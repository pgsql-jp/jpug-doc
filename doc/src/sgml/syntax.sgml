<!-- doc/src/sgml/syntax.sgml -->

<chapter id="sql-syntax">
<!--
 <title>SQL Syntax</title>
-->
 <title>SQLの構文</title>

 <indexterm zone="sql-syntax">
  <primary>syntax</primary>
  <secondary>SQL</secondary>
 </indexterm>
 <indexterm zone="sql-syntax">
  <primary>構文</primary>
  <secondary>SQL</secondary>
 </indexterm>

 <para>
<!--
  This chapter describes the syntax of SQL.  It forms the foundation
  for understanding the following chapters which will go into detail
  about how SQL commands are applied to define and modify data.
-->
本章ではSQLの構文について説明します。
本章の内容は、データの定義や変更のためにSQLコマンドを適用する方法について詳しく説明する以後の章を理解する上での基礎となります。
 </para>

 <para>
<!--
  We also advise users who are already familiar with SQL to read this
  chapter carefully because it contains several rules and concepts that
  are implemented inconsistently among SQL databases or that are
  specific to <productname>PostgreSQL</productname>.
-->
この章はSQLデータベース間で異なって実装されたり、または<productname>PostgreSQL</productname>に固有な幾つかの規則と概念を含んでいるので、SQLについて熟知しているユーザも本章を注意深く読むことをお勧めします。
 </para>

 <sect1 id="sql-syntax-lexical">
<!--
  <title>Lexical Structure</title>
-->
  <title>字句の構造</title>

  <indexterm>
   <primary>token</primary>
  </indexterm>
  <indexterm>
   <primary>トークン</primary>
  </indexterm>

  <para>
<!--
   SQL input consists of a sequence of
   <firstterm>commands</firstterm>.  A command is composed of a
   sequence of <firstterm>tokens</firstterm>, terminated by a
   semicolon (<quote>;</quote>).  The end of the input stream also
   terminates a command.  Which tokens are valid depends on the syntax
   of the particular command.
-->
SQLの入力は、ひと続きの<firstterm>コマンド</firstterm>からなります。
コマンドは<firstterm>トークン</firstterm>が繋がったもので構成され、最後はセミコロン（<quote>;</quote>）で終わります。
入力ストリームの終了もやはりコマンドを終わらせます。
どのトークンが有効かは特定のコマンドの構文によります。
  </para>

  <para>
<!--
   A token can be a <firstterm>key word</firstterm>, an
   <firstterm>identifier</firstterm>, a <firstterm>quoted
   identifier</firstterm>, a <firstterm>literal</firstterm> (or
   constant), or a special character symbol.  Tokens are normally
   separated by whitespace (space, tab, newline), but need not be if
   there is no ambiguity (which is generally only the case if a
   special character is adjacent to some other token type).
-->
トークンは<firstterm>キーワード</firstterm>、<firstterm>識別子</firstterm>、<firstterm>引用符で囲まれた識別子</firstterm>、<firstterm>リテラル</firstterm>（もしくは定数）、特別な文字シンボルです。
トークンは通常空白（スペース、タブ、改行）で区切られますが、曖昧さがなければ（一般的には特別な文字が他のトークン型と隣接している場合のみ）必要ありません。
  </para>

   <para>
<!--
    For example, the following is (syntactically) valid SQL input:
-->
例えば、以下のものは（構文的に）正しいSQLの入力です。
<programlisting>
SELECT * FROM MY_TABLE;
UPDATE MY_TABLE SET A = 5;
INSERT INTO MY_TABLE VALUES (3, 'hi there');
</programlisting>
<!--
    This is a sequence of three commands, one per line (although this
    is not required; more than one command can be on a line, and
    commands can usefully be split across lines).
-->
この例は1行に1つのコマンドを記述した、3つのコマンドが連続しています（必ずしも1つのコマンドを1行で書く必要はありません。 1行に複数のコマンドを入力することも可能ですし、1つのコマンドを複数行に分けて記述することも可能です）。
   </para>

  <para>
<!--
   Additionally, <firstterm>comments</firstterm> can occur in SQL
   input.  They are not tokens, they are effectively equivalent to
   whitespace.
-->
さらに、入力されたSQLに<firstterm>コメント</firstterm>が付いていても構いません。
コメントはトークンではなく、その効果は空白と同じです。
  </para>

  <para>
<!--
   The SQL syntax is not very consistent regarding what tokens
   identify commands and which are operands or parameters.  The first
   few tokens are generally the command name, so in the above example
   we would usually speak of a <quote>SELECT</quote>, an
   <quote>UPDATE</quote>, and an <quote>INSERT</quote> command.  But
   for instance the <command>UPDATE</command> command always requires
   a <token>SET</token> token to appear in a certain position, and
   this particular variation of <command>INSERT</command> also
   requires a <token>VALUES</token> in order to be complete.  The
   precise syntax rules for each command are described in <xref linkend="reference"/>.
-->
SQL構文は、どのトークンがコマンドを識別し、どれがオペランドでどれがパラメータかに関してはさほど首尾一貫していません。
最初のいくつかのトークンは一般にコマンド名です。
したがって、上記の例において<quote>SELECT</quote>、<quote>UPDATE</quote>、<quote>INSERT</quote>コマンドについて通常説明することになります。
しかし、例えば<command>UPDATE</command>コマンドでは、<token>SET</token>トークンが特定の位置に常に記述されなければなりませんし、この例で使われている<command>INSERT</command>コマンドを完結するためには<token>VALUES</token>トークンが必要です。
それぞれのコマンドの正確な構文規則は<xref linkend="reference"/>で説明されています。
  </para>

  <sect2 id="sql-syntax-identifiers">
<!--
   <title>Identifiers and Key Words</title>
-->
   <title>識別子とキーワード</title>

   <indexterm zone="sql-syntax-identifiers">
    <primary>identifier</primary>
    <secondary>syntax of</secondary>
   </indexterm>
   <indexterm zone="sql-syntax-identifiers">
    <primary>識別子</primary>
    <secondary>の構文</secondary>
   </indexterm>

   <indexterm zone="sql-syntax-identifiers">
    <primary>name</primary>
    <secondary>syntax of</secondary>
   </indexterm>
   <indexterm zone="sql-syntax-identifiers">
    <primary>名前</primary>
    <secondary>の構文</secondary>
   </indexterm>

   <indexterm zone="sql-syntax-identifiers">
    <primary>key word</primary>
    <secondary>syntax of</secondary>
   </indexterm>
   <indexterm zone="sql-syntax-identifiers">
    <primary>キーワード</primary>
    <secondary>の構文</secondary>
   </indexterm>

   <para>
<!--
    Tokens such as <token>SELECT</token>, <token>UPDATE</token>, or
    <token>VALUES</token> in the example above are examples of
    <firstterm>key words</firstterm>, that is, words that have a fixed
    meaning in the SQL language.  The tokens <token>MY_TABLE</token>
    and <token>A</token> are examples of
    <firstterm>identifiers</firstterm>.  They identify names of
    tables, columns, or other database objects, depending on the
    command they are used in.  Therefore they are sometimes simply
    called <quote>names</quote>.  Key words and identifiers have the
    same lexical structure, meaning that one cannot know whether a
    token is an identifier or a key word without knowing the language.
    A complete list of key words can be found in <xref
    linkend="sql-keywords-appendix"/>.
-->
上記の例に出てくる<token>SELECT</token>、<token>UPDATE</token>、もしくは<token>VALUES</token>のようなトークンは、<firstterm>キーワード</firstterm>の一例です。
キーワードとは、SQL言語で決まった意味を持っている単語です。
<token>MY_TABLE</token>トークンや<token>A</token>トークンは<firstterm>識別子</firstterm>の一例です。
これらは、使われるコマンドによって、テーブル、列、他のデータベースオブジェクトの名前を識別します。
したがって、単に<quote>名前</quote>と呼ばれることもあります。
キーワードと識別子は同じ字句の構造を持つため、言語を知らなくてはトークンが識別子なのかキーワードなのかわからないということになります。
全てのキーワードのリストは<xref linkend="sql-keywords-appendix"/>にあります。
   </para>

   <para>
<!--
    SQL identifiers and key words must begin with a letter
    (<literal>a</literal>-<literal>z</literal>, but also letters with
    diacritical marks and non-Latin letters) or an underscore
    (<literal>_</literal>).  Subsequent characters in an identifier or
    key word can be letters, underscores, digits
    (<literal>0</literal>-<literal>9</literal>), or dollar signs
    (<literal>$</literal>).  Note that dollar signs are not allowed in identifiers
    according to the letter of the SQL standard, so their use might render
    applications less portable.
    The SQL standard will not define a key word that contains
    digits or starts or ends with an underscore, so identifiers of this
    form are safe against possible conflict with future extensions of the
    standard.
-->
SQL識別子とキーワードは、文字（<literal>a</literal>〜<literal>z</literal>および発音区別符号付き文字と非Latin文字)、アンダースコア（<literal>_</literal>）で始まらなければいけません。
識別子またはキーワードの中で続く文字は、文字、アンダースコア、数字（<literal>0</literal>〜<literal>9</literal>）あるいはドル記号(<literal>$</literal>)を使用できます。
標準SQLの記述に従うと、ドル記号は識別子内では使用できないことに注意してください。
ですから、これを使用するとアプリケーションの移植性は低くなる可能性があります。
標準SQLでは、数字を含む、あるいはアンダースコアで始まったり終わったりするキーワードは定義されていません。
したがって、この形式の識別子は標準の今後の拡張と競合する可能性に対して安全です。
   </para>

   <para>
    <indexterm><primary>identifier</primary><secondary>length</secondary></indexterm>
    <indexterm><primary>識別子</primary><secondary>長さ</secondary></indexterm>
<!--
    The system uses no more than <symbol>NAMEDATALEN</symbol>-1
    bytes of an identifier; longer names can be written in
    commands, but they will be truncated.  By default,
    <symbol>NAMEDATALEN</symbol> is 64 so the maximum identifier
    length is 63 bytes. If this limit is problematic, it can be raised by
    changing the <symbol>NAMEDATALEN</symbol> constant in
    <filename>src/include/pg_config_manual.h</filename>.
-->
システムは<symbol>NAMEDATALEN</symbol>-1バイトより長い識別子を使いません。
より長い名前をコマンドで書くことはできますが、短く切られてしまいます。
デフォルトでは<symbol>NAMEDATALEN</symbol>は64なので、識別子は最長で63バイトです。
この制限が問題になる場合は、<filename>src/include/pg_config_manual.h</filename>内の<symbol>NAMEDATALEN</symbol>定数の値を変更して増やすことができます。
   </para>

   <para>
    <indexterm>
     <primary>case sensitivity</primary>
     <secondary>of SQL commands</secondary>
    </indexterm>
<<<<<<< HEAD
    Key words and unquoted identifiers are case-insensitive.  Therefore:
=======
    <indexterm>
     <primary>大文字小文字の区別</primary>
     <secondary>SQLコマンドの</secondary>
    </indexterm>
<!--
    Key words and unquoted identifiers are case insensitive.  Therefore:
-->
キーワードと引用符付きでない識別子は大文字と小文字を区別しません。
したがって、
>>>>>>> 94ef7168
<programlisting>
UPDATE MY_TABLE SET A = 5;
</programlisting>
<!--
    can equivalently be written as:
-->
は、以下の文と同じ意味になります。
<programlisting>
uPDaTE my_TabLE SeT a = 5;
</programlisting>
<!--
    A convention often used is to write key words in upper
    case and names in lower case, e.g.:
-->
慣習的によく使われる方法では、キーワードを大文字で、名前を小文字で書きます。
例えば下記のようになります。
<programlisting>
UPDATE my_table SET a = 5;
</programlisting>
   </para>

   <para>
    <indexterm>
     <primary>quotation marks</primary>
     <secondary>and identifiers</secondary>
    </indexterm>
    <indexterm>
     <primary>引用符</primary>
     <secondary>および識別子</secondary>
    </indexterm>
<!--
    There is a second kind of identifier:  the <firstterm>delimited
    identifier</firstterm> or <firstterm>quoted
    identifier</firstterm>.  It is formed by enclosing an arbitrary
    sequence of characters in double-quotes
    (<literal>"</literal>). <!&#45;- " font-lock mania &#45;-> A delimited
    identifier is always an identifier, never a key word.  So
    <literal>"select"</literal> could be used to refer to a column or
    table named <quote>select</quote>, whereas an unquoted
    <literal>select</literal> would be taken as a key word and
    would therefore provoke a parse error when used where a table or
    column name is expected.  The example can be written with quoted
    identifiers like this:
-->
識別子には副次的な種類もあります。
<firstterm>区切り識別子</firstterm>あるいは<firstterm>引用符付き識別子</firstterm>です。
任意の文字の連なりを二重引用符（<literal>"</literal>）で囲んだものです。<!-- " フォントロック狂 -->
区切り識別子は常に識別子であって、キーワードではありません。
ですから、<literal>"select"</literal>は<quote>select</quote>という名前の列あるいはテーブルを問い合わせるために使えますが、引用符の付かない<literal>select</literal>はキーワードとして理解されるので、テーブルもしくは列名が期待される部分では解析エラーを起こします。
引用符付き識別子は下記の例のように書くことができます。
<programlisting>
UPDATE "my_table" SET "a" = 5;
</programlisting>
   </para>

   <para>
<!--
    Quoted identifiers can contain any character, except the character
    with code zero.  (To include a double quote, write two double quotes.)
    This allows constructing table or column names that would
    otherwise not be possible, such as ones containing spaces or
    ampersands.  The length limitation still applies.
-->
引用符付き識別子は、コード0の文字以外であればどのような文字でも使えます
（二重引用符を含めたい場合は、二重引用符を2つ入力します）。
これにより、空白やアンパサンド（&amp;）を含むテーブル名や列名など、この方法がなければ作れないような名前のものを作ることが可能になります。
この場合においても長さの制限は適用されます。
   </para>

   <para>
<!--
    Quoting an identifier also makes it case-sensitive, whereas
    unquoted names are always folded to lower case.  For example, the
    identifiers <literal>FOO</literal>, <literal>foo</literal>, and
    <literal>"foo"</literal> are considered the same by
    <productname>PostgreSQL</productname>, but
    <literal>"Foo"</literal> and <literal>"FOO"</literal> are
    different from these three and each other.  (The folding of
    unquoted names to lower case in <productname>PostgreSQL</productname> is
    incompatible with the SQL standard, which says that unquoted names
    should be folded to upper case.  Thus, <literal>foo</literal>
    should be equivalent to <literal>"FOO"</literal> not
    <literal>"foo"</literal> according to the standard.  If you want
    to write portable applications you are advised to always quote a
    particular name or never quote it.)
-->
引用符が付かない名前は常に小文字に解釈されますが、識別子を引用符で囲むことによって大文字と小文字が区別されます。
例えば、識別子<literal>FOO</literal>、<literal>foo</literal>、<literal>"foo"</literal>は<productname>PostgreSQL</productname>によれば同じものとして解釈されますが、<literal>"Foo"</literal>と<literal>"FOO"</literal>は、これら3つとも、またお互いに違ったものとして解釈されます
（<productname>PostgreSQL</productname>が引用符の付かない名前を小文字として解釈することは標準SQLと互換性がありません。標準SQLでは引用符の付かない名前は大文字に解釈されるべきだとされています。
したがって標準SQLによれば、<literal>foo</literal>は<literal>"FOO"</literal>と同じであるべきで、<literal>"foo"</literal>とは異なるはずなのです。
もし移植可能なアプリケーションを書きたいならば、特定の名前は常に引用符で囲むか、あるいはまったく囲まないかのいずれかに統一することをお勧めします。）
   </para>

   <indexterm>
     <primary>Unicode escape</primary>
     <secondary>in identifiers</secondary>
   </indexterm>
   <indexterm>
     <primary>Unicodeエスケープ</primary>
     <secondary>識別子中</secondary>
   </indexterm>

   <para>
<!--
    A variant of quoted
    identifiers allows including escaped Unicode characters identified
    by their code points.  This variant starts
    with <literal>U&amp;</literal> (upper or lower case U followed by
    ampersand) immediately before the opening double quote, without
    any spaces in between, for example <literal>U&amp;"foo"</literal>.
    (Note that this creates an ambiguity with the
    operator <literal>&amp;</literal>.  Use spaces around the operator to
    avoid this problem.)  Inside the quotes, Unicode characters can be
    specified in escaped form by writing a backslash followed by the
    four-digit hexadecimal code point number or alternatively a
    backslash followed by a plus sign followed by a six-digit
    hexadecimal code point number.  For example, the
    identifier <literal>"data"</literal> could be written as
-->
引用符付き識別子には異形があり、コード番号で識別されるエスケープされたUnicode文字を含むことができます。
この異形は、<literal>U&amp;</literal>（大文字または小文字のUの後にアンパサンド）で始まり、その直後に空白を間に入れずに二重引用符を続けます。
例えば、<literal>U&amp;"foo"</literal>となります。
（これにより演算子<literal>&amp;</literal>との不明確性が生じることに注意してください。
この問題を回避するには空白を演算子の前後に入れます。）
引用符の中で、Unicode文字はバックスラッシュとそれに続く4桁16進数の文字コード番号で、またはもう1つの方法として、バックスラッシュに続いてプラス符号、そして続いた6桁16進数の文字コード番号によりエスケープ形式で指定されます。
例えば、識別子<literal>"data"</literal>は次のように書くことができます。
<programlisting>
U&amp;"d\0061t\+000061"
</programlisting>
<!--
    The following less trivial example writes the Russian
    word <quote>slon</quote> (elephant) in Cyrillic letters:
-->
次の少し意味のある例はロシア語の<quote>slon</quote>（象）をキリル文字で書いたものです。
<programlisting>
U&amp;"\0441\043B\043E\043D"
</programlisting>
   </para>

   <para>
<!--
    If a different escape character than backslash is desired, it can
    be specified using
    the <literal>UESCAPE</literal><indexterm><primary>UESCAPE</primary></indexterm>
    clause after the string, for example:
-->
バックスラッシュ以外のエスケープ文字を使用したい場合、文字列の後に<literal>UESCAPE</literal><indexterm><primary>UESCAPE</primary></indexterm>句を使用して指定できます。例をあげます。
<programlisting>
U&amp;"d!0061t!+000061" UESCAPE '!'
</programlisting>
<!--
    The escape character can be any single character other than a
    hexadecimal digit, the plus sign, a single quote, a double quote,
    or a whitespace character.  Note that the escape character is
    written in single quotes, not double quotes,
    after <literal>UESCAPE</literal>.
-->
エスケープ文字には、16進表記用の文字、プラス記号、単一引用符、二重引用符、空白文字以外の任意の単一文字を使用できます。
エスケープ文字は<literal>UESCAPE</literal>の後に二重引用符ではなく単一引用符で記述していることに注意してください。
   </para>

   <para>
<!--
    To include the escape character in the identifier literally, write
    it twice.
-->
識別子内にエスケープ文字をそのまま含めるためには、それを2つ記述してください。
   </para>

   <para>
<!--
    Either the 4-digit or the 6-digit escape form can be used to
    specify UTF-16 surrogate pairs to compose characters with code
    points larger than U+FFFF, although the availability of the
    6-digit form technically makes this unnecessary.  (Surrogate
    pairs are not stored directly, but are combined into a single
    code point.)
-->
U+FFFFより大きなコードポイントを持つ文字を構成するUTF-16サロゲートペアを指定するために、4桁と6桁の形式のどちらかを使用できますが、技術的には6桁形式の機能によりこれは不要になります。
（サロゲートペアは直接格納されるわけではなく、一つのコードポイントに結合されます。）
   </para>

   <para>
<!--
    If the server encoding is not UTF-8, the Unicode code point identified
    by one of these escape sequences is converted to the actual server
    encoding; an error is reported if that's not possible.
-->
サーバ符号化方式がUTF-8でない場合、このエスケープシーケンスの1つで指定されたUnicodeコードポイントは実際のサーバ符号化方式へと変換されます。それが可能でない場合にはエラーが報告されます。
   </para>
  </sect2>


  <sect2 id="sql-syntax-constants">
<!--
   <title>Constants</title>
-->
   <title>定数</title>

   <indexterm zone="sql-syntax-constants">
    <primary>constant</primary>
   </indexterm>
   <indexterm zone="sql-syntax-constants">
    <primary>定数</primary>
   </indexterm>

   <para>
<!--
    There are three kinds of <firstterm>implicitly-typed
    constants</firstterm> in <productname>PostgreSQL</productname>:
    strings, bit strings, and numbers.
    Constants can also be specified with explicit types, which can
    enable more accurate representation and more efficient handling by
    the system. These alternatives are discussed in the following
    subsections.
-->
<productname>PostgreSQL</productname>には、3つの<firstterm>暗黙に型付けされる定数</firstterm>があります。
文字列、ビット文字列、そして数字です。
定数は明示的な型で指定することもでき、その場合はシステムによる、より正確な表現と効率の良い操作が可能になります。
こうした他の方法については後ほど説明します。
   </para>

   <sect3 id="sql-syntax-strings">
<!--
    <title>String Constants</title>
-->
    <title>文字列定数</title>

    <indexterm zone="sql-syntax-strings">
     <primary>character string</primary>
     <secondary>constant</secondary>
    </indexterm>
    <indexterm zone="sql-syntax-strings">
     <primary>文字列</primary>
     <secondary>定数</secondary>
    </indexterm>

    <para>
     <indexterm>
      <primary>quotation marks</primary>
      <secondary>escaping</secondary>
     </indexterm>
     <indexterm>
      <primary>引用符</primary>
      <secondary>エスケープ</secondary>
     </indexterm>
<!--
     A string constant in SQL is an arbitrary sequence of characters
     bounded by single quotes (<literal>'</literal>), for example
     <literal>'This is a string'</literal>.  To include
     a single-quote character within a string constant,
     write two adjacent single quotes, e.g.,
     <literal>'Dianne''s horse'</literal>.
     Note that this is <emphasis>not</emphasis> the same as a double-quote
     character (<literal>"</literal>). <!&#45;- font-lock sanity: " &#45;->
-->
SQLにおける文字列定数は、単一引用符（<literal>'</literal>）で括られた任意の文字の並びです。
例えば、<literal>'This is a string'</literal>です。
文字列定数内に単一引用符を含めるには、2つ続けて単一引用符を記述します。
例えば、<literal>'Dianne''s horse'</literal>です。
二重引用符(<literal>"</literal>)とは同一では<emphasis>ない</emphasis>点に注意してください。<!-- font-lock sanity: " -->
    </para>

    <para>
<!--
     Two string constants that are only separated by whitespace
     <emphasis>with at least one newline</emphasis> are concatenated
     and effectively treated as if the string had been written as one
     constant.  For example:
-->
2つの文字列定数が、<emphasis>少なくとも1つの改行</emphasis>を含んだ空白のみで区切られている場合は、2つの定数は連結され、実質的に1つの定数として書かれたように処理されます。
例を示します。
<programlisting>
SELECT 'foo'
'bar';
</programlisting>
<!--
     is equivalent to:
-->
は、
<programlisting>
SELECT 'foobar';
</programlisting>
<!--
     but:
-->
と同じです。しかし、
<programlisting>
SELECT 'foo'      'bar';
</programlisting>
<!--
     is not valid syntax.  (This slightly bizarre behavior is specified
     by <acronym>SQL</acronym>; <productname>PostgreSQL</productname> is
     following the standard.)
-->
は有効な構文ではありません
（このちょっとした奇妙な振舞いは<acronym>SQL</acronym>で決められているもので、<productname>PostgreSQL</productname>ではこの標準に従っています）。
    </para>
   </sect3>

   <sect3 id="sql-syntax-strings-escape">
<!--
    <title>String Constants with C-Style Escapes</title>
-->
    <title>C形式エスケープでの文字列定数</title>

     <indexterm zone="sql-syntax-strings-escape">
      <primary>escape string syntax</primary>
     </indexterm>
     <indexterm zone="sql-syntax-strings-escape">
      <primary>エスケープ文字列構文</primary>
     </indexterm>
     <indexterm zone="sql-syntax-strings-escape">
      <primary>backslash escapes</primary>
     </indexterm>
     <indexterm zone="sql-syntax-strings-escape">
      <primary>バックスラッシュエスケープ</primary>
     </indexterm>

    <para>
<!--
     <productname>PostgreSQL</productname> also accepts <quote>escape</quote>
     string constants, which are an extension to the SQL standard.
     An escape string constant is specified by writing the letter
     <literal>E</literal> (upper or lower case) just before the opening single
     quote, e.g., <literal>E'foo'</literal>.  (When continuing an escape string
     constant across lines, write <literal>E</literal> only before the first opening
     quote.)
     Within an escape string, a backslash character (<literal>\</literal>) begins a
     C-like <firstterm>backslash escape</firstterm> sequence, in which the combination
     of backslash and following character(s) represent a special byte
     value, as shown in <xref linkend="sql-backslash-table"/>.
-->
<productname>PostgreSQL</productname>では、また、<quote>エスケープ</quote>文字列定数を受け付けます。
これは標準SQLの拡張です。
エスケープ文字列定数は、<literal>E</literal>（大文字でも小文字でもかまいません）を開始単一引用符の直前に記述することで指定されます。
例えば<literal>E'foo'</literal>です。
（複数行に渡るエスケープ文字列定数では、最初の開始引用符の前にのみ<literal>E</literal>を記述してください。）
エスケープ文字列の中では、バックスラッシュ文字（<literal>\</literal>）によりC言語のような<firstterm>バックスラッシュ</firstterm>シーケンスが開始し、その中でバックスラッシュとそれに続く文字の組み合わせが（<xref linkend="sql-backslash-table"/>で示したように）特別なバイト値を表現します。
    </para>

     <table id="sql-backslash-table">
<!--
      <title>Backslash Escape Sequences</title>
-->
      <title>バックスラッシュエスケープシーケンス</title>
      <tgroup cols="2">
      <thead>
       <row>
<!--
        <entry>Backslash Escape Sequence</entry>
        <entry>Interpretation</entry>
-->
        <entry>バックスラッシュエスケープシーケンス</entry>
        <entry>解釈</entry>
       </row>
      </thead>

      <tbody>
       <row>
        <entry><literal>\b</literal></entry>
<!--
        <entry>backspace</entry>
-->
        <entry>後退</entry>
       </row>
       <row>
        <entry><literal>\f</literal></entry>
<!--
        <entry>form feed</entry>
-->
        <entry>改ページ</entry>
       </row>
       <row>
        <entry><literal>\n</literal></entry>
<!--
        <entry>newline</entry>
-->
        <entry>改行</entry>
       </row>
       <row>
        <entry><literal>\r</literal></entry>
<!--
        <entry>carriage return</entry>
-->
        <entry>復帰</entry>
       </row>
       <row>
        <entry><literal>\t</literal></entry>
<!--
        <entry>tab</entry>
-->
        <entry>タブ</entry>
       </row>
       <row>
        <entry>
         <literal>\<replaceable>o</replaceable></literal>,
         <literal>\<replaceable>oo</replaceable></literal>,
         <literal>\<replaceable>ooo</replaceable></literal>
         (<replaceable>o</replaceable> = 0&ndash;7)
        </entry>
<!--
        <entry>octal byte value</entry>
-->
        <entry>8進数バイト値</entry>
       </row>
       <row>
        <entry>
         <literal>\x<replaceable>h</replaceable></literal>,
         <literal>\x<replaceable>hh</replaceable></literal>
         (<replaceable>h</replaceable> = 0&ndash;9, A&ndash;F)
        </entry>
<!--
        <entry>hexadecimal byte value</entry>
-->
        <entry>16進数バイト値</entry>
       </row>
       <row>
        <entry>
         <literal>\u<replaceable>xxxx</replaceable></literal>,
         <literal>\U<replaceable>xxxxxxxx</replaceable></literal>
         (<replaceable>x</replaceable> = 0&ndash;9, A&ndash;F)
        </entry>
<!--
        <entry>16 or 32-bit hexadecimal Unicode character value</entry>
-->
        <entry>16もしくは32ビットの16進数 Unicode 文字値</entry>
       </row>
      </tbody>
      </tgroup>
     </table>

    <para>
<!--
     Any other
     character following a backslash is taken literally. Thus, to
     include a backslash character, write two backslashes (<literal>\\</literal>).
     Also, a single quote can be included in an escape string by writing
     <literal>\'</literal>, in addition to the normal way of <literal>''</literal>.
-->
バックスラッシュの後のそのほかの全ての文字はそのまま扱われます。
従って、バックスラッシュ文字を含ませるときは2つのバックスラッシュ（<literal>\\</literal>）を記載します。
同時に、エスケープ文字列の中では、単一引用符を、通常の方法の<literal>''</literal>に加え、<literal>\'</literal>としても含めることができます。
    </para>

    <para>
<!--
     It is your responsibility that the byte sequences you create,
     especially when using the octal or hexadecimal escapes, compose
     valid characters in the server character set encoding.
     A useful alternative is to use Unicode escapes or the
     alternative Unicode escape syntax, explained
     in <xref linkend="sql-syntax-strings-uescape"/>; then the server
     will check that the character conversion is possible.
-->
特に8進数や16進数エスケープを用いて作成されるバイトシーケンスが、サーバ文字セット符号化方式において有効な文字で構成されていることはコードを書く人の責任です。
便利な代替手段は、Unicodeエスケープか、<xref linkend="sql-syntax-strings-uescape"/>で説明するもう一つのUnicodeエスケープ構文を代わりとして使用することです。そうすればサーバが文字変換を可能か検査するでしょう。
    </para>

    <caution>
    <para>
<!--
     If the configuration parameter
     <xref linkend="guc-standard-conforming-strings"/> is <literal>off</literal>,
     then <productname>PostgreSQL</productname> recognizes backslash escapes
     in both regular and escape string constants.  However, as of
     <productname>PostgreSQL</productname> 9.1, the default is <literal>on</literal>, meaning
     that backslash escapes are recognized only in escape string constants.
     This behavior is more standards-compliant, but might break applications
     which rely on the historical behavior, where backslash escapes
     were always recognized.  As a workaround, you can set this parameter
     to <literal>off</literal>, but it is better to migrate away from using backslash
     escapes.  If you need to use a backslash escape to represent a special
     character, write the string constant with an <literal>E</literal>.
-->
設定パラメータ<xref linkend="guc-standard-conforming-strings"/>が <literal>off</literal>の場合、<productname>PostgreSQL</productname>はバックスラッシュエスケープを通常の文字列定数とエスケープ文字列定数の両方で認識します。
しかし、<productname>PostgreSQL</productname>9.1からデフォルトは<literal>on</literal>になりました。これはバックスラッシュエスケープがエスケープ文字列定数でのみ認識されます。
この振る舞いはSQL標準仕様に即していますが、バックスラッシュエスケープを常に認識するという歴史的な動作に依存しているアプリケーションは動作しなくなるでしょう。
回避策として、このパラメータを<literal>off</literal>にすることはできますが、バックスラッシュエスケープの使用を避けるよう移植するのが良いでしょう。
特殊文字を表現するためにバックスラッシュを使用する必要がある場合、<literal>E</literal>をつけて文字列定数を記述してください。
    </para>

    <para>
<!--
     In addition to <varname>standard_conforming_strings</varname>, the configuration
     parameters <xref linkend="guc-escape-string-warning"/> and
     <xref linkend="guc-backslash-quote"/> govern treatment of backslashes
     in string constants.
-->
<varname>standard_conforming_strings</varname>の他に、設定パラメータ<xref linkend="guc-escape-string-warning"/>および<xref linkend="guc-backslash-quote"/>が文字列定数内のバックスラッシュの動作を決定します。
    </para>
    </caution>

    <para>
<!--
     The character with the code zero cannot be in a string constant.
-->
コードゼロの文字は文字列定数の中に入れられません。
    </para>
   </sect3>

   <sect3 id="sql-syntax-strings-uescape">
<!--
    <title>String Constants with Unicode Escapes</title>
-->
    <title>Unicodeエスケープがある文字列定数</title>

    <indexterm  zone="sql-syntax-strings-uescape">
     <primary>Unicode escape</primary>
     <secondary>in string constants</secondary>
    </indexterm>
    <indexterm  zone="sql-syntax-strings-uescape">
     <primary>Unicodeエスケープ</primary>
     <secondary>文字列定数中</secondary>
    </indexterm>

    <para>
<!--
     <productname>PostgreSQL</productname> also supports another type
     of escape syntax for strings that allows specifying arbitrary
     Unicode characters by code point.  A Unicode escape string
     constant starts with <literal>U&amp;</literal> (upper or lower case
     letter U followed by ampersand) immediately before the opening
     quote, without any spaces in between, for
     example <literal>U&amp;'foo'</literal>.  (Note that this creates an
     ambiguity with the operator <literal>&amp;</literal>.  Use spaces
     around the operator to avoid this problem.)  Inside the quotes,
     Unicode characters can be specified in escaped form by writing a
     backslash followed by the four-digit hexadecimal code point
     number or alternatively a backslash followed by a plus sign
     followed by a six-digit hexadecimal code point number.  For
     example, the string <literal>'data'</literal> could be written as
-->
<productname>PostgreSQL</productname>は同時に、文字コード番号で任意のUnicode文字を指定可能な文字列に対するもう一つのエスケープ構文を提供します。
Unicodeエスケープ文字列定数は、<literal>U&amp;</literal>（大文字・小文字のUの後にアンパサンド）で始まり、その直後に、空白を間にはさまず、開始引用符が続きます。
例えば、<literal>U&amp;'foo'</literal>となります。
（これにより演算子<literal>&amp;</literal>との曖昧性が生じることに注意してください。
この問題を回避するには空白を演算子の前後に入れます。）
引用符の中で、Unicode文字はバックスラッシュとそれに続く4桁16進数の文字コード番号で、またはもう1つの方法として、バックスラッシュに続いてプラス符号、そして続いた6桁16進数の文字コード番号によりエスケープ形式で指定されます。
例えば、文字列<literal>'data'</literal>は次のように書かれます。
<programlisting>
U&amp;'d\0061t\+000061'
</programlisting>
<!--
     The following less trivial example writes the Russian
     word <quote>slon</quote> (elephant) in Cyrillic letters:
-->
次の少し意味のある例はロシア語の<quote>slon</quote>（象）をキリル文字で書いたものです。
<programlisting>
U&amp;'\0441\043B\043E\043D'
</programlisting>
    </para>

    <para>
<!--
     If a different escape character than backslash is desired, it can
     be specified using
     the <literal>UESCAPE</literal><indexterm><primary>UESCAPE</primary></indexterm>
     clause after the string, for example:
-->
バックスラッシュ以外のエスケープ文字を使用したい場合、文字列の後に<literal>UESCAPE</literal><indexterm><primary>UESCAPE</primary></indexterm>句を使用して指定できます。例をあげます。
<programlisting>
U&amp;'d!0061t!+000061' UESCAPE '!'
</programlisting>
<!--
     The escape character can be any single character other than a
     hexadecimal digit, the plus sign, a single quote, a double quote,
     or a whitespace character.
-->
エスケープ文字には、16進表記用の文字、プラス記号、単一引用符、二重引用符、空白文字以外の任意の単一文字を使用できます。
    </para>

    <para>
<!--
     To include the escape character in the string literally, write
     it twice.
-->
識別子内にエスケープ文字をそのまま含めるためには、それを2つ記述してください。
    </para>

    <para>
<!--
     Either the 4-digit or the 6-digit escape form can be used to
     specify UTF-16 surrogate pairs to compose characters with code
     points larger than U+FFFF, although the availability of the
     6-digit form technically makes this unnecessary.  (Surrogate
     pairs are not stored directly, but are combined into a single
     code point.)
-->
U+FFFFより大きなコードポイントを持つ文字を構成するUTF-16サロゲートペアを指定するために、4桁と6桁の形式のどちらかを使用できますが、技術的には6桁形式の機能によりこれは不要になります。
（サロゲートペアは直接格納されるわけではなく、一つのコードポイントに結合されます。）
    </para>

    <para>
<!--
     If the server encoding is not UTF-8, the Unicode code point identified
     by one of these escape sequences is converted to the actual server
     encoding; an error is reported if that's not possible.
-->
サーバ符号化方式がUTF-8でない場合、このエスケープシーケンスの1つで指定されたUnicodeコードポイントは実際のサーバ符号化方式へと変換されます。それが可能でない場合にはエラーが報告されます。
    </para>

    <para>
<!--
     Also, the Unicode escape syntax for string constants only works
     when the configuration
     parameter <xref linkend="guc-standard-conforming-strings"/> is
     turned on.  This is because otherwise this syntax could confuse
     clients that parse the SQL statements to the point that it could
     lead to SQL injections and similar security issues.  If the
     parameter is set to off, this syntax will be rejected with an
     error message.
-->
また、文字列定数に対するユニコードエスケープ構文は設定パラメータ<xref linkend="guc-standard-conforming-strings"/>が有効なときのみ動作します。
そうでないとこの構文は、SQL文を構文解釈するクライアントを混乱させ、SQLインジェクションや、それに類似したセキュリティ問題に繋がることさえあるからです。
パラメータがoffに設定されていれば、この構文はエラーメッセージを出して拒絶されます。
    </para>
   </sect3>

   <sect3 id="sql-syntax-dollar-quoting">
<!--
    <title>Dollar-Quoted String Constants</title>
-->
    <title>ドル記号で引用符付けされた文字列定数</title>

     <indexterm>
      <primary>dollar quoting</primary>
     </indexterm>
     <indexterm>
      <primary>ドル引用符付け</primary>
     </indexterm>

    <para>
<!--
     While the standard syntax for specifying string constants is usually
     convenient, it can be difficult to understand when the desired string
     contains many single quotes, since each of those must
     be doubled. To allow more readable queries in such situations,
     <productname>PostgreSQL</productname> provides another way, called
     <quote>dollar quoting</quote>, to write string constants.
     A dollar-quoted string constant
     consists of a dollar sign (<literal>$</literal>), an optional
     <quote>tag</quote> of zero or more characters, another dollar
     sign, an arbitrary sequence of characters that makes up the
     string content, a dollar sign, the same tag that began this
     dollar quote, and a dollar sign. For example, here are two
     different ways to specify the string <quote>Dianne's horse</quote>
     using dollar quoting:
-->
文字列定数の標準の構文はたいていの場合便利ですが、対象とする文字列内に多くの単一引用符やバックスラッシュがあると、それらを全て二重にしなければなりませんので理解しづらくなります。
こうした状況においても問い合わせの可読性をより高めるために<productname>PostgreSQL</productname>は、<quote>ドル引用符付け</quote>という他の文字列定数の指定方法を提供します。
ドル引用符付けされた文字列定数は、ドル記号（<literal>$</literal>）、省略可能な0個以上の文字からなる<quote>タグ</quote>、ドル記号、文字列定数を構成する任意の文字の並び、ドル記号、この引用符付けの始めに指定したものと同じタグ、ドル記号から構成されます。
例えば、<quote>Dianne's horse</quote>という文字列をドル引用符付けを使用して指定する方法を、以下に2つ示します。
<programlisting>
$$Dianne's horse$$
$SomeTag$Dianne's horse$SomeTag$
</programlisting>
<!--
     Notice that inside the dollar-quoted string, single quotes can be
     used without needing to be escaped.  Indeed, no characters inside
     a dollar-quoted string are ever escaped: the string content is always
     written literally.  Backslashes are not special, and neither are
     dollar signs, unless they are part of a sequence matching the opening
     tag.
-->
ドル引用符付けされた文字列の内側では、単一引用符をエスケープすることなく使用できることを理解してください。
実際には、ドル引用符付けされた文字列の内側の文字はまったくエスケープが必要なく、文字列定数はすべてそのまま記述できます。
その並びが開始タグに一致しない限り、バックスラッシュもドル記号も特別なものではありません。
    </para>

    <para>
<!--
     It is possible to nest dollar-quoted string constants by choosing
     different tags at each nesting level.  This is most commonly used in
     writing function definitions.  For example:
-->
各入れ子レベルに異なるタグを付けることで、ドル引用符付けされた文字列を入れ子にできます。
これは、関数定義を作成する時に非常によく使用されます。
以下に例を示します。
<programlisting>
$function$
BEGIN
    RETURN ($1 ~ $q$[\t\r\n\v\\]$q$);
END;
$function$
</programlisting>
<!--
     Here, the sequence <literal>$q$[\t\r\n\v\\]$q$</literal> represents a
     dollar-quoted literal string <literal>[\t\r\n\v\\]</literal>, which will
     be recognized when the function body is executed by
     <productname>PostgreSQL</productname>.  But since the sequence does not match
     the outer dollar quoting delimiter <literal>$function$</literal>, it is
     just some more characters within the constant so far as the outer
     string is concerned.
-->
ここで、<literal>$q$[\t\r\n\v\\]$q$</literal>は、ドル引用符付けされた<literal>[\t\r\n\v\\]</literal>リテラル文字列を表し、<productname>PostgreSQL</productname>がこの関数本体を実行する時に認識されます。
しかし、この並びは、外側のドル引用符用の区切り文字<literal>$function$</literal>に一致しませんので、外側の文字列を対象としている場合は単なる文字の並びとなります。
    </para>

    <para>
<!--
     The tag, if any, of a dollar-quoted string follows the same rules
     as an unquoted identifier, except that it cannot contain a dollar sign.
     Tags are case sensitive, so <literal>$tag$String content$tag$</literal>
     is correct, but <literal>$TAG$String content$tag$</literal> is not.
-->
もしあれば、ドル引用符付けされた文字列のタグは、引用符付けされていない識別子と同じ規則に従います。
ただし、タグにドル記号を含めることはできません。
タグは大文字小文字を区別します。
したがって、<literal>$tag$String content$tag$</literal>は正しいのですが、<literal>$TAG$String content$tag$</literal>は間違いです。
    </para>

    <para>
<!--
     A dollar-quoted string that follows a keyword or identifier must
     be separated from it by whitespace; otherwise the dollar quoting
     delimiter would be taken as part of the preceding identifier.
-->
キーワードや識別子の後にドル引用符付けされた文字列を続ける場合は、空白でそれを区切らなければなりません。
さもないと、ドル引用符の区切り文字は、直前の識別子の一部として解釈されます。
    </para>

    <para>
<!--
     Dollar quoting is not part of the SQL standard, but it is often a more
     convenient way to write complicated string literals than the
     standard-compliant single quote syntax.  It is particularly useful when
     representing string constants inside other constants, as is often needed
     in procedural function definitions.  With single-quote syntax, each
     backslash in the above example would have to be written as four
     backslashes, which would be reduced to two backslashes in parsing the
     original string constant, and then to one when the inner string constant
     is re-parsed during function execution.
-->
ドル引用符付けは、標準SQLで定義されていません。
しかし、複雑な文字列リテラルを記述する場合は標準準拠の単一引用符構文よりも便利なことがよくあります。
特に、他の定数の内部に文字列定数を記述するような場合は役に立ちます。
こうした状況は手続き関数の定義でよく必要とされます。
単一引用符構文では、上の例のバックスラッシュはそれぞれ、4個のバックスラッシュで記述しなければなりません。
この4つのバックスラッシュは、元の文字列定数を解析する際に2つに減少され、そして、関数を実行する際に内部の文字列定数が再解析され1つに減少します。
    </para>
   </sect3>

   <sect3 id="sql-syntax-bit-strings">
<!--
    <title>Bit-String Constants</title>
-->
    <title>ビット文字列定数</title>

    <indexterm zone="sql-syntax-bit-strings">
     <primary>bit string</primary>
     <secondary>constant</secondary>
    </indexterm>
    <indexterm zone="sql-syntax-bit-strings">
     <primary>ビット文字列</primary>
     <secondary>定数</secondary>
    </indexterm>

    <para>
<!--
     Bit-string constants look like regular string constants with a
     <literal>B</literal> (upper or lower case) immediately before the
     opening quote (no intervening whitespace), e.g.,
     <literal>B'1001'</literal>.  The only characters allowed within
     bit-string constants are <literal>0</literal> and
     <literal>1</literal>.
-->
ビット文字列定数は<literal>B</literal>（大文字もしくは小文字）が始まりの引用符の前に付いている（間に空白はありません）通常の文字列定数のように見えます。
例えば<literal>B'1001'</literal>のようになります。
ビット文字列定数の中で許可される文字は<literal>0</literal>と<literal>1</literal>のみです。
    </para>

    <para>
<!--
     Alternatively, bit-string constants can be specified in hexadecimal
     notation, using a leading <literal>X</literal> (upper or lower case),
     e.g., <literal>X'1FF'</literal>.  This notation is equivalent to
     a bit-string constant with four binary digits for each hexadecimal digit.
-->
その他にも、ビット文字列定数は<literal>X'1FF'</literal>といった具合に、先頭に<literal>X</literal>（大文字または小文字）を使用して16進表記で指定することもできます。
この表記は、各16進数値をそれぞれ4つの2進数値に置き換えたビット文字列定数と同等です。
    </para>

    <para>
<!--
     Both forms of bit-string constant can be continued
     across lines in the same way as regular string constants.
     Dollar quoting cannot be used in a bit-string constant.
-->
どちらの形式のビット文字列定数でも、通常の文字列定数と同じように複数行にわたって続けて書くことができます。
ドル引用符付けはビット文字列定数で使用できません。
    </para>
   </sect3>

   <sect3 id="sql-syntax-constants-numeric">
<!--
    <title>Numeric Constants</title>
-->
    <title>数値定数</title>

    <indexterm>
     <primary>number</primary>
     <secondary>constant</secondary>
    </indexterm>
    <indexterm>
     <primary>数値</primary>
     <secondary>定数</secondary>
    </indexterm>

    <para>
<!--
     Numeric constants are accepted in these general forms:
-->
数値定数は下記の一般的な形で受け付けられます。
<synopsis>
<replaceable>digits</replaceable>
<replaceable>digits</replaceable>.<optional><replaceable>digits</replaceable></optional><optional>e<optional>+-</optional><replaceable>digits</replaceable></optional>
<optional><replaceable>digits</replaceable></optional>.<replaceable>digits</replaceable><optional>e<optional>+-</optional><replaceable>digits</replaceable></optional>
<replaceable>digits</replaceable>e<optional>+-</optional><replaceable>digits</replaceable>
</synopsis>
<!--
     where <replaceable>digits</replaceable> is one or more decimal
     digits (0 through 9).  At least one digit must be before or after the
     decimal point, if one is used.  At least one digit must follow the
     exponent marker (<literal>e</literal>), if one is present.
     There cannot be any spaces or other characters embedded in the
     constant, except for underscores, which can be used for visual grouping as
     described below.  Note that any leading plus or minus sign is not actually
     considered part of the constant; it is an operator applied to the
     constant.
-->
ここで<replaceable>digits</replaceable>は1つ以上の10進数字（0〜9）です。
小数点を使用する場合は、少なくとも1つの数字が小数点の前か後になくてはなりません。
指数記号<literal>e</literal>の付く形式を使う場合には<literal>e</literal>の後に少なくとも1つの数字がなければいけません。
空白や他の文字は、定数の中に埋め込むことはできません。
プラスまたはマイナスの符号を先頭につけても、定数の一部とはみなされないことに注意してください。
これらの符号は定数に適用される演算子とみなされます。
    </para>

    <para>
<!--
     These are some examples of valid numeric constants:
-->
下記は有効な数値定数のいくつかの例です。
<literallayout>
42
3.5
4.
.001
5e2
1.925e-3
</literallayout>
    </para>

    <para>
     Additionally, non-decimal integer constants are accepted in these forms:
<synopsis>
0x<replaceable>hexdigits</replaceable>
0o<replaceable>octdigits</replaceable>
0b<replaceable>bindigits</replaceable>
</synopsis>
     where <replaceable>hexdigits</replaceable> is one or more hexadecimal digits
     (0-9, A-F), <replaceable>octdigits</replaceable> is one or more octal
     digits (0-7), and <replaceable>bindigits</replaceable> is one or more binary
     digits (0 or 1).  Hexadecimal digits and the radix prefixes can be in
     upper or lower case.  Note that only integers can have non-decimal forms,
     not numbers with fractional parts.
    </para>

    <para>
     These are some examples of valid non-decimal integer constants:
<literallayout>
0b100101
0B10011001
0o273
0O755
0x42f
0XFFFF
</literallayout>
    </para>

    <para>
     For visual grouping, underscores can be inserted between digits.  These
     have no further effect on the value of the constant.  For example:
<literallayout>
1_500_000_000
0b10001000_00000000
0o_1_755
0xFFFF_FFFF
1.618_034
</literallayout>
     Underscores are not allowed at the start or end of a numeric constant or
     a group of digits (that is, immediately before or after the decimal point
     or the exponent marker), and more than one underscore in a row is not
     allowed.
    </para>

    <para>
     <indexterm><primary>integer</primary></indexterm>
     <indexterm><primary>bigint</primary></indexterm>
     <indexterm><primary>numeric</primary></indexterm>
<!--
     A numeric constant that contains neither a decimal point nor an
     exponent is initially presumed to be type <type>integer</type> if its
     value fits in type <type>integer</type> (32 bits); otherwise it is
     presumed to be type <type>bigint</type> if its
     value fits in type <type>bigint</type> (64 bits); otherwise it is
     taken to be type <type>numeric</type>.  Constants that contain decimal
     points and/or exponents are always initially presumed to be type
     <type>numeric</type>.
-->
小数点も指数も含まない数値定数の場合、まずその値が<type>integer</type>型（32ビット）に収まれば<type>integer</type>型であるとみなされます。
そうでない場合、<type>bigint</type>型（64ビット）で収まれば<type>bigint</type>型とみなされます。
どちらでもない場合は、<type>numeric</type>型とみなされます。
定数が小数点または指数あるいはその両方を含む場合は、常に最初に<type>numeric</type>型であるとみなされます。
    </para>

    <para>
<!--
     The initially assigned data type of a numeric constant is just a
     starting point for the type resolution algorithms.  In most cases
     the constant will be automatically coerced to the most
     appropriate type depending on context.  When necessary, you can
     force a numeric value to be interpreted as a specific data type
     by casting it.<indexterm><primary>type cast</primary></indexterm>
     For example, you can force a numeric value to be treated as type
     <type>real</type> (<type>float4</type>) by writing:
-->
数値定数に最初に割り振られるデータ型は、型解決アルゴリズムの開始点に過ぎません。
ほとんどの場合、定数は文脈に基づいて自動的に最も適切な型に変換されます。
必要であれば、特定のデータ型にキャストして、数値がそのデータ型として解釈されるように強制できます。
<indexterm><primary>型キャスト</primary></indexterm>
例えば、以下のようにして数値を<type>real</type>型（<type>float4</type>）として処理できます。

<programlisting>
<!--
REAL '1.23'  &#45;- string style
1.23::REAL   &#45;- PostgreSQL (historical) style
-->
REAL '1.23'  -- 文字列書式
1.23::REAL   -- （歴史的な）PostgreSQL書式
</programlisting>

<!--
     These are actually just special cases of the general casting
     notations discussed next.
-->
実のところ、これらは以下で説明する一般的なキャスト記法の特別な場合です。
    </para>
   </sect3>

   <sect3 id="sql-syntax-constants-generic">
<!--
    <title>Constants of Other Types</title>
-->
    <title>他の型の定数</title>

    <indexterm>
     <primary>data type</primary>
     <secondary>constant</secondary>
    </indexterm>
    <indexterm>
     <primary>データ型</primary>
     <secondary>定数</secondary>
    </indexterm>

    <para>
<!--
     A constant of an <emphasis>arbitrary</emphasis> type can be
     entered using any one of the following notations:
-->
<emphasis>任意の</emphasis>型の定数は下記の表記のいずれかを使って入力できます。
<synopsis>
<replaceable>type</replaceable> '<replaceable>string</replaceable>'
'<replaceable>string</replaceable>'::<replaceable>type</replaceable>
CAST ( '<replaceable>string</replaceable>' AS <replaceable>type</replaceable> )
</synopsis>
<!--
     The string constant's text is passed to the input conversion
     routine for the type called <replaceable>type</replaceable>. The
     result is a constant of the indicated type.  The explicit type
     cast can be omitted if there is no ambiguity as to the type the
     constant must be (for example, when it is assigned directly to a
     table column), in which case it is automatically coerced.
-->
文字列定数のテキストは<replaceable>type</replaceable>と呼ばれる型の入力変換ルーチンへと渡されます。
結果は指示された型の定数です。
明示的な型キャストは、定数がどの型でなければならないかについて曖昧な点がなければ（例えば定数が直接テーブル列に代入されている場合）省略しても構いません。
その場合自動的に型強制されます。
    </para>

    <para>
<!--
     The string constant can be written using either regular SQL
     notation or dollar-quoting.
-->
文字列定数は通常のSQL記法でもドル引用符付けでも記述できます。
    </para>

    <para>
<!--
     It is also possible to specify a type coercion using a function-like
     syntax:
-->
     関数のような構文を使って型強制を指定することも可能です。
<synopsis>
<replaceable>typename</replaceable> ( '<replaceable>string</replaceable>' )
</synopsis>
<!--
     but not all type names can be used in this way; see <xref
     linkend="sql-syntax-type-casts"/> for details.
-->
しかし、全ての型の名前でこの方法は使用できるというわけではありません。
詳細は<xref linkend="sql-syntax-type-casts"/>を参照してください。
    </para>

    <para>
<!--
     The <literal>::</literal>, <literal>CAST()</literal>, and
     function-call syntaxes can also be used to specify run-time type
     conversions of arbitrary expressions, as discussed in <xref
     linkend="sql-syntax-type-casts"/>.  To avoid syntactic ambiguity, the
     <literal><replaceable>type</replaceable> '<replaceable>string</replaceable>'</literal>
     syntax can only be used to specify the type of a simple literal constant.
     Another restriction on the
     <literal><replaceable>type</replaceable> '<replaceable>string</replaceable>'</literal>
     syntax is that it does not work for array types; use <literal>::</literal>
     or <literal>CAST()</literal> to specify the type of an array constant.
-->
<literal>::</literal>、<literal>CAST()</literal>や関数呼び出し構文は、<xref linkend="sql-syntax-type-casts"/>で説明する通り、任意の式の実行時の型変換を指定するために使うこともできます。
構文的なあいまいさをなくすために、<literal><replaceable>type</replaceable> '<replaceable>string</replaceable>'</literal>という形式は単なるリテラル定数を指定する場合にのみ使うことができます。
この他<literal><replaceable>type</replaceable> '<replaceable>string</replaceable>'</literal>構文には、配列型では動作しないという制限があります。
配列型の定数の型を指定する場合は<literal>::</literal>か<literal>CAST()</literal>を使用してください。
    </para>

    <para>
<!--
     The <literal>CAST()</literal> syntax conforms to SQL.  The
     <literal><replaceable>type</replaceable> '<replaceable>string</replaceable>'</literal>
     syntax is a generalization of the standard: SQL specifies this syntax only
     for a few data types, but <productname>PostgreSQL</productname> allows it
     for all types.  The syntax with
     <literal>::</literal> is historical <productname>PostgreSQL</productname>
     usage, as is the function-call syntax.
-->
<literal>CAST()</literal>構文はSQLに従っています。
<literal><replaceable>type</replaceable> '<replaceable>string</replaceable>'</literal>構文は、標準を一般化したものです。
SQLでは、この構文を数個のデータ型でのみ規定しています。
しかし、<productname>PostgreSQL</productname>ではすべての型で使用できます。
<literal>::</literal>付きの構文は、歴史的に<productname>PostgreSQL</productname>で使用されてきました。
関数呼び出し構文も同じく歴史的に使用されているものです。
    </para>
   </sect3>
  </sect2>

  <sect2 id="sql-syntax-operators">
<!--
   <title>Operators</title>
-->
   <title>演算子</title>

   <indexterm zone="sql-syntax-operators">
    <primary>operator</primary>
    <secondary>syntax</secondary>
   </indexterm>
   <indexterm zone="sql-syntax-operators">
    <primary>演算子</primary>
    <secondary>構文</secondary>
   </indexterm>

   <para>
<!--
    An operator name is a sequence of up to <symbol>NAMEDATALEN</symbol>-1
    (63 by default) characters from the following list:
-->
演算子は<symbol>NAMEDATALEN</symbol>-1（デフォルトは63）までの長さの、以下に示すリストに含まれる文字の並びです。
<literallayout>
+ - * / &lt; &gt; = ~ ! @ # % ^ &amp; | ` ?
</literallayout>

<!--
    There are a few restrictions on operator names, however:
-->
しかし、演算子の名前にはいくつかの制約があります。
    <itemizedlist>
     <listitem>
      <para>
<!--
       <literal>&#45;-</literal> and <literal>/*</literal> cannot appear
       anywhere in an operator name, since they will be taken as the
       start of a comment.
-->
<literal>--</literal>と<literal>/*</literal>は演算子名の中に使うことができません。
なぜならこれらはコメントの始まりと解釈されるからです。
      </para>
     </listitem>

     <listitem>
      <para>
<!--
       A multiple-character operator name cannot end in <literal>+</literal> or <literal>-</literal>,
       unless the name also contains at least one of these characters:
-->
複数文字の演算子名は、その名前が少なくとも下記の文字の1つ以上を含まない限り、<literal>+</literal>や<literal>-</literal>で終わることができません。
<literallayout>
~ ! @ # % ^ &amp; | ` ?
</literallayout>
<!--
       For example, <literal>@-</literal> is an allowed operator name,
       but <literal>*-</literal> is not.  This restriction allows
       <productname>PostgreSQL</productname> to parse SQL-compliant
       queries without requiring spaces between tokens.
-->
例えば、<literal>@-</literal>は演算子名として認められていますが、<literal>*-</literal>は認められていません。
この制限により<productname>PostgreSQL</productname>は、SQLに準拠する問い合わせをトークン同士の間に空白を要求せず、解析できます。
      </para>
     </listitem>
    </itemizedlist>
   </para>

   <para>
<!--
    When working with non-SQL-standard operator names, you will usually
    need to separate adjacent operators with spaces to avoid ambiguity.
    For example, if you have defined a prefix operator named <literal>@</literal>,
    you cannot write <literal>X*@Y</literal>; you must write
    <literal>X* @Y</literal> to ensure that
    <productname>PostgreSQL</productname> reads it as two operator names
    not one.
-->
非SQL標準の演算子名を使う場合、通常は曖昧さを回避するために、隣り合った演算子を空白で区切る必要があります。
例えば<literal>@</literal>という前置演算子を定義した場合、<literal>X*@Y</literal>とは書けません。
<productname>PostgreSQL</productname>がこれを確実に1つではなく2つの演算子名として解釈できるように、<literal>X* @Y</literal>と書く必要があります。
   </para>
  </sect2>

  <sect2 id="sql-syntax-special-chars">
<!--
   <title>Special Characters</title>
-->
   <title>特殊文字</title>

  <para>
<!--
   Some characters that are not alphanumeric have a special meaning
   that is different from being an operator.  Details on the usage can
   be found at the location where the respective syntax element is
   described.  This section only exists to advise the existence and
   summarize the purposes of these characters.
-->
英数字ではないいくつかの文字は、演算子であることとは異なる特殊な意味を持っています。
使用方法の詳細はそれぞれの構文要素についてのところで説明します。
本節では、単にその存在を知らせ、これらの文字の目的をまとめるに留めます。

   <itemizedlist>
    <listitem>
     <para>
<!--
      A dollar sign (<literal>$</literal>) followed by digits is used
      to represent a positional parameter in the body of a function
      definition or a prepared statement.  In other contexts the
      dollar sign can be part of an identifier or a dollar-quoted string
      constant.
-->
直後に数字が続くドル記号（<literal>$</literal>）は、関数定義の本体またはプリペアド文中の位置パラメータを表すために使われます。
他の文脈ではドル記号は識別子名の一部であるかもしれませんし、ドル引用符付けされた文字列定数の一部であるかもしれません。
     </para>
    </listitem>

    <listitem>
     <para>
<!--
      Parentheses (<literal>()</literal>) have their usual meaning to
      group expressions and enforce precedence.  In some cases
      parentheses are required as part of the fixed syntax of a
      particular SQL command.
-->
括弧（<literal>()</literal>）は、通常通り式をまとめ優先するという意味を持ちます。
場合によっては括弧は、特定のSQLコマンドの固定構文の一部として要求されることがあります。
     </para>
    </listitem>

    <listitem>
     <para>
<!--
      Brackets (<literal>[]</literal>) are used to select the elements
      of an array.  See <xref linkend="arrays"/> for more information
      on arrays.
-->
大括弧（<literal>[]</literal>）は、配列要素を選択するために使われます。
配列に関する詳しい情報は<xref linkend="arrays"/>を参照してください。
     </para>
    </listitem>

    <listitem>
     <para>
<!--
      Commas (<literal>,</literal>) are used in some syntactical
      constructs to separate the elements of a list.
-->
カンマ（<literal>,</literal>）は、リストの要素を区切るために構文的構成体で使われることがあります。
     </para>
    </listitem>

    <listitem>
     <para>
<!--
      The semicolon (<literal>;</literal>) terminates an SQL command.
      It cannot appear anywhere within a command, except within a
      string constant or quoted identifier.
-->
セミコロン（<literal>;</literal>）は、SQLコマンドの終わりを意味します。
文字列定数または引用符付き識別子以外では、コマンドの途中では使うことができません。
     </para>
    </listitem>

    <listitem>
     <para>
<!--
      The colon (<literal>:</literal>) is used to select
      <quote>slices</quote> from arrays. (See <xref
      linkend="arrays"/>.)  In certain SQL dialects (such as Embedded
      SQL), the colon is used to prefix variable names.
-->
コロン（<literal>:</literal>）は、配列から<quote>一部分</quote>を取り出すために使われます
(<xref linkend="arrays"/>を参照してください)。
いくつかのSQL方言（埋め込みSQLなど）では、コロンは変数名の接頭辞として使われます。
     </para>
    </listitem>

    <listitem>
     <para>
<!--
      The asterisk (<literal>*</literal>) is used in some contexts to denote
      all the fields of a table row or composite value.  It also
      has a special meaning when used as the argument of an
      aggregate function, namely that the aggregate does not require
      any explicit parameter.
-->
アスタリスク（<literal>*</literal>）は、いくつかの文脈において、テーブル行や複合型の全てのフィールドを表現するために使用されます。
また、集約関数の引数として使われる場合も特殊な、つまり、その集約が明示的なパラメータをまったく必要としないという意味を持ちます。
     </para>
    </listitem>

    <listitem>
     <para>
<!--
      The period (<literal>.</literal>) is used in numeric
      constants, and to separate schema, table, and column names.
-->
ピリオド（<literal>.</literal>）は数値定数の中で使われます。
また、スキーマ名、テーブル名、列名を区切るためにも使われます。
     </para>
    </listitem>
   </itemizedlist>

   </para>
  </sect2>

  <sect2 id="sql-syntax-comments">
<!--
   <title>Comments</title>
-->
   <title>コメント</title>

   <indexterm zone="sql-syntax-comments">
    <primary>comment</primary>
    <secondary sortas="SQL">in SQL</secondary>
   </indexterm>
   <indexterm zone="sql-syntax-comments">
    <primary>コメント</primary>
    <secondary>SQL内の</secondary>
   </indexterm>

   <para>
<!--
    A comment is a sequence of characters beginning with
    double dashes and extending to the end of the line, e.g.:
-->
コメントは二重ハイフンで始まる文字の並びで、行の終わりまで続きます。
例えば以下のようになります。
<programlisting>
<!--
&#45;- This is a standard SQL comment
-->
-- これは標準SQLのコメントです
</programlisting>
   </para>

   <para>
<!--
    Alternatively, C-style block comments can be used:
-->
他にも、C言語様式のブロックコメントも使用できます。
<programlisting>
<!--
/* multiline comment
 * with nesting: /* nested block comment */
-->
/* ネストされた複数行にわたる
 * コメント /* ネストされたブロックコメント */
 */
</programlisting>
<!--
    where the comment begins with <literal>/*</literal> and extends to
    the matching occurrence of <literal>*/</literal>. These block
    comments nest, as specified in the SQL standard but unlike C, so that one can
    comment out larger blocks of code that might contain existing block
    comments.
-->
コメントは<literal>/*</literal>で始まり、対応する<literal>*/</literal>で終わります。
これらのブロックコメントはC言語とは異なり、標準SQLで規定されているように入れ子にできます。
したがって、既存のブロックコメントを含む可能性のある大きなコードのブロックをコメントアウトできます。
   </para>

   <para>
<!--
    A comment is removed from the input stream before further syntax
    analysis and is effectively replaced by whitespace.
-->
コメントは、その後の構文解析が行われる前に入力ストリームから取り去られ、事実上、空白で置き換えられます。
   </para>
  </sect2>

  <sect2 id="sql-precedence">
<!--
   <title>Operator Precedence</title>
-->
   <title>演算子の優先順位</title>

   <indexterm zone="sql-precedence">
    <primary>operator</primary>
    <secondary>precedence</secondary>
   </indexterm>
   <indexterm zone="sql-precedence">
    <primary>演算子</primary>
    <secondary>優先順位</secondary>
   </indexterm>

   <para>
<!--
    <xref linkend="sql-precedence-table"/> shows the precedence and
    associativity of the operators in <productname>PostgreSQL</productname>.
    Most operators have the same precedence and are left-associative.
    The precedence and associativity of the operators is hard-wired
    into the parser.
    Add parentheses if you want an expression with multiple operators
    to be parsed in some other way than what the precedence rules imply.
-->
<xref linkend="sql-precedence-table"/>は、<productname>PostgreSQL</productname>の演算子の優先順位と結合性を示しています。
ほとんどの演算子は同じ優先順位を持ち、左結合します。
演算子の優先順位と結合性はパーサに組み込まれています。
複数の演算子のある式を優先順位の規則が意味するのとは異なる順序で解析したい場合には、括弧で囲ってください。
   </para>

   <table id="sql-precedence-table">
<!--
    <title>Operator Precedence (highest to lowest)</title>
-->
    <title>演算子の優先順位（高いものから低いものへ）</title>

    <tgroup cols="3">
     <colspec colname="col1" colwidth="2*"/>
     <colspec colname="col2" colwidth="1*"/>
     <colspec colname="col3" colwidth="2*"/>
     <thead>
      <row>
<!--
       <entry>Operator/Element</entry>
       <entry>Associativity</entry>
       <entry>Description</entry>
-->
       <entry>演算子/要素</entry>
       <entry>結合性</entry>
       <entry>説明</entry>
      </row>
     </thead>

     <tbody>
      <row>
       <entry><token>.</token></entry>
<!--
       <entry>left</entry>
       <entry>table/column name separator</entry>
-->
       <entry>左</entry>
       <entry>テーブル/列名の区切り文字</entry>
      </row>

      <row>
       <entry><token>::</token></entry>
<!--
       <entry>left</entry>
       <entry><productname>PostgreSQL</productname>-style typecast</entry>
-->
       <entry>左</entry>
       <entry><productname>PostgreSQL</productname>方式の型キャスト</entry>
      </row>

      <row>
       <entry><token>[</token> <token>]</token></entry>
<!--
       <entry>left</entry>
       <entry>array element selection</entry>
-->
       <entry>左</entry>
       <entry>配列要素選択</entry>
      </row>

      <row>
       <entry><token>+</token> <token>-</token></entry>
<!--
       <entry>right</entry>
       <entry>unary plus, unary minus</entry>
-->
       <entry>右</entry>
       <entry>単項加算、単項減算</entry>
      </row>

      <row>
       <entry><token>^</token></entry>
<!--
       <entry>left</entry>
       <entry>exponentiation</entry>
-->
       <entry>左</entry>
       <entry>累乗</entry>
      </row>

      <row>
       <entry><token>*</token> <token>/</token> <token>%</token></entry>
<!--
       <entry>left</entry>
       <entry>multiplication, division, modulo</entry>
-->
       <entry>左</entry>
       <entry>掛け算、割り算、剰余</entry>
      </row>

      <row>
       <entry><token>+</token> <token>-</token></entry>
<!--
       <entry>left</entry>
       <entry>addition, subtraction</entry>
-->
       <entry>左</entry>
       <entry>加算、減算</entry>
      </row>

      <row>
<!--
       <entry>(any other operator)</entry>
-->
       <entry>(その他の演算子)</entry>
<!--
       <entry>left</entry>
       <entry>all other native and user-defined operators</entry>
-->
       <entry>左</entry>
       <entry>その他全ての組み込み、あるいはユーザ定義の演算子</entry>
      </row>

      <row>
       <entry><token>BETWEEN</token> <token>IN</token> <token>LIKE</token> <token>ILIKE</token> <token>SIMILAR</token></entry>
       <entry></entry>
<!--
       <entry>range containment, set membership, string matching</entry>
-->
       <entry>範囲内に包含、集合の要素、文字列の一致</entry>
      </row>

      <row>
       <entry><token>&lt;</token> <token>&gt;</token> <token>=</token> <token>&lt;=</token> <token>&gt;=</token> <token>&lt;&gt;</token>
</entry>
       <entry></entry>
<!--
       <entry>comparison operators</entry>
-->
       <entry>比較演算子</entry>
      </row>

      <row>
       <entry><token>IS</token> <token>ISNULL</token> <token>NOTNULL</token></entry>
       <entry></entry>
<!--
       <entry><literal>IS TRUE</literal>, <literal>IS FALSE</literal>, <literal>IS
       NULL</literal>, <literal>IS DISTINCT FROM</literal>, etc.</entry>
-->
       <entry><literal>IS TRUE</literal>、<literal>IS FALSE</literal>、<literal>IS
       NULL</literal>、<literal>IS DISTINCT FROM</literal>、その他</entry>
      </row>

      <row>
       <entry><token>NOT</token></entry>
<!--
       <entry>right</entry>
       <entry>logical negation</entry>
-->
       <entry>右</entry>
       <entry>論理否定</entry>
      </row>

      <row>
       <entry><token>AND</token></entry>
<!--
       <entry>left</entry>
       <entry>logical conjunction</entry>
-->
       <entry>左</entry>
       <entry>論理積</entry>
      </row>

      <row>
       <entry><token>OR</token></entry>
<!--
       <entry>left</entry>
       <entry>logical disjunction</entry>
-->
       <entry>左</entry>
       <entry>論理和</entry>
      </row>
     </tbody>
    </tgroup>
   </table>

   <para>
<!--
    Note that the operator precedence rules also apply to user-defined
    operators that have the same names as the built-in operators
    mentioned above.  For example, if you define a
    <quote>+</quote> operator for some custom data type it will have
    the same precedence as the built-in <quote>+</quote> operator, no
    matter what yours does.
-->
演算子優先順位の規則は、上記で触れた組み込み演算子と同じ名前を持つユーザ定義演算子にも当てはまります。
例えばもし<quote>+</quote>演算子をある独自のデータ型に定義すると、新しい演算子が何をするかにかかわらず、<quote>+</quote>組み込み演算子と同じ優先順位を持つようになります。
   </para>

   <para>
<!--
    When a schema-qualified operator name is used in the
    <literal>OPERATOR</literal> syntax, as for example in:
-->
次の例のように、<literal>OPERATOR</literal>構文でスキーマで修飾された演算子名を使用する場合、
<programlisting>
SELECT 3 OPERATOR(pg_catalog.+) 4;
</programlisting>
<!--
    the <literal>OPERATOR</literal> construct is taken to have the default precedence
    shown in <xref linkend="sql-precedence-table"/> for
    <quote>any other operator</quote>.  This is true no matter
    which specific operator appears inside <literal>OPERATOR()</literal>.
-->
<literal>OPERATOR</literal>構文は、<xref linkend="sql-precedence-table"/>の<quote>その他の演算子</quote>で示されているデフォルトの優先順位を持つとみなされます。
これは、<literal>OPERATOR()</literal>にどの特定の演算子が入る場合でも変わりません。
   </para>

   <note>
    <para>
<!--
     <productname>PostgreSQL</productname> versions before 9.5 used slightly different
     operator precedence rules.  In particular, <token>&lt;=</token>
     <token>&gt;=</token> and <token>&lt;&gt;</token> used to be treated as
     generic operators; <literal>IS</literal> tests used to have higher priority;
     and <literal>NOT BETWEEN</literal> and related constructs acted inconsistently,
     being taken in some cases as having the precedence of <literal>NOT</literal>
     rather than <literal>BETWEEN</literal>.  These rules were changed for better
     compliance with the SQL standard and to reduce confusion from
     inconsistent treatment of logically equivalent constructs.  In most
     cases, these changes will result in no behavioral change, or perhaps
     in <quote>no such operator</quote> failures which can be resolved by adding
     parentheses.  However there are corner cases in which a query might
     change behavior without any parsing error being reported.
-->
9.5より前の<productname>PostgreSQL</productname>のバージョンでは少し異なる演算子優先順位規則を使っていました。
特に<token>&lt;=</token>、<token>&gt;=</token>、<token>&lt;&gt;</token>は一般的な演算子として扱われていました。<literal>IS</literal>テストは高い優先順位を持つとして使われていました。<literal>NOT BETWEEN</literal>とそれに関係する構文は振る舞いが一貫しておらず、<literal>BETWEEN</literal>ではなく<literal>NOT</literal>の優先順位を持つと見なされる場合がありました。
標準SQLにより準拠し、論理的に等しい構文の一貫しない扱いから来る混乱を減らすように、これらの規則は変更されました。
ほとんどの場合、これらの変更により振る舞いが変わることはないでしょうし、もし変わっても恐らく<quote>no such operator</quote>で失敗になるくらいでしょう。後者は括弧を追加することで解決できるでしょう。
しかしながら、稀に問い合わせがパースエラーを返すことなく振る舞いを変える場合があります。
    </para>
   </note>
  </sect2>
 </sect1>

 <sect1 id="sql-expressions">
<!--
  <title>Value Expressions</title>
-->
  <title>評価式</title>

  <indexterm zone="sql-expressions">
   <primary>expression</primary>
   <secondary>syntax</secondary>
  </indexterm>
  <indexterm zone="sql-expressions">
   <primary>式</primary>
   <secondary>の構文</secondary>
  </indexterm>

  <indexterm zone="sql-expressions">
   <primary>value expression</primary>
  </indexterm>
  <indexterm zone="sql-expressions">
   <primary>評価式</primary>
  </indexterm>

  <indexterm>
   <primary>scalar</primary>
   <see>expression</see>
  </indexterm>
  <indexterm>
   <primary>スカラ</primary>
   <see>式</see>
  </indexterm>

  <para>
<!--
   Value expressions are used in a variety of contexts, such
   as in the target list of the <command>SELECT</command> command, as
   new column values in <command>INSERT</command> or
   <command>UPDATE</command>, or in search conditions in a number of
   commands.  The result of a value expression is sometimes called a
   <firstterm>scalar</firstterm>, to distinguish it from the result of
   a table expression (which is a table).  Value expressions are
   therefore also called <firstterm>scalar expressions</firstterm> (or
   even simply <firstterm>expressions</firstterm>).  The expression
   syntax allows the calculation of values from primitive parts using
   arithmetic, logical, set, and other operations.
-->
評価式は、例えば<command>SELECT</command>コマンドの目的リストとして、<command>INSERT</command>や<command>UPDATE</command>の新しい列の値として、もしくはいくつかのコマンドの検索条件として様々な文脈の中で使われます。
評価式の結果は、テーブル式の結果（つまりテーブル）から区別するために、<firstterm>スカラ</firstterm>と呼ばれることもあります。
したがって、評価式は<firstterm>スカラ式</firstterm>（またはもっと簡単に<firstterm>式</firstterm>）とも呼ばれます。
式の構文によって、基本的な部分から算術、論理、集合などの演算を使って値の計算を行うことができます。
  </para>

  <para>
<!--
   A value expression is one of the following:
-->
評価式は下記のうちのいずれかです。

   <itemizedlist>
    <listitem>
     <para>
<!--
      A constant or literal value
-->
定数あるいはリテラル値
     </para>
    </listitem>

    <listitem>
     <para>
<!--
      A column reference
-->
列の参照
     </para>
    </listitem>

    <listitem>
     <para>
<!--
      A positional parameter reference, in the body of a function definition
      or prepared statement
-->
関数定義の本体やプリペアド文における、位置パラメータ参照
     </para>
    </listitem>

    <listitem>
     <para>
<!--
      A subscripted expression
-->
添字付きの式
     </para>
    </listitem>

    <listitem>
     <para>
<!--
      A field selection expression
-->
フィールド選択式
     </para>
    </listitem>

    <listitem>
     <para>
<!--
      An operator invocation
-->
演算子の呼び出し
     </para>
    </listitem>

    <listitem>
     <para>
<!--
      A function call
-->
関数呼び出し
     </para>
    </listitem>

    <listitem>
     <para>
<!--
      An aggregate expression
-->
集約式
     </para>
    </listitem>

    <listitem>
     <para>
<!--
      A window function call
-->
      ウィンドウ関数呼び出し
     </para>
    </listitem>

    <listitem>
     <para>
<!--
      A type cast
-->
型キャスト
     </para>
    </listitem>

    <listitem>
     <para>
<!--
      A collation expression
-->
照合順序(collation)式
     </para>
    </listitem>

    <listitem>
     <para>
<!--
      A scalar subquery
-->
スカラ副問い合わせ
     </para>
    </listitem>

    <listitem>
     <para>
<!--
      An array constructor
-->
配列コンストラクタ
     </para>
    </listitem>

    <listitem>
     <para>
<!--
      A row constructor
-->
行コンストラクタ
     </para>
    </listitem>

    <listitem>
     <para>
<!--
      Another value expression in parentheses (used to group
      subexpressions and override
      precedence<indexterm><primary>parenthesis</primary></indexterm>)
-->
      （副式をグループ化したり<indexterm><primary>括弧で囲まれた</primary></indexterm>優先順位を変更するのに使用される）括弧で囲まれた別の評価式
     </para>
    </listitem>
   </itemizedlist>
  </para>

  <para>
<!--
   In addition to this list, there are a number of constructs that can
   be classified as an expression but do not follow any general syntax
   rules.  These generally have the semantics of a function or
   operator and are explained in the appropriate location in <xref
   linkend="functions"/>.  An example is the <literal>IS NULL</literal>
   clause.
-->
これ以外にも、式として分類されるけれども一般的な構文規約には従わない、いくつかの構成要素があります。
これらは一般的に関数あるいは演算子の意味を持ちます。
<xref linkend="functions"/>の該当部分で説明されています。
例を挙げると<literal>IS NULL</literal>句があります。
  </para>

  <para>
<!--
   We have already discussed constants in <xref
   linkend="sql-syntax-constants"/>.  The following sections discuss
   the remaining options.
-->
<xref linkend="sql-syntax-constants"/>で既に定数については説明しました。
続く節では残りのオプションについて説明します。
  </para>

  <sect2 id="sql-expressions-column-refs">
<!--
   <title>Column References</title>
-->
   <title>列の参照</title>

   <indexterm>
    <primary>column reference</primary>
   </indexterm>
   <indexterm>
    <primary>列の参照</primary>
   </indexterm>

   <para>
<!--
    A column can be referenced in the form:
-->
列は、下記のような形式で参照できます。
<synopsis>
<replaceable>correlation</replaceable>.<replaceable>columnname</replaceable>
</synopsis>
   </para>

   <para>
<!--
    <replaceable>correlation</replaceable> is the name of a
    table (possibly qualified with a schema name), or an alias for a table
    defined by means of a <literal>FROM</literal> clause.
    The correlation name and separating dot can be omitted if the column name
    is unique across all the tables being used in the current query.  (See also <xref linkend="queries"/>.)
-->
<replaceable>correlation</replaceable>は、テーブル名（スキーマで修飾されている場合もあります）、あるいは<literal>FROM</literal>句で定義されたテーブルの別名です。
correlationの名前と区切り用のドットは、もし列名が現在の問い合わせで使われる全てのテーブルを通して一意である場合は省略できます。
（<xref linkend="queries"/>も参照してください）。
   </para>
  </sect2>

  <sect2 id="sql-expressions-parameters-positional">
<!--
   <title>Positional Parameters</title>
-->
   <title>位置パラメータ</title>

   <indexterm>
    <primary>parameter</primary>
    <secondary>syntax</secondary>
   </indexterm>
   <indexterm>
    <primary>パラメータ</primary>
    <secondary>の構文</secondary>
   </indexterm>

   <indexterm>
    <primary>$</primary>
   </indexterm>

   <para>
<!--
    A positional parameter reference is used to indicate a value
    that is supplied externally to an SQL statement.  Parameters are
    used in SQL function definitions and in prepared queries.  Some
    client libraries also support specifying data values separately
    from the SQL command string, in which case parameters are used to
    refer to the out-of-line data values.
    The form of a parameter reference is:
-->
位置パラメータ参照は、外部からSQL文に渡される値を示すために使用されます。
パラメータはSQL関数定義およびプリペアド問い合わせの中で使用されます。
また、クライアントライブラリの中には、SQLコマンド文字列とデータ値を分離して指定できる機能をサポートするものもあります。
この場合、パラメータは行外データ値を参照するために使用されます。
パラメータ参照の形式は以下のとおりです。
<synopsis>
$<replaceable>number</replaceable>
</synopsis>
   </para>

   <para>
<!--
    For example, consider the definition of a function,
    <function>dept</function>, as:
-->
例えば、関数 <function>dept</function> の定義が以下のようにされたとします。

<programlisting>
CREATE FUNCTION dept(text) RETURNS dept
    AS $$ SELECT * FROM dept WHERE name = $1 $$
    LANGUAGE SQL;
</programlisting>

<!--
    Here the <literal>$1</literal> references the value of the first
    function argument whenever the function is invoked.
-->
ここで<literal>$1</literal>は関数が呼び出される時に最初の関数引数の値を参照します。
   </para>
  </sect2>

  <sect2 id="sql-expressions-subscripts">
<!--
   <title>Subscripts</title>
-->
   <title>添字</title>

   <indexterm>
    <primary>subscript</primary>
   </indexterm>
   <indexterm>
    <primary>添字</primary>
   </indexterm>

   <para>
<!--
    If an expression yields a value of an array type, then a specific
    element of the array value can be extracted by writing
-->
式が配列型の値となる場合、配列値の特定要素は以下のように記述することで抽出できます。
<synopsis>
<replaceable>expression</replaceable>[<replaceable>subscript</replaceable>]
</synopsis>
<!--
    or multiple adjacent elements (an <quote>array slice</quote>) can be extracted
    by writing
-->
また、隣接する複数の要素（<quote>配列の一部分</quote>）は以下のように記述することで抽出できます。
<synopsis>
<replaceable>expression</replaceable>[<replaceable>lower_subscript</replaceable>:<replaceable>upper_subscript</replaceable>]
</synopsis>
<!--
    (Here, the brackets <literal>[ ]</literal> are meant to appear literally.)
    Each <replaceable>subscript</replaceable> is itself an expression,
    which will be rounded to the nearest integer value.
-->
（ここで大括弧<literal>[ ]</literal>は文字通りに記述してください（訳注：これはオプション部分を表す大括弧ではありません）。）
各<replaceable>subscript</replaceable>はそれ自体が式であり、最も近い整数値へと丸められます。
   </para>

   <para>
<!--
    In general the array <replaceable>expression</replaceable> must be
    parenthesized, but the parentheses can be omitted when the expression
    to be subscripted is just a column reference or positional parameter.
    Also, multiple subscripts can be concatenated when the original array
    is multidimensional.
    For example:
-->
一般的には、配列<replaceable>expression</replaceable>は括弧で括らなければなりませんが、添字を付けるそのexpressionが単なる列参照や位置パラメータであった場合、その括弧を省略できます。
また、元の配列が多次元の場合は複数の添字を連結できます。
以下に例を示します。

<programlisting>
mytable.arraycolumn[4]
mytable.two_d_column[17][34]
$1[10:42]
(arrayfunction(a,b))[42]
</programlisting>

<!--
    The parentheses in the last example are required.
    See <xref linkend="arrays"/> for more about arrays.
-->
最後の例では括弧が必要です。
配列の詳細は<xref linkend="arrays"/>を参照してください。
   </para>
  </sect2>

  <sect2 id="field-selection">
<!--
   <title>Field Selection</title>
-->
   <title>フィールド選択</title>

   <indexterm>
    <primary>field selection</primary>
   </indexterm>
   <indexterm>
    <primary>フィールド選択</primary>
   </indexterm>

   <para>
<!--
    If an expression yields a value of a composite type (row type), then a
    specific field of the row can be extracted by writing
-->
式が複合型（行型）の値を生成する場合、行の特定のフィールドは以下のように記述することで抽出できます。
<synopsis>
<replaceable>expression</replaceable>.<replaceable>fieldname</replaceable>
</synopsis>
   </para>

   <para>
<!--
    In general the row <replaceable>expression</replaceable> must be
    parenthesized, but the parentheses can be omitted when the expression
    to be selected from is just a table reference or positional parameter.
    For example:
-->
一般的には、行<replaceable>expression</replaceable>は括弧で括らなければなりません。
しかし、選択元となる式が単なるテーブル参照や位置パラメータの場合、括弧を省略できます。
以下に例を示します。

<programlisting>
mytable.mycolumn
$1.somecolumn
(rowfunction(a,b)).col3
</programlisting>

<!--
    (Thus, a qualified column reference is actually just a special case
    of the field selection syntax.)  An important special case is
    extracting a field from a table column that is of a composite type:
-->
（したがって、修飾された列参照は実際のところ、単なるこのフィールド選択構文の特殊な場合です。）
重要となる特殊な場合としては、複合型のテーブル列からフィールドを抽出するときです。

<programlisting>
(compositecol).somefield
(mytable.compositecol).somefield
</programlisting>

<!--
    The parentheses are required here to show that
    <structfield>compositecol</structfield> is a column name not a table name,
    or that <structname>mytable</structname> is a table name not a schema name
    in the second case.
-->
<structfield>compositecol</structfield>がテーブル名でなく列名であること、または2番目の場合の<structname>mytable</structname>がスキーマ名でなくテーブル名であることを示すため丸括弧が要求されます。
   </para>

   <para>
<!--
    You can ask for all fields of a composite value by
    writing <literal>.*</literal>:
-->
<literal>.*</literal>を記述することで、複合型の全ての値を問い合わせることが可能です。
<programlisting>
(compositecol).*
</programlisting>
<!--
    This notation behaves differently depending on context;
    see <xref linkend="rowtypes-usage"/> for details.
-->
この表記はコンテキストに依存して異なった振る舞いをします。詳細は<xref linkend="rowtypes-usage"/>を参照してください。
   </para>
  </sect2>

  <sect2 id="sql-expressions-operator-calls">
<!--
   <title>Operator Invocations</title>
-->
   <title>演算子の呼び出し</title>

   <indexterm>
    <primary>operator</primary>
    <secondary>invocation</secondary>
   </indexterm>
   <indexterm>
    <primary>演算子</primary>
    <secondary>呼び出し</secondary>
   </indexterm>

   <para>
<!--
    There are two possible syntaxes for an operator invocation:
-->
演算子の呼び出しには以下の2構文が可能です。
    <simplelist>
<!--
     <member><replaceable>expression</replaceable> <replaceable>operator</replaceable> <replaceable>expression</replaceable> (binary infix operator)</member>
     <member><replaceable>operator</replaceable> <replaceable>expression</replaceable> (unary prefix operator)</member>
-->
     <member><replaceable>expression</replaceable> <replaceable>operator</replaceable> <replaceable>expression</replaceable> （二項中置演算子）</member>
     <member><replaceable>operator</replaceable> <replaceable>expression</replaceable> （単項前置演算子）</member>
    </simplelist>
<!--
    where the <replaceable>operator</replaceable> token follows the syntax
    rules of <xref linkend="sql-syntax-operators"/>, or is one of the
    key words <token>AND</token>, <token>OR</token>, and
    <token>NOT</token>, or is a qualified operator name in the form:
-->
ここで<replaceable>operator</replaceable>トークンは、<xref linkend="sql-syntax-operators"/>構文規則に従うもの、もしくはキーワード<token>AND</token>、<token>OR</token>、<token>NOT</token>のいずれか、または以下の形式の修飾された演算子名です。
<synopsis>
<literal>OPERATOR(</literal><replaceable>schema</replaceable><literal>.</literal><replaceable>operatorname</replaceable><literal>)</literal>
</synopsis>
<!--
    Which particular operators exist and whether
    they are unary or binary depends on what operators have been
    defined by the system or the user.  <xref linkend="functions"/>
    describes the built-in operators.
-->
具体的にどんな演算子が存在し、それが単項か二項かどうかは、システムやユーザによってどんな演算子が定義されたかに依存します。
<xref linkend="functions"/>にて、組み込み演算子について説明します。
   </para>
  </sect2>

  <sect2 id="sql-expressions-function-calls">
<!--
   <title>Function Calls</title>
-->
   <title>関数呼び出し</title>

   <indexterm>
    <primary>function</primary>
    <secondary>invocation</secondary>
   </indexterm>
   <indexterm>
    <primary>関数</primary>
    <secondary>呼び出し</secondary>
   </indexterm>

   <para>
<!--
    The syntax for a function call is the name of a function
    (possibly qualified with a schema name), followed by its argument list
    enclosed in parentheses:
-->
関数呼び出しの構文は、関数名（スキーマ名で修飾されている場合があります）に続けてその引数を丸括弧で囲んで列挙したものです。

<synopsis>
<replaceable>function_name</replaceable> (<optional><replaceable>expression</replaceable> <optional>, <replaceable>expression</replaceable> ... </optional></optional> )
</synopsis>
   </para>

   <para>
<!--
    For example, the following computes the square root of 2:
-->
例えば、以下のものは2の平方根を計算します。
<programlisting>
sqrt(2)
</programlisting>
   </para>

   <para>
<!--
    The list of built-in functions is in <xref linkend="functions"/>.
    Other functions can be added by the user.
-->
組み込み関数の一覧は<xref linkend="functions"/>にあります。
他の関数はユーザが追加できます。
   </para>

   <para>
<!--
    When issuing queries in a database where some users mistrust other users,
    observe security precautions from <xref linkend="typeconv-func"/> when
    writing function calls.
-->
あるユーザが他のユーザを信用しないデータベースで問い合わせを発行する場合には、関数呼び出しを書く時に<xref linkend="typeconv-func"/>のセキュリティの事前の対策を守ってください。
   </para>

   <para>
<!--
    The arguments can optionally have names attached.
    See <xref linkend="sql-syntax-calling-funcs"/> for details.
-->
引数には名前を任意で付与できます。詳細は<xref linkend="sql-syntax-calling-funcs"/>を見てください。
   </para>

   <note>
    <para>
<!--
     A function that takes a single argument of composite type can
     optionally be called using field-selection syntax, and conversely
     field selection can be written in functional style.  That is, the
     notations <literal>col(table)</literal> and <literal>table.col</literal> are
     interchangeable.  This behavior is not SQL-standard but is provided
     in <productname>PostgreSQL</productname> because it allows use of functions to
     emulate <quote>computed fields</quote>.  For more information see
     <xref linkend="rowtypes-usage"/>.
-->
複合型の単一引数をとる関数はフィールド選択の構文を使っても呼び出すことができます。
反対にフィールド選択を関数形式で記述することもできます。
つまり、<literal>col(table)</literal>や<literal>table.col</literal>のどちらを使っても良いということです。
この動作は標準SQLにはありませんが、<productname>PostgreSQL</productname>では、これにより<quote>計算されたフィールド</quote>のエミュレートをする関数の利用が可能になるため、提供しています。
詳しくは<xref linkend="rowtypes-usage"/>を参照してください。
    </para>
   </note>
  </sect2>

  <sect2 id="syntax-aggregates">
<!--
   <title>Aggregate Expressions</title>
-->
   <title>集約式</title>

   <indexterm zone="syntax-aggregates">
    <primary>aggregate function</primary>
    <secondary>invocation</secondary>
   </indexterm>
   <indexterm zone="syntax-aggregates">
    <primary>集約関数</primary>
    <secondary>呼び出し</secondary>
   </indexterm>

   <indexterm zone="syntax-aggregates">
    <primary>ordered-set aggregate</primary>
   </indexterm>
   <indexterm zone="syntax-aggregates">
    <primary>順序集合集約</primary>
   </indexterm>

   <indexterm zone="syntax-aggregates">
    <primary>WITHIN GROUP</primary>
   </indexterm>

   <indexterm zone="syntax-aggregates">
    <primary>FILTER</primary>
   </indexterm>

   <para>
<!--
    An <firstterm>aggregate expression</firstterm> represents the
    application of an aggregate function across the rows selected by a
    query.  An aggregate function reduces multiple inputs to a single
    output value, such as the sum or average of the inputs.  The
    syntax of an aggregate expression is one of the following:
-->
<firstterm>集約式</firstterm>は、問い合わせによって選択される行に対して集約関数を適用することを表現します。
集約関数は、例えば入力の合計や平均などのように、複数の入力を単一の出力値にします。
集約式の構文は下記のうちのいずれかです。

<synopsis>
<replaceable>aggregate_name</replaceable> (<replaceable>expression</replaceable> [ , ... ] [ <replaceable>order_by_clause</replaceable> ] ) [ FILTER ( WHERE <replaceable>filter_clause</replaceable> ) ]
<replaceable>aggregate_name</replaceable> (ALL <replaceable>expression</replaceable> [ , ... ] [ <replaceable>order_by_clause</replaceable> ] ) [ FILTER ( WHERE <replaceable>filter_clause</replaceable> ) ]
<replaceable>aggregate_name</replaceable> (DISTINCT <replaceable>expression</replaceable> [ , ... ] [ <replaceable>order_by_clause</replaceable> ] ) [ FILTER ( WHERE <replaceable>filter_clause</replaceable> ) ]
<replaceable>aggregate_name</replaceable> ( * ) [ FILTER ( WHERE <replaceable>filter_clause</replaceable> ) ]
<replaceable>aggregate_name</replaceable> ( [ <replaceable>expression</replaceable> [ , ... ] ] ) WITHIN GROUP ( <replaceable>order_by_clause</replaceable> ) [ FILTER ( WHERE <replaceable>filter_clause</replaceable> ) ]
</synopsis>

<!--
    where <replaceable>aggregate_name</replaceable> is a previously
    defined aggregate (possibly qualified with a schema name) and
    <replaceable>expression</replaceable> is
    any value expression that does not itself contain an aggregate
    expression or a window function call.  The optional
    <replaceable>order_by_clause</replaceable> and
    <replaceable>filter_clause</replaceable> are described below.
-->
ここで、<replaceable>aggregate_name</replaceable>は事前に定義された集約（スキーマ名で修飾された場合もあります）、<replaceable>expression</replaceable>はそれ自体に集約式またはウィンドウ関数呼び出しを含まない任意の値評価式です。
省略可能な<replaceable>order_by_clause</replaceable>と<replaceable>filter_clause</replaceable>は後述します。
   </para>

   <para>
<!--
    The first form of aggregate expression invokes the aggregate
    once for each input row.
    The second form is the same as the first, since
    <literal>ALL</literal> is the default.
    The third form invokes the aggregate once for each distinct value
    of the expression (or distinct set of values, for multiple expressions)
    found in the input rows.
    The fourth form invokes the aggregate once for each input row; since no
    particular input value is specified, it is generally only useful
    for the <function>count(*)</function> aggregate function.
    The last form is used with <firstterm>ordered-set</firstterm> aggregate
    functions, which are described below.
-->
集約式の最初の構文は、それぞれの入力行に対して1回ずつ集約を呼び出します。
<literal>ALL</literal>はデフォルトなので、2つ目の形式は最初の形式と同じです。
3番目の形式は、入力行の中にある式の、全ての重複しない値（複数式では重複しない値集合）の集約を呼び出します。
4番目の形式はそれぞれの入力行に対して1回ずつ集約を呼び出します。具体的な入力値が指定されていないため、これは一般的に<function>count(*)</function>集約関数でのみ役に立ちます。
最後の形式は<firstterm>順序集合</firstterm>集約関数で使われるもので、順序集合集約関数については後述します。
   </para>

   <para>
<!--
    Most aggregate functions ignore null inputs, so that rows in which
    one or more of the expression(s) yield null are discarded.  This
    can be assumed to be true, unless otherwise specified, for all
    built-in aggregates.
-->
ほとんどの集約関数はNULL入力を無視するため、行内の1つ以上の式がNULLを返す行は破棄されます。
特記されていない限り、すべての組み込み集約がそのような動作になると想定して良いです。
   </para>

   <para>
<!--
    For example, <literal>count(*)</literal> yields the total number
    of input rows; <literal>count(f1)</literal> yields the number of
    input rows in which <literal>f1</literal> is non-null, since
    <function>count</function> ignores nulls; and
    <literal>count(distinct f1)</literal> yields the number of
    distinct non-null values of <literal>f1</literal>.
-->
例えば、<literal>count(*)</literal>は入力行の合計数を求めます。
<function>count</function>はNULLを無視しますので、<literal>count(f1)</literal>は<literal>f1</literal>が非NULLである入力行の数を求めます。
<literal>count(distinct f1)</literal>は<literal>f1</literal>の重複しない非NULL値の数を求めます。
   </para>

   <para>
<!--
    Ordinarily, the input rows are fed to the aggregate function in an
    unspecified order.  In many cases this does not matter; for example,
    <function>min</function> produces the same result no matter what order it
    receives the inputs in.  However, some aggregate functions
    (such as <function>array_agg</function> and <function>string_agg</function>) produce
    results that depend on the ordering of the input rows.  When using
    such an aggregate, the optional <replaceable>order_by_clause</replaceable> can be
    used to specify the desired ordering.  The <replaceable>order_by_clause</replaceable>
    has the same syntax as for a query-level <literal>ORDER BY</literal> clause, as
    described in <xref linkend="queries-order"/>, except that its expressions
    are always just expressions and cannot be output-column names or numbers.
    For example:
-->
通常、入力行は順序を指定されずに集約関数に与えられます。
多くの場合では問題になりません。たとえば<function>min</function>は入力順序に関係なく同一の結果を返します。
しかし一部の集約関数(<function>array_agg</function>および<function>string_agg</function>など)は入力行の順序に依存した結果を返します。
こうした集約関数を使用する際は、オプションの<replaceable>order_by_clause</replaceable>を使用して必要とする順序を指定できます。
<replaceable>order_by_clause</replaceable>は、<xref linkend="queries-order"/>で説明する問い合わせレベルの<literal>ORDER BY</literal>句と同じ構文を取りますが、その式は常に単なる式であり、出力列名や序数とすることはできません。
以下に例を示します。
<programlisting>
SELECT array_agg(a ORDER BY b DESC) FROM table;
</programlisting>
   </para>

   <para>
<!--
    When dealing with multiple-argument aggregate functions, note that the
    <literal>ORDER BY</literal> clause goes after all the aggregate arguments.
    For example, write this:
-->
複数の引数を取る集約関数を扱う場合、<literal>ORDER BY</literal>句はすべての集約引数の後に指定することに注意してください。
例えば、
<programlisting>
SELECT string_agg(a, ',' ORDER BY a) FROM table;
</programlisting>
<!--
    not this:
-->
であり、
<programlisting>
SELECT string_agg(a ORDER BY a, ',') FROM table;  -- incorrect
</programlisting>
ではありません。
<!--
    The latter is syntactically valid, but it represents a call of a
    single-argument aggregate function with two <literal>ORDER BY</literal> keys
    (the second one being rather useless since it's a constant).
-->
    後者は構文的には有効なものですが、2つの<literal>ORDER BY</literal>キーを持つ単一引数の集約関数の呼び出しを表しています。(2つ目のキーは定数なので役には立ちません。)
   </para>

   <para>
<!--
    If <literal>DISTINCT</literal> is specified in addition to an
    <replaceable>order_by_clause</replaceable>, then all the <literal>ORDER BY</literal>
    expressions must match regular arguments of the aggregate; that is,
    you cannot sort on an expression that is not included in the
    <literal>DISTINCT</literal> list.
-->
<replaceable>order_by_clause</replaceable>に加え<literal>DISTINCT</literal>が指定された場合、すべての<literal>ORDER BY</literal>式が集約関数の通常の引数に一致しなければなりません。つまり、<literal>DISTINCT</literal>リストに含まれない式でソートすることはできません。
   </para>

   <note>
    <para>
<!--
     The ability to specify both <literal>DISTINCT</literal> and <literal>ORDER BY</literal>
     in an aggregate function is a <productname>PostgreSQL</productname> extension.
-->
集約関数において<literal>DISTINCT</literal>と<literal>ORDER BY</literal>の両方を指定できる機能は<productname>PostgreSQL</productname>の拡張です。
    </para>
   </note>

   <para>
<!--
    Placing <literal>ORDER BY</literal> within the aggregate's regular argument
    list, as described so far, is used when ordering the input rows for
    general-purpose and statistical aggregates, for which ordering is
    optional.  There is a
    subclass of aggregate functions called <firstterm>ordered-set
    aggregates</firstterm> for which an <replaceable>order_by_clause</replaceable>
    is <emphasis>required</emphasis>, usually because the aggregate's computation is
    only sensible in terms of a specific ordering of its input rows.
    Typical examples of ordered-set aggregates include rank and percentile
    calculations.  For an ordered-set aggregate,
    the <replaceable>order_by_clause</replaceable> is written
    inside <literal>WITHIN GROUP (...)</literal>, as shown in the final syntax
    alternative above.  The expressions in
    the <replaceable>order_by_clause</replaceable> are evaluated once per
    input row just like regular aggregate arguments, sorted as per
    the <replaceable>order_by_clause</replaceable>'s requirements, and fed
    to the aggregate function as input arguments.  (This is unlike the case
    for a non-<literal>WITHIN GROUP</literal> <replaceable>order_by_clause</replaceable>,
    which is not treated as argument(s) to the aggregate function.)  The
    argument expressions preceding <literal>WITHIN GROUP</literal>, if any, are
    called <firstterm>direct arguments</firstterm> to distinguish them from
    the <firstterm>aggregated arguments</firstterm> listed in
    the <replaceable>order_by_clause</replaceable>.  Unlike regular aggregate
    arguments, direct arguments are evaluated only once per aggregate call,
    not once per input row.  This means that they can contain variables only
    if those variables are grouped by <literal>GROUP BY</literal>; this restriction
    is the same as if the direct arguments were not inside an aggregate
    expression at all.  Direct arguments are typically used for things like
    percentile fractions, which only make sense as a single value per
    aggregation calculation.  The direct argument list can be empty; in this
    case, write just <literal>()</literal> not <literal>(*)</literal>.
    (<productname>PostgreSQL</productname> will actually accept either spelling, but
    only the first way conforms to the SQL standard.)
-->
上記のように集約の通常の引数リストに<literal>ORDER BY</literal>を置くことは、汎用的で統計的な集約への入力行を整列する時に使いますが、その整列は省略可能です。
たいていは集約の計算がその入力行の特定の順序に関してのみ意味を持つために、<replaceable>order_by_clause</replaceable>が<emphasis>必要な</emphasis><firstterm>順序集合集約</firstterm>と呼ばれる集約関数の副クラスがあります。
順序集合集約の典型的な例は順位や百分位数の計算を含みます。
順序集合集約では、<replaceable>order_by_clause</replaceable>は上の構文の最後に示したように<literal>WITHIN GROUP (...)</literal>の中に書かれます。
<replaceable>order_by_clause</replaceable>の式は、通常の集約の引数のように入力行1行につき一度評価され、<replaceable>order_by_clause</replaceable>の要求に従って整列され、集約関数に入力引数として渡されます。
(非<literal>WITHIN GROUP</literal> <replaceable>order_by_clause</replaceable>ではない場合はこれとは異なり、集約関数の引数としては扱われません。)
<literal>WITHIN GROUP</literal>の前に引数の式があれば、<replaceable>order_by_clause</replaceable>に書かれた<firstterm>集約引数</firstterm>と区別するために<firstterm>直接引数</firstterm>と呼ばれます。
通常の集約引数とは異なり、直接引数は集約の呼び出しの時に一度だけ評価され、入力行1行に一度ではありません。
これは、変数が<literal>GROUP BY</literal>によりグループ化された場合にのみ、その変数を含むことが可能であることを意味します。この制限は直接引数が集約式の中に全くない場合と同じです。
直接引数は、典型的には1度の集約計算で1つの値だけが意味がある百分位数のようなもので使われます。
直接引数のリストは空でも構いません。この場合、<literal>(*)</literal>ではなく<literal>()</literal>と書いてください。
(<productname>PostgreSQL</productname>は実際にどちらの綴りも受け付けますが、後者だけが標準SQLに準拠しています。)
   </para>

   <para>
    <indexterm>
     <primary>median</primary>
     <seealso>percentile</seealso>
    </indexterm>
    <indexterm>
     <primary>中央値(メジアン)</primary>
     <seealso>百分位数</seealso>
    </indexterm>
<!--
    An example of an ordered-set aggregate call is:
-->
順序集合集約の例は以下のとおりです。

<programlisting>
SELECT percentile_cont(0.5) WITHIN GROUP (ORDER BY income) FROM households;
 percentile_cont
-----------------
           50489
</programlisting>

<!--
   which obtains the 50th percentile, or median, value of
   the <structfield>income</structfield> column from table <structname>households</structname>.
   Here, <literal>0.5</literal> is a direct argument; it would make no sense
   for the percentile fraction to be a value varying across rows.
-->
これは、テーブル<structname>households</structname>から<structfield>income</structfield>列の50番目の百分位数、すなわち中央値を得ます。
ここで<literal>0.5</literal>は直接引数です。百分位数が行毎に変化する値であったら意味がありません。
   </para>

   <para>
<!--
    If <literal>FILTER</literal> is specified, then only the input
    rows for which the <replaceable>filter_clause</replaceable>
    evaluates to true are fed to the aggregate function; other rows
    are discarded.  For example:
-->
<literal>FILTER</literal>が指定されていれば、<replaceable>filter_clause</replaceable>が真と評価した入力行のみがウィンドウ関数に渡されます。それ以外の行は破棄されます。
例えば、
<programlisting>
SELECT
    count(*) AS unfiltered,
    count(*) FILTER (WHERE i &lt; 5) AS filtered
FROM generate_series(1,10) AS s(i);
 unfiltered | filtered
------------+----------
         10 |        4
(1 row)
</programlisting>
   </para>

   <para>
<!--
    The predefined aggregate functions are described in <xref
    linkend="functions-aggregate"/>.  Other aggregate functions can be added
    by the user.
-->
定義済みの集約関数は<xref linkend="functions-aggregate"/>で説明されています。
ユーザは他の集約関数を追加できます。
   </para>

   <para>
<!--
    An aggregate expression can only appear in the result list or
    <literal>HAVING</literal> clause of a <command>SELECT</command> command.
    It is forbidden in other clauses, such as <literal>WHERE</literal>,
    because those clauses are logically evaluated before the results
    of aggregates are formed.
-->
集約式は、<command>SELECT</command>コマンドの結果リストもしくは<literal>HAVING</literal>句内でのみ記述できます。
<literal>WHERE</literal>などの他の句では許されません。
これらの句は集約結果が形成される前に論理的に評価されるためです。
   </para>

   <para>
<!--
    When an aggregate expression appears in a subquery (see
    <xref linkend="sql-syntax-scalar-subqueries"/> and
    <xref linkend="functions-subquery"/>), the aggregate is normally
    evaluated over the rows of the subquery.  But an exception occurs
    if the aggregate's arguments (and <replaceable>filter_clause</replaceable>
    if any) contain only outer-level variables:
    the aggregate then belongs to the nearest such outer level, and is
    evaluated over the rows of that query.  The aggregate expression
    as a whole is then an outer reference for the subquery it appears in,
    and acts as a constant over any one evaluation of that subquery.
    The restriction about
    appearing only in the result list or <literal>HAVING</literal> clause
    applies with respect to the query level that the aggregate belongs to.
-->
集約式が副問い合わせ（<xref linkend="sql-syntax-scalar-subqueries"/>と<xref linkend="functions-subquery"/>を参照）内に現れた場合、通常、集約は副問い合わせの行全体に対して評価されます。
しかし、その集約の引数(と、もしあれば<replaceable>filter_clause</replaceable>)が上位レベルの変数のみを持つ場合は例外です。
その場合、集約は最も近い外側のレベルに属し、その問い合わせの行全体に対して評価されます。
全体として、その集約式は、その後、その集約を含む副問い合わせでは外部参照となり、その副問い合わせにおける評価に対しては定数として動作します。
結果リストもしくは<literal>HAVING</literal>句にのみ現れるという制約は、その集約が属する問い合わせレベルに関連して適用されます。
   </para>
  </sect2>

  <sect2 id="syntax-window-functions">
<!--
   <title>Window Function Calls</title>
-->
   <title>ウィンドウ関数呼び出し</title>

   <indexterm zone="syntax-window-functions">
    <primary>window function</primary>
    <secondary>invocation</secondary>
   </indexterm>
   <indexterm zone="syntax-window-functions">
    <primary>ウィンドウ関数</primary>
    <secondary>起動</secondary>
   </indexterm>

   <indexterm zone="syntax-window-functions">
    <primary>OVER clause</primary>
   </indexterm>
   <indexterm zone="syntax-window-functions">
    <primary>OVER句</primary>
   </indexterm>

   <para>
<!--
    A <firstterm>window function call</firstterm> represents the application
    of an aggregate-like function over some portion of the rows selected
    by a query.  Unlike non-window aggregate calls, this is not tied
    to grouping of the selected rows into a single output row &mdash; each
    row remains separate in the query output.  However the window function
    has access to all the rows that would be part of the current row's
    group according to the grouping specification (<literal>PARTITION BY</literal>
    list) of the window function call.
    The syntax of a window function call is one of the following:
-->
<firstterm>ウィンドウ関数呼び出し</firstterm>は、問い合わせにより選択された行のある部分に渡って集約のような機能を実現することを表します。
非ウィンドウ集約関数呼び出しと異なり、これは選択された行を1つの行にグループ化することに束縛されず、各行は別途問い合わせ出力に残ります。
しかしウィンドウ関数は、ウィンドウ関数呼び出しのグループ化指定（<literal>PARTITION BY</literal>リスト）に従った、現在の行のグループの一部となる行にすべてアクセスできます。
ウィンドウ関数呼び出しの構文は以下のいずれかです。

<synopsis>
<replaceable>function_name</replaceable> (<optional><replaceable>expression</replaceable> <optional>, <replaceable>expression</replaceable> ... </optional></optional>) [ FILTER ( WHERE <replaceable>filter_clause</replaceable> ) ] OVER <replaceable>window_name</replaceable>
<replaceable>function_name</replaceable> (<optional><replaceable>expression</replaceable> <optional>, <replaceable>expression</replaceable> ... </optional></optional>) [ FILTER ( WHERE <replaceable>filter_clause</replaceable> ) ] OVER ( <replaceable class="parameter">window_definition</replaceable> )
<replaceable>function_name</replaceable> ( * ) [ FILTER ( WHERE <replaceable>filter_clause</replaceable> ) ] OVER <replaceable>window_name</replaceable>
<replaceable>function_name</replaceable> ( * ) [ FILTER ( WHERE <replaceable>filter_clause</replaceable> ) ] OVER ( <replaceable class="parameter">window_definition</replaceable> )
</synopsis>
<!--
    where <replaceable class="parameter">window_definition</replaceable>
    has the syntax
-->
ここで、<replaceable class="parameter">window_definition</replaceable>は以下の構文になります。
<synopsis>
[ <replaceable class="parameter">existing_window_name</replaceable> ]
[ PARTITION BY <replaceable class="parameter">expression</replaceable> [, ...] ]
[ ORDER BY <replaceable class="parameter">expression</replaceable> [ ASC | DESC | USING <replaceable class="parameter">operator</replaceable> ] [ NULLS { FIRST | LAST } ] [, ...] ]
[ <replaceable class="parameter">frame_clause</replaceable> ]
</synopsis>
<!--
    The optional <replaceable class="parameter">frame_clause</replaceable>
    can be one of
-->
オプションの<replaceable class="parameter">frame_clause</replaceable>は次の中の１つです。
<synopsis>
{ RANGE | ROWS | GROUPS } <replaceable>frame_start</replaceable> [ <replaceable>frame_exclusion</replaceable> ]
{ RANGE | ROWS | GROUPS } BETWEEN <replaceable>frame_start</replaceable> AND <replaceable>frame_end</replaceable> [ <replaceable>frame_exclusion</replaceable> ]
</synopsis>
<!--
    where <replaceable>frame_start</replaceable>
    and <replaceable>frame_end</replaceable> can be one of
-->
ここで<replaceable>frame_start</replaceable>および<replaceable>frame_end</replaceable>は以下のいずれかです。
<synopsis>
UNBOUNDED PRECEDING
<replaceable>offset</replaceable> PRECEDING
CURRENT ROW
<replaceable>offset</replaceable> FOLLOWING
UNBOUNDED FOLLOWING
</synopsis>
<!--
    and <replaceable>frame_exclusion</replaceable> can be one of
-->
そして、<replaceable>frame_exclusion</replaceable>は以下のいずれかです。
<synopsis>
EXCLUDE CURRENT ROW
EXCLUDE GROUP
EXCLUDE TIES
EXCLUDE NO OTHERS
</synopsis>
   </para>

   <para>
<!--
    Here, <replaceable>expression</replaceable> represents any value
    expression that does not itself contain window function calls.
-->
ここで、<replaceable>expression</replaceable>はそれ自身のウィンドウ関数呼び出しを含まない任意の値式を表わします。
   </para>

   <para>
<!--
    <replaceable>window_name</replaceable> is a reference to a named window
    specification defined in the query's <literal>WINDOW</literal> clause.
    Alternatively, a full <replaceable>window_definition</replaceable> can
    be given within parentheses, using the same syntax as for defining a
    named window in the <literal>WINDOW</literal> clause; see the
    <xref linkend="sql-select"/> reference page for details.  It's worth
    pointing out that <literal>OVER wname</literal> is not exactly equivalent to
    <literal>OVER (wname ...)</literal>; the latter implies copying and modifying the
    window definition, and will be rejected if the referenced window
    specification includes a frame clause.
-->
<replaceable>window_name</replaceable>は、問い合わせの<literal>WINDOW</literal>句で定義された名前付きウィンドウ仕様への参照です。
あるいはまた、完全な<replaceable>window_definition</replaceable>を<literal>WINDOW</literal>句で定義された名前付きウィンドウと同じ構文を使って丸括弧の中に書くことができます。
詳細は<xref linkend="sql-select"/>マニュアルページを見てください。
<literal>OVER wname</literal>は<literal>OVER (wname ...)</literal>と厳密には等価でないことを指摘しておくのは価値のあることでしょう。
後者はウィンドウ定義をコピーしたり修正したりすることを示唆しており、参照されるウィンドウ仕様がフレーム句を含む場合には拒絶されます。
   </para>

   <para>
<!--
    The <literal>PARTITION BY</literal> clause groups the rows of the query into
    <firstterm>partitions</firstterm>, which are processed separately by the window
    function.  <literal>PARTITION BY</literal> works similarly to a query-level
    <literal>GROUP BY</literal> clause, except that its expressions are always just
    expressions and cannot be output-column names or numbers.
    Without <literal>PARTITION BY</literal>, all rows produced by the query are
    treated as a single partition.
    The <literal>ORDER BY</literal> clause determines the order in which the rows
    of a partition are processed by the window function.  It works similarly
    to a query-level <literal>ORDER BY</literal> clause, but likewise cannot use
    output-column names or numbers.  Without <literal>ORDER BY</literal>, rows are
    processed in an unspecified order.
-->
<literal>PARTITION BY</literal>句は問い合わせの行を<firstterm>パーティション</firstterm>に纏め、パーティションはウィンドウ関数により別々に処理されます。
<literal>PARTITION BY</literal>は、その式が常に式であって出力列名や番号ではないという点を除いて、問い合わせレベルの<literal>GROUP BY</literal>句と同様に動作します。
<literal>PARTITION BY</literal>がなければ、問い合わせで生じる行すべてが一つのパーティションとして扱われます。
<literal>ORDER BY</literal>句はパーティションの行がウィンドウ関数により処理される順序を決定します。
問い合わせレベルの<literal>ORDER BY</literal>句と同様に動作しますが、やはり出力列名や番号は使えません。
<literal>ORDER BY</literal>がなければ、行は不定の順序で処理されます。
   </para>

   <para>
<!--
    The <replaceable class="parameter">frame_clause</replaceable> specifies
    the set of rows constituting the <firstterm>window frame</firstterm>, which is a
    subset of the current partition, for those window functions that act on
    the frame instead of the whole partition.  The set of rows in the frame
    can vary depending on which row is the current row.  The frame can be
    specified in <literal>RANGE</literal>, <literal>ROWS</literal>
    or <literal>GROUPS</literal> mode; in each case, it runs from
    the <replaceable>frame_start</replaceable> to
    the <replaceable>frame_end</replaceable>.
    If <replaceable>frame_end</replaceable> is omitted, the end defaults
    to <literal>CURRENT ROW</literal>.
-->
<replaceable class="parameter">frame_clause</replaceable>は、パーティション全体ではなくフレーム上で作動するウィンドウ関数に対して、<firstterm>ウィンドウフレーム</firstterm>を構成する行の集合を指定します。
ウィンドウフレームは現在のパーティションの部分集合になります。
フレームの中の行の集合は、どの行が現在の行であるかによって変わります。
フレームは<literal>RANGE</literal>モード、<literal>ROWS</literal>モード、<literal>GROUPS</literal>でも指定できます。
どちらの場合でも<replaceable>frame_start</replaceable>から<replaceable>frame_end</replaceable>までです。
<replaceable>frame_end</replaceable>を省略した場合のデフォルトは<literal>CURRENT ROW</literal>です。
   </para>

   <para>
<!--
    A <replaceable>frame_start</replaceable> of <literal>UNBOUNDED PRECEDING</literal> means
    that the frame starts with the first row of the partition, and similarly
    a <replaceable>frame_end</replaceable> of <literal>UNBOUNDED FOLLOWING</literal> means
    that the frame ends with the last row of the partition.
-->
<replaceable>frame_start</replaceable>が<literal>UNBOUNDED PRECEDING</literal>ならばフレームがパーティションの最初の行から始まることを意味し、同様に、<replaceable>frame_end</replaceable>が<literal>UNBOUNDED FOLLOWING</literal>ならばフレームがパーティションの最後の行で終わることを意味します。
   </para>

   <para>
<!--
    In <literal>RANGE</literal> or <literal>GROUPS</literal> mode,
    a <replaceable>frame_start</replaceable> of
    <literal>CURRENT ROW</literal> means the frame starts with the current
    row's first <firstterm>peer</firstterm> row (a row that the
    window's <literal>ORDER BY</literal> clause sorts as equivalent to the
    current row), while a <replaceable>frame_end</replaceable> of
    <literal>CURRENT ROW</literal> means the frame ends with the current
    row's last peer row.
    In <literal>ROWS</literal> mode, <literal>CURRENT ROW</literal> simply
    means the current row.
-->
<literal>RANGE</literal>あるいは<literal>GROUPS</literal>モードでは、<replaceable>frame_start</replaceable>が<literal>CURRENT ROW</literal>ならば、フレームが現在行の最初の<firstterm>ピア</firstterm>行（ウィンドウの<literal>ORDER BY</literal>句が現在行と同じ順序とみなす行）から始まることを意味し、一方、<replaceable>frame_end</replaceable>が<literal>CURRENT ROW</literal>ならばフレームが現在行の最後の同等な<literal>ORDER BY</literal>ピア行で終わることを意味します。
<literal>ROWS</literal>モードでは、<literal>CURRENT ROW</literal>は単に現在行を意味します。
   </para>

   <para>
<!--
    In the <replaceable>offset</replaceable> <literal>PRECEDING</literal>
    and <replaceable>offset</replaceable> <literal>FOLLOWING</literal> frame
    options, the <replaceable>offset</replaceable> must be an expression not
    containing any variables, aggregate functions, or window functions.
    The meaning of the <replaceable>offset</replaceable> depends on the
    frame mode:
-->
<replaceable>offset</replaceable> <literal>PRECEDING</literal>と<replaceable>offset</replaceable> <literal>FOLLOWING</literal>フレームオプションでは、<replaceable>offset</replaceable>は一切の変数、集約関数、あるいはウィンドウ関数を含まない式でなければなりません。
<replaceable>offset</replaceable>の意味はフレームモードに依存します。
    <itemizedlist>
     <listitem>
      <para>
<!--
       In <literal>ROWS</literal> mode,
       the <replaceable>offset</replaceable> must yield a non-null,
       non-negative integer, and the option means that the frame starts or
       ends the specified number of rows before or after the current row.
-->
<literal>ROWS</literal>モードでは、<replaceable>offset</replaceable>の評価値は非NULL、非負の整数でなければならず、このオプションは現在行の前あるいは後の指定した数の行でフレームが開始あるいは終了することを意味します。
      </para>
     </listitem>
     <listitem>
      <para>
<!--
       In <literal>GROUPS</literal> mode,
       the <replaceable>offset</replaceable> again must yield a non-null,
       non-negative integer, and the option means that the frame starts or
       ends the specified number of <firstterm>peer groups</firstterm>
       before or after the current row's peer group, where a peer group is a
       set of rows that are equivalent in the <literal>ORDER BY</literal>
       ordering.  (There must be an <literal>ORDER BY</literal> clause
       in the window definition to use <literal>GROUPS</literal> mode.)
-->
<literal>GROUPS</literal>モードでも、<replaceable>offset</replaceable>の評価値は非NULL、非負の整数でなければならず、このオプションは現在行のピアグループ(peer group)の前あるいは後の指定した数の<firstterm>ピアグループ</firstterm>でフレームが開始あるいは終了することを意味します。
ここでピアグループは、<literal>ORDER BY</literal>による順序付け中で等しい行の集合です。
（ウィンドウ定義で<literal>GROUPS</literal>モードを使うには、<literal>ORDER BY</literal>句が存在しなければなりません。）
      </para>
     </listitem>
     <listitem>
      <para>
<!--
       In <literal>RANGE</literal> mode, these options require that
       the <literal>ORDER BY</literal> clause specify exactly one column.
       The <replaceable>offset</replaceable> specifies the maximum
       difference between the value of that column in the current row and
       its value in preceding or following rows of the frame.  The data type
       of the <replaceable>offset</replaceable> expression varies depending
       on the data type of the ordering column.  For numeric ordering
       columns it is typically of the same type as the ordering column,
       but for datetime ordering columns it is an <type>interval</type>.
       For example, if the ordering column is of type <type>date</type>
       or <type>timestamp</type>, one could write <literal>RANGE BETWEEN
       '1 day' PRECEDING AND '10 days' FOLLOWING</literal>.
       The <replaceable>offset</replaceable> is still required to be
       non-null and non-negative, though the meaning
       of <quote>non-negative</quote> depends on its data type.
-->
<literal>RANGE</literal>モードでは、<literal>ORDER BY</literal>句が正確に一つの列を指定することがこれらのオプションによって要求されます。
<replaceable>offset</replaceable>は現在行の列の値と、フレーム中の前あるいは後ろの行の値の最大の差を指定します。
<replaceable>offset</replaceable>式のデータ型は、順序付けをしている列のデータ型に依存して変わります。
数値型の順序付け列では、典型的には順序付け列と同じですが、日付時間の順序付け列では、<type>interval</type>になります。
たとえば、順序付け列の型が<type>date</type>あるいは<type>timestamp</type>なら、<literal>RANGE BETWEEN '1 day' PRECEDING AND '10 days' FOLLOWING</literal>と書くことができるでしょう。
ここでも<replaceable>offset</replaceable>は非NULLかつ非負である必要があります。
ただし、<quote>非負</quote>の意味はデータ型に依存します。
      </para>
     </listitem>
    </itemizedlist>
<!--
    In any case, the distance to the end of the frame is limited by the
    distance to the end of the partition, so that for rows near the partition
    ends the frame might contain fewer rows than elsewhere.
-->
どの場合でも、フレームの最後までの距離はパーティションの最後までの距離に制限されます。
ですからパーティションの最後近くの行では他の場合に比べてフレームには少ない行が含まれるかも知れません。
   </para>

   <para>
<!--
    Notice that in both <literal>ROWS</literal> and <literal>GROUPS</literal>
    mode, <literal>0 PRECEDING</literal> and <literal>0 FOLLOWING</literal>
    are equivalent to <literal>CURRENT ROW</literal>.  This normally holds
    in <literal>RANGE</literal> mode as well, for an appropriate
    data-type-specific meaning of <quote>zero</quote>.
-->
<literal>ROWS</literal>と<literal>GROUPS</literal>モードでは、<literal>0 PRECEDING</literal>と<literal>0 FOLLOWING</literal>は<literal>CURRENT ROW</literal>と同じであることに注意してください。
データ型固有の意味で<quote>0</quote>が適切ならば、通常<literal>RANGE</literal>においても同様です。
   </para>

   <para>
<!--
    The <replaceable>frame_exclusion</replaceable> option allows rows around
    the current row to be excluded from the frame, even if they would be
    included according to the frame start and frame end options.
    <literal>EXCLUDE CURRENT ROW</literal> excludes the current row from the
    frame.
    <literal>EXCLUDE GROUP</literal> excludes the current row and its
    ordering peers from the frame.
    <literal>EXCLUDE TIES</literal> excludes any peers of the current
    row from the frame, but not the current row itself.
    <literal>EXCLUDE NO OTHERS</literal> simply specifies explicitly the
    default behavior of not excluding the current row or its peers.
-->
フレームの開始、終了オプションで含まれることになる行であっても、<replaceable>frame_exclusion</replaceable>オプションで現在行周辺の行がフレームに含まれないようにできます。
<literal>EXCLUDE CURRENT ROW</literal>は、現在の行をフレームから除外します。
<literal>EXCLUDE GROUP</literal>は、現在行とその順序付ピアをフレームから除外します。
<literal>EXCLUDE TIES</literal>は、現在行そのものを除き、フレームにおける現在行のピアをフレームから除外します。
<literal>EXCLUDE NO OTHERS</literal>は、現在の行あるいはそのピアを除外しないというデフォルトの挙動を明示的に指定するだけです。
   </para>

   <para>
<!--
    The default framing option is <literal>RANGE UNBOUNDED PRECEDING</literal>,
    which is the same as <literal>RANGE BETWEEN UNBOUNDED PRECEDING AND
    CURRENT ROW</literal>.  With <literal>ORDER BY</literal>, this sets the frame to be
    all rows from the partition start up through the current row's last
    <literal>ORDER BY</literal> peer.  Without <literal>ORDER BY</literal>,
    this means all rows of the partition are included in the window frame,
    since all rows become peers of the current row.
-->
デフォルトのフレーム化オプションは<literal>RANGE UNBOUNDED PRECEDING</literal>で、<literal>RANGE BETWEEN UNBOUNDED PRECEDING AND CURRENT ROW</literal>と同じです。
<literal>ORDER BY</literal>があると、フレームはパーティションの開始から現在行の最後の<literal>ORDER BY</literal>ピア行までのすべての行になります。
<literal>ORDER BY</literal>が無い場合は、すべての行が現在行のピアとなるので、パーティションのすべての行がウィンドウフレームに含まれることを意味することになります。
   </para>

   <para>
<!--
    Restrictions are that
    <replaceable>frame_start</replaceable> cannot be <literal>UNBOUNDED FOLLOWING</literal>,
    <replaceable>frame_end</replaceable> cannot be <literal>UNBOUNDED PRECEDING</literal>,
    and the <replaceable>frame_end</replaceable> choice cannot appear earlier in the
    above list of <replaceable>frame_start</replaceable>
    and <replaceable>frame_end</replaceable> options than
    the <replaceable>frame_start</replaceable> choice does &mdash; for example
    <literal>RANGE BETWEEN CURRENT ROW AND <replaceable>offset</replaceable>
    PRECEDING</literal> is not allowed.
    But, for example, <literal>ROWS BETWEEN 7 PRECEDING AND 8
    PRECEDING</literal> is allowed, even though it would never select any
    rows.
-->
制限は、<replaceable>frame_start</replaceable>を<literal>UNBOUNDED FOLLOWING</literal>とすることができない点、<replaceable>frame_end</replaceable>を<literal>UNBOUNDED PRECEDING</literal>とすることができない点、および、上記の<replaceable>frame_start</replaceable>と<replaceable>frame_end</replaceable>のオプションのリストで、<replaceable>frame_end</replaceable>の選択が<replaceable>frame_start</replaceable>の選択よりも先に現れるものであってはならない点です。
例えば、<literal>RANGE BETWEEN CURRENT ROW AND <replaceable>offset</replaceable> PRECEDING</literal>は許されません。
しかし、例えば、決してどの行も選択しないとしても、<literal>ROWS BETWEEN 7 PRECEDING AND 8 PRECEDING</literal>は許されます。
   </para>

   <para>
<!--
    If <literal>FILTER</literal> is specified, then only the input
    rows for which the <replaceable>filter_clause</replaceable>
    evaluates to true are fed to the window function; other rows
    are discarded.  Only window functions that are aggregates accept
    a <literal>FILTER</literal> clause.
-->
<literal>FILTER</literal>が指定されていれば、<replaceable>filter_clause</replaceable>が真と評価した入力行のみがウィンドウ関数に渡されます。それ以外の行は破棄されます。
集約ウィンドウ関数だけが<literal>FILTER</literal>句を受け付けます。
   </para>

   <para>
<!--
    The built-in window functions are described in <xref
    linkend="functions-window-table"/>.  Other window functions can be added by
    the user.  Also, any built-in or user-defined general-purpose or
    statistical aggregate can be used as a window function.  (Ordered-set
    and hypothetical-set aggregates cannot presently be used as window functions.)
-->
組み込みウィンドウ関数は<xref linkend="functions-window-table"/>に記載されています。その他のウィンドウ関数をユーザが追加できます。
また、全ての組み込み、またはユーザ定義の、汎用または統計集約関数もウィンドウ関数として使用できます。
(順序集合と仮想集合集約は現在のところウィンドウ関数として使用できません。)
   </para>

   <para>
<!--
    The syntaxes using <literal>*</literal> are used for calling parameter-less
    aggregate functions as window functions, for example
    <literal>count(*) OVER (PARTITION BY x ORDER BY y)</literal>.
    The asterisk (<literal>*</literal>) is customarily not used for
    window-specific functions.  Window-specific functions do not
    allow <literal>DISTINCT</literal> or <literal>ORDER BY</literal> to be used within the
    function argument list.
-->
<literal>*</literal>を使用した構文は、例えば<literal>count(*) OVER (PARTITION BY x ORDER BY y)</literal>のように、パラメータのない集約関数をウィンドウ関数として呼び出すために使用されます。
アスタリスク(<literal>*</literal>)は習慣的にウィンドウ固有の関数には使われません。
ウィンドウ固有の関数は、関数引数リストの中で<literal>DISTINCT</literal>や<literal>ORDER BY</literal>が使われることを許可しません。
   </para>

   <para>
<!--
    Window function calls are permitted only in the <literal>SELECT</literal>
    list and the <literal>ORDER BY</literal> clause of the query.
-->
ウィンドウ関数呼び出しは問い合わせの<literal>SELECT</literal>リストと<literal>ORDER BY</literal>句の中でのみ許可されます。
   </para>

   <para>
<!--
    More information about window functions can be found in
    <xref linkend="tutorial-window"/>,
    <xref linkend="functions-window"/>, and
    <xref linkend="queries-window"/>.
-->
さらなるウィンドウ関数についての情報は<xref linkend="tutorial-window"/>、<xref linkend="functions-window"/>、<xref linkend="queries-window"/>にあります。
   </para>
  </sect2>

  <sect2 id="sql-syntax-type-casts">
<!--
   <title>Type Casts</title>
-->
   <title>型キャスト</title>

   <indexterm>
    <primary>data type</primary>
    <secondary>type cast</secondary>
   </indexterm>
   <indexterm>
    <primary>データ型</primary>
    <secondary>型キャスト</secondary>
   </indexterm>

   <indexterm>
    <primary>type cast</primary>
   </indexterm>
   <indexterm>
    <primary>型キャスト</primary>
   </indexterm>

   <indexterm>
    <primary>::</primary>
   </indexterm>

   <para>
<!--
    A type cast specifies a conversion from one data type to another.
    <productname>PostgreSQL</productname> accepts two equivalent syntaxes
    for type casts:
-->
型キャストは、あるデータ型から他のデータ型への変換を指定します。
<productname>PostgreSQL</productname>は型キャストに2つの等価な構文を受け付けます。
<synopsis>
CAST ( <replaceable>expression</replaceable> AS <replaceable>type</replaceable> )
<replaceable>expression</replaceable>::<replaceable>type</replaceable>
</synopsis>
<!--
    The <literal>CAST</literal> syntax conforms to SQL; the syntax with
    <literal>::</literal> is historical <productname>PostgreSQL</productname>
    usage.
-->
<literal>CAST</literal>構文はSQLに準拠したものです。
<literal>::</literal>を使用する構文は、<productname>PostgreSQL</productname>で伝統的に使用されている方法です。
   </para>

   <para>
<!--
    When a cast is applied to a value expression of a known type, it
    represents a run-time type conversion.  The cast will succeed only
    if a suitable type conversion operation has been defined.  Notice that this
    is subtly different from the use of casts with constants, as shown in
    <xref linkend="sql-syntax-constants-generic"/>.  A cast applied to an
    unadorned string literal represents the initial assignment of a type
    to a literal constant value, and so it will succeed for any type
    (if the contents of the string literal are acceptable input syntax for the
    data type).
-->
キャストが既知の型の評価式に適用された場合、それは実行時型変換を表します。
このキャストは、適切な型変換操作が定義されている場合のみ成功します。
<xref linkend="sql-syntax-constants-generic"/>で示すように、これと定数のキャストの使用との微妙な違いに注意してください。
修飾されていない文字列リテラルに対するキャストは、リテラル定数値の初期に割り当てられる型を表します。
ですから、これは（文字列リテラル定数の内容がそのデータ型の入力構文で受け付けられるのであれば）全ての型で成功します。
   </para>

   <para>
<!--
    An explicit type cast can usually be omitted if there is no ambiguity as
    to the type that a value expression must produce (for example, when it is
    assigned to a table column); the system will automatically apply a
    type cast in such cases.  However, automatic casting is only done for
    casts that are marked <quote>OK to apply implicitly</quote>
    in the system catalogs.  Other casts must be invoked with
    explicit casting syntax.  This restriction is intended to prevent
    surprising conversions from being applied silently.
-->
評価式が生成しなければならない型に曖昧さがない場合（例えばテーブル列への代入時など）、明示的な型キャストは通常は省略できます。
その場合、システムは自動的に型キャストを適用します。
しかし、自動キャストは、システムカタログに<quote>暗黙的に適用しても問題なし</quote>と示されている場合にのみ実行されます。
その他のキャストは明示的なキャスト構文で呼び出す必要があります。
この制限は、知らないうちに変換が実行されてしまうことを防ぐためのものです。
   </para>

   <para>
<!--
    It is also possible to specify a type cast using a function-like
    syntax:
-->
また、関数のような構文を使用して型キャストを指定することもできます。
<synopsis>
<replaceable>typename</replaceable> ( <replaceable>expression</replaceable> )
</synopsis>
<!--
    However, this only works for types whose names are also valid as
    function names.  For example, <literal>double precision</literal>
    cannot be used this way, but the equivalent <literal>float8</literal>
    can.  Also, the names <literal>interval</literal>, <literal>time</literal>, and
    <literal>timestamp</literal> can only be used in this fashion if they are
    double-quoted, because of syntactic conflicts.  Therefore, the use of
    the function-like cast syntax leads to inconsistencies and should
    probably be avoided.
-->
しかし、これはその型の名前が関数の名前としても有効な場合にのみ動作します。
例えば、<literal>double precision</literal> はこの方式で使用できませんが、同等の<literal>float8</literal>は使用できます。
また、<literal>interval</literal>、<literal>time</literal>、<literal>timestamp</literal>という名前は、構文が衝突するため、二重引用符で括った場合にのみこの方式で使用できます。
このように、この関数のようなキャスト構文は一貫性がなくなりがちですので、おそらくアプリケーションで使用すべきではありません。
   </para>

   <note>
    <para>
<!--
     The function-like syntax is in fact just a function call.  When
     one of the two standard cast syntaxes is used to do a run-time
     conversion, it will internally invoke a registered function to
     perform the conversion.  By convention, these conversion functions
     have the same name as their output type, and thus the <quote>function-like
     syntax</quote> is nothing more than a direct invocation of the underlying
     conversion function.  Obviously, this is not something that a portable
     application should rely on.  For further details see
     <xref linkend="sql-createcast"/>.
-->
この関数のような構文は、実際には単なる関数呼び出しです。
2つの標準的なキャスト構文のうちの1つが実行時変換で使用されると、この構文は登録済みの関数を内部的に呼び出して変換を実行します。
慣習的に、これらの変換関数は自身の出力型と同じ名前を持ち、これにより、<quote>関数のような構文</quote>は背後にある変換用関数を直接呼び出す以上のことを行いません。
移植性を持つアプリケーションが依存すべきものでないことは明確です。
詳細については<xref linkend="sql-createcast"/>を参照してください。
    </para>
   </note>
  </sect2>

  <sect2 id="sql-syntax-collate-exprs">
<!--
   <title>Collation Expressions</title>
-->
   <title>照合順序式</title>

   <indexterm>
    <primary>COLLATE</primary>
   </indexterm>

   <para>
<!--
    The <literal>COLLATE</literal> clause overrides the collation of
    an expression.  It is appended to the expression it applies to:
-->
<literal>COLLATE</literal>句は式の照合順序規則を上書きします。
適用するため次のように式の後に追記します。
<synopsis>
<replaceable>expr</replaceable> COLLATE <replaceable>collation</replaceable>
</synopsis>
<!--
    where <replaceable>collation</replaceable> is a possibly
    schema-qualified identifier.  The <literal>COLLATE</literal>
    clause binds tighter than operators; parentheses can be used when
    necessary.
-->
ここで<replaceable>collation</replaceable>は識別子で、スキーマ修飾可能です。
<literal>COLLATE</literal>句は演算子よりも結合優先度が高いです。
必要に応じて括弧で囲うことができます。
   </para>

   <para>
<!--
    If no collation is explicitly specified, the database system
    either derives a collation from the columns involved in the
    expression, or it defaults to the default collation of the
    database if no column is involved in the expression.
-->
もし照合順序が何も指定されなければ、データベースシステムは式にある列から照合順序を取得します。もし列に関する照合順序が式になければ、データベースのデフォルトの照合順序を使います。
   </para>

   <para>
<!--
    The two common uses of the <literal>COLLATE</literal> clause are
    overriding the sort order in an <literal>ORDER BY</literal> clause, for
    example:
-->
<literal>COLLATE</literal>句の主な使われ方が2つあります。
1つは<literal>ORDER BY</literal>句での並べ替え順序を上書きするもので、例えば次のようにします。
<programlisting>
SELECT a, b, c FROM tbl WHERE ... ORDER BY a COLLATE "C";
</programlisting>
<!--
    and overriding the collation of a function or operator call that
    has locale-sensitive results, for example:
-->
もう一つは、計算結果がロケールに依存する関数や演算子の呼び出しについて、照合順序を上書きするもので、例えば次のようにします。
<programlisting>
SELECT * FROM tbl WHERE a &gt; 'foo' COLLATE "C";
</programlisting>
<!--
    Note that in the latter case the <literal>COLLATE</literal> clause is
    attached to an input argument of the operator we wish to affect.
    It doesn't matter which argument of the operator or function call the
    <literal>COLLATE</literal> clause is attached to, because the collation that is
    applied by the operator or function is derived by considering all
    arguments, and an explicit <literal>COLLATE</literal> clause will override the
    collations of all other arguments.  (Attaching non-matching
    <literal>COLLATE</literal> clauses to more than one argument, however, is an
    error.  For more details see <xref linkend="collation"/>.)
    Thus, this gives the same result as the previous example:
-->
後者の場合、<literal>COLLATE</literal>句が、処理対象と想定している入力演算子の引数に対して付与されることに注意してください。
演算子や関数の呼び出しのどの引数に対して<literal>COLLATE</literal>句が付与されるかは問題ではありません。演算子や関数により適用される照合順序は対象となる全ての引数を考慮して引き出され、そして明示的に指定された<literal>COLLATE</literal>句がその他の全ての引数に対しての照合順序を上書きするからです。
(しかし、複数の引数に対して一致しない<literal>COLLATE</literal>句の付与はエラーとなります。詳細は<xref linkend="collation"/>を参照してください。)
このため、前述の例と同じ結果を次のようにして取得できます。
<programlisting>
SELECT * FROM tbl WHERE a COLLATE "C" &gt; 'foo';
</programlisting>
<!--
    But this is an error:
-->
ただし、次の例はエラーになります。
<programlisting>
SELECT * FROM tbl WHERE (a &gt; 'foo') COLLATE "C";
</programlisting>
<!--
    because it attempts to apply a collation to the result of the
    <literal>&gt;</literal> operator, which is of the non-collatable data type
    <type>boolean</type>.
-->
<literal>&gt;</literal>演算子の結果に対して照合順序を適用しようとしますが、<literal>&gt;</literal>演算子は照合不可能なデータ型である<type>boolean</type>となるからです。
   </para>
  </sect2>

  <sect2 id="sql-syntax-scalar-subqueries">
<!--
   <title>Scalar Subqueries</title>
-->
   <title>スカラ副問い合わせ</title>

   <indexterm>
    <primary>subquery</primary>
   </indexterm>
   <indexterm>
    <primary>副問い合わせ</primary>
   </indexterm>

   <para>
<!--
    A scalar subquery is an ordinary
    <command>SELECT</command> query in parentheses that returns exactly one
    row with one column.  (See <xref linkend="queries"/> for information about writing queries.)
    The <command>SELECT</command> query is executed
    and the single returned value is used in the surrounding value expression.
    It is an error to use a query that
    returns more than one row or more than one column as a scalar subquery.
    (But if, during a particular execution, the subquery returns no rows,
    there is no error; the scalar result is taken to be null.)
    The subquery can refer to variables from the surrounding query,
    which will act as constants during any one evaluation of the subquery.
    See also <xref linkend="functions-subquery"/> for other expressions involving subqueries.
-->
スカラ副問い合わせは、正確に1行1列を返す、括弧内の通常の<command>SELECT</command>問い合わせです
（問い合わせの記述方法については<xref linkend="queries"/>を参照してください）。
その<command>SELECT</command>問い合わせは実行され、返される単一の値はその値の前後の評価式で使用されます。
1行を超える行や1列を超える列がスカラ副問い合わせ用の問い合わせとして使用された場合はエラーになります
（しかし、ある実行時に、副問い合わせが行を返さない場合はエラーになりません。
そのスカラ結果はNULLとして扱われます）。
副問い合わせは、その周りの問い合わせ内の値を参照できます。
その値は副問い合わせの評価時には定数として扱われます。
副問い合わせに関する他の式については<xref linkend="functions-subquery"/>も参照してください。
   </para>

   <para>
<!--
    For example, the following finds the largest city population in each
    state:
-->
例えば、以下は各州の最大都市の人口を検索します。
<programlisting>
SELECT name, (SELECT max(pop) FROM cities WHERE cities.state = states.name)
    FROM states;
</programlisting>
   </para>
  </sect2>

  <sect2 id="sql-syntax-array-constructors">
<!--
   <title>Array Constructors</title>
-->
   <title>配列コンストラクタ</title>

   <indexterm>
    <primary>array</primary>
    <secondary>constructor</secondary>
   </indexterm>
   <indexterm>
    <primary>配列</primary>
    <secondary>コンストラクタ</secondary>
   </indexterm>

   <indexterm>
    <primary>ARRAY</primary>
   </indexterm>

   <para>
<!--
    An array constructor is an expression that builds an
    array value using values for its member elements.  A simple array
    constructor
    consists of the key word <literal>ARRAY</literal>, a left square bracket
    <literal>[</literal>, a list of expressions (separated by commas) for the
    array element values, and finally a right square bracket <literal>]</literal>.
    For example:
-->
配列コンストラクタは、メンバー要素に対する値を用いて配列値を構築する式です。
単純な配列コンストラクタの構成は、<literal>ARRAY</literal>キーワード、左大括弧<literal>[</literal>、（カンマで区切った）配列要素値用の式のリストで、最後に右大括弧<literal>]</literal>です。
以下に例を示します。
<programlisting>
SELECT ARRAY[1,2,3+4];
  array
---------
 {1,2,7}
(1 row)
</programlisting>
<!--
    By default,
    the array element type is the common type of the member expressions,
    determined using the same rules as for <literal>UNION</literal> or
    <literal>CASE</literal> constructs (see <xref linkend="typeconv-union-case"/>).
    You can override this by explicitly casting the array constructor to the
    desired type, for example:
-->
デフォルトで配列要素型は、メンバ式の型と同じで、<literal>UNION</literal>や<literal>CASE</literal>構文と同じ規則を使用して決定されます（<xref linkend="typeconv-union-case"/>を参照してください）。
これを明示的に配列コンストラクタを希望する型にキャストすることで書き換えることができます。例をあげます。
<programlisting>
SELECT ARRAY[1,2,22.7]::integer[];
  array
----------
 {1,2,23}
(1 row)
</programlisting>
<!--
    This has the same effect as casting each expression to the array
    element type individually.
    For more on casting, see <xref linkend="sql-syntax-type-casts"/>.
-->
これはそれぞれの式を配列要素の型に個別にキャストするのと同じ効果があります。
キャストについてより多くは<xref linkend="sql-syntax-type-casts"/>を参照してください。
   </para>

   <para>
<!--
    Multidimensional array values can be built by nesting array
    constructors.
    In the inner constructors, the key word <literal>ARRAY</literal> can
    be omitted.  For example, these produce the same result:
-->
多次元配列値は、配列コンストラクタを入れ子にすることで構築できます。
内側のコンストラクタでは<literal>ARRAY</literal>キーワードは省略可能です。
例えば、以下は同じ結果になります。

<programlisting>
SELECT ARRAY[ARRAY[1,2], ARRAY[3,4]];
     array
---------------
 {{1,2},{3,4}}
(1 row)

SELECT ARRAY[[1,2],[3,4]];
     array
---------------
 {{1,2},{3,4}}
(1 row)
</programlisting>

<!--
    Since multidimensional arrays must be rectangular, inner constructors
    at the same level must produce sub-arrays of identical dimensions.
    Any cast applied to the outer <literal>ARRAY</literal> constructor propagates
    automatically to all the inner constructors.
-->
多次元配列は長方形配列でなければなりませんので、同一レベルの内部コンストラクタは同一次元の副配列を生成しなければなりません。外部<literal>ARRAY</literal>コンストラクタに適用される全てのキャストは自動的に全ての内部コンストラクタに伝播します。
  </para>

  <para>
<!--
    Multidimensional array constructor elements can be anything yielding
    an array of the proper kind, not only a sub-<literal>ARRAY</literal> construct.
    For example:
-->
多次元配列コンストラクタの要素は、副<literal>ARRAY</literal>構文だけでなく、適切な種類の配列を生成するものをとることができます。
以下に例を示します。
<programlisting>
CREATE TABLE arr(f1 int[], f2 int[]);

INSERT INTO arr VALUES (ARRAY[[1,2],[3,4]], ARRAY[[5,6],[7,8]]);

SELECT ARRAY[f1, f2, '{{9,10},{11,12}}'::int[]] FROM arr;
                     array
------------------------------------------------
 {{{1,2},{3,4}},{{5,6},{7,8}},{{9,10},{11,12}}}
(1 row)
</programlisting>
  </para>

  <para>
<!--
   You can construct an empty array, but since it's impossible to have an
   array with no type, you must explicitly cast your empty array to the
   desired type.  For example:
-->
空配列を構築できますが、型を所有しない配列を持つことは不可能なので、空配列を望まれる型に明示的にキャストしなければなりません。例をあげます。
<programlisting>
SELECT ARRAY[]::integer[];
 array
-------
 {}
(1 row)
</programlisting>
  </para>

  <para>
<!--
   It is also possible to construct an array from the results of a
   subquery.  In this form, the array constructor is written with the
   key word <literal>ARRAY</literal> followed by a parenthesized (not
   bracketed) subquery. For example:
-->
また、副問い合わせの結果から配列を構成することも可能です。
この形式の場合、配列コンストラクタは<literal>ARRAY</literal>キーワードの後に括弧（大括弧ではない）で括られた副問い合わせとして記述されます。
以下に例を示します。
<programlisting>
SELECT ARRAY(SELECT oid FROM pg_proc WHERE proname LIKE 'bytea%');
                              array
------------------------------------------------------------------
 {2011,1954,1948,1952,1951,1244,1950,2005,1949,1953,2006,31,2412}
(1 row)

SELECT ARRAY(SELECT ARRAY[i, i*2] FROM generate_series(1,5) AS a(i));
              array
----------------------------------
 {{1,2},{2,4},{3,6},{4,8},{5,10}}
(1 row)
</programlisting>
<!--
   The subquery must return a single column.
   If the subquery's output column is of a non-array type, the resulting
   one-dimensional array will have an element for each row in the
   subquery result, with an element type matching that of the
   subquery's output column.
   If the subquery's output column is of an array type, the result will be
   an array of the same type but one higher dimension; in this case all
   the subquery rows must yield arrays of identical dimensionality, else
   the result would not be rectangular.
-->
副問い合わせは単一の列を返さなければなりません。
副問い合わせの出力列が非配列型であれば、その結果である一次元配列は、副問い合わせの出力列と一致する型を要素型とした、副問い合わせの結果内の各行を要素として持ちます。
副問い合わせの出力列が配列型であれば、その結果は、同じ型で1つ次元の高い配列になります。この場合、副問い合わせの列はすべて同じ次元の配列とならなければなりません。そうでないと結果が長方形になりません。
  </para>

  <para>
<!--
   The subscripts of an array value built with <literal>ARRAY</literal>
   always begin with one.  For more information about arrays, see
   <xref linkend="arrays"/>.
-->
<literal>ARRAY</literal>で構築された配列値の添字は、常に1から始まります。
配列についての詳細は<xref linkend="arrays"/>を参照してください。
  </para>

  </sect2>

  <sect2 id="sql-syntax-row-constructors">
<!--
   <title>Row Constructors</title>
-->
   <title>行コンストラクタ</title>

   <indexterm>
    <primary>composite type</primary>
    <secondary>constructor</secondary>
   </indexterm>
   <indexterm>
    <primary>複合型</primary>
    <secondary>のコンストラクタ</secondary>
   </indexterm>

   <indexterm>
    <primary>row type</primary>
    <secondary>constructor</secondary>
   </indexterm>
   <indexterm>
    <primary>行型</primary>
    <secondary>のコンストラクタ</secondary>
   </indexterm>

   <indexterm>
    <primary>ROW</primary>
   </indexterm>

   <para>
<!--
    A row constructor is an expression that builds a row value (also
    called a composite value) using values
    for its member fields.  A row constructor consists of the key word
    <literal>ROW</literal>, a left parenthesis, zero or more
    expressions (separated by commas) for the row field values, and finally
    a right parenthesis.  For example:
-->
行コンストラクタは、そのメンバフィールドに対する値を用いて行値（複合値とも呼ばれます）を構築する式です。
行コンストラクタは、<literal>ROW</literal>キーワード、左括弧、行のフィールド値用の0個以上の式（カンマ区切り）、最後に右括弧からなります。
以下に例を示します。
<programlisting>
SELECT ROW(1,2.5,'this is a test');
</programlisting>
<!--
    The key word <literal>ROW</literal> is optional when there is more than one
    expression in the list.
-->
<literal>ROW</literal>キーワードは、2つ以上の式がリスト内にある場合は省略できます。
   </para>

   <para>
<!--
    A row constructor can include the syntax
    <replaceable>rowvalue</replaceable><literal>.*</literal>,
    which will be expanded to a list of the elements of the row value,
    just as occurs when the <literal>.*</literal> syntax is used at the top level
    of a <command>SELECT</command> list (see <xref linkend="rowtypes-usage"/>).
    For example, if table <literal>t</literal> has
    columns <literal>f1</literal> and <literal>f2</literal>, these are the same:
-->
行コンストラクタには<replaceable>rowvalue</replaceable><literal>.*</literal>構文を含めることができます。
これは、<command>SELECT</command>リストの最上位レベルで<literal>.*</literal>構文が使用された時とまったく同様に、行値の要素の列挙に展開されます(<xref linkend="rowtypes-usage"/>参照)。
たとえば、テーブル<literal>t</literal>が<literal>f1</literal>列と<literal>f2</literal>列を持つ場合、以下は同一です。
<programlisting>
SELECT ROW(t.*, 42) FROM t;
SELECT ROW(t.f1, t.f2, 42) FROM t;
</programlisting>
   </para>

   <note>
    <para>
<!--
     Before <productname>PostgreSQL</productname> 8.2, the
     <literal>.*</literal> syntax was not expanded in row constructors, so
     that writing <literal>ROW(t.*, 42)</literal> created a two-field row whose first
     field was another row value.  The new behavior is usually more useful.
     If you need the old behavior of nested row values, write the inner
     row value without <literal>.*</literal>, for instance
     <literal>ROW(t, 42)</literal>.
-->
<productname>PostgreSQL</productname> 8.2より前では、<literal>.*</literal>構文は行コンストラクタ内では展開されませんでした。
<literal>ROW(t.*, 42)</literal>と記述すると、1つ目のフィールドにもう一つの行値を持つ、2つのフィールドからなる行が作成されました。
たいていの場合、新しい動作はより使いやすくなっています。
入れ子状の行値という古い動作が必要であれば、内側の行値には<literal>.*</literal>を使用せずに、たとえば<literal>ROW(t, 42)</literal>と記述してください。
    </para>
   </note>

   <para>
<!--
    By default, the value created by a <literal>ROW</literal> expression is of
    an anonymous record type.  If necessary, it can be cast to a named
    composite type &mdash; either the row type of a table, or a composite type
    created with <command>CREATE TYPE AS</command>.  An explicit cast might be needed
    to avoid ambiguity.  For example:
-->
デフォルトでは、<literal>ROW</literal>式により作成される値は匿名レコード型になります。
必要に応じて、名前付きの複合型、つまりテーブルの行型あるいは<command>CREATE TYPE AS</command>で作成された複合型にキャストできます。
曖昧性を防止するために明示的なキャストが必要となることもあります。
以下に例を示します。
<programlisting>
CREATE TABLE mytable(f1 int, f2 float, f3 text);

CREATE FUNCTION getf1(mytable) RETURNS int AS 'SELECT $1.f1' LANGUAGE SQL;

<!--
&#45;- No cast needed since only one getf1() exists
-->
-- getf1()が1つしか存在しないためキャスト不要。
SELECT getf1(ROW(1,2.5,'this is a test'));
 getf1
-------
     1
(1 row)

CREATE TYPE myrowtype AS (f1 int, f2 text, f3 numeric);

CREATE FUNCTION getf1(myrowtype) RETURNS int AS 'SELECT $1.f1' LANGUAGE SQL;

<!--
&#45;- Now we need a cast to indicate which function to call:
-->
-- ここでは、どの関数を呼び出すのかを示すためにキャストが必要。
SELECT getf1(ROW(1,2.5,'this is a test'));
ERROR:  function getf1(record) is not unique

SELECT getf1(ROW(1,2.5,'this is a test')::mytable);
 getf1
-------
     1
(1 row)

SELECT getf1(CAST(ROW(11,'this is a test',2.5) AS myrowtype));
 getf1
-------
    11
(1 row)
</programlisting>
  </para>

  <para>
<!--
   Row constructors can be used to build composite values to be stored
   in a composite-type table column, or to be passed to a function that
   accepts a composite parameter.  Also,
   it is possible to compare two row values or test a row with
   <literal>IS NULL</literal> or <literal>IS NOT NULL</literal>, for example:
-->
行コンストラクタは、複合型のテーブル列に格納する複合型の値を構築するため、あるいは複合型のパラメータを受け付ける関数に渡すために使用できます。
また、以下の例のように、2つの行値を比較することも、<literal>IS NULL</literal>もしくは<literal>IS NOT NULL</literal>で行を検査することも可能です。
<programlisting>
SELECT ROW(1,2.5,'this is a test') = ROW(1, 3, 'not the same');

<!--
SELECT ROW(table.*) IS NULL FROM table;  &#45;- detect all-null rows
-->
SELECT ROW(table.*) IS NULL FROM table;  -- すべてがNULLの行を検出します。
</programlisting>
<!--
   For more detail see <xref linkend="functions-comparisons"/>.
   Row constructors can also be used in connection with subqueries,
   as discussed in <xref linkend="functions-subquery"/>.
-->
詳細は<xref linkend="functions-comparisons"/>を参照してください。
行コンストラクタは、<xref linkend="functions-subquery"/>で説明するように、副問い合わせと一緒に使用することもできます。
  </para>

  </sect2>

  <sect2 id="syntax-express-eval">
<!--
   <title>Expression Evaluation Rules</title>
-->
   <title>式の評価規則</title>

   <indexterm>
    <primary>expression</primary>
    <secondary>order of evaluation</secondary>
   </indexterm>
   <indexterm>
    <primary>式</primary>
    <secondary>の評価順</secondary>
   </indexterm>

   <para>
<!--
    The order of evaluation of subexpressions is not defined.  In
    particular, the inputs of an operator or function are not necessarily
    evaluated left-to-right or in any other fixed order.
-->
副式の評価の順序は定義されていません。
特に演算子や関数の入力は、必ずしも左から右などの決まった順序で評価されるわけではありません。
   </para>

   <para>
<!--
    Furthermore, if the result of an expression can be determined by
    evaluating only some parts of it, then other subexpressions
    might not be evaluated at all.  For instance, if one wrote:
-->
さらに、その式の一部を評価しただけで式の結果を決定できる場合には、他の副式がまったく評価されないこともあります。
例えば、
<programlisting>
SELECT true OR somefunc();
</programlisting>
<!--
    then <literal>somefunc()</literal> would (probably) not be called
    at all. The same would be the case if one wrote:
-->
では、（おそらく）<literal>somefunc()</literal>は呼び出されないでしょう。
以下の場合も同様です。
<programlisting>
SELECT somefunc() OR true;
</programlisting>
<!--
    Note that this is not the same as the left-to-right
    <quote>short-circuiting</quote> of Boolean operators that is found
    in some programming languages.
-->
これは一部のプログラミング言語に見られる、論理演算子での左から右への<quote>短絡評価</quote>とは異なることに注意してください。
   </para>

   <para>
<!--
    As a consequence, it is unwise to use functions with side effects
    as part of complex expressions.  It is particularly dangerous to
    rely on side effects or evaluation order in <literal>WHERE</literal> and <literal>HAVING</literal> clauses,
    since those clauses are extensively reprocessed as part of
    developing an execution plan.  Boolean
    expressions (<literal>AND</literal>/<literal>OR</literal>/<literal>NOT</literal> combinations) in those clauses can be reorganized
    in any manner allowed by the laws of Boolean algebra.
-->
そのため、副次作用がある関数を複雑な式の一部として使用することは推奨されません。
特に、<literal>WHERE</literal>句および<literal>HAVING</literal>句で副次作用や評価順に依存するのは危険です。
これらの句は、実行計画を作成する過程で頻繁に再処理されるからです。
これらの句のブール式（<literal>AND</literal>/<literal>OR</literal>/<literal>NOT</literal>の組み合わせ）は、ブール代数の規則で許されるあらゆる方式で再編成される可能性があります。
   </para>

   <para>
<!--
    When it is essential to force evaluation order, a <literal>CASE</literal>
    construct (see <xref linkend="functions-conditional"/>) can be
    used.  For example, this is an untrustworthy way of trying to
    avoid division by zero in a <literal>WHERE</literal> clause:
-->
評価の順序を強制することが重要であれば、<literal>CASE</literal>構文（<xref linkend="functions-conditional"/>を参照）を使用できます。
例えば、次の式は<literal>WHERE</literal>句で0除算を避ける方法としては信頼性の低いものです。
<programlisting>
SELECT ... WHERE x &gt; 0 AND y/x &gt; 1.5;
</programlisting>
<!--
    But this is safe:
-->
しかし、次のようにすれば安全です。
<programlisting>
SELECT ... WHERE CASE WHEN x &gt; 0 THEN y/x &gt; 1.5 ELSE false END;
</programlisting>
<!--
    A <literal>CASE</literal> construct used in this fashion will defeat optimization
    attempts, so it should only be done when necessary.  (In this particular
    example, it would be better to sidestep the problem by writing
    <literal>y &gt; 1.5*x</literal> instead.)
-->
このような方法で使用される<literal>CASE</literal>構文は最適化を妨げるものなので、必要な場合にのみ使用してください。
（特に、この例では、<literal>y &gt; 1.5*x</literal>と代わりに記述することが問題を回避するより優れた方法です。）
   </para>

   <para>
<!--
    <literal>CASE</literal> is not a cure-all for such issues, however.
    One limitation of the technique illustrated above is that it does not
    prevent early evaluation of constant subexpressions.
    As described in <xref linkend="xfunc-volatility"/>, functions and
    operators marked <literal>IMMUTABLE</literal> can be evaluated when
    the query is planned rather than when it is executed.  Thus for example
-->
しかしながら、<literal>CASE</literal>はそのような問題に対する万能薬ではありません。
上で示したような方法の限界の1つは、定数副式が早く評価されるのを防げないことです。
<xref linkend="xfunc-volatility"/>に記すように、<literal>IMMUTABLE</literal>と印をつけられた関数と演算子は、実行される時ではなく問い合わせが計画される時に評価されるかもしれません。
そのため、例えば
<programlisting>
SELECT CASE WHEN x &gt; 0 THEN x ELSE 1/0 END FROM tab;
</programlisting>
<!--
    is likely to result in a division-by-zero failure due to the planner
    trying to simplify the constant subexpression,
    even if every row in the table has <literal>x &gt; 0</literal> so that the
    <literal>ELSE</literal> arm would never be entered at run time.
-->
は、たとえテーブルのすべての行が<literal>x &gt; 0</literal>であり、実行時には<literal>ELSE</literal>節に決して入らないとしても、プランナが定数副式を単純化しようとするためにゼロによる除算での失敗という結果に終わるでしょう。
   </para>

   <para>
<!--
    While that particular example might seem silly, related cases that don't
    obviously involve constants can occur in queries executed within
    functions, since the values of function arguments and local variables
    can be inserted into queries as constants for planning purposes.
    Within <application>PL/pgSQL</application> functions, for example, using an
    <literal>IF</literal>-<literal>THEN</literal>-<literal>ELSE</literal> statement to protect
    a risky computation is much safer than just nesting it in a
    <literal>CASE</literal> expression.
-->
この特別な例は馬鹿げたものに見えるかもしれませんが、定数を含むことが明らかではない関連する場合が関数の中で実行される問い合わせで起こり得ます。関数の引数とローカル変数は計画作成の都合で定数として問い合わせに入れられることがあるからです。
例えば、<application>PL/pgSQL</application>関数の中では、<literal>IF</literal>-<literal>THEN</literal>-<literal>ELSE</literal>文を使って危険な計算を保護する方が<literal>CASE</literal>式の中で入れ子にするよりもずっと安全です。
   </para>

   <para>
<!--
    Another limitation of the same kind is that a <literal>CASE</literal> cannot
    prevent evaluation of an aggregate expression contained within it,
    because aggregate expressions are computed before other
    expressions in a <literal>SELECT</literal> list or <literal>HAVING</literal> clause
    are considered.  For example, the following query can cause a
    division-by-zero error despite seemingly having protected against it:
-->
同種の別の限界は、その中に含まれる集約式の評価を<literal>CASE</literal>が防げないことです。なぜなら、<literal>SELECT</literal>リストや<literal>HAVING</literal>句の別の式が考慮される前に、集約式が計算されるからです。
例えば、以下の問い合わせは対策を施しているように見えるにも関わらずゼロ除算エラーになり得ます。
<programlisting>
SELECT CASE WHEN min(employees) > 0
            THEN avg(expenses / employees)
       END
    FROM departments;
</programlisting>
<!--
    The <function>min()</function> and <function>avg()</function> aggregates are computed
    concurrently over all the input rows, so if any row
    has <structfield>employees</structfield> equal to zero, the division-by-zero error
    will occur before there is any opportunity to test the result of
    <function>min()</function>.  Instead, use a <literal>WHERE</literal>
    or <literal>FILTER</literal> clause to prevent problematic input rows from
    reaching an aggregate function in the first place.
-->
<function>min()</function>と<function>avg()</function>集約は入力行すべてに対して同時に計算されますので、もし<structfield>employees</structfield>がゼロになる行があれば、<function>min()</function>の結果が検査される機会の前にゼロ除算エラーが起こります。
代わりに、まずは問題のある入力行が集約関数に渡されないようにするために<literal>WHERE</literal>または<literal>FILTER</literal>句を使ってください。
   </para>
  </sect2>
 </sect1>

 <sect1 id="sql-syntax-calling-funcs">
<!--
  <title>Calling Functions</title>
-->
  <title>関数呼び出し</title>

   <indexterm zone="sql-syntax-calling-funcs">
    <primary>notation</primary>
    <secondary>functions</secondary>
   </indexterm>
   <indexterm zone="sql-syntax-calling-funcs">
    <primary>表記</primary>
    <secondary>関数</secondary>
   </indexterm>

   <para>
<!--
    <productname>PostgreSQL</productname> allows functions that have named
    parameters to be called using either <firstterm>positional</firstterm> or
    <firstterm>named</firstterm> notation.  Named notation is especially
    useful for functions that have a large number of parameters, since it
    makes the associations between parameters and actual arguments more
    explicit and reliable.
    In positional notation, a function call is written with
    its argument values in the same order as they are defined in the function
    declaration.  In named notation, the arguments are matched to the
    function parameters by name and can be written in any order.
    For each notation, also consider the effect of function argument types,
    documented in <xref linkend="typeconv-func"/>.
-->
<productname>PostgreSQL</productname>では名前付きパラメータを持つ関数について、<firstterm>位置</firstterm>表記と<firstterm>名前付け</firstterm>表記のいずれでも呼び出すことが可能です。
名前付け表記は、パラメータと引数の関連をより明確・確実にするので、多数のパラメータを持つ関数において特に有用です。
位置表記の関数呼び出しでは、関数宣言で定義されたのと同じ並び順で、引数を記述します。
名前付け表記では、引数と関数パラメータは名前で対応付けられ、引数はどのような並び順で書いても構いません。
それぞれの表記で、<xref linkend="typeconv-func"/>に書かれているように、関数の引数の型の効果も考慮してください。
   </para>

   <para>
<!--
    In either notation, parameters that have default values given in the
    function declaration need not be written in the call at all.  But this
    is particularly useful in named notation, since any combination of
    parameters can be omitted; while in positional notation parameters can
    only be omitted from right to left.
-->
どちらの表記でも、関数定義時にデフォルト値を与えられているパラメータについては、呼び出し時に記述される必要はありません。
しかしこれは、名前付け表記で特に有用です。
なぜなら、パラメータ群の任意の組み合わせを省略できるからです。
一方、位置表記のパラメータは右から左へ省略していくことしかできません。
   </para>

   <para>
<!--
    <productname>PostgreSQL</productname> also supports
    <firstterm>mixed</firstterm> notation, which combines positional and
    named notation.  In this case, positional parameters are written first
    and named parameters appear after them.
-->
<productname>PostgreSQL</productname>では、名前付け表記と位置表記の<firstterm>混在</firstterm>表記もサポートしています。この場合、位置表記のパラメータが最初に記述され、その後に名前付け表記のパラメータが記述されることになります。
   </para>

   <para>
<!--
    The following examples will illustrate the usage of all three
    notations, using the following function definition:
-->
本節の例では、次の関数定義を使って、3通りすべての表記方法について説明します。
<programlisting>
CREATE FUNCTION concat_lower_or_upper(a text, b text, uppercase boolean DEFAULT false)
RETURNS text
AS
$$
 SELECT CASE
        WHEN $3 THEN UPPER($1 || ' ' || $2)
        ELSE LOWER($1 || ' ' || $2)
        END;
$$
LANGUAGE SQL IMMUTABLE STRICT;
</programlisting>
<!--
    Function <function>concat_lower_or_upper</function> has two mandatory
    parameters, <literal>a</literal> and <literal>b</literal>.  Additionally
    there is one optional parameter <literal>uppercase</literal> which defaults
    to <literal>false</literal>.  The <literal>a</literal> and
    <literal>b</literal> inputs will be concatenated, and forced to either
    upper or lower case depending on the <literal>uppercase</literal>
    parameter.  The remaining details of this function
    definition are not important here (see <xref linkend="extend"/> for
    more information).
-->
<function>concat_lower_or_upper</function>関数は、<literal>a</literal>と<literal>b</literal>の指定必須となる2つのパラメータを持ちます。
加えて、<literal>uppercase</literal>というデフォルトが<literal>false</literal>となっている省略可能なパラメータを一つ持ちます。
<literal>a</literal>と<literal>b</literal>で入力された文字列が結合され、<literal>uppercase</literal>パラメータにより大文字か小文字に変換されます。
他のこの関数定義についての詳細は、ここでは重要ではありません。(詳細は<xref linkend="extend"/>を参照してください。)
   </para>

   <sect2 id="sql-syntax-calling-funcs-positional">
<!--
    <title>Using Positional Notation</title>
-->
    <title>位置表記の使用</title>

    <indexterm>
     <primary>function</primary>
     <secondary>positional notation</secondary>
    </indexterm>
    <indexterm>
     <primary>関数</primary>
     <secondary>位置表記</secondary>
    </indexterm>

    <para>
<!--
     Positional notation is the traditional mechanism for passing arguments
     to functions in <productname>PostgreSQL</productname>.  An example is:
-->
位置表記は、<productname>PostgreSQL</productname>の引数を関数に渡す伝統的な仕組みです。
例を挙げます。
<screen>
SELECT concat_lower_or_upper('Hello', 'World', true);
 concat_lower_or_upper
-----------------------
 HELLO WORLD
(1 row)
</screen>
<!--
     All arguments are specified in order.  The result is upper case since
     <literal>uppercase</literal> is specified as <literal>true</literal>.
     Another example is:
-->
すべての引数を順番通りに指定します。<literal>uppercase</literal>が<literal>true</literal>と指定されていますので、結果は大文字です。
別の例を示します。
<screen>
SELECT concat_lower_or_upper('Hello', 'World');
 concat_lower_or_upper
-----------------------
 hello world
(1 row)
</screen>
<!--
     Here, the <literal>uppercase</literal> parameter is omitted, so it
     receives its default value of <literal>false</literal>, resulting in
     lower case output.  In positional notation, arguments can be omitted
     from right to left so long as they have defaults.
-->
ここでは<literal>uppercase</literal>パラメータが省略されていますので、そのデフォルト値である<literal>false</literal>を受け取ることとなり、結果は小文字になります。
位置表記では引数がデフォルト値を持つ限り右側から左の方向で、引数を省略できます。
    </para>
   </sect2>

   <sect2 id="sql-syntax-calling-funcs-named">
<!--
    <title>Using Named Notation</title>
-->
    <title>名前付け表記の使用</title>

    <indexterm>
     <primary>function</primary>
     <secondary>named notation</secondary>
    </indexterm>
    <indexterm>
     <primary>関数</primary>
     <secondary>名前付け表記</secondary>
    </indexterm>

    <para>
<!--
     In named notation, each argument's name is specified using
     <literal>=&gt;</literal> to separate it from the argument expression.
     For example:
-->
名前付け表記では、各引数の名前は<literal>=&gt;</literal>を使用し引数の式と分けて指定されます。
例を挙げます。
<screen>
SELECT concat_lower_or_upper(a =&gt; 'Hello', b =&gt; 'World');
 concat_lower_or_upper
-----------------------
 hello world
(1 row)
</screen>
<!--
     Again, the argument <literal>uppercase</literal> was omitted
     so it is set to <literal>false</literal> implicitly.  One advantage of
     using named notation is that the arguments may be specified in any
     order, for example:
-->
この場合も、<literal>uppercase</literal>引数が省略されていますので、暗黙的に<literal>false</literal>に設定されます。
名前付け表記使用の利点の1つとして、引数を任意の順序で指定できる点があります。
以下に例を示します。
<screen>
SELECT concat_lower_or_upper(a =&gt; 'Hello', b =&gt; 'World', uppercase =&gt; true);
 concat_lower_or_upper
-----------------------
 HELLO WORLD
(1 row)

SELECT concat_lower_or_upper(a =&gt; 'Hello', uppercase =&gt; true, b =&gt; 'World');
 concat_lower_or_upper
-----------------------
 HELLO WORLD
(1 row)
</screen>
    </para>

    <para>
<!--
      An older syntax based on ":=" is supported for backward compatibility:
-->
":="に基づく古い文法は後方互換性のためにサポートされます。
<screen>
SELECT concat_lower_or_upper(a := 'Hello', uppercase := true, b := 'World');
 concat_lower_or_upper
-----------------------
 HELLO WORLD
(1 row)
</screen>
    </para>
   </sect2>

  <sect2 id="sql-syntax-calling-funcs-mixed">
<!--
   <title>Using Mixed Notation</title>
-->
   <title>混在表記の利用</title>

   <indexterm>
    <primary>function</primary>
    <secondary>mixed notation</secondary>
   </indexterm>
   <indexterm>
     <primary>関数</primary>
     <secondary>混在表記</secondary>
   </indexterm>

   <para>
<!--
    The mixed notation combines positional and named notation. However, as
    already mentioned, named arguments cannot precede positional arguments.
    For example:
-->
混在表記は名前付け表記と位置表記を組み合わせたものです。
しかし既に述べたように、名前付けされた引数は位置づけされたパラメータより前に記述することはできません。
例を挙げます。
<screen>
SELECT concat_lower_or_upper('Hello', 'World', uppercase =&gt; true);
 concat_lower_or_upper
-----------------------
 HELLO WORLD
(1 row)
</screen>
<!--
    In the above query, the arguments <literal>a</literal> and
    <literal>b</literal> are specified positionally, while
    <literal>uppercase</literal> is specified by name.  In this example,
    that adds little except documentation.  With a more complex function
    having numerous parameters that have default values, named or mixed
    notation can save a great deal of writing and reduce chances for error.
-->
上記の問い合わせでは、<literal>a</literal>と<literal>b</literal>が位置で指定され、<literal>uppercase</literal>は名前で指定されています。
この例では文書化の目的以外ほとんど意味がありません。
デフォルト値が割り当てられた多くのパラメータを持つ、もっと複雑な関数では、名前付けもしくは混在表記により記述量を大きく減らすことができ、かつ、エラーが紛れ込む可能性を抑えることができます。
   </para>

   <note>
    <para>
<!--
     Named and mixed call notations currently cannot be used when calling an
     aggregate function (but they do work when an aggregate function is used
     as a window function).
-->
名前付けと混在呼び出し表記は集約関数の呼び出しでは現在使用できません（が、集約関数がウィンドウ関数として使われる場合には動作します）。
    </para>
   </note>
  </sect2>
 </sect1>

</chapter><|MERGE_RESOLUTION|>--- conflicted
+++ resolved
@@ -230,19 +230,11 @@
      <primary>case sensitivity</primary>
      <secondary>of SQL commands</secondary>
     </indexterm>
-<<<<<<< HEAD
-    Key words and unquoted identifiers are case-insensitive.  Therefore:
-=======
     <indexterm>
      <primary>大文字小文字の区別</primary>
      <secondary>SQLコマンドの</secondary>
     </indexterm>
-<!--
-    Key words and unquoted identifiers are case insensitive.  Therefore:
--->
-キーワードと引用符付きでない識別子は大文字と小文字を区別しません。
-したがって、
->>>>>>> 94ef7168
+    Key words and unquoted identifiers are case-insensitive.  Therefore:
 <programlisting>
 UPDATE MY_TABLE SET A = 5;
 </programlisting>
@@ -876,7 +868,6 @@
      </indexterm>
 
     <para>
-<!--
      While the standard syntax for specifying string constants is usually
      convenient, it can be difficult to understand when the desired string
      contains many single quotes, since each of those must
@@ -891,11 +882,6 @@
      dollar quote, and a dollar sign. For example, here are two
      different ways to specify the string <quote>Dianne's horse</quote>
      using dollar quoting:
--->
-文字列定数の標準の構文はたいていの場合便利ですが、対象とする文字列内に多くの単一引用符やバックスラッシュがあると、それらを全て二重にしなければなりませんので理解しづらくなります。
-こうした状況においても問い合わせの可読性をより高めるために<productname>PostgreSQL</productname>は、<quote>ドル引用符付け</quote>という他の文字列定数の指定方法を提供します。
-ドル引用符付けされた文字列定数は、ドル記号（<literal>$</literal>）、省略可能な0個以上の文字からなる<quote>タグ</quote>、ドル記号、文字列定数を構成する任意の文字の並び、ドル記号、この引用符付けの始めに指定したものと同じタグ、ドル記号から構成されます。
-例えば、<quote>Dianne's horse</quote>という文字列をドル引用符付けを使用して指定する方法を、以下に2つ示します。
 <programlisting>
 $$Dianne's horse$$
 $SomeTag$Dianne's horse$SomeTag$
@@ -1063,7 +1049,6 @@
 <optional><replaceable>digits</replaceable></optional>.<replaceable>digits</replaceable><optional>e<optional>+-</optional><replaceable>digits</replaceable></optional>
 <replaceable>digits</replaceable>e<optional>+-</optional><replaceable>digits</replaceable>
 </synopsis>
-<!--
      where <replaceable>digits</replaceable> is one or more decimal
      digits (0 through 9).  At least one digit must be before or after the
      decimal point, if one is used.  At least one digit must follow the
@@ -1073,13 +1058,6 @@
      described below.  Note that any leading plus or minus sign is not actually
      considered part of the constant; it is an operator applied to the
      constant.
--->
-ここで<replaceable>digits</replaceable>は1つ以上の10進数字（0〜9）です。
-小数点を使用する場合は、少なくとも1つの数字が小数点の前か後になくてはなりません。
-指数記号<literal>e</literal>の付く形式を使う場合には<literal>e</literal>の後に少なくとも1つの数字がなければいけません。
-空白や他の文字は、定数の中に埋め込むことはできません。
-プラスまたはマイナスの符号を先頭につけても、定数の一部とはみなされないことに注意してください。
-これらの符号は定数に適用される演算子とみなされます。
     </para>
 
     <para>

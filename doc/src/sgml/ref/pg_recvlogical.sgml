<!--
doc/src/sgml/ref/pg_recvlogical.sgml
PostgreSQL documentation
-->

<refentry id="app-pgrecvlogical">
 <indexterm zone="app-pgrecvlogical">
  <primary>pg_recvlogical</primary>
 </indexterm>

 <refmeta>
  <refentrytitle><application>pg_recvlogical</application></refentrytitle>
  <manvolnum>1</manvolnum>
<!--
  <refmiscinfo>Application</refmiscinfo>
-->
  <refmiscinfo>アプリケーション</refmiscinfo>
 </refmeta>

 <refnamediv>
  <refname>pg_recvlogical</refname>
<!--
  <refpurpose>control <productname>PostgreSQL</productname> logical decoding streams</refpurpose>
-->
  <refpurpose><productname>PostgreSQL</productname>のストリームの論理デコードを制御する</refpurpose>
 </refnamediv>

 <refsynopsisdiv>
  <cmdsynopsis>
   <command>pg_recvlogical</command>
   <arg rep="repeat" choice="opt"><replaceable>option</replaceable></arg>
  </cmdsynopsis>
 </refsynopsisdiv>

 <refsect1>
<!--
  <title>Description</title>
-->
  <title>説明</title>
  <para>
<!--
   <command>pg_recvlogical</command> controls logical decoding replication
   slots and streams data from such replication slots.
-->
<command>pg_recvlogical</command>はレプリケーションスロットの論理デコードを制御し、またレプリケーションスロットからデータを流します。
  </para>

  <para>
<!--
   It creates a replication-mode connection, so it is subject to the same
   constraints as <xref linkend="app-pgreceivewal"/>, plus those for logical
   replication (see <xref linkend="logicaldecoding"/>).
-->
これはレプリケーションモードの接続をするため、<xref linkend="app-pgreceivewal"/>と同じ制約に加えて、論理レプリケーション(<xref linkend="logicaldecoding"/>を参照)と同じ制約も受けます。
  </para>

  <para>
<!--
   <command>pg_recvlogical</command> has no equivalent to the logical decoding
   SQL interface's peek and get modes. It sends replay confirmations for
   data lazily as it receives it and on clean exit. To examine pending data on
    a slot without consuming it, use
   <link linkend="functions-replication"><function>pg_logical_slot_peek_changes</function></link>.
-->
<command>pg_recvlogical</command>には、論理デコードのSQLインタフェースのpeekとgetのモードに対応するものがありません。
データを受信する度、および終了時にダラダラとその再生確認を送信します。
スロット上の未処理のデータを処理せずに検査するには、<link linkend="functions-replication"><function>pg_logical_slot_peek_changes</function></link>を使用してください。
  </para>

  <para>
   In the absence of fatal errors, <application>pg_recvlogical</application>
   will run until terminated by the <systemitem>SIGINT</systemitem>
   (<keycombo action="simul"><keycap>Control</keycap><keycap>C</keycap></keycombo>)
   or <systemitem>SIGTERM</systemitem> signal.
  </para>
 </refsect1>

 <refsect1>
<!--
  <title>Options</title>
-->
  <title>オプション</title>

   <para>
<!--
    At least one of the following options must be specified to select an action:
-->
動作を選択するため、以下のオプションのうち少なくとも1つを指定しなければなりません。

    <variablelist>

     <varlistentry>
      <term><option>--create-slot</option></term>
      <listitem>
       <para>
<!--
        Create a new logical replication slot with the name specified by
        <option>&#45;-slot</option>, using the output plugin specified by
        <option>&#45;-plugin</option>, for the database specified
        by <option>&#45;-dbname</option>.
-->
新しい論理レプリケーションスロットを<option>--slot</option>で指定した名前で、<option>--plugin</option>の出力プラグインを使い、<option>--dbname</option>で指定したデータベースに対して作成します。
       </para>

       <para>
<<<<<<< HEAD
        The <option>--two-phase</option> can be specified with
        <option>--create-slot</option> to enable decoding of prepared transactions.
=======
<!--
        The <option>&#45;-two-phase</option> can be specified with
        <option>&#45;-create-slot</option> to enable decoding of prepared transactions.
-->
<option>--two-phase</option>は<option>--create-slot</option>と一緒に指定して、プリペアドトランザクションのデコードを有効にすることができます。
>>>>>>> 94ef7168
       </para>
      </listitem>
     </varlistentry>

     <varlistentry>
      <term><option>--drop-slot</option></term>
      <listitem>
       <para>
<!--
        Drop the replication slot with the name specified
        by <option>&#45;-slot</option>, then exit.
-->
<option>--slot</option>で指定された名前のレプリケーションスロットを削除して、終了します。
       </para>
      </listitem>
     </varlistentry>

     <varlistentry>
      <term><option>--start</option></term>
      <listitem>
       <para>
<!--
        Begin streaming changes from the logical replication slot specified
        by <option>&#45;-slot</option>, continuing until terminated by a
        signal. If the server side change stream ends with a server shutdown
        or disconnect, retry in a loop unless
        <option>&#45;-no-loop</option> is specified.
-->
<option>--slot</option>で指定した論理レプリケーションスロットからストリームの変更を開始し、シグナルを受けて終了するまで継続します。
サーバ側の変更ストリームがサーバのシャットダウンまたは接続断によって終了した場合は、<option>--no-loop</option>が指定されていなければ、ループ内でリトライします。
       </para>

       <para>
<!--
        The stream format is determined by the output plugin specified when
        the slot was created.
-->
ストリームのフォーマットは、スロットが作成された時に指定された出力プラグインによって決定されます。
       </para>

       <para>
<!--
        The connection must be to the same database used to create the slot.
-->
接続はスロットの作成時に使用したのと同じデータベースに対してでなければなりません。
       </para>
      </listitem>
     </varlistentry>
    </variablelist>
   </para>

   <para>
<!--
    <option>&#45;-create-slot</option> and <option>&#45;-start</option> can be
    specified together.  <option>&#45;-drop-slot</option> cannot be combined with
    another action.
-->
<option>--create-slot</option>と<option>--start</option>は同時に指定することができます。
<option>--drop-slot</option>は他の動作と組み合わせることができません。
   </para>

   <para>
<!--
    The following command-line options control the location and format of the
    output and other replication behavior:
-->
以下のコマンド行オプションは出力の場所とフォーマット、およびその他のレプリケーションの動作を制御します。

    <variablelist>
     <varlistentry>
      <term><option>-E <replaceable>lsn</replaceable></option></term>
      <term><option>--endpos=<replaceable>lsn</replaceable></option></term>
      <listitem>
       <para>
<!--
        In <option>&#45;-start</option> mode, automatically stop replication
        and exit with normal exit status 0 when receiving reaches the
        specified LSN.  If specified when not in <option>&#45;-start</option>
        mode, an error is raised.
-->
<option>--start</option>モードでは、自動的にレプリケーションを停止し、受信が指定のLSNに到達したら正常な終了ステータス0で終了します。
<option>--start</option>以外のモードの時に指定された場合は、エラーが発生します。
       </para>

       <para>
<!--
        If there's a record with LSN exactly equal to <replaceable>lsn</replaceable>,
        the record will be output.
-->
LSNが<replaceable>lsn</replaceable>と正確に一致するレコードがある場合、そのレコードは出力されます。
       </para>

       <para>
<!--
        The <option>&#45;-endpos</option> option is not aware of transaction
        boundaries and may truncate output partway through a transaction.
        Any partially output transaction will not be consumed and will be
        replayed again when the slot is next read from. Individual messages
        are never truncated.
-->
<option>--endpos</option>オプションはトランザクションの境界を意識しないため、トランザクションの途中で出力を切り捨てるかもしれません。
部分的に出力されたトランザクションはいずれも処理されず、スロットが次回、読み込まれた時に再び再生されます。
個々のメッセージが切り捨てられることはありません。
       </para>
      </listitem>
     </varlistentry>

     <varlistentry>
      <term><option>-f <replaceable>filename</replaceable></option></term>
      <term><option>--file=<replaceable>filename</replaceable></option></term>
      <listitem>
       <para>
<!--
        Write received and decoded transaction data into this
        file. Use <literal>-</literal> for <systemitem>stdout</systemitem>.
-->
受け取り、デコードしたトランザクションデータをこのファイルに書き込みます。
<systemitem>stdout</systemitem>に出力するには<literal>-</literal>を使います。
       </para>
      </listitem>
     </varlistentry>

     <varlistentry>
      <term><option>-F <replaceable>interval_seconds</replaceable></option></term>
      <term><option>--fsync-interval=<replaceable>interval_seconds</replaceable></option></term>
      <listitem>
       <para>
<!--
        Specifies how often <application>pg_recvlogical</application> should
        issue <function>fsync()</function> calls to ensure the output file is
        safely flushed to disk.
-->
出力ファイルがディスクに安全にフラッシュされることを確実にするため、<application>pg_recvlogical</application>が<function>fsync()</function>の呼び出しを実行する頻度を指定します。
       </para>

       <para>
<!--
        The server will occasionally request the client to perform a flush and
        report the flush position to the server.  This setting is in addition
        to that, to perform flushes more frequently.
-->
サーバはクライアントに対して、フラッシュを実行し、またフラッシュ位置をサーバに報告するように、ときどき要求します。
この設定はそれに加えて、フラッシュをより高頻度で実行するものです。
       </para>

       <para>
<!--
        Specifying an interval of <literal>0</literal> disables
        issuing <function>fsync()</function> calls altogether, while still
        reporting progress to the server.  In this case, data could be lost in
        the event of a crash.
-->
<literal>0</literal>という間隔を指定すると、<function>fsync()</function>の呼び出しをまったく実行しなくなりますが、それでも状況をサーバに報告はします。
この場合、クラッシュするとデータが失われるかもしれません。
       </para>
      </listitem>
     </varlistentry>

     <varlistentry>
      <term><option>-I <replaceable>lsn</replaceable></option></term>
      <term><option>--startpos=<replaceable>lsn</replaceable></option></term>
      <listitem>
       <para>
<!--
        In <option>&#45;-start</option> mode, start replication from the given
        LSN.  For details on the effect of this, see the documentation
        in <xref linkend="logicaldecoding"/>
        and <xref linkend="protocol-replication"/>. Ignored in other modes.
-->
<option>--start</option>モードでは、レプリケーションを指定のLSNから開始します。
この効果の詳細については<xref linkend="logicaldecoding"/>および<xref linkend="protocol-replication"/>を参照してください。
その他のモードでは無視されます。
       </para>
      </listitem>
     </varlistentry>

     <varlistentry>
      <term><option>--if-not-exists</option></term>
      <listitem>
       <para>
<!--
        Do not error out when <option>&#45;-create-slot</option> is specified
        and a slot with the specified name already exists.
-->
<option>--create-slot</option>が指定され、指定された名前のスロットが既に存在している場合に、エラーを発生させません。
       </para>
      </listitem>
     </varlistentry>

     <varlistentry>
      <term><option>-n</option></term>
      <term><option>--no-loop</option></term>
      <listitem>
       <para>
<!--
        When the connection to the server is lost, do not retry in a loop, just exit.
-->
サーバへの接続が失われたとき、ループ内でリトライせず、単に終了します。
       </para>
      </listitem>
     </varlistentry>

     <varlistentry>
      <term><option>-o <replaceable>name</replaceable>[=<replaceable>value</replaceable>]</option></term>
      <term><option>--option=<replaceable>name</replaceable>[=<replaceable>value</replaceable>]</option></term>
      <listitem>
       <para>
<!--
        Pass the option <replaceable>name</replaceable> to the output plugin with,
        if specified, the option value <replaceable>value</replaceable>. Which
        options exist and their effects depends on the used output plugin.
-->
オプション<replaceable>name</replaceable>と(指定されていれば)オプション値<replaceable>value</replaceable>を出力プラグインに渡します。
存在するオプションとその効果は、利用する出力プラグインに依存します。
       </para>
      </listitem>
     </varlistentry>

     <varlistentry>
      <term><option>-P <replaceable>plugin</replaceable></option></term>
      <term><option>--plugin=<replaceable>plugin</replaceable></option></term>
      <listitem>
       <para>
<!--
        When creating a slot, use the specified logical decoding output
        plugin. See <xref linkend="logicaldecoding"/>. This option has no
        effect if the slot already exists.
-->
スロットを作成するとき、指定された論理デコードの出力プラグインを使います。
<xref linkend="logicaldecoding"/>を参照してください。
このオプションは、スロットが既に存在する時は、何の効果もありません。
       </para>
      </listitem>
     </varlistentry>

     <varlistentry>
      <term><option>-s <replaceable>interval_seconds</replaceable></option></term>
      <term><option>--status-interval=<replaceable>interval_seconds</replaceable></option></term>
      <listitem>
       <para>
<!--
        This option has the same effect as the option of the same name
        in <xref linkend="app-pgreceivewal"/>.  See the description there.
-->
このオプションは<xref linkend="app-pgreceivewal"/>の同じ名前のオプションと同じ効果があります。
そちらの説明を参照してください。
       </para>
      </listitem>
     </varlistentry>

     <varlistentry>
      <term><option>-S <replaceable>slot_name</replaceable></option></term>
      <term><option>--slot=<replaceable>slot_name</replaceable></option></term>
      <listitem>
       <para>
<!--
        In <option>&#45;-start</option> mode, use the existing logical replication slot named
        <replaceable>slot_name</replaceable>. In <option>&#45;-create-slot</option>
        mode, create the slot with this name. In <option>&#45;-drop-slot</option>
        mode, delete the slot with this name.
-->
<option>--start</option>モードでは、<replaceable>slot_name</replaceable>という名前の既存の論理レプリケーションスロットを使います。
<option>--create-slot</option>では、この名前のスロットを作成します。
<option>--drop-slot</option>モードでは、この名前のスロットを削除します。
       </para>
      </listitem>
     </varlistentry>

     <varlistentry>
       <term><option>-t</option></term>
       <term><option>--two-phase</option></term>
       <listitem>
       <para>
<<<<<<< HEAD
        Enables decoding of prepared transactions. This option may only be specified with
        <option>--create-slot</option>
=======
<!--
        Enables decoding of prepared transactions. This option may only be specified with
        <option>&#45;-create-slot</option>
-->
プリペアドトランザクションのデコードを有効にします。
このオプションは<option>--create-slot</option>でのみ指定できます
>>>>>>> 94ef7168
       </para>
       </listitem>
     </varlistentry>

     <varlistentry>
       <term><option>-v</option></term>
       <term><option>--verbose</option></term>
       <listitem>
       <para>
<!--
        Enables verbose mode.
-->
冗長モードを有効にします。
       </para>
       </listitem>
     </varlistentry>
    </variablelist>
   </para>

   <para>
<!--
    The following command-line options control the database connection parameters.
-->
以下のコマンド行オプションはデータベース接続パラメータを制御します。

    <variablelist>
      <varlistentry>
       <term><option>-d <replaceable>dbname</replaceable></option></term>
       <term><option>--dbname=<replaceable>dbname</replaceable></option></term>
       <listitem>
        <para>
<!--
         The database to connect to.  See the description
         of the actions for what this means in detail.
         The <replaceable>dbname</replaceable> can be a <link
         linkend="libpq-connstring">connection string</link>.  If so,
         connection string parameters will override any conflicting
         command line options.  Defaults to the user name.
-->
接続するデータベースです。
この意味の詳細は動作の説明を参照してください。
<replaceable>dbname</replaceable>は<link linkend="libpq-connstring">接続文字列</link>でも構いません。
その場合、接続文字列パラメータは衝突するコマンドラインオプションよりも優先します。
デフォルトはユーザ名です。
        </para>
       </listitem>
      </varlistentry>

      <varlistentry>
       <term><option>-h <replaceable>hostname-or-ip</replaceable></option></term>
       <term><option>--host=<replaceable>hostname-or-ip</replaceable></option></term>
       <listitem>
        <para>
<!--
         Specifies the host name of the machine on which the server is
         running.  If the value begins with a slash, it is used as the
         directory for the Unix domain socket. The default is taken
         from the <envar>PGHOST</envar> environment variable, if set,
         else a Unix domain socket connection is attempted.
-->
サーバが動作しているマシンのホスト名を指定します。
値がスラッシュで始まるときは、Unixドメインソケットのディレクトリとみなされます。
デフォルト値は、環境変数<envar>PGHOST</envar>が設定されていればそれが使用され、設定されていなければUnixドメインソケット接続を試みます。
        </para>
       </listitem>
      </varlistentry>

      <varlistentry>
       <term><option>-p <replaceable>port</replaceable></option></term>
       <term><option>--port=<replaceable>port</replaceable></option></term>
       <listitem>
        <para>
<!--
         Specifies the TCP port or local Unix domain socket file
         extension on which the server is listening for connections.
         Defaults to the <envar>PGPORT</envar> environment variable, if
         set, or a compiled-in default.
-->
サーバが接続を監視しているTCPポート番号またはローカルのUnixドメインソケットのファイル拡張子を指定します。
デフォルトは環境変数<envar>PGPORT</envar>が設定されていればそれを使用し、そうでなければコンパイル時に設定されたデフォルト値です。
        </para>
       </listitem>
      </varlistentry>

      <varlistentry>
       <term><option>-U <replaceable>user</replaceable></option></term>
       <term><option>--username=<replaceable>user</replaceable></option></term>
       <listitem>
        <para>
<!--
         User name to connect as.  Defaults to current operating system user
         name.
-->
接続で使用するユーザ名です。
デフォルトは現在のOSのユーザ名です。
        </para>
       </listitem>
      </varlistentry>

      <varlistentry>
       <term><option>-w</option></term>
       <term><option>--no-password</option></term>
       <listitem>
        <para>
<!--
         Never issue a password prompt.  If the server requires
         password authentication and a password is not available by
         other means such as a <filename>.pgpass</filename> file, the
         connection attempt will fail.  This option can be useful in
         batch jobs and scripts where no user is present to enter a
         password.
-->
パスワード入力を促しません。
サーバがパスワード認証を必要とし、<filename>.pgpass</filename>ファイルなど他の手段によるパスワードが利用できない場合は、接続試行は失敗します。
このオプションはバッチジョブやスクリプトなど、パスワードを入力するユーザがいない場合に有用でしょう。
        </para>
       </listitem>
      </varlistentry>

      <varlistentry>
       <term><option>-W</option></term>
       <term><option>--password</option></term>
       <listitem>
        <para>
<!--
         Force <application>pg_recvlogical</application> to prompt for a
         password before connecting to a database.
-->
<application>pg_recvlogical</application>がデータベースに接続する前に、強制的にパスワード入力を促します。
        </para>

        <para>
<!--
         This option is never essential, since
         <application>pg_recvlogical</application> will automatically prompt
         for a password if the server demands password authentication.
         However, <application>pg_recvlogical</application> will waste a
         connection attempt finding out that the server wants a password.
         In some cases it is worth typing <option>-W</option> to avoid the extra
         connection attempt.
-->
サーバがパスワード認証を要求する場合、<application>pg_recvlogical</application>は自動的にパスワード入力を促しますから、このオプションは本質的ではありません。
しかし、サーバがパスワードを必要とすることを確認するために<application>pg_recvlogical</application>が無駄な接続試行を行うことになります。
無駄な接続試行を避けるために<option>-W</option>を指定するのが有効になる場合もあるでしょう。
        </para>
      </listitem>
     </varlistentry>
     </variablelist>
   </para>

   <para>
<!--
    The following additional options are available:
-->
この他に、以下のオプションが利用できます。

    <variablelist>
     <varlistentry>
       <term><option>-V</option></term>
       <term><option>--version</option></term>
       <listitem>
       <para>
<!--
        Print the <application>pg_recvlogical</application> version and exit.
-->
<application>pg_recvlogical</application>のバージョンを出力して、終了します。
       </para>
       </listitem>
     </varlistentry>

     <varlistentry>
      <term><option>-?</option></term>
      <term><option>--help</option></term>
       <listitem>
        <para>
<!--
         Show help about <application>pg_recvlogical</application> command line
         arguments, and exit.
-->
<application>pg_recvlogical</application>のコマンド行引数に関するヘルプを表示して、終了します。
        </para>
       </listitem>
      </varlistentry>
    </variablelist>
   </para>
 </refsect1>

 <refsect1>
<<<<<<< HEAD
  <title>Exit Status</title>
  <para>
   <application>pg_recvlogical</application> will exit with status 0 when
   terminated by the <systemitem>SIGINT</systemitem> or
   <systemitem>SIGTERM</systemitem> signal.  (That is the
   normal way to end it.  Hence it is not an error.)  For fatal errors or
   other signals, the exit status will be nonzero.
  </para>
 </refsect1>

 <refsect1>
=======
<!--
>>>>>>> 94ef7168
  <title>Environment</title>
-->
  <title>環境</title>

  <para>
<!--
   This utility, like most other <productname>PostgreSQL</productname> utilities,
   uses the environment variables supported by <application>libpq</application>
   (see <xref linkend="libpq-envars"/>).
-->
このユーティリティは、他のほとんどの<productname>PostgreSQL</productname>ユーティリティと同様、<application>libpq</application>でサポートされる環境変数を使用します。
(<xref linkend="libpq-envars"/>を参照してください)。
  </para>

  <para>
<!--
   The environment variable <envar>PG_COLOR</envar> specifies whether to use
   color in diagnostic messages. Possible values are
   <literal>always</literal>, <literal>auto</literal> and
   <literal>never</literal>.
-->
環境変数<envar>PG_COLOR</envar>は診断メッセージで色を使うかどうかを指定します。
可能な値は<literal>always</literal>、<literal>auto</literal>、<literal>never</literal>です。
  </para>
 </refsect1>

 <refsect1>
<!--
  <title>Notes</title>
-->
  <title>注意</title>

  <para>
<!--
   <application>pg_recvlogical</application> will preserve group permissions on
   the received WAL files if group permissions are enabled on the source
   cluster.
-->
<application>pg_recvlogical</application>は、ソースクラスタでグループパーミッションが有効である場合、受け取ったWALファイルのグループパーミッションを維持します。
  </para>

 </refsect1>

 <refsect1>
<!--
  <title>Examples</title>
-->
  <title>例</title>

  <para>
<!--
   See <xref linkend="logicaldecoding-example"/> for an example.
-->
例については<xref linkend="logicaldecoding-example"/>を参照してください。
  </para>
 </refsect1>

 <refsect1>
<!--
  <title>See Also</title>
-->
  <title>関連項目</title>

  <simplelist type="inline">
   <member><xref linkend="app-pgreceivewal"/></member>
  </simplelist>
 </refsect1>
</refentry><|MERGE_RESOLUTION|>--- conflicted
+++ resolved
@@ -103,16 +103,11 @@
        </para>
 
        <para>
-<<<<<<< HEAD
-        The <option>--two-phase</option> can be specified with
-        <option>--create-slot</option> to enable decoding of prepared transactions.
-=======
 <!--
         The <option>&#45;-two-phase</option> can be specified with
         <option>&#45;-create-slot</option> to enable decoding of prepared transactions.
 -->
 <option>--two-phase</option>は<option>--create-slot</option>と一緒に指定して、プリペアドトランザクションのデコードを有効にすることができます。
->>>>>>> 94ef7168
        </para>
       </listitem>
      </varlistentry>
@@ -386,17 +381,12 @@
        <term><option>--two-phase</option></term>
        <listitem>
        <para>
-<<<<<<< HEAD
-        Enables decoding of prepared transactions. This option may only be specified with
-        <option>--create-slot</option>
-=======
 <!--
         Enables decoding of prepared transactions. This option may only be specified with
         <option>&#45;-create-slot</option>
 -->
 プリペアドトランザクションのデコードを有効にします。
 このオプションは<option>--create-slot</option>でのみ指定できます
->>>>>>> 94ef7168
        </para>
        </listitem>
      </varlistentry>
@@ -585,7 +575,6 @@
  </refsect1>
 
  <refsect1>
-<<<<<<< HEAD
   <title>Exit Status</title>
   <para>
    <application>pg_recvlogical</application> will exit with status 0 when
@@ -597,9 +586,7 @@
  </refsect1>
 
  <refsect1>
-=======
-<!--
->>>>>>> 94ef7168
+<!--
   <title>Environment</title>
 -->
   <title>環境</title>

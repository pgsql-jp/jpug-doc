--- conflicted
+++ resolved
@@ -3058,13 +3058,8 @@
 	 */
 	while (segment != endsegment)
 	{
-<<<<<<< HEAD
-		elog(DEBUG2, "truncating multixact members segment %llx",
-			 (unsigned long long) segment);
-=======
 		elog(DEBUG2, "truncating multixact members segment %" PRIx64,
 			 segment);
->>>>>>> 3d6a8289
 		SlruDeleteSegment(MultiXactMemberCtl, segment);
 
 		/* move to next segment, handling wraparound correctly */
@@ -3215,19 +3210,14 @@
 	}
 
 	elog(DEBUG1, "performing multixact truncation: "
-<<<<<<< HEAD
-		 "offsets [%u, %u), offsets segments [%llx, %llx), "
-		 "members [%u, %u), members segments [%llx, %llx)",
-=======
 		 "offsets [%u, %u), offsets segments [%" PRIx64 ", %" PRIx64 "), "
 		 "members [%u, %u), members segments [%" PRIx64 ", %" PRIx64 ")",
->>>>>>> 3d6a8289
 		 oldestMulti, newOldestMulti,
-		 (unsigned long long) MultiXactIdToOffsetSegment(oldestMulti),
-		 (unsigned long long) MultiXactIdToOffsetSegment(newOldestMulti),
+		 MultiXactIdToOffsetSegment(oldestMulti),
+		 MultiXactIdToOffsetSegment(newOldestMulti),
 		 oldestOffset, newOldestOffset,
-		 (unsigned long long) MXOffsetToMemberSegment(oldestOffset),
-		 (unsigned long long) MXOffsetToMemberSegment(newOldestOffset));
+		 MXOffsetToMemberSegment(oldestOffset),
+		 MXOffsetToMemberSegment(newOldestOffset));
 
 	/*
 	 * Do truncation, and the WAL logging of the truncation, in a critical
@@ -3480,19 +3470,14 @@
 			   SizeOfMultiXactTruncate);
 
 		elog(DEBUG1, "replaying multixact truncation: "
-<<<<<<< HEAD
-			 "offsets [%u, %u), offsets segments [%llx, %llx), "
-			 "members [%u, %u), members segments [%llx, %llx)",
-=======
 			 "offsets [%u, %u), offsets segments [%" PRIx64 ", %" PRIx64 "), "
 			 "members [%u, %u), members segments [%" PRIx64 ", %" PRIx64 ")",
->>>>>>> 3d6a8289
 			 xlrec.startTruncOff, xlrec.endTruncOff,
-			 (unsigned long long) MultiXactIdToOffsetSegment(xlrec.startTruncOff),
-			 (unsigned long long) MultiXactIdToOffsetSegment(xlrec.endTruncOff),
+			 MultiXactIdToOffsetSegment(xlrec.startTruncOff),
+			 MultiXactIdToOffsetSegment(xlrec.endTruncOff),
 			 xlrec.startTruncMemb, xlrec.endTruncMemb,
-			 (unsigned long long) MXOffsetToMemberSegment(xlrec.startTruncMemb),
-			 (unsigned long long) MXOffsetToMemberSegment(xlrec.endTruncMemb));
+			 MXOffsetToMemberSegment(xlrec.startTruncMemb),
+			 MXOffsetToMemberSegment(xlrec.endTruncMemb));
 
 		/* should not be required, but more than cheap enough */
 		LWLockAcquire(MultiXactTruncationLock, LW_EXCLUSIVE);

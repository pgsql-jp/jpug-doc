<!-- doc/src/sgml/intarray.sgml -->

<sect1 id="intarray" xreflabel="intarray">
 <title>intarray</title>

 <indexterm zone="intarray">
  <primary>intarray</primary>
 </indexterm>

 <para>
<!--
  The <filename>intarray</filename> module provides a number of useful functions
  and operators for manipulating null-free arrays of integers.
  There is also support for indexed searches using some of the operators.
-->
<filename>intarray</filename>モジュールはNULLのない整数の配列の操作に便利な関数と演算子を多く提供します。
また、一部の演算子を使用したインデックス検索をサポートします。
 </para>

 <para>
<!--
  All of these operations will throw an error if a supplied array contains any
  NULL elements.
-->
配列にNULL要素が一つでも含まれていれば、これらの操作はすべてエラーを発生します。
 </para>

 <para>
<!--
  Many of these operations are only sensible for one-dimensional arrays.
  Although they will accept input arrays of more dimensions, the data is
  treated as though it were a linear array in storage order.
-->
これらの操作の多くは一次元配列に対してのみ適当なものです。
高次元の入力配列を受け付けますが、データは格納された順の一次元の配列であるかのように扱われます。
 </para>

 <para>
<!--
  This module is considered <quote>trusted</quote>, that is, it can be
  installed by non-superusers who have <literal>CREATE</literal> privilege
  on the current database.
-->
このモジュールは<quote>trusted</quote>と見なされます。つまり、現在のデータベースに対して<literal>CREATE</literal>権限を持つ非スーパーユーザがインストールできます。
 </para>

 <sect2>
<!--
  <title><filename>intarray</filename> Functions and Operators</title>
-->
  <title><filename>intarray</filename>の関数および演算子</title>

  <para>
<!--
   The functions provided by the <filename>intarray</filename> module
   are shown in <xref linkend="intarray-func-table"/>, the operators
   in <xref linkend="intarray-op-table"/>.
-->
<filename>intarray</filename>モジュールで提供される関数を<xref linkend="intarray-func-table"/>に、演算子を<xref linkend="intarray-op-table"/>に示します。
  </para>

  <table id="intarray-func-table">
<!--
   <title><filename>intarray</filename> Functions</title>
-->
   <title><filename>intarray</filename>関数</title>
    <tgroup cols="1">
     <thead>
      <row>
       <entry role="func_table_entry"><para role="func_signature">
<!--
        Function
-->
        関数
       </para>
       <para>
<!--
        Description
-->
        説明
       </para>
       <para>
<!--
        Example(s)
-->
        例
       </para></entry>
      </row>
     </thead>

     <tbody>
      <row>
       <entry role="func_table_entry"><para role="func_signature">
        <indexterm><primary>icount</primary></indexterm>
        <function>icount</function> ( <type>integer[]</type> )
        <returnvalue>integer</returnvalue>
       </para>
       <para>
<!--
        Returns the number of elements in the array.
-->
配列内の要素数を返します。
       </para>
       <para>
        <literal>icount('{1,2,3}'::integer[])</literal>
        <returnvalue>3</returnvalue>
       </para></entry>
      </row>

      <row>
       <entry role="func_table_entry"><para role="func_signature">
        <indexterm><primary>sort</primary></indexterm>
        <function>sort</function> ( <type>integer[]</type>, <parameter>dir</parameter> <type>text</type> )
        <returnvalue>integer[]</returnvalue>
       </para>
       <para>
<!--
        Sorts the array in either ascending or descending order.
        <parameter>dir</parameter> must be <literal>asc</literal>
        or <literal>desc</literal>.
-->
昇順または降順に配列をソートします。
<parameter>dir</parameter>は<literal>asc</literal>または<literal>desc</literal>のいずれかでなければなりません。
       </para>
       <para>
        <literal>sort('{1,3,2}'::integer[], 'desc')</literal>
        <returnvalue>{3,2,1}</returnvalue>
       </para></entry>
      </row>

      <row>
       <entry role="func_table_entry"><para role="func_signature">
        <function>sort</function> ( <type>integer[]</type> )
        <returnvalue>integer[]</returnvalue>
       </para>
       <para role="func_signature">
        <indexterm><primary>sort_asc</primary></indexterm>
        <function>sort_asc</function> ( <type>integer[]</type> )
        <returnvalue>integer[]</returnvalue>
       </para>
       <para>
<!--
        Sorts in ascending order.
-->
昇順にソートします。
       </para>
       <para>
        <literal>sort(array[11,77,44])</literal>
        <returnvalue>{11,44,77}</returnvalue>
       </para></entry>
      </row>

      <row>
       <entry role="func_table_entry"><para role="func_signature">
        <indexterm><primary>sort_desc</primary></indexterm>
        <function>sort_desc</function> ( <type>integer[]</type> )
        <returnvalue>integer[]</returnvalue>
       </para>
       <para>
<!--
        Sorts in descending order.
-->
降順にソートします。
       </para>
       <para>
        <literal>sort_desc(array[11,77,44])</literal>
        <returnvalue>{77,44,11}</returnvalue>
       </para></entry>
      </row>

      <row>
       <entry role="func_table_entry"><para role="func_signature">
        <indexterm><primary>uniq</primary></indexterm>
        <function>uniq</function> ( <type>integer[]</type> )
        <returnvalue>integer[]</returnvalue>
       </para>
       <para>
<!--
        Removes adjacent duplicates.
        Often used with <function>sort</function> to remove all duplicates.
<<<<<<< HEAD
=======
-->
隣接する重複を削除します。
すべての重複を削除するために、しばしば<function>sort</function>と一緒に用いられます。
>>>>>>> 185876a6
       </para>
       <para>
        <literal>uniq('{1,2,2,3,1,1}'::integer[])</literal>
        <returnvalue>{1,2,3,1}</returnvalue>
       </para>
       <para>
        <literal>uniq(sort('{1,2,3,2,1}'::integer[]))</literal>
        <returnvalue>{1,2,3}</returnvalue>
       </para></entry>
      </row>

      <row>
       <entry role="func_table_entry"><para role="func_signature">
        <indexterm><primary>idx</primary></indexterm>
        <function>idx</function> ( <type>integer[]</type>, <parameter>item</parameter> <type>integer</type> )
        <returnvalue>integer</returnvalue>
       </para>
       <para>
<!--
        Returns index of the first array element
        matching <parameter>item</parameter>, or 0 if no match.
-->
<parameter>item</parameter>に最初に一致する要素番号を、一致するものがなければ0を返します。
       </para>
       <para>
        <literal>idx(array[11,22,33,22,11], 22)</literal>
        <returnvalue>2</returnvalue>
       </para></entry>
      </row>

      <row>
       <entry role="func_table_entry"><para role="func_signature">
        <indexterm><primary>subarray</primary></indexterm>
        <function>subarray</function> ( <type>integer[]</type>, <parameter>start</parameter> <type>integer</type>, <parameter>len</parameter> <type>integer</type> )
        <returnvalue>integer[]</returnvalue>
       </para>
       <para>
<!--
        Extracts the portion of the array starting at
        position <parameter>start</parameter>, with <parameter>len</parameter>
        elements.
-->
<parameter>start</parameter>の位置から始まり<parameter>len</parameter>個の要素の部分配列を取り出します。
       </para>
       <para>
        <literal>subarray('{1,2,3,2,1}'::integer[], 2, 3)</literal>
        <returnvalue>{2,3,2}</returnvalue>
       </para></entry>
      </row>

      <row>
       <entry role="func_table_entry"><para role="func_signature">
        <function>subarray</function> ( <type>integer[]</type>, <parameter>start</parameter> <type>integer</type> )
        <returnvalue>integer[]</returnvalue>
       </para>
       <para>
<!--
        Extracts the portion of the array starting at
        position <parameter>start</parameter>.
-->
<parameter>start</parameter>の位置から始まる部分配列を取り出します。
       </para>
       <para>
        <literal>subarray('{1,2,3,2,1}'::integer[], 2)</literal>
        <returnvalue>{2,3,2,1}</returnvalue>
       </para></entry>
      </row>

      <row>
       <entry role="func_table_entry"><para role="func_signature">
        <indexterm><primary>intset</primary></indexterm>
        <function>intset</function> ( <type>integer</type> )
        <returnvalue>integer[]</returnvalue>
       </para>
       <para>
<!--
        Makes a single-element array.
-->
単一要素の配列を作成します。
       </para>
       <para>
        <literal>intset(42)</literal>
        <returnvalue>{42}</returnvalue>
       </para></entry>
      </row>
    </tbody>
   </tgroup>
  </table>

  <table id="intarray-op-table">
<!--
   <title><filename>intarray</filename> Operators</title>
-->
   <title><filename>intarray</filename>演算子</title>
    <tgroup cols="1">
     <thead>
      <row>
       <entry role="func_table_entry"><para role="func_signature">
<!--
        Operator
-->
        演算子
       </para>
       <para>
<!--
        Description
-->
        説明
       </para></entry>
      </row>
     </thead>

     <tbody>
      <row>
       <entry role="func_table_entry"><para role="func_signature">
        <type>integer[]</type> <literal>&amp;&amp;</literal> <type>integer[]</type>
        <returnvalue>boolean</returnvalue>
       </para>
       <para>
<!--
        Do arrays overlap (have at least one element in common)?
-->
配列が重なるか（少なくとも1つの共通要素があるか）。
       </para></entry>
      </row>

      <row>
       <entry role="func_table_entry"><para role="func_signature">
        <type>integer[]</type> <literal>@&gt;</literal> <type>integer[]</type>
        <returnvalue>boolean</returnvalue>
       </para>
       <para>
<!--
        Does left array contain right array?
-->
左辺の配列は右辺の配列を含むか。
       </para></entry>
      </row>

      <row>
       <entry role="func_table_entry"><para role="func_signature">
        <type>integer[]</type> <literal>&lt;@</literal> <type>integer[]</type>
        <returnvalue>boolean</returnvalue>
       </para>
       <para>
<!--
        Is left array contained in right array?
-->
左辺の配列は右辺の配列に含まれるか。
       </para></entry>
      </row>

      <row>
       <entry role="func_table_entry"><para role="func_signature">
        <type></type> <literal>#</literal> <type>integer[]</type>
        <returnvalue>integer</returnvalue>
       </para>
       <para>
<!--
        Returns the number of elements in the array.
-->
配列内の要素数を返します。
       </para></entry>
      </row>

      <row>
       <entry role="func_table_entry"><para role="func_signature">
        <type>integer[]</type> <literal>#</literal> <type>integer</type>
        <returnvalue>integer</returnvalue>
       </para>
       <para>
<!--
        Returns index of the first array element
        matching the right argument, or 0 if no match.
        (Same as <function>idx</function> function.)
-->
右辺の引数に最初に一致する要素番号を、一致するものがなければ0を返します。
(<function>idx</function>関数と同じです。)
       </para></entry>
      </row>

      <row>
       <entry role="func_table_entry"><para role="func_signature">
        <type>integer[]</type> <literal>+</literal> <type>integer</type>
        <returnvalue>integer[]</returnvalue>
       </para>
       <para>
<!--
        Adds element to end of array.
-->
要素を配列の末尾に追加します。
       </para></entry>
      </row>

      <row>
       <entry role="func_table_entry"><para role="func_signature">
        <type>integer[]</type> <literal>+</literal> <type>integer[]</type>
        <returnvalue>integer[]</returnvalue>
       </para>
       <para>
<!--
        Concatenates the arrays.
-->
配列を連結します。
       </para></entry>
      </row>

      <row>
       <entry role="func_table_entry"><para role="func_signature">
        <type>integer[]</type> <literal>-</literal> <type>integer</type>
        <returnvalue>integer[]</returnvalue>
       </para>
       <para>
<!--
        Removes entries matching the right argument from the array.
-->
配列から右辺の引数に一致する項目を削除します。
       </para></entry>
      </row>

      <row>
       <entry role="func_table_entry"><para role="func_signature">
        <type>integer[]</type> <literal>-</literal> <type>integer[]</type>
        <returnvalue>integer[]</returnvalue>
       </para>
       <para>
<!--
        Removes elements of the right array from the left array.
-->
左辺の配列から右辺の配列要素を削除します。
       </para></entry>
      </row>

      <row>
       <entry role="func_table_entry"><para role="func_signature">
        <type>integer[]</type> <literal>|</literal> <type>integer</type>
        <returnvalue>integer[]</returnvalue>
       </para>
       <para>
<!--
        Computes the union of the arguments.
-->
引数の結合を計算します。
       </para></entry>
      </row>

      <row>
       <entry role="func_table_entry"><para role="func_signature">
        <type>integer[]</type> <literal>|</literal> <type>integer[]</type>
        <returnvalue>integer[]</returnvalue>
       </para>
       <para>
<!--
        Computes the union of the arguments.
-->
引数の結合を計算します。
       </para></entry>
      </row>

      <row>
       <entry role="func_table_entry"><para role="func_signature">
        <type>integer[]</type> <literal>&amp;</literal> <type>integer[]</type>
        <returnvalue>integer[]</returnvalue>
       </para>
       <para>
<!--
        Computes the intersection of the arguments.
-->
引数の共通部分を計算します。
       </para></entry>
      </row>

      <row>
       <entry role="func_table_entry"><para role="func_signature">
        <type>integer[]</type> <literal>@@</literal> <type>query_int</type>
        <returnvalue>boolean</returnvalue>
       </para>
       <para>
<!--
        Does array satisfy query?  (see below)
-->
配列が問い合わせを満たすか。(下記参照)
       </para></entry>
      </row>

      <row>
       <entry role="func_table_entry"><para role="func_signature">
        <type>query_int</type> <literal>~~</literal> <type>integer[]</type>
        <returnvalue>boolean</returnvalue>
       </para>
       <para>
<!--
        Does array satisfy query?  (commutator of <literal>@@</literal>)
-->
配列が問い合わせを満たすか。(<literal>@@</literal>の交代演算子)
       </para></entry>
      </row>
    </tbody>
   </tgroup>
  </table>

  <para>
<!--
   The operators <literal>&amp;&amp;</literal>, <literal>@&gt;</literal> and
   <literal>&lt;@</literal> are equivalent to <productname>PostgreSQL</productname>'s built-in
   operators of the same names, except that they work only on integer arrays
   that do not contain nulls, while the built-in operators work for any array
   type.  This restriction makes them faster than the built-in operators
   in many cases.
-->
演算子<literal>&amp;&amp;</literal>、<literal>@&gt;</literal>と<literal>&lt;@</literal>は、これらはNULLを含まない整数配列のみで動作し、組み込み演算子はどの配列型に対しても動作する点を除き、同じ名前の<productname>PostgreSQL</productname>の組み込み演算子とそれぞれほぼ等価です。
この制限により、多くの場合、組み込み演算子より高速です。
  </para>

  <para>
<!--
   The <literal>@@</literal> and <literal>~~</literal> operators test whether an array
   satisfies a <firstterm>query</firstterm>, which is expressed as a value of a
   specialized data type <type>query_int</type>.  A <firstterm>query</firstterm>
   consists of integer values that are checked against the elements of
   the array, possibly combined using the operators <literal>&amp;</literal>
   (AND), <literal>|</literal> (OR), and <literal>!</literal> (NOT).  Parentheses
   can be used as needed.  For example,
   the query <literal>1&amp;(2|3)</literal> matches arrays that contain 1
   and also contain either 2 or 3.
-->
<literal>@@</literal>および<literal>~~</literal>演算子は、配列が特化したデータ型<type>query_int</type>で表現される<firstterm>問い合わせ</firstterm>を満たすかどうかを試験します。
<firstterm>問い合わせ</firstterm>は、おそらく<literal>&amp;</literal>(論理積)、<literal>|</literal> (論理和)、<literal>!</literal> (否定)演算子を組み合わせて使用した、配列要素に対して検査される整数値からなります。
例えば<literal>1&amp;(2|3)</literal>という問い合わせは1および、2か3のいずれかを含む配列に一致します。
  </para>
 </sect2>

 <sect2>
<!--
  <title>Index Support</title>
-->
  <title>インデックスサポート</title>

  <para>
<!--
   <filename>intarray</filename> provides index support for the
   <literal>&amp;&amp;</literal>, <literal>@&gt;</literal>,
   and <literal>@@</literal> operators, as well as regular array equality.
-->
<filename>intarray</filename>は<literal>&amp;&amp;</literal>、<literal>@&gt;</literal>、<literal>@@</literal>演算子に関して通常の配列等価性と同様にインデックスサポートを提供します。
  </para>

  <para>
<!--
   Two parameterized GiST index operator classes are provided:
   <literal>gist__int_ops</literal> (used by default) is suitable for
   small- to medium-size data sets, while
   <literal>gist__intbig_ops</literal> uses a larger signature and is more
   suitable for indexing large data sets (i.e., columns containing
   a large number of distinct array values).
   The implementation uses an RD-tree data structure with
   built-in lossy compression.
-->
2つのパラメータ化されたGiSTインデックス演算子クラスが提供されます。
<literal>gist__int_ops</literal>（デフォルトで使用されます）は小中規模要素数のデータセットに適します。
一方、<literal>gist__intbig_ops</literal>はより大きな署名を使用しますので、大規模データセット（つまり、異なった配列値を多数持つ列）のインデックスにより適しています。
実装は組み込みの非可逆圧縮を持ったRD-treeデータ構造を使用します。
  </para>

  <para>
<!--
   <literal>gist__int_ops</literal> approximates an integer set as an array of
   integer ranges.  Its optional integer parameter <literal>numranges</literal>
   determines the maximum number of ranges in
   one index key.  The default value of <literal>numranges</literal> is 100.
   Valid values are between 1 and 253.  Using larger arrays as GiST index
   keys leads to a more precise search (scanning a smaller fraction of the index and
   fewer heap pages), at the cost of a larger index.
-->
<literal>gist__int_ops</literal>は整数の集合を整数の範囲の配列として近似します。
オプションの整数パラメータ<literal>numranges</literal>は、一つのインデックスキー内の範囲の最大数を決定します。
<literal>numranges</literal>のデフォルト値は100です。
有効な値は1から253までです。
GiSTインデックスキーとしてより大きな値を使うと、インデックスはより大きくなってしまいますが、(インデックスのより小さな部分とより少ないヒープページを走査することで)検索がより正確になります。
  </para>

  <para>
<!--
   <literal>gist__intbig_ops</literal> approximates an integer set as a bitmap
   signature.  Its optional integer parameter <literal>siglen</literal>
   determines the signature length in bytes.
   The default signature length is 16 bytes.  Valid values of signature length
   are between 1 and 2024 bytes.  Longer signatures lead to a more precise
   search (scanning a smaller fraction of the index and fewer heap pages), at
   the cost of a larger index.
-->
<literal>gist__intbig_ops</literal>は整数の集合をビットマップ署名として近似します。
オプションの整数パラメータ<literal>siglen</literal>は、署名の長さをバイト単位で決定します。
デフォルトの署名の長さは16バイトです。
署名の長さの有効な値は1から2024バイトまでです。
長い署名では、インデックスはより大きくなってしまいますが、(インデックスのより小さな部分とより少ないヒープページを走査することで)検索がより正確になります。
  </para>

  <para>
<!--  
   There is also a non-default GIN operator class
   <literal>gin__int_ops</literal>, which supports these operators as well
   as <literal>&lt;@</literal>.
-->
また、デフォルトではないGIN演算子クラス<literal>gin__int_ops</literal>も存在し、<literal>&lt;@</literal>と同様にこれらの演算子をサポートします。
  </para>

  <para>
<!--
   The choice between GiST and GIN indexing depends on the relative
   performance characteristics of GiST and GIN, which are discussed elsewhere.
-->
GiSTおよびGINインデックスのどちらを選択するかは、別途説明されるGiSTとGINの相対的な性能特徴に依存します。
  </para>
 </sect2>

 <sect2>
<!--
  <title>Example</title>
-->
  <title>例</title>

<programlisting>
<!--
&#045;&#045; a message can be in one or more <quote>sections</quote>
-->
-- メッセージ(message)は1つ以上の<quote>節(section)</quote>の中にある
CREATE TABLE message (mid INT PRIMARY KEY, sections INT[], ...);

<!--
&#045;- create specialized index with signature length of 32 bytes
-->
-- 署名の長さが32バイトの特化したインデックスを作成
CREATE INDEX message_rdtree_idx ON message USING GIST (sections gist__intbig_ops (siglen = 32));

<!--
&#045;- select messages in section 1 OR 2 - OVERLAP operator
-->
-- 節1 OR 2のメッセージを選択 - OVERLAP演算子
SELECT message.mid FROM message WHERE message.sections &amp;&amp; '{1,2}';

<!--
&#045;- select messages in sections 1 AND 2 - CONTAINS operator
-->
-- 節1 AND 2のメッセージを選択 - CONTAINS演算子
SELECT message.mid FROM message WHERE message.sections @&gt; '{1,2}';

<!--
&#045;- the same, using QUERY operator
-->
-- 同上、QUERY演算子を使用
SELECT message.mid FROM message WHERE message.sections @@ '1&amp;2'::query_int;
</programlisting>
 </sect2>

 <sect2>
<!--
  <title>Benchmark</title>
-->
  <title>ベンチマーク</title>

  <para>
<!--
   The source directory <filename>contrib/intarray/bench</filename> contains a
   benchmark test suite, which can be run against an installed
   <productname>PostgreSQL</productname> server.  (It also requires <filename>DBD::Pg</filename>
   to be installed.)  To run:
-->
ソースディレクトリ以下の<filename>contrib/intarray/bench</filename>にはベンチマーク試験一式があり、インストールされた<productname>PostgreSQL</productname>サーバで実行できます。
(<filename>DBD::Pg</filename>もインストールされていないといけません。)
以下のように実行します。
  </para>

<programlisting>
cd .../contrib/intarray/bench
createdb TEST
psql -c "CREATE EXTENSION intarray" TEST
./create_test.pl | psql TEST
./bench.pl
</programlisting>

  <para>
<!--
   The <filename>bench.pl</filename> script has numerous options, which
   are displayed when it is run without any arguments.
-->
<filename>bench.pl</filename>スクリプトには多くのオプションがあります。
これらは引数を付けずに実行すると表示されます。
  </para>
 </sect2>

 <sect2>
<!--
  <title>Authors</title>
-->
  <title>作者</title>

  <para>
<!--
   All work was done by Teodor Sigaev (<email>teodor@sigaev.ru</email>) and
   Oleg Bartunov (<email>oleg@sai.msu.su</email>). See
   <ulink url="http://www.sai.msu.su/~megera/postgres/gist/"></ulink> for
   additional information. Andrey Oktyabrski did a great work on adding new
   functions and operations.
-->
Teodor Sigaev (<email>teodor@sigaev.ru</email>)とOleg Bartunov (<email>oleg@sai.msu.su</email>)によりすべての作業がなされました。
さらなる情報については<ulink url="http://www.sai.msu.su/~megera/postgres/gist/"></ulink>を参照してください。
Andrey Oktyabrskiは新しい関数、演算子の追加において素晴らしい作業を行いました。
  </para>
 </sect2>

</sect1><|MERGE_RESOLUTION|>--- conflicted
+++ resolved
@@ -178,12 +178,6 @@
 <!--
         Removes adjacent duplicates.
         Often used with <function>sort</function> to remove all duplicates.
-<<<<<<< HEAD
-=======
--->
-隣接する重複を削除します。
-すべての重複を削除するために、しばしば<function>sort</function>と一緒に用いられます。
->>>>>>> 185876a6
        </para>
        <para>
         <literal>uniq('{1,2,2,3,1,1}'::integer[])</literal>

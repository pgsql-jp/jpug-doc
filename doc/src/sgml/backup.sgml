--- conflicted
+++ resolved
@@ -1324,17 +1324,21 @@
    <title>Making an Incremental Backup</title>
 
    <para>
+<!--
     You can use <xref linkend="app-pgbasebackup"/> to take an incremental
-    backup by specifying the <literal>--incremental</literal> option. You must
-    supply, as an argument to <literal>--incremental</literal>, the backup
+    backup by specifying the <literal>&#45;-incremental</literal> option. You must
+    supply, as an argument to <literal>&#45;-incremental</literal>, the backup
     manifest to an earlier backup from the same server. In the resulting
     backup, non-relation files will be included in their entirety, but some
     relation files may be replaced by smaller incremental files which contain
     only the blocks which have been changed since the earlier backup and enough
     metadata to reconstruct the current version of the file.
-   </para>
-
-   <para>
+-->
+《機械翻訳》«You can use <xref linkend="app-pgbasebackup"/> to take an incremental backup by specifying the <literal>--incremental</literal> option. You must supply, as an argument to <literal>--incremental</literal>, the backup manifest to an earlier backup from the same server. In the resulting backup, non-relation files will be included in their entirety, but some relation files may be replaced by smaller incremental files which contain only the blocks which have been changed since the earlier backup and enough metadata to reconstruct the current version of the file.»
+   </para>
+
+   <para>
+<!--
     To figure out which blocks need to be backed up, the server uses WAL
     summaries, which are stored in the data directory, inside the directory
     <literal>pg_wal/summaries</literal>. If the required summary files are not
@@ -1348,9 +1352,12 @@
     However, if the necessary files have already been removed, or if the WAL
     summarizer doesn't catch up quickly enough, the incremental backup will
     fail.
-   </para>
-
-   <para>
+-->
+《機械翻訳》«To figure out which blocks need to be backed up, the server uses WAL summaries, which are stored in the data directory, inside the directory <literal>pg_wal/summaries</literal>. If the required summary files are not present, an attempt to take an incremental backup will fail. The summaries present in this directory must cover all LSNs from the start LSN of the prior backup to the start LSN of the current backup. Since the server looks for WAL summaries just after establishing the start LSN of the current backup, the necessary summary files probably won't be instantly present on disk, but the server will wait for any missing files to show up. This also helps if the WAL summarization process has fallen behind. However, if the necessary files have already been removed, or if the WAL summarizer doesn't catch up quickly enough, the incremental backup will fail.»
+   </para>
+
+   <para>
+<!--
     When restoring an incremental backup, it will be necessary to have not
     only the incremental backup itself but also all earlier backups that
     are required to supply the blocks omitted from the incremental backup.
@@ -1360,9 +1367,12 @@
     cluster has been changed; see
     <link linkend="app-pgcombinebackup-limitations">pg_combinebackup
     limitations</link>.
-   </para>
-
-   <para>
+-->
+《機械翻訳》«When restoring an incremental backup, it will be necessary to have not only the incremental backup itself but also all earlier backups that are required to supply the blocks omitted from the incremental backup. See <xref linkend="app-pgcombinebackup"/> for further information about this requirement. Note that there are restrictions on the use of <literal>pg_combinebackup</literal> when the checksum status of the cluster has been changed; see <link linkend="app-pgcombinebackup-limitations">pg_combinebackup limitations</link>.»
+   </para>
+
+   <para>
+<!--
     Note that all of the requirements for making use of a full backup also
     apply to an incremental backup. For instance, you still need all of the
     WAL segment files generated during and after the file system backup, and
@@ -1378,15 +1388,20 @@
     the relationships between your full and incremental backups on your own,
     and be certain not to remove earlier backups if they might be needed when
     restoring later incremental backups.
-   </para>
-
-   <para>
+-->
+《機械翻訳》«Note that all of the requirements for making use of a full backup also apply to an incremental backup. For instance, you still need all of the WAL segment files generated during and after the file system backup, and any relevant WAL history files. And you still need to create a <literal>recovery.signal</literal> (or <literal>standby.signal</literal>) and perform recovery, as described in <xref linkend="backup-pitr-recovery" />. The requirement to have earlier backups available at restore time and to use <literal>pg_combinebackup</literal> is an additional requirement on top of everything else. Keep in mind that <application>PostgreSQL</application> has no built-in mechanism to figure out which backups are still needed as a basis for restoring later incremental backups. You must keep track of the relationships between your full and incremental backups on your own, and be certain not to remove earlier backups if they might be needed when restoring later incremental backups.»
+   </para>
+
+   <para>
+<!--
     Incremental backups typically only make sense for relatively large
     databases where a significant portion of the data does not change, or only
     changes slowly. For a small database, it's simpler to ignore the existence
     of incremental backups and simply take full backups, which are simpler
     to manage. For a large database all of which is heavily modified,
     incremental backups won't be much smaller than full backups.
+-->
+《機械翻訳》«Incremental backups typically only make sense for relatively large databases where a significant portion of the data does not change, or only changes slowly. For a small database, it's simpler to ignore the existence of incremental backups and simply take full backups, which are simpler to manage. For a large database all of which is heavily modified, incremental backups won't be much smaller than full backups.»
    </para>
   </sect2>
 
@@ -1396,23 +1411,18 @@
 -->
    <title>低レベルAPIを使用したベースバックアップの作成</title>
    <para>
-<<<<<<< HEAD
+<!--
     Instead of taking a full or incremental base backup using
     <xref linkend="app-pgbasebackup"/>, you can take a base backup using the
     low-level API. This procedure contains a few more steps than
     the <application>pg_basebackup</application> method, but is relatively
-=======
-<!--
-    The procedure for making a base backup using the low level
-    APIs contains a few more steps than
-    the <xref linkend="app-pgbasebackup"/> method, but is relatively
->>>>>>> 43f2d855
     simple. It is very important that these steps are executed in
     sequence, and that the success of a step is verified before
     proceeding to the next step.
 -->
-低レベルのAPIを使ったベースバックアップを取得するには<xref linkend="app-pgbasebackup"/> を使う方法に加えて数ステップが必要ですが、比較的簡単です。
+《マッチ度[62.469734]》低レベルのAPIを使ったベースバックアップを取得するには<xref linkend="app-pgbasebackup"/> を使う方法に加えて数ステップが必要ですが、比較的簡単です。
 これらのステップは順番に実行することが重要で、次のステップに進む前にこれらのステップが成功していることを確認する必要があります。
+《機械翻訳》«Instead of taking a full or incremental base backup using <xref linkend="app-pgbasebackup"/>, you can take a base backup using the low-level API. This procedure contains a few more steps than the <application>pg_basebackup</application> method, but is relatively simple. It is very important that these steps are executed in sequence, and that the success of a step is verified before proceeding to the next step.»
    </para>
     <para>
 <!--
@@ -1802,27 +1812,24 @@
    </listitem>
    <listitem>
     <para>
-<<<<<<< HEAD
+<!--
      If you're restoring a full backup, you can restore the database files
      directly into the target directories.  Be sure that they
-=======
-<!--
-     Restore the database files from your file system backup.  Be sure that they
->>>>>>> 43f2d855
      are restored with the right ownership (the database system user, not
      <literal>root</literal>!) and with the right permissions.  If you are using
      tablespaces,
      you should verify that the symbolic links in <filename>pg_tblspc/</filename>
      were correctly restored.
 -->
-ファイルシステムバックアップからデータベースファイルをリストアします。
+《マッチ度[75.260417]》ファイルシステムバックアップからデータベースファイルをリストアします。
 ファイルが正しい所有権（<literal>root</literal>ではなくデータベースシステムユーザです！）でリストアされていることを確認してください。
 テーブル空間を使用している場合は、<filename>pg_tblspc/</filename>内のシンボリックリンクが正しくリストアされていることを検証する必要があります。
+《機械翻訳》«If you're restoring a full backup, you can restore the database files directly into the target directories. Be sure that they are restored with the right ownership (the database system user, not <literal>root</literal>!) and with the right permissions. If you are using tablespaces, you should verify that the symbolic links in <filename>pg_tblspc/</filename> were correctly restored.»
     </para>
    </listitem>
    <listitem>
     <para>
-<<<<<<< HEAD
+<!--
      If you're restoring an incremental backup, you'll need to restore the
      incremental backup and all earlier backups upon which it directly or
      indirectly depends to the machine where you are performing the restore.
@@ -1832,13 +1839,13 @@
      data from the full backup and all of the subsequent incremental backups
      and write out a synthetic full backup to the target directories. As above,
      verify that permissions and tablespace links are correct.
+-->
+《機械翻訳》«If you're restoring an incremental backup, you'll need to restore the incremental backup and all earlier backups upon which it directly or indirectly depends to the machine where you are performing the restore. These backups will need to be placed in separate directories, not the target directories where you want the running server to end up. Once this is done, use <xref linkend="app-pgcombinebackup"/> to pull data from the full backup and all of the subsequent incremental backups and write out a synthetic full backup to the target directories. As above, verify that permissions and tablespace links are correct.»
     </para>
    </listitem>
    <listitem>
     <para>
-=======
-<!--
->>>>>>> 43f2d855
+<!--
      Remove any files present in <filename>pg_wal/</filename>; these came from the
      file system backup and are therefore probably obsolete rather than current.
      If you didn't archive <filename>pg_wal/</filename> at all, then recreate

<!-- doc/src/sgml/catalogs.sgml -->
<!--
 Documentation of the system catalogs, directed toward PostgreSQL developers
 -->

<chapter id="catalogs">
<!--
 <title>System Catalogs</title>
-->
 <title>システムカタログ</title>

  <para>
<!--
   The system catalogs are the place where a relational database
   management system stores schema metadata, such as information about
   tables and columns, and internal bookkeeping information.
   <productname>PostgreSQL</productname>'s system catalogs are regular
   tables.  You can drop and recreate the tables, add columns, insert
   and update values, and severely mess up your system that way.
   Normally, one should not change the system catalogs by hand, there
   are normally SQL commands to do that.  (For example, <command>CREATE
   DATABASE</command> inserts a row into the
   <structname>pg_database</structname> catalog &mdash; and actually
   creates the database on disk.)  There are some exceptions for
   particularly esoteric operations, but many of those have been made
   available as SQL commands over time, and so the need for direct manipulation
   of the system catalogs is ever decreasing.
-->
システムカタログとは、リレーショナルデータベース管理システムがテーブルや列の情報などのスキーマメタデータと内部的な情報を格納する場所です。
<productname>PostgreSQL</productname>のシステムカタログは通常のテーブルです。
テーブルを削除したり再作成したり、列の追加および値の挿入や更新をすることは可能ですが、これらの操作でデータベースシステムを台なしにしてしまう可能性もあります。
通常手作業でシステムカタログを変更してはいけません。
その代わりとしてSQLコマンドを使用します（例えば<command>CREATE DATABASE</command>により<structname>pg_database</structname>カタログに1行挿入し、ディスク上にデータベースを実際に作成します）。
しかし特に難易度の高い操作の時などの例外がありますが、それらの多くは時間と共にSQLコマンドとして利用可能となっており、それゆえシステムカタログを直接操作する必要は無くなってきています。
  </para>

 <sect1 id="catalogs-overview">
<!--
  <title>Overview</title>
-->
  <title>概要</title>

  <para>
<!--
   <xref linkend="catalog-table"/> lists the system catalogs.
   More detailed documentation of each catalog follows below.
-->
<xref linkend="catalog-table"/>にシステムカタログを列挙します。
以降システムカタログについてより詳細を説明します。
  </para>

  <para>
<!--
   Most system catalogs are copied from the template database during
   database creation and are thereafter database-specific. A few
   catalogs are physically shared across all databases in a cluster;
   these are noted in the descriptions of the individual catalogs.
-->
ほとんどのシステムカタログはデータベースを作成する時にテンプレートデータベースからコピーされ、以降はデータベースに固有のものになります。
ごく一部のカタログがデータベースクラスタ内の全てのデータベースにわたって物理的に共有されます。
これらについては、それぞれのカタログで説明します。
  </para>

  <table id="catalog-table">
<!--
   <title>System Catalogs</title>
-->
   <title>システムカタログ</title>

   <tgroup cols="2">
    <thead>
     <row>
<!--
      <entry>Catalog Name</entry>
-->
      <entry>カタログ名</entry>
<!--
      <entry>Purpose</entry>
-->
      <entry>用途</entry>
     </row>
    </thead>

    <tbody>
     <row>
      <entry><link linkend="catalog-pg-aggregate"><structname>pg_aggregate</structname></link></entry>
<!--
      <entry>aggregate functions</entry>
-->
      <entry>集約関数</entry>
     </row>

     <row>
      <entry><link linkend="catalog-pg-am"><structname>pg_am</structname></link></entry>
<!--
      <entry>relation access methods</entry>
-->
      <entry>リレーションアクセスメソッド</entry>
     </row>

     <row>
      <entry><link linkend="catalog-pg-amop"><structname>pg_amop</structname></link></entry>
<!--
      <entry>access method operators</entry>
-->
      <entry>アクセスメソッド演算子</entry>
     </row>

     <row>
      <entry><link linkend="catalog-pg-amproc"><structname>pg_amproc</structname></link></entry>
<!--
      <entry>access method support functions</entry>
-->
      <entry>アクセスメソッドサポート関数</entry>
     </row>

     <row>
      <entry><link linkend="catalog-pg-attrdef"><structname>pg_attrdef</structname></link></entry>
<!--
      <entry>column default values</entry>
-->
      <entry>列デフォルト値</entry>
     </row>

     <row>
      <entry><link linkend="catalog-pg-attribute"><structname>pg_attribute</structname></link></entry>
<!--
      <entry>table columns (<quote>attributes</quote>)</entry>
-->
      <entry>テーブル列（<quote>属性</quote>）</entry>
     </row>

     <row>
      <entry><link linkend="catalog-pg-authid"><structname>pg_authid</structname></link></entry>
<!--
      <entry>authorization identifiers (roles)</entry>
-->
      <entry>認証識別子（ロール）</entry>
     </row>

     <row>
      <entry><link linkend="catalog-pg-auth-members"><structname>pg_auth_members</structname></link></entry>
<!--
      <entry>authorization identifier membership relationships</entry>
-->
      <entry>認証識別子メンバシップ関係</entry>
     </row>

     <row>
      <entry><link linkend="catalog-pg-cast"><structname>pg_cast</structname></link></entry>
<!--
      <entry>casts (data type conversions)</entry>
-->
      <entry>キャスト（データ型変換）</entry>
     </row>

     <row>
      <entry><link linkend="catalog-pg-class"><structname>pg_class</structname></link></entry>
<!--
      <entry>tables, indexes, sequences, views (<quote>relations</quote>)</entry>
-->
      <entry>テーブル、インデックス、シーケンス、ビュー（<quote>リレーション</quote>）</entry>
     </row>

     <row>
      <entry><link linkend="catalog-pg-collation"><structname>pg_collation</structname></link></entry>
<!--
      <entry>collations (locale information)</entry>
-->
      <entry>照合順序（ロケール情報）</entry>
     </row>

     <row>
      <entry><link linkend="catalog-pg-constraint"><structname>pg_constraint</structname></link></entry>
<!--
      <entry>check constraints, unique constraints, primary key constraints, foreign key constraints</entry>
-->
      <entry>検査制約、一意性制約、主キー制約、外部キー制約</entry>
     </row>

     <row>
      <entry><link linkend="catalog-pg-conversion"><structname>pg_conversion</structname></link></entry>
<!--
      <entry>encoding conversion information</entry>
-->
      <entry>エンコード方式変換情報</entry>
     </row>

     <row>
      <entry><link linkend="catalog-pg-database"><structname>pg_database</structname></link></entry>
<!--
      <entry>databases within this database cluster</entry>
-->
      <entry>データベースクラスタにあるデータベース</entry>
     </row>

     <row>
      <entry><link linkend="catalog-pg-db-role-setting"><structname>pg_db_role_setting</structname></link></entry>
<!--
      <entry>per-role and per-database settings</entry>
-->
      <entry>ロール毎およびデータベース毎の設定</entry>
     </row>

     <row>
      <entry><link linkend="catalog-pg-default-acl"><structname>pg_default_acl</structname></link></entry>
<!--
      <entry>default privileges for object types</entry>
-->
      <entry>オブジェクト種類のデフォルト権限</entry>
     </row>

     <row>
      <entry><link linkend="catalog-pg-depend"><structname>pg_depend</structname></link></entry>
<!--
      <entry>dependencies between database objects</entry>
-->
      <entry>データベースオブジェクト間の依存関係</entry>
     </row>

     <row>
      <entry><link linkend="catalog-pg-description"><structname>pg_description</structname></link></entry>
<!--
      <entry>descriptions or comments on database objects</entry>
-->
      <entry>データベースオブジェクトの説明やコメント</entry>
     </row>

     <row>
      <entry><link linkend="catalog-pg-enum"><structname>pg_enum</structname></link></entry>
<!--
      <entry>enum label and value definitions</entry>
-->
      <entry>列挙型のラベルや値の定義</entry>
     </row>

     <row>
      <entry><link linkend="catalog-pg-event-trigger"><structname>pg_event_trigger</structname></link></entry>
<!--
      <entry>event triggers</entry>
-->
      <entry>イベントトリガ</entry>
     </row>

     <row>
      <entry><link linkend="catalog-pg-extension"><structname>pg_extension</structname></link></entry>
<!--
      <entry>installed extensions</entry>
-->
      <entry>インストールされた拡張</entry>
     </row>

     <row>
      <entry><link linkend="catalog-pg-foreign-data-wrapper"><structname>pg_foreign_data_wrapper</structname></link></entry>
<!--
      <entry>foreign-data wrapper definitions</entry>
-->
      <entry>外部データラッパーの定義</entry>
     </row>

     <row>
      <entry><link linkend="catalog-pg-foreign-server"><structname>pg_foreign_server</structname></link></entry>
<!--
      <entry>foreign server definitions</entry>
-->
      <entry>外部サーバの定義</entry>
     </row>

     <row>
      <entry><link linkend="catalog-pg-foreign-table"><structname>pg_foreign_table</structname></link></entry>
<!--
      <entry>additional foreign table information</entry>
-->
      <entry>追加の外部テーブル情報</entry>
     </row>

     <row>
      <entry><link linkend="catalog-pg-index"><structname>pg_index</structname></link></entry>
<!--
      <entry>additional index information</entry>
-->
      <entry>追加インデックス情報</entry>
     </row>

     <row>
      <entry><link linkend="catalog-pg-inherits"><structname>pg_inherits</structname></link></entry>
<!--
      <entry>table inheritance hierarchy</entry>
-->
      <entry>テーブル継承階層</entry>
     </row>

     <row>
      <entry><link linkend="catalog-pg-init-privs"><structname>pg_init_privs</structname></link></entry>
<!--
      <entry>object initial privileges</entry>
-->
      <entry>オブジェクトの初期権限</entry>
     </row>

     <row>
      <entry><link linkend="catalog-pg-language"><structname>pg_language</structname></link></entry>
<!--
      <entry>languages for writing functions</entry>
-->
      <entry>関数記述言語</entry>
     </row>

     <row>
      <entry><link linkend="catalog-pg-largeobject"><structname>pg_largeobject</structname></link></entry>
<!--
      <entry>data pages for large objects</entry>
-->
      <entry>ラージオブジェクト用のデータページ</entry>
     </row>

     <row>
      <entry><link linkend="catalog-pg-largeobject-metadata"><structname>pg_largeobject_metadata</structname></link></entry>
<!--
      <entry>metadata for large objects</entry>
-->
      <entry>ラージオブジェクトのメタデータ</entry>
     </row>

     <row>
      <entry><link linkend="catalog-pg-namespace"><structname>pg_namespace</structname></link></entry>
<!--
      <entry>schemas</entry>
-->
      <entry>スキーマ</entry>
     </row>

     <row>
      <entry><link linkend="catalog-pg-opclass"><structname>pg_opclass</structname></link></entry>
<!--
      <entry>access method operator classes</entry>
-->
      <entry>アクセスメソッド演算子クラス</entry>
     </row>

     <row>
      <entry><link linkend="catalog-pg-operator"><structname>pg_operator</structname></link></entry>
<!--
      <entry>operators</entry>
-->
      <entry>演算子</entry>
     </row>

     <row>
      <entry><link linkend="catalog-pg-opfamily"><structname>pg_opfamily</structname></link></entry>
<!--
      <entry>access method operator families</entry>
-->
      <entry>アクセスメソッド演算子族</entry>
     </row>

     <row>
<!--
      <entry><link linkend="catalog-pg-parameter-acl"><structname>pg_parameter_acl</structname></link></entry>
-->
      <entry><link linkend="catalog-pg-parameter-acl"><structname>pg_parameter_acl</structname></link></entry>
<!--
      <entry>configuration parameters for which privileges have been granted</entry>
-->
      <entry>権限が付与された設定パラメータ</entry>
     </row>

     <row>
      <entry><link linkend="catalog-pg-partitioned-table"><structname>pg_partitioned_table</structname></link></entry>
<!--
      <entry>information about partition key of tables</entry>
-->
      <entry>テーブルのパーティションキーについての情報</entry>
     </row>

     <row>
      <entry><link linkend="catalog-pg-policy"><structname>pg_policy</structname></link></entry>
<!--
      <entry>row-security policies</entry>
-->
      <entry>行単位セキュリティポリシー</entry>
     </row>

     <row>
      <entry><link linkend="catalog-pg-proc"><structname>pg_proc</structname></link></entry>
<!--
      <entry>functions and procedures</entry>
-->
      <entry>関数とプロシージャ</entry>
     </row>

     <row>
      <entry><link linkend="catalog-pg-publication"><structname>pg_publication</structname></link></entry>
<!--
      <entry>publications for logical replication</entry>
-->
      <entry>論理レプリケーションのパブリケーション</entry>
     </row>

     <row>
      <entry><link linkend="catalog-pg-publication-namespace"><structname>pg_publication_namespace</structname></link></entry>
<!--
      <entry>schema to publication mapping</entry>
-->
      <entry>スキーマからパブリケーションの対応</entry>
     </row>

     <row>
      <entry><link linkend="catalog-pg-publication-rel"><structname>pg_publication_rel</structname></link></entry>
<!--
      <entry>relation to publication mapping</entry>
-->
      <entry>リレーションとパブリケーションの対応</entry>
     </row>

     <row>
      <entry><link linkend="catalog-pg-range"><structname>pg_range</structname></link></entry>
<!--
      <entry>information about range types</entry>
-->
      <entry>範囲型の情報</entry>
     </row>

     <row>
      <entry><link linkend="catalog-pg-replication-origin"><structname>pg_replication_origin</structname></link></entry>
<!--
      <entry>registered replication origins</entry>
-->
      <entry>登録されたレプリケーション起点</entry>
     </row>

     <row>
      <entry><link linkend="catalog-pg-rewrite"><structname>pg_rewrite</structname></link></entry>
<!--
      <entry>query rewrite rules</entry>
-->
      <entry>問い合わせ書き換えルール</entry>
     </row>

     <row>
      <entry><link linkend="catalog-pg-seclabel"><structname>pg_seclabel</structname></link></entry>
<!--
      <entry>security labels on database objects</entry>
-->
      <entry>データベースオブジェクト上のセキュリティラベル</entry>
     </row>

     <row>
      <entry><link linkend="catalog-pg-sequence"><structname>pg_sequence</structname></link></entry>
<!--
      <entry>information about sequences</entry>
-->
      <entry>シーケンスについての情報</entry>
     </row>

     <row>
      <entry><link linkend="catalog-pg-shdepend"><structname>pg_shdepend</structname></link></entry>
<!--
      <entry>dependencies on shared objects</entry>
-->
      <entry>共有オブジェクトの依存関係</entry>
     </row>

     <row>
      <entry><link linkend="catalog-pg-shdescription"><structname>pg_shdescription</structname></link></entry>
<!--
      <entry>comments on shared objects</entry>
-->
      <entry>共有オブジェクトに対するコメント</entry>
     </row>

     <row>
      <entry><link linkend="catalog-pg-shseclabel"><structname>pg_shseclabel</structname></link></entry>
<!--
      <entry>security labels on shared database objects</entry>
-->
      <entry>共有データベースオブジェクトのセキュリティラベル</entry>
     </row>

     <row>
      <entry><link linkend="catalog-pg-statistic"><structname>pg_statistic</structname></link></entry>
<!--
      <entry>planner statistics</entry>
-->
      <entry>プランナ統計情報</entry>
     </row>

     <row>
      <entry><link linkend="catalog-pg-statistic-ext"><structname>pg_statistic_ext</structname></link></entry>
<!--
      <entry>extended planner statistics (definition)</entry>
-->
      <entry>プランナ拡張統計情報（定義）</entry>
     </row>

     <row>
      <entry><link linkend="catalog-pg-statistic-ext-data"><structname>pg_statistic_ext_data</structname></link></entry>
<!--
      <entry>extended planner statistics (built statistics)</entry>
-->
      <entry>プランナ拡張統計情報（構築統計情報）</entry>
     </row>

     <row>
      <entry><link linkend="catalog-pg-subscription"><structname>pg_subscription</structname></link></entry>
<!--
      <entry>logical replication subscriptions</entry>
-->
      <entry>論理レプリケーションのサブスクリプション</entry>
     </row>

     <row>
      <entry><link linkend="catalog-pg-subscription-rel"><structname>pg_subscription_rel</structname></link></entry>
<!--
      <entry>relation state for subscriptions</entry>
-->
      <entry>サブスクリプションについてのリレーションの状態</entry>
     </row>

     <row>
      <entry><link linkend="catalog-pg-tablespace"><structname>pg_tablespace</structname></link></entry>
<!--
      <entry>tablespaces within this database cluster</entry>
-->
      <entry>データベースクラスタ内のテーブル空間</entry>
     </row>

     <row>
      <entry><link linkend="catalog-pg-transform"><structname>pg_transform</structname></link></entry>
<!--
      <entry>transforms (data type to procedural language conversions)</entry>
-->
      <entry>変換（データ型を手続き言語に変換）</entry>
     </row>

     <row>
      <entry><link linkend="catalog-pg-trigger"><structname>pg_trigger</structname></link></entry>
<!--
      <entry>triggers</entry>
-->
      <entry>トリガ</entry>
     </row>

     <row>
      <entry><link linkend="catalog-pg-ts-config"><structname>pg_ts_config</structname></link></entry>
<!--
      <entry>text search configurations</entry>
-->
      <entry>全文検索設定</entry>
     </row>

     <row>
      <entry><link linkend="catalog-pg-ts-config-map"><structname>pg_ts_config_map</structname></link></entry>
<!--
      <entry>text search configurations' token mappings</entry>
-->
      <entry>全文検索設定のトークン写像</entry>
     </row>

     <row>
      <entry><link linkend="catalog-pg-ts-dict"><structname>pg_ts_dict</structname></link></entry>
<!--
      <entry>text search dictionaries</entry>
-->
      <entry>全文検索辞書</entry>
     </row>

     <row>
      <entry><link linkend="catalog-pg-ts-parser"><structname>pg_ts_parser</structname></link></entry>
<!--
      <entry>text search parsers</entry>
-->
      <entry>全文検索パーサ</entry>
     </row>

     <row>
      <entry><link linkend="catalog-pg-ts-template"><structname>pg_ts_template</structname></link></entry>
<!--
      <entry>text search templates</entry>
-->
      <entry>全文検索テンプレート</entry>
     </row>

     <row>
      <entry><link linkend="catalog-pg-type"><structname>pg_type</structname></link></entry>
<!--
      <entry>data types</entry>
-->
      <entry>データ型</entry>
     </row>

     <row>
      <entry><link linkend="catalog-pg-user-mapping"><structname>pg_user_mapping</structname></link></entry>
<!--
      <entry>mappings of users to foreign servers</entry>
-->
      <entry>外部サーバへのユーザのマッピング</entry>
     </row>
    </tbody>
   </tgroup>
  </table>
 </sect1>


 <sect1 id="catalog-pg-aggregate">
  <title><structname>pg_aggregate</structname></title>

  <indexterm zone="catalog-pg-aggregate">
   <primary>pg_aggregate</primary>
  </indexterm>

  <para>
<!--
   The catalog <structname>pg_aggregate</structname> stores information about
   aggregate functions.  An aggregate function is a function that
   operates on a set of values (typically one column from each row
   that matches a query condition) and returns a single value computed
   from all these values.  Typical aggregate functions are
   <function>sum</function>, <function>count</function>, and
   <function>max</function>.  Each entry in
   <structname>pg_aggregate</structname> is an extension of an entry
   in <link linkend="catalog-pg-proc"><structname>pg_proc</structname></link>.
   The <structname>pg_proc</structname> entry carries the aggregate's name,
   input and output data types, and other information that is similar to
   ordinary functions.
-->
<structname>pg_aggregate</structname>カタログには集約関数の情報が格納されています。
集約関数とは、値の集合（多くの場合は問い合わせ条件に該当する各行の1つの列）にある操作を行い、それらすべての値の演算の結果得られる単一の値を返します。
集約関数の代表的なものは<function>sum</function>、<function>count</function>そして<function>max</function>です。
<structname>pg_aggregate</structname>内の各項目は、<structname>pg_proc</structname>内の項目の拡張です。
<link linkend="catalog-pg-proc"><structname>pg_proc</structname></link>の項目には、集約の名前、入出力データ型および通常の関数と類似したその他の情報が含まれます。
  </para>

  <table>
<!--
   <title><structname>pg_aggregate</structname> Columns</title>
-->
   <title><structname>pg_aggregate</structname>の列</title>
   <tgroup cols="1">
    <thead>
     <row>
      <entry role="catalog_table_entry"><para role="column_definition">
<!--
       Column Type
-->
列 型
      </para>
      <para>
<!--
       Description
-->
説明
      </para></entry>
     </row>
    </thead>

    <tbody>
     <row>
      <entry role="catalog_table_entry"><para role="column_definition">
       <structfield>aggfnoid</structfield> <type>regproc</type>
<!--
       (references <link linkend="catalog-pg-proc"><structname>pg_proc</structname></link>.<structfield>oid</structfield>)
-->
（参照先 <link linkend="catalog-pg-proc"><structname>pg_proc</structname></link>.<structfield>oid</structfield>）
      </para>
      <para>
<!--
       <structname>pg_proc</structname> OID of the aggregate function
-->
<structname>pg_proc</structname>集約関数のOID
      </para></entry>
     </row>

     <row>
      <entry role="catalog_table_entry"><para role="column_definition">
       <structfield>aggkind</structfield> <type>char</type>
      </para>
      <para>
<!--
       Aggregate kind:
       <literal>n</literal> for <quote>normal</quote> aggregates,
       <literal>o</literal> for <quote>ordered-set</quote> aggregates, or
       <literal>h</literal> for <quote>hypothetical-set</quote> aggregates
-->
集約関数の種類：
<literal>n</literal> = <quote>通常の</quote>集約関数、
<literal>o</literal> = <quote>順序集合の</quote>集約関数、
<literal>h</literal> = <quote>仮想集合の</quote>集約関数
      </para></entry>
     </row>

     <row>
      <entry role="catalog_table_entry"><para role="column_definition">
       <structfield>aggnumdirectargs</structfield> <type>int2</type>
      </para>
      <para>
<!--
       Number of direct (non-aggregated) arguments of an ordered-set or
       hypothetical-set aggregate, counting a variadic array as one argument.
       If equal to <structfield>pronargs</structfield>, the aggregate must be variadic
       and the variadic array describes the aggregated arguments as well as
       the final direct arguments.
       Always zero for normal aggregates.
-->
順序集合や仮想集合の集約関数では、（集約されていない）複数の引数は、可変長配列として1個の引数と見なします。
引数の数が<structfield>pronargs</structfield>と同じ場合、最終的な直接引数同様、集約された引数として、集約関数の引数は、可変または可変長配列で記述しなければなりません。
通常の集約関数は引数を取りません。
      </para></entry>
     </row>

     <row>
      <entry role="catalog_table_entry"><para role="column_definition">
       <structfield>aggtransfn</structfield> <type>regproc</type>
<!--
       (references <link linkend="catalog-pg-proc"><structname>pg_proc</structname></link>.<structfield>oid</structfield>)
-->
（参照先 <link linkend="catalog-pg-proc"><structname>pg_proc</structname></link>.<structfield>oid</structfield>）
      </para>
      <para>
<!--
       Transition function
-->
遷移関数
      </para></entry>
     </row>

     <row>
      <entry role="catalog_table_entry"><para role="column_definition">
       <structfield>aggfinalfn</structfield> <type>regproc</type>
<!--
       (references <link linkend="catalog-pg-proc"><structname>pg_proc</structname></link>.<structfield>oid</structfield>)
-->
（参照先 <link linkend="catalog-pg-proc"><structname>pg_proc</structname></link>.<structfield>oid</structfield>）
      </para>
      <para>
<!--
       Final function (zero if none)
-->
最終関数（ない時はゼロ）
      </para></entry>
     </row>

     <row>
      <entry role="catalog_table_entry"><para role="column_definition">
       <structfield>aggcombinefn</structfield> <type>regproc</type>
<!--
       (references <link linkend="catalog-pg-proc"><structname>pg_proc</structname></link>.<structfield>oid</structfield>)
-->
（参照先 <link linkend="catalog-pg-proc"><structname>pg_proc</structname></link>.<structfield>oid</structfield>）
      </para>
      <para>
<!--
       Combine function (zero if none)
-->
結合関数（ない時はゼロ）
      </para></entry>
     </row>

     <row>
      <entry role="catalog_table_entry"><para role="column_definition">
       <structfield>aggserialfn</structfield> <type>regproc</type>
<!--
       (references <link linkend="catalog-pg-proc"><structname>pg_proc</structname></link>.<structfield>oid</structfield>)
-->
（参照先 <link linkend="catalog-pg-proc"><structname>pg_proc</structname></link>.<structfield>oid</structfield>）
      </para>
      <para>
<!--
       Serialization function (zero if none)
-->
直列化関数（ない時はゼロ）
      </para></entry>
     </row>

     <row>
      <entry role="catalog_table_entry"><para role="column_definition">
       <structfield>aggdeserialfn</structfield> <type>regproc</type>
<!--
       (references <link linkend="catalog-pg-proc"><structname>pg_proc</structname></link>.<structfield>oid</structfield>)
-->
（参照先 <link linkend="catalog-pg-proc"><structname>pg_proc</structname></link>.<structfield>oid</structfield>）
      </para>
      <para>
<!--
       Deserialization function (zero if none)
-->
逆直列化関数（ない時はゼロ）
      </para></entry>
     </row>

     <row>
      <entry role="catalog_table_entry"><para role="column_definition">
       <structfield>aggmtransfn</structfield> <type>regproc</type>
<!--
       (references <link linkend="catalog-pg-proc"><structname>pg_proc</structname></link>.<structfield>oid</structfield>)
-->
（参照先 <link linkend="catalog-pg-proc"><structname>pg_proc</structname></link>.<structfield>oid</structfield>）
      </para>
      <para>
<!--
       Forward transition function for moving-aggregate mode (zero if none)
-->
移動集約モードの順方向遷移関数（ない時はゼロ）
      </para></entry>
     </row>

     <row>
      <entry role="catalog_table_entry"><para role="column_definition">
       <structfield>aggminvtransfn</structfield> <type>regproc</type>
<!--
       (references <link linkend="catalog-pg-proc"><structname>pg_proc</structname></link>.<structfield>oid</structfield>)
-->
（参照先 <link linkend="catalog-pg-proc"><structname>pg_proc</structname></link>.<structfield>oid</structfield>）
      </para>
      <para>
<!--
       Inverse transition function for moving-aggregate mode (zero if none)
-->
移動集約モードの逆遷移関数（ない時はゼロ）
      </para></entry>
     </row>

     <row>
      <entry role="catalog_table_entry"><para role="column_definition">
       <structfield>aggmfinalfn</structfield> <type>regproc</type>
<!--
       (references <link linkend="catalog-pg-proc"><structname>pg_proc</structname></link>.<structfield>oid</structfield>)
-->
（参照先 <link linkend="catalog-pg-proc"><structname>pg_proc</structname></link>.<structfield>oid</structfield>）
      </para>
      <para>
<!--
       Final function for moving-aggregate mode (zero if none)
-->
移動集約モードの最終関数（ない時はゼロ）
      </para></entry>
     </row>

     <row>
      <entry role="catalog_table_entry"><para role="column_definition">
       <structfield>aggfinalextra</structfield> <type>bool</type>
      </para>
      <para>
<!--
       True to pass extra dummy arguments to <structfield>aggfinalfn</structfield>
-->
<structfield>aggfinalfn</structfield>に追加の仮引数を渡す場合はtrue
      </para></entry>
     </row>

     <row>
      <entry role="catalog_table_entry"><para role="column_definition">
       <structfield>aggmfinalextra</structfield> <type>bool</type>
      </para>
      <para>
<!--
       True to pass extra dummy arguments to <structfield>aggmfinalfn</structfield>
-->
<structfield>aggmfinalfn</structfield>に追加の仮引数を渡す場合はtrue
      </para></entry>
     </row>

     <row>
      <entry role="catalog_table_entry"><para role="column_definition">
       <structfield>aggfinalmodify</structfield> <type>char</type>
      </para>
      <para>
<!--
       Whether <structfield>aggfinalfn</structfield> modifies the
       transition state value:
       <literal>r</literal> if it is read-only,
       <literal>s</literal> if the <structfield>aggtransfn</structfield>
       cannot be applied after the <structfield>aggfinalfn</structfield>, or
       <literal>w</literal> if it writes on the value
-->
<structfield>aggfinalfn</structfield>が遷移状態値を変更するかどうか：
<literal>r</literal> = 読み出し専用の場合、
<literal>s</literal> = <structfield>aggfinalfn</structfield>の後で<structfield>aggtransfn</structfield>を適用できない場合、
<literal>w</literal> = その値に書き込む場合
      </para></entry>
     </row>

     <row>
      <entry role="catalog_table_entry"><para role="column_definition">
       <structfield>aggmfinalmodify</structfield> <type>char</type>
      </para>
      <para>
<!--
       Like <structfield>aggfinalmodify</structfield>, but for
       the <structfield>aggmfinalfn</structfield>
-->
<structfield>aggmfinalfn</structfield>用であることを除き、<structfield>aggfinalmodify</structfield>と同様
      </para></entry>
     </row>

     <row>
      <entry role="catalog_table_entry"><para role="column_definition">
       <structfield>aggsortop</structfield> <type>oid</type>
<!--
       (references <link linkend="catalog-pg-operator"><structname>pg_operator</structname></link>.<structfield>oid</structfield>)
-->
（参照先 <link linkend="catalog-pg-operator"><structname>pg_operator</structname></link>.<structfield>oid</structfield>）
      </para>
      <para>
<!--
       Associated sort operator (zero if none)
-->
関連するソート演算子（ない時はゼロ）
      </para></entry>
     </row>

     <row>
      <entry role="catalog_table_entry"><para role="column_definition">
       <structfield>aggtranstype</structfield> <type>oid</type>
<!--
       (references <link linkend="catalog-pg-type"><structname>pg_type</structname></link>.<structfield>oid</structfield>)
-->
（参照先 <link linkend="catalog-pg-type"><structname>pg_type</structname></link>.<structfield>oid</structfield>）
      </para>
      <para>
<!--
       Data type of the aggregate function's internal transition (state) data
-->
集約関数の内部遷移（状態）データのデータ型
      </para></entry>
     </row>

     <row>
      <entry role="catalog_table_entry"><para role="column_definition">
       <structfield>aggtransspace</structfield> <type>int4</type>
      </para>
      <para>
<!--
       Approximate average size (in bytes) of the transition state
       data, or zero to use a default estimate
-->
遷移状態データの推定平均サイズ（バイト）、またはデフォルトの推定値であるゼロ
      </para></entry>
     </row>

     <row>
      <entry role="catalog_table_entry"><para role="column_definition">
       <structfield>aggmtranstype</structfield> <type>oid</type>
<!--
       (references <link linkend="catalog-pg-type"><structname>pg_type</structname></link>.<structfield>oid</structfield>)
-->
（参照先 <link linkend="catalog-pg-type"><structname>pg_type</structname></link>.<structfield>oid</structfield>）
      </para>
      <para>
<!--
       Data type of the aggregate function's internal transition (state)
       data for moving-aggregate mode (zero if none)
-->
移動集約モードの、集約関数の内部遷移（状態）データのデータ型（ない時はゼロ）
      </para></entry>
     </row>

     <row>
      <entry role="catalog_table_entry"><para role="column_definition">
       <structfield>aggmtransspace</structfield> <type>int4</type>
      </para>
      <para>
<!--
       Approximate average size (in bytes) of the transition state data
       for moving-aggregate mode, or zero to use a default estimate
-->
移動集約モードの、遷移状態データの推定平均サイズ（バイト）、またはデフォルトの推定値であるゼロ
      </para></entry>
     </row>

     <row>
      <entry role="catalog_table_entry"><para role="column_definition">
       <structfield>agginitval</structfield> <type>text</type>
      </para>
      <para>
<!--
       The initial value of the transition state.  This is a text
       field containing the initial value in its external string
       representation.  If this field is null, the transition state
       value starts out null.
-->
遷移状態の初期値。
外部文字列表現での初期値を含んだテキストフィールド。
フィールドがNULL値の場合、推移状態はNULL値で始まります。
      </para></entry>
     </row>

     <row>
      <entry role="catalog_table_entry"><para role="column_definition">
       <structfield>aggminitval</structfield> <type>text</type>
      </para>
      <para>
<!--
       The initial value of the transition state for moving-aggregate mode.
       This is a text field containing the initial value in its external
       string representation.  If this field is null, the transition state
       value starts out null.
-->
移動集約モードの、遷移状態の初期値。外部に文字列表記された初期値を含むテキストフィールド。
このフィールドがNULLの場合、遷移状態の値はNULLから始まります。
      </para></entry>
     </row>
    </tbody>
   </tgroup>
  </table>

  <para>
<!--
   New aggregate functions are registered with the <link
   linkend="sql-createaggregate"><command>CREATE AGGREGATE</command></link>
   command.  See <xref linkend="xaggr"/> for more information about
   writing aggregate functions and the meaning of the transition
   functions, etc.
-->
新しい集約関数は<link linkend="sql-createaggregate"><command>CREATE AGGREGATE</command></link>コマンドで登録されます。
集約関数の書き方や遷移関数の説明などの詳細は<xref linkend="xaggr"/>を参照してください。
  </para>

 </sect1>


 <sect1 id="catalog-pg-am">
  <title><structname>pg_am</structname></title>

  <indexterm zone="catalog-pg-am">
   <primary>pg_am</primary>
  </indexterm>

  <para>
<!--
   The catalog <structname>pg_am</structname> stores information about
   relation access methods.  There is one row for each access method supported
   by the system.
   Currently, only tables and indexes have access methods. The requirements for table
   and index access methods are discussed in detail in <xref linkend="tableam"/> and
   <xref linkend="indexam"/> respectively.
-->
<structname>pg_am</structname>カタログにはリレーションアクセスメソッドの情報が格納されます。
システムがサポートするアクセスメソッド毎に1つの行が存在します。
今の所、テーブルとインデックスのみがアクセスメソッドを持ちます。
テーブルとインデックスアクセスメソッドの要件は<xref linkend="tableam"/>と<xref linkend="indexam"/>で詳しく説明されています。
  </para>

  <table>
<!--
   <title><structname>pg_am</structname> Columns</title>
-->
   <title><structname>pg_am</structname>の列</title>
   <tgroup cols="1">
    <thead>
     <row>
      <entry role="catalog_table_entry"><para role="column_definition">
<!--
       Column Type
-->
列 型
      </para>
      <para>
<!--
       Description
-->
説明
      </para></entry>
     </row>
    </thead>

    <tbody>
     <row>
      <entry role="catalog_table_entry"><para role="column_definition">
       <structfield>oid</structfield> <type>oid</type>
      </para>
      <para>
<!--
       Row identifier
-->
行識別子
      </para></entry>
     </row>

     <row>
      <entry role="catalog_table_entry"><para role="column_definition">
       <structfield>amname</structfield> <type>name</type>
      </para>
      <para>
<!--
       Name of the access method
-->
アクセスメソッド名
      </para></entry>
     </row>

     <row>
      <entry role="catalog_table_entry"><para role="column_definition">
       <structfield>amhandler</structfield> <type>regproc</type>
<!--
       (references <link linkend="catalog-pg-proc"><structname>pg_proc</structname></link>.<structfield>oid</structfield>)
-->
（参照先 <link linkend="catalog-pg-proc"><structname>pg_proc</structname></link>.<structfield>oid</structfield>）
      </para>
      <para>
<!--
       OID of a handler function that is responsible for supplying information
       about the access method
-->
アクセスメソッドについての情報の提供に責任を持つハンドラ関数のOID
      </para></entry>
     </row>

     <row>
      <entry role="catalog_table_entry"><para role="column_definition">
       <structfield>amtype</structfield> <type>char</type>
      </para>
      <para>
<!--
       <literal>t</literal> = table (including materialized views),
       <literal>i</literal> = index.
-->
<literal>t</literal> = テーブル（マテリアライズドビューを含む）、
<literal>i</literal> = インデックス
      </para></entry>
     </row>
    </tbody>
   </tgroup>
  </table>

  <note>
   <para>
<!--
    Before <productname>PostgreSQL</productname> 9.6, <structname>pg_am</structname>
    contained many additional columns representing properties of index access
    methods.  That data is now only directly visible at the C code level.
    However, <function>pg_index_column_has_property()</function> and related
    functions have been added to allow SQL queries to inspect index access
    method properties; see <xref linkend="functions-info-catalog-table"/>.
-->
<productname>PostgreSQL</productname> 9.6以前では、<structname>pg_am</structname>にはインデックスアクセスメソッドのプロパティを表す多くの追加列が含まれていました。
そのデータは今ではCコードレベルで直接参照できるのみです。
しかし、<function>pg_index_column_has_property()</function>関数と関連する関数群が、インデックスアクセスメソッドのプロパティを検査するためのSQLクエリを許容するために追加されました。
<xref linkend="functions-info-catalog-table"/>を参照してください。
   </para>
  </note>

 </sect1>


 <sect1 id="catalog-pg-amop">
  <title><structname>pg_amop</structname></title>

  <indexterm zone="catalog-pg-amop">
   <primary>pg_amop</primary>
  </indexterm>

  <para>
<!--
   The catalog <structname>pg_amop</structname> stores information about
   operators associated with access method operator families.  There is one
   row for each operator that is a member of an operator family.  A family
   member can be either a <firstterm>search</firstterm> operator or an
   <firstterm>ordering</firstterm> operator.  An operator
   can appear in more than one family, but cannot appear in more than one
   search position nor more than one ordering position within a family.
   (It is allowed, though unlikely, for an operator to be used for both
   search and ordering purposes.)
-->
<structname>pg_amop</structname>カタログにはアクセスメソッド演算子の集合に関連付けられた演算子の情報が格納されています。
演算子族のメンバである演算子毎に１つの行が存在します。
演算子族のメンバは<firstterm>検索</firstterm>演算子または<firstterm>順序付け</firstterm>演算子のいずれかになることができます。
演算子は1つ以上の演算子族に現れますが、演算子族の中では検索でも順序付けでも複数現れることはありません。
（ほとんどありませんが、ある演算子が検索目的と順序付け目的の両方で使用されることが許されます。）
  </para>

  <table>
<!--
   <title><structname>pg_amop</structname> Columns</title>
-->
   <title><structname>pg_amop</structname>の列</title>
   <tgroup cols="1">
    <thead>
     <row>
      <entry role="catalog_table_entry"><para role="column_definition">
<!--
       Column Type
-->
列 型
      </para>
      <para>
<!--
       Description
-->
説明
      </para></entry>
     </row>
    </thead>

    <tbody>
     <row>
      <entry role="catalog_table_entry"><para role="column_definition">
       <structfield>oid</structfield> <type>oid</type>
      </para>
      <para>
<!--
       Row identifier
-->
行識別子
      </para></entry>
     </row>

     <row>
      <entry role="catalog_table_entry"><para role="column_definition">
       <structfield>amopfamily</structfield> <type>oid</type>
<!--
       (references <link linkend="catalog-pg-opfamily"><structname>pg_opfamily</structname></link>.<structfield>oid</structfield>)
-->
（参照先 <link linkend="catalog-pg-opfamily"><structname>pg_opfamily</structname></link>.<structfield>oid</structfield>）
      </para>
      <para>
<!--
       The operator family this entry is for
-->
この項目用の演算子族
      </para></entry>
     </row>

     <row>
      <entry role="catalog_table_entry"><para role="column_definition">
       <structfield>amoplefttype</structfield> <type>oid</type>
<!--
       (references <link linkend="catalog-pg-type"><structname>pg_type</structname></link>.<structfield>oid</structfield>)
-->
（参照先 <link linkend="catalog-pg-type"><structname>pg_type</structname></link>.<structfield>oid</structfield>）
      </para>
      <para>
<!--
       Left-hand input data type of operator
-->
演算子の左辺側のデータ型
      </para></entry>
     </row>

     <row>
      <entry role="catalog_table_entry"><para role="column_definition">
       <structfield>amoprighttype</structfield> <type>oid</type>
<!--
       (references <link linkend="catalog-pg-type"><structname>pg_type</structname></link>.<structfield>oid</structfield>)
-->
（参照先 <link linkend="catalog-pg-type"><structname>pg_type</structname></link>.<structfield>oid</structfield>）
      </para>
      <para>
<!--
       Right-hand input data type of operator
-->
演算子の右辺側のデータ型
      </para></entry>
     </row>

     <row>
      <entry role="catalog_table_entry"><para role="column_definition">
       <structfield>amopstrategy</structfield> <type>int2</type>
      </para>
      <para>
<!--
       Operator strategy number
-->
演算子の戦略番号
      </para></entry>
     </row>

     <row>
      <entry role="catalog_table_entry"><para role="column_definition">
       <structfield>amoppurpose</structfield> <type>char</type>
      </para>
      <para>
<!--
       Operator purpose, either <literal>s</literal> for search or
       <literal>o</literal> for ordering
-->
演算子の目的。 <literal>s</literal> = 検索用、 <literal>o</literal> = 順序付け用
      </para></entry>
     </row>

     <row>
      <entry role="catalog_table_entry"><para role="column_definition">
       <structfield>amopopr</structfield> <type>oid</type>
<!--
       (references <link linkend="catalog-pg-operator"><structname>pg_operator</structname></link>.<structfield>oid</structfield>)
-->
（参照先 <link linkend="catalog-pg-operator"><structname>pg_operator</structname></link>.<structfield>oid</structfield>）
      </para>
      <para>
<!--
       OID of the operator
-->
演算子のOID
      </para></entry>
     </row>

     <row>
      <entry role="catalog_table_entry"><para role="column_definition">
       <structfield>amopmethod</structfield> <type>oid</type>
<!--
       (references <link linkend="catalog-pg-am"><structname>pg_am</structname></link>.<structfield>oid</structfield>)
-->
（参照先 <link linkend="catalog-pg-am"><structname>pg_am</structname></link>.<structfield>oid</structfield>）
      </para>
      <para>
<!--
       Index access method operator family is for
-->
演算子族用のインデックスアクセスメソッド
      </para></entry>
     </row>

     <row>
      <entry role="catalog_table_entry"><para role="column_definition">
       <structfield>amopsortfamily</structfield> <type>oid</type>
<!--
       (references <link linkend="catalog-pg-opfamily"><structname>pg_opfamily</structname></link>.<structfield>oid</structfield>)
-->
（参照先 <link linkend="catalog-pg-opfamily"><structname>pg_opfamily</structname></link>.<structfield>oid</structfield>）
      </para>
      <para>
<!--
       The B-tree operator family this entry sorts according to, if an
       ordering operator; zero if a search operator
-->
順序付け用の演算子の場合、この項目のソートが従うB-tree演算子族。検索用演算子であればゼロ
      </para></entry>
     </row>
    </tbody>
   </tgroup>
  </table>

  <para>
<!--
   A <quote>search</quote> operator entry indicates that an index of this operator
   family can be searched to find all rows satisfying
   <literal>WHERE</literal>
   <replaceable>indexed_column</replaceable>
   <replaceable>operator</replaceable>
   <replaceable>constant</replaceable>.
   Obviously, such an operator must return <type>boolean</type>, and its left-hand input
   type must match the index's column data type.
-->
<quote>検索</quote>用演算子の項目は、この演算子族のインデックスを<literal>WHERE</literal> <replaceable>indexed_column</replaceable> <replaceable>operator</replaceable> <replaceable>constant</replaceable>を満たすすべての行を見つけるための検索に使用できることを示します。
いうまでもありませんが、こうした演算子は<type>論理型</type>を返さなければならず、また左辺の入力型はインデックス列のデータ型に一致しなければなりません。
  </para>

  <para>
<!--
   An <quote>ordering</quote> operator entry indicates that an index of this
   operator family can be scanned to return rows in the order represented by
   <literal>ORDER BY</literal>
   <replaceable>indexed_column</replaceable>
   <replaceable>operator</replaceable>
   <replaceable>constant</replaceable>.
   Such an operator could return any sortable data type, though again
   its left-hand input type must match the index's column data type.
   The exact semantics of the <literal>ORDER BY</literal> are specified by the
   <structfield>amopsortfamily</structfield> column, which must reference
   a B-tree operator family for the operator's result type.
-->
<quote>順序付け</quote>用演算子の項目は、この演算子族のインデックスを<literal>ORDER BY</literal> <replaceable>indexed_column</replaceable> <replaceable>operator</replaceable> <replaceable>constant</replaceable>で表される順序で行を返すためのスキャンに使用できることを示します。
こうした演算子の左辺の入力型はインデックス列のデータ型に一致しなければならないことは同じですが、任意のソート可能なデータ型を返すことができます。
<literal>ORDER BY</literal>の正確な意味は、この演算子の結果型用のB-tree演算子族を参照する必要がある<structfield>amopsortfamily</structfield>列により指定されます。
  </para>

  <note>
   <para>
<!--
    At present, it's assumed that the sort order for an ordering operator
    is the default for the referenced operator family, i.e., <literal>ASC NULLS
    LAST</literal>.  This might someday be relaxed by adding additional columns
    to specify sort options explicitly.
-->
現在、順序付け演算子のソート順は参照される演算子族のデフォルト、つまり<literal>ASC NULLS LAST</literal>であると仮定されています。
これは将来、ソートオプションを明示的に指定する追加列を加えることで緩和されるかもしれません。
   </para>
  </note>

  <para>
<!--
   An entry's <structfield>amopmethod</structfield> must match the
   <structfield>opfmethod</structfield> of its containing operator family (including
   <structfield>amopmethod</structfield> here is an intentional denormalization of the
   catalog structure for performance reasons).  Also,
   <structfield>amoplefttype</structfield> and <structfield>amoprighttype</structfield> must match
   the <structfield>oprleft</structfield> and <structfield>oprright</structfield> fields of the
   referenced <link linkend="catalog-pg-operator"><structname>pg_operator</structname></link> entry.
-->
項目の<structfield>amopmethod</structfield>は、項目を含む演算子族の<structfield>opfmethod</structfield>に一致しなくてはいけません（ここでの<structfield>amopmethod</structfield>は、性能上の理由からカタログ構造を意図的に非正規化したものも含みます）。
また、<structfield>amoplefttype</structfield>と<structfield>amoprighttype</structfield>は、参照されている<link linkend="catalog-pg-operator"><structname>pg_operator</structname></link>項目の<structfield>oprleft</structfield>と<structfield>oprright</structfield>に一致しなくてはいけません。
  </para>

 </sect1>


 <sect1 id="catalog-pg-amproc">
  <title><structname>pg_amproc</structname></title>

  <indexterm zone="catalog-pg-amproc">
   <primary>pg_amproc</primary>
  </indexterm>

  <para>
<!--
   The catalog <structname>pg_amproc</structname> stores information about
   support functions associated with access method operator families.  There
   is one row for each support function belonging to an operator family.
-->
<structname>pg_amproc</structname>カタログには、アクセスメソッド演算子族に関連付けられたサポート関数の情報が格納されます。
演算子族に含まれるサポート関数毎に１つの行が存在します。
  </para>

  <table>
<!--
   <title><structname>pg_amproc</structname> Columns</title>
-->
   <title><structname>pg_amproc</structname>の列</title>
   <tgroup cols="1">
    <thead>
     <row>
      <entry role="catalog_table_entry"><para role="column_definition">
<!--
       Column Type
-->
列 型
      </para>
      <para>
<!--
       Description
-->
説明
      </para></entry>
     </row>
    </thead>

    <tbody>
     <row>
      <entry role="catalog_table_entry"><para role="column_definition">
       <structfield>oid</structfield> <type>oid</type>
      </para>
      <para>
<!--
       Row identifier
-->
行識別子
      </para></entry>
     </row>

     <row>
      <entry role="catalog_table_entry"><para role="column_definition">
       <structfield>amprocfamily</structfield> <type>oid</type>
<!--
       (references <link linkend="catalog-pg-opfamily"><structname>pg_opfamily</structname></link>.<structfield>oid</structfield>)
-->
（参照先 <link linkend="catalog-pg-opfamily"><structname>pg_opfamily</structname></link>.<structfield>oid</structfield>）
      </para>
      <para>
<!--
       The operator family this entry is for
-->
この項目用の演算子族
      </para></entry>
     </row>

     <row>
      <entry role="catalog_table_entry"><para role="column_definition">
       <structfield>amproclefttype</structfield> <type>oid</type>
<!--
       (references <link linkend="catalog-pg-type"><structname>pg_type</structname></link>.<structfield>oid</structfield>)
-->
（参照先 <link linkend="catalog-pg-type"><structname>pg_type</structname></link>.<structfield>oid</structfield>）
      </para>
      <para>
<!--
       Left-hand input data type of associated operator
-->
関連付けられた演算子の左辺のデータ型
      </para></entry>
     </row>

     <row>
      <entry role="catalog_table_entry"><para role="column_definition">
       <structfield>amprocrighttype</structfield> <type>oid</type>
<!--
       (references <link linkend="catalog-pg-type"><structname>pg_type</structname></link>.<structfield>oid</structfield>)
-->
（参照先 <link linkend="catalog-pg-type"><structname>pg_type</structname></link>.<structfield>oid</structfield>）
      </para>
      <para>
<!--
       Right-hand input data type of associated operator
-->
関連付けられた演算子の右辺データ型
      </para></entry>
     </row>

     <row>
      <entry role="catalog_table_entry"><para role="column_definition">
       <structfield>amprocnum</structfield> <type>int2</type>
      </para>
      <para>
<!--
       Support function number
-->
サポート関数番号
      </para></entry>
     </row>

     <row>
      <entry role="catalog_table_entry"><para role="column_definition">
       <structfield>amproc</structfield> <type>regproc</type>
<!--
       (references <link linkend="catalog-pg-proc"><structname>pg_proc</structname></link>.<structfield>oid</structfield>)
-->
（参照先 <link linkend="catalog-pg-proc"><structname>pg_proc</structname></link>.<structfield>oid</structfield>）
      </para>
      <para>
<!--
       OID of the function
-->
関数のOID
      </para></entry>
     </row>
    </tbody>
   </tgroup>
  </table>

  <para>
<!--
   The usual interpretation of the
   <structfield>amproclefttype</structfield> and <structfield>amprocrighttype</structfield> fields
   is that they identify the left and right input types of the operator(s)
   that a particular support function supports.  For some access methods
   these match the input data type(s) of the support function itself, for
   others not.  There is a notion of <quote>default</quote> support functions for
   an index, which are those with <structfield>amproclefttype</structfield> and
   <structfield>amprocrighttype</structfield> both equal to the index operator class's
   <structfield>opcintype</structfield>.
-->
<structfield>amproclefttype</structfield>と<structfield>amprocrighttype</structfield>属性の通常の解釈は、それらが、特定のサポート関数がサポートする演算子の左と右の入力型を識別することです。
いくつかのアクセスメソッドに対して、これらはサポート関数自身の入力データ型に一致することもあります。
また、そうでないものもあります。
インデックスに対して<quote>デフォルト</quote>サポート関数の概念があります。
これは<structfield>amproclefttype</structfield>と<structfield>amprocrighttype</structfield>の両方が、インデックス演算クラスの<structfield>opcintype</structfield>に等しい、という概念です。
  </para>

 </sect1>


 <sect1 id="catalog-pg-attrdef">
  <title><structname>pg_attrdef</structname></title>

  <indexterm zone="catalog-pg-attrdef">
   <primary>pg_attrdef</primary>
  </indexterm>

  <para>
<!--
   The catalog <structname>pg_attrdef</structname> stores column default
   values.  The main information about columns is stored in
   <link linkend="catalog-pg-attribute"><structname>pg_attribute</structname></link>.
   Only columns for which a default value has been explicitly set will have
   an entry here.
-->
<structname>pg_attrdef</structname>システムカタログは列のデフォルト値を格納します。
列の主要な情報は<link linkend="catalog-pg-attribute"><structname>pg_attribute</structname></link>に格納されています。
デフォルト値が明示的に設定された列のみここに項目を持ちます。
  </para>

  <table>
<!--
   <title><structname>pg_attrdef</structname> Columns</title>
-->
   <title><structname>pg_attrdef</structname>の列</title>
   <tgroup cols="1">
    <thead>
     <row>
      <entry role="catalog_table_entry"><para role="column_definition">
<!--
       Column Type
-->
列 型
      </para>
      <para>
<!--
       Description
-->
説明
      </para></entry>
     </row>
    </thead>

    <tbody>
     <row>
      <entry role="catalog_table_entry"><para role="column_definition">
       <structfield>oid</structfield> <type>oid</type>
      </para>
      <para>
<!--
       Row identifier
-->
行識別子
      </para></entry>
     </row>

     <row>
      <entry role="catalog_table_entry"><para role="column_definition">
       <structfield>adrelid</structfield> <type>oid</type>
<!--
       (references <link linkend="catalog-pg-class"><structname>pg_class</structname></link>.<structfield>oid</structfield>)
-->
（参照先 <link linkend="catalog-pg-class"><structname>pg_class</structname></link>.<structfield>oid</structfield>）
      </para>
      <para>
<!--
       The table this column belongs to
-->
この列が属するテーブル
      </para></entry>
     </row>

     <row>
      <entry role="catalog_table_entry"><para role="column_definition">
       <structfield>adnum</structfield> <type>int2</type>
<!--
       (references <link linkend="catalog-pg-attribute"><structname>pg_attribute</structname></link>.<structfield>attnum</structfield>)
-->
（参照先 <link linkend="catalog-pg-attribute"><structname>pg_attribute</structname></link>.<structfield>attnum</structfield>）
      </para>
      <para>
<!--
       The number of the column
-->
列番号
      </para></entry>
     </row>

     <row>
      <entry role="catalog_table_entry"><para role="column_definition">
       <structfield>adbin</structfield> <type>pg_node_tree</type>
      </para>
      <para>
<!--
       The column default value, in <function>nodeToString()</function>
       representation.  Use <literal>pg_get_expr(adbin, adrelid)</literal> to
       convert it to an SQL expression.
-->
<function>nodeToString()</function>表現の列デフォルト値。
<literal>pg_get_expr(adbin, adrelid)</literal>を使ってSQL式に変換します。
      </para></entry>
     </row>
    </tbody>
   </tgroup>
  </table>
 </sect1>


 <sect1 id="catalog-pg-attribute">
  <title><structname>pg_attribute</structname></title>

  <indexterm zone="catalog-pg-attribute">
   <primary>pg_attribute</primary>
  </indexterm>

  <para>
<!--
   The catalog <structname>pg_attribute</structname> stores information about
   table columns.  There will be exactly one
   <structname>pg_attribute</structname> row for every column in every
   table in the database.  (There will also be attribute entries for
   indexes, and indeed all objects that have
   <link linkend="catalog-pg-class"><structname>pg_class</structname></link>
   entries.)
-->
<structname>pg_attribute</structname>カタログにはテーブルの列情報が格納されます。
データベース内のすべてのテーブルの各列に対し必ず１つの<structname>pg_attribute</structname>行があります。
（また、インデックスと<link linkend="catalog-pg-class"><structname>pg_class</structname></link>に項目を持つすべてのオブジェクトに対しての属性記述があります。）
  </para>

  <para>
<!--
   The term attribute is equivalent to column and is used for
   historical reasons.
-->
属性という表現は列と同等の意味で、歴史的背景からそのように呼ばれています。
  </para>

  <table>
<!--
   <title><structname>pg_attribute</structname> Columns</title>
-->
   <title><structname>pg_attribute</structname>の列</title>
   <tgroup cols="1">
    <thead>
     <row>
      <entry role="catalog_table_entry"><para role="column_definition">
<!--
       Column Type
-->
列 型
      </para>
      <para>
<!--
       Description
-->
説明
      </para></entry>
     </row>
    </thead>

    <tbody>
     <row>
      <entry role="catalog_table_entry"><para role="column_definition">
       <structfield>attrelid</structfield> <type>oid</type>
<!--
       (references <link linkend="catalog-pg-class"><structname>pg_class</structname></link>.<structfield>oid</structfield>)
-->
（参照先 <link linkend="catalog-pg-class"><structname>pg_class</structname></link>.<structfield>oid</structfield>）
      </para>
      <para>
<!--
       The table this column belongs to
-->
この列が属するテーブル
      </para></entry>
     </row>

     <row>
      <entry role="catalog_table_entry"><para role="column_definition">
       <structfield>attname</structfield> <type>name</type>
      </para>
      <para>
<!--
       The column name
-->
列名
      </para></entry>
     </row>

     <row>
      <entry role="catalog_table_entry"><para role="column_definition">
       <structfield>atttypid</structfield> <type>oid</type>
<!--
       (references <link linkend="catalog-pg-type"><structname>pg_type</structname></link>.<structfield>oid</structfield>)
-->
（参照先 <link linkend="catalog-pg-type"><structname>pg_type</structname></link>.<structfield>oid</structfield>）
      </para>
      <para>
<!--
       The data type of this column (zero for a dropped column)
-->
この列のデータ型（ゼロなら削除された列）
      </para></entry>
     </row>

     <row>
      <entry role="catalog_table_entry"><para role="column_definition">
       <structfield>attlen</structfield> <type>int2</type>
      </para>
      <para>
<!--
       A copy of <literal>pg_type.typlen</literal> of this column's
       type
-->
この列の型の<literal>pg_type.typlen</literal>のコピー
      </para></entry>
     </row>

     <row>
      <entry role="catalog_table_entry"><para role="column_definition">
       <structfield>attnum</structfield> <type>int2</type>
      </para>
      <para>
<!--
       The number of the column.  Ordinary columns are numbered from 1
       up.  System columns, such as <structfield>ctid</structfield>,
       have (arbitrary) negative numbers.
-->
列番号。
通常の列には1から始まる番号付けがなされます。
<structfield>ctid</structfield>のようなシステムによる列には（任意の）負の番号が付きます。
      </para></entry>
     </row>

     <row>
      <entry role="catalog_table_entry"><para role="column_definition">
       <structfield>attcacheoff</structfield> <type>int4</type>
      </para>
      <para>
<!--
       Always -1 in storage, but when loaded into a row descriptor
       in memory this might be updated to cache the offset of the attribute
       within the row
-->
格納時は必ず-1ですが、メモリ内の行記述子に読み込まれた場合は、行内での属性オフセットをキャッシュするために更新される可能性があります。
      </para></entry>
     </row>

     <row>
      <entry role="catalog_table_entry"><para role="column_definition">
       <structfield>atttypmod</structfield> <type>int4</type>
      </para>
      <para>
<!--
       <structfield>atttypmod</structfield> records type-specific data
       supplied at table creation time (for example, the maximum
       length of a <type>varchar</type> column).  It is passed to
       type-specific input functions and length coercion functions.
       The value will generally be -1 for types that do not need <structfield>atttypmod</structfield>.
-->
<structfield>atttypmod</structfield>は、テーブル作成時に与えられた型固有のデータ（たとえば<type>varchar</type>列の最大長）を記録します。
これは型固有の入力関数や長さ強制関数に渡されます。
<structfield>atttypmod</structfield>を必要としない型では、通常、この値は-1です。
      </para></entry>
     </row>

     <row>
      <entry role="catalog_table_entry"><para role="column_definition">
       <structfield>attndims</structfield> <type>int2</type>
      </para>
      <para>
<!--
       Number of dimensions, if the column is an array type; otherwise 0.
       (Presently, the number of dimensions of an array is not enforced,
       so any nonzero value effectively means <quote>it's an array</quote>.)
-->
列が配列型の場合は次元数を表現し、そうでない時はゼロです。
（現在配列の次元数は強制されていませんのでゼロ以外のどのような値であっても<quote>これは配列である</quote>ということを意味します。）
      </para></entry>
     </row>

     <row>
      <entry role="catalog_table_entry"><para role="column_definition">
       <structfield>attbyval</structfield> <type>bool</type>
      </para>
      <para>
<!--
       A copy of <literal>pg_type.typbyval</literal> of this column's type
-->
この列の型の<literal>pg_type.typbyval</literal>のコピー
      </para></entry>
     </row>

     <row>
      <entry role="catalog_table_entry"><para role="column_definition">
       <structfield>attalign</structfield> <type>char</type>
      </para>
      <para>
<!--
       A copy of <literal>pg_type.typalign</literal> of this column's type
-->
この列の型の<literal>pg_type.typalign</literal>のコピー
      </para></entry>
     </row>

     <row>
      <entry role="catalog_table_entry"><para role="column_definition">
       <structfield>attstorage</structfield> <type>char</type>
      </para>
      <para>
<!--
       Normally a copy of <literal>pg_type.typstorage</literal> of this
       column's type.  For TOAST-able data types, this can be altered
       after column creation to control storage policy.
-->
通常、この列の型の<literal>pg_type.typstorage</literal>のコピー。
TOAST可能なデータ型では、格納ポリシーを制御するために列の作成後に変更できます。
      </para></entry>
     </row>

     <row>
      <entry role="catalog_table_entry"><para role="column_definition">
       <structfield>attcompression</structfield> <type>char</type>
      </para>
      <para>
<!--
       The current compression method of the column.  Typically this is
       <literal>'\0'</literal> to specify use of the current default setting
       (see <xref linkend="guc-default-toast-compression"/>).  Otherwise,
       <literal>'p'</literal> selects pglz compression, while
       <literal>'l'</literal> selects <productname>LZ4</productname>
       compression.  However, this field is ignored
       whenever <structfield>attstorage</structfield> does not allow
       compression.
-->
この列の現在の圧縮方式。
典型的には現在のデフォルト設定（<xref linkend="guc-default-toast-compression"/>参照）を指定する<literal>'\0'</literal>です。
そうでなければ、<literal>'p'</literal>はpglz圧縮を選択し、<literal>'l'</literal>は<productname>LZ4</productname>圧縮を選択します。
ただし、<structfield>attstorage</structfield>が圧縮を許可しなければ、このフィールドは無視されます。
      </para></entry>
     </row>

     <row>
      <entry role="catalog_table_entry"><para role="column_definition">
       <structfield>attnotnull</structfield> <type>bool</type>
      </para>
      <para>
<!--
       This represents a not-null constraint.
-->
非NULL制約を表します。
      </para></entry>
     </row>

     <row>
      <entry role="catalog_table_entry"><para role="column_definition">
       <structfield>atthasdef</structfield> <type>bool</type>
      </para>
      <para>
<!--
       This column has a default expression or generation expression, in which
       case there will be a corresponding entry in the
       <link linkend="catalog-pg-attrdef"><structname>pg_attrdef</structname></link> catalog that actually defines the
       expression.  (Check <structfield>attgenerated</structfield> to
       determine whether this is a default or a generation expression.)
-->
この列にはデフォルト値あるいは生成式があります。
その場合、実際に値を定義する<link linkend="catalog-pg-attrdef"><structname>pg_attrdef</structname></link>カタログ内に対応する項目があります。
（これがデフォルトなのか生成式なのかは<structfield>attgenerated</structfield>をチェックします。）
      </para></entry>
     </row>

     <row>
      <entry role="catalog_table_entry"><para role="column_definition">
       <structfield>atthasmissing</structfield> <type>bool</type>
      </para>
      <para>
<!--
       This column has a value which is used where the column is entirely
       missing from the row, as happens when a column is added with a
       non-volatile <literal>DEFAULT</literal> value after the row is created.
       The actual value used is stored in the
       <structfield>attmissingval</structfield> column.
-->
この列は、行から列の値が完全に失われている場合に使われる値を持ちます。
これは、行が作られた後で非不安定(non-volatile)な<literal>DEFAULT</literal>値を持つ列が追加される際に起こります。
実際に使われる値は<structfield>attmissingval</structfield>列に格納されています。
      </para></entry>
     </row>

     <row>
      <entry role="catalog_table_entry"><para role="column_definition">
       <structfield>attidentity</structfield> <type>char</type>
      </para>
      <para>
<!--
       If a zero byte (<literal>''</literal>), then not an identity column.
       Otherwise, <literal>a</literal> = generated
       always, <literal>d</literal> = generated by default.
-->
ゼロバイト（<literal>''</literal>）ならこれは識別列ではありません。
識別列では、 <literal>a</literal> = GENERATED ALWAYS、 <literal>d</literal> = GENERATED BY DEFAULTになります。
      </para></entry>
     </row>

     <row>
      <entry role="catalog_table_entry"><para role="column_definition">
       <structfield>attgenerated</structfield> <type>char</type>
      </para>
      <para>
<!--
       If a zero byte (<literal>''</literal>), then not a generated column.
       Otherwise, <literal>s</literal> = stored.  (Other values might be added
       in the future.)
-->
ゼロバイト（<literal>''</literal>）なら、生成列ではありません。
さもなければ <literal>s</literal> = storedです。
（将来他の値が追加されるかも知れません。）
      </para></entry>
     </row>

     <row>
      <entry role="catalog_table_entry"><para role="column_definition">
       <structfield>attisdropped</structfield> <type>bool</type>
      </para>
      <para>
<!--
       This column has been dropped and is no longer valid.  A dropped
       column is still physically present in the table, but is
       ignored by the parser and so cannot be accessed via SQL.
-->
この列は既に削除されていて有効ではありません。
削除された列は物理的にはまだテーブル上に存在していますが、パーサによって無視されるためSQLでアクセスできません。
      </para></entry>
     </row>

     <row>
      <entry role="catalog_table_entry"><para role="column_definition">
       <structfield>attislocal</structfield> <type>bool</type>
      </para>
      <para>
<!--
       This column is defined locally in the relation.  Note that a column can
       be locally defined and inherited simultaneously.
-->
この列はリレーション内でローカルに定義されます。
列がローカルに定義されると同時に継承される場合もあることに注意してください。
      </para></entry>
     </row>

     <row>
      <entry role="catalog_table_entry"><para role="column_definition">
       <structfield>attinhcount</structfield> <type>int2</type>
      </para>
      <para>
<!--
       The number of direct ancestors this column has.  A column with a
       nonzero number of ancestors cannot be dropped nor renamed.
-->
この列が持つ直接の祖先の数です。
祖先を持っている列の削除や名前は変更はできません。
      </para></entry>
     </row>

     <row>
      <entry role="catalog_table_entry"><para role="column_definition">
       <structfield>attcollation</structfield> <type>oid</type>
<!--
       (references <link linkend="catalog-pg-collation"><structname>pg_collation</structname></link>.<structfield>oid</structfield>)
-->
（参照先 <link linkend="catalog-pg-collation"><structname>pg_collation</structname></link>.<structfield>oid</structfield>）
      </para>
      <para>
<!--
       The defined collation of the column, or zero if the column is
       not of a collatable data type
-->
列で定義された照合順序。列が照合順序の設定ができないデータ型の場合はゼロ
      </para></entry>
     </row>

     <row>
      <entry role="catalog_table_entry"><para role="column_definition">
       <structfield>attstattarget</structfield> <type>int2</type>
      </para>
      <para>
<!--
       <structfield>attstattarget</structfield> controls the level of detail
       of statistics accumulated for this column by
       <link linkend="sql-analyze"><command>ANALYZE</command></link>.
       A zero value indicates that no statistics should be collected.
       A null value says to use the system default statistics target.
       The exact meaning of positive values is data type-dependent.
       For scalar data types, <structfield>attstattarget</structfield>
       is both the target number of <quote>most common values</quote>
       to collect, and the target number of histogram bins to create.
-->
<structfield>attstattarget</structfield>は<link linkend="sql-analyze"><command>ANALYZE</command></link>によるこの列に対する蓄積された統計情報をどの程度詳しく管理するかを規定します。
値がゼロの場合は統計情報を収集しません。
NULL値の場合は、システムのデフォルトの統計目標を使用すべきであるということです。
正の値が厳密に意味するところはデータ型に依存します。
スカラデータ型に対して<structfield>attstattarget</structfield>は収集する<quote>最も一般的な値</quote>の目標となる数であり、また作成するヒストグラムビンの目標数でもあります。
      </para></entry>
     </row>

     <row>
      <entry role="catalog_table_entry"><para role="column_definition">
       <structfield>attacl</structfield> <type>aclitem[]</type>
      </para>
      <para>
<!--
       Column-level access privileges, if any have been granted specifically
       on this column
-->
この列に特定して付与された場合における、列レベルのアクセス権限
      </para></entry>
     </row>

     <row>
      <entry role="catalog_table_entry"><para role="column_definition">
       <structfield>attoptions</structfield> <type>text[]</type>
      </para>
      <para>
<!--
       Attribute-level options, as <quote>keyword=value</quote> strings
-->
<quote>keyword=value</quote>文字列のような、属性レベルのオプション
      </para></entry>
     </row>

     <row>
      <entry role="catalog_table_entry"><para role="column_definition">
       <structfield>attfdwoptions</structfield> <type>text[]</type>
      </para>
      <para>
<!--
       Attribute-level foreign data wrapper options, as <quote>keyword=value</quote> strings
-->
<quote>keyword=value</quote>文字列のような、外部データラッパーオプションの属性レベル
      </para></entry>
     </row>

     <row>
      <entry role="catalog_table_entry"><para role="column_definition">
       <structfield>attmissingval</structfield> <type>anyarray</type>
      </para>
      <para>
<!--
       This column has a one element array containing the value used when the
       column is entirely missing from the row, as happens when the column is
       added with a non-volatile <literal>DEFAULT</literal> value after the
       row is created.  The value is only used when
       <structfield>atthasmissing</structfield> is true.  If there is no value
       the column is null.
-->
この列は、行から列の値が完全に失われている場合に使われる値を持つ一要素配列を持ちます。
これは、行が作られた後で非不安定(non-volatile)な<literal>DEFAULT</literal>値を持つ列が追加される際に起こります。
この値は<structfield>atthasmissing</structfield>がtrueのときだけ使用されます。
値がなければその列はNULLになります。
      </para></entry>
     </row>
    </tbody>
   </tgroup>
  </table>

  <para>
<!--
   In a dropped column's <structname>pg_attribute</structname> entry,
   <structfield>atttypid</structfield> is reset to zero, but
   <structfield>attlen</structfield> and the other fields copied from
   <link linkend="catalog-pg-type"><structname>pg_type</structname></link> are still valid.  This arrangement is needed
   to cope with the situation where the dropped column's data type was
   later dropped, and so there is no <structname>pg_type</structname> row anymore.
   <structfield>attlen</structfield> and the other fields can be used
   to interpret the contents of a row of the table.
-->
削除された列の<structname>pg_attribute</structname>項目では、<structfield>atttypid</structfield>はゼロにリセットされます。
しかし<structfield>attlen</structfield>と<link linkend="catalog-pg-type"><structname>pg_type</structname></link>からコピーされた他のフィールドは、有効なままです。
この動作は、削除された列のデータ型が後になって削除されて、<structname>pg_type</structname>行が存在しないような状況の場合に必要です。
<structfield>attlen</structfield>と他のフィールドは、テーブル内の行の内容を解釈するために使用されます。
  </para>
 </sect1>


 <sect1 id="catalog-pg-authid">
  <title><structname>pg_authid</structname></title>

  <indexterm zone="catalog-pg-authid">
   <primary>pg_authid</primary>
  </indexterm>

  <para>
<!--
   The catalog <structname>pg_authid</structname> contains information about
   database authorization identifiers (roles).  A role subsumes the concepts
   of <quote>users</quote> and <quote>groups</quote>.  A user is essentially just a
   role with the <structfield>rolcanlogin</structfield> flag set.  Any role (with or
   without <structfield>rolcanlogin</structfield>) can have other roles as members; see
   <link linkend="catalog-pg-auth-members"><structname>pg_auth_members</structname></link>.
-->
<structname>pg_authid</structname>カタログはデータベース認証識別子（ロール）の情報を保持します。
ロールは<quote>ユーザ</quote>と<quote>グループ</quote>の概念を包括しています。
ユーザは本質的に<structfield>rolcanlogin</structfield>フラグセットを持ったロールです。
どのようなロール（<structfield>rolcanlogin</structfield>を持っている、持っていないに関わらず）も他のロールをメンバとして持っていても構いません。
<link linkend="catalog-pg-auth-members"><structname>pg_auth_members</structname></link>を参照してください。
  </para>

  <para>
<!--
   Since this catalog contains passwords, it must not be publicly readable.
   <link linkend="view-pg-roles"><structname>pg_roles</structname></link>
   is a publicly readable view on
   <structname>pg_authid</structname> that blanks out the password field.
-->
このカタログはパスワードを含んでいるため、第三者が内容を読むことができないようにしなければいけません。
<link linkend="view-pg-roles"><structname>pg_roles</structname></link>は、<structname>pg_authid</structname>のビューで、パスワードのフィールドは空白となっていますので内容を読み取ることができます。
  </para>

  <para>
<!--
   <xref linkend="user-manag"/> contains detailed information about user and
   privilege management.
-->
<xref linkend="user-manag"/>でユーザと権限管理に関するより詳細について説明します。
  </para>

  <para>
<!--
   Because user identities are cluster-wide,
   <structname>pg_authid</structname>
   is shared across all databases of a cluster: there is only one
   copy of <structname>pg_authid</structname> per cluster, not
   one per database.
-->
ユーザの本人確認はクラスタ全体にわたる情報ですので、<structname>pg_authid</structname>はクラスタのすべてのデータベースで共有されます。
データベース毎ではなく、クラスタ毎にたった1つだけ<structname>pg_authid</structname>が存在します。
  </para>

  <table>
<!--
   <title><structname>pg_authid</structname> Columns</title>
-->
   <title><structname>pg_authid</structname>の列</title>
   <tgroup cols="1">
    <thead>
     <row>
      <entry role="catalog_table_entry"><para role="column_definition">
<!--
       Column Type
-->
列 型
      </para>
      <para>
<!--
       Description
-->
説明
      </para></entry>
     </row>
    </thead>

    <tbody>
     <row>
      <entry role="catalog_table_entry"><para role="column_definition">
       <structfield>oid</structfield> <type>oid</type>
      </para>
      <para>
<!--
       Row identifier
-->
行識別子
      </para></entry>
     </row>

     <row>
      <entry role="catalog_table_entry"><para role="column_definition">
       <structfield>rolname</structfield> <type>name</type>
      </para>
      <para>
<!--
       Role name
-->
ロール名
      </para></entry>
     </row>

     <row>
      <entry role="catalog_table_entry"><para role="column_definition">
       <structfield>rolsuper</structfield> <type>bool</type>
      </para>
      <para>
<!--
       Role has superuser privileges
-->
ロールはスーパーユーザの権限を持っている
      </para></entry>
     </row>

     <row>
      <entry role="catalog_table_entry"><para role="column_definition">
       <structfield>rolinherit</structfield> <type>bool</type>
      </para>
      <para>
<!--
       Role automatically inherits privileges of roles it is a
       member of
-->
ロールは自動的にメンバとして属するロールの権限を継承
      </para></entry>
     </row>

     <row>
      <entry role="catalog_table_entry"><para role="column_definition">
       <structfield>rolcreaterole</structfield> <type>bool</type>
      </para>
      <para>
<!--
       Role can create more roles
-->
ロールはロールを作成できる
      </para></entry>
     </row>

     <row>
      <entry role="catalog_table_entry"><para role="column_definition">
       <structfield>rolcreatedb</structfield> <type>bool</type>
      </para>
      <para>
<!--
       Role can create databases
-->
ロールはデータベースを作成できる
      </para></entry>
     </row>

     <row>
      <entry role="catalog_table_entry"><para role="column_definition">
       <structfield>rolcanlogin</structfield> <type>bool</type>
      </para>
      <para>
<!--
       Role can log in. That is, this role can be given as the initial
       session authorization identifier.
-->
ロールはログインできる。つまりロールはセッションを始める認証の識別子となることができます。
      </para></entry>
     </row>

     <row>
      <entry role="catalog_table_entry"><para role="column_definition">
       <structfield>rolreplication</structfield> <type>bool</type>
      </para>
      <para>
<!--
       Role is a replication role. A replication role can initiate replication
       connections and create and drop replication slots.
-->
ロールはレプリケーションのロールである。
レプリケーションロールは、レプリケーション接続を開始すること、およびレプリケーションスロットを作成および削除できます。
      </para></entry>
     </row>

     <row>
      <entry role="catalog_table_entry"><para role="column_definition">
       <structfield>rolbypassrls</structfield> <type>bool</type>
      </para>
      <para>
<!--
       Role bypasses every row-level security policy, see
       <xref linkend="ddl-rowsecurity"/> for more information.
-->
すべての行単位セキュリティポリシーを無視するロール。詳しくは<xref linkend="ddl-rowsecurity"/>を参照してください。
      </para></entry>
     </row>

     <row>
      <entry role="catalog_table_entry"><para role="column_definition">
       <structfield>rolconnlimit</structfield> <type>int4</type>
      </para>
      <para>
<!--
       For roles that can log in, this sets maximum number of concurrent
       connections this role can make.  -1 means no limit.
-->
ログイン可能なロールでは、これはロールが確立できる同時実行接続数を設定します。
-1は制限無しを意味します。
      </para></entry>
     </row>

     <row>
      <entry role="catalog_table_entry"><para role="column_definition">
       <structfield>rolpassword</structfield> <type>text</type>
      </para>
      <para>
<<<<<<< HEAD
       Encrypted password; null if none. The format depends
=======
<!--
       Password (possibly encrypted); null if none. The format depends
>>>>>>> cf849a6c
       on the form of encryption used.
-->
（おそらく暗号化された）パスワード。無い場合はNULLです。
書式は使用される暗号化の形式に依存します。
      </para></entry>
     </row>

     <row>
      <entry role="catalog_table_entry"><para role="column_definition">
       <structfield>rolvaliduntil</structfield> <type>timestamptz</type>
      </para>
      <para>
<!--
       Password expiry time (only used for password authentication);
       null if no expiration
-->
パスワード有効期限（パスワード認証でのみ使用）。
NULLの場合には満了時間はありません。
      </para></entry>
     </row>
    </tbody>
   </tgroup>
  </table>

  <para>
<!--
   For an MD5 encrypted password, <structfield>rolpassword</structfield>
   column will begin with the string <literal>md5</literal> followed by a
   32-character hexadecimal MD5 hash. The MD5 hash will be of the user's
   password concatenated to their user name. For example, if user
   <literal>joe</literal> has password <literal>xyzzy</literal>, <productname>PostgreSQL</productname>
   will store the md5 hash of <literal>xyzzyjoe</literal>.
-->
MD5で暗号化されたパスワードでは、<structfield>rolpassword</structfield>列は文字列<literal>md5</literal>で始まり、それに32文字の16進MD5ハッシュ値が続きます。
MD5ハッシュは、ユーザのパスワードとユーザ名を繋げたものに対して生成されます。
例えば<literal>joe</literal>のパスワードが<literal>xyzzy</literal>なら、<productname>PostgreSQL</productname>は<literal>xyzzyjoe</literal>のMD5ハッシュを格納します。
  </para>

  <para>
<!--
   If the password is encrypted with SCRAM-SHA-256, it has the format:
-->
パスワードがSCRAM-SHA-256で暗号化される場合、次の書式になります。
<synopsis>
SCRAM-SHA-256$<replaceable>&lt;iteration count&gt;</replaceable>:<replaceable>&lt;salt&gt;</replaceable>$<replaceable>&lt;StoredKey&gt;</replaceable>:<replaceable>&lt;ServerKey&gt;</replaceable>
</synopsis>
<!--
   where <replaceable>salt</replaceable>, <replaceable>StoredKey</replaceable> and
   <replaceable>ServerKey</replaceable> are in Base64 encoded format. This format is
   the same as that specified by <ulink url="https://datatracker.ietf.org/doc/html/rfc5803">RFC 5803</ulink>.
-->
ここで、<replaceable>salt</replaceable>、<replaceable>StoredKey</replaceable>、<replaceable>ServerKey</replaceable>はBase64の符号化書式に従います。
この書式は<ulink url="https://datatracker.ietf.org/doc/html/rfc5803">RFC 5803</ulink>で指定されているものと同じです。
  </para>
<<<<<<< HEAD
=======

  <para>
<!--
    A password that does not follow either of those formats is assumed to be
    unencrypted.
-->
これらのいずれの書式にも従っていないパスワードは、暗号化されていないものとみなされます。
  </para>
>>>>>>> cf849a6c
 </sect1>


 <sect1 id="catalog-pg-auth-members">
  <title><structname>pg_auth_members</structname></title>

  <indexterm zone="catalog-pg-auth-members">
   <primary>pg_auth_members</primary>
  </indexterm>

  <para>
<!--
   The catalog <structname>pg_auth_members</structname> shows the membership
   relations between roles.  Any non-circular set of relationships is allowed.
-->
<structname>pg_auth_members</structname>カタログはロール間のメンバシップ関係を示しています。
循環していなければ、どのような関係でも許可されています。
  </para>

  <para>
<!--
   Because user identities are cluster-wide,
   <structname>pg_auth_members</structname>
   is shared across all databases of a cluster: there is only one
   copy of <structname>pg_auth_members</structname> per cluster, not
   one per database.
-->
ユーザの同一性はクラスタ間で保たれる必要があるため、<structname>pg_auth_members</structname>はクラスタ間のすべてのデータベースで共有されています。
<structname>pg_auth_members</structname>のコピーはデータベースごとではなく、各クラスタにひとつだけ持っています。
  </para>

  <table>
<!--
   <title><structname>pg_auth_members</structname> Columns</title>
-->
   <title><structname>pg_auth_members</structname>の列</title>
   <tgroup cols="1">
    <thead>
     <row>
      <entry role="catalog_table_entry"><para role="column_definition">
<!--
       Column Type
-->
列 型
      </para>
      <para>
<!--
       Description
-->
説明
      </para></entry>
     </row>
    </thead>

    <tbody>
     <row>
      <entry role="catalog_table_entry"><para role="column_definition">
       <structfield>oid</structfield> <type>oid</type>
      </para>
      <para>
<!--
       Row identifier
-->
行識別子
      </para></entry>
     </row>

     <row>
      <entry role="catalog_table_entry"><para role="column_definition">
       <structfield>roleid</structfield> <type>oid</type>
<!--
       (references <link linkend="catalog-pg-authid"><structname>pg_authid</structname></link>.<structfield>oid</structfield>)
-->
（参照先 <link linkend="catalog-pg-authid"><structname>pg_authid</structname></link>.<structfield>oid</structfield>）
      </para>
      <para>
<!--
       ID of a role that has a member
-->
メンバを持っているロールのID
      </para></entry>
     </row>

     <row>
      <entry role="catalog_table_entry"><para role="column_definition">
       <structfield>member</structfield> <type>oid</type>
<!--
       (references <link linkend="catalog-pg-authid"><structname>pg_authid</structname></link>.<structfield>oid</structfield>)
-->
（参照先 <link linkend="catalog-pg-authid"><structname>pg_authid</structname></link>.<structfield>oid</structfield>）
      </para>
      <para>
<!--
       ID of a role that is a member of <structfield>roleid</structfield>
-->
<structfield>roleid</structfield>のメンバであるロールのID
      </para></entry>
     </row>

     <row>
      <entry role="catalog_table_entry"><para role="column_definition">
       <structfield>grantor</structfield> <type>oid</type>
<!--
       (references <link linkend="catalog-pg-authid"><structname>pg_authid</structname></link>.<structfield>oid</structfield>)
-->
（参照先 <link linkend="catalog-pg-authid"><structname>pg_authid</structname></link>.<structfield>oid</structfield>）
      </para>
      <para>
<!--
       ID of the role that granted this membership
-->
このメンバシップを与えたロールのID
      </para></entry>
     </row>

     <row>
      <entry role="catalog_table_entry"><para role="column_definition">
       <structfield>admin_option</structfield> <type>bool</type>
      </para>
      <para>
<!--
       True if <structfield>member</structfield> can grant membership in
       <structfield>roleid</structfield> to others
-->
<structfield>member</structfield>は<structfield>roleid</structfield>のメンバシップを他に与えることができる場合はtrue
      </para></entry>
     </row>

     <row>
      <entry role="catalog_table_entry"><para role="column_definition">
       <structfield>inherit_option</structfield> <type>bool</type>
      </para>
      <para>
<!--
       True if the member automatically inherits the privileges of the
       granted role
-->
メンバが付与されたロールの権限を自動的に継承する場合はtrue
      </para></entry>
     </row>

     <row>
      <entry role="catalog_table_entry"><para role="column_definition">
       <structfield>set_option</structfield> <type>bool</type>
      </para>
      <para>
<!--
       True if the member can
       <link linkend="sql-set-role"><command>SET ROLE</command></link>
       to the granted role
-->
メンバが<link linkend="sql-set-role"><command>SET ROLE</command></link>で付与されたロールに設定できる場合はtrue
      </para></entry>
     </row>
    </tbody>
   </tgroup>
  </table>

 </sect1>


 <sect1 id="catalog-pg-cast">
  <title><structname>pg_cast</structname></title>

  <indexterm zone="catalog-pg-cast">
   <primary>pg_cast</primary>
  </indexterm>

  <para>
<!--
   The catalog <structname>pg_cast</structname> stores data type conversion
   paths, both built-in and user-defined.
-->
<structname>pg_cast</structname>カタログにはデータ型変換パスが格納されます。
ここには、組み込みのパスとユーザ定義のパスが存在します。
  </para>

  <para>
<!--
   It should be noted that <structname>pg_cast</structname> does not represent
   every type conversion that the system knows how to perform; only those that
   cannot be deduced from some generic rule.  For example, casting between a
   domain and its base type is not explicitly represented in
   <structname>pg_cast</structname>.  Another important exception is that
   <quote>automatic I/O conversion casts</quote>, those performed using a data
   type's own I/O functions to convert to or from <type>text</type> or other
   string types, are not explicitly represented in
   <structname>pg_cast</structname>.
-->
<structname>pg_cast</structname>は、システムがどのように動作するかわかっているような、あらゆる型変換を表しているわけではないということに注意してください。
いくつかの一般的な規則から推測できないような型変換についてのみ表しています。
例えば、ドメインとその基本の型は明示的に<structname>pg_cast</structname>内で表されていません。
他の重要な例外は<quote>自動I/O変換キャスト</quote>です。
これらのキャストは、<type>text</type>型やほかの文字列型から変換したりされたりするのにデータ型自身のI/O関数を用いていますが、これらのキャストは明示的に<structname>pg_cast</structname>内において表されていません。
  </para>

  <table>
<!--
   <title><structname>pg_cast</structname> Columns</title>
-->
   <title><structname>pg_cast</structname>の列</title>
   <tgroup cols="1">
    <thead>
     <row>
      <entry role="catalog_table_entry"><para role="column_definition">
<!--
       Column Type
-->
列 型
      </para>
      <para>
<!--
       Description
-->
説明
      </para></entry>
     </row>
    </thead>

    <tbody>
     <row>
      <entry role="catalog_table_entry"><para role="column_definition">
       <structfield>oid</structfield> <type>oid</type>
      </para>
      <para>
<!--
       Row identifier
-->
行識別子
      </para></entry>
     </row>

     <row>
      <entry role="catalog_table_entry"><para role="column_definition">
       <structfield>castsource</structfield> <type>oid</type>
<!--
       (references <link linkend="catalog-pg-type"><structname>pg_type</structname></link>.<structfield>oid</structfield>)
-->
（参照先 <link linkend="catalog-pg-type"><structname>pg_type</structname></link>.<structfield>oid</structfield>）
      </para>
      <para>
<!--
       OID of the source data type
-->
変換元データ型のOID
      </para></entry>
     </row>

     <row>
      <entry role="catalog_table_entry"><para role="column_definition">
       <structfield>casttarget</structfield> <type>oid</type>
<!--
       (references <link linkend="catalog-pg-type"><structname>pg_type</structname></link>.<structfield>oid</structfield>)
-->
（参照先 <link linkend="catalog-pg-type"><structname>pg_type</structname></link>.<structfield>oid</structfield>）
      </para>
      <para>
<!--
       OID of the target data type
-->
対象データ型のOID
      </para></entry>
     </row>

     <row>
      <entry role="catalog_table_entry"><para role="column_definition">
       <structfield>castfunc</structfield> <type>oid</type>
<!--
       (references <link linkend="catalog-pg-proc"><structname>pg_proc</structname></link>.<structfield>oid</structfield>)
-->
（参照先 <link linkend="catalog-pg-proc"><structname>pg_proc</structname></link>.<structfield>oid</structfield>）
      </para>
      <para>
<!--
       The OID of the function to use to perform this cast.  Zero is
       stored if the cast method doesn't require a function.
-->
このキャストを実行するために使用する関数のOID。
キャストメソッドが関数を必要としない場合はゼロが格納されます。
      </para></entry>
     </row>

     <row>
      <entry role="catalog_table_entry"><para role="column_definition">
       <structfield>castcontext</structfield> <type>char</type>
      </para>
      <para>
<!--
       Indicates what contexts the cast can be invoked in.
       <literal>e</literal> means only as an explicit cast (using
       <literal>CAST</literal> or <literal>::</literal> syntax).
       <literal>a</literal> means implicitly in assignment
       to a target column, as well as explicitly.
       <literal>i</literal> means implicitly in expressions, as well as the
       other cases.
-->
キャストがどの文脈で呼び出し可能かを示します。
<literal>e</literal> = 明示のキャストとしてのみ起動されることを意味します（<literal>CAST</literal>または<literal>::</literal>構文を使用します）。
<literal>a</literal> = 対象となる列を明示的に特定するだけでなく暗黙的にも特定することを意味します。
<literal>i</literal> = 他の場合と同様に演算式内で暗黙的であることを意味します。
      </para></entry>
     </row>

     <row>
      <entry role="catalog_table_entry"><para role="column_definition">
       <structfield>castmethod</structfield> <type>char</type>
      </para>
      <para>
<!--
       Indicates how the cast is performed.
       <literal>f</literal> means that the function specified in the <structfield>castfunc</structfield> field is used.
       <literal>i</literal> means that the input/output functions are used.
       <literal>b</literal> means that the types are binary-coercible, thus no conversion is required.
-->
どのようにキャストが実行されるかを示します。
<literal>f</literal> = <structfield>castfunc</structfield>フィールド内で示される関数が使用されていることを意味します。
<literal>i</literal> = 入出力関数が使用されていることを示します。
<literal>b</literal> = 型がバイナリを強制しているため、変換が必要ないことを意味します。
      </para></entry>
     </row>
    </tbody>
   </tgroup>
  </table>

  <para>
<!--
   The cast functions listed in <structname>pg_cast</structname> must
   always take the cast source type as their first argument type, and
   return the cast destination type as their result type.  A cast
   function can have up to three arguments.  The second argument,
   if present, must be type <type>integer</type>; it receives the type
   modifier associated with the destination type, or -1
   if there is none.  The third argument,
   if present, must be type <type>boolean</type>; it receives <literal>true</literal>
   if the cast is an explicit cast, <literal>false</literal> otherwise.
-->
<structname>pg_cast</structname>内に挙げられているキャスト関数は、第1番目の引数の型として、キャスト元の型をいつも取らなければいけません。
また、キャスト関数は、結果の型としてキャスト先の型を返します。
キャスト関数は3つまで引数を持つことができます。
もし存在するなら、2番目の引数は<type>integer</type>型でなくてはなりません。
この引数はキャスト先の型に関連付けられた型修飾子を受け取ります。
2番目の引数がない場合は、-1です。
3番目の引数は、もし存在する場合は、<type>boolean</type>型でなくてはなりません。
この引数は、もしキャストが明示的なキャストであれば<literal>true</literal>を受け取り、そうでない場合は<literal>false</literal>を受け取ります。
  </para>

  <para>
<!--
   It is legitimate to create a <structname>pg_cast</structname> entry
   in which the source and target types are the same, if the associated
   function takes more than one argument.  Such entries represent
   <quote>length coercion functions</quote> that coerce values of the type
   to be legal for a particular type modifier value.
-->
もし関連のある関数が複数の引数を持つ場合、キャストの元と先で型が同じである<structname>pg_cast</structname>項目を作成することが妥当です。
このような項目は、<quote>length coercion functions</quote>を表現します。
<quote>length coercion functions</quote>は型の値を特定の型の修飾子の値に適するように修正します。
  </para>

  <para>
<!--
   When a <structname>pg_cast</structname> entry has different source and
   target types and a function that takes more than one argument, it
   represents converting from one type to another and applying a length
   coercion in a single step.  When no such entry is available, coercion
   to a type that uses a type modifier involves two steps, one to
   convert between data types and a second to apply the modifier.
-->
<structname>pg_cast</structname>項目が異なるキャスト元とキャスト先の型を持っていて、かつ関数が複数の引数を持つ時は、1つの型から別の型への変換し、かつ、1つの手順で長さの修正を適用することを意味します。
このような項目が利用できない時は、型修飾子を使用した型の修正は2つの手順が必要です。
1つはデータ型の間での変換で、2つ目は修飾子を適用することです。
  </para>
 </sect1>

 <sect1 id="catalog-pg-class">
  <title><structname>pg_class</structname></title>

  <indexterm zone="catalog-pg-class">
   <primary>pg_class</primary>
  </indexterm>

  <para>
<!--
   The catalog <structname>pg_class</structname> describes tables and
   other objects that have columns or are otherwise similar to a
   table.  This includes indexes (but see also <link
   linkend="catalog-pg-index"><structname>pg_index</structname></link>),
   sequences (but see also <link
   linkend="catalog-pg-sequence"><structname>pg_sequence</structname></link>),
   views, materialized views, composite types, and TOAST tables;
   see <structfield>relkind</structfield>.
   Below, when we mean all of these kinds of objects we speak of
   <quote>relations</quote>.  Not all of <structname>pg_class</structname>'s
   columns are meaningful for all relation kinds.
-->
<structname>pg_class</structname>カタログは、テーブルとその他に列を持つもの、あるいはテーブルに類似したオブジェクトを記述します。
その中にはインデックス（<link linkend="catalog-pg-index"><structname>pg_index</structname></link>も参照）、シーケンス（<link linkend="catalog-pg-sequence"><structname>pg_sequence</structname></link>も参照）、ビュー、マテリアライズドビュー、複合型およびTOASTテーブルが含まれます。
<structfield>relkind</structfield>を参照してください。
これより以降、<quote>リレーション</quote>と記されている場合はこれらすべてのオブジェクトを意味しています。
<structname>pg_class</structname>のすべての列がすべてのリレーション種別にとって意味を持つわけではありません。
  </para>

  <table>
<!--
   <title><structname>pg_class</structname> Columns</title>
-->
   <title><structname>pg_class</structname>の列</title>
   <tgroup cols="1">
    <thead>
     <row>
      <entry role="catalog_table_entry"><para role="column_definition">
<!--
       Column Type
-->
列 型
      </para>
      <para>
<!--
       Description
-->
説明
      </para></entry>
     </row>
    </thead>

    <tbody>
     <row>
      <entry role="catalog_table_entry"><para role="column_definition">
       <structfield>oid</structfield> <type>oid</type>
      </para>
      <para>
<!--
       Row identifier
-->
行識別子
      </para></entry>
     </row>

     <row>
      <entry role="catalog_table_entry"><para role="column_definition">
       <structfield>relname</structfield> <type>name</type>
      </para>
      <para>
<!--
       Name of the table, index, view, etc.
-->
テーブル、インデックス、ビューなどの名前
      </para></entry>
     </row>

     <row>
      <entry role="catalog_table_entry"><para role="column_definition">
       <structfield>relnamespace</structfield> <type>oid</type>
<!--
       (references <link linkend="catalog-pg-namespace"><structname>pg_namespace</structname></link>.<structfield>oid</structfield>)
-->
（参照先 <link linkend="catalog-pg-namespace"><structname>pg_namespace</structname></link>.<structfield>oid</structfield>）
      </para>
      <para>
<!--
       The OID of the namespace that contains this relation
-->
このリレーションを持つ名前空間のOID
      </para></entry>
     </row>

     <row>
      <entry role="catalog_table_entry"><para role="column_definition">
       <structfield>reltype</structfield> <type>oid</type>
<!--
       (references <link linkend="catalog-pg-type"><structname>pg_type</structname></link>.<structfield>oid</structfield>)
-->
（参照先 <link linkend="catalog-pg-type"><structname>pg_type</structname></link>.<structfield>oid</structfield>）
      </para>
      <para>
<!--
       The OID of the data type that corresponds to this table's row type,
       if any; zero for indexes, sequences, and toast tables, which have
       no <structname>pg_type</structname> entry
-->
このテーブルの行の型に対応するデータ型のOID。ゼロならば、<structname>pg_type</structname>エントリを持たないインデックス、シーケンス、TOASTテーブル。
      </para></entry>
     </row>

     <row>
      <entry role="catalog_table_entry"><para role="column_definition">
       <structfield>reloftype</structfield> <type>oid</type>
<!--
       (references <link linkend="catalog-pg-type"><structname>pg_type</structname></link>.<structfield>oid</structfield>)
-->
（参照先 <link linkend="catalog-pg-type"><structname>pg_type</structname></link>.<structfield>oid</structfield>）
      </para>
      <para>
<!--
       For typed tables, the OID of the underlying composite type;
       zero for all other relations
-->
型付けされたテーブルでは背後にある複合型のOID。
その他のリレーションではゼロ
      </para></entry>
     </row>

     <row>
      <entry role="catalog_table_entry"><para role="column_definition">
       <structfield>relowner</structfield> <type>oid</type>
<!--
       (references <link linkend="catalog-pg-authid"><structname>pg_authid</structname></link>.<structfield>oid</structfield>)
-->
（参照先 <link linkend="catalog-pg-authid"><structname>pg_authid</structname></link>.<structfield>oid</structfield>）
      </para>
      <para>
<!--
       Owner of the relation
-->
リレーションの所有者
      </para></entry>
     </row>

     <row>
      <entry role="catalog_table_entry"><para role="column_definition">
       <structfield>relam</structfield> <type>oid</type>
<!--
       (references <link linkend="catalog-pg-am"><structname>pg_am</structname></link>.<structfield>oid</structfield>)
-->
（参照先 <link linkend="catalog-pg-am"><structname>pg_am</structname></link>.<structfield>oid</structfield>）
      </para>
      <para>
<!--
       The access method used to access this table or index.
       Not meaningful if the relation is a sequence or
       has no on-disk file,
       except for partitioned tables, where, if set, it takes
       precedence over <varname>default_table_access_method</varname>
       when determining the access method to use for partitions created
       when one is not specified in the creation command.
-->
このテーブルまたはインデックスをアクセスするために使用されるアクセスメソッド。
リレーションがシーケンスの場合やディスク上のファイルがない場合は意味がありません。
パーティションテーブルの場合、設定されている場合は、作成コマンドで指定されていないパーティションのアクセスメソッドを決定する際に、<varname>default_table_access_method</varname>より優先されます。
      </para></entry>
     </row>

     <row>
      <entry role="catalog_table_entry"><para role="column_definition">
       <structfield>relfilenode</structfield> <type>oid</type>
      </para>
      <para>
<!--
       Name of the on-disk file of this relation; zero means this
       is a <quote>mapped</quote> relation whose disk file name is determined
       by low-level state
-->
このリレーションのディスク上のファイルの名前です。
ゼロはディスク上のファイル名が低レベルな状態で決定される<quote>マップ付けされた</quote>リレーションであることを意味します。
      </para></entry>
     </row>

     <row>
      <entry role="catalog_table_entry"><para role="column_definition">
       <structfield>reltablespace</structfield> <type>oid</type>
<!--
       (references <link linkend="catalog-pg-tablespace"><structname>pg_tablespace</structname></link>.<structfield>oid</structfield>)
-->
（参照先 <link linkend="catalog-pg-tablespace"><structname>pg_tablespace</structname></link>.<structfield>oid</structfield>）
      </para>
      <para>
<!--
       The tablespace in which this relation is stored.
       If zero, the database's default tablespace is implied.
       Not meaningful if the relation has no on-disk file,
       except for partitioned tables, where this is the tablespace
       in which partitions will be created when one is not
       specified in the creation command.
-->
このリレーションが格納されるテーブル空間。
ゼロの場合、データベースのデフォルトのテーブル空間が暗黙的に使用されます。
ディスク上にファイルがないリレーションの場合は、パーティションテーブルの場合を除き、意味がありません。
パーティションテーブルの場合、作成コマンドでテーブル空間が指定されていない場合にパーティションが作成されるテーブル空間です。
      </para></entry>
     </row>

     <row>
      <entry role="catalog_table_entry"><para role="column_definition">
       <structfield>relpages</structfield> <type>int4</type>
      </para>
      <para>
<!--
       Size of the on-disk representation of this table in pages (of size
       <symbol>BLCKSZ</symbol>).  This is only an estimate used by the
       planner.  It is updated by <link linkend="sql-vacuum"><command>VACUUM</command></link>,
       <link linkend="sql-analyze"><command>ANALYZE</command></link>, and a few DDL commands such as
       <link linkend="sql-createindex"><command>CREATE INDEX</command></link>.
-->
このテーブルのディスク上表現のページ単位（<symbol>BLCKSZ</symbol>）のサイズ。
これはプランナで使用される単なる推測値です。
<link linkend="sql-vacuum"><command>VACUUM</command></link>、<link linkend="sql-analyze"><command>ANALYZE</command></link>および<link linkend="sql-createindex"><command>CREATE INDEX</command></link>コマンドなどの一部のDDLコマンドで更新されます。
      </para></entry>
     </row>

     <row>
      <entry role="catalog_table_entry"><para role="column_definition">
       <structfield>reltuples</structfield> <type>float4</type>
      </para>
      <para>
<!--
       Number of live rows in the table.  This is only an estimate used by
       the planner.  It is updated by <link linkend="sql-vacuum"><command>VACUUM</command></link>,
       <link linkend="sql-analyze"><command>ANALYZE</command></link>, and a few DDL commands such as
       <link linkend="sql-createindex"><command>CREATE INDEX</command></link>.
       If the table has never yet been vacuumed or
       analyzed, <structfield>reltuples</structfield>
       contains <literal>-1</literal> indicating that the row count is
       unknown.
-->
テーブル内の生きている行数。
これはプランナで使用される単なる推測値です。
<link linkend="sql-vacuum"><command>VACUUM</command></link>、<link linkend="sql-analyze"><command>ANALYZE</command></link>、<link linkend="sql-createindex"><command>CREATE INDEX</command></link>などの一部のDDLコマンドで更新されます。
テーブルにまだVACUUMやANALYZEが行われていなければ、<structfield>reltuples</structfield>には行数が未知であることを示す<literal>-1</literal>が入ります。
      </para></entry>
     </row>

     <row>
      <entry role="catalog_table_entry"><para role="column_definition">
       <structfield>relallvisible</structfield> <type>int4</type>
      </para>
      <para>
<!--
       Number of pages that are marked all-visible in the table's
       visibility map.  This is only an estimate used by the
       planner.  It is updated by <link linkend="sql-vacuum"><command>VACUUM</command></link>,
       <link linkend="sql-analyze"><command>ANALYZE</command></link>, and a few DDL commands such as
       <link linkend="sql-createindex"><command>CREATE INDEX</command></link>.
-->
テーブル内の可視マップ内で全て可視とマークされているページ数。
これはプランナで使用される単なる見積です。
<link linkend="sql-vacuum"><command>VACUUM</command></link>、<link linkend="sql-analyze"><command>ANALYZE</command></link>、<link linkend="sql-createindex"><command>CREATE INDEX</command></link>などの一部のDDLコマンドで更新されます。
      </para></entry>
     </row>

     <row>
      <entry role="catalog_table_entry"><para role="column_definition">
       <structfield>reltoastrelid</structfield> <type>oid</type>
<!--
       (references <link linkend="catalog-pg-class"><structname>pg_class</structname></link>.<structfield>oid</structfield>)
-->
（参照先 <link linkend="catalog-pg-class"><structname>pg_class</structname></link>.<structfield>oid</structfield>）
      </para>
      <para>
<!--
       OID of the TOAST table associated with this table, zero if none.  The
       TOAST table stores large attributes <quote>out of line</quote> in a
       secondary table.
-->
このテーブルに関連しているTOASTテーブルのOID。
何もない場合はゼロ。
TOASTテーブルは<quote>行に収まらない</quote>大きい属性を副テーブルに格納します。
      </para></entry>
     </row>

     <row>
      <entry role="catalog_table_entry"><para role="column_definition">
       <structfield>relhasindex</structfield> <type>bool</type>
      </para>
      <para>
<!--
       True if this is a table and it has (or recently had) any indexes
-->
テーブルであり、かつ、インデックスを持つ（あるいはつい最近まで持っていた）場合はtrue
      </para></entry>
     </row>

     <row>
      <entry role="catalog_table_entry"><para role="column_definition">
       <structfield>relisshared</structfield> <type>bool</type>
      </para>
      <para>
<!--
       True if this table is shared across all databases in the cluster.  Only
       certain system catalogs (such as <link linkend="catalog-pg-database"><structname>pg_database</structname></link>)
       are shared.
-->
クラスタ内の全てのデータベースにわたってこのテーブルが共有されている場合はtrue。
（<link linkend="catalog-pg-database"><structname>pg_database</structname></link>のような）ある特定のシステムカタログのみ共有されます。
      </para></entry>
     </row>

     <row>
      <entry role="catalog_table_entry"><para role="column_definition">
       <structfield>relpersistence</structfield> <type>char</type>
      </para>
      <para>
<!--
       <literal>p</literal> = permanent table/sequence, <literal>u</literal> = unlogged table/sequence,
       <literal>t</literal> = temporary table/sequence
-->
<literal>p</literal> = 永続テーブル/シーケンス、
<literal>u</literal> = ログを取らないテーブル/シーケンス、
<literal>t</literal> = 一時テーブル/シーケンス
      </para></entry>
     </row>

     <row>
      <entry role="catalog_table_entry"><para role="column_definition">
       <structfield>relkind</structfield> <type>char</type>
      </para>
      <para>
<!--
       <literal>r</literal> = ordinary table,
       <literal>i</literal> = index,
       <literal>S</literal> = sequence,
       <literal>t</literal> = TOAST table,
       <literal>v</literal> = view,
       <literal>m</literal> = materialized view,
       <literal>c</literal> = composite type,
       <literal>f</literal> = foreign table,
       <literal>p</literal> = partitioned table,
       <literal>I</literal> = partitioned index
-->
<literal>r</literal> = 通常のテーブル、
<literal>i</literal> = インデックス、
<literal>S</literal> = シーケンス、
<literal>t</literal> = TOASTテーブル、
<literal>v</literal> = ビュー、
<literal>m</literal> = マテリアライズドビュー、
<literal>c</literal> = 複合型、
<literal>f</literal> = 外部テーブル、
<literal>p</literal> = パーティションテーブル、
<literal>I</literal> = パーティションインデックス
      </para></entry>
     </row>

     <row>
      <entry role="catalog_table_entry"><para role="column_definition">
       <structfield>relnatts</structfield> <type>int2</type>
      </para>
      <para>
<!--
       Number of user columns in the relation (system columns not
       counted).  There must be this many corresponding entries in
       <link linkend="catalog-pg-attribute"><structname>pg_attribute</structname></link>.  See also
       <structname>pg_attribute</structname>.<structfield>attnum</structfield>.
-->
リレーションにあるユーザ列数（システム列は含みません）。
<link linkend="catalog-pg-attribute"><structname>pg_attribute</structname></link>にこれに対応する数多くの項目があるはずです。
<structname>pg_attribute</structname>.<structfield>attnum</structfield>も参照してください。
      </para></entry>
     </row>

     <row>
      <entry role="catalog_table_entry"><para role="column_definition">
       <structfield>relchecks</structfield> <type>int2</type>
      </para>
      <para>
<!--
       Number of <literal>CHECK</literal> constraints on the table; see
       <link linkend="catalog-pg-constraint"><structname>pg_constraint</structname></link> catalog
-->
テーブル上の<literal>CHECK</literal>制約の数。
<link linkend="catalog-pg-constraint"><structname>pg_constraint</structname></link>カタログを参照してください
      </para></entry>
     </row>

     <row>
      <entry role="catalog_table_entry"><para role="column_definition">
       <structfield>relhasrules</structfield> <type>bool</type>
      </para>
      <para>
<!--
       True if table has (or once had) rules; see
       <link linkend="catalog-pg-rewrite"><structname>pg_rewrite</structname></link> catalog
-->
テーブルにルールがある（あるいは以前あった）場合はtrue。
<link linkend="catalog-pg-rewrite"><structname>pg_rewrite</structname></link>カタログを参照してください
      </para></entry>
     </row>

     <row>
      <entry role="catalog_table_entry"><para role="column_definition">
       <structfield>relhastriggers</structfield> <type>bool</type>
      </para>
      <para>
<!--
       True if table has (or once had) triggers; see
       <link linkend="catalog-pg-trigger"><structname>pg_trigger</structname></link> catalog
-->
テーブルにトリガがある（あるいは以前あった）場合はtrue。
<link linkend="catalog-pg-trigger"><structname>pg_trigger</structname></link>カタログを参照してください
      </para></entry>
     </row>

     <row>
      <entry role="catalog_table_entry"><para role="column_definition">
       <structfield>relhassubclass</structfield> <type>bool</type>
      </para>
      <para>
<!--
       True if table or index has (or once had) any inheritance children or partitions
-->
テーブルあるいはインデックスが子テーブルあるいはパーティションに継承されている（または以前に継承されていた）場合はtrue
      </para></entry>
     </row>

     <row>
      <entry role="catalog_table_entry"><para role="column_definition">
       <structfield>relrowsecurity</structfield> <type>bool</type>
      </para>
      <para>
<!--
       True if table has row-level security enabled; see
       <link linkend="catalog-pg-policy"><structname>pg_policy</structname></link> catalog
-->
行単位セキュリティが有効なテーブルの場合はtrue。
<link linkend="catalog-pg-policy"><structname>pg_policy</structname></link>カタログを参照してください
      </para></entry>
     </row>

     <row>
      <entry role="catalog_table_entry"><para role="column_definition">
       <structfield>relforcerowsecurity</structfield> <type>bool</type>
      </para>
      <para>
<!--
       True if row-level security (when enabled) will also apply to table owner; see
       <link linkend="catalog-pg-policy"><structname>pg_policy</structname></link> catalog
-->
行単位セキュリティが（有効にされているとして）テーブルの所有者にも適用される場合はtrue。
<link linkend="catalog-pg-policy"><structname>pg_policy</structname></link>カタログを参照してください
      </para></entry>
     </row>

     <row>
      <entry role="catalog_table_entry"><para role="column_definition">
       <structfield>relispopulated</structfield> <type>bool</type>
      </para>
      <para>
<!--
       True if relation is populated (this is true for all
       relations other than some materialized views)
-->
リレーションにデータが投入されている場合はtrue（マテリアライズドビュー以外のすべてのリレーションではtrueです）
      </para></entry>
     </row>

     <row>
      <entry role="catalog_table_entry"><para role="column_definition">
       <structfield>relreplident</structfield> <type>char</type>
      </para>
      <para>
<!--
       Columns used to form <quote>replica identity</quote> for rows:
       <literal>d</literal> = default (primary key, if any),
       <literal>n</literal> = nothing,
       <literal>f</literal> = all columns,
       <literal>i</literal> = index with
       <structfield>indisreplident</structfield> set (same as nothing if the
       index used has been dropped)
-->
行に<quote>replica identity</quote>フォームを使った列：
<literal>d</literal> = デフォルト（もしあれば主キー）、
<literal>n</literal> = 無し、
<literal>f</literal> = 全ての列、
<literal>i</literal> = インデックスと <structfield>indisreplident</structfield>のセット（使用されていたインデックスが削除されていた場合は、無し、と同様）
      </para></entry>
     </row>

     <row>
      <entry role="catalog_table_entry"><para role="column_definition">
       <structfield>relispartition</structfield> <type>bool</type>
      </para>
      <para>
<!--
       True if table or index is a partition
-->
テーブルあるいはインデックスがパーティションである場合はtrue
      </para></entry>
     </row>

     <row>
      <entry role="catalog_table_entry"><para role="column_definition">
       <structfield>relrewrite</structfield> <type>oid</type>
<!--
       (references <link linkend="catalog-pg-class"><structname>pg_class</structname></link>.<structfield>oid</structfield>)
-->
（参照先 <link linkend="catalog-pg-class"><structname>pg_class</structname></link>.<structfield>oid</structfield>）
      </para>
      <para>
<!--
       For new relations being written during a DDL operation that requires a
       table rewrite, this contains the OID of the original relation;
       otherwise zero.  That state is only visible internally; this field should
       never contain anything other than zero for a user-visible relation.
-->
テーブルの書き換えが必要なDDL操作中に書き込みが行われる新しいリレーションでは、これは元のリレーションのOIDを持ちます。
そうでなければゼロです。
この状態は内部的にのみ可視です。
このフィールドはユーザから見えるリレーションではゼロ以外を持つべきではありません。
      </para></entry>
     </row>

     <row>
      <entry role="catalog_table_entry"><para role="column_definition">
       <structfield>relfrozenxid</structfield> <type>xid</type>
      </para>
      <para>
<!--
       All transaction IDs before this one have been replaced with a permanent
       (<quote>frozen</quote>) transaction ID in this table.  This is used to track
       whether the table needs to be vacuumed in order to prevent transaction
       ID wraparound or to allow <literal>pg_xact</literal> to be shrunk.  Zero
       (<symbol>InvalidTransactionId</symbol>) if the relation is not a table.
-->
この値より以前のトランザクションIDはすべて、このテーブルで永続的な（<quote>凍結された</quote>）トランザクションIDに置き換えられています。
これは、このテーブルに対して、トランザクションID周回を防ぎ、かつ、<literal>pg_xact</literal>を縮小させることを目的としたバキュームを行うかどうかを追跡するために使用されます。
リレーションがテーブルではない場合はゼロ（<symbol>InvalidTransactionId</symbol>）です。
      </para></entry>
     </row>

     <row>
      <entry role="catalog_table_entry"><para role="column_definition">
       <structfield>relminmxid</structfield> <type>xid</type>
      </para>
      <para>
<!--
       All multixact IDs before this one have been replaced by a
       transaction ID in this table.  This is used to track
       whether the table needs to be vacuumed in order to prevent multixact ID
       wraparound or to allow <literal>pg_multixact</literal> to be shrunk.  Zero
       (<symbol>InvalidMultiXactId</symbol>) if the relation is not a table.
-->
このテーブル内のトランザクションIDによって置換される前のすべてのマルチトランザクションID。
これは、マルチトランザクションIDのID周回を防ぐ、または<literal>pg_multixact</literal>を縮小させるために、テーブルをバキュームする必要があるかどうかを追跡するために使用されます。
リレーションがテーブルではない場合はゼロ（<symbol>InvalidMultiXactId</symbol>）です。
      </para></entry>
     </row>

     <row>
      <entry role="catalog_table_entry"><para role="column_definition">
       <structfield>relacl</structfield> <type>aclitem[]</type>
      </para>
      <para>
<!--
       Access privileges; see <xref linkend="ddl-priv"/> for details
-->
アクセス権限。
詳細は<xref linkend="ddl-priv"/>を参照してください
      </para></entry>
     </row>

     <row>
      <entry role="catalog_table_entry"><para role="column_definition">
       <structfield>reloptions</structfield> <type>text[]</type>
      </para>
      <para>
<!--
       Access-method-specific options, as <quote>keyword=value</quote> strings
-->
<quote>keyword=value</quote>文字列のような、アクセスメソッド特有のオプション
      </para></entry>
     </row>

     <row>
      <entry role="catalog_table_entry"><para role="column_definition">
       <structfield>relpartbound</structfield> <type>pg_node_tree</type>
      </para>
      <para>
<!--
       If table is a partition (see <structfield>relispartition</structfield>),
       internal representation of the partition bound
-->
テーブルがパーティションの場合（<structfield>relispartition</structfield>参照）のパーティション境界の内部表現
      </para></entry>
     </row>
    </tbody>
   </tgroup>
  </table>

  <para>
<!--
   Several of the Boolean flags in <structname>pg_class</structname> are maintained
   lazily: they are guaranteed to be true if that's the correct state, but
   may not be reset to false immediately when the condition is no longer
   true.  For example, <structfield>relhasindex</structfield> is set by
   <link linkend="sql-createindex"><command>CREATE INDEX</command></link>, but it is never cleared by
   <link linkend="sql-dropindex"><command>DROP INDEX</command></link>.  Instead, <link linkend="sql-vacuum"><command>VACUUM</command></link> clears
   <structfield>relhasindex</structfield> if it finds the table has no indexes.  This
   arrangement avoids race conditions and improves concurrency.
-->
<structname>pg_class</structname>内の複数の論理型フラグは、ゆっくりと保守されます。
正しい状態にあるときにtrueであることが保証されていますが、その条件がtrueでなくなった時即座にfalseに再設定されないかもしれません。
例えば<structfield>relhasindex</structfield>は<link linkend="sql-createindex"><command>CREATE INDEX</command></link>で設定されますが、<link linkend="sql-dropindex"><command>DROP INDEX</command></link>では決して初期化されません。
代わりに<link linkend="sql-vacuum"><command>VACUUM</command></link>がそのテーブルにインデックスがないことを判定した場合に<structfield>relhasindex</structfield>を初期化します。
この調整により競合状態を防止し、同時実行性が向上します。
  </para>
 </sect1>

 <sect1 id="catalog-pg-collation">
  <title><structname>pg_collation</structname></title>

  <indexterm zone="catalog-pg-collation">
   <primary>pg_collation</primary>
  </indexterm>

  <para>
<!--
   The catalog <structname>pg_collation</structname> describes the
   available collations, which are essentially mappings from an SQL
   name to operating system locale categories.
   See <xref linkend="collation"/> for more information.
-->
<structname>pg_collation</structname>カタログは利用可能、SQL名とオペレーティングシステムのロケールカテゴリとの基本的な対応付けを行う照合順序を記述します。
詳細は <xref linkend="collation"/>を参照してください。
  </para>

  <table>
<!--
   <title><structname>pg_collation</structname> Columns</title>
-->
   <title><structname>pg_collation</structname>の列</title>
   <tgroup cols="1">
    <thead>
     <row>
      <entry role="catalog_table_entry"><para role="column_definition">
<!--
       Column Type
-->
列 型
      </para>
      <para>
<!--
       Description
-->
説明
      </para></entry>
     </row>
    </thead>

    <tbody>
     <row>
      <entry role="catalog_table_entry"><para role="column_definition">
       <structfield>oid</structfield> <type>oid</type>
      </para>
      <para>
<!--
       Row identifier
-->
行識別子
      </para></entry>
     </row>

     <row>
      <entry role="catalog_table_entry"><para role="column_definition">
       <structfield>collname</structfield> <type>name</type>
      </para>
      <para>
<!--
       Collation name (unique per namespace and encoding)
-->
照合順序の名前（名前空間およびエンコード方式で一意）
      </para></entry>
     </row>

     <row>
      <entry role="catalog_table_entry"><para role="column_definition">
       <structfield>collnamespace</structfield> <type>oid</type>
<!--
       (references <link linkend="catalog-pg-namespace"><structname>pg_namespace</structname></link>.<structfield>oid</structfield>)
-->
（参照先 <link linkend="catalog-pg-namespace"><structname>pg_namespace</structname></link>.<structfield>oid</structfield>）
      </para>
      <para>
<!--
       The OID of the namespace that contains this collation
-->
この照合順序を含む名前空間のOID
      </para></entry>
     </row>

     <row>
      <entry role="catalog_table_entry"><para role="column_definition">
       <structfield>collowner</structfield> <type>oid</type>
<!--
       (references <link linkend="catalog-pg-authid"><structname>pg_authid</structname></link>.<structfield>oid</structfield>)
-->
（参照先 <link linkend="catalog-pg-authid"><structname>pg_authid</structname></link>.<structfield>oid</structfield>）
      </para>
      <para>
<!--
       Owner of the collation
-->
照合順序の所有者
      </para></entry>
     </row>

     <row>
      <entry role="catalog_table_entry"><para role="column_definition">
       <structfield>collprovider</structfield> <type>char</type>
      </para>
      <para>
<!--
       Provider of the collation: <literal>d</literal> = database default,
       <literal>b</literal> = builtin, <literal>c</literal> = libc,
       <literal>i</literal> = icu </para></entry>
-->
照合順序のプロバイダ： <literal>d</literal> = データベースのデフォルト、 <literal>b</literal> = builtin、 <literal>c</literal> = libc、 <literal>i</literal> = icu
      </para></entry>
     </row>

     <row>
      <entry role="catalog_table_entry"><para role="column_definition">
       <structfield>collisdeterministic</structfield> <type>bool</type>
      </para>
      <para>
<!--
       Is the collation deterministic?
-->
照合順序は決定論的か？
      </para></entry>
     </row>

     <row>
      <entry role="catalog_table_entry"><para role="column_definition">
       <structfield>collencoding</structfield> <type>int4</type>
      </para>
      <para>
<!--
       Encoding in which the collation is applicable, or -1 if it
       works for any encoding
-->
この照合順序を適用できるエンコード方式。任意のエンコード方式で動作する場合は-1
      </para></entry>
     </row>

     <row>
      <entry role="catalog_table_entry"><para role="column_definition">
       <structfield>collcollate</structfield> <type>text</type>
      </para>
      <para>
<!--
       <symbol>LC_COLLATE</symbol> for this collation object. If the provider is
       not <literal>libc</literal>, <structfield>collcollate</structfield> is
       <literal>NULL</literal> and <structfield>colllocale</structfield> is
       used instead.
-->
この照合順序オブジェクト用の<symbol>LC_COLLATE</symbol>。
プロバイダが<literal>libc</literal>でない場合、<structfield>collcollate</structfield>は<literal>NULL</literal>になり、代わりに<structfield>colllocale</structfield>が使用されます。
      </para></entry>
     </row>

     <row>
      <entry role="catalog_table_entry"><para role="column_definition">
       <structfield>collctype</structfield> <type>text</type>
      </para>
      <para>
<!--
       <symbol>LC_CTYPE</symbol> for this collation object. If the provider is
       not <literal>libc</literal>, <structfield>collctype</structfield> is
       <literal>NULL</literal> and <structfield>colllocale</structfield> is
       used instead.
-->
この照合順序オブジェクト用の<symbol>LC_CTYPE</symbol>。
プロバイダが<literal>libc</literal>でない場合、<structfield>collctype</structfield>は<literal>NULL</literal>になり、代わりに<structfield>colllocale</structfield>が使用されます。
      </para></entry>
     </row>

     <row>
      <entry role="catalog_table_entry"><para role="column_definition">
       <structfield>colllocale</structfield> <type>text</type>
      </para>
      <para>
<!--
       Collation provider locale name for this collation object. If the
       provider is <literal>libc</literal>,
       <structfield>colllocale</structfield> is <literal>NULL</literal>;
       <structfield>collcollate</structfield> and
       <structfield>collctype</structfield> are used instead.
-->
この照合順序オブジェクト用の照合順序プロバイダのロケール名。
プロバイダが<literal>libc</literal>の場合、<structfield>colllocale</structfield>は<literal>NULL</literal>です。
代わりに<structfield>collcollate</structfield>と<structfield>collctype</structfield>が使用されます。
      </para></entry>
     </row>

     <row>
      <entry role="catalog_table_entry"><para role="column_definition">
       <structfield>collicurules</structfield> <type>text</type>
      </para>
      <para>
<!--
       ICU collation rules for this collation object
-->
この照合オブジェクトのICU照合規則
      </para></entry>
     </row>

     <row>
      <entry role="catalog_table_entry"><para role="column_definition">
       <structfield>collversion</structfield> <type>text</type>
      </para>
      <para>
<!--
       Provider-specific version of the collation.  This is recorded when the
       collation is created and then checked when it is used, to detect
       changes in the collation definition that could lead to data corruption.
-->
この照合順序に対する提供者固有のバージョンです。
これは照合順序が作成された時に記録され、データの破壊につながりかねない照合順序定義の変更を検知するために使用時に検査されます。
      </para></entry>
     </row>
    </tbody>
   </tgroup>
  </table>

  <para>
<!--
   Note that the unique key on this catalog is (<structfield>collname</structfield>,
   <structfield>collencoding</structfield>, <structfield>collnamespace</structfield>) not just
   (<structfield>collname</structfield>, <structfield>collnamespace</structfield>).
   <productname>PostgreSQL</productname> generally ignores all
   collations that do not have <structfield>collencoding</structfield> equal to
   either the current database's encoding or -1, and creation of new entries
   with the same name as an entry with <structfield>collencoding</structfield> = -1
   is forbidden.  Therefore it is sufficient to use a qualified SQL name
   (<replaceable>schema</replaceable>.<replaceable>name</replaceable>) to identify a collation,
   even though this is not unique according to the catalog definition.
   The reason for defining the catalog this way is that
   <application>initdb</application> fills it in at cluster initialization time with
   entries for all locales available on the system, so it must be able to
   hold entries for all encodings that might ever be used in the cluster.
-->
このカタログの一意キーは(<structfield>collname</structfield>, <structfield>collnamespace</structfield>)だけではなく(<structfield>collname</structfield>,<structfield>collencoding</structfield>, <structfield>collnamespace</structfield>)です。
<productname>PostgreSQL</productname>は通常、<structfield>collencoding</structfield>が現在のデータベースのエンコード方式または-1と一致しない照合順序をすべて無視します。
また、<structfield>collencoding</structfield> = -1を持つ項目と名前が一致する新しい項目の作成は許されません。
したがって照合順序を識別するためには、カタログの定義に従った一意ではない場合であっても、限定されたSQL名称(<replaceable>schema</replaceable>.<replaceable>name</replaceable>)を使用することで十分です。
このようにカタログを定義した理由は、クラスタの初期化時に<application>initdb</application> がシステムで利用可能なすべてのロケール用の項目でこのカタログにデータを投入するためです。
その為、今後そのクラスタで使用される可能性があるすべてのエンコード方式のエントリを保持できるようにしなければなりません。
  </para>

  <para>
<!--
   In the <literal>template0</literal> database, it could be useful to create
   collations whose encoding does not match the database encoding,
   since they could match the encodings of databases later cloned from
   <literal>template0</literal>.  This would currently have to be done manually.
-->
後で<literal>template0</literal>から複製されるデータベースのエンコード方式と一致するかもしれないので、<literal>template0</literal>データベースのエンコード方式と一致しないものの照合順を作成することが有用になるかもしれません。
現在これは手作業で行う必要があります。
  </para>
 </sect1>

 <sect1 id="catalog-pg-constraint">
  <title><structname>pg_constraint</structname></title>

  <indexterm zone="catalog-pg-constraint">
   <primary>pg_constraint</primary>
  </indexterm>

  <para>
<!--
   The catalog <structname>pg_constraint</structname> stores check, primary
   key, unique, foreign key, and exclusion constraints on tables, as well as
   not-null constraints on domains.
   (Column constraints are not treated specially.  Every column constraint is
   equivalent to some table constraint.)
   Not-null constraints on relations are represented in the
   <link linkend="catalog-pg-attribute"><structname>pg_attribute</structname></link>
   catalog, not here.
-->
<structname>pg_constraint</structname>カタログはテーブル上の検査制約、主キー制約、一意性制約、外部キー制約、排他制約、およびドメインの非NULL制約を格納します。
（列制約は特別扱いされていません。
全ての列制約は何らかのテーブル制約と同等です。）
リレーションの非NULL制約はここではなく、<link linkend="catalog-pg-attribute"><structname>pg_attribute</structname></link>カタログで示されます。
  </para>

  <para>
<!--
   User-defined constraint triggers (created with <link linkend="sql-createtrigger">
   <command>CREATE CONSTRAINT TRIGGER</command></link>) also give rise to an entry in this table.
-->
（<link linkend="sql-createtrigger"><command>CREATE CONSTRAINT TRIGGER</command></link>で作成される）ユーザ定義の制約トリガもこのテーブルの項目の元になります。
  </para>

  <para>
<!--
   Check constraints on domains are stored here, too.
-->
   ドメイン上の検査制約もここに格納されます。
  </para>

  <table>
<!--
   <title><structname>pg_constraint</structname> Columns</title>
-->
   <title><structname>pg_constraint</structname>の列</title>
   <tgroup cols="1">
    <thead>
     <row>
      <entry role="catalog_table_entry"><para role="column_definition">
<!--
       Column Type
-->
列 型
      </para>
      <para>
<!--
       Description
-->
説明
      </para></entry>
     </row>
    </thead>

    <tbody>
     <row>
      <entry role="catalog_table_entry"><para role="column_definition">
       <structfield>oid</structfield> <type>oid</type>
      </para>
      <para>
<!--
       Row identifier
-->
行識別子
      </para></entry>
     </row>

     <row>
      <entry role="catalog_table_entry"><para role="column_definition">
       <structfield>conname</structfield> <type>name</type>
      </para>
      <para>
<!--
       Constraint name (not necessarily unique!)
-->
制約名（一意である必要はありません！）
      </para></entry>
     </row>

     <row>
      <entry role="catalog_table_entry"><para role="column_definition">
       <structfield>connamespace</structfield> <type>oid</type>
<!--
       (references <link linkend="catalog-pg-namespace"><structname>pg_namespace</structname></link>.<structfield>oid</structfield>)
-->
（参照先 <link linkend="catalog-pg-namespace"><structname>pg_namespace</structname></link>.<structfield>oid</structfield>）
      </para>
      <para>
<!--
       The OID of the namespace that contains this constraint
-->
この制約を含む名前空間のOID
      </para></entry>
     </row>

     <row>
      <entry role="catalog_table_entry"><para role="column_definition">
       <structfield>contype</structfield> <type>char</type>
      </para>
      <para>
<!--
       <literal>c</literal> = check constraint,
       <literal>f</literal> = foreign key constraint,
       <literal>n</literal> = not-null constraint (domains only),
       <literal>p</literal> = primary key constraint,
       <literal>u</literal> = unique constraint,
       <literal>t</literal> = constraint trigger,
       <literal>x</literal> = exclusion constraint
-->
<literal>c</literal> = 検査制約、
<literal>f</literal> = 外部キー制約、
<literal>n</literal> = 非NULL制約（ドメインのみ）、
<literal>p</literal> = 主キー制約、
<literal>u</literal> = 一意性制約、
<literal>t</literal> = 制約トリガ、
<literal>x</literal> = 排他制約
      </para></entry>
     </row>

     <row>
      <entry role="catalog_table_entry"><para role="column_definition">
       <structfield>condeferrable</structfield> <type>bool</type>
      </para>
      <para>
<!--
       Is the constraint deferrable?
-->
制約は遅延可能かどうか？
      </para></entry>
     </row>

     <row>
      <entry role="catalog_table_entry"><para role="column_definition">
       <structfield>condeferred</structfield> <type>bool</type>
      </para>
      <para>
<!--
       Is the constraint deferred by default?
-->
制約はデフォルトで遅延可能かどうか？
      </para></entry>
     </row>

     <row>
      <entry role="catalog_table_entry"><para role="column_definition">
       <structfield>convalidated</structfield> <type>bool</type>
      </para>
      <para>
<!--
       Has the constraint been validated?
       Currently, can be false only for foreign keys and CHECK constraints
-->
制約が検証されているか？
現時点では外部キーとチェック制約の場合のみfalseになる可能性があります
      </para></entry>
     </row>

     <row>
      <entry role="catalog_table_entry"><para role="column_definition">
       <structfield>conrelid</structfield> <type>oid</type>
<!--
       (references <link linkend="catalog-pg-class"><structname>pg_class</structname></link>.<structfield>oid</structfield>)
-->
（参照先 <link linkend="catalog-pg-class"><structname>pg_class</structname></link>.<structfield>oid</structfield>）
      </para>
      <para>
<!--
       The table this constraint is on; zero if not a table constraint
-->
この制約が存在しているテーブル。
テーブル制約でなければゼロ
      </para></entry>
     </row>

     <row>
      <entry role="catalog_table_entry"><para role="column_definition">
       <structfield>contypid</structfield> <type>oid</type>
<!--
       (references <link linkend="catalog-pg-type"><structname>pg_type</structname></link>.<structfield>oid</structfield>)
-->
（参照先 <link linkend="catalog-pg-type"><structname>pg_type</structname></link>.<structfield>oid</structfield>）
      </para>
      <para>
<!--
       The domain this constraint is on; zero if not a domain constraint
-->
この制約が存在しているドメイン。
ドメイン制約でなければゼロ
      </para></entry>
     </row>

     <row>
      <entry role="catalog_table_entry"><para role="column_definition">
       <structfield>conindid</structfield> <type>oid</type>
<!--
       (references <link linkend="catalog-pg-class"><structname>pg_class</structname></link>.<structfield>oid</structfield>)
-->
（参照先 <link linkend="catalog-pg-class"><structname>pg_class</structname></link>.<structfield>oid</structfield>）
      </para>
      <para>
<!--
       The index supporting this constraint, if it's a unique, primary
       key, foreign key, or exclusion constraint; else zero
-->
一意性制約、主キー制約、外部キー制約、排他制約の場合、この制約をサポートするインデックス。
そうでなければゼロ
      </para></entry>
     </row>

     <row>
      <entry role="catalog_table_entry"><para role="column_definition">
       <structfield>conparentid</structfield> <type>oid</type>
<!--
       (references <link linkend="catalog-pg-constraint"><structname>pg_constraint</structname></link>.<structfield>oid</structfield>)
-->
（参照先 <link linkend="catalog-pg-constraint"><structname>pg_constraint</structname></link>.<structfield>oid</structfield>）
      </para>
      <para>
<!--
       The corresponding constraint of the parent partitioned table,
       if this is a constraint on a partition; else zero
-->
パーティション内の制約なら、親パーティションテーブルの該当制約。
そうでなければゼロ
      </para></entry>
     </row>

     <row>
      <entry role="catalog_table_entry"><para role="column_definition">
       <structfield>confrelid</structfield> <type>oid</type>
<!--
       (references <link linkend="catalog-pg-class"><structname>pg_class</structname></link>.<structfield>oid</structfield>)
-->
（参照先 <link linkend="catalog-pg-class"><structname>pg_class</structname></link>.<structfield>oid</structfield>）
      </para>
      <para>
<!--
       If a foreign key, the referenced table; else zero
-->
外部キーであれば、参照されるテーブル。
そうでなければゼロ
      </para></entry>
     </row>

     <row>
      <entry role="catalog_table_entry"><para role="column_definition">
       <structfield>confupdtype</structfield> <type>char</type>
      </para>
      <para>
<!--
       Foreign key update action code:
       <literal>a</literal> = no action,
       <literal>r</literal> = restrict,
       <literal>c</literal> = cascade,
       <literal>n</literal> = set null,
       <literal>d</literal> = set default
-->
外部キー更新アクションコード：
<literal>a</literal> = no action,
<literal>r</literal> = restrict,
<literal>c</literal> = cascade,
<literal>n</literal> = set null,
<literal>d</literal> = set default
      </para></entry>
     </row>

     <row>
      <entry role="catalog_table_entry"><para role="column_definition">
       <structfield>confdeltype</structfield> <type>char</type>
      </para>
      <para>
<!--
       Foreign key deletion action code:
       <literal>a</literal> = no action,
       <literal>r</literal> = restrict,
       <literal>c</literal> = cascade,
       <literal>n</literal> = set null,
       <literal>d</literal> = set default
-->
外部キー削除アクションコード：
<literal>a</literal> = no action,
<literal>r</literal> = restrict,
<literal>c</literal> = cascade,
<literal>n</literal> = set null,
<literal>d</literal> = set default
      </para></entry>
     </row>

     <row>
      <entry role="catalog_table_entry"><para role="column_definition">
       <structfield>confmatchtype</structfield> <type>char</type>
      </para>
      <para>
<!--
       Foreign key match type:
       <literal>f</literal> = full,
       <literal>p</literal> = partial,
       <literal>s</literal> = simple
-->
外部キーの一致型：
<literal>f</literal> = full,
<literal>p</literal> = partial,
<literal>s</literal> = simple
      </para></entry>
     </row>

     <row>
      <entry role="catalog_table_entry"><para role="column_definition">
       <structfield>conislocal</structfield> <type>bool</type>
      </para>
      <para>
<!--
       This constraint is defined locally for the relation.  Note that a
       constraint can be locally defined and inherited simultaneously.
-->
この制約はリレーションでローカルに定義されています。制約はローカルに定義されていて同時に継承されます。
      </para></entry>
     </row>

     <row>
      <entry role="catalog_table_entry"><para role="column_definition">
       <structfield>coninhcount</structfield> <type>int2</type>
      </para>
      <para>
<!--
       The number of direct inheritance ancestors this constraint has.
       A constraint with
       a nonzero number of ancestors cannot be dropped nor renamed.
-->
この制約がもつ直系の先祖の数。
先祖の数がゼロではない制約は削除や改名はできません。
      </para></entry>
     </row>

     <row>
      <entry role="catalog_table_entry"><para role="column_definition">
       <structfield>connoinherit</structfield> <type>bool</type>
      </para>
      <para>
<!--
       This constraint is defined locally for the relation.  It is a
       non-inheritable constraint.
-->
この制約はリレーションのためにローカルで定義されます。これは非継承制約です。
      </para></entry>
     </row>

     <row>
      <entry role="catalog_table_entry"><para role="column_definition">
       <structfield>conkey</structfield> <type>int2[]</type>
<!--
       (references <link linkend="catalog-pg-attribute"><structname>pg_attribute</structname></link>.<structfield>attnum</structfield>)
-->
（参照先 <link linkend="catalog-pg-attribute"><structname>pg_attribute</structname></link>.<structfield>attnum</structfield>）
      </para>
      <para>
<!--
       If a table constraint (including foreign keys, but not constraint
       triggers), list of the constrained columns
-->
テーブル制約（外部キーを含みますが制約トリガは含みません）であれば、その制約によって制約される列のリスト
      </para></entry>
     </row>

     <row>
      <entry role="catalog_table_entry"><para role="column_definition">
       <structfield>confkey</structfield> <type>int2[]</type>
<!--
       (references <link linkend="catalog-pg-attribute"><structname>pg_attribute</structname></link>.<structfield>attnum</structfield>)
-->
（参照先 <link linkend="catalog-pg-attribute"><structname>pg_attribute</structname></link>.<structfield>attnum</structfield>）
      </para>
      <para>
<!--
       If a foreign key, list of the referenced columns
-->
外部キーであれば、参照される列のリスト
      </para></entry>
     </row>

     <row>
      <entry role="catalog_table_entry"><para role="column_definition">
       <structfield>conpfeqop</structfield> <type>oid[]</type>
<!--
       (references <link linkend="catalog-pg-operator"><structname>pg_operator</structname></link>.<structfield>oid</structfield>)
-->
（参照先 <link linkend="catalog-pg-operator"><structname>pg_operator</structname></link>.<structfield>oid</structfield>）
      </para>
      <para>
<!--
       If a foreign key, list of the equality operators for PK = FK comparisons
-->
外部キーであれば、PK = FKの比較のための同値演算子のリスト
      </para></entry>
     </row>

     <row>
      <entry role="catalog_table_entry"><para role="column_definition">
       <structfield>conppeqop</structfield> <type>oid[]</type>
<!--
       (references <link linkend="catalog-pg-operator"><structname>pg_operator</structname></link>.<structfield>oid</structfield>)
-->
（参照先 <link linkend="catalog-pg-operator"><structname>pg_operator</structname></link>.<structfield>oid</structfield>）
      </para>
      <para>
<!--
       If a foreign key, list of the equality operators for PK = PK comparisons
-->
外部キーであれば、PK = PKの比較のための同値演算子のリスト
      </para></entry>
     </row>

     <row>
      <entry role="catalog_table_entry"><para role="column_definition">
       <structfield>conffeqop</structfield> <type>oid[]</type>
<!--
       (references <link linkend="catalog-pg-operator"><structname>pg_operator</structname></link>.<structfield>oid</structfield>)
-->
（参照先 <link linkend="catalog-pg-operator"><structname>pg_operator</structname></link>.<structfield>oid</structfield>）
      </para>
      <para>
<!--
       If a foreign key, list of the equality operators for FK = FK comparisons
-->
外部キーであれば、FK = FKの比較のための同値演算子のリスト
      </para></entry>
     </row>

     <row>
      <entry role="catalog_table_entry"><para role="column_definition">
       <structfield>confdelsetcols</structfield> <type>int2[]</type>
<!--
       (references <link linkend="catalog-pg-attribute"><structname>pg_attribute</structname></link>.<structfield>attnum</structfield>)
-->
（参照先 <link linkend="catalog-pg-attribute"><structname>pg_attribute</structname></link>.<structfield>attnum</structfield>）
      </para>
      <para>
<!--
       If a foreign key with a <literal>SET NULL</literal> or <literal>SET
       DEFAULT</literal> delete action, the columns that will be updated.
       If null, all of the referencing columns will be updated.
-->
外部キーに<literal>SET NULL</literal>または<literal>SET DEFAULT</literal>削除アクションがある場合、更新される列。
NULLの場合、参照しているすべての列が更新されます。
      </para></entry>
     </row>

     <row>
      <entry role="catalog_table_entry"><para role="column_definition">
       <structfield>conexclop</structfield> <type>oid[]</type>
<!--
       (references <link linkend="catalog-pg-operator"><structname>pg_operator</structname></link>.<structfield>oid</structfield>)
-->
（参照先 <link linkend="catalog-pg-operator"><structname>pg_operator</structname></link>.<structfield>oid</structfield>）
      </para>
      <para>
<!--
       If an exclusion constraint, list of the per-column exclusion operators
-->
排他制約の場合、列単位の排他演算子のリスト
      </para></entry>
     </row>

     <row>
      <entry role="catalog_table_entry"><para role="column_definition">
       <structfield>conbin</structfield> <type>pg_node_tree</type>
      </para>
      <para>
<!--
       If a check constraint, an internal representation of the
       expression.  (It's recommended to use
       <function>pg_get_constraintdef()</function> to extract the definition of
       a check constraint.)
-->
チェック制約なら式の内部表現。（<function>pg_get_constraintdef()</function>を使ってチェック制約の定義を取り出すことをお勧めします。）
      </para></entry>
     </row>
    </tbody>
   </tgroup>
  </table>

  <para>
<!--
   In the case of an exclusion constraint, <structfield>conkey</structfield>
   is only useful for constraint elements that are simple column references.
   For other cases, a zero appears in <structfield>conkey</structfield>
   and the associated index must be consulted to discover the expression
   that is constrained.  (<structfield>conkey</structfield> thus has the
   same contents as <link linkend="catalog-pg-index"><structname>pg_index</structname></link>.<structfield>indkey</structfield> for the
   index.)
-->
排他制約の場合、単純な列参照である制約要素でのみ<structfield>conkey</structfield>が有用です。
その他の場合、<structfield>conkey</structfield>はゼロであり、関連するインデックスは制約される式を調査して見つけなければなりません。
（したがってインデックスでは<structfield>conkey</structfield>は<link linkend="catalog-pg-index"><structname>pg_index</structname></link>.<structfield>indkey</structfield>の内容と同じものを持ちます。）
  </para>

  <note>
   <para>
<!--
    <literal>pg_class.relchecks</literal> needs to agree with the
    number of check-constraint entries found in this table for each
    relation.
-->
<literal>pg_class.relchecks</literal>はそれぞれのリレーションに対してこのテーブルで検出された検査制約の項目数と一致しなければなりません。
   </para>
  </note>
 </sect1>

<!-- split-catalogs0-end -->
<!-- split-catalogs1-start -->

 <sect1 id="catalog-pg-conversion">
  <title><structname>pg_conversion</structname></title>

  <indexterm zone="catalog-pg-conversion">
   <primary>pg_conversion</primary>
  </indexterm>

  <para>
<!--
   The catalog <structname>pg_conversion</structname> describes
   encoding conversion functions.  See <xref linkend="sql-createconversion"/>
   for more information.
-->
<structname>pg_conversion</structname>カタログはエンコード方式変換関数を記述します。
詳細は<xref linkend="sql-createconversion"/>を参照してください。
  </para>

  <table>
<!--
   <title><structname>pg_conversion</structname> Columns</title>
-->
   <title><structname>pg_conversion</structname>の列</title>
   <tgroup cols="1">
    <thead>
     <row>
      <entry role="catalog_table_entry"><para role="column_definition">
<!--
       Column Type
-->
列 型
      </para>
      <para>
<!--
       Description
-->
説明
      </para></entry>
     </row>
    </thead>

    <tbody>
     <row>
      <entry role="catalog_table_entry"><para role="column_definition">
       <structfield>oid</structfield> <type>oid</type>
      </para>
      <para>
<!--
       Row identifier
-->
行識別子
      </para></entry>
     </row>

     <row>
      <entry role="catalog_table_entry"><para role="column_definition">
       <structfield>conname</structfield> <type>name</type>
      </para>
      <para>
<!--
       Conversion name (unique within a namespace)
-->
変換名（名前空間内で一意）
      </para></entry>
     </row>

     <row>
      <entry role="catalog_table_entry"><para role="column_definition">
       <structfield>connamespace</structfield> <type>oid</type>
<!--
       (references <link linkend="catalog-pg-namespace"><structname>pg_namespace</structname></link>.<structfield>oid</structfield>)
-->
（参照先 <link linkend="catalog-pg-namespace"><structname>pg_namespace</structname></link>.<structfield>oid</structfield>）
      </para>
      <para>
<!--
       The OID of the namespace that contains this conversion
-->
この変換を含む名前空間のOID
      </para></entry>
     </row>

     <row>
      <entry role="catalog_table_entry"><para role="column_definition">
       <structfield>conowner</structfield> <type>oid</type>
<!--
       (references <link linkend="catalog-pg-authid"><structname>pg_authid</structname></link>.<structfield>oid</structfield>)
-->
（参照先 <link linkend="catalog-pg-authid"><structname>pg_authid</structname></link>.<structfield>oid</structfield>）
      </para>
      <para>
<!--
       Owner of the conversion
-->
変換の所有者
      </para></entry>
     </row>

     <row>
      <entry role="catalog_table_entry"><para role="column_definition">
       <structfield>conforencoding</structfield> <type>int4</type>
      </para>
      <para>
<!--
       Source encoding ID (<link linkend="pg-encoding-to-char"><function>pg_encoding_to_char()</function></link>
       can translate this number to the encoding name)
-->
ソースエンコーディングID（<link linkend="pg-encoding-to-char"><function>pg_encoding_to_char()</function></link>で、この番号からエンコード方式名称に変換できます）
      </para></entry>
     </row>

     <row>
      <entry role="catalog_table_entry"><para role="column_definition">
       <structfield>contoencoding</structfield> <type>int4</type>
      </para>
      <para>
<!--
       Destination encoding ID (<link linkend="pg-encoding-to-char"><function>pg_encoding_to_char()</function></link>
       can translate this number to the encoding name)
-->
ディスティネーションエンコーディングID（<link linkend="pg-encoding-to-char"><function>pg_encoding_to_char()</function></link>で、この番号からエンコード方式名称に変換できます）
      </para></entry>
     </row>

     <row>
      <entry role="catalog_table_entry"><para role="column_definition">
       <structfield>conproc</structfield> <type>regproc</type>
<!--
       (references <link linkend="catalog-pg-proc"><structname>pg_proc</structname></link>.<structfield>oid</structfield>)
-->
（参照先 <link linkend="catalog-pg-proc"><structname>pg_proc</structname></link>.<structfield>oid</structfield>）
      </para>
      <para>
<!--
       Conversion function
-->
変換関数
      </para></entry>
     </row>

     <row>
      <entry role="catalog_table_entry"><para role="column_definition">
       <structfield>condefault</structfield> <type>bool</type>
      </para>
      <para>
<!--
       True if this is the default conversion
-->
これがデフォルト変換である場合はtrue
      </para></entry>
     </row>
    </tbody>
   </tgroup>
  </table>

 </sect1>

 <sect1 id="catalog-pg-database">
  <title><structname>pg_database</structname></title>

  <indexterm zone="catalog-pg-database">
   <primary>pg_database</primary>
  </indexterm>

  <para>
<!--
   The catalog <structname>pg_database</structname> stores information about
   the available databases.  Databases are created with the <link
   linkend="sql-createdatabase"><command>CREATE DATABASE</command></link> command.
   Consult <xref linkend="managing-databases"/> for details about the meaning
   of some of the parameters.
-->
<structname>pg_database</structname>カタログには使用可能なデータベースの情報が格納されます。
データベースは<link linkend="sql-createdatabase"><command>CREATE DATABASE</command></link>コマンドで作成されます。
いくつかのパラメータの詳細については<xref linkend="managing-databases"/>を参照してください。
  </para>

  <para>
<!--
   Unlike most system catalogs, <structname>pg_database</structname>
   is shared across all databases of a cluster: there is only one
   copy of <structname>pg_database</structname> per cluster, not
   one per database.
-->
ほとんどのシステムカタログとは異なり、<structname>pg_database</structname>はクラスタにおける全てのデータベースにわたって共有されます。
データベース毎に1つではなく、クラスタ毎にたった1つだけ<structname>pg_database</structname>のコピーが存在します。
  </para>

  <table>
<!--
   <title><structname>pg_database</structname> Columns</title>
-->
   <title><structname>pg_database</structname>の列</title>
   <tgroup cols="1">
    <thead>
     <row>
      <entry role="catalog_table_entry"><para role="column_definition">
<!--
       Column Type
-->
列 型
      </para>
      <para>
<!--
       Description
-->
説明
      </para></entry>
     </row>
    </thead>

    <tbody>
     <row>
      <entry role="catalog_table_entry"><para role="column_definition">
       <structfield>oid</structfield> <type>oid</type>
      </para>
      <para>
<!--
       Row identifier
-->
行識別子
      </para></entry>
     </row>

     <row>
      <entry role="catalog_table_entry"><para role="column_definition">
       <structfield>datname</structfield> <type>name</type>
      </para>
      <para>
<!--
       Database name
-->
データベース名
      </para></entry>
     </row>

     <row>
      <entry role="catalog_table_entry"><para role="column_definition">
       <structfield>datdba</structfield> <type>oid</type>
<!--
       (references <link linkend="catalog-pg-authid"><structname>pg_authid</structname></link>.<structfield>oid</structfield>)
-->
（参照先 <link linkend="catalog-pg-authid"><structname>pg_authid</structname></link>.<structfield>oid</structfield>）
      </para>
      <para>
<!--
       Owner of the database, usually the user who created it
-->
データベースの所有者。通常はそのデータベースの作成者
      </para></entry>
     </row>

     <row>
      <entry role="catalog_table_entry"><para role="column_definition">
       <structfield>encoding</structfield> <type>int4</type>
      </para>
      <para>
<!--
       Character encoding for this database
       (<link linkend="pg-encoding-to-char"><function>pg_encoding_to_char()</function></link> can translate
       this number to the encoding name)
-->
このデータベースの文字エンコード（<link linkend="pg-encoding-to-char"><function>pg_encoding_to_char()</function></link>で、この番号からエンコード方式名称に変換できます）
      </para></entry>
     </row>

     <row>
      <entry role="catalog_table_entry"><para role="column_definition">
       <structfield>datlocprovider</structfield> <type>char</type>
      </para>
      <para>
<!--
       Locale provider for this database: <literal>b</literal> = builtin,
       <literal>c</literal> = libc, <literal>i</literal> = icu </para></entry>
-->
このデータベースのロケールプロバイダ： <literal>b</literal> = builtin、 <literal>c</literal> = libc、 <literal>i</literal> = icu
      </para></entry>
     </row>

     <row>
      <entry role="catalog_table_entry"><para role="column_definition">
       <structfield>datistemplate</structfield> <type>bool</type>
      </para>
      <para>
<!--
       If true, then this database can be cloned by
       any user with <literal>CREATEDB</literal> privileges;
       if false, then only superusers or the owner of
       the database can clone it.
-->
trueの場合、このデータベースはどのユーザでも<literal>CREATEDB</literal>権限を使って複製できます。
falseの場合、スーパーユーザまたはデータベースの所有者だけが複製できます。
      </para></entry>
     </row>

     <row>
      <entry role="catalog_table_entry"><para role="column_definition">
       <structfield>datallowconn</structfield> <type>bool</type>
      </para>
      <para>
<!--
       If false then no one can connect to this database.  This is
       used to protect the <literal>template0</literal> database from being altered.
-->
falseの場合、このデータベースには誰も接続できません。
これは<literal>template0</literal>データベースが変更されることを防ぐために使用されます。
      </para></entry>
     </row>

     <row>
      <entry role="catalog_table_entry"><para role="column_definition">
       <structfield>dathasloginevt</structfield> <type>bool</type>
      </para>
      <para>
<!--
        Indicates that there are login event triggers defined for this database.
        This flag is used to avoid extra lookups on the
        <structname>pg_event_trigger</structname> table during each backend
        startup.  This flag is used internally by <productname>PostgreSQL</productname>
        and should not be manually altered or read for monitoring purposes.
-->
このデータベースに対してログインイベントトリガが定義されていることを示します。
このフラグは、各バックエンドトリガで<structname>pg_event_trigger</structname>テーブルに対する余分な検索を避けるために使用されます。
このフラグは<productname>PostgreSQL</productname>によって内部的に使用されますが、監視の目的のために手動で変更したり読み取ったりしないでください。
      </para></entry>
     </row>

     <row>
      <entry role="catalog_table_entry"><para role="column_definition">
       <structfield>datconnlimit</structfield> <type>int4</type>
      </para>
      <para>
<!--
       Sets maximum number of concurrent connections that can be made
       to this database.  -1 means no limit, -2 indicates the database is
       invalid.
-->
このデータベースに対する同時のコネクションの最大数を設定します。
-1は無制限を意味し、-2はデータベースが無効であることを示します。
      </para></entry>
     </row>

     <row>
      <entry role="catalog_table_entry"><para role="column_definition">
       <structfield>datfrozenxid</structfield> <type>xid</type>
      </para>
      <para>
<!--
       All transaction IDs before this one have been replaced with a permanent
       (<quote>frozen</quote>) transaction ID in this database.  This is used to
       track whether the database needs to be vacuumed in order to prevent
       transaction ID wraparound or to allow <literal>pg_xact</literal> to be shrunk.
       It is the minimum of the per-table
       <link linkend="catalog-pg-class"><structname>pg_class</structname></link>.<structfield>relfrozenxid</structfield> values.
-->
このデータベースの中で、この値よりも前のトランザクションIDは、永続的な（<quote>凍結された</quote>）トランザクションIDを持つように変更されています。
これは、このデータベースに対して、トランザクションID周回を防ぎ、かつ、<literal>pg_xact</literal>を縮小させることを目的としたバキュームを行うかどうかを追跡するために使用されます。
これはテーブル毎の<link linkend="catalog-pg-class"><structname>pg_class</structname></link>.<structfield>relfrozenxid</structfield>値の最小値になります。
      </para></entry>
     </row>

     <row>
      <entry role="catalog_table_entry"><para role="column_definition">
       <structfield>datminmxid</structfield> <type>xid</type>
      </para>
      <para>
<!--
       All multixact IDs before this one have been replaced with a
       transaction ID in this database.  This is used to
       track whether the database needs to be vacuumed in order to prevent
       multixact ID wraparound or to allow <literal>pg_multixact</literal> to be shrunk.
       It is the minimum of the per-table
       <link linkend="catalog-pg-class"><structname>pg_class</structname></link>.<structfield>relminmxid</structfield> values.
-->
このデータベース内のトランザクションIDで置換される前のすべてのマルチトランザクションID。
これは、トランザクションIDの周回問題を防ぐ、または<literal>pg_multixact</literal>を縮小させるためにデータベースをバキュームする必要があるかどうかを追跡するために使用されます。
これはテーブル毎の<link linkend="catalog-pg-class"><structname>pg_class</structname></link>.<structfield>relminmxid</structfield>の最小値です。
      </para></entry>
     </row>

     <row>
      <entry role="catalog_table_entry"><para role="column_definition">
       <structfield>dattablespace</structfield> <type>oid</type>
<!--
       (references <link linkend="catalog-pg-tablespace"><structname>pg_tablespace</structname></link>.<structfield>oid</structfield>)
-->
（参照先 <link linkend="catalog-pg-tablespace"><structname>pg_tablespace</structname></link>.<structfield>oid</structfield>）
      </para>
      <para>
<!--
       The default tablespace for the database.
       Within this database, all tables for which
       <link linkend="catalog-pg-class"><structname>pg_class</structname></link>.<structfield>reltablespace</structfield> is zero
       will be stored in this tablespace; in particular, all the non-shared
       system catalogs will be there.
-->
データベース用のデフォルトテーブル空間。
このデータベース内で<link linkend="catalog-pg-class"><structname>pg_class</structname></link>.<structfield>reltablespace</structfield>がゼロであるすべてのテーブルは、このテーブル空間に格納されます。
特に、共有されていないすべてのシステムカタログはこのテーブル空間にあります。
      </para></entry>
     </row>

     <row>
      <entry role="catalog_table_entry"><para role="column_definition">
       <structfield>datcollate</structfield> <type>text</type>
      </para>
      <para>
<!--
       LC_COLLATE for this database
-->
このデータベースのLC_COLLATE
      </para></entry>
     </row>

     <row>
      <entry role="catalog_table_entry"><para role="column_definition">
       <structfield>datctype</structfield> <type>text</type>
      </para>
      <para>
<!--
       LC_CTYPE for this database
-->
このデータベースのLC_CTYPE
      </para></entry>
     </row>

     <row>
      <entry role="catalog_table_entry"><para role="column_definition">
       <structfield>datlocale</structfield> <type>text</type>
      </para>
      <para>
<!--
       Collation provider locale name for this database. If the
       provider is <literal>libc</literal>,
       <structfield>datlocale</structfield> is <literal>NULL</literal>;
       <structfield>datcollate</structfield> and
       <structfield>datctype</structfield> are used instead.
-->
このデータベースの照合順序プロバイダのロケール名。
プロバイダが<literal>libc</literal>の場合、<structfield>datlocale</structfield>は<literal>NULL</literal>です。
代わりに<structfield>datcollate</structfield>と<structfield>datctype</structfield>が使用されます。
      </para></entry>
     </row>

     <row>
      <entry role="catalog_table_entry"><para role="column_definition">
       <structfield>daticurules</structfield> <type>text</type>
      </para>
      <para>
<!--
       ICU collation rules for this database
-->
このデータベースのICU照合規則
      </para></entry>
     </row>

     <row>
      <entry role="catalog_table_entry"><para role="column_definition">
       <structfield>datcollversion</structfield> <type>text</type>
      </para>
      <para>
<!--
       Provider-specific version of the collation.  This is recorded when the
       database is created and then checked when it is used, to detect
       changes in the collation definition that could lead to data corruption.
-->
この照合順序に対する提供者固有のバージョンです。
これはデータベースが作成された時に記録され、データの破壊につながりかねない照合順序定義の変更を検知するために使用時に検査されます。
      </para></entry>
     </row>

     <row>
      <entry role="catalog_table_entry"><para role="column_definition">
       <structfield>datacl</structfield> <type>aclitem[]</type>
      </para>
      <para>
<!--
       Access privileges; see <xref linkend="ddl-priv"/> for details
-->
アクセス権限。
詳細は<xref linkend="ddl-priv"/>を参照してください
      </para></entry>
     </row>
    </tbody>
   </tgroup>
  </table>
 </sect1>


 <sect1 id="catalog-pg-db-role-setting">
  <title><structname>pg_db_role_setting</structname></title>

  <indexterm zone="catalog-pg-db-role-setting">
   <primary>pg_db_role_setting</primary>
  </indexterm>

  <para>
<!--
   The catalog <structname>pg_db_role_setting</structname> records the default
   values that have been set for run-time configuration variables,
   for each role and database combination.
-->
<structname>pg_db_role_setting</structname>カタログはロールとデータベースの組み合わせ毎に、実行時設定変数に設定されるデフォルト値を記録します。
  </para>

  <para>
<!--
   Unlike most system catalogs, <structname>pg_db_role_setting</structname>
   is shared across all databases of a cluster: there is only one
   copy of <structname>pg_db_role_setting</structname> per cluster, not
   one per database.
-->
ほとんどのカタログとは異なり、<structname>pg_db_role_setting</structname>はクラスタのすべてのデータベースにまたがって共有されます。
つまりクラスタには<structname>pg_db_role_setting</structname>のコピーは1つしかありません。
データベース毎に1つではありません。
  </para>

  <table>
<!--
   <title><structname>pg_db_role_setting</structname> Columns</title>
-->
   <title><structname>pg_db_role_setting</structname>の列</title>
   <tgroup cols="1">
    <thead>
     <row>
      <entry role="catalog_table_entry"><para role="column_definition">
<!--
       Column Type
-->
列 型
      </para>
      <para>
<!--
       Description
-->
説明
      </para></entry>
     </row>
    </thead>

    <tbody>
     <row>
      <entry role="catalog_table_entry"><para role="column_definition">
       <structfield>setdatabase</structfield> <type>oid</type>
<!--
       (references <link linkend="catalog-pg-database"><structname>pg_database</structname></link>.<structfield>oid</structfield>)
-->
（参照先 <link linkend="catalog-pg-database"><structname>pg_database</structname></link>.<structfield>oid</structfield>）
      </para>
      <para>
<!--
       The OID of the database the setting is applicable to, or zero if not database-specific
-->
この設定が適用されるデータベースのOID。データベース固有でなければゼロ
      </para></entry>
     </row>

     <row>
      <entry role="catalog_table_entry"><para role="column_definition">
       <structfield>setrole</structfield> <type>oid</type>
<!--
       (references <link linkend="catalog-pg-authid"><structname>pg_authid</structname></link>.<structfield>oid</structfield>)
-->
（参照先 <link linkend="catalog-pg-authid"><structname>pg_authid</structname></link>.<structfield>oid</structfield>）
      </para>
      <para>
<!--
       The OID of the role the setting is applicable to, or zero if not role-specific
-->
この設定が適用されるロールのOID。ロール固有でなければゼロ
      </para></entry>
     </row>

     <row>
      <entry role="catalog_table_entry"><para role="column_definition">
       <structfield>setconfig</structfield> <type>text[]</type>
      </para>
      <para>
<!--
       Defaults for run-time configuration variables
-->
実行時設定パラメータのデフォルト。
      </para></entry>
     </row>
    </tbody>
   </tgroup>
  </table>
 </sect1>


 <sect1 id="catalog-pg-default-acl">
  <title><structname>pg_default_acl</structname></title>

  <indexterm zone="catalog-pg-default-acl">
   <primary>pg_default_acl</primary>
  </indexterm>

  <para>
<!--
   The catalog <structname>pg_default_acl</structname> stores initial
   privileges to be assigned to newly created objects.
-->
<structname>pg_default_acl</structname>カタログには、新規に作成されたオブジェクトに割り当てられた初期権限が格納されます。
  </para>

  <table>
<!--
   <title><structname>pg_default_acl</structname> Columns</title>
-->
   <title><structname>pg_default_acl</structname>の列</title>
   <tgroup cols="1">
    <thead>
     <row>
      <entry role="catalog_table_entry"><para role="column_definition">
<!--
       Column Type
-->
列 型
      </para>
      <para>
<!--
       Description
-->
説明
      </para></entry>
     </row>
    </thead>

    <tbody>
     <row>
      <entry role="catalog_table_entry"><para role="column_definition">
       <structfield>oid</structfield> <type>oid</type>
      </para>
      <para>
<!--
       Row identifier
-->
行識別子
      </para></entry>
     </row>

     <row>
      <entry role="catalog_table_entry"><para role="column_definition">
       <structfield>defaclrole</structfield> <type>oid</type>
<!--
       (references <link linkend="catalog-pg-authid"><structname>pg_authid</structname></link>.<structfield>oid</structfield>)
-->
（参照先 <link linkend="catalog-pg-authid"><structname>pg_authid</structname></link>.<structfield>oid</structfield>）
      </para>
      <para>
<!--
       The OID of the role associated with this entry
-->
この項目に関連するロールのOID
      </para></entry>
     </row>

     <row>
      <entry role="catalog_table_entry"><para role="column_definition">
       <structfield>defaclnamespace</structfield> <type>oid</type>
<!--
       (references <link linkend="catalog-pg-namespace"><structname>pg_namespace</structname></link>.<structfield>oid</structfield>)
-->
（参照先 <link linkend="catalog-pg-namespace"><structname>pg_namespace</structname></link>.<structfield>oid</structfield>）
      </para>
      <para>
<!--
       The OID of the namespace associated with this entry,
       or zero if none
-->
この項目に関連する名前空間のOID。何もない場合はゼロ
      </para></entry>
     </row>

     <row>
      <entry role="catalog_table_entry"><para role="column_definition">
       <structfield>defaclobjtype</structfield> <type>char</type>
      </para>
      <para>
<!--
       Type of object this entry is for:
       <literal>r</literal> = relation (table, view),
       <literal>S</literal> = sequence,
       <literal>f</literal> = function,
       <literal>T</literal> = type,
       <literal>n</literal> = schema
-->
この項目のオブジェクト種類：
<literal>r</literal> = リレーション（テーブル、ビュー）、
<literal>S</literal> = シーケンス、
<literal>f</literal> = 関数、
<literal>T</literal> = 型、
<literal>n</literal> = スキーマ
      </para></entry>
     </row>

     <row>
      <entry role="catalog_table_entry"><para role="column_definition">
       <structfield>defaclacl</structfield> <type>aclitem[]</type>
      </para>
      <para>
<!--
       Access privileges that this type of object should have on creation
-->
この種類のオブジェクトが作成時に保持しなければならないアクセス権限
      </para></entry>
     </row>
    </tbody>
   </tgroup>
  </table>

  <para>
<!--
   A <structname>pg_default_acl</structname> entry shows the initial privileges to
   be assigned to an object belonging to the indicated user.  There are
   currently two types of entry: <quote>global</quote> entries with
   <structfield>defaclnamespace</structfield> = zero, and <quote>per-schema</quote> entries
   that reference a particular schema.  If a global entry is present then
   it <emphasis>overrides</emphasis> the normal hard-wired default privileges
   for the object type.  A per-schema entry, if present, represents privileges
   to be <emphasis>added to</emphasis> the global or hard-wired default privileges.
-->
<structname>pg_default_acl</structname>の項目は、指示されたユーザに属するオブジェクトに割り当てられる初期権限を示します。
現在2種類の項目があります。
<structfield>defaclnamespace</structfield> = ゼロを持つ<quote>大域的</quote>な項目と特定のスキーマを参照する<quote>スキーマ単位</quote>の項目です。
大域的な項目が存在する場合、その種類のオブジェクトの通常の組み込まれたデフォルト権限を<emphasis>上書き</emphasis>します。
もしスキーマ単位の項目があれば、それは大域的な権限または組み込まれたデフォルト権限に<emphasis>追加される</emphasis>権限を表します。
  </para>

  <para>
<!--
   Note that when an ACL entry in another catalog is null, it is taken
   to represent the hard-wired default privileges for its object,
   <emphasis>not</emphasis> whatever might be in <structname>pg_default_acl</structname>
   at the moment.  <structname>pg_default_acl</structname> is only consulted during
   object creation.
-->
他のカタログ内のACL項目がNULLの場合、その時の<structname>pg_default_acl</structname>内のものでは<emphasis>ではなく</emphasis>そのオブジェクトの組み込まれたデフォルト権限を表すものが取られます。
<structname>pg_default_acl</structname>はオブジェクトの生成時のみに考慮されます。
  </para>

 </sect1>


 <sect1 id="catalog-pg-depend">
  <title><structname>pg_depend</structname></title>

  <indexterm zone="catalog-pg-depend">
   <primary>pg_depend</primary>
  </indexterm>

  <para>
<!--
   The catalog <structname>pg_depend</structname> records the dependency
   relationships between database objects.  This information allows
   <command>DROP</command> commands to find which other objects must be dropped
   by <command>DROP CASCADE</command> or prevent dropping in the <command>DROP
   RESTRICT</command> case.
-->
<structname>pg_depend</structname>カタログは、データベースオブジェクト間の依存関係を記録します。
この情報によって<command>DROP</command>コマンドが、他のどのオブジェクトを<command>DROP CASCADE</command>で削除する必要があるか、また、<command>DROP RESTRICT</command>で削除を防止するかの場合を判断します。
  </para>

  <para>
<!--
   See also <link linkend="catalog-pg-shdepend"><structname>pg_shdepend</structname></link>,
   which performs a similar function for dependencies involving objects
   that are shared across a database cluster.
-->
<link linkend="catalog-pg-shdepend"><structname>pg_shdepend</structname></link>も参照してください。
これはデータベースクラスタ間で共有されるオブジェクトの依存関係に対する似たような機能を持っています。
  </para>

  <table>
<!--
   <title><structname>pg_depend</structname> Columns</title>
-->
   <title><structname>pg_depend</structname>の列</title>
   <tgroup cols="1">
    <thead>
     <row>
      <entry role="catalog_table_entry"><para role="column_definition">
<!--
       Column Type
-->
列 型
      </para>
      <para>
<!--
       Description
-->
説明
      </para></entry>
     </row>
    </thead>

    <tbody>
     <row>
      <entry role="catalog_table_entry"><para role="column_definition">
       <structfield>classid</structfield> <type>oid</type>
<!--
       (references <link linkend="catalog-pg-class"><structname>pg_class</structname></link>.<structfield>oid</structfield>)
-->
（参照先 <link linkend="catalog-pg-class"><structname>pg_class</structname></link>.<structfield>oid</structfield>）
      </para>
      <para>
<!--
       The OID of the system catalog the dependent object is in
-->
依存するオブジェクトが存在するシステムカタログのOID
      </para></entry>
     </row>

     <row>
      <entry role="catalog_table_entry"><para role="column_definition">
       <structfield>objid</structfield> <type>oid</type>
<!--
       (references any OID column)
-->
（いずれかのOID列）
      </para>
      <para>
<!--
       The OID of the specific dependent object
-->
依存する特定のオブジェクトのOID
      </para></entry>
     </row>

     <row>
      <entry role="catalog_table_entry"><para role="column_definition">
       <structfield>objsubid</structfield> <type>int4</type>
      </para>
      <para>
<!--
       For a table column, this is the column number (the
       <structfield>objid</structfield> and <structfield>classid</structfield> refer to the
       table itself).  For all other object types, this column is
       zero.
-->
テーブル列の場合、これは列番号です（<structfield>objid</structfield>と<structfield>classid</structfield>はテーブル自身を参照します）。
他のすべての種類のオブジェクトでは、この列はゼロです。
      </para></entry>
     </row>

     <row>
      <entry role="catalog_table_entry"><para role="column_definition">
       <structfield>refclassid</structfield> <type>oid</type>
<!--
       (references <link linkend="catalog-pg-class"><structname>pg_class</structname></link>.<structfield>oid</structfield>)
-->
（参照先 <link linkend="catalog-pg-class"><structname>pg_class</structname></link>.<structfield>oid</structfield>）
      </para>
      <para>
<!--
       The OID of the system catalog the referenced object is in
-->
参照されるオブジェクトが存在するシステムカタログのOID
      </para></entry>
     </row>

     <row>
      <entry role="catalog_table_entry"><para role="column_definition">
       <structfield>refobjid</structfield> <type>oid</type>
<!--
       (references any OID column)
-->
（いずれかのOID列）
      </para>
      <para>
<!--
       The OID of the specific referenced object
-->
特定の参照されるオブジェクトのOID
      </para></entry>
     </row>

     <row>
      <entry role="catalog_table_entry"><para role="column_definition">
       <structfield>refobjsubid</structfield> <type>int4</type>
      </para>
      <para>
<!--
       For a table column, this is the column number (the
       <structfield>refobjid</structfield> and <structfield>refclassid</structfield> refer
       to the table itself).  For all other object types, this column
       is zero.
-->
テーブル列の場合、これは列番号です（<structfield>refobjid</structfield>と<structfield>refclassid</structfield>はテーブル自身を参照します）。
他のすべての種類のオブジェクトでは、この列はゼロです。
      </para></entry>
     </row>

     <row>
      <entry role="catalog_table_entry"><para role="column_definition">
       <structfield>deptype</structfield> <type>char</type>
      </para>
      <para>
<!--
       A code defining the specific semantics of this dependency relationship; see text
-->
この依存関係の特定のセマンティクスを定義するコード（後述）
      </para></entry>
     </row>
    </tbody>
   </tgroup>
  </table>

  <para>
<!--
   In all cases, a <structname>pg_depend</structname> entry indicates that the
   referenced object cannot be dropped without also dropping the dependent
   object.  However, there are several subflavors identified by
   <structfield>deptype</structfield>:
-->
すべての場合において、<structname>pg_depend</structname>エントリは依存するオブジェクトも削除しない限り、参照されるオブジェクトを削除できないことを示します。
もっとも、<structfield>deptype</structfield>によって指定される以下のようないくつかのオプションもあります。

   <variablelist>
    <varlistentry>
     <term><symbol>DEPENDENCY_NORMAL</symbol> (<literal>n</literal>)</term>
     <listitem>
      <para>
<!--
       A normal relationship between separately-created objects.  The
       dependent object can be dropped without affecting the
       referenced object.  The referenced object can only be dropped
       by specifying <literal>CASCADE</literal>, in which case the dependent
       object is dropped, too.  Example: a table column has a normal
       dependency on its data type.
-->
個別に作成されたオブジェクト間の通常の関係です。
依存するオブジェクトは参照されるオブジェクトに影響を与えずに削除できます。
参照されるオブジェクトは<literal>CASCADE</literal>を指定することによってのみ削除できます。
この場合は依存するオブジェクトも削除されます。
例：テーブルの列はそのデータ型に対して通常の依存関係を持ちます。
      </para>
     </listitem>
    </varlistentry>

    <varlistentry>
     <term><symbol>DEPENDENCY_AUTO</symbol> (<literal>a</literal>)</term>
     <listitem>
      <para>
<!--
       The dependent object can be dropped separately from the
       referenced object, and should be automatically dropped
       (regardless of <literal>RESTRICT</literal> or <literal>CASCADE</literal>
       mode) if the referenced object is dropped.  Example: a named
       constraint on a table is made auto-dependent on the table, so
       that it will go away if the table is dropped.
-->
依存するオブジェクトは参照されるオブジェクトから独立して削除できます。
そして、参照されるオブジェクトが削除される時は（<literal>RESTRICT</literal>もしくは<literal>CASCADE</literal>モードに関わりなく）依存するオブジェクトも自動的に削除されなければなりません。
例：テーブル上の名前付き制約はテーブル上に自動設定されているため、テーブルが削除されるとなくなります。
      </para>
     </listitem>
    </varlistentry>

    <varlistentry>
     <term><symbol>DEPENDENCY_INTERNAL</symbol> (<literal>i</literal>)</term>
     <listitem>
      <para>
<!--
       The dependent object was created as part of creation of the
       referenced object, and is really just a part of its internal
       implementation.  A direct <command>DROP</command> of the dependent
       object will be disallowed outright (we'll tell the user to issue
       a <command>DROP</command> against the referenced object, instead).
       A <command>DROP</command> of the referenced object will result in
       automatically dropping the dependent object
       whether <literal>CASCADE</literal> is specified or not.  If the
       dependent object has to be dropped due to a dependency on some other
       object being removed, its drop is converted to a drop of the referenced
       object, so that <literal>NORMAL</literal> and <literal>AUTO</literal>
       dependencies of the dependent object behave much like they were
       dependencies of the referenced object.
       Example: a view's <literal>ON SELECT</literal> rule is made
       internally dependent on the view, preventing it from being dropped
       while the view remains.  Dependencies of the rule (such as tables it
       refers to) act as if they were dependencies of the view.
-->
依存するオブジェクトは参照されるオブジェクトの作成時に作成されたもので、実際には内部実装の一部に過ぎません。
依存するオブジェクトに対して<command>DROP</command>コマンドを直接的に実行できません
（その代わりに、参照されるオブジェクトに対して<command>DROP</command>を実行するように指示されます）。
参照されるオブジェクトに<command>DROP</command>を実行すると、<literal>CASCADE</literal>が指定されているかどうかに関わらず、依存するオブジェクトも削除されます。
削除されるオブジェクトへの依存関係で依存しているオブジェクトを削除しなければらない場合、その削除は参照されるオブジェクトの削除に変換されます。
ですから依存しているオブジェクトの<literal>NORMAL</literal>と<literal>AUTO</literal>依存関係は、参照されるオブジェクトの依存関係に非常に似通った振る舞いをします。
例：ビューの<literal>ON SELECT</literal>ルールがビューに依存して内部的に作られ、ビューが存在する限り削除されることを防ぎます。
ルールの依存関係（たとえばそれが参照するテーブル）はビューの依存関係であるかのように振る舞います。
      </para>
     </listitem>
    </varlistentry>

    <varlistentry>
     <term><symbol>DEPENDENCY_PARTITION_PRI</symbol> (<literal>P</literal>)</term>
     <term><symbol>DEPENDENCY_PARTITION_SEC</symbol> (<literal>S</literal>)</term>
     <listitem>
      <para>
<!--
       The dependent object was created as part of creation of the
       referenced object, and is really just a part of its internal
       implementation; however, unlike <literal>INTERNAL</literal>,
       there is more than one such referenced object.  The dependent object
       must not be dropped unless at least one of these referenced objects
       is dropped; if any one is, the dependent object should be dropped
       whether or not <literal>CASCADE</literal> is specified.  Also
       unlike <literal>INTERNAL</literal>, a drop of some other object
       that the dependent object depends on does not result in automatic
       deletion of any partition-referenced object.  Hence, if the drop
       does not cascade to at least one of these objects via some other
       path, it will be refused.  (In most cases, the dependent object
       shares all its non-partition dependencies with at least one
       partition-referenced object, so that this restriction does not
       result in blocking any cascaded delete.)
       Primary and secondary partition dependencies behave identically
       except that the primary dependency is preferred for use in error
       messages; hence, a partition-dependent object should have one
       primary partition dependency and one or more secondary partition
       dependencies.
       Note that partition dependencies are made in addition to, not
       instead of, any dependencies the object would normally have.  This
       simplifies <command>ATTACH/DETACH PARTITION</command> operations:
       the partition dependencies need only be added or removed.
       Example: a child partitioned index is made partition-dependent
       on both the partition table it is on and the parent partitioned
       index, so that it goes away if either of those is dropped, but
       not otherwise.  The dependency on the parent index is primary,
       so that if the user tries to drop the child partitioned index,
       the error message will suggest dropping the parent index instead
       (not the table).
-->
依存するオブジェクトは参照されるオブジェクトの生成の一環で作成され、実際にはこれは内部的な実装の一部に過ぎません。
しかし、<literal>INTERNAL</literal>とは違って複数の参照されるオブジェクトが存在します。
参照されているオブジェクトの少なくとも１つが削除されない限り、依存するオブジェクトは削除されてはいけません。
もし参照されているオブジェクトの一つが削除されたら、<literal>CASCADE</literal>が指定されているかどうかに関わらず、依存しているオブジェクトは削除されるべきです。
また、<literal>INTERNAL</literal>とは違って、依存オブジェクトが依存しているオブジェクトを削除してもパーティション参照オブジェクトを自動的に削除することにはなりません。
ですからその削除処理によって他の経路でこれらのオブジェクトの少なくとも１つに連鎖波及しない限り、削除は拒否されます。
（たいていの場合、依存するオブジェクトはすべての非パーティション依存関係を、少なくとも１つのパーティション参照オブジェクトと共有するので、この制限によって連鎖削除をブロックすることにはなりません。）
エラーメッセージで優先的に主パーティションが使われることを除くと、主および二次パーティション依存関係は同じように振る舞います。
よって、パーティション依存オブジェクトは一つの主パーティション依存関係と1つ以上の二次パーティション依存関係を持つはずです。
パーティション依存関係は、オブジェクトが通常持っている依存関係に加えて作成されるのであり、それを置き換えるものではないことに注意してください。
これによって<command>ATTACH/DETACH PARTITION</command>操作が簡単になります。
パーティション依存関係は追加されるか削除されるかのどちらかになります。
例：子パーティションインデックスは、それが作成されているパーティションテーブルと親パーティションインデックスの両方にパーティション依存します。
ですから、このどちらかが削除されると削除されますが、それ以外の場合には削除されません。
親インデックスへの依存関係は主なので、ユーザが子パーティションインデックスを削除しようとすると、エラーメッセージは（テーブルではなく）親インデックスを削除するように示唆します。
      </para>
     </listitem>
    </varlistentry>

    <varlistentry>
     <term><symbol>DEPENDENCY_EXTENSION</symbol> (<literal>e</literal>)</term>
     <listitem>
      <para>
<!--
       The dependent object is a member of the <firstterm>extension</firstterm> that is
       the referenced object (see
       <link linkend="catalog-pg-extension"><structname>pg_extension</structname></link>).
       The dependent object can be dropped only via
       <link linkend="sql-dropextension"><command>DROP EXTENSION</command></link> on the referenced object.
       Functionally this dependency type acts the same as
       an <literal>INTERNAL</literal> dependency, but it's kept separate for
       clarity and to simplify <application>pg_dump</application>.
-->
依存するオブジェクトは参照されるオブジェクトの<firstterm>拡張</firstterm>のメンバです（<link linkend="catalog-pg-extension"><structname>pg_extension</structname></link>参照）。
依存するオブジェクトは参照されるオブジェクトに対する<link linkend="sql-dropextension"><command>DROP EXTENSION</command></link>経由でのみ削除できます。
機能的にはこの種類の依存関係は<literal>INTERNAL</literal>依存関係と同様に動作しますが、明確さと<application>pg_dump</application>を単純化するために別々に保持されます。
      </para>
     </listitem>
    </varlistentry>

    <varlistentry>
     <term><symbol>DEPENDENCY_AUTO_EXTENSION</symbol> (<literal>x</literal>)</term>
     <listitem>
      <para>
<!--
       The dependent object is not a member of the extension that is the
       referenced object (and so it should not be ignored
       by <application>pg_dump</application>), but it cannot function
       without the extension and should be auto-dropped if the extension is.
       The dependent object may be dropped on its own as well.
       Functionally this dependency type acts the same as
       an <literal>AUTO</literal> dependency, but it's kept separate for
       clarity and to simplify <application>pg_dump</application>.
-->
依存するオブジェクトは参照されるオブジェクトの拡張のメンバではありません（そしてそれゆえ<application>pg_dump</application>によって無視されません）が、拡張なしに機能することが出来ず、拡張自体が削除される時に自動的に削除されるでしょう。
依存するオブジェクトは、同様にそれ自身で削除されるかもしれません。
機能的にはこの種類の依存関係は<literal>AUTO</literal>依存関係と同様に動作しますが、明確さと<application>pg_dump</application>を単純化するために別々に保持されます。
      </para>
     </listitem>
    </varlistentry>
   </variablelist>

<!--
   Other dependency flavors might be needed in future.
-->
将来的に、他の依存関係のオプションが必要になる可能性があります。
  </para>

  <para>
<!--
   Note that it's quite possible for two objects to be linked by more than
   one <structname>pg_depend</structname> entry.  For example, a child
   partitioned index would have both a partition-type dependency on its
   associated partition table, and an auto dependency on each column of
   that table that it indexes.  This sort of situation expresses the union
   of multiple dependency semantics.  A dependent object can be dropped
   without <literal>CASCADE</literal> if any of its dependencies satisfies
   its condition for automatic dropping.  Conversely, all the
   dependencies' restrictions about which objects must be dropped together
   must be satisfied.
-->
2つのオブジェクトが複数の<structname>pg_depend</structname>エントリでリンクされていることは十分ありえます。
たとえば子パーティションインデックスは、パーティションテーブルに対してパーティション型依存関係を持ち、更にインデックスが貼ってあるテーブルの列に自動依存関係を持ちます。
この種の状況は、複数の依存関係セマンティクスの和で表現されます。
自動削除の条件をこの依存関係の一つが満たすならば依存するオブジェクトは<literal>CASCADE</literal>なしに削除できます。
逆に、どのオブジェクトが一緒に削除されなければならないかに関するすべての依存関係の制限は満足されなければなりません。
  </para>

  <para>
<!--
   Most objects created during <application>initdb</application> are
   considered <quote>pinned</quote>, which means that the system itself
   depends on them.  Therefore, they are never allowed to be dropped.
   Also, knowing that pinned objects will not be dropped, the dependency
   mechanism doesn't bother to make <structname>pg_depend</structname>
   entries showing dependencies on them.  Thus, for example, a table
   column of type <type>numeric</type> notionally has
   a <literal>NORMAL</literal> dependency on the <type>numeric</type>
   data type, but no such entry actually appears
   in <structname>pg_depend</structname>.
-->
<application>initdb</application>中に作成されたほとんどのオブジェクトは<quote>固定(pinned)</quote>とみなされます。
これは、システム自体がオブジェクトに依存していることを意味します。
したがって、オブジェクトを削除することは決してできません。
また、固定されたオブジェクトが削除されないことを知っているため、依存メカニズムはオブジェクトへの依存関係を示す<structname>pg_depend</structname>エントリをわざわざ作成する必要がありません。
ですから、例えば、<type>numeric</type>型のテーブル列は理論上<type>numeric</type>データ型に<literal>NORMAL</literal>依存しますが、そのようなエントリは実際には<structname>pg_depend</structname>にはありません。
  </para>

 </sect1>


 <sect1 id="catalog-pg-description">
  <title><structname>pg_description</structname></title>

  <indexterm zone="catalog-pg-description">
   <primary>pg_description</primary>
  </indexterm>

  <para>
<!--
   The catalog <structname>pg_description</structname> stores optional descriptions
   (comments) for each database object.  Descriptions can be manipulated
   with the <link linkend="sql-comment"><command>COMMENT</command></link> command and viewed with
   <application>psql</application>'s <literal>\d</literal> commands.
   Descriptions of many built-in system objects are provided in the initial
   contents of <structname>pg_description</structname>.
-->
各データベースオブジェクトに対して付けられたオプションの補足説明（コメント）は<structname>pg_description</structname>カタログに格納されます。
補足説明は<link linkend="sql-comment"><command>COMMENT</command></link>コマンドで編集でき、<application>psql</application>の<literal>\d</literal>コマンドで表示できます。
多くの組み込み型のシステムオブジェクトの説明は、<structname>pg_description</structname>の最初の部分で提供されています。
  </para>

  <para>
<!--
   See also <link linkend="catalog-pg-shdescription"><structname>pg_shdescription</structname></link>,
   which performs a similar function for descriptions involving objects that
   are shared across a database cluster.
-->
<link linkend="catalog-pg-shdescription"><structname>pg_shdescription</structname></link>も参照してください。
こちらは、データベースクラスタに渡って共有されるオブジェクトに関する説明について、同様の機能を行います。
  </para>

  <table>
<!--
   <title><structname>pg_description</structname> Columns</title>
-->
   <title><structname>pg_description</structname>の列</title>
   <tgroup cols="1">
    <thead>
     <row>
      <entry role="catalog_table_entry"><para role="column_definition">
<!--
       Column Type
-->
列 型
      </para>
      <para>
<!--
       Description
-->
説明
      </para></entry>
     </row>
    </thead>

    <tbody>
     <row>
      <entry role="catalog_table_entry"><para role="column_definition">
       <structfield>objoid</structfield> <type>oid</type>
<!--
       (references any OID column)
-->
（いずれかのOID列）
      </para>
      <para>
<!--
       The OID of the object this description pertains to
-->
この補足説明が属するオブジェクトのOID
      </para></entry>
     </row>

     <row>
      <entry role="catalog_table_entry"><para role="column_definition">
       <structfield>classoid</structfield> <type>oid</type>
<!--
       (references <link linkend="catalog-pg-class"><structname>pg_class</structname></link>.<structfield>oid</structfield>)
-->
（参照先 <link linkend="catalog-pg-class"><structname>pg_class</structname></link>.<structfield>oid</structfield>）
      </para>
      <para>
<!--
       The OID of the system catalog this object appears in
-->
このオブジェクトが現れるシステムカタログのOID
      </para></entry>
     </row>

     <row>
      <entry role="catalog_table_entry"><para role="column_definition">
       <structfield>objsubid</structfield> <type>int4</type>
      </para>
      <para>
<!--
       For a comment on a table column, this is the column number (the
       <structfield>objoid</structfield> and <structfield>classoid</structfield> refer to
       the table itself).  For all other object types, this column is
       zero.
-->
テーブル列についてのコメントの場合、これは列の（<structfield>objoid</structfield>もしくは<structfield>classoid</structfield>はテーブル自身を参照します）列番号です。
他のすべての種類のオブジェクトでは、この列はゼロです。
      </para></entry>
     </row>

     <row>
      <entry role="catalog_table_entry"><para role="column_definition">
       <structfield>description</structfield> <type>text</type>
      </para>
      <para>
<!--
       Arbitrary text that serves as the description of this object
-->
このオブジェクトの説明となる任意のテキスト
      </para></entry>
     </row>
    </tbody>
   </tgroup>
  </table>

 </sect1>


 <sect1 id="catalog-pg-enum">
  <title><structname>pg_enum</structname></title>

  <indexterm zone="catalog-pg-enum">
   <primary>pg_enum</primary>
  </indexterm>

  <para>
<!--
   The <structname>pg_enum</structname> catalog contains entries
   showing the values and labels for each enum type. The
   internal representation of a given enum value is actually the OID
   of its associated row in <structname>pg_enum</structname>.
-->
<structname>pg_enum</structname>カタログは、各列挙型についてその値とラベルを示す項目を含みます。
ある与えられた列挙値の内部表現は、実際には<structname>pg_enum</structname>内の関連付けられた行のOIDです。
  </para>

  <table>
<!--
   <title><structname>pg_enum</structname> Columns</title>
-->
   <title><structname>pg_enum</structname>の列</title>
   <tgroup cols="1">
    <thead>
     <row>
      <entry role="catalog_table_entry"><para role="column_definition">
<!--
       Column Type
-->
列 型
      </para>
      <para>
<!--
       Description
-->
説明
      </para></entry>
     </row>
    </thead>

    <tbody>
     <row>
      <entry role="catalog_table_entry"><para role="column_definition">
       <structfield>oid</structfield> <type>oid</type>
      </para>
      <para>
<!--
       Row identifier
-->
行識別子
      </para></entry>
     </row>

     <row>
      <entry role="catalog_table_entry"><para role="column_definition">
       <structfield>enumtypid</structfield> <type>oid</type>
<!--
       (references <link linkend="catalog-pg-type"><structname>pg_type</structname></link>.<structfield>oid</structfield>)
-->
（参照先 <link linkend="catalog-pg-type"><structname>pg_type</structname></link>.<structfield>oid</structfield>）
      </para>
      <para>
<!--
       The OID of the <link linkend="catalog-pg-type"><structname>pg_type</structname></link> entry owning this enum value
-->
この列挙値を所有している<link linkend="catalog-pg-type"><structname>pg_type</structname></link>項目のOID
      </para></entry>
     </row>

     <row>
      <entry role="catalog_table_entry"><para role="column_definition">
       <structfield>enumsortorder</structfield> <type>float4</type>
      </para>
      <para>
<!--
       The sort position of this enum value within its enum type
-->
列挙型におけるこの列挙値のソート位置
      </para></entry>
     </row>

     <row>
      <entry role="catalog_table_entry"><para role="column_definition">
       <structfield>enumlabel</structfield> <type>name</type>
      </para>
      <para>
<!--
       The textual label for this enum value
-->
この列挙値のテキストラベル
      </para></entry>
     </row>
    </tbody>
   </tgroup>
  </table>

  <para>
<!--
   The OIDs for <structname>pg_enum</structname> rows follow a special
   rule: even-numbered OIDs are guaranteed to be ordered in the same way
   as the sort ordering of their enum type.  That is, if two even OIDs
   belong to the same enum type, the smaller OID must have the smaller
   <structfield>enumsortorder</structfield> value.  Odd-numbered OID values
   need bear no relationship to the sort order.  This rule allows the
   enum comparison routines to avoid catalog lookups in many common cases.
   The routines that create and alter enum types attempt to assign even
   OIDs to enum values whenever possible.
-->
<structname>pg_enum</structname>行のOIDは次のような特別な規則に従います。
列挙型のソート順序と同じ順序で並んだ偶数のOIDが保証されています。
つまり、２つの偶数のOIDが同じ列挙型に属する場合、OIDの小さい方がより小さい<structfield>enumsortorder</structfield>値を持たなければなりません。
奇数のOID値はソート順序に関連を持ってはなりません。
この規則により列挙の比較処理は多くの一般的な場合でカタログの検索を防ぐことができます。
列挙型の作成および変更を行う処理は、可能であれば偶数のOIDを列挙値に割り当てようとします。
  </para>

  <para>
<!--
   When an enum type is created, its members are assigned sort-order
   positions 1..<replaceable>n</replaceable>.  But members added later might be given
   negative or fractional values of <structfield>enumsortorder</structfield>.
   The only requirement on these values is that they be correctly
   ordered and unique within each enum type.
-->
列挙型を作成する時、そのメンバには1..<replaceable>n</replaceable>のソート順位置が割り当てられます。
しかし後で追加されたメンバには負もしくは<structfield>enumsortorder</structfield>の小数値が与えられる可能性があります。
これらの値の要件は、各列挙型の中で正しく順序付けされ、かつ一意であることだけです。
  </para>
 </sect1>


 <sect1 id="catalog-pg-event-trigger">
  <title><structname>pg_event_trigger</structname></title>

  <indexterm zone="catalog-pg-event-trigger">
   <primary>pg_event_trigger</primary>
  </indexterm>

  <para>
<!--
   The catalog <structname>pg_event_trigger</structname> stores event triggers.
   See <xref linkend="event-triggers"/> for more information.
-->
<structname>pg_event_trigger</structname>カタログはイベントトリガを格納します。
詳細は<xref linkend="event-triggers"/>を参照してください。
  </para>

  <table>
<!--
   <title><structname>pg_event_trigger</structname> Columns</title>
-->
   <title><structname>pg_event_trigger</structname>の列</title>
   <tgroup cols="1">
    <thead>
     <row>
      <entry role="catalog_table_entry"><para role="column_definition">
<!--
       Column Type
-->
列 型
      </para>
      <para>
<!--
       Description
-->
説明
      </para></entry>
     </row>
    </thead>

    <tbody>
     <row>
      <entry role="catalog_table_entry"><para role="column_definition">
       <structfield>oid</structfield> <type>oid</type>
      </para>
      <para>
<!--
       Row identifier
-->
行識別子
      </para></entry>
     </row>

     <row>
      <entry role="catalog_table_entry"><para role="column_definition">
       <structfield>evtname</structfield> <type>name</type>
      </para>
      <para>
<!--
       Trigger name (must be unique)
-->
トリガ名（一意でなければなりません）
      </para></entry>
     </row>

     <row>
      <entry role="catalog_table_entry"><para role="column_definition">
       <structfield>evtevent</structfield> <type>name</type>
      </para>
      <para>
<!--
       Identifies the event for which this trigger fires
-->
このトリガが発行する対象のイベントを識別します
      </para></entry>
     </row>

     <row>
      <entry role="catalog_table_entry"><para role="column_definition">
       <structfield>evtowner</structfield> <type>oid</type>
<!--
       (references <link linkend="catalog-pg-authid"><structname>pg_authid</structname></link>.<structfield>oid</structfield>)
-->
（参照先 <link linkend="catalog-pg-authid"><structname>pg_authid</structname></link>.<structfield>oid</structfield>）
      </para>
      <para>
<!--
       Owner of the event trigger
-->
イベントトリガの所有者
      </para></entry>
     </row>

     <row>
      <entry role="catalog_table_entry"><para role="column_definition">
       <structfield>evtfoid</structfield> <type>oid</type>
<!--
       (references <link linkend="catalog-pg-proc"><structname>pg_proc</structname></link>.<structfield>oid</structfield>)
-->
（参照先 <link linkend="catalog-pg-proc"><structname>pg_proc</structname></link>.<structfield>oid</structfield>）
      </para>
      <para>
<!--
       The function to be called
-->
呼び出される関数
      </para></entry>
     </row>

     <row>
      <entry role="catalog_table_entry"><para role="column_definition">
       <structfield>evtenabled</structfield> <type>char</type>
      </para>
      <para>
<!--
       Controls in which <xref linkend="guc-session-replication-role"/> modes
       the event trigger fires.
       <literal>O</literal> = trigger fires in <quote>origin</quote> and <quote>local</quote> modes,
       <literal>D</literal> = trigger is disabled,
       <literal>R</literal> = trigger fires in <quote>replica</quote> mode,
       <literal>A</literal> = trigger fires always.
-->
どの<xref linkend="guc-session-replication-role"/> モードでこのイベントトリガを発行するかを制御します。
<literal>O</literal> = トリガは<quote>origin</quote>および<quote>local</quote>モードで発行、
<literal>D</literal> = トリガは無効、
<literal>R</literal> = トリガは<quote>replica</quote>モードで発行、
<literal>A</literal> = トリガは常に発行。
      </para></entry>
     </row>

     <row>
      <entry role="catalog_table_entry"><para role="column_definition">
       <structfield>evttags</structfield> <type>text[]</type>
      </para>
      <para>
<!--
       Command tags for which this trigger will fire.  If NULL, the firing
       of this trigger is not restricted on the basis of the command tag.
-->
このトリガを発行するコマンドタグです。 NULLの場合、このトリガの発行はコマンドタグに基づいて制限されていません。
      </para></entry>
     </row>
    </tbody>
   </tgroup>
  </table>
 </sect1>


 <sect1 id="catalog-pg-extension">
  <title><structname>pg_extension</structname></title>

  <indexterm zone="catalog-pg-extension">
   <primary>pg_extension</primary>
  </indexterm>

  <para>
<!--
   The catalog <structname>pg_extension</structname> stores information
   about the installed extensions.  See <xref linkend="extend-extensions"/>
   for details about extensions.
-->
<structname>pg_extension</structname>カタログにはインストールされた拡張に関する情報が格納されます。
拡張の詳細については<xref linkend="extend-extensions"/>を参照してください。
  </para>

  <table>
<!--
   <title><structname>pg_extension</structname> Columns</title>
-->
   <title><structname>pg_extension</structname>の列</title>
   <tgroup cols="1">
    <thead>
     <row>
      <entry role="catalog_table_entry"><para role="column_definition">
<!--
       Column Type
-->
列 型
      </para>
      <para>
<!--
       Description
-->
説明
      </para></entry>
     </row>
    </thead>

    <tbody>
     <row>
      <entry role="catalog_table_entry"><para role="column_definition">
       <structfield>oid</structfield> <type>oid</type>
      </para>
      <para>
<!--
       Row identifier
-->
行識別子
      </para></entry>
     </row>

     <row>
      <entry role="catalog_table_entry"><para role="column_definition">
       <structfield>extname</structfield> <type>name</type>
      </para>
      <para>
<!--
       Name of the extension
-->
拡張の名前
      </para></entry>
     </row>

     <row>
      <entry role="catalog_table_entry"><para role="column_definition">
       <structfield>extowner</structfield> <type>oid</type>
<!--
       (references <link linkend="catalog-pg-authid"><structname>pg_authid</structname></link>.<structfield>oid</structfield>)
-->
（参照先 <link linkend="catalog-pg-authid"><structname>pg_authid</structname></link>.<structfield>oid</structfield>）
      </para>
      <para>
<!--
       Owner of the extension
-->
拡張の所有者
      </para></entry>
     </row>

     <row>
      <entry role="catalog_table_entry"><para role="column_definition">
       <structfield>extnamespace</structfield> <type>oid</type>
<!--
       (references <link linkend="catalog-pg-namespace"><structname>pg_namespace</structname></link>.<structfield>oid</structfield>)
-->
（参照先 <link linkend="catalog-pg-namespace"><structname>pg_namespace</structname></link>.<structfield>oid</structfield>）
      </para>
      <para>
<!--
       Schema containing the extension's exported objects
-->
拡張が提供するオブジェクトを含むスキーマ
      </para></entry>
     </row>

     <row>
      <entry role="catalog_table_entry"><para role="column_definition">
       <structfield>extrelocatable</structfield> <type>bool</type>
      </para>
      <para>
<!--
       True if extension can be relocated to another schema
-->
拡張が他のスキーマに再配置可能である場合はtrue
      </para></entry>
     </row>

     <row>
      <entry role="catalog_table_entry"><para role="column_definition">
       <structfield>extversion</structfield> <type>text</type>
      </para>
      <para>
<!--
       Version name for the extension
-->
拡張のバージョン名
      </para></entry>
     </row>

     <row>
      <entry role="catalog_table_entry"><para role="column_definition">
       <structfield>extconfig</structfield> <type>oid[]</type>
<!--
       (references <link linkend="catalog-pg-class"><structname>pg_class</structname></link>.<structfield>oid</structfield>)
-->
（参照先 <link linkend="catalog-pg-class"><structname>pg_class</structname></link>.<structfield>oid</structfield>）
      </para>
      <para>
<!--
       Array of <type>regclass</type> OIDs for the extension's configuration
       table(s), or <literal>NULL</literal> if none
-->
拡張の設定テーブル<type>regclass</type>のOIDの配列。なければ<literal>NULL</literal>
      </para></entry>
     </row>

     <row>
      <entry role="catalog_table_entry"><para role="column_definition">
       <structfield>extcondition</structfield> <type>text[]</type>
      </para>
      <para>
<!--
       Array of <literal>WHERE</literal>-clause filter conditions for the
       extension's configuration table(s), or <literal>NULL</literal> if none
-->
拡張の設定テーブル用の<literal>WHERE</literal>句フィルタ条件の配列。なければ<literal>NULL</literal>
      </para></entry>
     </row>
    </tbody>
   </tgroup>
  </table>

  <para>
<!--
   Note that unlike most catalogs with a <quote>namespace</quote> column,
   <structfield>extnamespace</structfield> is not meant to imply
   that the extension belongs to that schema.  Extension names are never
   schema-qualified.  Rather, <structfield>extnamespace</structfield>
   indicates the schema that contains most or all of the extension's
   objects.  If <structfield>extrelocatable</structfield> is true, then
   this schema must in fact contain all schema-qualifiable objects
   belonging to the extension.
-->
ほとんどの<quote>名前空間</quote>に関する列を持つカタログと異なり、<structfield>extnamespace</structfield>は、拡張がそのスキーマに属することを意図したものではありません。
拡張の名前は決してスキーマで修飾されません。
<structfield>extnamespace</structfield>は、拡張のオブジェクトのすべて、あるいは、ほとんどを含むスキーマを示します。
<structfield>extrelocatable</structfield>がtrueの場合、このスキーマは拡張に属するすべてのスキーマ修飾可能なオブジェクトを含まなければなりません。
  </para>
 </sect1>


 <sect1 id="catalog-pg-foreign-data-wrapper">
  <title><structname>pg_foreign_data_wrapper</structname></title>

  <indexterm zone="catalog-pg-foreign-data-wrapper">
   <primary>pg_foreign_data_wrapper</primary>
  </indexterm>

  <para>
<!--
   The catalog <structname>pg_foreign_data_wrapper</structname> stores
   foreign-data wrapper definitions.  A foreign-data wrapper is the
   mechanism by which external data, residing on foreign servers, is
   accessed.
-->
<structname>pg_foreign_data_wrapper</structname>カタログは外部データラッパーの定義を保存します。
外部データラッパーは外部サーバにあるデータにアクセスするための機構です。
  </para>

  <table>
<!--
   <title><structname>pg_foreign_data_wrapper</structname> Columns</title>
-->
   <title><structname>pg_foreign_data_wrapper</structname>の列</title>
   <tgroup cols="1">
    <thead>
     <row>
      <entry role="catalog_table_entry"><para role="column_definition">
<!--
       Column Type
-->
列 型
      </para>
      <para>
<!--
       Description
-->
説明
      </para></entry>
     </row>
    </thead>

    <tbody>
     <row>
      <entry role="catalog_table_entry"><para role="column_definition">
       <structfield>oid</structfield> <type>oid</type>
      </para>
      <para>
<!--
       Row identifier
-->
行識別子
      </para></entry>
     </row>

     <row>
      <entry role="catalog_table_entry"><para role="column_definition">
       <structfield>fdwname</structfield> <type>name</type>
      </para>
      <para>
<!--
       Name of the foreign-data wrapper
-->
外部データラッパーの名前
      </para></entry>
     </row>

     <row>
      <entry role="catalog_table_entry"><para role="column_definition">
       <structfield>fdwowner</structfield> <type>oid</type>
<!--
       (references <link linkend="catalog-pg-authid"><structname>pg_authid</structname></link>.<structfield>oid</structfield>)
-->
（参照先 <link linkend="catalog-pg-authid"><structname>pg_authid</structname></link>.<structfield>oid</structfield>）
      </para>
      <para>
<!--
       Owner of the foreign-data wrapper
-->
外部データラッパーの所有者
      </para></entry>
     </row>

     <row>
      <entry role="catalog_table_entry"><para role="column_definition">
       <structfield>fdwhandler</structfield> <type>oid</type>
<!--
       (references <link linkend="catalog-pg-proc"><structname>pg_proc</structname></link>.<structfield>oid</structfield>)
-->
（参照先 <link linkend="catalog-pg-proc"><structname>pg_proc</structname></link>.<structfield>oid</structfield>）
      </para>
      <para>
<!--
       References a handler function that is responsible for
       supplying execution routines for the foreign-data wrapper.
       Zero if no handler is provided
-->
外部データラッパーに対する実行関数の提供に責任を持つハンドラ関数への参照。
ハンドラ関数がない場合はゼロになります。
      </para></entry>
     </row>

     <row>
      <entry role="catalog_table_entry"><para role="column_definition">
       <structfield>fdwvalidator</structfield> <type>oid</type>
<!--
       (references <link linkend="catalog-pg-proc"><structname>pg_proc</structname></link>.<structfield>oid</structfield>)
-->
（参照先 <link linkend="catalog-pg-proc"><structname>pg_proc</structname></link>.<structfield>oid</structfield>）
      </para>
      <para>
<!--
       References a validator function that is responsible for
       checking the validity of the options given to the
       foreign-data wrapper, as well as options for foreign servers and user
       mappings using the foreign-data wrapper.  Zero if no validator
       is provided
-->
外部サーバや外部データラッパーを使用するユーザマップと同様に外部データラッパーに対して与えられたオプションの正当性を検査する有効性検証関数。
有効性検証関数がない場合はゼロになります。
      </para></entry>
     </row>

     <row>
      <entry role="catalog_table_entry"><para role="column_definition">
       <structfield>fdwacl</structfield> <type>aclitem[]</type>
      </para>
      <para>
<!--
       Access privileges; see <xref linkend="ddl-priv"/> for details
-->
アクセス権限。
詳細は<xref linkend="ddl-priv"/>を参照してください
      </para></entry>
     </row>

     <row>
      <entry role="catalog_table_entry"><para role="column_definition">
       <structfield>fdwoptions</structfield> <type>text[]</type>
      </para>
      <para>
<!--
       Foreign-data wrapper specific options, as <quote>keyword=value</quote> strings
-->
外部データラッパーの<quote>keyword=value</quote>のような特定のオプション
      </para></entry>
     </row>
    </tbody>
   </tgroup>
  </table>
 </sect1>


 <sect1 id="catalog-pg-foreign-server">
  <title><structname>pg_foreign_server</structname></title>

  <indexterm zone="catalog-pg-foreign-server">
   <primary>pg_foreign_server</primary>
  </indexterm>

  <para>
<!--
   The catalog <structname>pg_foreign_server</structname> stores
   foreign server definitions.  A foreign server describes a source
   of external data, such as a remote server.  Foreign
   servers are accessed via foreign-data wrappers.
-->
<structname>pg_foreign_server</structname>カタログは外部サーバの定義を保存します。
外部サーバはリモートサーバなど外部データの源を記述します。
外部サーバは外部データラッパーを介してアクセスされます。
  </para>

  <table>
<!--
   <title><structname>pg_foreign_server</structname> Columns</title>
-->
   <title><structname>pg_foreign_server</structname>の列</title>
   <tgroup cols="1">
    <thead>
     <row>
      <entry role="catalog_table_entry"><para role="column_definition">
<!--
       Column Type
-->
列 型
      </para>
      <para>
<!--
       Description
-->
説明
      </para></entry>
     </row>
    </thead>

    <tbody>
     <row>
      <entry role="catalog_table_entry"><para role="column_definition">
       <structfield>oid</structfield> <type>oid</type>
      </para>
      <para>
<!--
       Row identifier
-->
行識別子
      </para></entry>
     </row>

     <row>
      <entry role="catalog_table_entry"><para role="column_definition">
       <structfield>srvname</structfield> <type>name</type>
      </para>
      <para>
<!--
       Name of the foreign server
-->
外部サーバの名前
      </para></entry>
     </row>

     <row>
      <entry role="catalog_table_entry"><para role="column_definition">
       <structfield>srvowner</structfield> <type>oid</type>
<!--
       (references <link linkend="catalog-pg-authid"><structname>pg_authid</structname></link>.<structfield>oid</structfield>)
-->
（参照先 <link linkend="catalog-pg-authid"><structname>pg_authid</structname></link>.<structfield>oid</structfield>）
      </para>
      <para>
<!--
       Owner of the foreign server
-->
外部サーバの所有者
      </para></entry>
     </row>

     <row>
      <entry role="catalog_table_entry"><para role="column_definition">
       <structfield>srvfdw</structfield> <type>oid</type>
<!--
       (references <link linkend="catalog-pg-foreign-data-wrapper"><structname>pg_foreign_data_wrapper</structname></link>.<structfield>oid</structfield>)
-->
（参照先 <link linkend="catalog-pg-foreign-data-wrapper"><structname>pg_foreign_data_wrapper</structname></link>.<structfield>oid</structfield>）
      </para>
      <para>
<!--
       OID of the foreign-data wrapper of this foreign server
-->
外部サーバの外部データラッパーのOID
      </para></entry>
     </row>

     <row>
      <entry role="catalog_table_entry"><para role="column_definition">
       <structfield>srvtype</structfield> <type>text</type>
      </para>
      <para>
<!--
       Type of the server (optional)
-->
サーバの型（オプション）
      </para></entry>
     </row>

     <row>
      <entry role="catalog_table_entry"><para role="column_definition">
       <structfield>srvversion</structfield> <type>text</type>
      </para>
      <para>
<!--
       Version of the server (optional)
-->
サーバのバージョン（オプション）
      </para></entry>
     </row>

     <row>
      <entry role="catalog_table_entry"><para role="column_definition">
       <structfield>srvacl</structfield> <type>aclitem[]</type>
      </para>
      <para>
<!--
       Access privileges; see <xref linkend="ddl-priv"/> for details
-->
アクセス権限。
詳細は<xref linkend="ddl-priv"/>を参照してください
      </para></entry>
     </row>

     <row>
      <entry role="catalog_table_entry"><para role="column_definition">
       <structfield>srvoptions</structfield> <type>text[]</type>
      </para>
      <para>
<!--
       Foreign server specific options, as <quote>keyword=value</quote> strings
-->
外部サーバの<quote>keyword=value</quote>のような特定のオプション
      </para></entry>
     </row>
    </tbody>
   </tgroup>
  </table>
 </sect1>


 <sect1 id="catalog-pg-foreign-table">
  <title><structname>pg_foreign_table</structname></title>

  <indexterm zone="catalog-pg-foreign-table">
   <primary>pg_foreign_table</primary>
  </indexterm>

  <para>
<!--
   The catalog <structname>pg_foreign_table</structname> contains
   auxiliary information about foreign tables.  A foreign table is
   primarily represented by a
   <link linkend="catalog-pg-class"><structname>pg_class</structname></link>
   entry, just like a regular table.  Its <structname>pg_foreign_table</structname>
   entry contains the information that is pertinent only to foreign tables
   and not any other kind of relation.
-->
<structname>pg_foreign_table</structname>カタログには、外部テーブルに関する補助情報が含まれます。
外部テーブルは主に<link linkend="catalog-pg-class"><structname>pg_class</structname></link>の項目により表されます。
<structname>pg_foreign_table</structname>の項目には、外部テーブルに属する情報のみに関する情報が含まれ、他の種類のリレーションは含まれません。
  </para>

  <table>
<!--
   <title><structname>pg_foreign_table</structname> Columns</title>
-->
   <title><structname>pg_foreign_table</structname>の列</title>
   <tgroup cols="1">
    <thead>
     <row>
      <entry role="catalog_table_entry"><para role="column_definition">
<!--
       Column Type
-->
列 型
      </para>
      <para>
<!--
       Description
-->
説明
      </para></entry>
     </row>
    </thead>

    <tbody>
     <row>
      <entry role="catalog_table_entry"><para role="column_definition">
       <structfield>ftrelid</structfield> <type>oid</type>
<!--
       (references <link linkend="catalog-pg-class"><structname>pg_class</structname></link>.<structfield>oid</structfield>)
-->
（参照先 <link linkend="catalog-pg-class"><structname>pg_class</structname></link>.<structfield>oid</structfield>）
      </para>
      <para>
<!--
       The OID of the <link linkend="catalog-pg-class"><structname>pg_class</structname></link> entry for this foreign table
-->
この外部テーブルに対する<link linkend="catalog-pg-class"><structname>pg_class</structname></link>項目のOID
      </para></entry>
     </row>

     <row>
      <entry role="catalog_table_entry"><para role="column_definition">
       <structfield>ftserver</structfield> <type>oid</type>
<!--
       (references <link linkend="catalog-pg-foreign-server"><structname>pg_foreign_server</structname></link>.<structfield>oid</structfield>)
-->
（参照先 <link linkend="catalog-pg-foreign-server"><structname>pg_foreign_server</structname></link>.<structfield>oid</structfield>）
      </para>
      <para>
<!--
       OID of the foreign server for this foreign table
-->
この外部テーブルに対する外部サーバOID
      </para></entry>
     </row>

     <row>
      <entry role="catalog_table_entry"><para role="column_definition">
       <structfield>ftoptions</structfield> <type>text[]</type>
      </para>
      <para>
<!--
       Foreign table options, as <quote>keyword=value</quote> strings
-->
<quote>keyword=value</quote>文字列のような、外部テーブルのオプション
      </para></entry>
     </row>
    </tbody>
   </tgroup>
  </table>
 </sect1>


 <sect1 id="catalog-pg-index">
  <title><structname>pg_index</structname></title>

  <indexterm zone="catalog-pg-index">
   <primary>pg_index</primary>
  </indexterm>

  <para>
<!--
   The catalog <structname>pg_index</structname> contains part of the information
   about indexes.  The rest is mostly in
   <link linkend="catalog-pg-class"><structname>pg_class</structname></link>.
-->
<structname>pg_index</structname>カタログはインデックス情報の一部を保持します。
その他のほとんどの情報は<link linkend="catalog-pg-class"><structname>pg_class</structname></link>にあります。
  </para>

  <table>
<!--
   <title><structname>pg_index</structname> Columns</title>
-->
   <title><structname>pg_index</structname>の列</title>
   <tgroup cols="1">
    <thead>
     <row>
      <entry role="catalog_table_entry"><para role="column_definition">
<!--
       Column Type
-->
列 型
      </para>
      <para>
<!--
       Description
-->
説明
      </para></entry>
     </row>
    </thead>

    <tbody>
     <row>
      <entry role="catalog_table_entry"><para role="column_definition">
       <structfield>indexrelid</structfield> <type>oid</type>
<!--
       (references <link linkend="catalog-pg-class"><structname>pg_class</structname></link>.<structfield>oid</structfield>)
-->
（参照先 <link linkend="catalog-pg-class"><structname>pg_class</structname></link>.<structfield>oid</structfield>）
      </para>
      <para>
<!--
       The OID of the <link linkend="catalog-pg-class"><structname>pg_class</structname></link> entry for this index
-->
このインデックスに対する<link linkend="catalog-pg-class"><structname>pg_class</structname></link>項目のOID
      </para></entry>
     </row>

     <row>
      <entry role="catalog_table_entry"><para role="column_definition">
       <structfield>indrelid</structfield> <type>oid</type>
<!--
       (references <link linkend="catalog-pg-class"><structname>pg_class</structname></link>.<structfield>oid</structfield>)
-->
（参照先 <link linkend="catalog-pg-class"><structname>pg_class</structname></link>.<structfield>oid</structfield>）
      </para>
      <para>
<!--
       The OID of the <link linkend="catalog-pg-class"><structname>pg_class</structname></link> entry for the table this index is for
-->
このインデックスが使われるテーブルに対する<link linkend="catalog-pg-class"><structname>pg_class</structname></link>項目のOID
      </para></entry>
     </row>

     <row>
      <entry role="catalog_table_entry"><para role="column_definition">
       <structfield>indnatts</structfield> <type>int2</type>
      </para>
      <para>
<!--
       The total number of columns in the index (duplicates
       <literal>pg_class.relnatts</literal>); this number includes both key and included attributes
-->
インデックス内の列数（<literal>pg_class.relnatts</literal>の複製）
      </para></entry>
     </row>

     <row>
      <entry role="catalog_table_entry"><para role="column_definition">
       <structfield>indnkeyatts</structfield> <type>int2</type>
      </para>
      <para>
<!--
       The number of <firstterm>key columns</firstterm> in the index,
       not counting any <firstterm>included columns</firstterm>, which are
       merely stored and do not participate in the index semantics
-->
格納されているだけで、インデックスのセマンティクスに寄与していない<firstterm>included columns</firstterm>を含まないインデックス内の<firstterm>key columns</firstterm>の数。
      </para></entry>
     </row>

     <row>
      <entry role="catalog_table_entry"><para role="column_definition">
       <structfield>indisunique</structfield> <type>bool</type>
      </para>
      <para>
<!--
       If true, this is a unique index
-->
trueの場合、一意性インデックス
      </para></entry>
     </row>

     <row>
      <entry role="catalog_table_entry"><para role="column_definition">
       <structfield>indnullsnotdistinct</structfield> <type>bool</type>
      </para>
      <para>
<!--
       This value is only used for unique indexes.  If false, this unique
       index will consider null values distinct (so the index can contain
       multiple null values in a column, the default PostgreSQL behavior).  If
       it is true, it will consider null values to be equal (so the index can
       only contain one null value in a column).
-->
この値はユニークインデックスに対してのみ使用されます。
falseの場合は、このユニークインデックスはNULL値を区別するものとみなします（PostgreSQLのデフォルト動作では、インデックスはカラムに複数のNULL値を含むことができます）。
NULL値は等しいものとみなします場合はtrue（インデックスはカラムに1つのNULL値しか含むことができません）。
      </para></entry>
     </row>

     <row>
      <entry role="catalog_table_entry"><para role="column_definition">
       <structfield>indisprimary</structfield> <type>bool</type>
      </para>
      <para>
<!--
       If true, this index represents the primary key of the table
       (<structfield>indisunique</structfield> should always be true when this is true)
-->
trueの場合、このインデックスはテーブルの主キーを表します
（この値がtrueの場合、<structfield>indisunique</structfield>は常にtrueでなければなりません）
      </para></entry>
     </row>

     <row>
      <entry role="catalog_table_entry"><para role="column_definition">
       <structfield>indisexclusion</structfield> <type>bool</type>
      </para>
      <para>
<!--
       If true, this index supports an exclusion constraint
-->
trueの場合、このインデックスは排他制約をサポートします
      </para></entry>
     </row>

     <row>
      <entry role="catalog_table_entry"><para role="column_definition">
       <structfield>indimmediate</structfield> <type>bool</type>
      </para>
      <para>
<!--
       If true, the uniqueness check is enforced immediately on
       insertion
       (irrelevant if <structfield>indisunique</structfield> is not true)
-->
trueの場合、一意性検査が挿入時即座に強制されます
（<structfield>indisunique</structfield>がtrueでなければ無関係です）
      </para></entry>
     </row>

     <row>
      <entry role="catalog_table_entry"><para role="column_definition">
       <structfield>indisclustered</structfield> <type>bool</type>
      </para>
      <para>
<!--
       If true, the table was last clustered on this index
-->
trueの場合、前回このインデックスを元にテーブルはクラスタ化されました
      </para></entry>
     </row>

     <row>
      <entry role="catalog_table_entry"><para role="column_definition">
       <structfield>indisvalid</structfield> <type>bool</type>
      </para>
      <para>
<!--
       If true, the index is currently valid for queries.  False means the
       index is possibly incomplete: it must still be modified by
       <link linkend="sql-insert"><command>INSERT</command></link>/<link linkend="sql-update"><command>UPDATE</command></link> operations, but it cannot safely
       be used for queries. If it is unique, the uniqueness property is not
       guaranteed true either.
-->
trueの場合、現在このインデックスは問い合わせに対して有効です。
falseの場合は、インデックスが不完全かもしれないことを意味します。
<link linkend="sql-insert"><command>INSERT</command></link>/<link linkend="sql-update"><command>UPDATE</command></link>操作による変更が行われているはずで、問い合わせに使用するには安全ではありません。
一意性インデックスであれば、一意性も保証されません。
      </para></entry>
     </row>

     <row>
      <entry role="catalog_table_entry"><para role="column_definition">
       <structfield>indcheckxmin</structfield> <type>bool</type>
      </para>
      <para>
<!--
       If true, queries must not use the index until the <structfield>xmin</structfield>
       of this <structname>pg_index</structname> row is below their <symbol>TransactionXmin</symbol>
       event horizon, because the table may contain broken <link linkend="storage-hot">HOT chains</link> with
       incompatible rows that they can see
-->
trueの場合、<structname>pg_index</structname>行の<structfield>xmin</structfield>が<symbol>TransactionXmin</symbol>イベント境界値を下回るまで、問い合わせはインデックスを使用してはいけません。
なぜなら、テーブルは互換性の無い行と共に破壊された<link linkend="storage-hot">HOTチェイン</link>を含み、それらが可視であるかもしれないからです。
      </para></entry>
     </row>

     <row>
      <entry role="catalog_table_entry"><para role="column_definition">
       <structfield>indisready</structfield> <type>bool</type>
      </para>
      <para>
<!--
       If true, the index is currently ready for inserts.  False means the
       index must be ignored by <link linkend="sql-insert"><command>INSERT</command></link>/<link linkend="sql-update"><command>UPDATE</command></link>
       operations.
-->
trueの場合、インデックスは挿入に対する準備ができています。
falseの場合、インデックスは<link linkend="sql-insert"><command>INSERT</command></link>/<link linkend="sql-update"><command>UPDATE</command></link>操作により無視されなければならないことを意味します。
      </para></entry>
     </row>

     <row>
      <entry role="catalog_table_entry"><para role="column_definition">
       <structfield>indislive</structfield> <type>bool</type>
      </para>
      <para>
<!--
       If false, the index is in process of being dropped, and should be
       ignored for all purposes (including HOT-safety decisions)
-->
falseの場合は、インデックスの削除処理が進行中であり、このためすべての目的において（HOT安全性の決定を含む）無視しなければなりません
      </para></entry>
     </row>

     <row>
      <entry role="catalog_table_entry"><para role="column_definition">
       <structfield>indisreplident</structfield> <type>bool</type>
      </para>
      <para>
<!--
       If true this index has been chosen as <quote>replica identity</quote>
       using <link linkend="sql-altertable-replica-identity"><command>ALTER TABLE ...
       REPLICA IDENTITY USING INDEX ...</command></link>
-->
trueの場合、このインデックスは<link linkend="sql-altertable-replica-identity"><command>ALTER TABLE ...
REPLICA IDENTITY USING INDEX ...</command></link>を用いて<quote>replica identity</quote>が選択されます
      </para></entry>
     </row>

     <row>
      <entry role="catalog_table_entry"><para role="column_definition">
       <structfield>indkey</structfield> <type>int2vector</type>
<!--
       (references <link linkend="catalog-pg-attribute"><structname>pg_attribute</structname></link>.<structfield>attnum</structfield>)
-->
（参照先 <link linkend="catalog-pg-attribute"><structname>pg_attribute</structname></link>.<structfield>attnum</structfield>）
      </para>
      <para>
<!--
       This is an array of <structfield>indnatts</structfield> values that
       indicate which table columns this index indexes.  For example, a value
       of <literal>1 3</literal> would mean that the first and the third table
       columns make up the index entries.  Key columns come before non-key
       (included) columns.  A zero in this array indicates that the
       corresponding index attribute is an expression over the table columns,
       rather than a simple column reference.
-->
このインデックスがどのテーブル列をインデックスとしているかを示す<structfield>indnatts</structfield>配列の値です。
例えば、<literal>1 3</literal>は1番目と3番目のテーブル列がインデックス項目となっていることを示します。
キー列は、（INCLUDE句で指定した）非キー列の前に来ます。
この配列でゼロとなっているのは対応するインデックスの属性が単純な列参照ではなくテーブル列に渡った演算式であることを示します。
      </para></entry>
     </row>

     <row>
      <entry role="catalog_table_entry"><para role="column_definition">
       <structfield>indcollation</structfield> <type>oidvector</type>
<!--
       (references <link linkend="catalog-pg-collation"><structname>pg_collation</structname></link>.<structfield>oid</structfield>)
-->
（参照先 <link linkend="catalog-pg-collation"><structname>pg_collation</structname></link>.<structfield>oid</structfield>）
      </para>
      <para>
<!--
       For each column in the index key
       (<structfield>indnkeyatts</structfield> values), this contains the OID
       of the collation to use for the index, or zero if the column is not of
       a collatable data type.
-->
インデックスキー（<structfield>indnkeyatts</structfield>の値）内の各列に関してここにはインデックスで使用される照合順序のOIDが含まれます。
照合できないデータ型の列ではゼロが入ります。
      </para></entry>
     </row>

     <row>
      <entry role="catalog_table_entry"><para role="column_definition">
       <structfield>indclass</structfield> <type>oidvector</type>
<!--
       (references <link linkend="catalog-pg-opclass"><structname>pg_opclass</structname></link>.<structfield>oid</structfield>)
-->
（参照先 <link linkend="catalog-pg-opclass"><structname>pg_opclass</structname></link>.<structfield>oid</structfield>）
      </para>
      <para>
<!--
       For each column in the index key
       (<structfield>indnkeyatts</structfield> values), this contains the OID
       of the operator class to use.  See
       <link linkend="catalog-pg-opclass"><structname>pg_opclass</structname></link> for details.
-->
インデックスキー（<structfield>indnkeyatts</structfield>の値）内のそれぞれの列に対して、使用する演算子クラスのOIDを保持します。
<link linkend="catalog-pg-opclass"><structname>pg_opclass</structname></link>を参照してください。
      </para></entry>
     </row>

     <row>
      <entry role="catalog_table_entry"><para role="column_definition">
       <structfield>indoption</structfield> <type>int2vector</type>
      </para>
      <para>
<!--
       This is an array of <structfield>indnkeyatts</structfield> values that
       store per-column flag bits.  The meaning of the bits is defined by
       the index's access method.
-->
列毎のフラグビットを格納する<structfield>indnkeyatts</structfield>値の配列です。
ビットの意味はインデックスのアクセスメソッドによって定義されています。
      </para></entry>
     </row>

     <row>
      <entry role="catalog_table_entry"><para role="column_definition">
       <structfield>indexprs</structfield> <type>pg_node_tree</type>
      </para>
      <para>
<!--
       Expression trees (in <function>nodeToString()</function>
       representation) for index attributes that are not simple column
       references.  This is a list with one element for each zero
       entry in <structfield>indkey</structfield>.  Null if all index attributes
       are simple references.
-->
単純な列参照でないインデックス属性の（<function>nodeToString()</function>表現による）演算式ツリー。
<structfield>indkey</structfield>がゼロの各エントリについて1つの要素があるリストになっています。
すべてのインデックス属性が単純な参照ならNULLとなります。
      </para></entry>
     </row>

     <row>
      <entry role="catalog_table_entry"><para role="column_definition">
       <structfield>indpred</structfield> <type>pg_node_tree</type>
      </para>
      <para>
<!--
       Expression tree (in <function>nodeToString()</function>
       representation) for partial index predicate.  Null if not a
       partial index.
-->
部分インデックス属性の（<function>nodeToString()</function>表現による）演算式ツリー。
部分インデックスでなければNULL。
      </para></entry>
     </row>
    </tbody>
   </tgroup>
  </table>

 </sect1>


 <sect1 id="catalog-pg-inherits">
  <title><structname>pg_inherits</structname></title>

  <indexterm zone="catalog-pg-inherits">
   <primary>pg_inherits</primary>
  </indexterm>

  <para>
<!--
   The catalog <structname>pg_inherits</structname> records information about
   table and index inheritance hierarchies.  There is one entry for each direct
   parent-child table or index relationship in the database.  (Indirect
   inheritance can be determined by following chains of entries.)
-->
<structname>pg_inherits</structname>カタログはテーブルとインデックスの継承階層の情報を記録します。
データベース内の、それぞれの直接の親子テーブルあるいはインデックス関係に対して1つの記述があります。
（直接ではない継承は、記述の連鎖から決定されます。）
  </para>

  <table>
<!--
   <title><structname>pg_inherits</structname> Columns</title>
-->
   <title><structname>pg_inherits</structname>の列</title>
   <tgroup cols="1">
    <thead>
     <row>
      <entry role="catalog_table_entry"><para role="column_definition">
<!--
       Column Type
-->
列 型
      </para>
      <para>
<!--
       Description
-->
説明
      </para></entry>
     </row>
    </thead>

    <tbody>
     <row>
      <entry role="catalog_table_entry"><para role="column_definition">
       <structfield>inhrelid</structfield> <type>oid</type>
<!--
       (references <link linkend="catalog-pg-class"><structname>pg_class</structname></link>.<structfield>oid</structfield>)
-->
（参照先 <link linkend="catalog-pg-class"><structname>pg_class</structname></link>.<structfield>oid</structfield>）
      </para>
      <para>
<!--
       The OID of the child table or index
-->
子テーブルあるいはインデックスのOID
      </para></entry>
     </row>

     <row>
      <entry role="catalog_table_entry"><para role="column_definition">
       <structfield>inhparent</structfield> <type>oid</type>
<!--
       (references <link linkend="catalog-pg-class"><structname>pg_class</structname></link>.<structfield>oid</structfield>)
-->
（参照先 <link linkend="catalog-pg-class"><structname>pg_class</structname></link>.<structfield>oid</structfield>）
      </para>
      <para>
<!--
       The OID of the parent table or index
-->
親テーブルあるいはインデックスのOID
      </para></entry>
     </row>

     <row>
      <entry role="catalog_table_entry"><para role="column_definition">
       <structfield>inhseqno</structfield> <type>int4</type>
      </para>
      <para>
<!--
       If there is more than one direct parent for a child table (multiple
       inheritance), this number tells the order in which the
       inherited columns are to be arranged.  The count starts at 1.
-->
子テーブルの直接の親が複数あるとき（多重継承）、この数は継承列を整える順序を導きます。
1から数えます。
      </para>
      <para>
<!--
       Indexes cannot have multiple inheritance, since they can only inherit
       when using declarative partitioning.
-->
インデックスは多重継承できません。宣言的パーティショニングを使用する際にしか継承できないからです。
      </para></entry>
     </row>

     <row>
      <entry role="catalog_table_entry"><para role="column_definition">
       <structfield>inhdetachpending</structfield> <type>bool</type>
      </para>
      <para>
<!--
       <literal>true</literal> for a partition that is in the process of
       being detached; <literal>false</literal> otherwise.
-->
パーティションが取り外し処理中の場合は<literal>true</literal>。そうでなければ<literal>false</literal>。
      </para></entry>
     </row>
    </tbody>
   </tgroup>
  </table>

 </sect1>

 <sect1 id="catalog-pg-init-privs">
  <title><structname>pg_init_privs</structname></title>

  <indexterm zone="catalog-pg-init-privs">
   <primary>pg_init_privs</primary>
  </indexterm>

  <para>
<!--
   The catalog <structname>pg_init_privs</structname> records information about
   the initial privileges of objects in the system.  There is one entry
   for each object in the database which has a non-default (non-NULL)
   initial set of privileges.
-->
<structname>pg_init_privs</structname>カタログは、システム内のオブジェクトの初期権限についての情報を記録します。
データベース内の初期権限のセットがデフォルトでない（NULLでない）オブジェクトごとに1つの記述があります。
  </para>

  <para>
<!--
   Objects can have initial privileges either by having those privileges set
   when the system is initialized (by <application>initdb</application>) or when the
   object is created during a <link linkend="sql-createextension"><command>CREATE EXTENSION</command></link> and the
   extension script sets initial privileges using the <link linkend="sql-grant"><command>GRANT</command></link>
   system.  Note that the system will automatically handle recording of the
   privileges during the extension script and that extension authors need
   only use the <command>GRANT</command> and <command>REVOKE</command>
   statements in their script to have the privileges recorded.  The
   <literal>privtype</literal> column indicates if the initial privilege was
   set by <application>initdb</application> or during a
   <command>CREATE EXTENSION</command> command.
-->
オブジェクトは、システムが（<application>initdb</application>によって）初期化された時、またはオブジェクトが<link linkend="sql-createextension"><command>CREATE EXTENSION</command></link>の実行中に作成され、拡張スクリプトが<link linkend="sql-grant"><command>GRANT</command></link>コマンドを使用して初期権限をシステムにセットする時に初期権限を持つことができます。
システムは、拡張スクリプトの実行中に権限の記録を自動的に処理することや、拡張作成者が権限を記録させるためにスクリプトの中で<command>GRANT</command>と<command>REVOKE</command>ステートメントの使用のみを必要とすることに注意してください。
<literal>privtype</literal>列は、初期権限が<application>initdb</application>によって設定されたか、もしくは<command>CREATE EXTENSION</command>コマンド実行中に設定されたかを表示します。
  </para>

  <para>
<!--
   Objects which have initial privileges set by <application>initdb</application> will
   have entries where <literal>privtype</literal> is
   <literal>'i'</literal>, while objects which have initial privileges set
   by <command>CREATE EXTENSION</command> will have entries where
   <literal>privtype</literal> is <literal>'e'</literal>.
-->
<application>initdb</application>によって設定された初期権限を持つオブジェクトは、<literal>privtype</literal>が<literal>'i'</literal>で、<command>CREATE EXTENSION</command>によって設定された初期権限を持つオブジェクトは、<literal>privtype</literal>が<literal>'e'</literal>になります。
  </para>

  <table>
<!--
   <title><structname>pg_init_privs</structname> Columns</title>
-->
   <title><structname>pg_init_privs</structname>の列</title>
   <tgroup cols="1">
    <thead>
     <row>
      <entry role="catalog_table_entry"><para role="column_definition">
<!--
       Column Type
-->
列 型
      </para>
      <para>
<!--
       Description
-->
説明
      </para></entry>
     </row>
    </thead>

    <tbody>
     <row>
      <entry role="catalog_table_entry"><para role="column_definition">
       <structfield>objoid</structfield> <type>oid</type>
<!--
       (references any OID column)
-->
（いずれかのOID列）
      </para>
      <para>
<!--
       The OID of the specific object
-->
特定のオブジェクトのOID
      </para></entry>
     </row>

     <row>
      <entry role="catalog_table_entry"><para role="column_definition">
       <structfield>classoid</structfield> <type>oid</type>
<!--
       (references <link linkend="catalog-pg-class"><structname>pg_class</structname></link>.<structfield>oid</structfield>)
-->
（参照先 <link linkend="catalog-pg-class"><structname>pg_class</structname></link>.<structfield>oid</structfield>）
      </para>
      <para>
<!--
       The OID of the system catalog the object is in
-->
オブジェクトが存在するシステムカタログのOID
      </para></entry>
     </row>

     <row>
      <entry role="catalog_table_entry"><para role="column_definition">
       <structfield>objsubid</structfield> <type>int4</type>
      </para>
      <para>
<!--
       For a table column, this is the column number (the
       <structfield>objoid</structfield> and <structfield>classoid</structfield> refer to the
       table itself).  For all other object types, this column is
       zero.
-->
テーブル列においては、列番号です（<structfield>objoid</structfield>と<structfield>classoid</structfield>はテーブル自身を参照します）。
その他すべてのオブジェクト型においては、この列はゼロです。
      </para></entry>
     </row>

     <row>
      <entry role="catalog_table_entry"><para role="column_definition">
       <structfield>privtype</structfield> <type>char</type>
      </para>
      <para>
<!--
       A code defining the type of initial privilege of this object; see text
-->
オブジェクトの初期権限の型を設定しているコード。
テキストを参照してください
      </para></entry>
     </row>

     <row>
      <entry role="catalog_table_entry"><para role="column_definition">
       <structfield>initprivs</structfield> <type>aclitem[]</type>
      </para>
      <para>
<!--
       The initial access privileges; see
       <xref linkend="ddl-priv"/> for details
-->
初期アクセス権限。
詳細は<xref linkend="ddl-priv"/>を参照してください
      </para></entry>
     </row>
    </tbody>
   </tgroup>
  </table>

 </sect1>


 <sect1 id="catalog-pg-language">
  <title><structname>pg_language</structname></title>

  <indexterm zone="catalog-pg-language">
   <primary>pg_language</primary>
  </indexterm>

  <para>
<!--
   The catalog <structname>pg_language</structname> registers
   languages in which you can write functions or stored procedures.
   See <xref linkend="sql-createlanguage"/>
   and <xref linkend="xplang"/> for more information about language handlers.
-->
<structname>pg_language</structname>カタログはユーザ定義関数やストアドプロシージャを作成できる言語を登録します。
言語ハンドラの詳細は<xref linkend="sql-createlanguage"/>と<xref linkend="xplang"/>を参照してください。
  </para>

  <table>
<!--
   <title><structname>pg_language</structname> Columns</title>
-->
   <title><structname>pg_language</structname>の列</title>
   <tgroup cols="1">
    <thead>
     <row>
      <entry role="catalog_table_entry"><para role="column_definition">
<!--
       Column Type
-->
列 型
      </para>
      <para>
<!--
       Description
-->
説明
      </para></entry>
     </row>
    </thead>

    <tbody>
     <row>
      <entry role="catalog_table_entry"><para role="column_definition">
       <structfield>oid</structfield> <type>oid</type>
      </para>
      <para>
<!--
       Row identifier
-->
行識別子
      </para></entry>
     </row>

     <row>
      <entry role="catalog_table_entry"><para role="column_definition">
       <structfield>lanname</structfield> <type>name</type>
      </para>
      <para>
<!--
       Name of the language
-->
言語名称
      </para></entry>
     </row>

     <row>
      <entry role="catalog_table_entry"><para role="column_definition">
       <structfield>lanowner</structfield> <type>oid</type>
<!--
       (references <link linkend="catalog-pg-authid"><structname>pg_authid</structname></link>.<structfield>oid</structfield>)
-->
（参照先 <link linkend="catalog-pg-authid"><structname>pg_authid</structname></link>.<structfield>oid</structfield>）
      </para>
      <para>
<!--
       Owner of the language
-->
言語の所有者
      </para></entry>
     </row>

     <row>
      <entry role="catalog_table_entry"><para role="column_definition">
       <structfield>lanispl</structfield> <type>bool</type>
      </para>
      <para>
<!--
       This is false for internal languages (such as
       <acronym>SQL</acronym>) and true for user-defined languages.
       Currently, <application>pg_dump</application> still uses this
       to determine which languages need to be dumped, but this might be
       replaced by a different mechanism in the future.
-->
（<acronym>SQL</acronym>のような）内部言語ではfalseで、ユーザ定義言語ではtrueです。
現在、<application>pg_dump</application>ではどの言語がダンプされる必要があるかを特定するためにこれを利用していますが、近い将来に異なるメカニズムによって置き換わる可能性があります。
      </para></entry>
     </row>

     <row>
      <entry role="catalog_table_entry"><para role="column_definition">
       <structfield>lanpltrusted</structfield> <type>bool</type>
      </para>
      <para>
<!--
       True if this is a trusted language, which means that it is believed
       not to grant access to anything outside the normal SQL execution
       environment.  Only superusers can create functions in untrusted
       languages.
-->
信頼できる言語の場合はtrue。
信頼できる言語とは、通常のSQL実行環境の外側にある、いかなる言語へのアクセス許可も付与されていないと信用できる言語です。
スーパーユーザのみが信頼されない言語で関数を作成できます。
      </para></entry>
     </row>

     <row>
      <entry role="catalog_table_entry"><para role="column_definition">
       <structfield>lanplcallfoid</structfield> <type>oid</type>
<!--
       (references <link linkend="catalog-pg-proc"><structname>pg_proc</structname></link>.<structfield>oid</structfield>)
-->
（参照先 <link linkend="catalog-pg-proc"><structname>pg_proc</structname></link>.<structfield>oid</structfield>）
      </para>
      <para>
<!--
       For noninternal languages this references the language
       handler, which is a special function that is responsible for
       executing all functions that are written in the particular
       language. Zero for internal languages.
-->
非内部言語用の、言語ハンドラを参照します。
これは、この言語で記述されたすべての関数を実行するための責任を持つ特別な関数です。
内部言語の場合はゼロ。
      </para></entry>
     </row>

     <row>
      <entry role="catalog_table_entry"><para role="column_definition">
       <structfield>laninline</structfield> <type>oid</type>
<!--
       (references <link linkend="catalog-pg-proc"><structname>pg_proc</structname></link>.<structfield>oid</structfield>)
-->
（参照先 <link linkend="catalog-pg-proc"><structname>pg_proc</structname></link>.<structfield>oid</structfield>）
      </para>
      <para>
<!--
       This references a function that is responsible for executing
       <quote>inline</quote> anonymous code blocks
       (<xref linkend="sql-do"/> blocks).
       Zero if inline blocks are not supported.
-->
これは<quote>インライン</quote>匿名コードブロック（<xref linkend="sql-do"/>ブロック）の実行に責任を持つ関数を参照します。
インラインブロックをサポートしない場合はゼロ。
      </para></entry>
     </row>

     <row>
      <entry role="catalog_table_entry"><para role="column_definition">
       <structfield>lanvalidator</structfield> <type>oid</type>
<!--
       (references <link linkend="catalog-pg-proc"><structname>pg_proc</structname></link>.<structfield>oid</structfield>)
-->
（参照先 <link linkend="catalog-pg-proc"><structname>pg_proc</structname></link>.<structfield>oid</structfield>）
      </para>
      <para>
<!--
       This references a language validator function that is responsible
       for checking the syntax and validity of new functions when they
       are created.  Zero if no validator is provided.
-->
これは、新しい関数が作成された時に構文や有効性の検査を引き受ける言語有効性検査関数を参照します。
有効性検査関数がない場合はゼロになります。
      </para></entry>
     </row>

     <row>
      <entry role="catalog_table_entry"><para role="column_definition">
       <structfield>lanacl</structfield> <type>aclitem[]</type>
      </para>
      <para>
<!--
       Access privileges; see <xref linkend="ddl-priv"/> for details
-->
アクセス権限。
詳細は<xref linkend="ddl-priv"/>を参照してください
      </para></entry>
     </row>
    </tbody>
   </tgroup>
  </table>

 </sect1>


 <sect1 id="catalog-pg-largeobject">
  <title><structname>pg_largeobject</structname></title>

  <indexterm zone="catalog-pg-largeobject">
   <primary>pg_largeobject</primary>
  </indexterm>

  <para>
<!--
   The catalog <structname>pg_largeobject</structname> holds the data making up
   <quote>large objects</quote>.  A large object is identified by an OID
   assigned when it is created.  Each large object is broken into
   segments or <quote>pages</quote> small enough to be conveniently stored as rows
   in <structname>pg_largeobject</structname>.
   The amount of data per page is defined to be <symbol>LOBLKSIZE</symbol> (which is currently
   <literal>BLCKSZ/4</literal>, or typically 2 kB).
-->
<structname>pg_largeobject</structname>カタログは<quote>ラージオブジェクト</quote>を構築するデータを保持します。
ラージオブジェクトは作成された時に割り当てられたOIDで識別されます。
それぞれのラージオブジェクトは<structname>pg_largeobject</structname>の行に都合良く格納されるのに十分に足る小さなセグメント、もしくは<quote>ページ</quote>に分割されます。
ページごとのデータ量は（現在<literal>BLCKSZ/4</literal>あるいは典型的に2キロバイトの）<symbol>LOBLKSIZE</symbol>として定義されます。
  </para>

  <para>
<!--
   Prior to <productname>PostgreSQL</productname> 9.0, there was no permission structure
   associated with large objects.  As a result,
   <structname>pg_largeobject</structname> was publicly readable and could be
   used to obtain the OIDs (and contents) of all large objects in the system.
   This is no longer the case; use
   <link linkend="catalog-pg-largeobject-metadata"><structname>pg_largeobject_metadata</structname></link>
   to obtain a list of large object OIDs.
-->
<productname>PostgreSQL</productname> 9.0より前までは、ラージオブジェクトに関連した権限構造はありませんでした。
その結果<structname>pg_largeobject</structname>は可読性が高いもので、システム内のすべてのラージオブジェクトのOIDを入手するために使用できました。
これはもはや当てはまりません。
ラージオブジェクトのOIDのリストを入手するためには<link linkend="catalog-pg-largeobject-metadata"><structname>pg_largeobject_metadata</structname></link>を使用してください。
  </para>

  <table>
<!--
   <title><structname>pg_largeobject</structname> Columns</title>
-->
   <title><structname>pg_largeobject</structname>の列</title>
   <tgroup cols="1">
    <thead>
     <row>
      <entry role="catalog_table_entry"><para role="column_definition">
<!--
       Column Type
-->
列 型
      </para>
      <para>
<!--
       Description
-->
説明
      </para></entry>
     </row>
    </thead>

    <tbody>
     <row>
      <entry role="catalog_table_entry"><para role="column_definition">
       <structfield>loid</structfield> <type>oid</type>
<!--
       (references <link linkend="catalog-pg-largeobject-metadata"><structname>pg_largeobject_metadata</structname></link>.<structfield>oid</structfield>)
-->
（参照先 <link linkend="catalog-pg-largeobject-metadata"><structname>pg_largeobject_metadata</structname></link>.<structfield>oid</structfield>）
      </para>
      <para>
<!--
       Identifier of the large object that includes this page
-->
このページを含んだラージオブジェクトの識別子
      </para></entry>
     </row>

     <row>
      <entry role="catalog_table_entry"><para role="column_definition">
       <structfield>pageno</structfield> <type>int4</type>
      </para>
      <para>
<!--
       Page number of this page within its large object
       (counting from zero)
-->
ラージオブジェクト内の（ゼロから数えた）このページのページ番号
      </para></entry>
     </row>

     <row>
      <entry role="catalog_table_entry"><para role="column_definition">
       <structfield>data</structfield> <type>bytea</type>
      </para>
      <para>
<!--
       Actual data stored in the large object.
       This will never be more than <symbol>LOBLKSIZE</symbol> bytes and might be less.
-->
ラージオブジェクト内に保存された実データ。
<symbol>LOBLKSIZE</symbol>バイトを絶対上回りません。
たぶんそれより小さいでしょう。
      </para></entry>
     </row>
    </tbody>
   </tgroup>
  </table>

  <para>
<!--
   Each row of <structname>pg_largeobject</structname> holds data
   for one page of a large object, beginning at
   byte offset (<literal>pageno * LOBLKSIZE</literal>) within the object.  The implementation
   allows sparse storage: pages might be missing, and might be shorter than
   <literal>LOBLKSIZE</literal> bytes even if they are not the last page of the object.
   Missing regions within a large object read as zeroes.
-->
<structname>pg_largeobject</structname>のそれぞれの行はオブジェクト内のバイトオフセット（<literal>pageno * LOBLKSIZE</literal>）から始まるラージオブジェクトの1ページ分のデータを保持します。
ページが見つからなかったり、たとえオブジェクトの最後のページでない場合でも<literal>LOBLKSIZE</literal>より小さくてもよいといった、あちこちに散らばって保存されてもよいような実装になっています。
ラージオブジェクトの中で見つからない部分はゼロとして読み込まれます。
  </para>

 </sect1>

 <sect1 id="catalog-pg-largeobject-metadata">
  <title><structname>pg_largeobject_metadata</structname></title>

  <indexterm zone="catalog-pg-largeobject-metadata">
   <primary>pg_largeobject_metadata</primary>
  </indexterm>

  <para>
<!--
   The catalog <structname>pg_largeobject_metadata</structname>
   holds metadata associated with large objects.  The actual large object
   data is stored in
   <link linkend="catalog-pg-largeobject"><structname>pg_largeobject</structname></link>.
-->
<structname>pg_largeobject_metadata</structname>はラージオブジェクトに関連したメタデータを保持します。
実際のラージオブジェクトデータは<link linkend="catalog-pg-largeobject"><structname>pg_largeobject</structname></link>に格納されます。
  </para>

  <table>
<!--
   <title><structname>pg_largeobject_metadata</structname> Columns</title>
-->
   <title><structname>pg_largeobject_metadata</structname>の列</title>
   <tgroup cols="1">
    <thead>
     <row>
      <entry role="catalog_table_entry"><para role="column_definition">
<!--
       Column Type
-->
列 型
      </para>
      <para>
<!--
       Description
-->
説明
      </para></entry>
     </row>
    </thead>

    <tbody>
     <row>
      <entry role="catalog_table_entry"><para role="column_definition">
       <structfield>oid</structfield> <type>oid</type>
      </para>
      <para>
<!--
       Row identifier
-->
行識別子
      </para></entry>
     </row>

     <row>
      <entry role="catalog_table_entry"><para role="column_definition">
       <structfield>lomowner</structfield> <type>oid</type>
<!--
       (references <link linkend="catalog-pg-authid"><structname>pg_authid</structname></link>.<structfield>oid</structfield>)
-->
（参照先 <link linkend="catalog-pg-authid"><structname>pg_authid</structname></link>.<structfield>oid</structfield>）
      </para>
      <para>
<!--
       Owner of the large object
-->
ラージオブジェクトの所有者
      </para></entry>
     </row>

     <row>
      <entry role="catalog_table_entry"><para role="column_definition">
       <structfield>lomacl</structfield> <type>aclitem[]</type>
      </para>
      <para>
<!--
       Access privileges; see <xref linkend="ddl-priv"/> for details
-->
アクセス権限。
詳細は<xref linkend="ddl-priv"/>を参照してください
      </para></entry>
     </row>
    </tbody>
   </tgroup>
  </table>
 </sect1>


 <sect1 id="catalog-pg-namespace">
  <title><structname>pg_namespace</structname></title>

  <indexterm zone="catalog-pg-namespace">
   <primary>pg_namespace</primary>
  </indexterm>

  <para>
<!--
   The catalog <structname>pg_namespace</structname> stores namespaces.
   A namespace is the structure underlying SQL schemas: each namespace
   can have a separate collection of relations, types, etc. without name
   conflicts.
-->
<structname>pg_namespace</structname>カタログは名前空間を保存します。
名前空間はSQLスキーマの裏にある構造です。
それぞれの名前空間は、リレーション、型などの集合を、名前が競合することなく、個別に持ちます。
  </para>

  <table>
<!--
   <title><structname>pg_namespace</structname> Columns</title>
-->
   <title><structname>pg_namespace</structname>の列</title>
   <tgroup cols="1">
    <thead>
     <row>
      <entry role="catalog_table_entry"><para role="column_definition">
<!--
       Column Type
-->
列 型
      </para>
      <para>
<!--
       Description
-->
説明
      </para></entry>
     </row>
    </thead>

    <tbody>
     <row>
      <entry role="catalog_table_entry"><para role="column_definition">
       <structfield>oid</structfield> <type>oid</type>
      </para>
      <para>
<!--
       Row identifier
-->
行識別子
      </para></entry>
     </row>

     <row>
      <entry role="catalog_table_entry"><para role="column_definition">
       <structfield>nspname</structfield> <type>name</type>
      </para>
      <para>
<!--
       Name of the namespace
-->
名前空間の名前
      </para></entry>
     </row>

     <row>
      <entry role="catalog_table_entry"><para role="column_definition">
       <structfield>nspowner</structfield> <type>oid</type>
<!--
       (references <link linkend="catalog-pg-authid"><structname>pg_authid</structname></link>.<structfield>oid</structfield>)
-->
（参照先 <link linkend="catalog-pg-authid"><structname>pg_authid</structname></link>.<structfield>oid</structfield>）
      </para>
      <para>
<!--
       Owner of the namespace
-->
名前空間の所有者
      </para></entry>
     </row>

     <row>
      <entry role="catalog_table_entry"><para role="column_definition">
       <structfield>nspacl</structfield> <type>aclitem[]</type>
      </para>
      <para>
<!--
       Access privileges; see <xref linkend="ddl-priv"/> for details
-->
アクセス権限。
詳細は<xref linkend="ddl-priv"/>を参照してください
      </para></entry>
     </row>
    </tbody>
   </tgroup>
  </table>

 </sect1>


 <sect1 id="catalog-pg-opclass">
  <title><structname>pg_opclass</structname></title>

  <indexterm zone="catalog-pg-opclass">
   <primary>pg_opclass</primary>
  </indexterm>

  <para>
<!--
   The catalog <structname>pg_opclass</structname> defines
   index access method operator classes.  Each operator class defines
   semantics for index columns of a particular data type and a particular
   index access method.  An operator class essentially specifies that a
   particular operator family is applicable to a particular indexable column
   data type.  The set of operators from the family that are actually usable
   with the indexed column are whichever ones accept the column's data type
   as their left-hand input.
-->
<structname>pg_opclass</structname>カタログはインデックスアクセスメソッド演算子クラスを定義します。
それぞれの演算子クラスは特定のデータ型のインデックス列のセマンティクスと特定のインデックスアクセスメソッドを定義します。
演算子クラスは、ある特定の演算子族は特定のインデックス可能な列データの型に対して適用できる、ということを本質的に特定します。
インデックス付けされた列を実際に使用可能な演算子族の演算子群は、その列のデータ型を左辺の入力として受け付けます。
  </para>

  <para>
<!--
   Operator classes are described at length in <xref linkend="xindex"/>.
-->
   演算子クラスについては<xref linkend="xindex"/>に詳細に説明されています。
  </para>

  <table>
<!--
   <title><structname>pg_opclass</structname> Columns</title>
-->
   <title><structname>pg_opclass</structname>の列</title>
   <tgroup cols="1">
    <thead>
     <row>
      <entry role="catalog_table_entry"><para role="column_definition">
<!--
       Column Type
-->
列 型
      </para>
      <para>
<!--
       Description
-->
説明
      </para></entry>
     </row>
    </thead>

    <tbody>
     <row>
      <entry role="catalog_table_entry"><para role="column_definition">
       <structfield>oid</structfield> <type>oid</type>
      </para>
      <para>
<!--
       Row identifier
-->
行識別子
      </para></entry>
     </row>

     <row>
      <entry role="catalog_table_entry"><para role="column_definition">
       <structfield>opcmethod</structfield> <type>oid</type>
<!--
       (references <link linkend="catalog-pg-am"><structname>pg_am</structname></link>.<structfield>oid</structfield>)
-->
（参照先 <link linkend="catalog-pg-am"><structname>pg_am</structname></link>.<structfield>oid</structfield>）
      </para>
      <para>
<!--
       Index access method operator class is for
-->
対象のインデックスアクセスメソッド演算子クラス
      </para></entry>
     </row>

     <row>
      <entry role="catalog_table_entry"><para role="column_definition">
       <structfield>opcname</structfield> <type>name</type>
      </para>
      <para>
<!--
       Name of this operator class
-->
この演算子クラスの名前
      </para></entry>
     </row>

     <row>
      <entry role="catalog_table_entry"><para role="column_definition">
       <structfield>opcnamespace</structfield> <type>oid</type>
<!--
       (references <link linkend="catalog-pg-namespace"><structname>pg_namespace</structname></link>.<structfield>oid</structfield>)
-->
（参照先 <link linkend="catalog-pg-namespace"><structname>pg_namespace</structname></link>.<structfield>oid</structfield>）
      </para>
      <para>
<!--
       Namespace of this operator class
-->
この演算子クラスの名前空間
      </para></entry>
     </row>

     <row>
      <entry role="catalog_table_entry"><para role="column_definition">
       <structfield>opcowner</structfield> <type>oid</type>
<!--
       (references <link linkend="catalog-pg-authid"><structname>pg_authid</structname></link>.<structfield>oid</structfield>)
-->
（参照先 <link linkend="catalog-pg-authid"><structname>pg_authid</structname></link>.<structfield>oid</structfield>）
      </para>
      <para>
<!--
       Owner of the operator class
-->
演算子クラスの所有者
      </para></entry>
     </row>

     <row>
      <entry role="catalog_table_entry"><para role="column_definition">
       <structfield>opcfamily</structfield> <type>oid</type>
<!--
       (references <link linkend="catalog-pg-opfamily"><structname>pg_opfamily</structname></link>.<structfield>oid</structfield>)
-->
（参照先 <link linkend="catalog-pg-opfamily"><structname>pg_opfamily</structname></link>.<structfield>oid</structfield>）
      </para>
      <para>
<!--
       Operator family containing the operator class
-->
演算子クラスを含んでいる演算子族
      </para></entry>
     </row>

     <row>
      <entry role="catalog_table_entry"><para role="column_definition">
       <structfield>opcintype</structfield> <type>oid</type>
<!--
       (references <link linkend="catalog-pg-type"><structname>pg_type</structname></link>.<structfield>oid</structfield>)
-->
（参照先 <link linkend="catalog-pg-type"><structname>pg_type</structname></link>.<structfield>oid</structfield>）
      </para>
      <para>
<!--
       Data type that the operator class indexes
-->
演算子クラスがインデックスを作成するデータ型
      </para></entry>
     </row>

     <row>
      <entry role="catalog_table_entry"><para role="column_definition">
       <structfield>opcdefault</structfield> <type>bool</type>
      </para>
      <para>
<!--
       True if this operator class is the default for <structfield>opcintype</structfield>
-->
演算子クラスが<structfield>opcintype</structfield>のデフォルトである場合はtrue
      </para></entry>
     </row>

     <row>
      <entry role="catalog_table_entry"><para role="column_definition">
       <structfield>opckeytype</structfield> <type>oid</type>
<!--
       (references <link linkend="catalog-pg-type"><structname>pg_type</structname></link>.<structfield>oid</structfield>)
-->
（参照先 <link linkend="catalog-pg-type"><structname>pg_type</structname></link>.<structfield>oid</structfield>）
      </para>
      <para>
<!--
       Type of data stored in index, or zero if same as <structfield>opcintype</structfield>
-->
インデックス内に格納されているデータ型。<structfield>opcintype</structfield>と同じ場合はゼロ
      </para></entry>
     </row>
    </tbody>
   </tgroup>
  </table>

  <para>
<!--
   An operator class's <structfield>opcmethod</structfield> must match the
   <structfield>opfmethod</structfield> of its containing operator family.
   Also, there must be no more than one <structname>pg_opclass</structname>
   row having <structfield>opcdefault</structfield> true for any given combination of
   <structfield>opcmethod</structfield> and <structfield>opcintype</structfield>.
-->
演算子クラスの<structfield>opcmethod</structfield>は、演算子クラスが含んでいる演算子族の<structfield>opfmethod</structfield>に一致しなければいけません。
また、任意の<structfield>opcmethod</structfield>と<structfield>opcintype</structfield>の組み合わせに対して<structfield>opcdefault</structfield>がtrueとなるような<structname>pg_opclass</structname>行が複数存在してはいけません。
  </para>

 </sect1>


 <sect1 id="catalog-pg-operator">
  <title><structname>pg_operator</structname></title>

  <indexterm zone="catalog-pg-operator">
   <primary>pg_operator</primary>
  </indexterm>

  <para>
<!--
   The catalog <structname>pg_operator</structname> stores information about operators.
   See <xref linkend="sql-createoperator"/>
   and <xref linkend="xoper"/> for more information.
-->
<structname>pg_operator</structname>カタログは演算子の情報を保存します。
<xref linkend="sql-createoperator"/>と<xref linkend="xoper"/>を参照してください。
  </para>

  <table>
<!--
   <title><structname>pg_operator</structname> Columns</title>
-->
   <title><structname>pg_operator</structname>の列</title>
   <tgroup cols="1">
    <thead>
     <row>
      <entry role="catalog_table_entry"><para role="column_definition">
<!--
       Column Type
-->
列 型
      </para>
      <para>
<!--
       Description
-->
説明
      </para></entry>
     </row>
    </thead>

    <tbody>
     <row>
      <entry role="catalog_table_entry"><para role="column_definition">
       <structfield>oid</structfield> <type>oid</type>
      </para>
      <para>
<!--
       Row identifier
-->
行識別子
      </para></entry>
     </row>

     <row>
      <entry role="catalog_table_entry"><para role="column_definition">
       <structfield>oprname</structfield> <type>name</type>
      </para>
      <para>
<!--
       Name of the operator
-->
演算子名
      </para></entry>
     </row>

     <row>
      <entry role="catalog_table_entry"><para role="column_definition">
       <structfield>oprnamespace</structfield> <type>oid</type>
<!--
       (references <link linkend="catalog-pg-namespace"><structname>pg_namespace</structname></link>.<structfield>oid</structfield>)
-->
（参照先 <link linkend="catalog-pg-namespace"><structname>pg_namespace</structname></link>.<structfield>oid</structfield>）
      </para>
      <para>
<!--
       The OID of the namespace that contains this operator
-->
この演算子を含む名前空間のOID
      </para></entry>
     </row>

     <row>
      <entry role="catalog_table_entry"><para role="column_definition">
       <structfield>oprowner</structfield> <type>oid</type>
<!--
       (references <link linkend="catalog-pg-authid"><structname>pg_authid</structname></link>.<structfield>oid</structfield>)
-->
（参照先 <link linkend="catalog-pg-authid"><structname>pg_authid</structname></link>.<structfield>oid</structfield>）
      </para>
      <para>
<!--
       Owner of the operator
-->
演算子の所有者
      </para></entry>
     </row>

     <row>
      <entry role="catalog_table_entry"><para role="column_definition">
       <structfield>oprkind</structfield> <type>char</type>
      </para>
      <para>
<!--
       <literal>b</literal> = infix operator (<quote>both</quote>),
       or <literal>l</literal> = prefix operator (<quote>left</quote>)
-->
<literal>b</literal> = 挿入辞演算子（<quote>両側</quote>）、
<literal>l</literal> = 接頭辞演算子 (<quote>左側</quote>)
      </para></entry>
     </row>

     <row>
      <entry role="catalog_table_entry"><para role="column_definition">
       <structfield>oprcanmerge</structfield> <type>bool</type>
      </para>
      <para>
<!--
       This operator supports merge joins
-->
この演算子はマージ結合をサポートします
      </para></entry>
     </row>

     <row>
      <entry role="catalog_table_entry"><para role="column_definition">
       <structfield>oprcanhash</structfield> <type>bool</type>
      </para>
      <para>
<!--
       This operator supports hash joins
-->
この演算子はハッシュ結合をサポートします
      </para></entry>
     </row>

     <row>
      <entry role="catalog_table_entry"><para role="column_definition">
       <structfield>oprleft</structfield> <type>oid</type>
<!--
       (references <link linkend="catalog-pg-type"><structname>pg_type</structname></link>.<structfield>oid</structfield>)
-->
（参照先 <link linkend="catalog-pg-type"><structname>pg_type</structname></link>.<structfield>oid</structfield>）
      </para>
      <para>
<!--
       Type of the left operand (zero for a prefix operator)
-->
左辺オペランドの型（前置演算子に対してはゼロ）
      </para></entry>
     </row>

     <row>
      <entry role="catalog_table_entry"><para role="column_definition">
       <structfield>oprright</structfield> <type>oid</type>
<!--
       (references <link linkend="catalog-pg-type"><structname>pg_type</structname></link>.<structfield>oid</structfield>)
-->
（参照先 <link linkend="catalog-pg-type"><structname>pg_type</structname></link>.<structfield>oid</structfield>）
      </para>
      <para>
<!--
       Type of the right operand
-->
右辺オペランドの型
      </para></entry>
     </row>

     <row>
      <entry role="catalog_table_entry"><para role="column_definition">
       <structfield>oprresult</structfield> <type>oid</type>
<!--
       (references <link linkend="catalog-pg-type"><structname>pg_type</structname></link>.<structfield>oid</structfield>)
-->
（参照先 <link linkend="catalog-pg-type"><structname>pg_type</structname></link>.<structfield>oid</structfield>）
      </para>
      <para>
<!--
       Type of the result
       (zero for a not-yet-defined <quote>shell</quote> operator)
-->
結果の型（まだ定義されていない<quote>shell</quote>演算子に対してはゼロ）
      </para></entry>
     </row>

     <row>
      <entry role="catalog_table_entry"><para role="column_definition">
       <structfield>oprcom</structfield> <type>oid</type>
<!--
       (references <link linkend="catalog-pg-operator"><structname>pg_operator</structname></link>.<structfield>oid</structfield>)
-->
（参照先 <link linkend="catalog-pg-operator"><structname>pg_operator</structname></link>.<structfield>oid</structfield>）
      </para>
      <para>
<!--
       Commutator of this operator (zero if none)
-->
もし存在すればこの演算子の交代演算子（ない時はゼロ）
      </para></entry>
     </row>

     <row>
      <entry role="catalog_table_entry"><para role="column_definition">
       <structfield>oprnegate</structfield> <type>oid</type>
<!--
       (references <link linkend="catalog-pg-operator"><structname>pg_operator</structname></link>.<structfield>oid</structfield>)
-->
（参照先 <link linkend="catalog-pg-operator"><structname>pg_operator</structname></link>.<structfield>oid</structfield>）
      </para>
      <para>
<!--
       Negator of this operator (zero if none)
-->
もし存在すればこの演算子の否定子（ない時はゼロ）
      </para></entry>
     </row>

     <row>
      <entry role="catalog_table_entry"><para role="column_definition">
       <structfield>oprcode</structfield> <type>regproc</type>
<!--
       (references <link linkend="catalog-pg-proc"><structname>pg_proc</structname></link>.<structfield>oid</structfield>)
-->
（参照先 <link linkend="catalog-pg-proc"><structname>pg_proc</structname></link>.<structfield>oid</structfield>）
      </para>
      <para>
<!--
       Function that implements this operator
       (zero for a not-yet-defined <quote>shell</quote> operator)
-->
この演算子を実装する関数（まだ定義されていない<quote>shell</quote>演算子に対してはゼロ）
      </para></entry>
     </row>

     <row>
      <entry role="catalog_table_entry"><para role="column_definition">
       <structfield>oprrest</structfield> <type>regproc</type>
<!--
       (references <link linkend="catalog-pg-proc"><structname>pg_proc</structname></link>.<structfield>oid</structfield>)
-->
（参照先 <link linkend="catalog-pg-proc"><structname>pg_proc</structname></link>.<structfield>oid</structfield>）
      </para>
      <para>
<!--
       Restriction selectivity estimation function for this operator
       (zero if none)
-->
この演算子の制約選択評価関数（ない時はゼロ）
      </para></entry>
     </row>

     <row>
      <entry role="catalog_table_entry"><para role="column_definition">
       <structfield>oprjoin</structfield> <type>regproc</type>
<!--
       (references <link linkend="catalog-pg-proc"><structname>pg_proc</structname></link>.<structfield>oid</structfield>)
-->
（参照先 <link linkend="catalog-pg-proc"><structname>pg_proc</structname></link>.<structfield>oid</structfield>）
      </para>
      <para>
<!--
       Join selectivity estimation function for this operator
       (zero if none)
-->
この演算子の結合選択評価関数（ない時はゼロ）
      </para></entry>
     </row>
    </tbody>
   </tgroup>
  </table>

 </sect1>


 <sect1 id="catalog-pg-opfamily">
  <title><structname>pg_opfamily</structname></title>

  <indexterm zone="catalog-pg-opfamily">
   <primary>pg_opfamily</primary>
  </indexterm>

  <para>
<!--
   The catalog <structname>pg_opfamily</structname> defines operator families.
   Each operator family is a collection of operators and associated
   support routines that implement the semantics specified for a particular
   index access method.  Furthermore, the operators in a family are all
   <quote>compatible</quote>, in a way that is specified by the access method.
   The operator family concept allows cross-data-type operators to be used
   with indexes and to be reasoned about using knowledge of access method
   semantics.
-->
<structname>pg_opfamily</structname>カタログは演算子族を定義します。
それぞれの演算子族は、演算子とサポートルーチン（特定のインデックスアクセスメソッドのために特化されたセマンティクスを実装するような関連付けられたもの）を集めたものです。
さらに、演算子族内の演算子はすべて、アクセスメソッドにより特定される方法において<quote>互換性</quote>があります。
演算子族の概念は、データ型を跨る演算子がインデックスで使用されることを許可し、さらにアクセスメソッドのセマンティクスの知識を使用することについて理由付けすることも許可します。
  </para>

  <para>
<!--
   Operator families are described at length in <xref linkend="xindex"/>.
-->
演算子族については<xref linkend="xindex"/>で詳しく説明します。
  </para>

  <table>
<!--
   <title><structname>pg_opfamily</structname> Columns</title>
-->
   <title><structname>pg_opfamily</structname>の列</title>
   <tgroup cols="1">
    <thead>
     <row>
      <entry role="catalog_table_entry"><para role="column_definition">
<!--
       Column Type
-->
列 型
      </para>
      <para>
<!--
       Description
-->
説明
      </para></entry>
     </row>
    </thead>

    <tbody>
     <row>
      <entry role="catalog_table_entry"><para role="column_definition">
       <structfield>oid</structfield> <type>oid</type>
      </para>
      <para>
<!--
       Row identifier
-->
行識別子
      </para></entry>
     </row>

     <row>
      <entry role="catalog_table_entry"><para role="column_definition">
       <structfield>opfmethod</structfield> <type>oid</type>
<!--
       (references <link linkend="catalog-pg-am"><structname>pg_am</structname></link>.<structfield>oid</structfield>)
-->
（参照先 <link linkend="catalog-pg-am"><structname>pg_am</structname></link>.<structfield>oid</structfield>）
      </para>
      <para>
<!--
       Index access method operator family is for
-->
演算子族用のインデックスアクセスメソッド
      </para></entry>
     </row>

     <row>
      <entry role="catalog_table_entry"><para role="column_definition">
       <structfield>opfname</structfield> <type>name</type>
      </para>
      <para>
<!--
       Name of this operator family
-->
演算子族の名称
      </para></entry>
     </row>

     <row>
      <entry role="catalog_table_entry"><para role="column_definition">
       <structfield>opfnamespace</structfield> <type>oid</type>
<!--
       (references <link linkend="catalog-pg-namespace"><structname>pg_namespace</structname></link>.<structfield>oid</structfield>)
-->
（参照先 <link linkend="catalog-pg-namespace"><structname>pg_namespace</structname></link>.<structfield>oid</structfield>）
      </para>
      <para>
<!--
       Namespace of this operator family
-->
演算子族の名前空間
      </para></entry>
     </row>

     <row>
      <entry role="catalog_table_entry"><para role="column_definition">
       <structfield>opfowner</structfield> <type>oid</type>
<!--
       (references <link linkend="catalog-pg-authid"><structname>pg_authid</structname></link>.<structfield>oid</structfield>)
-->
（参照先 <link linkend="catalog-pg-authid"><structname>pg_authid</structname></link>.<structfield>oid</structfield>）
      </para>
      <para>
<!--
       Owner of the operator family
-->
演算子族の所有者
      </para></entry>
     </row>
    </tbody>
   </tgroup>
  </table>

  <para>
<!--
   The majority of the information defining an operator family is not in its
   <structname>pg_opfamily</structname> row, but in the associated rows in
   <link linkend="catalog-pg-amop"><structname>pg_amop</structname></link>,
   <link linkend="catalog-pg-amproc"><structname>pg_amproc</structname></link>,
   and
   <link linkend="catalog-pg-opclass"><structname>pg_opclass</structname></link>.
-->
演算子族を定義している情報の大部分が、<structname>pg_opfamily</structname>行にあるわけではなく、<link linkend="catalog-pg-amop"><structname>pg_amop</structname></link>や<link linkend="catalog-pg-amproc"><structname>pg_amproc</structname></link>や<link linkend="catalog-pg-opclass"><structname>pg_opclass</structname></link>行にあります。
  </para>

 </sect1>

<!-- split-catalogs1-end -->
<!-- split-catalogs2-start -->

 <sect1 id="catalog-pg-parameter-acl">
  <title><structname>pg_parameter_acl</structname></title>

  <indexterm zone="catalog-pg-parameter-acl">
   <primary>pg_parameter_acl</primary>
  </indexterm>

  <para>
<!--
   The catalog <structname>pg_parameter_acl</structname> records configuration
   parameters for which privileges have been granted to one or more roles.
   No entry is made for parameters that have default privileges.
-->
カタログ<structname>pg_parameter_acl</structname>には、権限が1つ以上のロールに付与された設定パラメータが記録されます。
デフォルト権限を持つパラメータに対しては何も記録されません。
  </para>

  <para>
<!--
   Unlike most system catalogs, <structname>pg_parameter_acl</structname>
   is shared across all databases of a cluster: there is only one
   copy of <structname>pg_parameter_acl</structname> per cluster, not
   one per database.
-->
大部分のシステムカタログとは異なり、<structname>pg_parameter_acl</structname>は、クラスタのすべてのデータベース間で共有されます。
データベース毎ではなく、クラスタ毎に<structname>pg_parameter_acl</structname>のコピーが1つだけ存在します。
  </para>

  <table>
   <title><structname>pg_parameter_acl</structname> Columns</title>
   <tgroup cols="1">
    <thead>
     <row>
      <entry role="catalog_table_entry"><para role="column_definition">
<!--
       Column Type
-->
列 型
      </para>
      <para>
<!--
       Description
-->
説明
      </para></entry>
     </row>
    </thead>

    <tbody>
     <row>
      <entry role="catalog_table_entry"><para role="column_definition">
       <structfield>oid</structfield> <type>oid</type>
      </para>
      <para>
<!--
       Row identifier
-->
行識別子
      </para></entry>
     </row>

     <row>
      <entry role="catalog_table_entry"><para role="column_definition">
       <structfield>parname</structfield> <type>text</type>
      </para>
      <para>
<!--
       The name of a configuration parameter for which privileges are granted
-->
権限が付与される設定パラメータの名前
      </para></entry>
     </row>

     <row>
      <entry role="catalog_table_entry"><para role="column_definition">
       <structfield>paracl</structfield> <type>aclitem[]</type>
      </para>
      <para>
<!--
       Access privileges; see <xref linkend="ddl-priv"/> for details
-->
アクセス権限。
詳細は<xref linkend="ddl-priv"/>を参照してください
      </para></entry>
     </row>

    </tbody>
   </tgroup>
  </table>
 </sect1>


 <sect1 id="catalog-pg-partitioned-table">
  <title><structname>pg_partitioned_table</structname></title>

  <indexterm zone="catalog-pg-partitioned-table">
   <primary>pg_partitioned_table</primary>
  </indexterm>

  <para>
<!--
   The catalog <structname>pg_partitioned_table</structname> stores
   information about how tables are partitioned.
-->
カタログ<structname>pg_partitioned_table</structname>はテーブルがどのようにパーティションに分けられているかに関する情報を格納します。
  </para>

  <table>
<!--
   <title><structname>pg_partitioned_table</structname> Columns</title>
-->
   <title><structname>pg_partitioned_table</structname>の列</title>
   <tgroup cols="1">
    <thead>
     <row>
      <entry role="catalog_table_entry"><para role="column_definition">
<!--
       Column Type
-->
列 型
      </para>
      <para>
<!--
       Description
-->
説明
      </para></entry>
     </row>
    </thead>

    <tbody>
     <row>
      <entry role="catalog_table_entry"><para role="column_definition">
       <structfield>partrelid</structfield> <type>oid</type>
<!--
       (references <link linkend="catalog-pg-class"><structname>pg_class</structname></link>.<structfield>oid</structfield>)
-->
（参照先 <link linkend="catalog-pg-class"><structname>pg_class</structname></link>.<structfield>oid</structfield>）
      </para>
      <para>
<!--
       The OID of the <link linkend="catalog-pg-class"><structname>pg_class</structname></link> entry for this partitioned table
-->
このパーティションテーブルの<link linkend="catalog-pg-class"><structname>pg_class</structname></link>のエントリのOID
      </para></entry>
     </row>

     <row>
      <entry role="catalog_table_entry"><para role="column_definition">
       <structfield>partstrat</structfield> <type>char</type>
      </para>
      <para>
<!--
       Partitioning strategy; <literal>h</literal> = hash partitioned table,
       <literal>l</literal> = list partitioned table, <literal>r</literal> = range partitioned table
-->
パーティショニング戦略。
<literal>h</literal> = ハッシュパーティションテーブル、 <literal>l</literal> = リストパーティションテーブル、 <literal>r</literal> = 範囲パーティションテーブル
      </para></entry>
     </row>

     <row>
      <entry role="catalog_table_entry"><para role="column_definition">
       <structfield>partnatts</structfield> <type>int2</type>
      </para>
      <para>
<!--
       The number of columns in the partition key
-->
パーティションキーの列の数
      </para></entry>
     </row>

     <row>
      <entry role="catalog_table_entry"><para role="column_definition">
       <structfield>partdefid</structfield> <type>oid</type>
<!--
       (references <link linkend="catalog-pg-class"><structname>pg_class</structname></link>.<structfield>oid</structfield>)
-->
（参照先 <link linkend="catalog-pg-class"><structname>pg_class</structname></link>.<structfield>oid</structfield>）
      </para>
      <para>
<!--
       The OID of the <link linkend="catalog-pg-class"><structname>pg_class</structname></link> entry for the default partition
       of this partitioned table, or zero if this partitioned table does not
       have a default partition
-->
このパーティションのデフォルトパーティションの<link linkend="catalog-pg-class"><structname>pg_class</structname></link>エントリのOID。
このパーティションテーブルにデフォルトパーティションがなければゼロ。
      </para></entry>
     </row>

     <row>
      <entry role="catalog_table_entry"><para role="column_definition">
       <structfield>partattrs</structfield> <type>int2vector</type>
<!--
       (references <link linkend="catalog-pg-attribute"><structname>pg_attribute</structname></link>.<structfield>attnum</structfield>)
-->
（参照先 <link linkend="catalog-pg-attribute"><structname>pg_attribute</structname></link>.<structfield>attnum</structfield>）
      </para>
      <para>
<!--
       This is an array of <structfield>partnatts</structfield> values that
       indicate which table columns are part of the partition key.  For
       example, a value of <literal>1 3</literal> would mean that the first
       and the third table columns make up the partition key.  A zero in this
       array indicates that the corresponding partition key column is an
       expression, rather than a simple column reference.
-->
これは<structfield>partnatts</structfield>値の配列で、どのテーブル列がパーティションキーの一部となっているかを示します。
例えば、値が<literal>1 3</literal>であれば、テーブルの1番目と3番目の列がパーティションキーを構成することを意味します。
この配列がゼロの場合は、対応するパーティションキー列が式であって、単なる列参照ではないことを示します。
      </para></entry>
     </row>

     <row>
      <entry role="catalog_table_entry"><para role="column_definition">
       <structfield>partclass</structfield> <type>oidvector</type>
<!--
       (references <link linkend="catalog-pg-opclass"><structname>pg_opclass</structname></link>.<structfield>oid</structfield>)
-->
（参照先 <link linkend="catalog-pg-opclass"><structname>pg_opclass</structname></link>.<structfield>oid</structfield>）
      </para>
      <para>
<!--
       For each column in the partition key, this contains the OID of the
       operator class to use.  See
       <link linkend="catalog-pg-opclass"><structname>pg_opclass</structname></link> for details.
-->
これは、パーティションキーの各列について、使用する演算子クラスのOIDが入ります。
詳細については<link linkend="catalog-pg-opclass"><structname>pg_opclass</structname></link>を参照してください。
      </para></entry>
     </row>

     <row>
      <entry role="catalog_table_entry"><para role="column_definition">
       <structfield>partcollation</structfield> <type>oidvector</type>
<!--
       (references <link linkend="catalog-pg-collation"><structname>pg_collation</structname></link>.<structfield>oid</structfield>)
-->
（参照先 <link linkend="catalog-pg-collation"><structname>pg_collation</structname></link>.<structfield>oid</structfield>）
      </para>
      <para>
<!--
       For each column in the partition key, this contains the OID of the
       collation to use for partitioning, or zero if the column is not
       of a collatable data type.
-->
これは、パーティションキーの各列について、パーティショニングで使用する照合のOIDが入ります。
列が照合できないデータ型の場合はゼロが入ります。
      </para></entry>
     </row>

     <row>
      <entry role="catalog_table_entry"><para role="column_definition">
       <structfield>partexprs</structfield> <type>pg_node_tree</type>
      </para>
      <para>
<!--
       Expression trees (in <function>nodeToString()</function>
       representation) for partition key columns that are not simple column
       references.  This is a list with one element for each zero
       entry in <structfield>partattrs</structfield>.  Null if all partition key columns
       are simple references.
-->
単純な列参照ではないパーティションキー列についての（<function>nodeToString()</function>形式での）式ツリーです。
<structfield>partattrs</structfield>がゼロの各エントリについて1つの要素があるリストになっています。
すべてのパーティションキー列が単純な参照ならNULLとなります。
      </para></entry>
     </row>
    </tbody>
   </tgroup>
  </table>
 </sect1>


 <sect1 id="catalog-pg-policy">
  <title><structname>pg_policy</structname></title>

  <indexterm zone="catalog-pg-policy">
   <primary>pg_policy</primary>
  </indexterm>

  <para>
<!--
   The catalog <structname>pg_policy</structname> stores row-level
   security policies for tables.  A policy includes the kind of
   command that it applies to (possibly all commands), the roles that it
   applies to, the expression to be added as a security-barrier
   qualification to queries that include the table, and the expression
   to be added as a <literal>WITH CHECK</literal> option for queries that attempt to
   add new records to the table.
-->
カタログ<structname>pg_policy</structname>はテーブルの行単位セキュリティのポリシーを格納します。
ポリシーには、それが適用されるコマンドの種類（すべてのコマンドのこともあります）、それが適用されるロール、セキュリティバリアの制約として、そのテーブルを含む問い合わせに追加される式、そしてテーブルに新しいレコードを追加しようとする問い合わせのために<literal>WITH CHECK</literal>オプションとして追加される式が含まれます。
  </para>

  <table>
<!--
   <title><structname>pg_policy</structname> Columns</title>
-->
   <title><structname>pg_policy</structname>の列</title>
   <tgroup cols="1">
    <thead>
     <row>
      <entry role="catalog_table_entry"><para role="column_definition">
<!--
       Column Type
-->
列 型
      </para>
      <para>
<!--
       Description
-->
説明
      </para></entry>
     </row>
    </thead>

    <tbody>
     <row>
      <entry role="catalog_table_entry"><para role="column_definition">
       <structfield>oid</structfield> <type>oid</type>
      </para>
      <para>
<!--
       Row identifier
-->
行識別子
      </para></entry>
     </row>

     <row>
      <entry role="catalog_table_entry"><para role="column_definition">
       <structfield>polname</structfield> <type>name</type>
      </para>
      <para>
<!--
       The name of the policy
-->
ポリシーの名前
      </para></entry>
     </row>

     <row>
      <entry role="catalog_table_entry"><para role="column_definition">
       <structfield>polrelid</structfield> <type>oid</type>
<!--
       (references <link linkend="catalog-pg-class"><structname>pg_class</structname></link>.<structfield>oid</structfield>)
-->
（参照先 <link linkend="catalog-pg-class"><structname>pg_class</structname></link>.<structfield>oid</structfield>）
      </para>
      <para>
<!--
       The table to which the policy applies
-->
ポリシーが適用されるテーブル
      </para></entry>
     </row>

     <row>
      <entry role="catalog_table_entry"><para role="column_definition">
       <structfield>polcmd</structfield> <type>char</type>
      </para>
      <para>
<!--
       The command type to which the policy is applied:
       <literal>r</literal> for <xref linkend="sql-select"/>,
       <literal>a</literal> for <xref linkend="sql-insert"/>,
       <literal>w</literal> for <xref linkend="sql-update"/>,
       <literal>d</literal> for <xref linkend="sql-delete"/>,
       or <literal>*</literal> for all
-->
ポリシーが適用されるコマンドの種類：
<literal>r</literal> = <xref linkend="sql-select"/>、
<literal>a</literal> = <xref linkend="sql-insert"/>、
<literal>w</literal> = <xref linkend="sql-update"/>、
<literal>d</literal> = <xref linkend="sql-delete"/>、
<literal>*</literal> = すべて
      </para></entry>
     </row>

     <row>
      <entry role="catalog_table_entry"><para role="column_definition">
       <structfield>polpermissive</structfield> <type>bool</type>
      </para>
      <para>
<!--
       Is the policy permissive or restrictive?
-->
許容(permissive)ポリシーか、制限(restrictive)ポリシーか？
      </para></entry>
     </row>

     <row>
      <entry role="catalog_table_entry"><para role="column_definition">
       <structfield>polroles</structfield> <type>oid[]</type>
<!--
       (references <link linkend="catalog-pg-authid"><structname>pg_authid</structname></link>.<structfield>oid</structfield>)
-->
（参照先 <link linkend="catalog-pg-authid"><structname>pg_authid</structname></link>.<structfield>oid</structfield>）
      </para>
      <para>
<!--
       The roles to which the policy is applied;
       zero means <literal>PUBLIC</literal>
       (and normally appears alone in the array)
-->
ポリシーが適用されるロール。ゼロなら<literal>PUBLIC</literal>（通常配列中に単独で現れます）
      </para></entry>
     </row>

     <row>
      <entry role="catalog_table_entry"><para role="column_definition">
       <structfield>polqual</structfield> <type>pg_node_tree</type>
      </para>
      <para>
<!--
       The expression tree to be added to the security barrier qualifications for queries that use the table
-->
テーブルを使用する問い合わせにセキュリティバリアの制約として追加される式のツリー
      </para></entry>
     </row>

     <row>
      <entry role="catalog_table_entry"><para role="column_definition">
       <structfield>polwithcheck</structfield> <type>pg_node_tree</type>
      </para>
      <para>
<!--
       The expression tree to be added to the WITH CHECK qualifications for queries that attempt to add rows to the table
-->
テーブルに行を追加する問い合わせにWITH CHECKの制約として追加される式のツリー
      </para></entry>
     </row>
    </tbody>
   </tgroup>
  </table>

  <note>
   <para>
<!--
    Policies stored in <structname>pg_policy</structname> are applied only when
    <link linkend="catalog-pg-class"><structname>pg_class</structname></link>.<structfield>relrowsecurity</structfield> is set for
    their table.
-->
<structname>pg_policy</structname>に格納されるポリシーは、そのテーブルに<link linkend="catalog-pg-class"><structname>pg_class</structname></link>.<structfield>relrowsecurity</structfield>が設定されている場合にのみ適用されます。
   </para>
  </note>

 </sect1>

 <sect1 id="catalog-pg-proc">
  <title><structname>pg_proc</structname></title>

  <indexterm zone="catalog-pg-proc">
   <primary>pg_proc</primary>
  </indexterm>

  <para>
<!--
   The catalog <structname>pg_proc</structname> stores information about
   functions, procedures, aggregate functions, and window functions
   (collectively also known as routines).  See <xref
   linkend="sql-createfunction"/>, <xref linkend="sql-createprocedure"/>, and
   <xref linkend="xfunc"/> for more information.
-->
<structname>pg_proc</structname>カタログは関数、プロシージャ、集約関数あるいはWINDOW関数（これらをまとめてルーチンとも言います）に関する情報を格納します。
<xref linkend="sql-createfunction"/>、<xref linkend="sql-createprocedure"/>と<xref linkend="xfunc"/>を参照してください。
  </para>

  <para>
<!--
   If <structfield>prokind</structfield> indicates that the entry is for an
   aggregate function, there should be a matching row in
   <link linkend="catalog-pg-aggregate"><structfield>pg_aggregate</structfield></link>.
-->
<structfield>prokind</structfield>がそのエントリが集約関数であることを示しているなら、<link linkend="catalog-pg-aggregate"><structfield>pg_aggregate</structfield></link>に一致する行があるはずです。
  </para>

  <table>
<!--
   <title><structname>pg_proc</structname> Columns</title>
-->
   <title><structname>pg_proc</structname>の列</title>
   <tgroup cols="1">
    <thead>
     <row>
      <entry role="catalog_table_entry"><para role="column_definition">
<!--
       Column Type
-->
列 型
      </para>
      <para>
<!--
       Description
-->
説明
      </para></entry>
     </row>
    </thead>

    <tbody>
     <row>
      <entry role="catalog_table_entry"><para role="column_definition">
       <structfield>oid</structfield> <type>oid</type>
      </para>
      <para>
<!--
       Row identifier
-->
行識別子
      </para></entry>
     </row>

     <row>
      <entry role="catalog_table_entry"><para role="column_definition">
       <structfield>proname</structfield> <type>name</type>
      </para>
      <para>
<!--
       Name of the function
-->
関数名
      </para></entry>
     </row>

     <row>
      <entry role="catalog_table_entry"><para role="column_definition">
       <structfield>pronamespace</structfield> <type>oid</type>
<!--
       (references <link linkend="catalog-pg-namespace"><structname>pg_namespace</structname></link>.<structfield>oid</structfield>)
-->
（参照先 <link linkend="catalog-pg-namespace"><structname>pg_namespace</structname></link>.<structfield>oid</structfield>）
      </para>
      <para>
<!--
       The OID of the namespace that contains this function
-->
この関数を含む名前空間のOID
      </para></entry>
     </row>

     <row>
      <entry role="catalog_table_entry"><para role="column_definition">
       <structfield>proowner</structfield> <type>oid</type>
<!--
       (references <link linkend="catalog-pg-authid"><structname>pg_authid</structname></link>.<structfield>oid</structfield>)
-->
（参照先 <link linkend="catalog-pg-authid"><structname>pg_authid</structname></link>.<structfield>oid</structfield>）
      </para>
      <para>
<!--
       Owner of the function
-->
関数の所有者
      </para></entry>
     </row>

     <row>
      <entry role="catalog_table_entry"><para role="column_definition">
       <structfield>prolang</structfield> <type>oid</type>
<!--
       (references <link linkend="catalog-pg-language"><structname>pg_language</structname></link>.<structfield>oid</structfield>)
-->
（参照先 <link linkend="catalog-pg-language"><structname>pg_language</structname></link>.<structfield>oid</structfield>）
      </para>
      <para>
<!--
       Implementation language or call interface of this function
-->
この関数の実装言語または呼び出しインタフェース
      </para></entry>
     </row>

     <row>
      <entry role="catalog_table_entry"><para role="column_definition">
       <structfield>procost</structfield> <type>float4</type>
      </para>
      <para>
<!--
       Estimated execution cost (in units of
       <xref linkend="guc-cpu-operator-cost"/>); if <structfield>proretset</structfield>,
       this is cost per row returned
-->
推定実行コスト（<xref linkend="guc-cpu-operator-cost"/>単位です）。
<structfield>proretset</structfield>の場合は、返される行毎のコストになります
      </para></entry>
     </row>

     <row>
      <entry role="catalog_table_entry"><para role="column_definition">
       <structfield>prorows</structfield> <type>float4</type>
      </para>
      <para>
<!--
       Estimated number of result rows (zero if not <structfield>proretset</structfield>)
-->
結果の推定行数（<structfield>proretset</structfield>でなければゼロになります）
      </para></entry>
     </row>

     <row>
      <entry role="catalog_table_entry"><para role="column_definition">
       <structfield>provariadic</structfield> <type>oid</type>
<!--
       (references <link linkend="catalog-pg-type"><structname>pg_type</structname></link>.<structfield>oid</structfield>)
-->
（参照先 <link linkend="catalog-pg-type"><structname>pg_type</structname></link>.<structfield>oid</structfield>）
      </para>
      <para>
<!--
       Data type of the variadic array parameter's elements,
       or zero if the function does not have a variadic parameter
-->
可変配列パラメータの要素のデータ型。関数が可変パラメータを持っていない場合はゼロになります
      </para></entry>
     </row>

     <row>
      <entry role="catalog_table_entry"><para role="column_definition">
       <structfield>prosupport</structfield> <type>regproc</type>
<!--
       (references <link linkend="catalog-pg-proc"><structname>pg_proc</structname></link>.<structfield>oid</structfield>)
-->
（参照先 <link linkend="catalog-pg-proc"><structname>pg_proc</structname></link>.<structfield>oid</structfield>）
      </para>
      <para>
<!--
       Planner support function for this function
       (see <xref linkend="xfunc-optimization"/>), or zero if none
-->
この関数に対する任意のプランナサポート関数。なければゼロ。
（<xref linkend="xfunc-optimization"/>参照）
      </para></entry>
     </row>

     <row>
      <entry role="catalog_table_entry"><para role="column_definition">
       <structfield>prokind</structfield> <type>char</type>
      </para>
      <para>
<!--
       <literal>f</literal> for a normal function, <literal>p</literal>
       for a procedure, <literal>a</literal> for an aggregate function, or
       <literal>w</literal> for a window function
-->
<literal>f</literal> = 通常の関数、 <literal>p</literal> = プロシージャ、 <literal>a</literal> = 集約関数、 <literal>w</literal> = WINDOW関数
      </para></entry>
     </row>

     <row>
      <entry role="catalog_table_entry"><para role="column_definition">
       <structfield>prosecdef</structfield> <type>bool</type>
      </para>
      <para>
<!--
       Function is a security definer (i.e., a <quote>setuid</quote>
       function)
-->
セキュリティ定義の関数（すなわち<quote>setuid</quote>関数）
      </para></entry>
     </row>

     <row>
      <entry role="catalog_table_entry"><para role="column_definition">
       <structfield>proleakproof</structfield> <type>bool</type>
      </para>
      <para>
<!--
       The function has no side effects.  No information about the
       arguments is conveyed except via the return value.  Any function
       that might throw an error depending on the values of its arguments
       is not leak-proof.
-->
この関数には副作用がありません。引数に関する情報が戻り値以外から伝わることがありません。
引数の値に依存するエラーを発生する可能性がある関数はすべてリークプルーフ関数ではありません。
      </para></entry>
     </row>

     <row>
      <entry role="catalog_table_entry"><para role="column_definition">
       <structfield>proisstrict</structfield> <type>bool</type>
      </para>
      <para>
<!--
       Function returns null if any call argument is null.  In that
       case the function won't actually be called at all.  Functions
       that are not <quote>strict</quote> must be prepared to handle
       null inputs.
-->
関数は呼び出し引数がNULLの場合にはNULLを返します。
その場合、関数は実際にはまったく呼び出されません。
<quote>厳密</quote>ではない関数はNULL値入力を取り扱えるようにしなければいけません。
      </para></entry>
     </row>

     <row>
      <entry role="catalog_table_entry"><para role="column_definition">
       <structfield>proretset</structfield> <type>bool</type>
      </para>
      <para>
<!--
       Function returns a set (i.e., multiple values of the specified
       data type)
-->
集合（すなわち指定されたデータ型の複数の値）を返す関数
      </para></entry>
     </row>

     <row>
      <entry role="catalog_table_entry"><para role="column_definition">
       <structfield>provolatile</structfield> <type>char</type>
      </para>
      <para>
<!--
       <structfield>provolatile</structfield> tells whether the function's
       result depends only on its input arguments, or is affected by outside
       factors.
       It is <literal>i</literal> for <quote>immutable</quote> functions,
       which always deliver the same result for the same inputs.
       It is <literal>s</literal> for <quote>stable</quote> functions,
       whose results (for fixed inputs) do not change within a scan.
       It is <literal>v</literal> for <quote>volatile</quote> functions,
       whose results might change at any time.  (Use <literal>v</literal> also
       for functions with side-effects, so that calls to them cannot get
       optimized away.)
-->
<structfield>provolatile</structfield>は、関数の結果が入力引数のみで決定されるか、または外部要素に影響されるかを示します。
<literal>i</literal> = <quote>immutable（不変）</quote>関数を表し、同じ入力に対し常に同じ結果をもたらします。
<literal>s</literal> = <quote>stable（安定）</quote>関数を表し、（固定入力に対する）結果はスキャン内で変わりません。
<literal>v</literal> = <quote>volatile（不安定）</quote>関数を表し、どのような場合にも結果は異なる可能性があります。
（また、副作用を持つ関数に <literal>v</literal> を使用することで、その関数に対する呼び出しが最適化で消されないようにできます。）
      </para></entry>
     </row>

     <row>
      <entry role="catalog_table_entry"><para role="column_definition">
       <structfield>proparallel</structfield> <type>char</type>
      </para>
      <para>
<!--
       <structfield>proparallel</structfield> tells whether the function
       can be safely run in parallel mode.
       It is <literal>s</literal> for functions which are safe to run in
       parallel mode without restriction.
       It is <literal>r</literal> for functions which can be run in parallel
       mode, but their execution is restricted to the parallel group leader;
       parallel worker processes cannot invoke these functions.
       It is <literal>u</literal> for functions which are unsafe in parallel
       mode; the presence of such a function forces a serial execution plan.
-->
<structfield>proparallel</structfield>は関数が並列モードにて安全に実行できるかを示します。
<literal>s</literal> = 制限なしに並列モードにて実行することが安全である関数を表します。
<literal>r</literal> = 並列モードにて実行可能な関数を表しますが、実行は並列グループリーダーに制限されます。
並列ワーカープロセスはこれらの関数を呼び出すことができません。
<literal>u</literal> = 並列モードにて安全ではない関数を表します。
このような関数が存在すると、直列的な実行プランが強制されます。
      </para></entry>
     </row>

     <row>
      <entry role="catalog_table_entry"><para role="column_definition">
       <structfield>pronargs</structfield> <type>int2</type>
      </para>
      <para>
<!--
       Number of input arguments
-->
入力の引数の数
      </para></entry>
     </row>

     <row>
      <entry role="catalog_table_entry"><para role="column_definition">
       <structfield>pronargdefaults</structfield> <type>int2</type>
      </para>
      <para>
<!--
       Number of arguments that have defaults
-->
デフォルト値を持つ引数の数
      </para></entry>
     </row>

     <row>
      <entry role="catalog_table_entry"><para role="column_definition">
       <structfield>prorettype</structfield> <type>oid</type>
<!--
       (references <link linkend="catalog-pg-type"><structname>pg_type</structname></link>.<structfield>oid</structfield>)
-->
（参照先 <link linkend="catalog-pg-type"><structname>pg_type</structname></link>.<structfield>oid</structfield>）
      </para>
      <para>
<!--
       Data type of the return value
-->
戻り値のデータ型
      </para></entry>
     </row>

     <row>
      <entry role="catalog_table_entry"><para role="column_definition">
       <structfield>proargtypes</structfield> <type>oidvector</type>
<!--
       (references <link linkend="catalog-pg-type"><structname>pg_type</structname></link>.<structfield>oid</structfield>)
-->
（参照先 <link linkend="catalog-pg-type"><structname>pg_type</structname></link>.<structfield>oid</structfield>）
      </para>
      <para>
<!--
       An array of the data types of the function arguments.  This includes
       only input arguments (including <literal>INOUT</literal> and
       <literal>VARIADIC</literal> arguments), and thus represents
       the call signature of the function.
-->
関数の引数のデータ型を格納した配列。
これは入力引数（<literal>INOUT</literal>と<literal>VARIADIC</literal>も含みます）のみを含んでいて、関数の呼び出しシグネチャを表現します。
      </para></entry>
     </row>

     <row>
      <entry role="catalog_table_entry"><para role="column_definition">
       <structfield>proallargtypes</structfield> <type>oid[]</type>
<!--
       (references <link linkend="catalog-pg-type"><structname>pg_type</structname></link>.<structfield>oid</structfield>)
-->
（参照先 <link linkend="catalog-pg-type"><structname>pg_type</structname></link>.<structfield>oid</structfield>）
      </para>
      <para>
<!--
       An array of the data types of the function arguments.  This includes
       all arguments (including <literal>OUT</literal> and
       <literal>INOUT</literal> arguments); however, if all the
       arguments are <literal>IN</literal> arguments, this field will be null.
       Note that subscripting is 1-based, whereas for historical reasons
       <structfield>proargtypes</structfield> is subscripted from 0.
-->
関数の引数のデータ型を格納した配列。
これは（<literal>OUT</literal>と<literal>INOUT</literal>引数を含んだ）全ての引数を含みます。
しかし、すべての引数が<literal>IN</literal>であった場合は、この列はNULLになります。
歴史的な理由から<structfield>proargtypes</structfield>は0から番号が振られていますが、添字は1から始まっていることに注意してください。
      </para></entry>
     </row>

     <row>
      <entry role="catalog_table_entry"><para role="column_definition">
       <structfield>proargmodes</structfield> <type>char[]</type>
      </para>
      <para>
<!--
       An array of the modes of the function arguments, encoded as
       <literal>i</literal> for <literal>IN</literal> arguments,
       <literal>o</literal> for <literal>OUT</literal> arguments,
       <literal>b</literal> for <literal>INOUT</literal> arguments,
       <literal>v</literal> for <literal>VARIADIC</literal> arguments,
       <literal>t</literal> for <literal>TABLE</literal> arguments.
       If all the arguments are <literal>IN</literal> arguments,
       this field will be null.
       Note that subscripts correspond to positions of
       <structfield>proallargtypes</structfield> not <structfield>proargtypes</structfield>.
-->
関数の引数のモードを格納した配列。
以下のようにエンコードされています。
<literal>i</literal> = <literal>IN</literal>引数に対して、
<literal>o</literal> = <literal>OUT</literal>引数に対して、
<literal>b</literal> = <literal>INOUT</literal>引数に対して 、
<literal>v</literal> = <literal>VARIADIC</literal>引数に対して、
<literal>t</literal> = <literal>TABLE</literal>引数に対して。
もしすべての引数が<literal>IN</literal>引数であった場合は、この列はNULLです。
添字は<structfield>proargtypes</structfield>ではなく<structfield>proallargtypes</structfield>の位置に対応していることに注意してください。
      </para></entry>
     </row>

     <row>
      <entry role="catalog_table_entry"><para role="column_definition">
       <structfield>proargnames</structfield> <type>text[]</type>
      </para>
      <para>
<!--
       An array of the names of the function arguments.
       Arguments without a name are set to empty strings in the array.
       If none of the arguments have a name, this field will be null.
       Note that subscripts correspond to positions of
       <structfield>proallargtypes</structfield> not <structfield>proargtypes</structfield>.
-->
関数の引数名を格納する配列。
名前のない引数は、配列内では空文字列で設定されます。
もしすべての引数に名前がない場合は、この列はNULLです。
添字は<structfield>proargtypes</structfield>ではなく<structfield>proallargtypes</structfield>の位置に対応していることに注意してください。
      </para></entry>
     </row>

     <row>
      <entry role="catalog_table_entry"><para role="column_definition">
       <structfield>proargdefaults</structfield> <type>pg_node_tree</type>
      </para>
      <para>
<!--
       Expression trees (in <function>nodeToString()</function> representation)
       for default values.  This is a list with
       <structfield>pronargdefaults</structfield> elements, corresponding to the last
       <replaceable>N</replaceable> <emphasis>input</emphasis> arguments (i.e., the last
       <replaceable>N</replaceable> <structfield>proargtypes</structfield> positions).
       If none of the arguments have defaults, this field will be null.
-->
デフォルト値のための（<function>nodeToString()</function>表現の）演算式ツリー。
これは<structfield>pronargdefaults</structfield>の要素のリストで、最後の<replaceable>N</replaceable>個の<emphasis>入力</emphasis>引数と対応しています（つまり最後の<replaceable>N</replaceable> <structfield>proargtypes</structfield>の位置ということです）。
もし引数にデフォルト値がない場合は、この列はNULLになります。
      </para></entry>
     </row>

     <row>
      <entry role="catalog_table_entry"><para role="column_definition">
       <structfield>protrftypes</structfield> <type>oid[]</type>
<!--
       (references <link linkend="catalog-pg-type"><structname>pg_type</structname></link>.<structfield>oid</structfield>)
-->
（参照先 <link linkend="catalog-pg-type"><structname>pg_type</structname></link>.<structfield>oid</structfield>）
      </para>
      <para>
<!--
       An array of the argument/result data type(s) for which to apply
       transforms (from the function's <literal>TRANSFORM</literal>
       clause).  Null if none.
-->
（関数の<literal>TRANSFORM</literal>句による）変換を適用するための引数／結果データ型の配列。
なければNULL。
      </para></entry>
     </row>

     <row>
      <entry role="catalog_table_entry"><para role="column_definition">
       <structfield>prosrc</structfield> <type>text</type>
      </para>
      <para>
<!--
       This tells the function handler how to invoke the function.  It
       might be the actual source code of the function for interpreted
       languages, a link symbol, a file name, or just about anything
       else, depending on the implementation language/call convention.
-->
関数の起動方法を関数ハンドラに伝えます。
実装言語や呼び出し規約に依存して、使用する言語用の関数の実際のソースコード、リンクシンボル、ファイル名などになります。
      </para></entry>
     </row>

     <row>
      <entry role="catalog_table_entry"><para role="column_definition">
       <structfield>probin</structfield> <type>text</type>
      </para>
      <para>
<!--
       Additional information about how to invoke the function.
       Again, the interpretation is language-specific.
-->
関数の起動方法についての追加情報。
同じように解釈は言語に依存します。
      </para></entry>
     </row>

     <row>
      <entry role="catalog_table_entry"><para role="column_definition">
       <structfield>prosqlbody</structfield> <type>pg_node_tree</type>
      </para>
      <para>
<!--
       Pre-parsed SQL function body.  This is used for SQL-language
       functions when the body is given in SQL-standard notation
       rather than as a string literal.  It's null in other cases.
-->
前もってパースしたSQL関数の本体。
文字列リテラルではなく、標準SQL表記で本体が与えられた時にSQL言語関数に使用されます。
その他の場合はNULLです。
       </para></entry>
     </row>

     <row>
      <entry role="catalog_table_entry"><para role="column_definition">
       <structfield>proconfig</structfield> <type>text[]</type>
      </para>
      <para>
<!--
       Function's local settings for run-time configuration variables
-->
実行時の設定変数に対する関数のローカル設定
      </para></entry>
     </row>

     <row>
      <entry role="catalog_table_entry"><para role="column_definition">
       <structfield>proacl</structfield> <type>aclitem[]</type>
      </para>
      <para>
<!--
       Access privileges; see <xref linkend="ddl-priv"/> for details
-->
アクセス権限。
詳細は<xref linkend="ddl-priv"/>を参照してください
      </para></entry>
     </row>
    </tbody>
   </tgroup>
  </table>

  <para>
<!--
   For compiled functions, both built-in and dynamically loaded,
   <structfield>prosrc</structfield> contains the function's C-language
   name (link symbol).
   For SQL-language functions, <structfield>prosrc</structfield> contains
   the function's source text if that is specified as a string literal;
   but if the function body is specified in SQL-standard style,
   <structfield>prosrc</structfield> is unused (typically it's an empty
   string) and <structfield>prosqlbody</structfield> contains the
   pre-parsed definition.
   For all other currently-known language types,
   <structfield>prosrc</structfield> contains the function's source
   text.  <structfield>probin</structfield> is null except for
   dynamically-loaded C functions, for which it gives the name of the
   shared library file containing the function.
-->
コンパイル言語で作成された、組み込みおよび動的にロードされる関数では、<structfield>prosrc</structfield>は関数のC言語名（リンクシンボル）を持ちます。
SQL言語関数に対しては、関数が文字列リテラルで与えられた場合に<structfield>prosrc</structfield>は関数のソーステキストを持ちます。
しかし関数本体が標準SQL形式で指定された場合には、<structfield>prosrc</structfield>は使われず（典型的には空文字列となります）、<structfield>prosqlbody</structfield>に前もってパースされた定義が格納されます。
それ以外の現在知られているすべての言語形式では、<structfield>prosrc</structfield>には関数のソーステキストが含まれます。
<structfield>probin</structfield>は動的にロードされるC関数に対してはその関数を保有する共有ライブラリファイルの名前を与えますが、それ以外ではNULLです。
  </para>

 </sect1>

 <sect1 id="catalog-pg-publication">
  <title><structname>pg_publication</structname></title>

  <indexterm zone="catalog-pg-publication">
   <primary>pg_publication</primary>
  </indexterm>

  <para>
<!--
   The catalog <structname>pg_publication</structname> contains all
   publications created in the database.  For more on publications see
   <xref linkend="logical-replication-publication"/>.
-->
カタログ<structname>pg_publication</structname>には、データベース内に作成されたすべてのパブリケーションが含まれます。
パブリケーションについての詳細は<xref linkend="logical-replication-publication"/>を参照してください。
  </para>

  <table>
<!--
   <title><structname>pg_publication</structname> Columns</title>
-->
   <title><structname>pg_publication</structname>の列</title>
   <tgroup cols="1">
    <thead>
     <row>
      <entry role="catalog_table_entry"><para role="column_definition">
<!--
       Column Type
-->
列 型
      </para>
      <para>
<!--
       Description
-->
説明
      </para></entry>
     </row>
    </thead>

    <tbody>
     <row>
      <entry role="catalog_table_entry"><para role="column_definition">
       <structfield>oid</structfield> <type>oid</type>
      </para>
      <para>
<!--
       Row identifier
-->
行識別子
      </para></entry>
     </row>

     <row>
      <entry role="catalog_table_entry"><para role="column_definition">
       <structfield>pubname</structfield> <type>name</type>
      </para>
      <para>
<!--
       Name of the publication
-->
パブリケーションの名前
      </para></entry>
     </row>

     <row>
      <entry role="catalog_table_entry"><para role="column_definition">
       <structfield>pubowner</structfield> <type>oid</type>
<!--
       (references <link linkend="catalog-pg-authid"><structname>pg_authid</structname></link>.<structfield>oid</structfield>)
-->
（参照先 <link linkend="catalog-pg-authid"><structname>pg_authid</structname></link>.<structfield>oid</structfield>）
      </para>
      <para>
<!--
       Owner of the publication
-->
パブリケーションの所有者
      </para></entry>
     </row>

     <row>
      <entry role="catalog_table_entry"><para role="column_definition">
       <structfield>puballtables</structfield> <type>bool</type>
      </para>
      <para>
<!--
       If true, this publication automatically includes all tables
       in the database, including any that will be created in the future.
-->
trueの場合、このパブリケーションは、将来作成されるテーブルを含め、データベース内の全テーブルを自動的に含みます。
      </para></entry>
     </row>

     <row>
      <entry role="catalog_table_entry"><para role="column_definition">
       <structfield>pubinsert</structfield> <type>bool</type>
      </para>
      <para>
<!--
       If true, <xref linkend="sql-insert"/> operations are replicated for
       tables in the publication.
-->
trueの場合、パブリケーション内のテーブルに対する<xref linkend="sql-insert"/>操作は複製されます。
      </para></entry>
     </row>

     <row>
      <entry role="catalog_table_entry"><para role="column_definition">
       <structfield>pubupdate</structfield> <type>bool</type>
      </para>
      <para>
<!--
       If true, <xref linkend="sql-update"/> operations are replicated for
       tables in the publication.
-->
trueの場合、パブリケーション内のテーブルに対する<xref linkend="sql-update"/>操作は複製されます。
      </para></entry>
     </row>

     <row>
      <entry role="catalog_table_entry"><para role="column_definition">
       <structfield>pubdelete</structfield> <type>bool</type>
      </para>
      <para>
<!--
       If true, <xref linkend="sql-delete"/> operations are replicated for
       tables in the publication.
-->
trueの場合、パブリケーション内のテーブルに対する<xref linkend="sql-delete"/>操作は複製されます。
      </para></entry>
     </row>

     <row>
      <entry role="catalog_table_entry"><para role="column_definition">
       <structfield>pubtruncate</structfield> <type>bool</type>
      </para>
      <para>
<!--
       If true, <xref linkend="sql-truncate"/> operations are replicated for
       tables in the publication.
-->
trueの場合、パブリケーション内のテーブルに対する<xref linkend="sql-truncate"/>操作は複製されます。
      </para></entry>
     </row>

     <row>
      <entry role="catalog_table_entry"><para role="column_definition">
       <structfield>pubviaroot</structfield> <type>bool</type>
      </para>
      <para>
<!--
       If true, operations on a leaf partition are replicated using the
       identity and schema of its topmost partitioned ancestor mentioned in the
       publication instead of its own.
-->
trueの場合、自分自身ではなく、パブリケーションが言及しているパーティションの最上位の祖先の識別子とスキーマを使って、リーフパーティションに対する操作が複製されます。
      </para></entry>
     </row>
    </tbody>
   </tgroup>
  </table>
 </sect1>

 <sect1 id="catalog-pg-publication-namespace">
  <title><structname>pg_publication_namespace</structname></title>

  <indexterm zone="catalog-pg-publication-namespace">
   <primary>pg_publication_namespace</primary>
  </indexterm>

  <para>
<!--
   The catalog <structname>pg_publication_namespace</structname> contains the
   mapping between schemas and publications in the database.  This is a
   many-to-many mapping.
-->
カタログ<structname>pg_publication_namespace</structname>にはデータベース内のスキーマとパブリケーションの間のマッピングが含まれます。
これは多対多のマッピングです。
  </para>

  <table>
   <title><structname>pg_publication_namespace</structname> Columns</title>
   <tgroup cols="1">
    <thead>
     <row>
      <entry role="catalog_table_entry"><para role="column_definition">
<!--
       Column Type
-->
列 型
      </para>
      <para>
<!--
       Description
-->
説明
      </para></entry>
     </row>
    </thead>

    <tbody>
     <row>
      <entry role="catalog_table_entry"><para role="column_definition">
       <structfield>oid</structfield> <type>oid</type>
      </para>
      <para>
<!--
       Row identifier
-->
行識別子
      </para></entry>
     </row>

     <row>
      <entry role="catalog_table_entry"><para role="column_definition">
       <structfield>pnpubid</structfield> <type>oid</type>
<!--
       (references <link linkend="catalog-pg-publication"><structname>pg_publication</structname></link>.<structfield>oid</structfield>)
-->
（参照先 <link linkend="catalog-pg-publication"><structname>pg_publication</structname></link>.<structfield>oid</structfield>）
      </para>
      <para>
<!--
       Reference to publication
-->
パブリケーションへの参照
      </para></entry>
     </row>

     <row>
      <entry role="catalog_table_entry"><para role="column_definition">
       <structfield>pnnspid</structfield> <type>oid</type>
<!--
       (references <link linkend="catalog-pg-namespace"><structname>pg_namespace</structname></link>.<structfield>oid</structfield>)
-->
（参照先 <link linkend="catalog-pg-namespace"><structname>pg_namespace</structname></link>.<structfield>oid</structfield>）
      </para>
      <para>
<!--
       Reference to schema
-->
スキーマへの参照
      </para></entry>
     </row>
    </tbody>
   </tgroup>
  </table>
 </sect1>

 <sect1 id="catalog-pg-publication-rel">
  <title><structname>pg_publication_rel</structname></title>

  <indexterm zone="catalog-pg-publication-rel">
   <primary>pg_publication_rel</primary>
  </indexterm>

  <para>
<!--
   The catalog <structname>pg_publication_rel</structname> contains the
   mapping between relations and publications in the database.  This is a
   many-to-many mapping.  See also <xref linkend="view-pg-publication-tables"/>
   for a more user-friendly view of this information.
-->
カタログ<structname>pg_publication_rel</structname>にはデータベース内のリレーションとパブリケーションのマッピングが含まれます。
これは多対多のマッピングです。
この情報のよりユーザフレンドリなビューについては<xref linkend="view-pg-publication-tables"/>も参照してください。
  </para>

  <table>
<!--
   <title><structname>pg_publication_rel</structname> Columns</title>
-->
   <title><structname>pg_publication_rel</structname>の列</title>
   <tgroup cols="1">
    <thead>
     <row>
      <entry role="catalog_table_entry"><para role="column_definition">
<!--
       Column Type
-->
列 型
      </para>
      <para>
<!--
       Description
-->
説明
      </para></entry>
     </row>
    </thead>

    <tbody>
     <row>
      <entry role="catalog_table_entry"><para role="column_definition">
       <structfield>oid</structfield> <type>oid</type>
      </para>
      <para>
<!--
       Row identifier
-->
行識別子
      </para></entry>
     </row>

     <row>
      <entry role="catalog_table_entry"><para role="column_definition">
       <structfield>prpubid</structfield> <type>oid</type>
<!--
       (references <link linkend="catalog-pg-publication"><structname>pg_publication</structname></link>.<structfield>oid</structfield>)
-->
（参照先 <link linkend="catalog-pg-publication"><structname>pg_publication</structname></link>.<structfield>oid</structfield>）
      </para>
      <para>
<!--
       Reference to publication
-->
パブリケーションへの参照
      </para></entry>
     </row>

     <row>
      <entry role="catalog_table_entry"><para role="column_definition">
       <structfield>prrelid</structfield> <type>oid</type>
<!--
       (references <link linkend="catalog-pg-class"><structname>pg_class</structname></link>.<structfield>oid</structfield>)
-->
（参照先 <link linkend="catalog-pg-class"><structname>pg_class</structname></link>.<structfield>oid</structfield>）
      </para>
      <para>
<!--
       Reference to relation
-->
リレーションへの参照
      </para></entry>
     </row>

     <row>
      <entry role="catalog_table_entry"><para role="column_definition">
      <structfield>prqual</structfield> <type>pg_node_tree</type>
      </para>
<!--
      <para>Expression tree (in <function>nodeToString()</function>
      representation) for the relation's publication qualifying condition. Null
      if there is no publication qualifying condition.</para></entry>
-->
      <para>リレーションのパブリケーション修飾条件の（<function>nodeToString()</function>形式の）式ツリー。
       パブリケーション修飾条件がない場合はNULLです。</para></entry>
     </row>

     <row>
      <entry role="catalog_table_entry"><para role="column_definition">
       <structfield>prattrs</structfield> <type>int2vector</type>
<!--
       (references <link linkend="catalog-pg-attribute"><structname>pg_attribute</structname></link>.<structfield>attnum</structfield>)
-->
（参照先 <link linkend="catalog-pg-attribute"><structname>pg_attribute</structname></link>.<structfield>attnum</structfield>）
      </para>
      <para>
<!--
       This is an array of values that indicates which table columns are
       part of the publication.  For example, a value of <literal>1 3</literal>
       would mean that the first and the third table columns are published.
       A null value indicates that all columns are published.
-->
これは、どのテーブル列がパブリケーションの一部であるかを示す値の配列です。
たとえば、<literal>1 3</literal>という値は、テーブルの最初と3番目の列がパブリッシュされることを意味します。
NULL値は、すべての列がパブリッシュされることを示します。
      </para></entry>
     </row>
    </tbody>
   </tgroup>
  </table>
 </sect1>

 <sect1 id="catalog-pg-range">
  <title><structname>pg_range</structname></title>

  <indexterm zone="catalog-pg-range">
   <primary>pg_range</primary>
  </indexterm>

  <para>
<!--
   The catalog <structname>pg_range</structname> stores information about
   range types.  This is in addition to the types' entries in
   <link linkend="catalog-pg-type"><structname>pg_type</structname></link>.
-->
<structname>pg_range</structname>カタログは、範囲型についての情報を保存します。
これは<link linkend="catalog-pg-type"><structname>pg_type</structname></link>内の型のエントリに追加されます。
  </para>

  <table>
<!--
   <title><structname>pg_range</structname> Columns</title>
-->
   <title><structname>pg_range</structname>の列</title>
   <tgroup cols="1">
    <thead>
     <row>
      <entry role="catalog_table_entry"><para role="column_definition">
<!--
       Column Type
-->
列 型
      </para>
      <para>
<!--
       Description
-->
説明
      </para></entry>
     </row>
    </thead>

    <tbody>
     <row>
      <entry role="catalog_table_entry"><para role="column_definition">
       <structfield>rngtypid</structfield> <type>oid</type>
<!--
       (references <link linkend="catalog-pg-type"><structname>pg_type</structname></link>.<structfield>oid</structfield>)
-->
（参照先 <link linkend="catalog-pg-type"><structname>pg_type</structname></link>.<structfield>oid</structfield>）
      </para>
      <para>
<!--
       OID of the range type
-->
範囲型のOID
      </para></entry>
     </row>

     <row>
      <entry role="catalog_table_entry"><para role="column_definition">
       <structfield>rngsubtype</structfield> <type>oid</type>
<!--
       (references <link linkend="catalog-pg-type"><structname>pg_type</structname></link>.<structfield>oid</structfield>)
-->
（参照先 <link linkend="catalog-pg-type"><structname>pg_type</structname></link>.<structfield>oid</structfield>）
      </para>
      <para>
<!--
       OID of the element type (subtype) of this range type
-->
この範囲型の要素型（派生元型）のOID
      </para></entry>
     </row>

     <row>
      <entry role="catalog_table_entry"><para role="column_definition">
       <structfield>rngmultitypid</structfield> <type>oid</type>
<!--
       (references <link linkend="catalog-pg-type"><structname>pg_type</structname></link>.<structfield>oid</structfield>)
-->
（参照先 <link linkend="catalog-pg-type"><structname>pg_type</structname></link>.<structfield>oid</structfield>）
      </para>
      <para>
<!--
       OID of the multirange type for this range type
-->
この範囲型のための多重範囲型のOID
      </para></entry>
     </row>

     <row>
      <entry role="catalog_table_entry"><para role="column_definition">
       <structfield>rngcollation</structfield> <type>oid</type>
<!--
       (references <link linkend="catalog-pg-collation"><structname>pg_collation</structname></link>.<structfield>oid</structfield>)
-->
（参照先 <link linkend="catalog-pg-collation"><structname>pg_collation</structname></link>.<structfield>oid</structfield>）
      </para>
      <para>
<!--
       OID of the collation used for range comparisons, or zero if none
-->
範囲比較のために使用される照合のOID。何もない場合はゼロ
      </para></entry>
     </row>

     <row>
      <entry role="catalog_table_entry"><para role="column_definition">
       <structfield>rngsubopc</structfield> <type>oid</type>
<!--
       (references <link linkend="catalog-pg-opclass"><structname>pg_opclass</structname></link>.<structfield>oid</structfield>)
-->
（参照先 <link linkend="catalog-pg-opclass"><structname>pg_opclass</structname></link>.<structfield>oid</structfield>）
      </para>
      <para>
<!--
       OID of the subtype's operator class used for range comparisons
-->
範囲比較のために使用される派生元型の演算子クラスのOID
      </para></entry>
     </row>

     <row>
      <entry role="catalog_table_entry"><para role="column_definition">
       <structfield>rngcanonical</structfield> <type>regproc</type>
<!--
       (references <link linkend="catalog-pg-proc"><structname>pg_proc</structname></link>.<structfield>oid</structfield>)
-->
（参照先 <link linkend="catalog-pg-proc"><structname>pg_proc</structname></link>.<structfield>oid</structfield>）
      </para>
      <para>
<!--
       OID of the function to convert a range value into canonical form,
       or zero if none
-->
範囲型を標準型に変換する関数のOID。何もない場合はゼロ
      </para></entry>
     </row>

     <row>
      <entry role="catalog_table_entry"><para role="column_definition">
       <structfield>rngsubdiff</structfield> <type>regproc</type>
<!--
       (references <link linkend="catalog-pg-proc"><structname>pg_proc</structname></link>.<structfield>oid</structfield>)
-->
（参照先 <link linkend="catalog-pg-proc"><structname>pg_proc</structname></link>.<structfield>oid</structfield>）
      </para>
      <para>
<!--
       OID of the function to return the difference between two element
       values as <type>double precision</type>, or zero if none
-->
２つの要素値の間の違いを<type>double precision</type>として返す関数のOID、なければゼロ
      </para></entry>
     </row>
    </tbody>
   </tgroup>
  </table>

  <para>
<!--
   <structfield>rngsubopc</structfield> (plus <structfield>rngcollation</structfield>, if the
   element type is collatable) determines the sort ordering used by the range
   type.  <structfield>rngcanonical</structfield> is used when the element type is
   discrete.  <structfield>rngsubdiff</structfield> is optional but should be supplied to
   improve performance of GiST indexes on the range type.
-->
<structfield>rngsubopc</structfield>（および、要素型が照合可能である場合は<structfield>rngcollation</structfield>）は範囲型で使用されるソートの順番を決定します。<structfield>rngcanonical</structfield>は要素型が離散的である場合に使用されます。
<structfield>rngsubdiff</structfield>は省略可能ですが、範囲型に対するGiSTインデックスの性能を向上するためには提供しなければなりません。
  </para>

 </sect1>

 <sect1 id="catalog-pg-replication-origin">
  <title><structname>pg_replication_origin</structname></title>

  <indexterm zone="catalog-pg-replication-origin">
   <primary>pg_replication_origin</primary>
  </indexterm>

  <para>
<!--
   The <structname>pg_replication_origin</structname> catalog contains
   all replication origins created.  For more on replication origins
   see <xref linkend="replication-origins"/>.
-->
<structname>pg_replication_origin</structname>カタログは、作成されたすべてのレプリケーション起点を含んでいます。
レプリケーション起点についての詳細は<xref linkend="replication-origins"/>を参照してください。
  </para>

  <para>
<!--
   Unlike most system catalogs, <structname>pg_replication_origin</structname>
   is shared across all databases of a cluster: there is only one copy
   of <structname>pg_replication_origin</structname> per cluster, not one per
   database.
-->
ほとんどのシステムカタログとは異なり、<structname>pg_replication_origin</structname>はクラスタ内の全データベースで共有されます。
つまりクラスタごとに<structname>pg_replication_origin</structname>の実体は1つだけ存在し、データベースごとに1つではありません。
  </para>

  <table>
<!--
   <title><structname>pg_replication_origin</structname> Columns</title>
-->
   <title><structname>pg_replication_origin</structname>の列</title>
   <tgroup cols="1">
    <thead>
     <row>
      <entry role="catalog_table_entry"><para role="column_definition">
<!--
       Column Type
-->
列 型
      </para>
      <para>
<!--
       Description
-->
説明
      </para></entry>
     </row>
    </thead>

    <tbody>
     <row>
      <entry role="catalog_table_entry"><para role="column_definition">
       <structfield>roident</structfield> <type>oid</type>
      </para>
      <para>
<!--
       A unique, cluster-wide identifier for the replication
       origin. Should never leave the system.
-->
クラスタ全体で一意なレプリケーション起点の識別子。
システムから除かれてはいけません。
      </para></entry>
     </row>

     <row>
      <entry role="catalog_table_entry"><para role="column_definition">
       <structfield>roname</structfield> <type>text</type>
      </para>
      <para>
<!--
       The external, user defined, name of a replication
       origin.
-->
レプリケーション起点のユーザ定義の外部名
      </para></entry>
     </row>
    </tbody>
   </tgroup>
  </table>
 </sect1>

 <sect1 id="catalog-pg-rewrite">
  <title><structname>pg_rewrite</structname></title>

  <indexterm zone="catalog-pg-rewrite">
   <primary>pg_rewrite</primary>
  </indexterm>

  <para>
<!--
   The catalog <structname>pg_rewrite</structname> stores rewrite rules for tables and views.
-->
   <structname>pg_rewrite</structname>カタログはテーブルとビューに対する書き換えルールを保存します。
  </para>

  <table>
<!--
   <title><structname>pg_rewrite</structname> Columns</title>
-->
   <title><structname>pg_rewrite</structname>の列</title>
   <tgroup cols="1">
    <thead>
     <row>
      <entry role="catalog_table_entry"><para role="column_definition">
<!--
       Column Type
-->
列 型
      </para>
      <para>
<!--
       Description
-->
説明
      </para></entry>
     </row>
    </thead>

    <tbody>
     <row>
      <entry role="catalog_table_entry"><para role="column_definition">
       <structfield>oid</structfield> <type>oid</type>
      </para>
      <para>
<!--
       Row identifier
-->
行識別子
      </para></entry>
     </row>

     <row>
      <entry role="catalog_table_entry"><para role="column_definition">
       <structfield>rulename</structfield> <type>name</type>
      </para>
      <para>
<!--
       Rule name
-->
ルール名
      </para></entry>
     </row>

     <row>
      <entry role="catalog_table_entry"><para role="column_definition">
       <structfield>ev_class</structfield> <type>oid</type>
<!--
       (references <link linkend="catalog-pg-class"><structname>pg_class</structname></link>.<structfield>oid</structfield>)
-->
（参照先 <link linkend="catalog-pg-class"><structname>pg_class</structname></link>.<structfield>oid</structfield>）
      </para>
      <para>
<!--
       The table this rule is for
-->
ルールを適用するテーブル
      </para></entry>
     </row>

     <row>
      <entry role="catalog_table_entry"><para role="column_definition">
       <structfield>ev_type</structfield> <type>char</type>
      </para>
      <para>
<!--
       Event type that the rule is for: 1 = <xref linkend="sql-select"/>, 2 =
       <xref linkend="sql-update"/>, 3 = <xref linkend="sql-insert"/>, 4 =
       <xref linkend="sql-delete"/>
-->
ルールを適用するイベントの型：
1 = <xref linkend="sql-select"/>、
2 = <xref linkend="sql-update"/>、
3 = <xref linkend="sql-insert"/>、
4 = <xref linkend="sql-delete"/>
      </para></entry>
     </row>

     <row>
      <entry role="catalog_table_entry"><para role="column_definition">
       <structfield>ev_enabled</structfield> <type>char</type>
      </para>
      <para>
<!--
       Controls in which <xref linkend="guc-session-replication-role"/> modes
       the rule fires.
       <literal>O</literal> = rule fires in <quote>origin</quote> and <quote>local</quote> modes,
       <literal>D</literal> = rule is disabled,
       <literal>R</literal> = rule fires in <quote>replica</quote> mode,
       <literal>A</literal> = rule fires always.
-->
ルールがどの<xref linkend="guc-session-replication-role"/>モードで発行されるかを制御します。
<literal>O</literal> = ルールは<quote>origin</quote>および<quote>local</quote>モードで発行、
<literal>D</literal> = ルールは無効、
<literal>R</literal> = ルールは<quote>replica</quote>モードで発行、
<literal>A</literal> = ルールは常に発行。
      </para></entry>
     </row>

     <row>
      <entry role="catalog_table_entry"><para role="column_definition">
       <structfield>is_instead</structfield> <type>bool</type>
      </para>
      <para>
<!--
       True if the rule is an <literal>INSTEAD</literal> rule
-->
ルールが<literal>INSTEAD</literal>ルールである場合はtrue
      </para></entry>
     </row>

     <row>
      <entry role="catalog_table_entry"><para role="column_definition">
       <structfield>ev_qual</structfield> <type>pg_node_tree</type>
      </para>
      <para>
<!--
       Expression tree (in the form of a
       <function>nodeToString()</function> representation) for the
       rule's qualifying condition
-->
ルールの制約条件に対する（<function>nodeToString()</function>表現による）演算式ツリー
      </para></entry>
     </row>

     <row>
      <entry role="catalog_table_entry"><para role="column_definition">
       <structfield>ev_action</structfield> <type>pg_node_tree</type>
      </para>
      <para>
<!--
       Query tree (in the form of a
       <function>nodeToString()</function> representation) for the
       rule's action
-->
ルールのアクションに対する（<function>nodeToString()</function>表現による）問い合わせツリー
      </para></entry>
     </row>
    </tbody>
   </tgroup>
  </table>

  <note>
   <para>
<!--
    <literal>pg_class.relhasrules</literal>
    must be true if a table has any rules in this catalog.
-->
テーブルがこのカタログ内のルールを持つ場合、<literal>pg_class.relhasrules</literal>はtrueでなければなりません。
   </para>
  </note>

 </sect1>

 <sect1 id="catalog-pg-seclabel">
  <title><structname>pg_seclabel</structname></title>

  <indexterm zone="catalog-pg-seclabel">
   <primary>pg_seclabel</primary>
  </indexterm>

  <para>
<!--
   The catalog <structname>pg_seclabel</structname> stores security
   labels on database objects.  Security labels can be manipulated
   with the <link linkend="sql-security-label"><command>SECURITY LABEL</command></link> command.  For an easier
   way to view security labels, see <xref linkend="view-pg-seclabels"/>.
-->
<structname>pg_seclabel</structname>カタログにはデータベースオブジェクト上のセキュリティラベルが格納されます。
セキュリティラベルは<link linkend="sql-security-label"><command>SECURITY LABEL</command></link>コマンドを用いて操作できます。
セキュリティラベルを閲覧するより簡単な方法については<xref linkend="view-pg-seclabels"/>を参照してください。
  </para>

  <para>
<!--
   See also <link linkend="catalog-pg-shseclabel"><structname>pg_shseclabel</structname></link>,
   which performs a similar function for security labels of database objects
   that are shared across a database cluster.
-->
<link linkend="catalog-pg-shseclabel"><structname>pg_shseclabel</structname></link>も参照してください。
これは、データベースクラスタ間で共有されたデータベースオブジェクトにおけるセキュリティラベルのための類似した機能を提供します。
  </para>

  <table>
<!--
   <title><structname>pg_seclabel</structname> Columns</title>
-->
   <title><structname>pg_seclabel</structname>の列</title>
   <tgroup cols="1">
    <thead>
     <row>
      <entry role="catalog_table_entry"><para role="column_definition">
<!--
       Column Type
-->
列 型
      </para>
      <para>
<!--
       Description
-->
説明
      </para></entry>
     </row>
    </thead>

    <tbody>
     <row>
      <entry role="catalog_table_entry"><para role="column_definition">
       <structfield>objoid</structfield> <type>oid</type>
<!--
       (references any OID column)
-->
（いずれかのOID列）
      </para>
      <para>
<!--
       The OID of the object this security label pertains to
-->
このセキュリティラベルが関係するオブジェクトのOID
      </para></entry>
     </row>

     <row>
      <entry role="catalog_table_entry"><para role="column_definition">
       <structfield>classoid</structfield> <type>oid</type>
<!--
       (references <link linkend="catalog-pg-class"><structname>pg_class</structname></link>.<structfield>oid</structfield>)
-->
（参照先 <link linkend="catalog-pg-class"><structname>pg_class</structname></link>.<structfield>oid</structfield>）
      </para>
      <para>
<!--
       The OID of the system catalog this object appears in
-->
このオブジェクトが現れるシステムカタログのOID
      </para></entry>
     </row>

     <row>
      <entry role="catalog_table_entry"><para role="column_definition">
       <structfield>objsubid</structfield> <type>int4</type>
      </para>
      <para>
<!--
       For a security label on a table column, this is the column number (the
       <structfield>objoid</structfield> and <structfield>classoid</structfield> refer to
       the table itself).  For all other object types, this column is
       zero.
-->
テーブル列上のセキュリティラベルでは、これは列番号です（<structfield>objoid</structfield>および<structfield>classoid</structfield>はテーブル自身を参照します）。
他のすべての種類のオブジェクトでは、この列はゼロです。
      </para></entry>
     </row>

     <row>
      <entry role="catalog_table_entry"><para role="column_definition">
       <structfield>provider</structfield> <type>text</type>
      </para>
      <para>
<!--
       The label provider associated with this label.
-->
このラベルに関連付いたラベルプロバイダです。
      </para></entry>
     </row>

     <row>
      <entry role="catalog_table_entry"><para role="column_definition">
       <structfield>label</structfield> <type>text</type>
      </para>
      <para>
<!--
       The security label applied to this object.
-->
このオブジェクトに適用されるセキュリティラベルです。
      </para></entry>
     </row>
    </tbody>
   </tgroup>
  </table>
 </sect1>

 <sect1 id="catalog-pg-sequence">
  <title><structname>pg_sequence</structname></title>

  <indexterm zone="catalog-pg-sequence">
   <primary>pg_sequence</primary>
  </indexterm>

  <para>
<!--
   The catalog <structname>pg_sequence</structname> contains information about
   sequences.  Some of the information about sequences, such as the name and
   the schema, is in
   <link linkend="catalog-pg-class"><structname>pg_class</structname></link>
-->
カタログ<structname>pg_sequence</structname>にはシーケンスに関する情報が含まれます。
名前やスキーマなどシーケンスに関する情報の一部は<link linkend="catalog-pg-class"><structname>pg_class</structname></link>にあります。
  </para>

  <table>
<!--
   <title><structname>pg_sequence</structname> Columns</title>
-->
   <title><structname>pg_sequence</structname>の列</title>
   <tgroup cols="1">
    <thead>
     <row>
      <entry role="catalog_table_entry"><para role="column_definition">
<!--
       Column Type
-->
列 型
      </para>
      <para>
<!--
       Description
-->
説明
      </para></entry>
     </row>
    </thead>

    <tbody>
     <row>
      <entry role="catalog_table_entry"><para role="column_definition">
       <structfield>seqrelid</structfield> <type>oid</type>
<!--
       (references <link linkend="catalog-pg-class"><structname>pg_class</structname></link>.<structfield>oid</structfield>)
-->
（参照先 <link linkend="catalog-pg-class"><structname>pg_class</structname></link>.<structfield>oid</structfield>）
      </para>
      <para>
<!--
       The OID of the <link linkend="catalog-pg-class"><structname>pg_class</structname></link> entry for this sequence
-->
このシーケンスの<link linkend="catalog-pg-class"><structname>pg_class</structname></link>のエントリのOID
      </para></entry>
     </row>

     <row>
      <entry role="catalog_table_entry"><para role="column_definition">
       <structfield>seqtypid</structfield> <type>oid</type>
<!--
       (references <link linkend="catalog-pg-type"><structname>pg_type</structname></link>.<structfield>oid</structfield>)
-->
（参照先 <link linkend="catalog-pg-type"><structname>pg_type</structname></link>.<structfield>oid</structfield>）
      </para>
      <para>
<!--
       Data type of the sequence
-->
シーケンスのデータ型
      </para></entry>
     </row>

     <row>
      <entry role="catalog_table_entry"><para role="column_definition">
       <structfield>seqstart</structfield> <type>int8</type>
      </para>
      <para>
<!--
       Start value of the sequence
-->
シーケンスの開始値
      </para></entry>
     </row>

     <row>
      <entry role="catalog_table_entry"><para role="column_definition">
       <structfield>seqincrement</structfield> <type>int8</type>
      </para>
      <para>
<!--
       Increment value of the sequence
-->
シーケンスの増分値
      </para></entry>
     </row>

     <row>
      <entry role="catalog_table_entry"><para role="column_definition">
       <structfield>seqmax</structfield> <type>int8</type>
      </para>
      <para>
<!--
       Maximum value of the sequence
-->
シーケンスの最大値
      </para></entry>
     </row>

     <row>
      <entry role="catalog_table_entry"><para role="column_definition">
       <structfield>seqmin</structfield> <type>int8</type>
      </para>
      <para>
<!--
       Minimum value of the sequence
-->
シーケンスの最小値
      </para></entry>
     </row>

     <row>
      <entry role="catalog_table_entry"><para role="column_definition">
       <structfield>seqcache</structfield> <type>int8</type>
      </para>
      <para>
<!--
       Cache size of the sequence
-->
シーケンスのキャッシュサイズ
      </para></entry>
     </row>

     <row>
      <entry role="catalog_table_entry"><para role="column_definition">
       <structfield>seqcycle</structfield> <type>bool</type>
      </para>
      <para>
<!--
       Whether the sequence cycles
-->
シーケンスが周回するかどうか
      </para></entry>
     </row>
    </tbody>
   </tgroup>
  </table>
 </sect1>

 <sect1 id="catalog-pg-shdepend">
  <title><structname>pg_shdepend</structname></title>

  <indexterm zone="catalog-pg-shdepend">
   <primary>pg_shdepend</primary>
  </indexterm>

  <para>
<!--
   The catalog <structname>pg_shdepend</structname> records the
   dependency relationships between database objects and shared objects,
   such as roles.  This information allows
   <productname>PostgreSQL</productname> to ensure that those objects are
   unreferenced before attempting to delete them.
-->
<structname>pg_shdepend</structname>カタログは、データベースオブジェクトとロールのような共有オブジェクト間のリレーション依存関係を保持します。
この情報は<productname>PostgreSQL</productname>が依存関係を削除しようとする前に、これらのオブジェクトを参照されないようにすることを保証することを許可します。
  </para>

  <para>
<!--
   See also <link linkend="catalog-pg-depend"><structname>pg_depend</structname></link>,
   which performs a similar function for dependencies involving objects
   within a single database.
-->
<link linkend="catalog-pg-depend"><structname>pg_depend</structname></link>も参照してください。
<structname>pg_depend</structname>は単一のデータベース内のオブジェクトに関する依存関係について同じような機能を実行します。
  </para>

  <para>
<!--
   Unlike most system catalogs, <structname>pg_shdepend</structname>
   is shared across all databases of a cluster: there is only one
   copy of <structname>pg_shdepend</structname> per cluster, not
   one per database.
-->
多くのシステムカタログと異なり<structname>pg_shdepend</structname>はクラスタの全てのデータベースに共有されています。
データベース毎ではなく、クラスタ毎にただ1つの<structname>pg_shdepend</structname>のコピーがあります。
  </para>

  <table>
<!--
   <title><structname>pg_shdepend</structname> Columns</title>
-->
   <title><structname>pg_shdepend</structname>の列</title>
   <tgroup cols="1">
    <thead>
     <row>
      <entry role="catalog_table_entry"><para role="column_definition">
<!--
       Column Type
-->
列 型
      </para>
      <para>
<!--
       Description
-->
説明
      </para></entry>
     </row>
    </thead>

    <tbody>
     <row>
      <entry role="catalog_table_entry"><para role="column_definition">
       <structfield>dbid</structfield> <type>oid</type>
<!--
       (references <link linkend="catalog-pg-database"><structname>pg_database</structname></link>.<structfield>oid</structfield>)
-->
（参照先 <link linkend="catalog-pg-database"><structname>pg_database</structname></link>.<structfield>oid</structfield>）
      </para>
      <para>
<!--
       The OID of the database the dependent object is in,
       or zero for a shared object
-->
依存オブジェクトが属するデータベースのOID。
共有オブジェクトの場合はゼロ
      </para></entry>
     </row>

     <row>
      <entry role="catalog_table_entry"><para role="column_definition">
       <structfield>classid</structfield> <type>oid</type>
<!--
       (references <link linkend="catalog-pg-class"><structname>pg_class</structname></link>.<structfield>oid</structfield>)
-->
（参照先 <link linkend="catalog-pg-class"><structname>pg_class</structname></link>.<structfield>oid</structfield>）
      </para>
      <para>
<!--
       The OID of the system catalog the dependent object is in
-->
依存するオブジェクトが存在するシステムカタログのOID
      </para></entry>
     </row>

     <row>
      <entry role="catalog_table_entry"><para role="column_definition">
       <structfield>objid</structfield> <type>oid</type>
<!--
       (references any OID column)
-->
（いずれかのOID列）
      </para>
      <para>
<!--
       The OID of the specific dependent object
-->
特定の依存するオブジェクトのOID
      </para></entry>
     </row>

     <row>
      <entry role="catalog_table_entry"><para role="column_definition">
       <structfield>objsubid</structfield> <type>int4</type>
      </para>
      <para>
<!--
       For a table column, this is the column number (the
       <structfield>objid</structfield> and <structfield>classid</structfield> refer to the
       table itself).  For all other object types, this column is zero.
-->
テーブル列の場合、これは列番号です（<structfield>objid</structfield>と<structfield>classid</structfield>はテーブル自身を参照します）。
他のすべての種類のオブジェクトでは、この列はゼロになります。
      </para></entry>
     </row>

     <row>
      <entry role="catalog_table_entry"><para role="column_definition">
       <structfield>refclassid</structfield> <type>oid</type>
<!--
       (references <link linkend="catalog-pg-class"><structname>pg_class</structname></link>.<structfield>oid</structfield>)
-->
（参照先 <link linkend="catalog-pg-class"><structname>pg_class</structname></link>.<structfield>oid</structfield>）
      </para>
      <para>
<!--
       The OID of the system catalog the referenced object is in
       (must be a shared catalog)
-->
参照されるオブジェクトが入っているシステムカタログのOID（共有カタログである必要があります）
      </para></entry>
     </row>

     <row>
      <entry role="catalog_table_entry"><para role="column_definition">
       <structfield>refobjid</structfield> <type>oid</type>
<!--
       (references any OID column)
-->
（いずれかのOID列）
      </para>
      <para>
<!--
       The OID of the specific referenced object
-->
特定の参照されるオブジェクトのOID
      </para></entry>
     </row>

     <row>
      <entry role="catalog_table_entry"><para role="column_definition">
       <structfield>deptype</structfield> <type>char</type>
      </para>
      <para>
<!--
       A code defining the specific semantics of this dependency relationship; see text
-->
この依存関係の特定のセマンティクスを定義するコード（後述）
      </para></entry>
     </row>
    </tbody>
   </tgroup>
  </table>

  <para>
<!--
   In all cases, a <structname>pg_shdepend</structname> entry indicates that
   the referenced object cannot be dropped without also dropping the dependent
   object.  However, there are several subflavors identified by
   <structfield>deptype</structfield>:
-->
すべての場合において、<structname>pg_shdepend</structname>項目は依存するオブジェクトも削除しない限り、参照されるオブジェクトを削除できないことを示します。
もっとも、<structfield>deptype</structfield>によって指定される以下のようないくつかのオプションもあります。

   <variablelist>
    <varlistentry>
     <term><symbol>SHARED_DEPENDENCY_OWNER</symbol> (<literal>o</literal>)</term>
     <listitem>
      <para>
<!--
       The referenced object (which must be a role) is the owner of the
       dependent object.
-->
       参照されるオブジェクト（ロールである必要があります）が依存するオブジェクトの所有者です。
      </para>
     </listitem>
    </varlistentry>

    <varlistentry>
     <term><symbol>SHARED_DEPENDENCY_ACL</symbol> (<literal>a</literal>)</term>
     <listitem>
      <para>
<!--
       The referenced object (which must be a role) is mentioned in the
       ACL (access control list, i.e., privileges list) of the
       dependent object.  (A <symbol>SHARED_DEPENDENCY_ACL</symbol> entry is
       not made for the owner of the object, since the owner will have
       a <symbol>SHARED_DEPENDENCY_OWNER</symbol> entry anyway.)
-->
参照されたオブジェクト（ロールである必要があります）が、依存するオブジェクトのACL（アクセス制御リスト。権限リストのこと）内で述べられています。
（所有者は<symbol>SHARED_DEPENDENCY_OWNER</symbol>項目を持つため、<symbol>SHARED_DEPENDENCY_ACL</symbol>項目は、オブジェクトの所有者に対して作成されません。）
      </para>
     </listitem>
    </varlistentry>

    <varlistentry>
     <term><symbol>SHARED_DEPENDENCY_INITACL</symbol> (<literal>i</literal>)</term>
     <listitem>
      <para>
<!--
       The referenced object (which must be a role) is mentioned in a
       <link linkend="catalog-pg-init-privs"><structname>pg_init_privs</structname></link>
       entry for the dependent object.
-->
参照されたオブジェクト（ロールである必要があります）は、依存オブジェクトの<link linkend="catalog-pg-init-privs"><structname>pg_init_privs</structname></link>エントリで述べられています。
      </para>
     </listitem>
    </varlistentry>

    <varlistentry>
     <term><symbol>SHARED_DEPENDENCY_POLICY</symbol> (<literal>r</literal>)</term>
     <listitem>
      <para>
<!--
       The referenced object (which must be a role) is mentioned as the
       target of a dependent policy object.
-->
参照されたオブジェクト（ロールである必要があります）が、依存するポリシーオブジェクトのターゲットとして述べられています。
      </para>
     </listitem>
    </varlistentry>

    <varlistentry>
     <term><symbol>SHARED_DEPENDENCY_TABLESPACE</symbol> (<literal>t</literal>)</term>
     <listitem>
      <para>
<!--
       The referenced object (which must be a tablespace) is mentioned as
       the tablespace for a relation that doesn't have storage.
-->
参照されているオブジェクト（テーブル空間でなければなりません）は格納を持たないリレーションのためのテーブル空間として言及されています。
      </para>
     </listitem>
    </varlistentry>
   </variablelist>

<!--
   Other dependency flavors might be needed in future.  Note in particular
   that the current definition only supports roles and tablespaces as referenced
   objects.
-->
他の依存関係のオプションが将来必要になる可能性があります。
現状の定義は、参照されるオブジェクトとしてロールとテーブル空間のみをサポートしていることに特に注意してください。
  </para>

  <para>
<!--
   As in the <structname>pg_depend</structname> catalog, most objects
   created during <application>initdb</application> are
   considered <quote>pinned</quote>.  No entries are made
   in <structname>pg_shdepend</structname> that would have a pinned
   object as either referenced or dependent object.
-->
<structname>pg_depend</structname>カタログと同様に、<application>initdb</application>時に作成されるほとんどのオブジェクトは<quote>固定(pinned)</quote>と見なされます。
<structname>pg_shdepend</structname>には、参照オブジェクトまたは依存オブジェクトとして固定されたオブジェクトを持つエントリは作成されません。
  </para>

 </sect1>

 <sect1 id="catalog-pg-shdescription">
  <title><structname>pg_shdescription</structname></title>

  <indexterm zone="catalog-pg-shdescription">
   <primary>pg_shdescription</primary>
  </indexterm>

  <para>
<!--
   The catalog <structname>pg_shdescription</structname> stores optional
   descriptions (comments) for shared database objects.  Descriptions can be
   manipulated with the <link linkend="sql-comment"><command>COMMENT</command></link> command and viewed with
   <application>psql</application>'s <literal>\d</literal> commands.
-->
<structname>pg_shdescription</structname>には共有データベースオブジェクトに対する補足説明（コメント）を格納します。
補足説明は<link linkend="sql-comment"><command>COMMENT</command></link>コマンドを使用して編集でき、<application>psql</application>の<literal>\d</literal>コマンドを使用して閲覧できます。
  </para>

  <para>
<!--
   See also <link linkend="catalog-pg-description"><structname>pg_description</structname></link>,
   which performs a similar function for descriptions involving objects
   within a single database.
-->
<link linkend="catalog-pg-description"><structname>pg_description</structname></link>も参照してください。
こちらは、単一データベース内のオブジェクトに関する説明について、同様の機能を行います。
  </para>

  <para>
<!--
   Unlike most system catalogs, <structname>pg_shdescription</structname>
   is shared across all databases of a cluster: there is only one
   copy of <structname>pg_shdescription</structname> per cluster, not
   one per database.
-->
他のシステムカタログと異なり、<structname>pg_shdescription</structname>はクラスタ内のすべてのデータベースに渡って共有されます。
データベース毎に存在するのではなく、1つのクラスタに<structname>pg_shdescription</structname>が1つのみ存在します。
  </para>

  <table>
<!--
   <title><structname>pg_shdescription</structname> Columns</title>
-->
   <title><structname>pg_shdescription</structname>の列</title>
   <tgroup cols="1">
    <thead>
     <row>
      <entry role="catalog_table_entry"><para role="column_definition">
<!--
       Column Type
-->
列 型
      </para>
      <para>
<!--
       Description
-->
説明
      </para></entry>
     </row>
    </thead>

    <tbody>
     <row>
      <entry role="catalog_table_entry"><para role="column_definition">
       <structfield>objoid</structfield> <type>oid</type>
<!--
       (references any OID column)
-->
（いずれかのOID列）
      </para>
      <para>
<!--
       The OID of the object this description pertains to
-->
この補足説明が属するオブジェクトのOID
      </para></entry>
     </row>

     <row>
      <entry role="catalog_table_entry"><para role="column_definition">
       <structfield>classoid</structfield> <type>oid</type>
<!--
       (references <link linkend="catalog-pg-class"><structname>pg_class</structname></link>.<structfield>oid</structfield>)
-->
（参照先 <link linkend="catalog-pg-class"><structname>pg_class</structname></link>.<structfield>oid</structfield>）
      </para>
      <para>
<!--
       The OID of the system catalog this object appears in
-->
このオブジェクトが現れるシステムカタログのOID
      </para></entry>
     </row>

     <row>
      <entry role="catalog_table_entry"><para role="column_definition">
       <structfield>description</structfield> <type>text</type>
      </para>
      <para>
<!--
       Arbitrary text that serves as the description of this object
-->
このオブジェクトの説明となる任意のテキスト
      </para></entry>
     </row>
    </tbody>
   </tgroup>
  </table>

 </sect1>

 <sect1 id="catalog-pg-shseclabel">
  <title><structname>pg_shseclabel</structname></title>

  <indexterm zone="catalog-pg-shseclabel">
   <primary>pg_shseclabel</primary>
  </indexterm>

  <para>
<!--
   The catalog <structname>pg_shseclabel</structname> stores security
   labels on shared database objects.  Security labels can be manipulated
   with the <link linkend="sql-security-label"><command>SECURITY LABEL</command></link> command.  For an easier
   way to view security labels, see <xref linkend="view-pg-seclabels"/>.
-->
<structname>pg_shseclabel</structname>カタログは、共有データベースオブジェクト上のセキュリティラベルを保存します。
セキュリティラベルは<link linkend="sql-security-label"><command>SECURITY LABEL</command></link>コマンドで操作されます。
セキュリティラベルを見る簡単な方法は、<xref linkend="view-pg-seclabels"/>を参照してください。
  </para>

  <para>
<!--
   See also <link linkend="catalog-pg-seclabel"><structname>pg_seclabel</structname></link>,
   which performs a similar function for security labels involving objects
   within a single database.
-->
<link linkend="catalog-pg-seclabel"><structname>pg_seclabel</structname></link>も参照してください。
これは、単一データベース内のオブジェクトを含むセキュリティラベルのための類似した機能を提供します。
  </para>

  <para>
<!--
   Unlike most system catalogs, <structname>pg_shseclabel</structname>
   is shared across all databases of a cluster: there is only one
   copy of <structname>pg_shseclabel</structname> per cluster, not
   one per database.
-->
多くのシステムカタログと違い、<structname>pg_shseclabel</structname>はクラスタ内の全てのデータベース間で共有されます。
<structname>pg_shseclabel</structname>は、データベースごとではなく、クラスタごとに1つのみ存在します。
  </para>

  <table>
<!--
   <title><structname>pg_shseclabel</structname> Columns</title>
-->
   <title><structname>pg_shseclabel</structname>の列</title>
   <tgroup cols="1">
    <thead>
     <row>
      <entry role="catalog_table_entry"><para role="column_definition">
<!--
       Column Type
-->
列 型
      </para>
      <para>
<!--
       Description
-->
説明
      </para></entry>
     </row>
    </thead>

    <tbody>
     <row>
      <entry role="catalog_table_entry"><para role="column_definition">
       <structfield>objoid</structfield> <type>oid</type>
<!--
       (references any OID column)
-->
（いずれかのOID列）
      </para>
      <para>
<!--
       The OID of the object this security label pertains to
-->
このセキュリティラベルが関係するオブジェクトのOID
      </para></entry>
     </row>

     <row>
      <entry role="catalog_table_entry"><para role="column_definition">
       <structfield>classoid</structfield> <type>oid</type>
<!--
       (references <link linkend="catalog-pg-class"><structname>pg_class</structname></link>.<structfield>oid</structfield>)
-->
（参照先 <link linkend="catalog-pg-class"><structname>pg_class</structname></link>.<structfield>oid</structfield>）
      </para>
      <para>
<!--
       The OID of the system catalog this object appears in
-->
このオブジェクトが現れるシステムカタログのOID
      </para></entry>
     </row>

     <row>
      <entry role="catalog_table_entry"><para role="column_definition">
       <structfield>provider</structfield> <type>text</type>
      </para>
      <para>
<!--
       The label provider associated with this label.
-->
このラベルに関連付いたラベルプロバイダです。
      </para></entry>
     </row>

     <row>
      <entry role="catalog_table_entry"><para role="column_definition">
       <structfield>label</structfield> <type>text</type>
      </para>
      <para>
<!--
       The security label applied to this object.
-->
このオブジェクトに適用されるセキュリティラベルです。
      </para></entry>
     </row>
    </tbody>
   </tgroup>
  </table>
 </sect1>

 <sect1 id="catalog-pg-statistic">
  <title><structname>pg_statistic</structname></title>

  <indexterm zone="catalog-pg-statistic">
   <primary>pg_statistic</primary>
  </indexterm>

  <para>
<!--
   The catalog <structname>pg_statistic</structname> stores
   statistical data about the contents of the database.  Entries are
   created by <link linkend="sql-analyze"><command>ANALYZE</command></link>
   and subsequently used by the query planner.  Note that all the
   statistical data is inherently approximate, even assuming that it
   is up-to-date.
-->
<structname>pg_statistic</structname>カタログはデータベースの内容に関する統計データを保存します。
項目は<link linkend="sql-analyze"><command>ANALYZE</command></link>で作成され、後に問い合わせプランナで使用されます。
最新のものと思ってもすべての統計データは本質的に大雑把なものであることに注意してください。
  </para>

  <para>
<!--
   Normally there is one entry, with <structfield>stainherit</structfield> =
   <literal>false</literal>, for each table column that has been analyzed.
   If the table has inheritance children or partitions, a second entry with
   <structfield>stainherit</structfield> = <literal>true</literal> is also created.  This row
   represents the column's statistics over the inheritance tree, i.e.,
   statistics for the data you'd see with
   <literal>SELECT <replaceable>column</replaceable> FROM <replaceable>table</replaceable>*</literal>,
   whereas the <structfield>stainherit</structfield> = <literal>false</literal> row represents
   the results of
   <literal>SELECT <replaceable>column</replaceable> FROM ONLY <replaceable>table</replaceable></literal>.
-->
通常は、解析されるテーブル列毎に、<structfield>stainherit</structfield> = <literal>false</literal>を持つ1つの項目が存在します。
テーブルが継承された子あるいはパーティションを持つ場合、<structfield>stainherit</structfield> = <literal>true</literal>を持つ2つ目の項目が作成されます。
この行は継承ツリー全体に渡る列の統計情報、つまり、<literal>SELECT <replaceable>column</replaceable> FROM <replaceable>table</replaceable>*</literal>で確認できるデータに対する統計情報を表します。
一方で<structfield>stainherit</structfield> = <literal>false</literal>の行は<literal>SELECT <replaceable>column</replaceable> FROM ONLY <replaceable>table</replaceable></literal>の結果を表します。
  </para>

  <para>
<!--
   <structname>pg_statistic</structname> also stores statistical data about
   the values of index expressions.  These are described as if they were
   actual data columns; in particular, <structfield>starelid</structfield>
   references the index.  No entry is made for an ordinary non-expression
   index column, however, since it would be redundant with the entry
   for the underlying table column.  Currently, entries for index expressions
   always have <structfield>stainherit</structfield> = <literal>false</literal>.
-->
<structname>pg_statistic</structname>はインデックス式の値についての統計データも格納します。
これらはあたかも値が実際のデータ列であるかのように表現されます。
特に<structfield>starelid</structfield>はインデックスを参照します。
これは元のテーブル列の項目に対して冗長となるので、普通の式を持たないインデックス列では項目は作成されません。
現在インデックス式用の項目は常に<structfield>stainherit</structfield> = <literal>false</literal>を持ちます。
  </para>

  <para>
<!--
   Since different kinds of statistics might be appropriate for different
   kinds of data, <structname>pg_statistic</structname> is designed not
   to assume very much about what sort of statistics it stores.  Only
   extremely general statistics (such as nullness) are given dedicated
   columns in <structname>pg_statistic</structname>.  Everything else
   is stored in <quote>slots</quote>, which are groups of associated columns
   whose content is identified by a code number in one of the slot's columns.
   For more information see
   <filename>src/include/catalog/pg_statistic.h</filename>.
-->
異なる種類のデータに対しては違った種類の統計が相応しいことから<structname>pg_statistic</structname>はどのような情報を保存するか深く推定しないように設計されています。
（例えばNULLであるような）極端に一般的な統計のみ<structname>pg_statistic</structname>の特定の列に入ります。
その他すべてはスロット列の内の1つのコード番号でその内容が識別される相関している列のグループである<quote>スロット</quote>に保存されます。
<filename>src/include/catalog/pg_statistic.h</filename>を参照してください。
  </para>

  <para>
<!--
   <structname>pg_statistic</structname> should not be readable by the
   public, since even statistical information about a table's contents
   might be considered sensitive.  (Example: minimum and maximum values
   of a salary column might be quite interesting.)
   <link linkend="view-pg-stats"><structname>pg_stats</structname></link>
   is a publicly readable view on
   <structname>pg_statistic</structname> that only exposes information
   about those tables that are readable by the current user.
-->
<structname>pg_statistic</structname>はテーブル内容に関する統計情報と言えども秘密の情報とみなされますので、一般のユーザが読み取り可能であってはいけません。
（給与列の最高額と最低額などは誰もが興味をそそられる良い例ですよね。）
<link linkend="view-pg-stats"><structname>pg_stats</structname></link>は一般のユーザが読み取り可能な<structname>pg_statistic</structname>に対するビューで、既存のユーザが読んでも差し支えないテーブルの情報のみを開示しています。
  </para>

  <table>
<!--
   <title><structname>pg_statistic</structname> Columns</title>
-->
   <title><structname>pg_statistic</structname>の列</title>
   <tgroup cols="1">
    <thead>
     <row>
      <entry role="catalog_table_entry"><para role="column_definition">
<!--
       Column Type
-->
列 型
      </para>
      <para>
<!--
       Description
-->
説明
      </para></entry>
     </row>
    </thead>

    <tbody>
     <row>
      <entry role="catalog_table_entry"><para role="column_definition">
       <structfield>starelid</structfield> <type>oid</type>
<!--
       (references <link linkend="catalog-pg-class"><structname>pg_class</structname></link>.<structfield>oid</structfield>)
-->
（参照先 <link linkend="catalog-pg-class"><structname>pg_class</structname></link>.<structfield>oid</structfield>）
      </para>
      <para>
<!--
       The table or index that the described column belongs to
-->
記述された列が属するテーブルもしくはインデックス
      </para></entry>
     </row>

     <row>
      <entry role="catalog_table_entry"><para role="column_definition">
       <structfield>staattnum</structfield> <type>int2</type>
<!--
       (references <link linkend="catalog-pg-attribute"><structname>pg_attribute</structname></link>.<structfield>attnum</structfield>)
-->
（参照先 <link linkend="catalog-pg-attribute"><structname>pg_attribute</structname></link>.<structfield>attnum</structfield>）
      </para>
      <para>
<!--
       The number of the described column
-->
記述された列数
      </para></entry>
     </row>

     <row>
      <entry role="catalog_table_entry"><para role="column_definition">
       <structfield>stainherit</structfield> <type>bool</type>
      </para>
      <para>
<!--
       If true, the stats include values from child tables, not just the
       values in the specified relation
-->
trueの場合、統計情報には指定されたリレーションの値だけではなく、子テーブルの値も含まれます
      </para></entry>
     </row>

     <row>
      <entry role="catalog_table_entry"><para role="column_definition">
       <structfield>stanullfrac</structfield> <type>float4</type>
      </para>
      <para>
<!--
       The fraction of the column's entries that are null
-->
NULL値である列項目の割合
      </para></entry>
     </row>

     <row>
      <entry role="catalog_table_entry"><para role="column_definition">
       <structfield>stawidth</structfield> <type>int4</type>
      </para>
      <para>
<!--
       The average stored width, in bytes, of nonnull entries
-->
非NULL項目の平均保存幅（バイト単位）
      </para></entry>
     </row>

     <row>
      <entry role="catalog_table_entry"><para role="column_definition">
       <structfield>stadistinct</structfield> <type>float4</type>
      </para>
      <para>
<!--
       The number of distinct nonnull data values in the column.
       A value greater than zero is the actual number of distinct values.
       A value less than zero is the negative of a multiplier for the number
       of rows in the table; for example, a column in which about 80% of the
       values are nonnull and each nonnull value appears about twice on
       average could be represented by <structfield>stadistinct</structfield> = -0.4.
       A zero value means the number of distinct values is unknown.
-->
列内で非NULL個別値を持つデータ数。
ゼロより大きい値は実際の個別値の数です。
ゼロより小さい値はテーブル内の行数に対する乗数を負にしたものです。
例えば、約80%の値が非NULLで、それぞれの非NULL値が平均して2回ほど出現する列は<structfield>stadistinct</structfield> = -0.4であると表現されます。
ゼロは個別値の数を特定できない場合です。
      </para></entry>
     </row>

     <row>
      <entry role="catalog_table_entry"><para role="column_definition">
       <structfield>stakind<replaceable>N</replaceable></structfield> <type>int2</type>
      </para>
      <para>
<!--
       A code number indicating the kind of statistics stored in the
       <replaceable>N</replaceable>th <quote>slot</quote> of the
       <structname>pg_statistic</structname> row.
-->
<structname>pg_statistic</structname>行の<replaceable>N</replaceable>番目の<quote>スロット</quote>に保存されている統計情報の種類を示すコード番号。
      </para></entry>
     </row>

     <row>
      <entry role="catalog_table_entry"><para role="column_definition">
       <structfield>staop<replaceable>N</replaceable></structfield> <type>oid</type>
<!--
       (references <link linkend="catalog-pg-operator"><structname>pg_operator</structname></link>.<structfield>oid</structfield>)
-->
（参照先 <link linkend="catalog-pg-operator"><structname>pg_operator</structname></link>.<structfield>oid</structfield>）
      </para>
      <para>
<!--
       An operator used to derive the statistics stored in the
       <replaceable>N</replaceable>th <quote>slot</quote>.  For example, a
       histogram slot would show the <literal>&lt;</literal> operator
       that defines the sort order of the data.
       Zero if the statistics kind does not require an operator.
-->
<replaceable>N</replaceable>番目の<quote>スロット</quote>に保存されている統計情報を引き出すために使われる演算子。
例えば、ヒストグラムスロットはデータの並べ替えの順序を定義する<literal>&lt;</literal>演算子を示します。
統計情報が演算子を要求しない種類であればゼロです。
      </para></entry>
     </row>

     <row>
      <entry role="catalog_table_entry"><para role="column_definition">
       <structfield>stacoll<replaceable>N</replaceable></structfield> <type>oid</type>
<!--
       (references <link linkend="catalog-pg-collation"><structname>pg_collation</structname></link>.<structfield>oid</structfield>)
-->
（参照先 <link linkend="catalog-pg-collation"><structname>pg_collation</structname></link>.<structfield>oid</structfield>）
      </para>
      <para>
<!--
       The collation used to derive the statistics stored in the
       <replaceable>N</replaceable>th <quote>slot</quote>.  For example, a
       histogram slot for a collatable column would show the collation that
       defines the sort order of the data.  Zero for noncollatable data.
-->
<replaceable>N</replaceable>番目の<quote>スロット</quote>に格納された統計情報を派生させるために使われる照合順序。
たとえば、照合可能な列のヒストグラムスロットはそのデータをソート順を定義する照合順を表示します。
ゼロなら照合可能ではないデータです。
      </para></entry>
     </row>

     <row>
      <entry role="catalog_table_entry"><para role="column_definition">
       <structfield>stanumbers<replaceable>N</replaceable></structfield> <type>float4[]</type>
      </para>
      <para>
<!--
       Numerical statistics of the appropriate kind for the
       <replaceable>N</replaceable>th <quote>slot</quote>, or null if the slot
       kind does not involve numerical values
-->
<replaceable>N</replaceable>番目の<quote>スロット</quote>に対する適切な種類の数値統計情報、もしくはスロットの種類に数値が含まれない時はNULLです。
      </para></entry>
     </row>

     <row>
      <entry role="catalog_table_entry"><para role="column_definition">
       <structfield>stavalues<replaceable>N</replaceable></structfield> <type>anyarray</type>
      </para>
      <para>
<!--
       Column data values of the appropriate kind for the
       <replaceable>N</replaceable>th <quote>slot</quote>, or null if the slot
       kind does not store any data values.  Each array's element
       values are actually of the specific column's data type, or a related
       type such as an array's element type, so there is no way to define
       these columns' type more specifically than <type>anyarray</type>.
-->
<replaceable>N</replaceable>番目の<quote>スロット</quote>に対する適切な種類の列データの値、もしくはスロットの種類にデータ値が何も保存されていない場合はNULL。
それぞれの配列要素の値は実際には特定された列のデータ型、もしくは配列要素の型といったような関連のある型になります。ですから<type>anyarray</type>とする以外に列型を定義することはできません。
      </para></entry>
     </row>
    </tbody>
   </tgroup>
  </table>

 </sect1>

 <sect1 id="catalog-pg-statistic-ext">
  <title><structname>pg_statistic_ext</structname></title>

  <indexterm zone="catalog-pg-statistic-ext">
   <primary>pg_statistic_ext</primary>
  </indexterm>

  <para>
<!--
   The catalog <structname>pg_statistic_ext</structname>
   holds definitions of extended planner statistics.
   Each row in this catalog corresponds to a <firstterm>statistics object</firstterm>
   created with <link linkend="sql-createstatistics"><command>CREATE STATISTICS</command></link>.
-->
カタログ<structname>pg_statistic_ext</structname>はプランナの拡張統計情報の定義を保持します。
このカタログの各行は<link linkend="sql-createstatistics"><command>CREATE STATISTICS</command></link>で作成された<firstterm>統計オブジェクト</firstterm>に対応します。
  </para>

  <table>
<!--
   <title><structname>pg_statistic_ext</structname> Columns</title>
-->
   <title><structname>pg_statistic_ext</structname>の列</title>
   <tgroup cols="1">
    <thead>
     <row>
      <entry role="catalog_table_entry"><para role="column_definition">
<!--
       Column Type
-->
列 型
      </para>
      <para>
<!--
       Description
-->
説明
      </para></entry>
     </row>
    </thead>

    <tbody>
     <row>
      <entry role="catalog_table_entry"><para role="column_definition">
       <structfield>oid</structfield> <type>oid</type>
      </para>
      <para>
<!--
       Row identifier
-->
行識別子
      </para></entry>
     </row>

     <row>
      <entry role="catalog_table_entry"><para role="column_definition">
       <structfield>stxrelid</structfield> <type>oid</type>
<!--
       (references <link linkend="catalog-pg-class"><structname>pg_class</structname></link>.<structfield>oid</structfield>)
-->
（参照先 <link linkend="catalog-pg-class"><structname>pg_class</structname></link>.<structfield>oid</structfield>）
      </para>
      <para>
<!--
       Table containing the columns described by this object
-->
このオブジェクトが記述する列を含むテーブル
      </para></entry>
     </row>

     <row>
      <entry role="catalog_table_entry"><para role="column_definition">
       <structfield>stxname</structfield> <type>name</type>
      </para>
      <para>
<!--
       Name of the statistics object
-->
統計オブジェクトの名前
      </para></entry>
     </row>

     <row>
      <entry role="catalog_table_entry"><para role="column_definition">
       <structfield>stxnamespace</structfield> <type>oid</type>
<!--
       (references <link linkend="catalog-pg-namespace"><structname>pg_namespace</structname></link>.<structfield>oid</structfield>)
-->
（参照先 <link linkend="catalog-pg-namespace"><structname>pg_namespace</structname></link>.<structfield>oid</structfield>）
      </para>
      <para>
<!--
       The OID of the namespace that contains this statistics object
-->
この統計オブジェクトを含む名前空間のOID
      </para></entry>
     </row>

     <row>
      <entry role="catalog_table_entry"><para role="column_definition">
       <structfield>stxowner</structfield> <type>oid</type>
<!--
       (references <link linkend="catalog-pg-authid"><structname>pg_authid</structname></link>.<structfield>oid</structfield>)
-->
（参照先 <link linkend="catalog-pg-authid"><structname>pg_authid</structname></link>.<structfield>oid</structfield>）
      </para>
      <para>
<!--
       Owner of the statistics object
-->
統計オブジェクトの所有者
      </para></entry>
     </row>

     <row>
      <entry role="catalog_table_entry"><para role="column_definition">
       <structfield>stxkeys</structfield> <type>int2vector</type>
<!--
       (references <link linkend="catalog-pg-attribute"><structname>pg_attribute</structname></link>.<structfield>attnum</structfield>)
-->
（参照先 <link linkend="catalog-pg-attribute"><structname>pg_attribute</structname></link>.<structfield>attnum</structfield>）
      </para>
      <para>
<!--
       An array of attribute numbers, indicating which table columns are
       covered by this statistics object;
       for example a value of <literal>1 3</literal> would
       mean that the first and the third table columns are covered
-->
属性番号の配列で、どのテーブル列が統計オブジェクトに含まれるかを示します。
例えば、値が<literal>1 3</literal>なら、テーブルの1番目と3番目の列が含まれるということになります。
      </para></entry>
     </row>

     <row>
      <entry role="catalog_table_entry"><para role="column_definition">
       <structfield>stxstattarget</structfield> <type>int2</type>
      </para>
      <para>
<!--
       <structfield>stxstattarget</structfield> controls the level of detail
       of statistics accumulated for this statistics object by
       <link linkend="sql-analyze"><command>ANALYZE</command></link>.
       A zero value indicates that no statistics should be collected.
       A null value says to use the maximum of the statistics targets of
       the referenced columns, if set, or the system default statistics target.
       Positive values of <structfield>stxstattarget</structfield>
       determine the target number of <quote>most common values</quote>
       to collect.
-->
<structfield>stxstattarget</structfield>は<link linkend="sql-analyze"><command>ANALYZE</command></link>によるこの列に対する蓄積された統計情報をどの程度詳しく管理するかを規定します。
値がゼロの場合は統計情報を収集しません。
NULL値の場合は、参照する列の統計情報の収集目標の最大値があればそれを使い、なければシステムのデフォルトの統計目標を使用すべきであるということです。
正の値の<structfield>stxstattarget</structfield>は、収集する<quote>最も一般的な値</quote>の目標となる数を決定します。
      </para></entry>
     </row>

     <row>
      <entry role="catalog_table_entry"><para role="column_definition">
       <structfield>stxkind</structfield> <type>char[]</type>
      </para>
      <para>
<!--
       An array containing codes for the enabled statistics kinds;
       valid values are:
       <literal>d</literal> for n-distinct statistics,
       <literal>f</literal> for functional dependency statistics,
       <literal>m</literal> for most common values (MCV) list statistics, and
       <literal>e</literal> for expression statistics
-->
有効にされた統計種別のコードが入る配列です。
有効な値は：
<literal>d</literal> = N個別統計を表す、
<literal>f</literal> = 関数従属統計を表す、
<literal>m</literal> = 最も共通した値(MCV)を表す、
<literal>e</literal> = 統計情報を表す。
      </para></entry>
     </row>

     <row>
      <entry role="catalog_table_entry"><para role="column_definition">
       <structfield>stxexprs</structfield> <type>pg_node_tree</type>
      </para>
      <para>
<!--
       Expression trees (in <function>nodeToString()</function>
       representation) for statistics object attributes that are not simple
       column references.  This is a list with one element per expression.
       Null if all statistics object attributes are simple references.
-->
単純な列参照ではないオブジェクト属性の統計情報に対する（<function>nodeToString()</function>表現による）演算式ツリー。
これは一つの演算式に対して一つの項目であるリストです。
すべての統計情報オブジェクト属性が単純な参照ならばNULLです。
      </para></entry>
     </row>

    </tbody>
   </tgroup>
  </table>

  <para>
<!--
   The <structname>pg_statistic_ext</structname> entry is filled in
   completely during <link linkend="sql-createstatistics"><command>CREATE STATISTICS</command></link>, but the actual
   statistical values are not computed then.
   Subsequent <link linkend="sql-analyze"><command>ANALYZE</command></link> commands compute the desired values
   and populate an entry in the
   <link linkend="catalog-pg-statistic-ext-data"><structname>pg_statistic_ext_data</structname></link>
   catalog.
-->
<link linkend="sql-createstatistics"><command>CREATE STATISTICS</command></link>の実行中に<structname>pg_statistic_ext</structname>エントリはすべて満たされますが、実際の統計データ値は計算されません。
あとで実行される<link linkend="sql-analyze"><command>ANALYZE</command></link>コマンドが必要な値を計算し、<link linkend="catalog-pg-statistic-ext-data"><structname>pg_statistic_ext_data</structname></link>カタログのエントリに投入します。
  </para>
 </sect1>

 <sect1 id="catalog-pg-statistic-ext-data">
  <title><structname>pg_statistic_ext_data</structname></title>

  <indexterm zone="catalog-pg-statistic-ext">
   <primary>pg_statistic_ext_data</primary>
  </indexterm>

  <para>
<!--
   The catalog <structname>pg_statistic_ext_data</structname>
   holds data for extended planner statistics defined in
   <link linkend="catalog-pg-statistic-ext"><structname>pg_statistic_ext</structname></link>.
   Each row in this catalog corresponds to a <firstterm>statistics object</firstterm>
   created with <link linkend="sql-createstatistics"><command>CREATE STATISTICS</command></link>.
-->
カタログ<structname>pg_statistic_ext_data</structname>は、<link linkend="catalog-pg-statistic-ext"><structname>pg_statistic_ext</structname></link>で定義されたプランナの拡張統計情報のデータを保持します。
このカタログの個々の行は<link linkend="sql-createstatistics"><command>CREATE STATISTICS</command></link>で作成された<firstterm>統計情報オブジェクト</firstterm>に関連します。
  </para>

  <para>
<!--
   Normally there is one entry, with <structfield>stxdinherit</structfield> =
   <literal>false</literal>, for each statistics object that has been analyzed.
   If the table has inheritance children or partitions, a second entry with
   <structfield>stxdinherit</structfield> = <literal>true</literal> is also created.
   This row represents the statistics object over the inheritance tree, i.e.,
   statistics for the data you'd see with
   <literal>SELECT * FROM <replaceable>table</replaceable>*</literal>,
   whereas the <structfield>stxdinherit</structfield> = <literal>false</literal> row
   represents the results of
   <literal>SELECT * FROM ONLY <replaceable>table</replaceable></literal>.
-->
通常は、解析される統計情報オブジェクト毎に、<structfield>stxdinherit</structfield> = <literal>false</literal>を持つ1つの項目が存在します。
テーブルが継承された子あるいはパーティションを持つ場合、<structfield>stxdinherit</structfield> = <literal>true</literal>を持つ2つ目の項目が作成されます。
この行は継承ツリー全体に渡る列の統計情報、つまり、<literal>SELECT * FROM <replaceable>table</replaceable>*</literal>で確認できるデータに対する統計情報を表します。
一方で<structfield>stxdinherit</structfield> = <literal>false</literal>の行は<literal>SELECT * FROM ONLY <replaceable>table</replaceable></literal>の結果を表します。
  </para>

  <para>
<!--
   Like <link linkend="catalog-pg-statistic"><structname>pg_statistic</structname></link>,
   <structname>pg_statistic_ext_data</structname> should not be
   readable by the public, since the contents might be considered sensitive.
   (Example: most common combinations of values in columns might be quite
   interesting.)
   <link linkend="view-pg-stats-ext"><structname>pg_stats_ext</structname></link>
   is a publicly readable view
   on <structname>pg_statistic_ext_data</structname> (after joining
   with <link linkend="catalog-pg-statistic-ext"><structname>pg_statistic_ext</structname></link>) that only exposes
   information about tables the current user owns.
-->
<link linkend="catalog-pg-statistic"><structname>pg_statistic</structname></link>同様、<structname>pg_statistic_ext_data</structname>はテーブル内容が秘密の情報とみなされますので、一般のユーザが読み取り可能であってはいけません。
（列の値の最も共通した組み合わせは誰もが興味をそそられる良い例ですよね。）
<link linkend="view-pg-stats-ext"><structname>pg_stats_ext</structname></link>は一般のユーザが読み取り可能な（<link linkend="catalog-pg-statistic-ext"><structname>pg_statistic_ext</structname></link>と結合後の）<structname>pg_statistic_ext_data</structname>に対するビューで、現在のユーザが所有するテーブルに関する情報のみを公開します。
  </para>

  <table>
<!--
   <title><structname>pg_statistic_ext_data</structname> Columns</title>
-->
   <title><structname>pg_statistic_ext_data</structname>の列</title>
   <tgroup cols="1">
    <thead>
     <row>
      <entry role="catalog_table_entry"><para role="column_definition">
<!--
       Column Type
-->
列 型
      </para>
      <para>
<!--
       Description
-->
説明
      </para></entry>
     </row>
    </thead>

    <tbody>
     <row>
      <entry role="catalog_table_entry"><para role="column_definition">
       <structfield>stxoid</structfield> <type>oid</type>
<!--
       (references <link linkend="catalog-pg-statistic-ext"><structname>pg_statistic_ext</structname></link>.<structfield>oid</structfield>)
-->
（参照先 <link linkend="catalog-pg-statistic-ext"><structname>pg_statistic_ext</structname></link>.<structfield>oid</structfield>）
      </para>
      <para>
<!--
       Extended statistics object containing the definition for this data
-->
このデータの定義を含む拡張統計情報オブジェクト
      </para></entry>
     </row>

     <row>
      <entry role="catalog_table_entry"><para role="column_definition">
       <structfield>stxdinherit</structfield> <type>bool</type>
      </para>
      <para>
<!--
       If true, the stats include values from child tables, not just the
       values in the specified relation
-->
trueの場合、統計情報には指定されたリレーションの値だけではなく、子テーブルからの値も含まれます
      </para></entry>
     </row>

     <row>
      <entry role="catalog_table_entry"><para role="column_definition">
       <structfield>stxdndistinct</structfield> <type>pg_ndistinct</type>
      </para>
      <para>
<!--
       N-distinct counts, serialized as <structname>pg_ndistinct</structname> type
-->
<structname>pg_ndistinct</structname>型にシリアライズされたN個別値の数
      </para></entry>
     </row>

     <row>
      <entry role="catalog_table_entry"><para role="column_definition">
       <structfield>stxddependencies</structfield> <type>pg_dependencies</type>
      </para>
      <para>
<!--
       Functional dependency statistics, serialized
       as <structname>pg_dependencies</structname> type
-->
<structname>pg_dependencies</structname>型にシリアライズされた関数従属統計
      </para></entry>
     </row>

     <row>
      <entry role="catalog_table_entry"><para role="column_definition">
       <structfield>stxdmcv</structfield> <type>pg_mcv_list</type>
      </para>
      <para>
<!--
       MCV (most-common values) list statistics, serialized as
       <structname>pg_mcv_list</structname> type
-->
<structname>pg_mcv_list</structname>型にシリアライズされたMCV（最も共通の値）リスト統計情報
      </para></entry>
     </row>

     <row>
      <entry role="catalog_table_entry"><para role="column_definition">
       <structfield>stxdexpr</structfield> <type>pg_statistic[]</type>
      </para>
      <para>
<!--
       Per-expression statistics, serialized as an array of
       <structname>pg_statistic</structname> type
-->
<structname>pg_statistic</structname>型の配列にシリアライズされた演算式ごとの統計情報
      </para></entry>
     </row>
    </tbody>
   </tgroup>
  </table>

 </sect1>

 <sect1 id="catalog-pg-subscription">
  <title><structname>pg_subscription</structname></title>

  <indexterm zone="catalog-pg-subscription">
   <primary>pg_subscription</primary>
  </indexterm>

  <para>
<!--
   The catalog <structname>pg_subscription</structname> contains all existing
   logical replication subscriptions.  For more information about logical
   replication see <xref linkend="logical-replication"/>.
-->
カタログ<structname>pg_subscription</structname>には、存在するすべての論理レプリケーションのサブスクリプションが入ります。
論理レプリケーションについての詳細な情報は<xref linkend="logical-replication"/>を参照してください。
  </para>

  <para>
<!--
   Unlike most system catalogs, <structname>pg_subscription</structname> is
   shared across all databases of a cluster: there is only one copy
   of <structname>pg_subscription</structname> per cluster, not one per
   database.
-->
ほとんどのシステムカタログとは異なり、<structname>pg_subscription</structname>はクラスタ内の全データベースで共有されます。
つまりクラスタごとに<structname>pg_subscription</structname>の実体は1つだけ存在し、データベースごとに1つではありません。
  </para>

  <para>
<!--
   Access to the column <structfield>subconninfo</structfield> is revoked from
   normal users, because it could contain plain-text passwords.
-->
列<structfield>subconninfo</structfield>には平文のパスワードが含まれる可能性があるため、一般ユーザによるアクセス権は取り消されています。
  </para>

  <table>
<!--
   <title><structname>pg_subscription</structname> Columns</title>
-->
   <title><structname>pg_subscription</structname>の列</title>
   <tgroup cols="1">
    <thead>
     <row>
      <entry role="catalog_table_entry"><para role="column_definition">
<!--
       Column Type
-->
列 型
      </para>
      <para>
<!--
       Description
-->
説明
      </para></entry>
     </row>
    </thead>

    <tbody>
     <row>
      <entry role="catalog_table_entry"><para role="column_definition">
       <structfield>oid</structfield> <type>oid</type>
      </para>
      <para>
<!--
       Row identifier
-->
行識別子
      </para></entry>
     </row>

     <row>
      <entry role="catalog_table_entry"><para role="column_definition">
       <structfield>subdbid</structfield> <type>oid</type>
<!--
       (references <link linkend="catalog-pg-database"><structname>pg_database</structname></link>.<structfield>oid</structfield>)
-->
（参照先 <link linkend="catalog-pg-database"><structname>pg_database</structname></link>.<structfield>oid</structfield>）
      </para>
      <para>
<!--
       OID of the database that the subscription resides in
-->
サブスクリプションが存在するデータベースのOID
      </para></entry>
     </row>

     <row>
      <entry role="catalog_table_entry"><para role="column_definition">
       <structfield>subskiplsn</structfield> <type>pg_lsn</type>
      </para>
      <para>
<!--
       Finish LSN of the transaction whose changes are to be skipped, if a valid
       LSN; otherwise <literal>0/0</literal>.
-->
有効なLSNの場合は、変更がスキップされるトランザクションの終了LSN。
有効でない場合は<literal>0/0</literal>。
      </para></entry>
     </row>

     <row>
      <entry role="catalog_table_entry"><para role="column_definition">
       <structfield>subname</structfield> <type>name</type>
      </para>
      <para>
<!--
       Name of the subscription
-->
サブスクリプションの名前
      </para></entry>
     </row>

     <row>
      <entry role="catalog_table_entry"><para role="column_definition">
       <structfield>subowner</structfield> <type>oid</type>
<!--
       (references <link linkend="catalog-pg-authid"><structname>pg_authid</structname></link>.<structfield>oid</structfield>)
-->
（参照先 <link linkend="catalog-pg-authid"><structname>pg_authid</structname></link>.<structfield>oid</structfield>）
      </para>
      <para>
<!--
       Owner of the subscription
-->
サブスクリプションの所有者
      </para></entry>
     </row>

     <row>
      <entry role="catalog_table_entry"><para role="column_definition">
       <structfield>subenabled</structfield> <type>bool</type>
      </para>
      <para>
<!--
       If true, the subscription is enabled and should be replicating
-->
trueの場合、サブスクリプションは有効でレプリケーションが行われています
      </para></entry>
     </row>

    <row>
      <entry role="catalog_table_entry"><para role="column_definition">
       <structfield>subbinary</structfield> <type>bool</type>
      </para>
      <para>
<!--
       If true, the subscription will request that the publisher send data
       in binary format
-->
trueの場合、サブスクリプションはパブリッシャーに対してバイナリ形式でデータを送るように要求します
      </para></entry>
     </row>

     <row>
      <entry role="catalog_table_entry"><para role="column_definition">
       <structfield>substream</structfield> <type>char</type>
      </para>
      <para>
<!--
       Controls how to handle the streaming of in-progress transactions:
       <literal>f</literal> = disallow streaming of in-progress transactions,
       <literal>t</literal> = spill the changes of in-progress transactions to
       disk and apply at once after the transaction is committed on the
       publisher and received by the subscriber,
       <literal>p</literal> = apply changes directly using a parallel apply
       worker if available (same as <literal>t</literal> if no worker is
       available)
-->
進行中のトランザクションのストリーミングの取り扱い方法を制御します：
<literal>f</literal> = 進行中のトランザクションのストリーミングを禁止、
<literal>t</literal> = 進行中のトランザクションの変更をディスクに書き出し、トランザクションがパブリッシャーでコミットされ、サブスクライバーに受け取られた後に一度に適用、
<literal>p</literal> = 使用可能な場合は、パラレル適用ワーカーを使用して変更を直接適用（使用可能なワーカーがない場合は<literal>t</literal>と同じ）
      </para></entry>
     </row>

     <row>
      <entry role="catalog_table_entry"><para role="column_definition">
       <structfield>subtwophasestate</structfield> <type>char</type>
      </para>
      <para>
<!--
       State codes for two-phase mode:
       <literal>d</literal> = disabled,
       <literal>p</literal> = pending enablement,
       <literal>e</literal> = enabled
-->
2相モードの状態コード：
<literal>d</literal> = 無効、
<literal>p</literal> = 有効化待ち
<literal>e</literal> = 有効
      </para></entry>
     </row>

     <row>
      <entry role="catalog_table_entry"><para role="column_definition">
       <structfield>subdisableonerr</structfield> <type>bool</type>
      </para>
      <para>
<!--
       If true, the subscription will be disabled if one of its workers
       detects an error
-->
trueの場合、ワーカーのいずれかがエラーを検出するとサブスクリプションが無効になります。
      </para></entry>
     </row>

     <row>
      <entry role="catalog_table_entry"><para role="column_definition">
       <structfield>subpasswordrequired</structfield> <type>bool</type>
      </para>
      <para>
<!--
       If true, the subscription will be required to specify a password
       for authentication
-->
trueの場合、サブスクリプションは認証のパスワードを指定する必要があります。
      </para></entry>
     </row>

     <row>
      <entry role="catalog_table_entry"><para role="column_definition">
       <structfield>subrunasowner</structfield> <type>bool</type>
      </para>
      <para>
<!--
       If true, the subscription will be run with the permissions
       of the subscription owner
-->
trueの場合、サブスクリプションはサブスクリプション所有者の許可を得て運行されます。
      </para></entry>
     </row>

     <row>
      <entry role="catalog_table_entry"><para role="column_definition">
       <structfield>subfailover</structfield> <type>bool</type>
      </para>
      <para>
<!--
       If true, the associated replication slots (i.e. the main slot and the
       table sync slots) in the upstream database are enabled to be
       synchronized to the standbys
-->
trueの場合、上流データベース内の関連するレプリケーションスロット（すなわち、メインスロットおよびテーブル同期スロット）は、スタンバイに同期されるように有効になります。
      </para></entry>
     </row>

     <row>
      <entry role="catalog_table_entry"><para role="column_definition">
       <structfield>subconninfo</structfield> <type>text</type>
      </para>
      <para>
<!--
       Connection string to the upstream database
-->
上流のデータベースへの接続文字列
      </para></entry>
     </row>

     <row>
      <entry role="catalog_table_entry"><para role="column_definition">
       <structfield>subslotname</structfield> <type>name</type>
      </para>
      <para>
<!--
       Name of the replication slot in the upstream database (also used
       for the local replication origin name);
       null represents <literal>NONE</literal>
-->
上流のデータベースのレプリケーションスロットの名前（ローカルレプリケーションのオリジン名としても使われます）。
NULLは<literal>NONE</literal>を表します
      </para></entry>
     </row>

     <row>
      <entry role="catalog_table_entry"><para role="column_definition">
       <structfield>subsynccommit</structfield> <type>text</type>
      </para>
      <para>
<!--
       The <varname>synchronous_commit</varname>
       setting for the subscription's workers to use
-->
サブスクリプションワーカーが使用する<varname>synchronous_commit</varname>の設定値
      </para></entry>
     </row>

     <row>
      <entry role="catalog_table_entry"><para role="column_definition">
       <structfield>subpublications</structfield> <type>text[]</type>
      </para>
      <para>
<!--
       Array of subscribed publication names. These reference
       publications defined in the upstream database. For more on publications
       see <xref linkend="logical-replication-publication"/>.
-->
サブスクライブされるパブリケーション名の配列です。
上流データベースで定義されたパブリケーションを参照します。
パブリケーションについての詳細は<xref linkend="logical-replication-publication"/>を参照してください。
      </para></entry>
     </row>

     <row>
      <entry role="catalog_table_entry"><para role="column_definition">
       <structfield>suborigin</structfield> <type>text</type>
      </para>
      <para>
<!--
       The origin value must be either <literal>none</literal> or
       <literal>any</literal>. The default is <literal>any</literal>.
       If <literal>none</literal>, the subscription will request the publisher
       to only send changes that don't have an origin. If
       <literal>any</literal>, the publisher sends changes regardless of their
       origin.
-->
オリジンの値は、<literal>none</literal>または<literal>any</literal>のいずれかにする必要があります。
デフォルトは<literal>any</literal>です。
<literal>none</literal>の場合、サブスクリプションはパブリッシャーに対して、オリジンがない変更のみを送信するように要求します。
<literal>any</literal>の場合、パブリッシャーはオリジンに関係なく変更を送信します。
      </para></entry>
     </row>
    </tbody>
   </tgroup>
  </table>
 </sect1>

 <sect1 id="catalog-pg-subscription-rel">
  <title><structname>pg_subscription_rel</structname></title>

  <indexterm zone="catalog-pg-subscription-rel">
   <primary>pg_subscription_rel</primary>
  </indexterm>

  <para>
<!--
   The catalog <structname>pg_subscription_rel</structname> contains the
   state for each replicated relation in each subscription.  This is a
   many-to-many mapping.
-->
カタログ<structname>pg_subscription_rel</structname>には各サブスクリプションで複製される各リレーションの状態が入ります。
これは多対多のマッピングです。
  </para>

  <para>
<!--
   This catalog only contains tables known to the subscription after running
   either <link linkend="sql-createsubscription"><command>CREATE SUBSCRIPTION</command></link> or
   <link linkend="sql-altersubscription"><command>ALTER SUBSCRIPTION ... REFRESH
   PUBLICATION</command></link>.
-->
このカタログには<link linkend="sql-createsubscription"><command>CREATE SUBSCRIPTION</command></link>あるいは<link linkend="sql-altersubscription"><command>ALTER SUBSCRIPTION ... REFRESH PUBLICATION</command></link>を実行した後でサブスクリプションに知られることになったテーブルのみが含まれます。
  </para>

  <table>
<!--
   <title><structname>pg_subscription_rel</structname> Columns</title>
-->
   <title><structname>pg_subscription_rel</structname>の列</title>
   <tgroup cols="1">
    <thead>
     <row>
      <entry role="catalog_table_entry"><para role="column_definition">
<!--
       Column Type
-->
列 型
      </para>
      <para>
<!--
       Description
-->
説明
      </para></entry>
     </row>
    </thead>

    <tbody>
     <row>
      <entry role="catalog_table_entry"><para role="column_definition">
       <structfield>srsubid</structfield> <type>oid</type>
<!--
       (references <link linkend="catalog-pg-subscription"><structname>pg_subscription</structname></link>.<structfield>oid</structfield>)
-->
（参照先 <link linkend="catalog-pg-subscription"><structname>pg_subscription</structname></link>.<structfield>oid</structfield>）
      </para>
      <para>
<!--
       Reference to subscription
-->
サブスクリプションへの参照
      </para></entry>
     </row>

     <row>
      <entry role="catalog_table_entry"><para role="column_definition">
       <structfield>srrelid</structfield> <type>oid</type>
<!--
       (references <link linkend="catalog-pg-class"><structname>pg_class</structname></link>.<structfield>oid</structfield>)
-->
（参照先 <link linkend="catalog-pg-class"><structname>pg_class</structname></link>.<structfield>oid</structfield>）
      </para>
      <para>
<!--
       Reference to relation
-->
リレーションへの参照
      </para></entry>
     </row>

     <row>
      <entry role="catalog_table_entry"><para role="column_definition">
       <structfield>srsubstate</structfield> <type>char</type>
      </para>
      <para>
<!--
       State code:
       <literal>i</literal> = initialize,
       <literal>d</literal> = data is being copied,
       <literal>f</literal> = finished table copy,
       <literal>s</literal> = synchronized,
       <literal>r</literal> = ready (normal replication)
-->
状態コード：
<literal>i</literal> = 初期化、
<literal>d</literal> = データのコピー中、
<literal>f</literal> = テーブルコピーの完了、
<literal>s</literal> = 同期済み、
<literal>r</literal> = 準備完了（通常のレプリケーション）
      </para></entry>
     </row>

     <row>
      <entry role="catalog_table_entry"><para role="column_definition">
       <structfield>srsublsn</structfield> <type>pg_lsn</type>
      </para>
      <para>
<!--
       Remote LSN of the state change used for synchronization coordination
       when in <literal>s</literal> or <literal>r</literal> states,
       otherwise null
-->
<literal>s</literal> あるいは <literal>r</literal> の状態なら、同期の調停で使われる状態変更のリモートLSN。
それ以外の場合はNULL
      </para></entry>
     </row>
    </tbody>
   </tgroup>
  </table>
 </sect1>

 <sect1 id="catalog-pg-tablespace">
  <title><structname>pg_tablespace</structname></title>

  <indexterm zone="catalog-pg-tablespace">
   <primary>pg_tablespace</primary>
  </indexterm>

  <para>
<!--
   The catalog <structname>pg_tablespace</structname> stores information
   about the available tablespaces.  Tables can be placed in particular
   tablespaces to aid administration of disk layout.
-->
<structname>pg_tablespace</structname>カタログは利用できるテーブル空間についての情報を格納します。
テーブルは、ディスクの配置を管理できるようにするために特定のテーブル空間に格納できます。
  </para>

  <para>
<!--
   Unlike most system catalogs, <structname>pg_tablespace</structname>
   is shared across all databases of a cluster: there is only one
   copy of <structname>pg_tablespace</structname> per cluster, not
   one per database.
-->
システムカタログの大部分とは違って、<structname>pg_tablespace</structname>は、すべてのクラスタのデータベース間で共有されます。
（データベース毎ではなく）クラスタ毎に、<structname>pg_tablespace</structname>のコピーが1つだけ存在します。
  </para>

  <table>
<!--
   <title><structname>pg_tablespace</structname> Columns</title>
-->
   <title><structname>pg_tablespace</structname>の列</title>
   <tgroup cols="1">
    <thead>
     <row>
      <entry role="catalog_table_entry"><para role="column_definition">
<!--
       Column Type
-->
列 型
      </para>
      <para>
<!--
       Description
-->
説明
      </para></entry>
     </row>
    </thead>

    <tbody>
     <row>
      <entry role="catalog_table_entry"><para role="column_definition">
       <structfield>oid</structfield> <type>oid</type>
      </para>
      <para>
<!--
       Row identifier
-->
行識別子
      </para></entry>
     </row>

     <row>
      <entry role="catalog_table_entry"><para role="column_definition">
       <structfield>spcname</structfield> <type>name</type>
      </para>
      <para>
<!--
       Tablespace name
-->
テーブル空間名
      </para></entry>
     </row>

     <row>
      <entry role="catalog_table_entry"><para role="column_definition">
       <structfield>spcowner</structfield> <type>oid</type>
<!--
       (references <link linkend="catalog-pg-authid"><structname>pg_authid</structname></link>.<structfield>oid</structfield>)
-->
（参照先 <link linkend="catalog-pg-authid"><structname>pg_authid</structname></link>.<structfield>oid</structfield>）
      </para>
      <para>
<!--
       Owner of the tablespace, usually the user who created it
-->
テーブル空間の所有者。たいていはテーブル空間を作成したユーザ
      </para></entry>
     </row>

     <row>
      <entry role="catalog_table_entry"><para role="column_definition">
       <structfield>spcacl</structfield> <type>aclitem[]</type>
      </para>
      <para>
<!--
       Access privileges; see <xref linkend="ddl-priv"/> for details
-->
アクセス権限。
詳細は<xref linkend="ddl-priv"/>を参照してください
      </para></entry>
     </row>

     <row>
      <entry role="catalog_table_entry"><para role="column_definition">
       <structfield>spcoptions</structfield> <type>text[]</type>
      </para>
      <para>
<!--
       Tablespace-level options, as <quote>keyword=value</quote> strings
-->
<quote>keyword=value</quote>文字列のようなテーブル空間レベルのオプション
      </para></entry>
     </row>
    </tbody>
   </tgroup>
  </table>
 </sect1>


 <sect1 id="catalog-pg-transform">
  <title><structname>pg_transform</structname></title>

  <indexterm zone="catalog-pg-transform">
   <primary>pg_transform</primary>
  </indexterm>

  <para>
<!--
   The catalog <structname>pg_transform</structname> stores information about
   transforms, which are a mechanism to adapt data types to procedural
   languages.  See <xref linkend="sql-createtransform"/> for more information.
-->
カタログ<structname>pg_transform</structname>は変換についての情報を格納します。
変換はデータ型を手続き言語に適合させるための機構です。
詳しくは<xref linkend="sql-createtransform"/>を参照してください。
  </para>

  <table>
<!--
   <title><structname>pg_transform</structname> Columns</title>
-->
   <title><structname>pg_transform</structname>の列</title>
   <tgroup cols="1">
    <thead>
     <row>
      <entry role="catalog_table_entry"><para role="column_definition">
<!--
       Column Type
-->
列 型
      </para>
      <para>
<!--
       Description
-->
説明
      </para></entry>
     </row>
    </thead>

    <tbody>
     <row>
      <entry role="catalog_table_entry"><para role="column_definition">
       <structfield>oid</structfield> <type>oid</type>
      </para>
      <para>
<!--
       Row identifier
-->
行識別子
      </para></entry>
     </row>

     <row>
      <entry role="catalog_table_entry"><para role="column_definition">
       <structfield>trftype</structfield> <type>oid</type>
<!--
       (references <link linkend="catalog-pg-type"><structname>pg_type</structname></link>.<structfield>oid</structfield>)
-->
（参照先 <link linkend="catalog-pg-type"><structname>pg_type</structname></link>.<structfield>oid</structfield>）
      </para>
      <para>
<!--
       OID of the data type this transform is for
-->
この変換の対象のデータ型のOID
      </para></entry>
     </row>

     <row>
      <entry role="catalog_table_entry"><para role="column_definition">
       <structfield>trflang</structfield> <type>oid</type>
<!--
       (references <link linkend="catalog-pg-language"><structname>pg_language</structname></link>.<structfield>oid</structfield>)
-->
（参照先 <link linkend="catalog-pg-language"><structname>pg_language</structname></link>.<structfield>oid</structfield>）
      </para>
      <para>
<!--
       OID of the language this transform is for
-->
この変換の対象の言語のOID
      </para></entry>
     </row>

     <row>
      <entry role="catalog_table_entry"><para role="column_definition">
       <structfield>trffromsql</structfield> <type>regproc</type>
<!--
       (references <link linkend="catalog-pg-proc"><structname>pg_proc</structname></link>.<structfield>oid</structfield>)
-->
（参照先 <link linkend="catalog-pg-proc"><structname>pg_proc</structname></link>.<structfield>oid</structfield>）
      </para>
      <para>
<!--
       The OID of the function to use when converting the data type for input
       to the procedural language (e.g., function parameters).  Zero is stored
       if the default behavior should be used.
-->
データ型を手続き言語への入力（例えば関数のパラメータ）に変換する時に使う関数のOID。
デフォルトの振る舞いが使われる場合はゼロが格納されます。
      </para></entry>
     </row>

     <row>
      <entry role="catalog_table_entry"><para role="column_definition">
       <structfield>trftosql</structfield> <type>regproc</type>
<!--
       (references <link linkend="catalog-pg-proc"><structname>pg_proc</structname></link>.<structfield>oid</structfield>)
-->
（参照先 <link linkend="catalog-pg-proc"><structname>pg_proc</structname></link>.<structfield>oid</structfield>）
      </para>
      <para>
<!--
       The OID of the function to use when converting output from the
       procedural language (e.g., return values) to the data type.  Zero is
       stored if the default behavior should be used.
-->
手続き言語からの出力（例えば戻り値）をデータ型に変換する時に使う関数のOID。
デフォルトの振る舞いが使われる場合はゼロが格納されます。
      </para></entry>
     </row>
    </tbody>
   </tgroup>
  </table>
 </sect1>


 <sect1 id="catalog-pg-trigger">
  <title><structname>pg_trigger</structname></title>

  <indexterm zone="catalog-pg-trigger">
   <primary>pg_trigger</primary>
  </indexterm>

  <para>
<!--
   The catalog <structname>pg_trigger</structname> stores triggers on tables
   and views.
   See <xref linkend="sql-createtrigger"/>
   for more information.
-->
<structname>pg_trigger</structname>カタログはテーブルおよびビュー上のトリガを保存します。
<xref linkend="sql-createtrigger"/>を参照してください。
  </para>

  <table>
<!--
   <title><structname>pg_trigger</structname> Columns</title>
-->
   <title><structname>pg_trigger</structname>の列</title>
   <tgroup cols="1">
    <thead>
     <row>
      <entry role="catalog_table_entry"><para role="column_definition">
<!--
       Column Type
-->
列 型
      </para>
      <para>
<!--
       Description
-->
説明
      </para></entry>
     </row>
    </thead>

    <tbody>
     <row>
      <entry role="catalog_table_entry"><para role="column_definition">
       <structfield>oid</structfield> <type>oid</type>
      </para>
      <para>
<!--
       Row identifier
-->
行識別子
      </para></entry>
     </row>

     <row>
      <entry role="catalog_table_entry"><para role="column_definition">
       <structfield>tgrelid</structfield> <type>oid</type>
<!--
       (references <link linkend="catalog-pg-class"><structname>pg_class</structname></link>.<structfield>oid</structfield>)
-->
（参照先 <link linkend="catalog-pg-class"><structname>pg_class</structname></link>.<structfield>oid</structfield>）
      </para>
      <para>
<!--
       The table this trigger is on
-->
トリガのかかっているテーブル
      </para></entry>
     </row>

     <row>
      <entry role="catalog_table_entry"><para role="column_definition">
       <structfield>tgparentid</structfield> <type>oid</type>
<!--
       (references <link linkend="catalog-pg-trigger"><structname>pg_trigger</structname></link>.<structfield>oid</structfield>)
-->
（参照先 <link linkend="catalog-pg-trigger"><structname>pg_trigger</structname></link>.<structfield>oid</structfield>）
      </para>
      <para>
<!--
       Parent trigger that this trigger is cloned from (this happens when
       partitions are created or attached to a partitioned table);
       zero if not a clone
-->
このトリガが複製された親のトリガ（パーティションが作成されたか、あるいはパーティションテーブルにアタッチされたときに起こります）。
複製されていなければゼロ
      </para></entry>
     </row>

     <row>
      <entry role="catalog_table_entry"><para role="column_definition">
       <structfield>tgname</structfield> <type>name</type>
      </para>
      <para>
<!--
       Trigger name (must be unique among triggers of same table)
-->
トリガ名（同一テーブル内で一意である必要があります）
      </para></entry>
     </row>

     <row>
      <entry role="catalog_table_entry"><para role="column_definition">
       <structfield>tgfoid</structfield> <type>oid</type>
<!--
       (references <link linkend="catalog-pg-proc"><structname>pg_proc</structname></link>.<structfield>oid</structfield>)
-->
（参照先 <link linkend="catalog-pg-proc"><structname>pg_proc</structname></link>.<structfield>oid</structfield>）
      </para>
      <para>
<!--
       The function to be called
-->
呼び出される関数
      </para></entry>
     </row>

     <row>
      <entry role="catalog_table_entry"><para role="column_definition">
       <structfield>tgtype</structfield> <type>int2</type>
      </para>
      <para>
<!--
       Bit mask identifying trigger firing conditions
-->
トリガ発行条件を指定するビットマスク
      </para></entry>
     </row>

     <row>
      <entry role="catalog_table_entry"><para role="column_definition">
       <structfield>tgenabled</structfield> <type>char</type>
      </para>
      <para>
<!--
       Controls in which <xref linkend="guc-session-replication-role"/> modes
       the trigger fires.
       <literal>O</literal> = trigger fires in <quote>origin</quote> and <quote>local</quote> modes,
       <literal>D</literal> = trigger is disabled,
       <literal>R</literal> = trigger fires in <quote>replica</quote> mode,
       <literal>A</literal> = trigger fires always.
-->
どの<xref linkend="guc-session-replication-role"/>モードでトリガが発行されるかを制御します。
<literal>O</literal> = <quote>起点</quote>モードと<quote>ローカル</quote>モードでトリガを発行します、
<literal>D</literal> = トリガは無効です、
<literal>R</literal> = <quote>replica</quote>モードでトリガを発行します、
<literal>A</literal> = 常にトリガを発行します。
      </para></entry>
     </row>

     <row>
      <entry role="catalog_table_entry"><para role="column_definition">
       <structfield>tgisinternal</structfield> <type>bool</type>
      </para>
      <para>
<!--
       True if trigger is internally generated (usually, to enforce
       the constraint identified by <structfield>tgconstraint</structfield>)
-->
トリガが（通常<structfield>tgconstraint</structfield>により識別される制約を強制するために）内部的に生成される場合はtrue
      </para></entry>
     </row>

     <row>
      <entry role="catalog_table_entry"><para role="column_definition">
       <structfield>tgconstrrelid</structfield> <type>oid</type>
<!--
       (references <link linkend="catalog-pg-class"><structname>pg_class</structname></link>.<structfield>oid</structfield>)
-->
（参照先 <link linkend="catalog-pg-class"><structname>pg_class</structname></link>.<structfield>oid</structfield>）
      </para>
      <para>
<!--
       The table referenced by a referential integrity constraint
       (zero if trigger is not for a referential integrity constraint)
-->
参照整合性制約で参照されるテーブル。
（トリガが参照整合性制約用でなければゼロ）
      </para></entry>
     </row>

     <row>
      <entry role="catalog_table_entry"><para role="column_definition">
       <structfield>tgconstrindid</structfield> <type>oid</type>
<!--
       (references <link linkend="catalog-pg-class"><structname>pg_class</structname></link>.<structfield>oid</structfield>)
-->
（参照先 <link linkend="catalog-pg-class"><structname>pg_class</structname></link>.<structfield>oid</structfield>）
      </para>
      <para>
<!--
       The index supporting a unique, primary key, referential integrity,
       or exclusion constraint
       (zero if trigger is not for one of these types of constraint)
-->
一意性、主キー、参照整合性制約や排他制約をサポートするインデックス
（トリガがこれらの制約型用でなければゼロ）
      </para></entry>
     </row>

     <row>
      <entry role="catalog_table_entry"><para role="column_definition">
       <structfield>tgconstraint</structfield> <type>oid</type>
<!--
       (references <link linkend="catalog-pg-constraint"><structname>pg_constraint</structname></link>.<structfield>oid</structfield>)
-->
（参照先 <link linkend="catalog-pg-constraint"><structname>pg_constraint</structname></link>.<structfield>oid</structfield>）
      </para>
      <para>
<!--
       The <link linkend="catalog-pg-constraint"><structname>pg_constraint</structname></link> entry associated with the trigger
       (zero if trigger is not for a constraint)
-->
トリガに関連する<link linkend="catalog-pg-constraint"><structname>pg_constraint</structname></link>の項目。
（トリガが制約用でなければゼロ）
      </para></entry>
     </row>

     <row>
      <entry role="catalog_table_entry"><para role="column_definition">
       <structfield>tgdeferrable</structfield> <type>bool</type>
      </para>
      <para>
<!--
       True if constraint trigger is deferrable
-->
制約トリガが遅延可能である場合はtrue
      </para></entry>
     </row>

     <row>
      <entry role="catalog_table_entry"><para role="column_definition">
       <structfield>tginitdeferred</structfield> <type>bool</type>
      </para>
      <para>
<!--
       True if constraint trigger is initially deferred
-->
制約トリガの初期状態が遅延可能と宣言されている場合はtrue
      </para></entry>
     </row>

     <row>
      <entry role="catalog_table_entry"><para role="column_definition">
       <structfield>tgnargs</structfield> <type>int2</type>
      </para>
      <para>
<!--
       Number of argument strings passed to trigger function
-->
トリガ関数に渡される引数の数
      </para></entry>
     </row>

     <row>
      <entry role="catalog_table_entry"><para role="column_definition">
       <structfield>tgattr</structfield> <type>int2vector</type>
<!--
       (references <link linkend="catalog-pg-attribute"><structname>pg_attribute</structname></link>.<structfield>attnum</structfield>)
-->
（参照先 <link linkend="catalog-pg-attribute"><structname>pg_attribute</structname></link>.<structfield>attnum</structfield>）
      </para>
      <para>
<!--
       Column numbers, if trigger is column-specific; otherwise an
       empty array
-->
トリガが列固有であれば列番号。そうでなければ空の配列
      </para></entry>
     </row>

     <row>
      <entry role="catalog_table_entry"><para role="column_definition">
       <structfield>tgargs</structfield> <type>bytea</type>
      </para>
      <para>
<!--
       Argument strings to pass to trigger, each NULL-terminated
-->
トリガに渡される引数文字列で、それぞれヌル文字で終結
      </para></entry>
     </row>

     <row>
      <entry role="catalog_table_entry"><para role="column_definition">
       <structfield>tgqual</structfield> <type>pg_node_tree</type>
      </para>
      <para>
<!--
       Expression tree (in <function>nodeToString()</function>
       representation) for the trigger's <literal>WHEN</literal> condition, or null
       if none
-->
トリガの<literal>WHEN</literal>条件に関する（<function>nodeToString()</function>表現による）式ツリー、なければNULL
      </para></entry>
     </row>

     <row>
      <entry role="catalog_table_entry"><para role="column_definition">
       <structfield>tgoldtable</structfield> <type>name</type>
      </para>
      <para>
<!--
       <literal>REFERENCING</literal> clause name for <literal>OLD TABLE</literal>,
       or null if none
-->
<literal>OLD TABLE</literal>に対する<literal>REFERENCING</literal>句の名前、なければNULL
      </para></entry>
     </row>

     <row>
      <entry role="catalog_table_entry"><para role="column_definition">
       <structfield>tgnewtable</structfield> <type>name</type>
      </para>
      <para>
<!--
       <literal>REFERENCING</literal> clause name for <literal>NEW TABLE</literal>,
       or null if none
-->
<literal>NEW TABLE</literal>に対する<literal>REFERENCING</literal>句の名前、なければNULL
      </para></entry>
     </row>
    </tbody>
   </tgroup>
  </table>

  <para>
<!--
   Currently, column-specific triggering is supported only for
   <literal>UPDATE</literal> events, and so <structfield>tgattr</structfield> is relevant
   only for that event type.  <structfield>tgtype</structfield> might
   contain bits for other event types as well, but those are presumed
   to be table-wide regardless of what is in <structfield>tgattr</structfield>.
-->
現在、列固有のトリガ処理は<literal>UPDATE</literal>イベントのみでサポートされていますので、<structfield>tgattr</structfield>はこの種類のイベントにのみ関連します。
<structfield>tgtype</structfield>にはこの他のイベント用のビットが含まれているかもしれませんが、これらは<structfield>tgattr</structfield>の値とは関係ないテーブル全体のものであると仮定されます。
  </para>

  <note>
   <para>
<!--
    When <structfield>tgconstraint</structfield> is nonzero,
    <structfield>tgconstrrelid</structfield>, <structfield>tgconstrindid</structfield>,
    <structfield>tgdeferrable</structfield>, and <structfield>tginitdeferred</structfield> are
    largely redundant with the referenced <link linkend="catalog-pg-constraint"><structname>pg_constraint</structname></link> entry.
    However, it is possible for a non-deferrable trigger to be associated
    with a deferrable constraint: foreign key constraints can have some
    deferrable and some non-deferrable triggers.
-->
<structfield>tgconstraint</structfield>がゼロではないとき、<structfield>tgconstrrelid</structfield>、<structfield>tgconstrindid</structfield>、<structfield>tgdeferrable</structfield>、<structfield>tginitdeferred</structfield>は参照される<link linkend="catalog-pg-constraint"><structname>pg_constraint</structname></link>項目と共に冗長となっています。
しかし遅延不可能なトリガを遅延可能な制約に関連付けさせることが可能です。
外部キー制約では一部を遅延可能、一部を遅延不可能なトリガを持つことができます。
   </para>
  </note>

  <note>
   <para>
<!--
    <literal>pg_class.relhastriggers</literal>
    must be true if a relation has any triggers in this catalog.
-->
<literal>pg_class.relhastriggers</literal>は、リレーションがこのカタログ内にトリガを持っている場合はtrueでなければなりません。
   </para>
  </note>

 </sect1>


 <sect1 id="catalog-pg-ts-config">
  <title><structname>pg_ts_config</structname></title>

  <indexterm zone="catalog-pg-ts-config">
   <primary>pg_ts_config</primary>
  </indexterm>

  <para>
<!--
   The <structname>pg_ts_config</structname> catalog contains entries
   representing text search configurations.  A configuration specifies
   a particular text search parser and a list of dictionaries to use
   for each of the parser's output token types.  The parser is shown
   in the <structname>pg_ts_config</structname> entry, but the
   token-to-dictionary mapping is defined by subsidiary entries in <link
   linkend="catalog-pg-ts-config-map"><structname>pg_ts_config_map</structname></link>.
-->
<structname>pg_ts_config</structname>カタログは、テキスト検索の設定を表す項目を含みます。
設定は、特定のテキスト検索パーサと、それぞれのパーサの出力トークン型のために使用される辞書の一覧を指定します。
パーサは<structname>pg_ts_config</structname>項目内に示されていますが、トークンと辞書の対応付けは、<link linkend="catalog-pg-ts-config-map"><structname>pg_ts_config_map</structname></link>内の補助項目内に定義されています。
  </para>

  <para>
<!--
   <productname>PostgreSQL</productname>'s text search features are
   described at length in <xref linkend="textsearch"/>.
-->
   <productname>PostgreSQL</productname>のテキスト検索機能については<xref linkend="textsearch"/>で詳しく説明します。
  </para>

  <table>
<!--
   <title><structname>pg_ts_config</structname> Columns</title>
-->
   <title><structname>pg_ts_config</structname>の列</title>
   <tgroup cols="1">
    <thead>
     <row>
      <entry role="catalog_table_entry"><para role="column_definition">
<!--
       Column Type
-->
列 型
      </para>
      <para>
<!--
       Description
-->
説明
      </para></entry>
     </row>
    </thead>

    <tbody>
     <row>
      <entry role="catalog_table_entry"><para role="column_definition">
       <structfield>oid</structfield> <type>oid</type>
      </para>
      <para>
<!--
       Row identifier
-->
行識別子
      </para></entry>
     </row>

     <row>
      <entry role="catalog_table_entry"><para role="column_definition">
       <structfield>cfgname</structfield> <type>name</type>
      </para>
      <para>
<!--
       Text search configuration name
-->
テキスト検索設定の名称
      </para></entry>
     </row>

     <row>
      <entry role="catalog_table_entry"><para role="column_definition">
       <structfield>cfgnamespace</structfield> <type>oid</type>
<!--
       (references <link linkend="catalog-pg-namespace"><structname>pg_namespace</structname></link>.<structfield>oid</structfield>)
-->
（参照先 <link linkend="catalog-pg-namespace"><structname>pg_namespace</structname></link>.<structfield>oid</structfield>）
      </para>
      <para>
<!--
       The OID of the namespace that contains this configuration
-->
この設定を含む名前空間のOID
      </para></entry>
     </row>

     <row>
      <entry role="catalog_table_entry"><para role="column_definition">
       <structfield>cfgowner</structfield> <type>oid</type>
<!--
       (references <link linkend="catalog-pg-authid"><structname>pg_authid</structname></link>.<structfield>oid</structfield>)
-->
（参照先 <link linkend="catalog-pg-authid"><structname>pg_authid</structname></link>.<structfield>oid</structfield>）
      </para>
      <para>
<!--
       Owner of the configuration
-->
この設定の所有者
      </para></entry>
     </row>

     <row>
      <entry role="catalog_table_entry"><para role="column_definition">
       <structfield>cfgparser</structfield> <type>oid</type>
<!--
       (references <link linkend="catalog-pg-ts-parser"><structname>pg_ts_parser</structname></link>.<structfield>oid</structfield>)
-->
（参照先 <link linkend="catalog-pg-ts-parser"><structname>pg_ts_parser</structname></link>.<structfield>oid</structfield>）
      </para>
      <para>
<!--
       The OID of the text search parser for this configuration
-->
この設定のためのテキスト検索パーサのOID
      </para></entry>
     </row>
    </tbody>
   </tgroup>
  </table>
 </sect1>

<!-- split-catalogs2-end -->
<!-- split-catalogs3-start -->

 <sect1 id="catalog-pg-ts-config-map">
  <title><structname>pg_ts_config_map</structname></title>

  <indexterm zone="catalog-pg-ts-config-map">
   <primary>pg_ts_config_map</primary>
  </indexterm>

  <para>
<!--
   The <structname>pg_ts_config_map</structname> catalog contains entries
   showing which text search dictionaries should be consulted, and in
   what order, for each output token type of each text search configuration's
   parser.
-->
<structname>pg_ts_config_map</structname>カタログは、どのテキスト検索辞書を参照するべきかを示す項目を含みます。
さらに、それぞれのテキスト検索設定のパーサの出力トークンをどの順番で参照すべきかを示す項目を含みます。
  </para>

  <para>
<!--
   <productname>PostgreSQL</productname>'s text search features are
   described at length in <xref linkend="textsearch"/>.
-->
   <productname>PostgreSQL</productname>のテキスト検索機能については<xref linkend="textsearch"/>で詳しく説明します。
  </para>

  <table>
<!--
   <title><structname>pg_ts_config_map</structname> Columns</title>
-->
   <title><structname>pg_ts_config_map</structname>の列</title>
   <tgroup cols="1">
    <thead>
     <row>
      <entry role="catalog_table_entry"><para role="column_definition">
<!--
       Column Type
-->
列 型
      </para>
      <para>
<!--
       Description
-->
説明
      </para></entry>
     </row>
    </thead>

    <tbody>
     <row>
      <entry role="catalog_table_entry"><para role="column_definition">
       <structfield>mapcfg</structfield> <type>oid</type>
<!--
       (references <link linkend="catalog-pg-ts-config"><structname>pg_ts_config</structname></link>.<structfield>oid</structfield>)
-->
（参照先 <link linkend="catalog-pg-ts-config"><structname>pg_ts_config</structname></link>.<structfield>oid</structfield>）
      </para>
      <para>
<!--
       The OID of the <link linkend="catalog-pg-ts-config"><structname>pg_ts_config</structname></link> entry owning this map entry
-->
このマップ項目を所有する<link linkend="catalog-pg-ts-config"><structname>pg_ts_config</structname></link>項目のOID
      </para></entry>
     </row>

     <row>
      <entry role="catalog_table_entry"><para role="column_definition">
       <structfield>maptokentype</structfield> <type>int4</type>
      </para>
      <para>
<!--
       A token type emitted by the configuration's parser
-->
設定のパーサにより発行されるトークンの種類
      </para></entry>
     </row>

     <row>
      <entry role="catalog_table_entry"><para role="column_definition">
       <structfield>mapseqno</structfield> <type>int4</type>
      </para>
      <para>
<!--
       Order in which to consult this entry (lower
       <structfield>mapseqno</structfield>s first)
-->
この項目を参照する順番（小さい<structfield>mapseqno</structfield>が先です）
      </para></entry>
     </row>

     <row>
      <entry role="catalog_table_entry"><para role="column_definition">
       <structfield>mapdict</structfield> <type>oid</type>
<!--
       (references <link linkend="catalog-pg-ts-dict"><structname>pg_ts_dict</structname></link>.<structfield>oid</structfield>)
-->
（参照先 <link linkend="catalog-pg-ts-dict"><structname>pg_ts_dict</structname></link>.<structfield>oid</structfield>）
      </para>
      <para>
<!--
       The OID of the text search dictionary to consult
-->
参照するテキスト検索辞書のOID
      </para></entry>
     </row>
    </tbody>
   </tgroup>
  </table>
 </sect1>


 <sect1 id="catalog-pg-ts-dict">
  <title><structname>pg_ts_dict</structname></title>

  <indexterm zone="catalog-pg-ts-dict">
   <primary>pg_ts_dict</primary>
  </indexterm>

  <para>
<!--
   The <structname>pg_ts_dict</structname> catalog contains entries
   defining text search dictionaries.  A dictionary depends on a text
   search template, which specifies all the implementation functions
   needed; the dictionary itself provides values for the user-settable
   parameters supported by the template.  This division of labor allows
   dictionaries to be created by unprivileged users.  The parameters
   are specified by a text string <structfield>dictinitoption</structfield>,
   whose format and meaning vary depending on the template.
-->
<structname>pg_ts_dict</structname>カタログは、テキスト検索辞書を定義する項目を含みます。
辞書は、必要な実装関数すべてを指定するテキスト検索のテンプレートに依存します。
辞書自身は、テンプレートによりサポートされている、ユーザが設定可能なパラメータ値を提供します。
ここでは、辞書が特権のないユーザにより作成されることを許可します。
パラメータは、<structfield>dictinitoption</structfield>テキスト文字列で指定されます。
その書式と意味はテンプレートにより変化します。
  </para>

  <para>
<!--
   <productname>PostgreSQL</productname>'s text search features are
   described at length in <xref linkend="textsearch"/>.
-->
   <productname>PostgreSQL</productname>のテキスト検索機能については<xref linkend="textsearch"/>で詳しく説明します。
  </para>

  <table>
<!--
   <title><structname>pg_ts_dict</structname> Columns</title>
-->
   <title><structname>pg_ts_dict</structname>の列</title>
   <tgroup cols="1">
    <thead>
     <row>
      <entry role="catalog_table_entry"><para role="column_definition">
<!--
       Column Type
-->
列 型
      </para>
      <para>
<!--
       Description
-->
説明
      </para></entry>
     </row>
    </thead>

    <tbody>
     <row>
      <entry role="catalog_table_entry"><para role="column_definition">
       <structfield>oid</structfield> <type>oid</type>
      </para>
      <para>
<!--
       Row identifier
-->
行識別子
      </para></entry>
     </row>

     <row>
      <entry role="catalog_table_entry"><para role="column_definition">
       <structfield>dictname</structfield> <type>name</type>
      </para>
      <para>
<!--
       Text search dictionary name
-->
テキスト検索辞書の名称
      </para></entry>
     </row>

     <row>
      <entry role="catalog_table_entry"><para role="column_definition">
       <structfield>dictnamespace</structfield> <type>oid</type>
<!--
       (references <link linkend="catalog-pg-namespace"><structname>pg_namespace</structname></link>.<structfield>oid</structfield>)
-->
（参照先 <link linkend="catalog-pg-namespace"><structname>pg_namespace</structname></link>.<structfield>oid</structfield>）
      </para>
      <para>
<!--
       The OID of the namespace that contains this dictionary
-->
この辞書を含む名前空間のOID
      </para></entry>
     </row>

     <row>
      <entry role="catalog_table_entry"><para role="column_definition">
       <structfield>dictowner</structfield> <type>oid</type>
<!--
       (references <link linkend="catalog-pg-authid"><structname>pg_authid</structname></link>.<structfield>oid</structfield>)
-->
（参照先 <link linkend="catalog-pg-authid"><structname>pg_authid</structname></link>.<structfield>oid</structfield>）
      </para>
      <para>
<!--
       Owner of the dictionary
-->
辞書の所有者
      </para></entry>
     </row>

     <row>
      <entry role="catalog_table_entry"><para role="column_definition">
       <structfield>dicttemplate</structfield> <type>oid</type>
<!--
       (references <link linkend="catalog-pg-ts-template"><structname>pg_ts_template</structname></link>.<structfield>oid</structfield>)
-->
（参照先 <link linkend="catalog-pg-ts-template"><structname>pg_ts_template</structname></link>.<structfield>oid</structfield>）
      </para>
      <para>
<!--
       The OID of the text search template for this dictionary
-->
辞書のためのテキスト検索テンプレートのOID
      </para></entry>
     </row>

     <row>
      <entry role="catalog_table_entry"><para role="column_definition">
       <structfield>dictinitoption</structfield> <type>text</type>
      </para>
      <para>
<!--
       Initialization option string for the template
-->
テンプレートのための初期化オプション文字列
      </para></entry>
     </row>
    </tbody>
   </tgroup>
  </table>
 </sect1>


 <sect1 id="catalog-pg-ts-parser">
  <title><structname>pg_ts_parser</structname></title>

  <indexterm zone="catalog-pg-ts-parser">
   <primary>pg_ts_parser</primary>
  </indexterm>

  <para>
<!--
   The <structname>pg_ts_parser</structname> catalog contains entries
   defining text search parsers.  A parser is responsible for splitting
   input text into lexemes and assigning a token type to each lexeme.
   Since a parser must be implemented by C-language-level functions,
   creation of new parsers is restricted to database superusers.
-->
<structname>pg_ts_parser</structname>カタログはテキスト検索パーサを定義する項目を含みます。
パーサは、入力テキストを語彙素に分割することとトークン型を語彙素に割り当てることに責任を持ちます。
パーサはC言語レベルの関数で実装されていなくてはいけないため、新規のパーサの作成はデータベースのスーパーユーザに制限されています。
  </para>

  <para>
<!--
   <productname>PostgreSQL</productname>'s text search features are
   described at length in <xref linkend="textsearch"/>.
-->
   <productname>PostgreSQL</productname>のテキスト検索機能については<xref linkend="textsearch"/>で詳しく説明します。
  </para>

  <table>
<!--
   <title><structname>pg_ts_parser</structname> Columns</title>
-->
   <title><structname>pg_ts_parser</structname>の列</title>
   <tgroup cols="1">
    <thead>
     <row>
      <entry role="catalog_table_entry"><para role="column_definition">
<!--
       Column Type
-->
列 型
      </para>
      <para>
<!--
       Description
-->
説明
      </para></entry>
     </row>
    </thead>

    <tbody>
     <row>
      <entry role="catalog_table_entry"><para role="column_definition">
       <structfield>oid</structfield> <type>oid</type>
      </para>
      <para>
<!--
       Row identifier
-->
行識別子
      </para></entry>
     </row>

     <row>
      <entry role="catalog_table_entry"><para role="column_definition">
       <structfield>prsname</structfield> <type>name</type>
      </para>
      <para>
<!--
       Text search parser name
-->
テキスト検索パーサの名称
      </para></entry>
     </row>

     <row>
      <entry role="catalog_table_entry"><para role="column_definition">
       <structfield>prsnamespace</structfield> <type>oid</type>
<!--
       (references <link linkend="catalog-pg-namespace"><structname>pg_namespace</structname></link>.<structfield>oid</structfield>)
-->
（参照先 <link linkend="catalog-pg-namespace"><structname>pg_namespace</structname></link>.<structfield>oid</structfield>）
      </para>
      <para>
<!--
       The OID of the namespace that contains this parser
-->
このパーサを含む名前空間のOID
      </para></entry>
     </row>

     <row>
      <entry role="catalog_table_entry"><para role="column_definition">
       <structfield>prsstart</structfield> <type>regproc</type>
<!--
       (references <link linkend="catalog-pg-proc"><structname>pg_proc</structname></link>.<structfield>oid</structfield>)
-->
（参照先 <link linkend="catalog-pg-proc"><structname>pg_proc</structname></link>.<structfield>oid</structfield>）
      </para>
      <para>
<!--
       OID of the parser's startup function
-->
パーサ起動関数のOID
      </para></entry>
     </row>

     <row>
      <entry role="catalog_table_entry"><para role="column_definition">
       <structfield>prstoken</structfield> <type>regproc</type>
<!--
       (references <link linkend="catalog-pg-proc"><structname>pg_proc</structname></link>.<structfield>oid</structfield>)
-->
（参照先 <link linkend="catalog-pg-proc"><structname>pg_proc</structname></link>.<structfield>oid</structfield>）
      </para>
      <para>
<!--
       OID of the parser's next-token function
-->
パーサの次のトークン関数のOID
      </para></entry>
     </row>

     <row>
      <entry role="catalog_table_entry"><para role="column_definition">
       <structfield>prsend</structfield> <type>regproc</type>
<!--
       (references <link linkend="catalog-pg-proc"><structname>pg_proc</structname></link>.<structfield>oid</structfield>)
-->
（参照先 <link linkend="catalog-pg-proc"><structname>pg_proc</structname></link>.<structfield>oid</structfield>）
      </para>
      <para>
<!--
       OID of the parser's shutdown function
-->
パーサの終了関数のOID
      </para></entry>
     </row>

     <row>
      <entry role="catalog_table_entry"><para role="column_definition">
       <structfield>prsheadline</structfield> <type>regproc</type>
<!--
       (references <link linkend="catalog-pg-proc"><structname>pg_proc</structname></link>.<structfield>oid</structfield>)
-->
（参照先 <link linkend="catalog-pg-proc"><structname>pg_proc</structname></link>.<structfield>oid</structfield>）
      </para>
      <para>
<!--
       OID of the parser's headline function (zero if none)
-->
パーサの見出し関数のOID（ない時はゼロ）
      </para></entry>
     </row>

     <row>
      <entry role="catalog_table_entry"><para role="column_definition">
       <structfield>prslextype</structfield> <type>regproc</type>
<!--
       (references <link linkend="catalog-pg-proc"><structname>pg_proc</structname></link>.<structfield>oid</structfield>)
-->
（参照先 <link linkend="catalog-pg-proc"><structname>pg_proc</structname></link>.<structfield>oid</structfield>）
      </para>
      <para>
<!--
       OID of the parser's lextype function
-->
パーサの字句型関数のOID
      </para></entry>
     </row>
    </tbody>
   </tgroup>
  </table>
 </sect1>


 <sect1 id="catalog-pg-ts-template">
  <title><structname>pg_ts_template</structname></title>

  <indexterm zone="catalog-pg-ts-template">
   <primary>pg_ts_template</primary>
  </indexterm>

  <para>
<!--
   The <structname>pg_ts_template</structname> catalog contains entries
   defining text search templates.  A template is the implementation
   skeleton for a class of text search dictionaries.
   Since a template must be implemented by C-language-level functions,
   creation of new templates is restricted to database superusers.
-->
<structname>pg_ts_template</structname>カタログはテキスト検索テンプレートを定義する項目を含みます。
テンプレートはテキスト検索辞書クラスの骨格を実装したものです。
テンプレートはC言語レベルの関数で実装されなくてはいけないため、新規のテンプレートの作成はデータベースのスーパーユーザに制限されています。
  </para>

  <para>
<!--
   <productname>PostgreSQL</productname>'s text search features are
   described at length in <xref linkend="textsearch"/>.
-->
   <productname>PostgreSQL</productname>のテキスト検索機能については<xref linkend="textsearch"/>で詳しく説明します。
  </para>

  <table>
<!--
   <title><structname>pg_ts_template</structname> Columns</title>
-->
   <title><structname>pg_ts_template</structname>の列</title>
   <tgroup cols="1">
    <thead>
     <row>
      <entry role="catalog_table_entry"><para role="column_definition">
<!--
       Column Type
-->
列 型
      </para>
      <para>
<!--
       Description
-->
説明
      </para></entry>
     </row>
    </thead>

    <tbody>
     <row>
      <entry role="catalog_table_entry"><para role="column_definition">
       <structfield>oid</structfield> <type>oid</type>
      </para>
      <para>
<!--
       Row identifier
-->
行識別子
      </para></entry>
     </row>

     <row>
      <entry role="catalog_table_entry"><para role="column_definition">
       <structfield>tmplname</structfield> <type>name</type>
      </para>
      <para>
<!--
       Text search template name
-->
テキスト検索テンプレートの名称
      </para></entry>
     </row>

     <row>
      <entry role="catalog_table_entry"><para role="column_definition">
       <structfield>tmplnamespace</structfield> <type>oid</type>
<!--
       (references <link linkend="catalog-pg-namespace"><structname>pg_namespace</structname></link>.<structfield>oid</structfield>)
-->
（参照先 <link linkend="catalog-pg-namespace"><structname>pg_namespace</structname></link>.<structfield>oid</structfield>）
      </para>
      <para>
<!--
       The OID of the namespace that contains this template
-->
このテンプレートを含む名前空間のOID
      </para></entry>
     </row>

     <row>
      <entry role="catalog_table_entry"><para role="column_definition">
       <structfield>tmplinit</structfield> <type>regproc</type>
<!--
       (references <link linkend="catalog-pg-proc"><structname>pg_proc</structname></link>.<structfield>oid</structfield>)
-->
（参照先 <link linkend="catalog-pg-proc"><structname>pg_proc</structname></link>.<structfield>oid</structfield>）
      </para>
      <para>
<!--
       OID of the template's initialization function (zero if none)
-->
テンプレートの初期化関数のOID（ない時はゼロ）
      </para></entry>
     </row>

     <row>
      <entry role="catalog_table_entry"><para role="column_definition">
       <structfield>tmpllexize</structfield> <type>regproc</type>
<!--
       (references <link linkend="catalog-pg-proc"><structname>pg_proc</structname></link>.<structfield>oid</structfield>)
-->
（参照先 <link linkend="catalog-pg-proc"><structname>pg_proc</structname></link>.<structfield>oid</structfield>）
      </para>
      <para>
<!--
       OID of the template's lexize function
-->
テンプレートの字句関数のOID
      </para></entry>
     </row>
    </tbody>
   </tgroup>
  </table>
 </sect1>


 <sect1 id="catalog-pg-type">
  <title><structname>pg_type</structname></title>

  <indexterm zone="catalog-pg-type">
   <primary>pg_type</primary>
  </indexterm>

  <para>
<!--
   The catalog <structname>pg_type</structname> stores information about data
   types.  Base types and enum types (scalar types) are created with
   <link linkend="sql-createtype"><command>CREATE TYPE</command></link>, and
   domains with
   <link linkend="sql-createdomain"><command>CREATE DOMAIN</command></link>.
   A composite type is automatically created for each table in the database, to
   represent the row structure of the table.  It is also possible to create
   composite types with <command>CREATE TYPE AS</command>.
-->
<structname>pg_type</structname>カタログはデータ型の情報を保存します。
基本型と列挙型（スカラ型）は<link linkend="sql-createtype"><command>CREATE TYPE</command></link>で作成され、ドメインは<link linkend="sql-createdomain"><command>CREATE DOMAIN</command></link>で作成されます。
複合型がテーブルの行構成を表すためデータベースの個々のテーブルに対して自動的に作成されます。
複合型を<command>CREATE TYPE AS</command>で作成することもできます。
  </para>

  <table>
<!--
   <title><structname>pg_type</structname> Columns</title>
-->
   <title><structname>pg_type</structname>の列</title>
   <tgroup cols="1">
    <thead>
     <row>
      <entry role="catalog_table_entry"><para role="column_definition">
<!--
       Column Type
-->
列 型
      </para>
      <para>
<!--
       Description
-->
説明
      </para></entry>
     </row>
    </thead>

    <tbody>
     <row>
      <entry role="catalog_table_entry"><para role="column_definition">
       <structfield>oid</structfield> <type>oid</type>
      </para>
      <para>
<!--
       Row identifier
-->
行識別子
      </para></entry>
     </row>

     <row>
      <entry role="catalog_table_entry"><para role="column_definition">
       <structfield>typname</structfield> <type>name</type>
      </para>
      <para>
<!--
       Data type name
-->
データ型名
      </para></entry>
     </row>

     <row>
      <entry role="catalog_table_entry"><para role="column_definition">
       <structfield>typnamespace</structfield> <type>oid</type>
<!--
       (references <link linkend="catalog-pg-namespace"><structname>pg_namespace</structname></link>.<structfield>oid</structfield>)
-->
（参照先 <link linkend="catalog-pg-namespace"><structname>pg_namespace</structname></link>.<structfield>oid</structfield>）
      </para>
      <para>
<!--
       The OID of the namespace that contains this type
-->
この型を含む名前空間のOID
      </para></entry>
     </row>

     <row>
      <entry role="catalog_table_entry"><para role="column_definition">
       <structfield>typowner</structfield> <type>oid</type>
<!--
       (references <link linkend="catalog-pg-authid"><structname>pg_authid</structname></link>.<structfield>oid</structfield>)
-->
（参照先 <link linkend="catalog-pg-authid"><structname>pg_authid</structname></link>.<structfield>oid</structfield>）
      </para>
      <para>
<!--
       Owner of the type
-->
型の所有者
      </para></entry>
     </row>

     <row>
      <entry role="catalog_table_entry"><para role="column_definition">
       <structfield>typlen</structfield> <type>int2</type>
      </para>
      <para>
<!--
       For a fixed-size type, <structfield>typlen</structfield> is the number
       of bytes in the internal representation of the type.  But for a
       variable-length type, <structfield>typlen</structfield> is negative.
       -1 indicates a <quote>varlena</quote> type (one that has a length word),
       -2 indicates a null-terminated C string.
-->
固定長型では、<structfield>typlen</structfield>は型の内部表現内でのバイト数です。
しかし、可変長型では<structfield>typlen</structfield>は負です。
-1は<quote>varlena</quote>型（最初の4バイトにデータ長を含むもの）を意味し、-2はヌル終端のC言語の文字列を示します。
      </para></entry>
     </row>

     <row>
      <entry role="catalog_table_entry"><para role="column_definition">
       <structfield>typbyval</structfield> <type>bool</type>
      </para>
      <para>
<!--
       <structfield>typbyval</structfield> determines whether internal
       routines pass a value of this type by value or by reference.
       <structfield>typbyval</structfield> had better be false if
       <structfield>typlen</structfield> is not 1, 2, or 4 (or 8 on machines
       where Datum is 8 bytes).
       Variable-length types are always passed by reference. Note that
       <structfield>typbyval</structfield> can be false even if the
       length would allow pass-by-value.
-->
<structfield>typbyval</structfield>は内部関数がこの型の値を値渡しか、参照渡しかを決定します。
<structfield>typlen</structfield>が1、2、4バイト長（もしくはDatumが8バイトのマシン上では8バイト長）以外であれば、<structfield>typbyval</structfield>をfalseにする必要があります。
可変長型は必ず参照渡しになります。
<structfield>typbyval</structfield>は長さが値渡し可能でもfalseになり得ることに注意してください。
      </para></entry>
     </row>

     <row>
      <entry role="catalog_table_entry"><para role="column_definition">
       <structfield>typtype</structfield> <type>char</type>
      </para>
      <para>
<!--
       <structfield>typtype</structfield> is
       <literal>b</literal> for a base type,
       <literal>c</literal> for a composite type (e.g., a table's row type),
       <literal>d</literal> for a domain,
       <literal>e</literal> for an enum type,
       <literal>p</literal> for a pseudo-type,
       <literal>r</literal> for a range type, or
       <literal>m</literal> for a multirange type.
       See also <structfield>typrelid</structfield> and
       <structfield>typbasetype</structfield>.
-->
<structfield>typtype</structfield>では、
<literal>b</literal> = 基本型、
<literal>c</literal> = 複合型（例えばテーブルの行の型）、
<literal>d</literal> = 派生型（ドメインなど）、
<literal>e</literal> = 列挙型、
<literal>p</literal> = 疑似型、
<literal>r</literal> = 範囲型、
<literal>m</literal> = 多重範囲型です。
<structfield>typrelid</structfield>および<structfield>typbasetype</structfield>も参照してください。
      </para></entry>
     </row>

     <row>
      <entry role="catalog_table_entry"><para role="column_definition">
       <structfield>typcategory</structfield> <type>char</type>
      </para>
      <para>
<!--
       <structfield>typcategory</structfield> is an arbitrary classification
       of data types that is used by the parser to determine which implicit
       casts should be <quote>preferred</quote>.
       See <xref linkend="catalog-typcategory-table"/>.
-->
<structfield>typcategory</structfield>は、パーサがどの暗黙のキャストが<quote>選択</quote>されるべきか決定するのに使用されるデータ型の任意の分類です。
<xref linkend="catalog-typcategory-table"/>を参照してください。
      </para></entry>
     </row>

     <row>
      <entry role="catalog_table_entry"><para role="column_definition">
       <structfield>typispreferred</structfield> <type>bool</type>
      </para>
      <para>
<!--
       True if the type is a preferred cast target within its
       <structfield>typcategory</structfield>
-->
型が<structfield>typcategory</structfield>内で選択されたキャスト対象である場合はtrue
      </para></entry>
     </row>

     <row>
      <entry role="catalog_table_entry"><para role="column_definition">
       <structfield>typisdefined</structfield> <type>bool</type>
      </para>
      <para>
<!--
       True if the type is defined, false if this is a placeholder
       entry for a not-yet-defined type.  When
       <structfield>typisdefined</structfield> is false, nothing
       except the type name, namespace, and OID can be relied on.
-->
型が定義されている場合はtrue。
ここが未定義型に対する予備の場所である場合はfalse。
<structfield>typisdefined</structfield>がfalseの場合、型名と名前空間とOID以外は信頼すべきでありません。
      </para></entry>
     </row>

     <row>
      <entry role="catalog_table_entry"><para role="column_definition">
       <structfield>typdelim</structfield> <type>char</type>
      </para>
      <para>
<!--
       Character that separates two values of this type when parsing
       array input.  Note that the delimiter is associated with the array
       element data type, not the array data type.
-->
配列入力の構文解析をする際にこの型の2つの値を分離する文字。
区切り文字は配列データ型ではなく配列要素データ型に関連付けられることに注意してください。
      </para></entry>
     </row>

     <row>
      <entry role="catalog_table_entry"><para role="column_definition">
       <structfield>typrelid</structfield> <type>oid</type>
<!--
       (references <link linkend="catalog-pg-class"><structname>pg_class</structname></link>.<structfield>oid</structfield>)
-->
（参照先 <link linkend="catalog-pg-class"><structname>pg_class</structname></link>.<structfield>oid</structfield>）
      </para>
      <para>
<!--
       If this is a composite type (see
       <structfield>typtype</structfield>), then this column points to
       the <link linkend="catalog-pg-class"><structname>pg_class</structname></link> entry that defines the
       corresponding table.  (For a free-standing composite type, the
       <link linkend="catalog-pg-class"><structname>pg_class</structname></link> entry doesn't really represent
       a table, but it is needed anyway for the type's
       <link linkend="catalog-pg-attribute"><structname>pg_attribute</structname></link> entries to link to.)
       Zero for non-composite types.
-->
もしこれが複合型（<structfield>typtype</structfield>を参照）であれば、この列は関連するテーブルを定義する<link linkend="catalog-pg-class"><structname>pg_class</structname></link>項目を指します。
（独立の複合型の場合、<link linkend="catalog-pg-class"><structname>pg_class</structname></link>項目は実際にはテーブルを表しませんが、いずれにしても型の<link linkend="catalog-pg-attribute"><structname>pg_attribute</structname></link>項目をリンクするために必要です。）
複合型でない場合はゼロです。
      </para></entry>
     </row>

     <row>
      <entry role="catalog_table_entry"><para role="column_definition">
       <structfield>typsubscript</structfield> <type>regproc</type>
<!--
       (references <link linkend="catalog-pg-proc"><structname>pg_proc</structname></link>.<structfield>oid</structfield>)
-->
（参照先 <link linkend="catalog-pg-proc"><structname>pg_proc</structname></link>.<structfield>oid</structfield>）
      </para>
      <para>
<!--
       Subscripting handler function's OID, or zero if this type doesn't
       support subscripting.  Types that are <quote>true</quote> array
       types have <structfield>typsubscript</structfield>
       = <function>array_subscript_handler</function>, but other types may
       have other handler functions to implement specialized subscripting
       behavior.
-->
添字ハンドラ関数のOID、あるいはこの型が添え字付けをサポートしていなければゼロ。
<quote>本当の</quote>配列型では、<structfield>typsubscript</structfield> = <function>array_subscript_handler</function>となります。
しかし、他の型では特別な添え字付けの振る舞いを実装するハンドラ関数を持つかもしれません。
      </para></entry>
     </row>

     <row>
      <entry role="catalog_table_entry"><para role="column_definition">
       <structfield>typelem</structfield> <type>oid</type>
<!--
       (references <link linkend="catalog-pg-type"><structname>pg_type</structname></link>.<structfield>oid</structfield>)
-->
（参照先 <link linkend="catalog-pg-type"><structname>pg_type</structname></link>.<structfield>oid</structfield>）
      </para>
      <para>
<!--
       If <structfield>typelem</structfield> is not zero then it
       identifies another row in <structname>pg_type</structname>,
       defining the type yielded by subscripting.  This should be zero
       if <structfield>typsubscript</structfield> is zero.  However, it can
       be zero when <structfield>typsubscript</structfield> isn't zero, if the
       handler doesn't need <structfield>typelem</structfield> to
       determine the subscripting result type.
       Note that a <structfield>typelem</structfield> dependency is
       considered to imply physical containment of the element type in
       this type; so DDL changes on the element type might be restricted
       by the presence of this type.
-->
<structfield>typelem</structfield>がゼロでない場合、これは添字付けによって生成された型を定義する<structname>pg_type</structname>の別の列を特定します。
<structfield>typsubscript</structfield>がゼロなら、これはゼロとなるはずです。
しかし、添字付けの結果型を決定するためにハンドラが<structfield>typelem</structfield>を必要としてなければ、<structfield>typsubscript</structfield>がゼロでなくても、ゼロとなることがあります。
<structfield>typelem</structfield>依存性は、この型の要素型を物理的に含むことを暗示すると考えられることに注意してください。
ですからこの要素型に対するDDL変更は、この型に存在に制限されるかもしれません。
      </para></entry>
     </row>

     <row>
      <entry role="catalog_table_entry"><para role="column_definition">
       <structfield>typarray</structfield> <type>oid</type>
<!--
       (references <link linkend="catalog-pg-type"><structname>pg_type</structname></link>.<structfield>oid</structfield>)
-->
（参照先 <link linkend="catalog-pg-type"><structname>pg_type</structname></link>.<structfield>oid</structfield>）
      </para>
      <para>
<!--
       If <structfield>typarray</structfield> is not zero then it
       identifies another row in <structname>pg_type</structname>, which
       is the <quote>true</quote> array type having this type as element
-->
<structfield>typarray</structfield>がゼロでない場合、<structfield>typarray</structfield>は<structname>pg_type</structname>内のもうひとつの行を特定します。
もうひとつの行は、この型を要素として持っている<quote>本当</quote>の配列型です。
      </para></entry>
     </row>

     <row>
      <entry role="catalog_table_entry"><para role="column_definition">
       <structfield>typinput</structfield> <type>regproc</type>
<!--
       (references <link linkend="catalog-pg-proc"><structname>pg_proc</structname></link>.<structfield>oid</structfield>)
-->
（参照先 <link linkend="catalog-pg-proc"><structname>pg_proc</structname></link>.<structfield>oid</structfield>）
      </para>
      <para>
<!--
       Input conversion function (text format)
-->
入力変換関数（テキスト形式）
      </para></entry>
     </row>

     <row>
      <entry role="catalog_table_entry"><para role="column_definition">
       <structfield>typoutput</structfield> <type>regproc</type>
<!--
       (references <link linkend="catalog-pg-proc"><structname>pg_proc</structname></link>.<structfield>oid</structfield>)
-->
（参照先 <link linkend="catalog-pg-proc"><structname>pg_proc</structname></link>.<structfield>oid</structfield>）
      </para>
      <para>
<!--
       Output conversion function (text format)
-->
出力変換関数（テキスト形式）
      </para></entry>
     </row>

     <row>
      <entry role="catalog_table_entry"><para role="column_definition">
       <structfield>typreceive</structfield> <type>regproc</type>
<!--
       (references <link linkend="catalog-pg-proc"><structname>pg_proc</structname></link>.<structfield>oid</structfield>)
-->
（参照先 <link linkend="catalog-pg-proc"><structname>pg_proc</structname></link>.<structfield>oid</structfield>）
      </para>
      <para>
<!--
       Input conversion function (binary format), or zero if none
-->
入力変換関数（バイナリ形式）、なければゼロ
      </para></entry>
     </row>

     <row>
      <entry role="catalog_table_entry"><para role="column_definition">
       <structfield>typsend</structfield> <type>regproc</type>
<!--
       (references <link linkend="catalog-pg-proc"><structname>pg_proc</structname></link>.<structfield>oid</structfield>)
-->
（参照先 <link linkend="catalog-pg-proc"><structname>pg_proc</structname></link>.<structfield>oid</structfield>）
      </para>
      <para>
<!--
       Output conversion function (binary format), or zero if none
-->
出力変換関数（バイナリ形式）、なければゼロ
      </para></entry>
     </row>

     <row>
      <entry role="catalog_table_entry"><para role="column_definition">
       <structfield>typmodin</structfield> <type>regproc</type>
<!--
       (references <link linkend="catalog-pg-proc"><structname>pg_proc</structname></link>.<structfield>oid</structfield>)
-->
（参照先 <link linkend="catalog-pg-proc"><structname>pg_proc</structname></link>.<structfield>oid</structfield>）
      </para>
      <para>
<!--
       Type modifier input function, or zero if type does not support modifiers
-->
型修飾子の入力関数。型が修飾子をサポートしていない場合はゼロ
      </para></entry>
     </row>

     <row>
      <entry role="catalog_table_entry"><para role="column_definition">
       <structfield>typmodout</structfield> <type>regproc</type>
<!--
       (references <link linkend="catalog-pg-proc"><structname>pg_proc</structname></link>.<structfield>oid</structfield>)
-->
（参照先 <link linkend="catalog-pg-proc"><structname>pg_proc</structname></link>.<structfield>oid</structfield>）
      </para>
      <para>
<!--
       Type modifier output function, or zero to use the standard format
-->
型修飾子の出力関数。標準書式を使用する場合はゼロ
      </para></entry>
     </row>

     <row>
      <entry role="catalog_table_entry"><para role="column_definition">
       <structfield>typanalyze</structfield> <type>regproc</type>
<!--
       (references <link linkend="catalog-pg-proc"><structname>pg_proc</structname></link>.<structfield>oid</structfield>)
-->
（参照先 <link linkend="catalog-pg-proc"><structname>pg_proc</structname></link>.<structfield>oid</structfield>）
      </para>
      <para>
<!--
       Custom <xref linkend="sql-analyze"/> function,
       or zero to use the standard function
-->
独自の<xref linkend="sql-analyze"/>関数。標準関数を使用する場合はゼロ
      </para></entry>
     </row>

     <row>
      <entry role="catalog_table_entry"><para role="column_definition">
       <structfield>typalign</structfield> <type>char</type>
      </para>
      <para>
<!--
       <structfield>typalign</structfield> is the alignment required
       when storing a value of this type.  It applies to storage on
       disk as well as most representations of the value inside
       <productname>PostgreSQL</productname>.
       When multiple values are stored consecutively, such
       as in the representation of a complete row on disk, padding is
       inserted before a datum of this type so that it begins on the
       specified boundary.  The alignment reference is the beginning
       of the first datum in the sequence.
       Possible values are:
-->
<structfield>typalign</structfield>はこの型の値を格納する際に必要な整列です。
ディスク上での格納だけでなく、<productname>PostgreSQL</productname>内部の値の表現にも適用されます。
ディスク上の完全な行の表現のように、複数の値が隣接して格納される際には、指定された境界で始まるように、この型のデータの前にパディングが挿入されます。
アライメントの参照先は、連続しているデータ中の先頭のデータの開始位置です。
使用可能な値は以下の通りです。
       <itemizedlist>
        <listitem>
<!--
         <para><literal>c</literal> = <type>char</type> alignment, i.e., no alignment needed.</para>
-->
         <para><literal>c</literal> = <type>char</type>整列（すなわち、整列は必要ありません）。</para>
        </listitem>
        <listitem>
<!--
         <para><literal>s</literal> = <type>short</type> alignment (2 bytes on most machines).</para>
-->
         <para><literal>s</literal> = <type>short</type>整列（多くのマシンでは2バイトになります）。</para>
        </listitem>
        <listitem>
<!--
         <para><literal>i</literal> = <type>int</type> alignment (4 bytes on most machines).</para>
-->
         <para><literal>i</literal> = <type>int</type>整列（多くのマシンでは4バイトになります）。</para>
        </listitem>
        <listitem>
<!--
         <para><literal>d</literal> = <type>double</type> alignment (8 bytes on many machines, but by no means all).</para>
-->
         <para><literal>d</literal> = <type>double</type>整列（多くのマシンでは8バイトになりますが、必ずしもすべてがそうであるとは限りません）。</para>
        </listitem>
       </itemizedlist>
      </para></entry>
     </row>

     <row>
      <entry role="catalog_table_entry"><para role="column_definition">
       <structfield>typstorage</structfield> <type>char</type>
      </para>
      <para>
<!--
       <structfield>typstorage</structfield> tells for varlena
       types (those with <structfield>typlen</structfield> = -1) if
       the type is prepared for toasting and what the default strategy
       for attributes of this type should be.
       Possible values are:
-->
<structfield>typstorage</structfield>は、varlena型（<structfield>typlen</structfield> = -1であるもの）において、その型がトーストされる予定であるか、この型においてアトリビュートに対するデフォルトの戦略が何であるかを示します。
可能な値は以下です。
       <itemizedlist>
        <listitem>
         <para>
<!--
          <literal>p</literal> (plain): Values must always be stored plain
          (non-varlena types always use this value).
-->
<literal>p</literal> (plain)：値は常にplainで格納されなければなりません（非varlena型は常にこの値を使います）。
         </para>
        </listitem>
        <listitem>
         <para>
<!--
          <literal>e</literal> (external): Values can be stored in a
          secondary <quote>TOAST</quote> relation (if relation has one, see
          <literal>pg_class.reltoastrelid</literal>).
-->
<literal>e</literal> (external)：値は<quote>従属的</quote>リレーションに格納できます（リレーションがあるとき。リレーションに関しては<literal>pg_class.reltoastrelid</literal>を参照してください）。
         </para>
        </listitem>
        <listitem>
         <para>
<!--
          <literal>m</literal> (main): Values can be compressed and stored
          inline.
-->
<literal>m</literal> (main)：値は圧縮してインラインで格納できます。
         </para>
        </listitem>
        <listitem>
         <para>
<!--
          <literal>x</literal> (extended): Values can be compressed and/or
          moved to a secondary relation.
-->
<literal>x</literal> (extended)：値は圧縮することもできますし、圧縮した上で更に従属的リレーションに移動することもできます。
         </para>
        </listitem>
       </itemizedlist>
<!--
       <literal>x</literal> is the usual choice for toast-able types.
       Note that <literal>m</literal> values can also be moved out to
       secondary storage, but only as a last resort (<literal>e</literal>
       and <literal>x</literal> values are moved first).
-->
トースト可能な型に対しては <literal>x</literal> が通常の選択です。
<literal>m</literal> 値も、どうしても必要なら従属的格納に移動できることに注意してください（<literal>e</literal> と <literal>x</literal> 値は、まず最初に移動します）。
      </para></entry>
     </row>

     <row>
      <entry role="catalog_table_entry"><para role="column_definition">
       <structfield>typnotnull</structfield> <type>bool</type>
      </para>
      <para>
<!--
       <structfield>typnotnull</structfield> represents a not-null
       constraint on a type.  Used for domains only.
-->
<structfield>typnotnull</structfield>は型に対し非NULL制約を表します。
ドメインでのみ使用されます。
      </para></entry>
     </row>

     <row>
      <entry role="catalog_table_entry"><para role="column_definition">
       <structfield>typbasetype</structfield> <type>oid</type>
<!--
       (references <link linkend="catalog-pg-type"><structname>pg_type</structname></link>.<structfield>oid</structfield>)
-->
（参照先 <link linkend="catalog-pg-type"><structname>pg_type</structname></link>.<structfield>oid</structfield>）
      </para>
      <para>
<!--
       If this is a domain (see <structfield>typtype</structfield>), then
       <structfield>typbasetype</structfield> identifies the type that this
       one is based on.  Zero if this type is not a domain.
-->
もしこれがドメイン（<structfield>typtype</structfield>を参照）であれば、<structfield>typbasetype</structfield>はこれが基づいている型を指定します。
ドメインでない場合はゼロです。
      </para></entry>
     </row>

     <row>
      <entry role="catalog_table_entry"><para role="column_definition">
       <structfield>typtypmod</structfield> <type>int4</type>
      </para>
      <para>
<!--
       Domains use <structfield>typtypmod</structfield> to record the <literal>typmod</literal>
       to be applied to their base type (-1 if base type does not use a
       <literal>typmod</literal>).  -1 if this type is not a domain.
-->
ドメインは<structfield>typtypmod</structfield>を使用して、基本型に適用される<literal>typmod</literal>を記録します
（基本型が<literal>typmod</literal>を使用しない場合は-1）。
この型がドメインでない場合は-1です。
      </para></entry>
     </row>

     <row>
      <entry role="catalog_table_entry"><para role="column_definition">
       <structfield>typndims</structfield> <type>int4</type>
      </para>
      <para>
<!--
       <structfield>typndims</structfield> is the number of array dimensions
       for a domain over an array (that is, <structfield>typbasetype</structfield> is
       an array type).
       Zero for types other than domains over array types.
-->
<structfield>typndims</structfield>は配列であるドメインの配列の次元数です
（つまり、<structfield>typbasetype</structfield>は配列型です）。
配列型のドメインでない場合はゼロです。
      </para></entry>
     </row>

     <row>
      <entry role="catalog_table_entry"><para role="column_definition">
       <structfield>typcollation</structfield> <type>oid</type>
<!--
       (references <link linkend="catalog-pg-collation"><structname>pg_collation</structname></link>.<structfield>oid</structfield>)
-->
（参照先 <link linkend="catalog-pg-collation"><structname>pg_collation</structname></link>.<structfield>oid</structfield>）
      </para>
      <para>
<!--
       <structfield>typcollation</structfield> specifies the collation
       of the type.  If the type does not support collations, this will
       be zero.  A base type that supports collations will have a nonzero
       value here, typically <symbol>DEFAULT_COLLATION_OID</symbol>.
       A domain over a collatable type can have a collation OID different
       from its base type's, if one was specified for the domain.
-->
<structfield>typcollation</structfield>は型の照合順序を指定します。
型が照合順序をサポートしない場合、ゼロになります。
照合順序をサポートする基本型はここでゼロ以外の値を持ちます。典型的には<symbol>DEFAULT_COLLATION_OID</symbol>です。
照合順序の設定可能な型全体のドメインは、そのドメインで照合順序が指定されていれば、基本型とは異なる照合順序OIDを持つことができます。
      </para></entry>
     </row>

     <row>
      <entry role="catalog_table_entry"><para role="column_definition">
       <structfield>typdefaultbin</structfield> <type>pg_node_tree</type>
      </para>
      <para>
<!--
       If <structfield>typdefaultbin</structfield> is not null, it is the
       <function>nodeToString()</function>
       representation of a default expression for the type.  This is
       only used for domains.
-->
<structfield>typdefaultbin</structfield>がNULLでない場合、これは型のデフォルト式の<function>nodeToString()</function>表現です。
ドメインでのみ使用されます。
      </para></entry>
     </row>

     <row>
      <entry role="catalog_table_entry"><para role="column_definition">
       <structfield>typdefault</structfield> <type>text</type>
      </para>
      <para>
<!--
       <structfield>typdefault</structfield> is null if the type has no associated
       default value. If <structfield>typdefaultbin</structfield> is not null,
       <structfield>typdefault</structfield> must contain a human-readable version of the
       default expression represented by <structfield>typdefaultbin</structfield>.  If
       <structfield>typdefaultbin</structfield> is null and <structfield>typdefault</structfield> is
       not, then <structfield>typdefault</structfield> is the external representation of
       the type's default value, which can be fed to the type's input
       converter to produce a constant.
-->
関連するデフォルト値を持たない型であれば<structfield>typdefault</structfield>はNULLです。
<structfield>typdefaultbin</structfield>がNULLでない場合、<structfield>typdefault</structfield>は、<structfield>typdefaultbin</structfield>によって表される人間が見てわかる形式のデフォルト式を含む必要があります。
<structfield>typdefaultbin</structfield>がNULLで<structfield>typdefault</structfield>がNULLでない場合、<structfield>typdefault</structfield>は型のデフォルト値の外部表現です。
これは、定数を生成するために型の入力変換処理に渡されることがあります。
      </para></entry>
     </row>

     <row>
      <entry role="catalog_table_entry"><para role="column_definition">
       <structfield>typacl</structfield> <type>aclitem[]</type>
      </para>
      <para>
<!--
       Access privileges; see <xref linkend="ddl-priv"/> for details
-->
アクセス権限。
詳細は<xref linkend="ddl-priv"/>を参照してください
      </para></entry>
     </row>
    </tbody>
   </tgroup>
  </table>

  <note>
   <para>
<!--
    For fixed-width types used in system tables, it is critical that the size
    and alignment defined in <structname>pg_type</structname>
    agree with the way that the compiler will lay out the column in
    a structure representing a table row.
-->
固定長型のシステムテーブルでは、<structname>pg_type</structname>で定義されているサイズとアライメントと、コンパイラがテーブル行を表現する構造体の中で列を格納する方法とで合意が取れていることが重要です。
   </para>
  </note>

  <para>
<!--
   <xref linkend="catalog-typcategory-table"/> lists the system-defined values
   of <structfield>typcategory</structfield>.  Any future additions to this list will
   also be upper-case ASCII letters.  All other ASCII characters are reserved
   for user-defined categories.
-->
<xref linkend="catalog-typcategory-table"/>はシステムで定義された<structfield>typcategory</structfield>の値の一覧です。
今後この一覧に追加されるものは同様に大文字のASCII文字になります。
他のすべてのASCII文字はユーザ定義のカテゴリのために予約されています。
  </para>

  <table id="catalog-typcategory-table">
<!--
   <title><structfield>typcategory</structfield> Codes</title>
-->
   <title><structfield>typcategory</structfield>のコード</title>

   <tgroup cols="2">
    <thead>
     <row>
<!--
      <entry>Code</entry>
-->
      <entry>コード</entry>
<!--
      <entry>Category</entry>
-->
      <entry>カテゴリ</entry>
     </row>
    </thead>

    <tbody>
     <row>
      <entry><literal>A</literal></entry>
<!--
      <entry>Array types</entry>
-->
      <entry>配列型</entry>
     </row>
     <row>
      <entry><literal>B</literal></entry>
<!--
      <entry>Boolean types</entry>
-->
      <entry>論理値型</entry>
     </row>
     <row>
      <entry><literal>C</literal></entry>
<!--
      <entry>Composite types</entry>
-->
      <entry>複合型</entry>
     </row>
     <row>
      <entry><literal>D</literal></entry>
<!--
      <entry>Date/time types</entry>
-->
      <entry>日付時刻型</entry>
     </row>
     <row>
      <entry><literal>E</literal></entry>
<!--
      <entry>Enum types</entry>
-->
      <entry>列挙型</entry>
     </row>
     <row>
      <entry><literal>G</literal></entry>
<!--
      <entry>Geometric types</entry>
-->
      <entry>幾何学型</entry>
     </row>
     <row>
      <entry><literal>I</literal></entry>
<!--
      <entry>Network address types</entry>
-->
      <entry>ネットワークアドレス型</entry>
     </row>
     <row>
      <entry><literal>N</literal></entry>
<!--
      <entry>Numeric types</entry>
-->
      <entry>数値型</entry>
     </row>
     <row>
      <entry><literal>P</literal></entry>
<!--
      <entry>Pseudo-types</entry>
-->
      <entry>仮想型</entry>
     </row>
     <row>
      <entry><literal>R</literal></entry>
<!--
      <entry>Range types</entry>
-->
      <entry>範囲型</entry>
     </row>
     <row>
      <entry><literal>S</literal></entry>
<!--
      <entry>String types</entry>
-->
      <entry>文字列型</entry>
     </row>
     <row>
      <entry><literal>T</literal></entry>
<!--
      <entry>Timespan types</entry>
-->
      <entry>時間間隔型</entry>
     </row>
     <row>
      <entry><literal>U</literal></entry>
<!--
      <entry>User-defined types</entry>
-->
      <entry>ユーザ定義型</entry>
     </row>
     <row>
      <entry><literal>V</literal></entry>
<!--
      <entry>Bit-string types</entry>
-->
      <entry>ビット列型</entry>
     </row>
     <row>
      <entry><literal>X</literal></entry>
<!--
      <entry><type>unknown</type> type</entry>
-->
      <entry><type>unknown</type>型</entry>
     </row>
     <row>
      <entry><literal>Z</literal></entry>
<!--
      <entry>Internal-use types</entry>
-->
      <entry>内部利用の型</entry>
     </row>
    </tbody>
   </tgroup>
  </table>

 </sect1>


 <sect1 id="catalog-pg-user-mapping">
  <title><structname>pg_user_mapping</structname></title>

  <indexterm zone="catalog-pg-user-mapping">
   <primary>pg_user_mapping</primary>
  </indexterm>

  <para>
<!--
   The catalog <structname>pg_user_mapping</structname> stores
   the mappings from local user to remote.  Access to this catalog is
   restricted from normal users, use the view
   <link linkend="view-pg-user-mappings"><structname>pg_user_mappings</structname></link>
   instead.
-->
<structname>pg_user_mapping</structname>カタログはローカルのユーザから遠隔のユーザへのマッピングを保持します。
一般ユーザからのこのカタログへのアクセスは制限されています。
代わりに<link linkend="view-pg-user-mappings"><structname>pg_user_mappings</structname></link>を使用してください。
  </para>

  <table>
<!--
   <title><structname>pg_user_mapping</structname> Columns</title>
-->
   <title><structname>pg_user_mapping</structname>の列</title>
   <tgroup cols="1">
    <thead>
     <row>
      <entry role="catalog_table_entry"><para role="column_definition">
<!--
       Column Type
-->
列 型
      </para>
      <para>
<!--
       Description
-->
説明
      </para></entry>
     </row>
    </thead>

    <tbody>
     <row>
      <entry role="catalog_table_entry"><para role="column_definition">
       <structfield>oid</structfield> <type>oid</type>
      </para>
      <para>
<!--
       Row identifier
-->
行識別子
      </para></entry>
     </row>

     <row>
      <entry role="catalog_table_entry"><para role="column_definition">
       <structfield>umuser</structfield> <type>oid</type>
<!--
       (references <link linkend="catalog-pg-authid"><structname>pg_authid</structname></link>.<structfield>oid</structfield>)
-->
（参照先 <link linkend="catalog-pg-authid"><structname>pg_authid</structname></link>.<structfield>oid</structfield>）
      </para>
      <para>
<!--
       OID of the local role being mapped, or zero if the user mapping is public
-->
マッピングされているローカルのロールのOID。
ユーザマッピングが公開されている場合はゼロ
      </para></entry>
     </row>

     <row>
      <entry role="catalog_table_entry"><para role="column_definition">
       <structfield>umserver</structfield> <type>oid</type>
<!--
       (references <link linkend="catalog-pg-foreign-server"><structname>pg_foreign_server</structname></link>.<structfield>oid</structfield>)
-->
（参照先 <link linkend="catalog-pg-foreign-server"><structname>pg_foreign_server</structname></link>.<structfield>oid</structfield>）
      </para>
      <para>
<!--
       The OID of the foreign server that contains this mapping
-->
マッピングを保持する外部サーバのOID
      </para></entry>
     </row>

     <row>
      <entry role="catalog_table_entry"><para role="column_definition">
       <structfield>umoptions</structfield> <type>text[]</type>
      </para>
      <para>
<!--
       User mapping specific options, as <quote>keyword=value</quote> strings
-->
<quote>keyword=value</quote>文字列のようなユーザマッピングの特定のオプション
      </para></entry>
     </row>
    </tbody>
   </tgroup>
  </table>
 </sect1>

</chapter>
<!-- split-catalogs3-end --><|MERGE_RESOLUTION|>--- conflicted
+++ resolved
@@ -2343,16 +2343,13 @@
        <structfield>rolpassword</structfield> <type>text</type>
       </para>
       <para>
-<<<<<<< HEAD
+<!--
        Encrypted password; null if none. The format depends
-=======
-<!--
-       Password (possibly encrypted); null if none. The format depends
->>>>>>> cf849a6c
        on the form of encryption used.
 -->
-（おそらく暗号化された）パスワード。無い場合はNULLです。
+《マッチ度[57.142857]》（おそらく暗号化された）パスワード。無い場合はNULLです。
 書式は使用される暗号化の形式に依存します。
+《機械翻訳》«Encrypted password; null if none. The format depends on the form of encryption used.»
       </para></entry>
      </row>
 
@@ -2403,17 +2400,6 @@
 ここで、<replaceable>salt</replaceable>、<replaceable>StoredKey</replaceable>、<replaceable>ServerKey</replaceable>はBase64の符号化書式に従います。
 この書式は<ulink url="https://datatracker.ietf.org/doc/html/rfc5803">RFC 5803</ulink>で指定されているものと同じです。
   </para>
-<<<<<<< HEAD
-=======
-
-  <para>
-<!--
-    A password that does not follow either of those formats is assumed to be
-    unencrypted.
--->
-これらのいずれの書式にも従っていないパスワードは、暗号化されていないものとみなされます。
-  </para>
->>>>>>> cf849a6c
  </sect1>
 
 

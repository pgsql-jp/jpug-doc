<!-- doc/src/sgml/plpython.sgml -->

<<<<<<< HEAD
<chapter id="plpython">
<!--
=======
<chapter id="plpython" xreflabel="PL/Python">
>>>>>>> 3d6a8289
 <title>PL/Python &mdash; Python Procedural Language</title>
-->
 <title>PL/Python &mdash; Python手続き言語</title>

 <indexterm zone="plpython"><primary>PL/Python</primary></indexterm>
 <indexterm zone="plpython"><primary>Python</primary></indexterm>

 <para>
<!--
  The <application>PL/Python</application> procedural language allows
  <productname>PostgreSQL</productname> functions and procedures to be written in the
  <ulink url="https://www.python.org">Python language</ulink>.
-->
<application>PL/Python</application>手続き言語を使用して<productname>PostgreSQL</productname>の関数やプロシージャを<ulink url="https://www.python.org">Python言語</ulink>で作成できます。
 </para>

 <para>
<!--
  To install PL/Python in a particular database, use
  <literal>CREATE EXTENSION plpython3u</literal>.
-->
PL/Pythonを特定のデータベースにインストールするには、<literal>CREATE EXTENSION plpython3u</literal>を使用してください。
 </para>

  <tip>
   <para>
<!--
    If a language is installed into <literal>template1</literal>, all subsequently
    created databases will have the language installed automatically.
-->
言語を<literal>template1</literal>にインストールすると、その後に作成されるデータベース全てにその言語は自動的にインストールされます。
   </para>
  </tip>

 <para>
<!--
  PL/Python is only available as an <quote>untrusted</quote> language, meaning
  it does not offer any way of restricting what users can do in it and
  is therefore named <literal>plpython3u</literal>.  A trusted
  variant <literal>plpython</literal> might become available in the future
  if a secure execution mechanism is developed in Python.  The
  writer of a function in untrusted PL/Python must take care that the
  function cannot be used to do anything unwanted, since it will be
  able to do anything that could be done by a user logged in as the
  database administrator.  Only superusers can create functions in
  untrusted languages such as <literal>plpython3u</literal>.
-->
PL/Pythonは<quote>信頼されない</quote>、つまり、ユーザが実行可能なことを制限する方法を提供しない言語としてのみ利用可能です。
したがって、<literal>plpython3u</literal>という名前に変更されました。
Pythonで新しい安全な実行手法が開発されたら、将来信頼できる<literal>plpython</literal>の亜種は利用可能になるかもしれません。
データベース管理者としてログインしたユーザにより行えることをすべて行うことができますので、信頼されないPL/Pythonによる関数開発者は、その関数は不必要なものを行うために使用できないことに注意しなければなりません。
スーパーユーザのみが<literal>plpython3u</literal>などの信頼されない言語で関数を作成することができます。
 </para>

 <note>
  <para>
<!--
   Users of source packages must specially enable the build of
   PL/Python during the installation process.  (Refer to the
   installation instructions for more information.)  Users of binary
   packages might find PL/Python in a separate subpackage.
-->
ソースパッケージを使用するユーザは、インストール処理の過程でPL/Pythonの構築が有効になるように指定する必要があります。
（詳細については、インストール手順を参照してください。）
バイナリパッケージを使用する場合は、別のサブパッケージにPL/Pythonが入っている可能性があります。
  </para>
 </note>

 <sect1 id="plpython-funcs">
<!--
  <title>PL/Python Functions</title>
-->
  <title>PL/Python関数</title>

  <para>
<!--
   Functions in PL/Python are declared via the
   standard <xref linkend="sql-createfunction"/> syntax:
-->
PL/Pythonで作成された関数は標準的な<xref linkend="sql-createfunction"/>構文で宣言されます。

<programlisting>
CREATE FUNCTION <replaceable>funcname</replaceable> (<replaceable>argument-list</replaceable>)
  RETURNS <replaceable>return-type</replaceable>
AS $$
  # PL/Python function body
$$ LANGUAGE plpython3u;
</programlisting>
  </para>

  <para>
<!--
   The body of a function is simply a Python script. When the function
   is called, its arguments are passed as elements of the list
   <varname>args</varname>; named arguments are also passed as
   ordinary variables to the Python script.  Use of named arguments is
   usually more readable.  The result is returned from the Python code
   in the usual way, with <literal>return</literal> or
   <literal>yield</literal> (in case of a result-set statement).  If
   you do not provide a return value, Python returns the default
   <symbol>None</symbol>. <application>PL/Python</application> translates
   Python's <symbol>None</symbol> into the SQL null value.  In a procedure,
   the result from the Python code must be <symbol>None</symbol> (typically
   achieved by ending the procedure without a <literal>return</literal>
   statement or by using a <literal>return</literal> statement without
   argument); otherwise, an error will be raised.
-->
関数本体は単なるPythonスクリプトです。
関数が呼び出されると、引数は<varname>args[]</varname>リストの要素として渡されます。
名前付きの引数も通常の変数としてPythonスクリプトに渡されます。
通常、名前付き引数の方が可読性が高くなります。
結果は、Pythonコードから通常の方法、<literal>return</literal>または<literal>yield</literal>（結果セット文の場合）で返されるものです。
戻り値を提供しない場合、Pythonはデフォルトの<symbol>None</symbol>を返します。
<application>PL/Python</application>はPythonの<symbol>None</symbol>をSQLのNULL値に変換します。
プロシージャでは、Pythonコードからの結果は<symbol>None</symbol>でなければなりません（典型的には<literal>return</literal>文を使わずプロシージャを終了したり、<literal>return</literal>文を引数無しで使うことで達成されます）。
さもないとエラーが起きます。
  </para>

  <para>
<!--
   For example, a function to return the greater of two integers can be
   defined as:
-->
たとえば、2つの整数の内大きな数を返す関数は以下のように定義することができます。

<programlisting>
CREATE FUNCTION pymax (a integer, b integer)
  RETURNS integer
AS $$
  if a &gt; b:
    return a
  return b
$$ LANGUAGE plpython3u;
</programlisting>

<!--
   The Python code that is given as the body of the function definition
   is transformed into a Python function. For example, the above results in:
-->
関数定義の本体として提供されたPythonのコードはPythonの関数に変換されます。
例えば上の例は以下のようになります。

<programlisting>
def __plpython_procedure_pymax_23456():
  if a &gt; b:
    return a
  return b
</programlisting>

<!--
   assuming that 23456 is the OID assigned to the function by
   <productname>PostgreSQL</productname>.
-->
ここで、23456は<productname>PostgreSQL</productname>により割り当てられたこの関数のOIDです。
  </para>

  <para>
<!--
   The arguments are set as global variables.  Because of the scoping
   rules of Python, this has the subtle consequence that an argument
   variable cannot be reassigned inside the function to the value of
   an expression that involves the variable name itself, unless the
   variable is redeclared as global in the block.  For example, the
   following won't work:
-->
引数はグローバル変数として設定されます。
Pythonのスコープ規則のため、これは、ブロック内でグローバルとして再宣言されていない限り、関数内で引数変数に変数名自身を含む式の値として再代入できないという難解な結果をもたらします。
例えば以下は動作しません。
<programlisting>
CREATE FUNCTION pystrip(x text)
  RETURNS text
AS $$
  x = x.strip()  # error
  return x
$$ LANGUAGE plpython3u;
</programlisting>
<!--
   because assigning to <varname>x</varname>
   makes <varname>x</varname> a local variable for the entire block,
   and so the <varname>x</varname> on the right-hand side of the
   assignment refers to a not-yet-assigned local
   variable <varname>x</varname>, not the PL/Python function
   parameter.  Using the <literal>global</literal> statement, this can
   be made to work:
-->
<varname>x</varname>への代入は、<varname>x</varname>をブロック全体に対するローカル変数にしようとし、そして、代入の右辺の<varname>x</varname>がPL/Pythonの関数パラメータではなく、まだ割り当てられていないローカル変数<varname>x</varname>を参照するためです。
<literal>global</literal>文を使用することで、動作するようになります。
<programlisting>
CREATE FUNCTION pystrip(x text)
  RETURNS text
AS $$
  global x
  x = x.strip()  # ok now
  return x
$$ LANGUAGE plpython3u;
</programlisting>
<!--
   But it is advisable not to rely on this implementation detail of
   PL/Python.  It is better to treat the function parameters as
   read-only.
-->
しかし、PL/Pythonのこうした詳細な実装に依存しないようにすることを勧めます。
関数パラメータは読み取りのみとして扱うことを勧めます。
  </para>
 </sect1>

 <sect1 id="plpython-data">
<!--
  <title>Data Values</title>
-->
  <title>データ値</title>
  <para>
<!--
   Generally speaking, the aim of PL/Python is to provide
   a <quote>natural</quote> mapping between the PostgreSQL and the
   Python worlds.  This informs the data mapping rules described
   below.
-->
一般的にいって、PL/Pythonの目標はPostgreSQLとPythonの世界の間で<quote>自然な</quote>対応付けを提供することです。
これは以下のようなデータの対応付けを形成します。
  </para>

  <sect2 id="plpython-data-type-mapping">
<!--
   <title>Data Type Mapping</title>
-->
   <title>データ型の対応付け</title>
   <para>
<!--
    When a PL/Python function is called, its arguments are converted from
    their PostgreSQL data type to a corresponding Python type:
-->
PL/Python関数が呼ばれると、その引数は、以下のようにPostgreSQLの型から対応するPython型に変換されます。

    <itemizedlist>
     <listitem>
      <para>
<!--
       PostgreSQL <type>boolean</type> is converted to Python <type>bool</type>.
-->
PostgreSQLの<type>boolean</type>はPythonの<type>bool</type>に変換されます。
      </para>
     </listitem>

     <listitem>
      <para>
<!--
       PostgreSQL <type>smallint</type>, <type>int</type>, <type>bigint</type>
       and <type>oid</type> are converted to Python <type>int</type>.
-->
PostgreSQLの<type>smallint</type>、<type>int</type>、<type>bigint</type>および<type>oid</type>はPythonの<type>int</type>に変換されます。
      </para>
     </listitem>

     <listitem>
      <para>
<!--
       PostgreSQL <type>real</type> and <type>double</type> are converted to
       Python <type>float</type>.
-->
PostgreSQLの<type>real</type>および<type>double</type>はPythonの<type>float</type>に変換されます。
      </para>
     </listitem>

     <listitem>
      <para>
<!--
       PostgreSQL <type>numeric</type> is converted to
       Python <type>Decimal</type>.  This type is imported from
       the <literal>cdecimal</literal> package if that is available.
       Otherwise,
       <literal>decimal.Decimal</literal> from the standard library will be
       used.  <literal>cdecimal</literal> is significantly faster
       than <literal>decimal</literal>.  In Python 3.3 and up,
       however, <literal>cdecimal</literal> has been integrated into the
       standard library under the name <literal>decimal</literal>, so there is
       no longer any difference.
-->
PostgreSQLの<type>numeric</type>はPythonの<type>Decimal</type>に変換されます。
この型は可能ならば<literal>cdecimal</literal>パッケージからインポートできます。
可能でなければ、標準ライブラリの<literal>decimal.Decimal</literal>が使用できます。
<literal>cdecimal</literal>は<literal>decimal</literal>より高速です。
しかしPython 3.3から、<literal>cdecimal</literal>は<literal>decimal</literal>という名前で標準ライブラリに統合されたので、もはや差異はありません。
      </para>
     </listitem>

     <listitem>
      <para>
<!--
       PostgreSQL <type>bytea</type> is converted to Python <type>bytes</type>.
-->
PostgreSQLの<type>bytea</type>は、Pythonの<type>bytes</type>に変換されます。
      </para>
     </listitem>

     <listitem>
      <para>
<!--
       All other data types, including the PostgreSQL character string types,
       are converted to a Python <type>str</type> (in Unicode like all Python
       strings).
-->
PostgreSQLの文字列型を含む、上記以外のデータ型はすべてPythonの<type>str</type>に(すべてのPython文字列と同様にUnicodeで)変換されます。
      </para>
     </listitem>

     <listitem>
      <para>
<!--
       For nonscalar data types, see below.
-->
スカラデータ型以外については後述します。
      </para>
     </listitem>
    </itemizedlist>
   </para>

   <para>
<!--
    When a PL/Python function returns, its return value is converted to the
    function's declared PostgreSQL return data type as follows:
-->
PL/Python関数が戻る時には、その戻り値は、以下のようにPostgreSQLの宣言された戻り値データ型に変換されます。

    <itemizedlist>
     <listitem>
      <para>
<!--
       When the PostgreSQL return type is <type>boolean</type>, the
       return value will be evaluated for truth according to the
       <emphasis>Python</emphasis> rules.  That is, 0 and empty string
       are false, but notably <literal>'f'</literal> is true.
-->
PostgreSQLの戻り値の型が<type>boolean</type>の場合、戻り値は<emphasis>Python</emphasis>の規約に従った真に対して評価されます。
つまり、0や空文字列は偽です。
<literal>'f'</literal>が真となることには注意してください。
      </para>
     </listitem>

     <listitem>
      <para>
<!--
       When the PostgreSQL return type is <type>bytea</type>, the return value
       will be converted to Python <type>bytes</type> using the respective
       Python built-ins, with the result being converted to
       <type>bytea</type>.
-->
PostgreSQLの戻り値の型が<type>bytea</type>の場合、対応するPythonのビルトインを使用してPythonの<type>bytes</type>に変換され、その結果が<type>bytea</type>に変換されます。
      </para>
     </listitem>

     <listitem>
      <para>
<!--
       For all other PostgreSQL return types, the return value is converted
       to a string using the Python built-in <literal>str</literal>, and the
       result is passed to the input function of the PostgreSQL data type.
       (If the Python value is a <type>float</type>, it is converted using
       the <literal>repr</literal> built-in instead of <literal>str</literal>, to
       avoid loss of precision.)
-->
この他のPostgreSQLの戻り値型では、返される値はPythonのビルトイン<literal>str</literal>を使用して文字列に変換され、その結果がPostgreSQLデータ型の入力関数に渡されます。
(Pythonの値が<type>float</type>であれば、精度が失われるのを避けるため、<literal>str</literal>の代わりに<literal>repr</literal>ビルトインを使って変換されます。)
      </para>

      <para>
<!--
       Strings are automatically converted to the PostgreSQL server encoding
       when they are passed to PostgreSQL.
-->
文字列はPostgreSQLに渡される時に、自動的にPostgreSQLサーバの符号化方式に変換されます。
      </para>
     </listitem>

     <listitem>
      <para>
<!--
       For nonscalar data types, see below.
-->
スカラデータ型以外については後述します。
      </para>
     </listitem>
    </itemizedlist>

<!--
    Note that logical mismatches between the declared PostgreSQL
    return type and the Python data type of the actual return object
    are not flagged; the value will be converted in any case.
-->
宣言されたPostgreSQLの戻り値型と実際に返されるオブジェクトのPythonデータ型との間の論理的な不整合が伝わらないことに注意してください。
値はいかなる場合でも変換されます。
   </para>
  </sect2>

  <sect2 id="plpython-data-null">
<!--
   <title>Null, None</title>
-->
   <title>NullとNone</title>
  <para>
<!--
   If an SQL null value<indexterm><primary>null value</primary><secondary
   sortas="PL/Python">in PL/Python</secondary></indexterm> is passed to a
   function, the argument value will appear as <symbol>None</symbol> in
   Python. For example, the function definition of <function>pymax</function>
   shown in <xref linkend="plpython-funcs"/> will return the wrong answer for null
   inputs. We could add <literal>STRICT</literal> to the function definition
   to make <productname>PostgreSQL</productname> do something more reasonable:
   if a null value is passed, the function will not be called at all,
   but will just return a null result automatically. Alternatively,
   we could check for null inputs in the function body:
-->
SQLのNULL値が関数に渡されると、その引数値はPythonでは<symbol>None</symbol>となります。
<indexterm><primary>NULL値</primary><secondary sortas="PL/Python">PL/Pythonにおける</secondary></indexterm>
例えば、<xref linkend="plpython-funcs"/>に示された<function>pymax</function>関数の定義では、NULL入力に対して間違った結果が返されます。
関数定義に<literal>STRICT</literal>を付与して<productname>PostgreSQL</productname>を、NULL値が渡された場合にその関数を呼び出さず、自動的に単にNULL結果を返すという、より理想的に動作させることができます。
他に、関数本体でNULL入力を検査することもできます。

<programlisting>
CREATE FUNCTION pymax (a integer, b integer)
  RETURNS integer
AS $$
  if (a is None) or (b is None):
    return None
  if a &gt; b:
    return a
  return b
$$ LANGUAGE plpython3u;
</programlisting>

<!--
   As shown above, to return an SQL null value from a PL/Python
   function, return the value <symbol>None</symbol>. This can be done whether the
   function is strict or not.
-->
上で示したように、PL/Python関数からSQL NULL値を返すには、<symbol>None</symbol>という値を返してください。
関数を厳密とした場合でも厳密としない場合でも、これを行うことができます。
  </para>
  </sect2>

  <sect2 id="plpython-arrays">
<!--
   <title>Arrays, Lists</title>
-->
   <title>配列、リスト</title>
  <para>
<!--
   SQL array values are passed into PL/Python as a Python list.  To
   return an SQL array value out of a PL/Python function, return a
   Python list:
-->
SQL配列値はPythonのリストとしてPL/Pythonに渡されます。
PL/Python関数の外部にSQL配列値を返すためには、Pythonのリストを返します。

<programlisting>
CREATE FUNCTION return_arr()
  RETURNS int[]
AS $$
return [1, 2, 3, 4, 5]
$$ LANGUAGE plpython3u;

SELECT return_arr();
 return_arr
-------------
 {1,2,3,4,5}
(1 row)
</programlisting>

<!--
   Multidimensional arrays are passed into PL/Python as nested Python lists.
   A 2-dimensional array is a list of lists, for example. When returning
   a multi-dimensional SQL array out of a PL/Python function, the inner
   lists at each level must all be of the same size. For example:
-->
多次元配列はPL/Pythonに入れ子のPythonのリストとして渡されます。
例えば、2次元配列はリストのリストです。
PL/Pythonから多次元のSQLの配列を返す場合には、各レベルの内側のリストはすべて同じ大きさでなければなりません。
例えば、

<programlisting>
CREATE FUNCTION test_type_conversion_array_int4(x int4[]) RETURNS int4[] AS $$
plpy.info(x, type(x))
return x
$$ LANGUAGE plpython3u;

SELECT * FROM test_type_conversion_array_int4(ARRAY[[1,2,3],[4,5,6]]);
INFO:  ([[1, 2, 3], [4, 5, 6]], &lt;type 'list'&gt;)
 test_type_conversion_array_int4
---------------------------------
 {{1,2,3},{4,5,6}}
(1 row)
</programlisting>

<!--
   Other Python sequences, like tuples, are also accepted for
   backwards-compatibility with PostgreSQL versions 9.6 and below, when
   multi-dimensional arrays were not supported. However, they are always
   treated as one-dimensional arrays, because they are ambiguous with
   composite types. For the same reason, when a composite type is used in a
   multi-dimensional array, it must be represented by a tuple, rather than a
   list.
-->
タプル等のその他のPythonのシーケンスも、PostgreSQLバージョン9.6以下との後方互換性のために受け入れられます。当時は、多次元配列はサポートされていませんでした。
しかしながら、複合型と区別できないため、常に1次元配列として扱われます。
同じ理由で、複合型を多次元配列内で使う場合、リストではなくタプルとして表現しなければなりません。
  </para>
  <para>
<!--
   Note that in Python, strings are sequences, which can have
   undesirable effects that might be familiar to Python programmers:
-->
Pythonでは、文字列はシーケンスであることに注意してください。
これは予想できない影響を与えることがありますが、Pythonプログラマには慣れたものでしょう。

<programlisting>
CREATE FUNCTION return_str_arr()
  RETURNS varchar[]
AS $$
return "hello"
$$ LANGUAGE plpython3u;

SELECT return_str_arr();
 return_str_arr
----------------
 {h,e,l,l,o}
(1 row)
</programlisting>
  </para>
  </sect2>

  <sect2 id="plpython-data-composite-types">
<!--
   <title>Composite Types</title>
-->
   <title>複合型</title>
  <para>
<!--
   Composite-type arguments are passed to the function as Python mappings. The
   element names of the mapping are the attribute names of the composite type.
   If an attribute in the passed row has the null value, it has the value
   <symbol>None</symbol> in the mapping. Here is an example:
-->
複合型の引数はPythonのマップとして渡されます。
マップの要素名は複合型の属性名です。
渡された行の属性値がNULLの場合、マップ上では<symbol>None</symbol>という値となります。
以下に例を示します。

<programlisting>
CREATE TABLE employee (
  name text,
  salary integer,
  age integer
);

CREATE FUNCTION overpaid (e employee)
  RETURNS boolean
AS $$
  if e["salary"] &gt; 200000:
    return True
  if (e["age"] &lt; 30) and (e["salary"] &gt; 100000):
    return True
  return False
$$ LANGUAGE plpython3u;
</programlisting>
  </para>

  <para>
<!--
   There are multiple ways to return row or composite types from a Python
   function. The following examples assume we have:
-->
Python関数から行または複合型を返す方法は複数存在します。
以下の例はそれを前提とします。

<programlisting>
CREATE TYPE named_value AS (
  name   text,
  value  integer
);
</programlisting>

<!--
   A composite result can be returned as a:
-->
複合型の結果は以下のように返されます。

   <variablelist>
    <varlistentry>
<!--
     <term>Sequence type (a tuple or list, but not a set because
     it is not indexable)</term>
-->
     <term>シーケンス型（タプルまたはリスト。ただしインデックス付けができないためsetは不可）</term>
     <listitem>
      <para>
<!--
       Returned sequence objects must have the same number of items as the
       composite result type has fields. The item with index 0 is assigned to
       the first field of the composite type, 1 to the second and so on. For
       example:
-->
返されるシーケンスオブジェクトは、結果の複合型が持つフィールドと同じ項目数をもたなければなりません。
0というインデックスの項目が複合型の最初のフィールド、1が次のフィールド、などとなります。
以下に例を示します。

<programlisting>
CREATE FUNCTION make_pair (name text, value integer)
  RETURNS named_value
AS $$
  return ( name, value )
<!--
  # or alternatively, as list: return [ name, value ]
-->
  # もしくは、リストとして返すなら: return [ name, value ]
$$ LANGUAGE plpython3u;
</programlisting>

<!--
       To return an SQL null for any column, insert <symbol>None</symbol> at
       the corresponding position.
-->
任意の列でSQL NULL値を返すには、対応する位置に<symbol>None</symbol>を挿入します。
      </para>
      <para>
<!--
       When an array of composite types is returned, it cannot be returned as a list,
       because it is ambiguous whether the Python list represents a composite type,
       or another array dimension.
-->
複合型の配列を返す場合、Pythonのリストが複合型を表しているのか、また別の配列の次元を表しているのかあいまいですので、リストとして返すことはできません。
      </para>
     </listitem>
    </varlistentry>

    <varlistentry>
<!--
     <term>Mapping (dictionary)</term>
-->
     <term>マップ（辞書）</term>
     <listitem>
      <para>
<!--
       The value for each result type column is retrieved from the mapping
       with the column name as key. Example:
-->
結果型の列の値は、列名をキーとして持つマップから取り出されます。
以下に例を示します。

<programlisting>
CREATE FUNCTION make_pair (name text, value integer)
  RETURNS named_value
AS $$
  return { "name": name, "value": value }
$$ LANGUAGE plpython3u;
</programlisting>

<!--
       Any extra dictionary key/value pairs are ignored. Missing keys are
       treated as errors.
       To return an SQL null value for any column, insert
       <symbol>None</symbol> with the corresponding column name as the key.
-->
余計な辞書のキーと値の組み合わせは無視されます。
存在しないキーはエラーとして扱われます。
任意の列でSQL NULLを返すためには、対応する列名をキーとして<symbol>None</symbol>を挿入してください。
      </para>
     </listitem>
    </varlistentry>

    <varlistentry>
<!--
     <term>Object (any object providing method <literal>__getattr__</literal>)</term>
-->
     <term>オブジェクト（<literal>__getattr__</literal>メソッドを提供する任意のオブジェクト）</term>
     <listitem>
      <para>
<!--
       This works the same as a mapping.
       Example:
-->
これはマップと同じように動作します。
以下に例を示します。

<programlisting>
CREATE FUNCTION make_pair (name text, value integer)
  RETURNS named_value
AS $$
  class named_value:
    def __init__ (self, n, v):
      self.name = n
      self.value = v
  return named_value(name, value)

  # or simply
  class nv: pass
  nv.name = name
  nv.value = value
  return nv
$$ LANGUAGE plpython3u;
</programlisting>
      </para>
     </listitem>
    </varlistentry>
   </variablelist>
  </para>

   <para>
<!--
    Functions with <literal>OUT</literal> parameters are also supported.  For example:
-->
<literal>OUT</literal>パラメータを用いる関数もサポートされています。
以下に例を示します。
<programlisting>
CREATE FUNCTION multiout_simple(OUT i integer, OUT j integer) AS $$
return (1, 2)
$$ LANGUAGE plpython3u;

SELECT * FROM multiout_simple();
</programlisting>
   </para>

   <para>
<!--
    Output parameters of procedures are passed back the same way.  For example:
-->
プロシージャの出力パラメータは同様に戻されます。
以下に例を示します。
<programlisting>
CREATE PROCEDURE python_triple(INOUT a integer, INOUT b integer) AS $$
return (a * 3, b * 3)
$$ LANGUAGE plpython3u;

CALL python_triple(5, 10);
</programlisting>
   </para>
  </sect2>

  <sect2 id="plpython-data-set-returning-funcs">
<!--
   <title>Set-Returning Functions</title>
-->
   <title>集合を返す関数</title>
  <para>
<!--
   A <application>PL/Python</application> function can also return sets of
   scalar or composite types. There are several ways to achieve this because
   the returned object is internally turned into an iterator. The following
   examples assume we have composite type:
-->
また、<application>PL/Python</application>関数はスカラまたは複合型の集合を返すこともできます。
返されるオブジェクトは内部的にイテレータに変換されるため、複数の実現方法があります。
以下の例では、以下の複合型が存在することを仮定します。

<programlisting>
CREATE TYPE greeting AS (
  how text,
  who text
);
</programlisting>

<!--
   A set result can be returned from a:
-->
集合という結果は以下から返されます。

   <variablelist>
    <varlistentry>
<!--
     <term>Sequence type (tuple, list, set)</term>
-->
     <term>シーケンス型（タプル、リスト、セット）</term>
     <listitem>
      <para>
<programlisting>
CREATE FUNCTION greet (how text)
  RETURNS SETOF greeting
AS $$
  # return tuple containing lists as composite types
  # all other combinations work also
  return ( [ how, "World" ], [ how, "PostgreSQL" ], [ how, "PL/Python" ] )
$$ LANGUAGE plpython3u;
</programlisting>
      </para>
     </listitem>
    </varlistentry>

    <varlistentry>
<!--
     <term>Iterator (any object providing <symbol>__iter__</symbol> and
      <symbol>__next__</symbol> methods)</term>
<<<<<<< HEAD
-->
     <term>
イテレータ（<symbol>__iter__</symbol>メソッドと<symbol>__next__</symbol>メソッドを提供する任意のオブジェクト）
     </term>
=======
>>>>>>> 3d6a8289
     <listitem>
      <para>
<programlisting>
CREATE FUNCTION greet (how text)
  RETURNS SETOF greeting
AS $$
  class producer:
    def __init__ (self, how, who):
      self.how = how
      self.who = who
      self.ndx = -1

    def __iter__ (self):
      return self

    def __next__(self):
      self.ndx += 1
      if self.ndx == len(self.who):
        raise StopIteration
      return ( self.how, self.who[self.ndx] )

  return producer(how, [ "World", "PostgreSQL", "PL/Python" ])
$$ LANGUAGE plpython3u;
</programlisting>
      </para>
     </listitem>
    </varlistentry>

    <varlistentry>
<!--
     <term>Generator (<literal>yield</literal>)</term>
-->
     <term>ジェネレータ(<literal>yield</literal>)</term>
     <listitem>
      <para>
<programlisting>
CREATE FUNCTION greet (how text)
  RETURNS SETOF greeting
AS $$
  for who in [ "World", "PostgreSQL", "PL/Python" ]:
    yield ( how, who )
$$ LANGUAGE plpython3u;
</programlisting>

      </para>
     </listitem>
    </varlistentry>
   </variablelist>
  </para>

   <para>
<!--
    Set-returning functions with <literal>OUT</literal> parameters
    (using <literal>RETURNS SETOF record</literal>) are also
    supported.  For example:
-->
（<literal>RETURNS SETOF record</literal>を使用して）<literal>OUT</literal>パラメータを持つ集合を返す関数もサポートされます。
以下に例を示します。
<programlisting>
CREATE FUNCTION multiout_simple_setof(n integer, OUT integer, OUT integer) RETURNS SETOF record AS $$
return [(1, 2)] * n
$$ LANGUAGE plpython3u;

SELECT * FROM multiout_simple_setof(3);
</programlisting>
   </para>
  </sect2>
 </sect1>

 <sect1 id="plpython-sharing">
<!--
  <title>Sharing Data</title>
-->
  <title>データの共有</title>
  <para>
<!--
   The global dictionary <varname>SD</varname> is available to store
   private data between repeated calls to the same function.
   The global dictionary <varname>GD</varname> is public data,
   that is available to all Python functions within a session;  use with
   care.<indexterm><primary>global data</primary>
   <secondary>in PL/Python</secondary></indexterm>
-->
グローバルな<varname>SD</varname>辞書は、同じ関数に対する繰り返しの呼び出しの間でのプライベートなデータ保存のために使用することができます。
グローバルな<varname>GD</varname>辞書は、共有データであり、セッション内の全てのPython関数で使用することができます。注意して使用してください。
<indexterm><primary>グローバルデータ</primary><secondary>PL/Pythonにおける</secondary></indexterm>
  </para>

  <para>
<!--
   Each function gets its own execution environment in the
   Python interpreter, so that global data and function arguments from
   <function>myfunc</function> are not available to
   <function>myfunc2</function>.  The exception is the data in the
   <varname>GD</varname> dictionary, as mentioned above.
-->
各関数は、Pythonインタプリタ内で自身の実行環境を入手します。
そのため、<function>myfunc</function>によるグローバルデータと関数の引数は<function>myfunc2</function>から使用することはできません。
上記で説明した通り、<varname>GD</varname>辞書内のデータは例外です。
  </para>
 </sect1>

 <sect1 id="plpython-do">
<!--
  <title>Anonymous Code Blocks</title>
-->
  <title>匿名コードブロック</title>

  <para>
<!--
   PL/Python also supports anonymous code blocks called with the
   <xref linkend="sql-do"/> statement:
-->
PL/Pythonは<xref linkend="sql-do"/>文で呼び出される匿名コードブロックもサポートします。

<programlisting>
DO $$
    # PL/Python code
$$ LANGUAGE plpython3u;
</programlisting>

<!--
   An anonymous code block receives no arguments, and whatever value it
   might return is discarded.  Otherwise it behaves just like a function.
-->
匿名コードブロックは引数を持たず、また、何か値を返したとしても破棄されます。
その他は関数とまったく同様に動作します。
  </para>
 </sect1>

 <sect1 id="plpython-trigger">
<!--
  <title>Trigger Functions</title>
-->
  <title>トリガ関数</title>

  <indexterm zone="plpython-trigger">
   <primary>trigger</primary>
   <secondary>in PL/Python</secondary>
  </indexterm>
  <indexterm zone="plpython-trigger">
   <primary>トリガ</primary>
   <secondary>PL/Pythonにおける</secondary>
  </indexterm>

  <para>
<!--
   When a function is used as a trigger, the dictionary
   <literal>TD</literal> contains trigger-related values:
-->
トリガとして関数を使用した場合、<literal>TD</literal>辞書にトリガに関連した値が格納されます。
   <variablelist>
    <varlistentry>
     <term><literal>TD["event"]</literal></term>
     <listitem>
      <para>
<!--
       contains the event as a string:
       <literal>INSERT</literal>, <literal>UPDATE</literal>,
       <literal>DELETE</literal>, or <literal>TRUNCATE</literal>.
-->
次のイベントが文字列として格納されます。
<literal>INSERT</literal>、<literal>UPDATE</literal>、<literal>DELETE</literal>、<literal>TRUNCATE</literal>
      </para>
     </listitem>
    </varlistentry>

    <varlistentry>
     <term><literal>TD["when"]</literal></term>
     <listitem>
      <para>
<!--
       contains one of <literal>BEFORE</literal>, <literal>AFTER</literal>, or
       <literal>INSTEAD OF</literal>.
-->
<literal>BEFORE</literal>、<literal>AFTER</literal>、または<literal>INSTEAD OF</literal>のいずれかが格納されます。
      </para>
     </listitem>
    </varlistentry>

    <varlistentry>
     <term><literal>TD["level"]</literal></term>
     <listitem>
      <para>
<!--
       contains <literal>ROW</literal> or <literal>STATEMENT</literal>.
-->
<literal>ROW</literal>または<literal>STATEMENT</literal>が格納されます。
      </para>
     </listitem>
    </varlistentry>

    <varlistentry>
     <term><literal>TD["new"]</literal></term>
     <term><literal>TD["old"]</literal></term>
     <listitem>
      <para>
<!--
       For a row-level trigger, one or both of these fields contain
       the respective trigger rows, depending on the trigger event.
-->
行レベルトリガにおいてトリガイベントに依存して、これらのフィールドの片方または両方に対応するトリガ行が格納されます。
      </para>
     </listitem>
    </varlistentry>

    <varlistentry>
     <term><literal>TD["name"]</literal></term>
     <listitem>
      <para>
<!--
       contains the trigger name.
-->
トリガ名が格納されます。
      </para>
     </listitem>
    </varlistentry>

    <varlistentry>
     <term><literal>TD["table_name"]</literal></term>
     <listitem>
      <para>
<!--
       contains the name of the table on which the trigger occurred.
-->
トリガの発生元のテーブルの名前が格納されます。
      </para>
     </listitem>
    </varlistentry>

    <varlistentry>
     <term><literal>TD["table_schema"]</literal></term>
     <listitem>
      <para>
<!--
       contains the schema of the table on which the trigger occurred.
-->
トリガの発生元のテーブルのスキーマが格納されます。
      </para>
     </listitem>
    </varlistentry>

    <varlistentry>
     <term><literal>TD["relid"]</literal></term>
     <listitem>
      <para>
<!--
       contains the OID of the table on which the trigger occurred.
-->
トリガの発生元テーブルのOIDが格納されます。
      </para>
     </listitem>
    </varlistentry>

    <varlistentry>
     <term><literal>TD["args"]</literal></term>
     <listitem>
      <para>
<!--
       If the <command>CREATE TRIGGER</command> command
       included arguments, they are available in <literal>TD["args"][0]</literal> to
       <literal>TD["args"][<replaceable>n</replaceable>-1]</literal>.
-->
<command>CREATE TRIGGER</command>に引数が含まれていた場合、その引数は<literal>TD["args"][0]</literal>から<literal>TD["args"][<replaceable>n</replaceable>-1]</literal>までの範囲で使用することができます。
      </para>
     </listitem>
    </varlistentry>
   </variablelist>
  </para>

  <para>
<!--
   If <literal>TD["when"]</literal> is <literal>BEFORE</literal> or
   <literal>INSTEAD OF</literal> and
   <literal>TD["level"]</literal> is <literal>ROW</literal>, you can
   return <literal>None</literal> or <literal>"OK"</literal> from the
   Python function to indicate the row is unmodified,
   <literal>"SKIP"</literal> to abort the event, or if <literal>TD["event"]</literal>
   is <command>INSERT</command> or <command>UPDATE</command> you can return
   <literal>"MODIFY"</literal> to indicate you've modified the new row.
   Otherwise the return value is ignored.
-->
<literal>TD["when"]</literal>が<literal>BEFORE</literal>または<literal>INSTEAD OF</literal>で、かつ、<literal>TD["level"]</literal>が<literal>ROW</literal>の場合、Pythonの関数から、行が変更されないことを示す<literal>None</literal>または<literal>"OK"</literal>、イベントを中断したことを示す<literal>"SKIP"</literal>を返すことができます。
また、<literal>TD["event"]</literal>が<command>INSERT</command>または<command>UPDATE</command>の場合、行を変更したことを示す<literal>"MODIFY"</literal>を返すことができます。
さもなければ、戻り値は無視されます。
  </para>
 </sect1>

 <sect1 id="plpython-database">
<!--
  <title>Database Access</title>
-->
  <title>データベースアクセス</title>

  <para>
<!--
   The PL/Python language module automatically imports a Python module
   called <literal>plpy</literal>.  The functions and constants in
   this module are available to you in the Python code as
   <literal>plpy.<replaceable>foo</replaceable></literal>.
-->
PL/Python言語モジュールは自動的に<literal>plpy</literal>というPythonモジュールをインポートします。
このモジュールの関数と定数は、<literal>plpy.<replaceable>foo</replaceable></literal>のように作成したPythonコードから使用することができます。
  </para>

  <sect2 id="plpython-database-access-funcs">
<!--
    <title>Database Access Functions</title>
-->
    <title>データベースアクセス関数</title>

  <para>
<!--
   The <literal>plpy</literal> module provides several functions to execute
   database commands:
-->
<literal>plpy</literal>モジュールはデータベースコマンドを実行するために数個の関数を用意しています。
  </para>

  <variablelist>
   <varlistentry>
    <term><literal>plpy.<function>execute</function>(<replaceable>query</replaceable> [, <replaceable>limit</replaceable>])</literal></term>
    <listitem>
     <para>
<!--
      Calling <function>plpy.execute</function> with a query string and an
      optional row limit argument causes that query to be run and the result to
      be returned in a result object.
-->
<function>plpy.execute</function>を、問い合わせ文字列および省略可能な行数制限引数を付けて呼び出すと、問い合わせが実行され、結果オブジェクトとして問い合わせ結果が返ります。
     </para>

     <para>
<!--
      If <replaceable>limit</replaceable> is specified and is greater than
      zero, then <function>plpy.execute</function> retrieves at
      most <replaceable>limit</replaceable> rows, much as if the query
      included a <literal>LIMIT</literal>
      clause.  Omitting <replaceable>limit</replaceable> or specifying it as
      zero results in no row limit.
-->
<replaceable>limit</replaceable>が指定され、ゼロより大きい場合、<function>plpy.execute</function>は、問い合わせに<literal>LIMIT</literal>句が含まれているかのように、最大<replaceable>limit</replaceable>行を取得します。
<replaceable>limit</replaceable>を省略するか、ゼロとして指定すると、行制限はありません。
     </para>

     <para>
<!--
      The result object emulates a list or dictionary object.  The result
      object can be accessed by row number and column name.  For example:
-->
結果オブジェクトはリストもしくは辞書オブジェクトをエミュレートします。
結果オブジェクトは、行番号や列名によってアクセスすることができます。
例を示します。
<programlisting>
rv = plpy.execute("SELECT * FROM my_table", 5)
</programlisting>
<!--
      returns up to 5 rows from <literal>my_table</literal>.  If
      <literal>my_table</literal> has a column
      <literal>my_column</literal>, it would be accessed as:
-->
これは、<literal>my_table</literal>から5行までを返します。
<literal>my_table</literal>に<literal>my_column</literal>列が存在する場合、その列には以下のようにアクセスできます。
<programlisting>
foo = rv[i]["my_column"]
</programlisting>
<!--
      The number of rows returned can be obtained using the built-in
      <function>len</function> function.
-->
戻った行数はビルトイン<function>len</function>関数を使用して取得できます。
     </para>

     <para>
<!--
      The result object has these additional methods:
-->
結果オブジェクトには以下のメソッドが追加されています。
      <variablelist>
       <varlistentry>
        <term><literal><function>nrows</function>()</literal></term>
        <listitem>
         <para>
<!--
          Returns the number of rows processed by the command.  Note that this
          is not necessarily the same as the number of rows returned.  For
          example, an <command>UPDATE</command> command will set this value but
          won't return any rows (unless <literal>RETURNING</literal> is used).
-->
コマンドによる処理の行数を返します。
戻った行数と同じとは限らないことに注意してください。
例えば、<command>UPDATE</command>コマンドではゼロでない値を返しますが、行を戻すことはありません（<literal>RETURNING</literal>を使用したときは別です）。
         </para>
        </listitem>
       </varlistentry>

       <varlistentry>
        <term><literal><function>status</function>()</literal></term>
        <listitem>
         <para>
<!--
          The <function>SPI_execute()</function> return value.
-->
<function>SPI_execute()</function>関数の戻り値を返します。
         </para>
        </listitem>
       </varlistentry>

       <varlistentry>
        <term><literal><function>colnames</function>()</literal></term>
        <term><literal><function>coltypes</function>()</literal></term>
        <term><literal><function>coltypmods</function>()</literal></term>
        <listitem>
         <para>
<!--
          Return a list of column names, list of column type OIDs, and list of
          type-specific type modifiers for the columns, respectively.
-->
各々、列名のリスト、列の型OIDのリスト、列に関する型独自の型修飾子のリストを返します。
         </para>

         <para>
<!--
          These methods raise an exception when called on a result object from
          a command that did not produce a result set, e.g.,
          <command>UPDATE</command> without <literal>RETURNING</literal>, or
          <command>DROP TABLE</command>.  But it is OK to use these methods on
          a result set containing zero rows.
-->
<literal>RETURNING</literal>を持たない<command>UPDATE</command>や<command>DROP TABLE</command>など、結果セットを生成しないコマンドによる結果オブジェクトに対して呼び出された場合、これらのメソッドは例外を発生します。
しかし、ゼロ行の結果セットに対してこれらのメソッドを使用することには問題ありません。
         </para>
        </listitem>
       </varlistentry>

       <varlistentry>
        <term><literal><function>__str__</function>()</literal></term>
        <listitem>
         <para>
<!--
          The standard <literal>__str__</literal> method is defined so that it
          is possible for example to debug query execution results
          using <literal>plpy.debug(rv)</literal>.
-->
標準の<literal>__str__</literal>メソッドが定義されていますので、例えば問い合わせの実行結果を<literal>plpy.debug(rv)</literal>を使ってデバッグできます。
         </para>
        </listitem>
       </varlistentry>
      </variablelist>
     </para>

     <para>
<!--
      The result object can be modified.
-->
結果オブジェクトは変更できます。
     </para>

     <para>
<!--
      Note that calling <literal>plpy.execute</literal> will cause the entire
      result set to be read into memory.  Only use that function when you are
      sure that the result set will be relatively small.  If you don't want to
      risk excessive memory usage when fetching large results,
      use <literal>plpy.cursor</literal> rather
      than <literal>plpy.execute</literal>.
-->
<literal>plpy.execute</literal>を呼び出すことにより、結果セット全体がメモリ内に読み込まれることに注意してください。
結果セットが比較的小さいことが確実な場合だけ、この関数を使用してください。
大規模な結果を取り込む場合の過度のメモリ使用に関する危険を回避したい場合は、<literal>plpy.execute</literal>ではなく<literal>plpy.cursor</literal>を使用してください。
     </para>
    </listitem>
   </varlistentry>

   <varlistentry>
    <term><literal>plpy.<function>prepare</function>(<replaceable>query</replaceable> [, <replaceable>argtypes</replaceable>])</literal></term>
    <term><literal>plpy.<function>execute</function>(<replaceable>plan</replaceable> [, <replaceable>arguments</replaceable> [, <replaceable>limit</replaceable>]])</literal></term>
    <listitem>
     <para>
<!--
      <indexterm><primary>preparing a query</primary><secondary>in PL/Python</secondary></indexterm>
      <function>plpy.prepare</function> prepares the execution plan for a
      query.  It is called with a query string and a list of parameter types,
      if you have parameter references in the query.  For example:
-->
<indexterm><primary>問い合わせの準備</primary><secondary>PL/Pythonにおける</secondary></indexterm>
<function>plpy.prepare</function>は問い合わせの実行計画を準備します。
問い合わせ内にパラメータ参照がある場合、問い合わせ文字列および引数型のリストとともに呼び出されます。
例を示します。
<programlisting>
plan = plpy.prepare("SELECT last_name FROM my_users WHERE first_name = $1", ["text"])
</programlisting>
<!--
      <literal>text</literal> is the type of the variable you will be passing
      for <literal>$1</literal>.  The second argument is optional if you don't
      want to pass any parameters to the query.
-->
<literal>text</literal>は<literal>$1</literal>として渡される変数の型です。
問い合わせにパラメータを渡さない場合、2番目の引数は省略可能です。
     </para>
     <para>
<!--
      After preparing a statement, you use a variant of the
      function <function>plpy.execute</function> to run it:
-->
文を準備した後、それを実行するために関数<function>plpy.execute</function>の亜種を使用します。
<programlisting>
rv = plpy.execute(plan, ["name"], 5)
</programlisting>
<!--
      Pass the plan as the first argument (instead of the query string), and a
      list of values to substitute into the query as the second argument.  The
      second argument is optional if the query does not expect any parameters.
      The third argument is the optional row limit as before.
-->
実行計画を（問い合わせ文字列ではなく）最初の引数として渡してください。
問い合わせに代入する値のリストを、2番目の引数として渡してください。
問い合わせにパラメータがない場合、2番目の引数は省略可能です。
3番目の引数は、前に述べた省略可能な行数制限引数です。
     </para>

     <para>
<!--
      Alternatively, you can call the <function>execute</function> method on
      the plan object:
-->
代わりに、計画オブジェクトの<function>execute</function>メソッドを呼び出すことができます。
<programlisting>
rv = plan.execute(["name"], 5)
</programlisting>
     </para>

     <para>
<!--
      Query parameters and result row fields are converted between PostgreSQL
      and Python data types as described in <xref linkend="plpython-data"/>.
-->
問い合わせパラメータおよび結果行のフィールドは<xref linkend="plpython-data"/>で示した通り、PostgreSQLとPythonのデータ型の間で変換されます。
     </para>

     <para>
<!--
      When you prepare a plan using the PL/Python module it is automatically
      saved.  Read the SPI documentation (<xref linkend="spi"/>) for a
      description of what this means.  In order to make effective use of this
      across function calls one needs to use one of the persistent storage
      dictionaries <literal>SD</literal> or <literal>GD</literal> (see
      <xref linkend="plpython-sharing"/>). For example:
-->
PL/Pythonモジュールを使用して準備した計画は自動的に保存されます。
これが何を意味するのかについてはSPIの文書（<xref linkend="spi"/>）を参照してください。
これを複数呼び出しにおいて効果的に使用するためには、永続的な格納用辞書である<literal>SD</literal>または<literal>GD</literal>（<xref linkend="plpython-sharing"/>を参照）のいずれかを使用する必要があります。
例を示します。
<programlisting>
CREATE FUNCTION usesavedplan() RETURNS trigger AS $$
    if "plan" in SD:
        plan = SD["plan"]
    else:
        plan = plpy.prepare("SELECT 1")
        SD["plan"] = plan
    # rest of function
$$ LANGUAGE plpython3u;
</programlisting>
     </para>
    </listitem>
   </varlistentry>

   <varlistentry>
    <term><literal>plpy.<function>cursor</function>(<replaceable>query</replaceable>)</literal></term>
    <term><literal>plpy.<function>cursor</function>(<replaceable>plan</replaceable> [, <replaceable>arguments</replaceable>])</literal></term>
    <listitem>
     <para>
<!--
      The <literal>plpy.cursor</literal> function accepts the same arguments
      as <literal>plpy.execute</literal> (except for the row limit) and returns
      a cursor object, which allows you to process large result sets in smaller
      chunks.  As with <literal>plpy.execute</literal>, either a query string
      or a plan object along with a list of arguments can be used, or
      the <function>cursor</function> function can be called as a method of
      the plan object.
-->
<literal>plpy.cursor</literal>関数は<literal>plpy.execute</literal>と同じ引数を受け取り（行数制限引数を除いた）カーソルオブジェクトとして返します。
これにより大規模な結果セットをより小さな塊の中で処理することができます。
<literal>plpy.execute</literal>の場合と同様、問い合わせ文字列または引数リスト付きの計画オブジェクトを使用できますし、計画オブジェクトのメソッドとして<function>cursor</function>関数を呼ぶことができます。
     </para>

     <para>
<!--
      The cursor object provides a <literal>fetch</literal> method that accepts
      an integer parameter and returns a result object.  Each time you
      call <literal>fetch</literal>, the returned object will contain the next
      batch of rows, never larger than the parameter value.  Once all rows are
      exhausted, <literal>fetch</literal> starts returning an empty result
      object.  Cursor objects also provide an
      <ulink url="https://docs.python.org/library/stdtypes.html#iterator-types">iterator
      interface</ulink>, yielding one row at a time until all rows are
      exhausted.  Data fetched that way is not returned as result objects, but
      rather as dictionaries, each dictionary corresponding to a single result
      row.
-->
カーソルオブジェクトは、整数パラメータを受付け、結果オブジェクトを返す<literal>fetch</literal>メソッドを提供します。
<literal>fetch</literal>を呼び出す度に、返されるオブジェクトには次の一群の行が含まれます。
この行数はパラメータ値より多くなることはありません。
全ての行が出し尽くされると、<literal>fetch</literal>は空の結果オブジェクトを返すようになります。
カーソルオブジェクトはまた、すべての行を出し尽くすまで一度に１行を生成する<ulink url="https://docs.python.org/library/stdtypes.html#iterator-types">イテレータインタフェース</ulink>を提供します。
この方法で取り出されたデータは結果オブジェクトとしては返されず、１つの辞書が単一の結果行に対応する辞書群として返されます。
     </para>

     <para>
<!--
      An example of two ways of processing data from a large table is:
-->
大きなテーブルのデータを処理する、2つの方法の例を示します。
<programlisting>
CREATE FUNCTION count_odd_iterator() RETURNS integer AS $$
odd = 0
for row in plpy.cursor("select num from largetable"):
    if row['num'] % 2:
         odd += 1
return odd
$$ LANGUAGE plpython3u;

CREATE FUNCTION count_odd_fetch(batch_size integer) RETURNS integer AS $$
odd = 0
cursor = plpy.cursor("select num from largetable")
while True:
    rows = cursor.fetch(batch_size)
    if not rows:
        break
    for row in rows:
        if row['num'] % 2:
            odd += 1
return odd
$$ LANGUAGE plpython3u;

CREATE FUNCTION count_odd_prepared() RETURNS integer AS $$
odd = 0
plan = plpy.prepare("select num from largetable where num % $1 &lt;&gt; 0", ["integer"])
<!--
rows = list(plpy.cursor(plan, [2]))  # or: = list(plan.cursor([2]))
-->
rows = list(plpy.cursor(plan, [2]))  # または = list(plan.cursor([2]))

return len(rows)
$$ LANGUAGE plpython3u;
</programlisting>
     </para>

     <para>
<!--
      Cursors are automatically disposed of.  But if you want to explicitly
      release all resources held by a cursor, use the <literal>close</literal>
      method.  Once closed, a cursor cannot be fetched from anymore.
-->
カーソルは自動的に処分されます。
しかし、カーソルが保有していた資源を明示的に解放したい場合は、<literal>close</literal>メソッドを使用してください。
閉じた後、カーソルからこれ以上取り込むことはできません。
     </para>

     <tip>
      <para>
<!--
        Do not confuse objects created by <literal>plpy.cursor</literal> with
        DB-API cursors as defined by
        the <ulink url="https://www.python.org/dev/peps/pep-0249/">Python
        Database API specification</ulink>.  They don't have anything in common
        except for the name.
-->
<literal>plpy.cursor</literal>によって作成されたオブジェクトと、<ulink url="https://www.python.org/dev/peps/pep-0249/">PythonデータベースAPI仕様</ulink>において定義されたDB-APIカーソルとを混同しないでください。
名称以外の共通点はありません。
      </para>
     </tip>
    </listitem>
   </varlistentry>
  </variablelist>

  </sect2>

  <sect2 id="plpython-trapping">
<!--
   <title>Trapping Errors</title>
-->
   <title>エラーの捕捉</title>

   <para>
<!--
    Functions accessing the database might encounter errors, which
    will cause them to abort and raise an exception.  Both
    <function>plpy.execute</function> and
    <function>plpy.prepare</function> can raise an instance of a subclass of
    <literal>plpy.SPIError</literal>, which by default will terminate
    the function.  This error can be handled just like any other
    Python exception, by using the <literal>try/except</literal>
    construct.  For example:
-->
データベースにアクセスする関数はエラーに遭遇し、エラーが関数をアボートして例外を発生させる原因となります。
<function>plpy.execute</function>および<function>plpy.prepare</function>は、デフォルトでは関数を終了させる<literal>plpy.SPIError</literal>のサブクラスのインスタンスを発生させることができます。
このエラーは、<literal>try/except</literal>構文を使用して、Pythonの他の例外と同様に処理できます。
例を示します。
<programlisting>
CREATE FUNCTION try_adding_joe() RETURNS text AS $$
    try:
        plpy.execute("INSERT INTO users(username) VALUES ('joe')")
    except plpy.SPIError:
        return "something went wrong"
    else:
        return "Joe added"
$$ LANGUAGE plpython3u;
</programlisting>
   </para>

   <para>
<!--
    The actual class of the exception being raised corresponds to the
    specific condition that caused the error.  Refer
    to <xref linkend="errcodes-table"/> for a list of possible
    conditions.  The module
    <literal>plpy.spiexceptions</literal> defines an exception class
    for each <productname>PostgreSQL</productname> condition, deriving
    their names from the condition name.  For
    instance, <literal>division_by_zero</literal>
    becomes <literal>DivisionByZero</literal>, <literal>unique_violation</literal>
    becomes <literal>UniqueViolation</literal>, <literal>fdw_error</literal>
    becomes <literal>FdwError</literal>, and so on.  Each of these
    exception classes inherits from <literal>SPIError</literal>.  This
    separation makes it easier to handle specific errors, for
    instance:
-->
発生される例外の実クラスはエラーを引き起こした特定の条件と対応します。
<xref linkend="errcodes-table"/>にあり得る条件のリストがありますので参照してください。
<literal>plpy.spiexceptions</literal>モジュールは<productname>PostgreSQL</productname>の条件それぞれに対して、その条件名に因んだ名前の例外クラスを定義しています。
例えば<literal>division_by_zero</literal>は<literal>DivisionByZero</literal>、<literal>unique_violation</literal>は<literal>UniqueViolation</literal>に、<literal>fdw_error</literal>は<literal>FdwError</literal>などのようになります。
これらの例外クラスはそれぞれ<literal>SPIError</literal>を継承したものです。
このように分離することで特定のエラーをより簡単に扱うことができるようになります。
以下に例を示します。
<programlisting>
CREATE FUNCTION insert_fraction(numerator int, denominator int) RETURNS text AS $$
from plpy import spiexceptions
try:
    plan = plpy.prepare("INSERT INTO fractions (frac) VALUES ($1 / $2)", ["int", "int"])
    plpy.execute(plan, [numerator, denominator])
except spiexceptions.DivisionByZero:
    return "denominator cannot equal zero"
except spiexceptions.UniqueViolation:
    return "already have that fraction"
except plpy.SPIError as e:
    return "other error, SQLSTATE %s" % e.sqlstate
else:
    return "fraction inserted"
$$ LANGUAGE plpython3u;
</programlisting>
<!--
    Note that because all exceptions from
    the <literal>plpy.spiexceptions</literal> module inherit
    from <literal>SPIError</literal>, an <literal>except</literal>
    clause handling it will catch any database access error.
-->
<literal>plpy.spiexceptions</literal>モジュールからの全ての例外は<literal>SPIError</literal>を継承するため、例外を処理する<literal>except</literal>句は全てのデータベースアクセスエラーを捕捉することに注意してください。
   </para>

   <para>
<!--
    As an alternative way of handling different error conditions, you
    can catch the <literal>SPIError</literal> exception and determine
    the specific error condition inside the <literal>except</literal>
    block by looking at the <literal>sqlstate</literal> attribute of
    the exception object.  This attribute is a string value containing
    the <quote>SQLSTATE</quote> error code.  This approach provides
    approximately the same functionality
-->
異なったエラー条件を処理する代りの方法として、<literal>SPIError</literal>例外を捕捉して、例外オブジェクトの<literal>sqlstate</literal>属性を調べることにより、<literal>except</literal>ブロック内部の明細なエラー条件を決定できます。
この属性は<quote>SQLSTATE</quote>エラーコードを含む文字列値です。
この方法は、ほぼ同じ機能を提供します。
   </para>
  </sect2>
 </sect1>

 <sect1 id="plpython-subtransaction">
<!--
  <title>Explicit Subtransactions</title>
-->
  <title>明示的サブトランザクション</title>

  <para>
<!--
   Recovering from errors caused by database access as described in
   <xref linkend="plpython-trapping"/> can lead to an undesirable
   situation where some operations succeed before one of them fails,
   and after recovering from that error the data is left in an
   inconsistent state.  PL/Python offers a solution to this problem in
   the form of explicit subtransactions.
-->
<xref linkend="plpython-trapping"/>で説明したデータベースアクセスによって引き起こるエラーからの復旧は、操作の中の１つが失敗する前に、一部の操作が成功し、エラーからの復旧の後一貫性のないデータが残ってしまうという望ましくない状態を導く可能性があります。
PL/Pythonは明示的サブトランザクションにより、この問題の解法を提供します。
  </para>

  <sect2 id="plpython-subtransaction-context-managers">
<!--
   <title>Subtransaction Context Managers</title>
-->
   <title>サブトランザクションのコンテキスト管理</title>

   <para>
<!--
    Consider a function that implements a transfer between two
    accounts:
-->
2つの口座の間の振替えを実装する関数を考えてみます。
<programlisting>
CREATE FUNCTION transfer_funds() RETURNS void AS $$
try:
    plpy.execute("UPDATE accounts SET balance = balance - 100 WHERE account_name = 'joe'")
    plpy.execute("UPDATE accounts SET balance = balance + 100 WHERE account_name = 'mary'")
except plpy.SPIError as e:
    result = "error transferring funds: %s" % e.args
else:
    result = "funds transferred correctly"
plan = plpy.prepare("INSERT INTO operations (result) VALUES ($1)", ["text"])
plpy.execute(plan, [result])
$$ LANGUAGE plpython3u;
</programlisting>
<!--
    If the second <literal>UPDATE</literal> statement results in an
    exception being raised, this function will report the error, but
    the result of the first <literal>UPDATE</literal> will
    nevertheless be committed.  In other words, the funds will be
    withdrawn from Joe's account, but will not be transferred to
    Mary's account.
-->
2番目の<literal>UPDATE</literal>文が例外を発生させる結果となった場合、この関数はエラーを記録しますが、それにもかかわらず最初の<literal>UPDATE</literal>はコミットされます。
言い換えると、資金はジョーの口座から引き落とされますが、メアリーの口座には移転しません。
   </para>

   <para>
<!--
    To avoid such issues, you can wrap your
    <literal>plpy.execute</literal> calls in an explicit
    subtransaction.  The <literal>plpy</literal> module provides a
    helper object to manage explicit subtransactions that gets created
    with the <literal>plpy.subtransaction()</literal> function.
    Objects created by this function implement the
    <ulink url="https://docs.python.org/library/stdtypes.html#context-manager-types">
    context manager interface</ulink>.  Using explicit subtransactions
    we can rewrite our function as:
-->
こうした問題を防ぐために、<literal>plpy.execute</literal>呼び出しを明示的なサブトランザクションで囲むことができます。
<literal>plpy</literal>モジュールは、<literal>plpy.subtransaction()</literal>関数で作成される明示的なサブトランザクションを管理するための補助オブジェクトを提供します。
この関数によって作成されるオブジェクトは<ulink url="https://docs.python.org/library/stdtypes.html#context-manager-types">コンテキストマネージャインタフェース</ulink>を実装します。
明示的なサブトランザクションを使用して、上の関数を以下のように書き換えることができます。
<programlisting>
CREATE FUNCTION transfer_funds2() RETURNS void AS $$
try:
    with plpy.subtransaction():
        plpy.execute("UPDATE accounts SET balance = balance - 100 WHERE account_name = 'joe'")
        plpy.execute("UPDATE accounts SET balance = balance + 100 WHERE account_name = 'mary'")
except plpy.SPIError as e:
    result = "error transferring funds: %s" % e.args
else:
    result = "funds transferred correctly"
plan = plpy.prepare("INSERT INTO operations (result) VALUES ($1)", ["text"])
plpy.execute(plan, [result])
$$ LANGUAGE plpython3u;
</programlisting>
<!--
    Note that the use of <literal>try</literal>/<literal>except</literal> is still
    required.  Otherwise the exception would propagate to the top of
    the Python stack and would cause the whole function to abort with
    a <productname>PostgreSQL</productname> error, so that the
    <literal>operations</literal> table would not have any row
    inserted into it.  The subtransaction context manager does not
    trap errors, it only assures that all database operations executed
    inside its scope will be atomically committed or rolled back.  A
    rollback of the subtransaction block occurs on any kind of
    exception exit, not only ones caused by errors originating from
    database access.  A regular Python exception raised inside an
    explicit subtransaction block would also cause the subtransaction
    to be rolled back.
-->
<literal>try</literal>/<literal>except</literal>の使用がまだ必要なことに注意してください。
さもないと例外がPythonスタックの最上位まで伝播され、関数全体が<productname>PostgreSQL</productname>エラーにより中断され、この結果、<literal>operations</literal>テーブルには挿入されるはずの行が存在しないことになります。
サブトランザクションのコンテキストマネージャはエラーを捕捉しません。
これはそのスコープの内側で実行されるデータベース操作すべてが、原子的にコミットされるかロールバックされるかだけを保証します。
サブトランザクションブロックのロールバックは、データベースアクセスを元にしたエラーによって引き起こる例外だけではなく、何らかの種類の例外終了でも起こります。
明示的なサブトランザクションブロックの内側で発生した通常のPython例外も同様にサブトランザクションをロールバックさせます。
   </para>
  </sect2>
 </sect1>

 <sect1 id="plpython-transactions">
<!--
  <title>Transaction Management</title>
-->
  <title>トランザクション制御</title>

  <para>
<!--
   In a procedure called from the top level or an anonymous code block
   (<command>DO</command> command) called from the top level it is possible to
   control transactions.  To commit the current transaction, call
   <literal>plpy.commit()</literal>.  To roll back the current transaction,
   call <literal>plpy.rollback()</literal>.  (Note that it is not possible to
   run the SQL commands <command>COMMIT</command> or
   <command>ROLLBACK</command> via <function>plpy.execute</function> or
   similar.  It has to be done using these functions.)  After a transaction is
   ended, a new transaction is automatically started, so there is no separate
   function for that.
-->
トップレベル、またはトップレベルから呼ばれた無名コードブロック（<command>DO</command>コマンド）から呼ばれたプロシージャでは、トランザクションの制御が可能です。
現在のトランザクションをコミットするには、<literal>plpy.commit()</literal>を呼びます。
現在のロールバックするには、<literal>plpy.rollback()</literal>を呼びます。
（SQLコマンドの<command>COMMIT</command>や<command>ROLLBACK</command>を<function>plpy.execute</function>などを通して実行することはできない点に注意してください。前述の関数を使って行う必要があります。）
トランザクションが終了した後は新たなトランザクションが自動的に開始されますので、開始のための別の関数はありません。
  </para>

  <para>
<!--
   Here is an example:
-->
以下に例を示します。
<programlisting>
CREATE PROCEDURE transaction_test1()
LANGUAGE plpython3u
AS $$
for i in range(0, 10):
    plpy.execute("INSERT INTO test1 (a) VALUES (%d)" % i)
    if i % 2 == 0:
        plpy.commit()
    else:
        plpy.rollback()
$$;

CALL transaction_test1();
</programlisting>
  </para>

  <para>
<!--
   Transactions cannot be ended when an explicit subtransaction is active.
-->
トランザクションは明示的なサブトランザクションの中では終了できません。
  </para>
 </sect1>

 <sect1 id="plpython-util">
<!--
  <title>Utility Functions</title>
-->
  <title>ユーティリティ関数</title>
  <para>
<!--
   The <literal>plpy</literal> module also provides the functions
-->
<literal>plpy</literal>モジュールでは以下の関数も提供しています。
   <simplelist>
    <member><literal>plpy.debug(<replaceable>msg, **kwargs</replaceable>)</literal></member>
    <member><literal>plpy.log(<replaceable>msg, **kwargs</replaceable>)</literal></member>
    <member><literal>plpy.info(<replaceable>msg, **kwargs</replaceable>)</literal></member>
    <member><literal>plpy.notice(<replaceable>msg, **kwargs</replaceable>)</literal></member>
    <member><literal>plpy.warning(<replaceable>msg, **kwargs</replaceable>)</literal></member>
    <member><literal>plpy.error(<replaceable>msg, **kwargs</replaceable>)</literal></member>
    <member><literal>plpy.fatal(<replaceable>msg, **kwargs</replaceable>)</literal></member>
   </simplelist>
   <indexterm><primary>elog</primary><secondary>in PL/Python</secondary></indexterm>
   <indexterm><primary>elog</primary><secondary>PL/Pythonにおける</secondary></indexterm>
<!--
   <function>plpy.error</function> and <function>plpy.fatal</function>
   actually raise a Python exception which, if uncaught, propagates out to
   the calling query, causing the current transaction or subtransaction to
   be aborted.  <literal>raise plpy.Error(<replaceable>msg</replaceable>)</literal> and
   <literal>raise plpy.Fatal(<replaceable>msg</replaceable>)</literal> are
   equivalent to calling <literal>plpy.error(<replaceable>msg</replaceable>)</literal> and
   <literal>plpy.fatal(<replaceable>msg</replaceable>)</literal>, respectively but
   the <literal>raise</literal> form does not allow passing keyword arguments.
   The other functions only generate messages of different priority levels.
   Whether messages of a particular priority are reported to the client,
   written to the server log, or both is controlled by the
   <xref linkend="guc-log-min-messages"/> and
   <xref linkend="guc-client-min-messages"/> configuration
   variables. See <xref linkend="runtime-config"/> for more information.
-->
<function>plpy.error</function>および<function>plpy.fatal</function>は、実際にPythonの例外を発生させます。
これが捕捉されない場合、呼び出し中の問い合わせに伝わり、その結果、現在のトランザクションもしくはサブトランザクションがアボートします。
<literal>raise plpy.Error(<replaceable>msg</replaceable>)</literal>および<literal>raise plpy.Fatal(<replaceable>msg</replaceable>)</literal>は、それぞれ<literal>plpy.error(<replaceable>msg</replaceable>)</literal>および<literal>plpy.fatal(<replaceable>msg</replaceable>)</literal>の呼び出しと同じですが、<literal>raise</literal>形式ではキーワード引数を渡すことができません。
他の関数は異なる重要度のメッセージを生成するだけです。
<xref linkend="guc-log-min-messages"/>と<xref linkend="guc-client-min-messages"/>設定変数は、特定の重要度のメッセージをクライアントに報告するか、サーバのログに書き出すか、あるいはその両方かを制御します。
詳細は<xref linkend="runtime-config"/>を参照してください。
  </para>

  <para>
<!--
   The <replaceable>msg</replaceable> argument is given as a positional argument.  For
   backward compatibility, more than one positional argument can be given. In
   that case, the string representation of the tuple of positional arguments
   becomes the message reported to the client.
-->
<replaceable>msg</replaceable>引数は位置引数として与えられます。
後方互換性のために、2つ以上の位置引数を与えることができます。
その場合、位置引数のタプルの文字列表現がクライアントに報告されるメッセージになります。
  </para>

  <para>
<!--
   The following keyword-only arguments are accepted:
-->
以下のキーワードのみの引数を受け付けます。
   <simplelist>
    <member><literal>detail</literal></member>
    <member><literal>hint</literal></member>
    <member><literal>sqlstate</literal></member>
    <member><literal>schema_name</literal></member>
    <member><literal>table_name</literal></member>
    <member><literal>column_name</literal></member>
    <member><literal>datatype_name</literal></member>
    <member><literal>constraint_name</literal></member>
   </simplelist>
<!--
   The string representation of the objects passed as keyword-only arguments
   is used to enrich the messages reported to the client. For example:
-->
キーワードのみの引数として渡されたオブジェクトの文字列表現は、クライアントへ報告されるメッセージを豊富にするのに使われます。
例えば、

<programlisting>
CREATE FUNCTION raise_custom_exception() RETURNS void AS $$
plpy.error("custom exception message",
           detail="some info about exception",
           hint="hint for users")
$$ LANGUAGE plpython3u;

=# SELECT raise_custom_exception();
ERROR:  plpy.Error: custom exception message
DETAIL:  some info about exception
HINT:  hint for users
CONTEXT:  Traceback (most recent call last):
  PL/Python function "raise_custom_exception", line 4, in &lt;module&gt;
    hint="hint for users")
PL/Python function "raise_custom_exception"
</programlisting>
  </para>

  <para>
<!--
   Another set of utility functions are
   <literal>plpy.quote_literal(<replaceable>string</replaceable>)</literal>,
   <literal>plpy.quote_nullable(<replaceable>string</replaceable>)</literal>, and
   <literal>plpy.quote_ident(<replaceable>string</replaceable>)</literal>.  They
   are equivalent to the built-in quoting functions described in <xref
   linkend="functions-string"/>.  They are useful when constructing
   ad-hoc queries.  A PL/Python equivalent of dynamic SQL from <xref
   linkend="plpgsql-quote-literal-example"/> would be:
-->
この他のユーティリティ関数群には<literal>plpy.quote_literal(<replaceable>string</replaceable>)</literal>、<literal>plpy.quote_nullable(<replaceable>string</replaceable>)</literal>および<literal>plpy.quote_ident(<replaceable>string</replaceable>)</literal>があります。
これらは<xref linkend="functions-string"/>で説明する組み込みの引用符付け関数と同等です。
これらはその場限りの問い合わせを構築する時に有用です。
<xref linkend="plpgsql-quote-literal-example"/>の動的SQLと同等なPL/Pythonを以下に示します。
<programlisting>
plpy.execute("UPDATE tbl SET %s = %s WHERE key = %s" % (
    plpy.quote_ident(colname),
    plpy.quote_nullable(newvalue),
    plpy.quote_literal(keyvalue)))
</programlisting>
  </para>
 </sect1>

 <sect1 id="plpython-python23">
<!--
  <title>Python 2 vs. Python 3</title>
-->
  <title>Python 2対Python 3</title>

  <para>
<!--
   PL/Python supports only Python 3. Past versions of
   <productname>PostgreSQL</productname> supported Python 2, using the
   <literal>plpythonu</literal> and <literal>plpython2u</literal> language
   names.
-->
PL/PythonはPython 3のみをサポートします。
<productname>PostgreSQL</productname>の以前のバージョンでは、<literal>plpythonu</literal>と<literal>plpython2u</literal>という言語名を使用してPython 2がサポートされていました。
  </para>
 </sect1>

 <sect1 id="plpython-envar">
<!--
  <title>Environment Variables</title>
-->
  <title>環境変数</title>

  <para>
<!--
   Some of the environment variables that are accepted by the Python
   interpreter can also be used to affect PL/Python behavior.  They
   would need to be set in the environment of the main PostgreSQL
   server process, for example in a start script.  The available
   environment variables depend on the version of Python; see the
   Python documentation for details.  At the time of this writing, the
   following environment variables have an affect on PL/Python,
   assuming an adequate Python version:
-->
Pythonインタプリタにより受け付けられる環境変数の一部はまた、PL/Pythonの動作を変更するために使用することができます。
これらは例えば起動スクリプト内など主PostgreSQLサーバプロセスの環境で設定される必要があります。
利用可能な環境変数はPythonのバージョンに依存します。
詳細に付いてはPythonの文書を参照してください。
適切なバージョンのPythonであることが前提ですが、本章の執筆時点では以下の環境変数がPL/Pythonに影響を与えます。
   <itemizedlist>
    <listitem>
     <para><envar>PYTHONHOME</envar></para>
    </listitem>

    <listitem>
     <para><envar>PYTHONPATH</envar></para>
    </listitem>

    <listitem>
     <para><envar>PYTHONY2K</envar></para>
    </listitem>

    <listitem>
     <para><envar>PYTHONOPTIMIZE</envar></para>
    </listitem>

    <listitem>
     <para><envar>PYTHONDEBUG</envar></para>
    </listitem>

    <listitem>
     <para><envar>PYTHONVERBOSE</envar></para>
    </listitem>

    <listitem>
     <para><envar>PYTHONCASEOK</envar></para>
    </listitem>

    <listitem>
     <para><envar>PYTHONDONTWRITEBYTECODE</envar></para>
    </listitem>

    <listitem>
     <para><envar>PYTHONIOENCODING</envar></para>
    </listitem>

    <listitem>
     <para><envar>PYTHONUSERBASE</envar></para>
    </listitem>

    <listitem>
     <para><envar>PYTHONHASHSEED</envar></para>
    </listitem>
   </itemizedlist>

<!--
   (It appears to be a Python implementation detail beyond the control
   of PL/Python that some of the environment variables listed on
   the <command>python</command> man page are only effective in a
   command-line interpreter and not an embedded Python interpreter.)
-->
（<command>python</command>マニュアルページに列挙された環境変数の一部はコマンドラインインタプリタでのみ影響を与え、組み込みPythonインタプリタには影響しないというPL/Pythonの制御を超えたPythonの詳細実装があるようです。）
  </para>
 </sect1>
</chapter><|MERGE_RESOLUTION|>--- conflicted
+++ resolved
@@ -1,11 +1,7 @@
 <!-- doc/src/sgml/plpython.sgml -->
 
-<<<<<<< HEAD
-<chapter id="plpython">
-<!--
-=======
 <chapter id="plpython" xreflabel="PL/Python">
->>>>>>> 3d6a8289
+<!--
  <title>PL/Python &mdash; Python Procedural Language</title>
 -->
  <title>PL/Python &mdash; Python手続き言語</title>
@@ -796,13 +792,10 @@
 <!--
      <term>Iterator (any object providing <symbol>__iter__</symbol> and
       <symbol>__next__</symbol> methods)</term>
-<<<<<<< HEAD
 -->
      <term>
 イテレータ（<symbol>__iter__</symbol>メソッドと<symbol>__next__</symbol>メソッドを提供する任意のオブジェクト）
      </term>
-=======
->>>>>>> 3d6a8289
      <listitem>
       <para>
 <programlisting>

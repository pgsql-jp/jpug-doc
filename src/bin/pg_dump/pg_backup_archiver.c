/*-------------------------------------------------------------------------
 *
 * pg_backup_archiver.c
 *
 *	Private implementation of the archiver routines.
 *
 *	See the headers to pg_restore for more details.
 *
 * Copyright (c) 2000, Philip Warner
 *	Rights are granted to use this software in any way so long
 *	as this notice is not removed.
 *
 *	The author is not responsible for loss or damages that may
 *	result from its use.
 *
 *
 * IDENTIFICATION
 *		src/bin/pg_dump/pg_backup_archiver.c
 *
 *-------------------------------------------------------------------------
 */
#include "postgres_fe.h"

#include <ctype.h>
#include <fcntl.h>
#include <unistd.h>
#include <sys/stat.h>
#include <sys/wait.h>
#ifdef WIN32
#include <io.h>
#endif

#include "catalog/pg_class_d.h"
#include "common/string.h"
#include "compress_io.h"
#include "dumputils.h"
#include "fe_utils/string_utils.h"
#include "lib/binaryheap.h"
#include "lib/stringinfo.h"
#include "libpq/libpq-fs.h"
#include "parallel.h"
#include "pg_backup_archiver.h"
#include "pg_backup_db.h"
#include "pg_backup_utils.h"

#define TEXT_DUMP_HEADER "--\n-- PostgreSQL database dump\n--\n\n"
#define TEXT_DUMPALL_HEADER "--\n-- PostgreSQL database cluster dump\n--\n\n"

#define TOC_PREFIX_NONE		""
#define TOC_PREFIX_DATA		"Data for "
#define TOC_PREFIX_STATS	"Statistics for "

static ArchiveHandle *_allocAH(const char *FileSpec, const ArchiveFormat fmt,
							   const pg_compress_specification compression_spec,
							   bool dosync, ArchiveMode mode,
							   SetupWorkerPtrType setupWorkerPtr,
							   DataDirSyncMethod sync_method);
static void _getObjectDescription(PQExpBuffer buf, const TocEntry *te);
<<<<<<< HEAD
static void _printTocEntry(ArchiveHandle *AH, TocEntry *te, bool isData);
=======
static void _printTocEntry(ArchiveHandle *AH, TocEntry *te, const char *pfx);
>>>>>>> 3d6a8289
static void _doSetFixedOutputState(ArchiveHandle *AH);
static void _doSetSessionAuth(ArchiveHandle *AH, const char *user);
static void _reconnectToDB(ArchiveHandle *AH, const char *dbname);
static void _becomeUser(ArchiveHandle *AH, const char *user);
static void _becomeOwner(ArchiveHandle *AH, TocEntry *te);
static void _selectOutputSchema(ArchiveHandle *AH, const char *schemaName);
static void _selectTablespace(ArchiveHandle *AH, const char *tablespace);
static void _selectTableAccessMethod(ArchiveHandle *AH, const char *tableam);
static void _printTableAccessMethodNoStorage(ArchiveHandle *AH,
											 TocEntry *te);
static void processEncodingEntry(ArchiveHandle *AH, TocEntry *te);
static void processStdStringsEntry(ArchiveHandle *AH, TocEntry *te);
static void processSearchPathEntry(ArchiveHandle *AH, TocEntry *te);
static int	_tocEntryRequired(TocEntry *te, teSection curSection, ArchiveHandle *AH);
static RestorePass _tocEntryRestorePass(TocEntry *te);
static bool _tocEntryIsACL(TocEntry *te);
static void _disableTriggersIfNecessary(ArchiveHandle *AH, TocEntry *te);
static void _enableTriggersIfNecessary(ArchiveHandle *AH, TocEntry *te);
static bool is_load_via_partition_root(TocEntry *te);
static void buildTocEntryArrays(ArchiveHandle *AH);
static void _moveBefore(TocEntry *pos, TocEntry *te);
static int	_discoverArchiveFormat(ArchiveHandle *AH);

static int	RestoringToDB(ArchiveHandle *AH);
static void dump_lo_buf(ArchiveHandle *AH);
static void dumpTimestamp(ArchiveHandle *AH, const char *msg, time_t tim);
static void SetOutput(ArchiveHandle *AH, const char *filename,
					  const pg_compress_specification compression_spec);
static CompressFileHandle *SaveOutput(ArchiveHandle *AH);
static void RestoreOutput(ArchiveHandle *AH, CompressFileHandle *savedOutput);

static int	restore_toc_entry(ArchiveHandle *AH, TocEntry *te, bool is_parallel);
static void restore_toc_entries_prefork(ArchiveHandle *AH,
										TocEntry *pending_list);
static void restore_toc_entries_parallel(ArchiveHandle *AH,
										 ParallelState *pstate,
										 TocEntry *pending_list);
static void restore_toc_entries_postfork(ArchiveHandle *AH,
										 TocEntry *pending_list);
static void pending_list_header_init(TocEntry *l);
static void pending_list_append(TocEntry *l, TocEntry *te);
static void pending_list_remove(TocEntry *te);
static int	TocEntrySizeCompareQsort(const void *p1, const void *p2);
static int	TocEntrySizeCompareBinaryheap(void *p1, void *p2, void *arg);
static void move_to_ready_heap(TocEntry *pending_list,
							   binaryheap *ready_heap,
							   RestorePass pass);
static TocEntry *pop_next_work_item(binaryheap *ready_heap,
									ParallelState *pstate);
static void mark_dump_job_done(ArchiveHandle *AH,
							   TocEntry *te,
							   int status,
							   void *callback_data);
static void mark_restore_job_done(ArchiveHandle *AH,
								  TocEntry *te,
								  int status,
								  void *callback_data);
static void fix_dependencies(ArchiveHandle *AH);
static bool has_lock_conflicts(TocEntry *te1, TocEntry *te2);
static void repoint_table_dependencies(ArchiveHandle *AH);
static void identify_locking_dependencies(ArchiveHandle *AH, TocEntry *te);
static void reduce_dependencies(ArchiveHandle *AH, TocEntry *te,
								binaryheap *ready_heap);
static void mark_create_done(ArchiveHandle *AH, TocEntry *te);
static void inhibit_data_for_failed_table(ArchiveHandle *AH, TocEntry *te);

static void StrictNamesCheck(RestoreOptions *ropt);


/*
 * Allocate a new DumpOptions block containing all default values.
 */
DumpOptions *
NewDumpOptions(void)
{
	DumpOptions *opts = (DumpOptions *) pg_malloc(sizeof(DumpOptions));

	InitDumpOptions(opts);
	return opts;
}

/*
 * Initialize a DumpOptions struct to all default values
 */
void
InitDumpOptions(DumpOptions *opts)
{
	memset(opts, 0, sizeof(DumpOptions));
	/* set any fields that shouldn't default to zeroes */
	opts->include_everything = true;
	opts->cparams.promptPassword = TRI_DEFAULT;
	opts->dumpSections = DUMP_UNSECTIONED;
	opts->dumpSchema = true;
	opts->dumpData = true;
	opts->dumpStatistics = false;
}

/*
 * Create a freshly allocated DumpOptions with options equivalent to those
 * found in the given RestoreOptions.
 */
DumpOptions *
dumpOptionsFromRestoreOptions(RestoreOptions *ropt)
{
	DumpOptions *dopt = NewDumpOptions();

	/* this is the inverse of what's at the end of pg_dump.c's main() */
	dopt->cparams.dbname = ropt->cparams.dbname ? pg_strdup(ropt->cparams.dbname) : NULL;
	dopt->cparams.pgport = ropt->cparams.pgport ? pg_strdup(ropt->cparams.pgport) : NULL;
	dopt->cparams.pghost = ropt->cparams.pghost ? pg_strdup(ropt->cparams.pghost) : NULL;
	dopt->cparams.username = ropt->cparams.username ? pg_strdup(ropt->cparams.username) : NULL;
	dopt->cparams.promptPassword = ropt->cparams.promptPassword;
	dopt->outputClean = ropt->dropSchema;
	dopt->dumpData = ropt->dumpData;
	dopt->dumpSchema = ropt->dumpSchema;
	dopt->dumpSections = ropt->dumpSections;
	dopt->dumpStatistics = ropt->dumpStatistics;
	dopt->if_exists = ropt->if_exists;
	dopt->column_inserts = ropt->column_inserts;
	dopt->aclsSkip = ropt->aclsSkip;
	dopt->outputSuperuser = ropt->superuser;
	dopt->outputCreateDB = ropt->createDB;
	dopt->outputNoOwner = ropt->noOwner;
	dopt->outputNoTableAm = ropt->noTableAm;
	dopt->outputNoTablespaces = ropt->noTablespace;
	dopt->disable_triggers = ropt->disable_triggers;
	dopt->use_setsessauth = ropt->use_setsessauth;
	dopt->disable_dollar_quoting = ropt->disable_dollar_quoting;
	dopt->dump_inserts = ropt->dump_inserts;
	dopt->no_comments = ropt->no_comments;
	dopt->no_policies = ropt->no_policies;
	dopt->no_publications = ropt->no_publications;
	dopt->no_security_labels = ropt->no_security_labels;
	dopt->no_subscriptions = ropt->no_subscriptions;
	dopt->lockWaitTimeout = ropt->lockWaitTimeout;
	dopt->include_everything = ropt->include_everything;
	dopt->enable_row_security = ropt->enable_row_security;
	dopt->sequence_data = ropt->sequence_data;
	dopt->restrict_key = ropt->restrict_key ? pg_strdup(ropt->restrict_key) : NULL;

	return dopt;
}


/*
 *	Wrapper functions.
 *
 *	The objective is to make writing new formats and dumpers as simple
 *	as possible, if necessary at the expense of extra function calls etc.
 *
 */

/*
 * The dump worker setup needs lots of knowledge of the internals of pg_dump,
 * so it's defined in pg_dump.c and passed into OpenArchive. The restore worker
 * setup doesn't need to know anything much, so it's defined here.
 */
static void
setupRestoreWorker(Archive *AHX)
{
	ArchiveHandle *AH = (ArchiveHandle *) AHX;

	AH->ReopenPtr(AH);
}


/* Create a new archive */
/* Public */
Archive *
CreateArchive(const char *FileSpec, const ArchiveFormat fmt,
			  const pg_compress_specification compression_spec,
			  bool dosync, ArchiveMode mode,
			  SetupWorkerPtrType setupDumpWorker,
			  DataDirSyncMethod sync_method)

{
	ArchiveHandle *AH = _allocAH(FileSpec, fmt, compression_spec,
								 dosync, mode, setupDumpWorker, sync_method);

	return (Archive *) AH;
}

/* Open an existing archive */
/* Public */
Archive *
OpenArchive(const char *FileSpec, const ArchiveFormat fmt)
{
	ArchiveHandle *AH;
	pg_compress_specification compression_spec = {0};

	compression_spec.algorithm = PG_COMPRESSION_NONE;
	AH = _allocAH(FileSpec, fmt, compression_spec, true,
				  archModeRead, setupRestoreWorker,
				  DATA_DIR_SYNC_METHOD_FSYNC);

	return (Archive *) AH;
}

/* Public */
void
CloseArchive(Archive *AHX)
{
	ArchiveHandle *AH = (ArchiveHandle *) AHX;

	AH->ClosePtr(AH);

	/* Close the output */
	errno = 0;
	if (!EndCompressFileHandle(AH->OF))
		pg_fatal("could not close output file: %m");
}

/* Public */
void
SetArchiveOptions(Archive *AH, DumpOptions *dopt, RestoreOptions *ropt)
{
	/* Caller can omit dump options, in which case we synthesize them */
	if (dopt == NULL && ropt != NULL)
		dopt = dumpOptionsFromRestoreOptions(ropt);

	/* Save options for later access */
	AH->dopt = dopt;
	AH->ropt = ropt;
}

/* Public */
void
ProcessArchiveRestoreOptions(Archive *AHX)
{
	ArchiveHandle *AH = (ArchiveHandle *) AHX;
	RestoreOptions *ropt = AH->public.ropt;
	TocEntry   *te;
	teSection	curSection;

	/* Decide which TOC entries will be dumped/restored, and mark them */
	curSection = SECTION_PRE_DATA;
	for (te = AH->toc->next; te != AH->toc; te = te->next)
	{
		/*
		 * When writing an archive, we also take this opportunity to check
		 * that we have generated the entries in a sane order that respects
		 * the section divisions.  When reading, don't complain, since buggy
		 * old versions of pg_dump might generate out-of-order archives.
		 */
		if (AH->mode != archModeRead)
		{
			switch (te->section)
			{
				case SECTION_NONE:
					/* ok to be anywhere */
					break;
				case SECTION_PRE_DATA:
					if (curSection != SECTION_PRE_DATA)
						pg_log_warning("archive items not in correct section order");
					break;
				case SECTION_DATA:
					if (curSection == SECTION_POST_DATA)
						pg_log_warning("archive items not in correct section order");
					break;
				case SECTION_POST_DATA:
					/* ok no matter which section we were in */
					break;
				default:
					pg_fatal("unexpected section code %d",
							 (int) te->section);
					break;
			}
		}

		if (te->section != SECTION_NONE)
			curSection = te->section;

		te->reqs = _tocEntryRequired(te, curSection, AH);
	}

	/* Enforce strict names checking */
	if (ropt->strict_names)
		StrictNamesCheck(ropt);
}

/* Public */
void
RestoreArchive(Archive *AHX)
{
	ArchiveHandle *AH = (ArchiveHandle *) AHX;
	RestoreOptions *ropt = AH->public.ropt;
	bool		parallel_mode;
	TocEntry   *te;
	CompressFileHandle *sav;

	AH->stage = STAGE_INITIALIZING;

	/*
	 * If we're going to do parallel restore, there are some restrictions.
	 */
	parallel_mode = (AH->public.numWorkers > 1 && ropt->useDB);
	if (parallel_mode)
	{
		/* We haven't got round to making this work for all archive formats */
		if (AH->ClonePtr == NULL || AH->ReopenPtr == NULL)
			pg_fatal("parallel restore is not supported with this archive file format");

		/* Doesn't work if the archive represents dependencies as OIDs */
		if (AH->version < K_VERS_1_8)
			pg_fatal("parallel restore is not supported with archives made by pre-8.0 pg_dump");

		/*
		 * It's also not gonna work if we can't reopen the input file, so
		 * let's try that immediately.
		 */
		AH->ReopenPtr(AH);
	}

	/*
	 * Make sure we won't need (de)compression we haven't got
	 */
	if (AH->PrintTocDataPtr != NULL)
	{
		for (te = AH->toc->next; te != AH->toc; te = te->next)
		{
			if (te->hadDumper && (te->reqs & REQ_DATA) != 0)
			{
				char	   *errmsg = supports_compression(AH->compression_spec);

				if (errmsg)
					pg_fatal("cannot restore from compressed archive (%s)",
							 errmsg);
				else
					break;
			}
		}
	}

	/*
	 * Prepare index arrays, so we can assume we have them throughout restore.
	 * It's possible we already did this, though.
	 */
	if (AH->tocsByDumpId == NULL)
		buildTocEntryArrays(AH);

	/*
	 * If we're using a DB connection, then connect it.
	 */
	if (ropt->useDB)
	{
		pg_log_info("connecting to database for restore");
		if (AH->version < K_VERS_1_3)
			pg_fatal("direct database connections are not supported in pre-1.3 archives");

		/*
		 * We don't want to guess at whether the dump will successfully
		 * restore; allow the attempt regardless of the version of the restore
		 * target.
		 */
		AHX->minRemoteVersion = 0;
		AHX->maxRemoteVersion = 9999999;

		ConnectDatabaseAhx(AHX, &ropt->cparams, false);

		/*
		 * If we're talking to the DB directly, don't send comments since they
		 * obscure SQL when displaying errors
		 */
		AH->noTocComments = 1;
	}

	/*
	 * Work out if we have an implied schema-less restore. This can happen if
	 * the dump excluded the schema or the user has used a toc list to exclude
	 * all of the schema data. All we do is look for schema entries - if none
	 * are found then we unset the dumpSchema flag.
	 *
	 * We could scan for wanted TABLE entries, but that is not the same as
	 * data-only. At this stage, it seems unnecessary (6-Mar-2001).
	 */
	if (ropt->dumpSchema)
	{
		bool		no_schema_found = true;

		for (te = AH->toc->next; te != AH->toc; te = te->next)
		{
			if ((te->reqs & REQ_SCHEMA) != 0)
			{
				no_schema_found = false;
				break;
			}
		}
		if (no_schema_found)
		{
			ropt->dumpSchema = false;
			pg_log_info("implied no-schema restore");
		}
	}

	/*
	 * Setup the output file if necessary.
	 */
	sav = SaveOutput(AH);
	if (ropt->filename || ropt->compression_spec.algorithm != PG_COMPRESSION_NONE)
		SetOutput(AH, ropt->filename, ropt->compression_spec);

	ahprintf(AH, "--\n-- PostgreSQL database dump\n--\n\n");

	/*
	 * If generating plain-text output, enter restricted mode to block any
	 * unexpected psql meta-commands.  A malicious source might try to inject
	 * a variety of things via bogus responses to queries.  While we cannot
	 * prevent such sources from affecting the destination at restore time, we
	 * can block psql meta-commands so that the client machine that runs psql
	 * with the dump output remains unaffected.
	 */
	if (ropt->restrict_key)
		ahprintf(AH, "\\restrict %s\n\n", ropt->restrict_key);

	if (AH->archiveRemoteVersion)
		ahprintf(AH, "-- Dumped from database version %s\n",
				 AH->archiveRemoteVersion);
	if (AH->archiveDumpVersion)
		ahprintf(AH, "-- Dumped by pg_dump version %s\n",
				 AH->archiveDumpVersion);

	ahprintf(AH, "\n");

	if (AH->public.verbose)
		dumpTimestamp(AH, "Started on", AH->createDate);

	if (ropt->single_txn)
	{
		if (AH->connection)
			StartTransaction(AHX);
		else
			ahprintf(AH, "BEGIN;\n\n");
	}

	/*
	 * Establish important parameter values right away.
	 */
	_doSetFixedOutputState(AH);

	AH->stage = STAGE_PROCESSING;

	/*
	 * Drop the items at the start, in reverse order
	 */
	if (ropt->dropSchema)
	{
		for (te = AH->toc->prev; te != AH->toc; te = te->prev)
		{
			AH->currentTE = te;

			/*
			 * In createDB mode, issue a DROP *only* for the database as a
			 * whole.  Issuing drops against anything else would be wrong,
			 * because at this point we're connected to the wrong database.
			 * (The DATABASE PROPERTIES entry, if any, should be treated like
			 * the DATABASE entry.)
			 */
			if (ropt->createDB)
			{
				if (strcmp(te->desc, "DATABASE") != 0 &&
					strcmp(te->desc, "DATABASE PROPERTIES") != 0)
					continue;
			}

			/* Otherwise, drop anything that's selected and has a dropStmt */
			if (((te->reqs & (REQ_SCHEMA | REQ_DATA)) != 0) && te->dropStmt)
			{
				bool		not_allowed_in_txn = false;

				pg_log_info("dropping %s %s", te->desc, te->tag);

				/*
				 * In --transaction-size mode, we have to temporarily exit our
				 * transaction block to drop objects that can't be dropped
				 * within a transaction.
				 */
				if (ropt->txn_size > 0)
				{
					if (strcmp(te->desc, "DATABASE") == 0 ||
						strcmp(te->desc, "DATABASE PROPERTIES") == 0)
					{
						not_allowed_in_txn = true;
						if (AH->connection)
							CommitTransaction(AHX);
						else
							ahprintf(AH, "COMMIT;\n");
					}
				}

				/* Select owner and schema as necessary */
				_becomeOwner(AH, te);
				_selectOutputSchema(AH, te->namespace);

				/*
				 * Now emit the DROP command, if the object has one.  Note we
				 * don't necessarily emit it verbatim; at this point we add an
				 * appropriate IF EXISTS clause, if the user requested it.
				 */
				if (strcmp(te->desc, "BLOB METADATA") == 0)
				{
					/* We must generate the per-blob commands */
					if (ropt->if_exists)
						IssueCommandPerBlob(AH, te,
											"SELECT pg_catalog.lo_unlink(oid) "
											"FROM pg_catalog.pg_largeobject_metadata "
											"WHERE oid = '", "'");
					else
						IssueCommandPerBlob(AH, te,
											"SELECT pg_catalog.lo_unlink('",
											"')");
				}
				else if (*te->dropStmt != '\0')
				{
					if (!ropt->if_exists ||
						strncmp(te->dropStmt, "--", 2) == 0)
					{
						/*
						 * Without --if-exists, or if it's just a comment (as
						 * happens for the public schema), print the dropStmt
						 * as-is.
						 */
						ahprintf(AH, "%s", te->dropStmt);
					}
					else
					{
						/*
						 * Inject an appropriate spelling of "if exists".  For
						 * old-style large objects, we have a routine that
						 * knows how to do it, without depending on
						 * te->dropStmt; use that.  For other objects we need
						 * to parse the command.
						 */
						if (strcmp(te->desc, "BLOB") == 0)
						{
							DropLOIfExists(AH, te->catalogId.oid);
						}
						else
						{
							char	   *dropStmt = pg_strdup(te->dropStmt);
							char	   *dropStmtOrig = dropStmt;
							PQExpBuffer ftStmt = createPQExpBuffer();

							/*
							 * Need to inject IF EXISTS clause after ALTER
							 * TABLE part in ALTER TABLE .. DROP statement
							 */
							if (strncmp(dropStmt, "ALTER TABLE", 11) == 0)
							{
								appendPQExpBufferStr(ftStmt,
													 "ALTER TABLE IF EXISTS");
								dropStmt = dropStmt + 11;
							}

							/*
							 * ALTER TABLE..ALTER COLUMN..DROP DEFAULT does
							 * not support the IF EXISTS clause, and therefore
							 * we simply emit the original command for DEFAULT
							 * objects (modulo the adjustment made above).
							 *
							 * Likewise, don't mess with DATABASE PROPERTIES.
							 *
							 * If we used CREATE OR REPLACE VIEW as a means of
							 * quasi-dropping an ON SELECT rule, that should
							 * be emitted unchanged as well.
							 *
							 * For other object types, we need to extract the
							 * first part of the DROP which includes the
							 * object type.  Most of the time this matches
							 * te->desc, so search for that; however for the
							 * different kinds of CONSTRAINTs, we know to
							 * search for hardcoded "DROP CONSTRAINT" instead.
							 */
							if (strcmp(te->desc, "DEFAULT") == 0 ||
								strcmp(te->desc, "DATABASE PROPERTIES") == 0 ||
								strncmp(dropStmt, "CREATE OR REPLACE VIEW", 22) == 0)
								appendPQExpBufferStr(ftStmt, dropStmt);
							else
							{
								char		buffer[40];
								char	   *mark;

								if (strcmp(te->desc, "CONSTRAINT") == 0 ||
									strcmp(te->desc, "CHECK CONSTRAINT") == 0 ||
									strcmp(te->desc, "FK CONSTRAINT") == 0)
									strcpy(buffer, "DROP CONSTRAINT");
								else
									snprintf(buffer, sizeof(buffer), "DROP %s",
											 te->desc);

								mark = strstr(dropStmt, buffer);

								if (mark)
								{
									*mark = '\0';
									appendPQExpBuffer(ftStmt, "%s%s IF EXISTS%s",
													  dropStmt, buffer,
													  mark + strlen(buffer));
								}
								else
								{
									/* complain and emit unmodified command */
									pg_log_warning("could not find where to insert IF EXISTS in statement \"%s\"",
												   dropStmtOrig);
									appendPQExpBufferStr(ftStmt, dropStmt);
								}
							}

							ahprintf(AH, "%s", ftStmt->data);

							destroyPQExpBuffer(ftStmt);
							pg_free(dropStmtOrig);
						}
					}
				}

				/*
				 * In --transaction-size mode, re-establish the transaction
				 * block if needed; otherwise, commit after every N drops.
				 */
				if (ropt->txn_size > 0)
				{
					if (not_allowed_in_txn)
					{
						if (AH->connection)
							StartTransaction(AHX);
						else
							ahprintf(AH, "BEGIN;\n");
						AH->txnCount = 0;
					}
					else if (++AH->txnCount >= ropt->txn_size)
					{
						if (AH->connection)
						{
							CommitTransaction(AHX);
							StartTransaction(AHX);
						}
						else
							ahprintf(AH, "COMMIT;\nBEGIN;\n");
						AH->txnCount = 0;
					}
				}
			}
		}

		/*
		 * _selectOutputSchema may have set currSchema to reflect the effect
		 * of a "SET search_path" command it emitted.  However, by now we may
		 * have dropped that schema; or it might not have existed in the first
		 * place.  In either case the effective value of search_path will not
		 * be what we think.  Forcibly reset currSchema so that we will
		 * re-establish the search_path setting when needed (after creating
		 * the schema).
		 *
		 * If we treated users as pg_dump'able objects then we'd need to reset
		 * currUser here too.
		 */
		free(AH->currSchema);
		AH->currSchema = NULL;
	}

	if (parallel_mode)
	{
		/*
		 * In parallel mode, turn control over to the parallel-restore logic.
		 */
		ParallelState *pstate;
		TocEntry	pending_list;

		/* The archive format module may need some setup for this */
		if (AH->PrepParallelRestorePtr)
			AH->PrepParallelRestorePtr(AH);

		pending_list_header_init(&pending_list);

		/* This runs PRE_DATA items and then disconnects from the database */
		restore_toc_entries_prefork(AH, &pending_list);
		Assert(AH->connection == NULL);

		/* ParallelBackupStart() will actually fork the processes */
		pstate = ParallelBackupStart(AH);
		restore_toc_entries_parallel(AH, pstate, &pending_list);
		ParallelBackupEnd(AH, pstate);

		/* reconnect the leader and see if we missed something */
		restore_toc_entries_postfork(AH, &pending_list);
		Assert(AH->connection != NULL);
	}
	else
	{
		/*
		 * In serial mode, process everything in three phases: normal items,
		 * then ACLs, then post-ACL items.  We might be able to skip one or
		 * both extra phases in some cases, eg data-only restores.
		 */
		bool		haveACL = false;
		bool		havePostACL = false;

		for (te = AH->toc->next; te != AH->toc; te = te->next)
		{
			if ((te->reqs & (REQ_SCHEMA | REQ_DATA | REQ_STATS)) == 0)
				continue;		/* ignore if not to be dumped at all */

			switch (_tocEntryRestorePass(te))
			{
				case RESTORE_PASS_MAIN:
					(void) restore_toc_entry(AH, te, false);
					break;
				case RESTORE_PASS_ACL:
					haveACL = true;
					break;
				case RESTORE_PASS_POST_ACL:
					havePostACL = true;
					break;
			}
		}

		if (haveACL)
		{
			for (te = AH->toc->next; te != AH->toc; te = te->next)
			{
				if ((te->reqs & (REQ_SCHEMA | REQ_DATA | REQ_STATS)) != 0 &&
					_tocEntryRestorePass(te) == RESTORE_PASS_ACL)
					(void) restore_toc_entry(AH, te, false);
			}
		}

		if (havePostACL)
		{
			for (te = AH->toc->next; te != AH->toc; te = te->next)
			{
				if ((te->reqs & (REQ_SCHEMA | REQ_DATA | REQ_STATS)) != 0 &&
					_tocEntryRestorePass(te) == RESTORE_PASS_POST_ACL)
					(void) restore_toc_entry(AH, te, false);
			}
		}
	}

	/*
	 * Close out any persistent transaction we may have.  While these two
	 * cases are started in different places, we can end both cases here.
	 */
	if (ropt->single_txn || ropt->txn_size > 0)
	{
		if (AH->connection)
			CommitTransaction(AHX);
		else
			ahprintf(AH, "COMMIT;\n\n");
	}

	if (AH->public.verbose)
		dumpTimestamp(AH, "Completed on", time(NULL));

	ahprintf(AH, "--\n-- PostgreSQL database dump complete\n--\n\n");

	/*
	 * If generating plain-text output, exit restricted mode at the very end
	 * of the script. This is not pro forma; in particular, pg_dumpall
	 * requires this when transitioning from one database to another.
	 */
	if (ropt->restrict_key)
		ahprintf(AH, "\\unrestrict %s\n\n", ropt->restrict_key);

	/*
	 * Clean up & we're done.
	 */
	AH->stage = STAGE_FINALIZING;

	if (ropt->filename || ropt->compression_spec.algorithm != PG_COMPRESSION_NONE)
		RestoreOutput(AH, sav);

	if (ropt->useDB)
		DisconnectDatabase(&AH->public);
}

/*
 * Restore a single TOC item.  Used in both parallel and non-parallel restore;
 * is_parallel is true if we are in a worker child process.
 *
 * Returns 0 normally, but WORKER_CREATE_DONE or WORKER_INHIBIT_DATA if
 * the parallel parent has to make the corresponding status update.
 */
static int
restore_toc_entry(ArchiveHandle *AH, TocEntry *te, bool is_parallel)
{
	RestoreOptions *ropt = AH->public.ropt;
	int			status = WORKER_OK;
	int			reqs;
	bool		defnDumped;

	AH->currentTE = te;

	/* Dump any relevant dump warnings to stderr */
	if (!ropt->suppressDumpWarnings && strcmp(te->desc, "WARNING") == 0)
	{
		if (ropt->dumpSchema && te->defn != NULL && strlen(te->defn) != 0)
			pg_log_warning("warning from original dump file: %s", te->defn);
		else if (te->copyStmt != NULL && strlen(te->copyStmt) != 0)
			pg_log_warning("warning from original dump file: %s", te->copyStmt);
	}

	/* Work out what, if anything, we want from this entry */
	reqs = te->reqs;

	defnDumped = false;

	/*
	 * If it has a schema component that we want, then process that
	 */
	if ((reqs & REQ_SCHEMA) != 0)
	{
		bool		object_is_db = false;

		/*
		 * In --transaction-size mode, must exit our transaction block to
		 * create a database or set its properties.
		 */
		if (strcmp(te->desc, "DATABASE") == 0 ||
			strcmp(te->desc, "DATABASE PROPERTIES") == 0)
		{
			object_is_db = true;
			if (ropt->txn_size > 0)
			{
				if (AH->connection)
					CommitTransaction(&AH->public);
				else
					ahprintf(AH, "COMMIT;\n\n");
			}
		}

		/* Show namespace in log message if available */
		if (te->namespace)
			pg_log_info("creating %s \"%s.%s\"",
						te->desc, te->namespace, te->tag);
		else
			pg_log_info("creating %s \"%s\"",
						te->desc, te->tag);

		_printTocEntry(AH, te, TOC_PREFIX_NONE);
		defnDumped = true;

		if (strcmp(te->desc, "TABLE") == 0)
		{
			if (AH->lastErrorTE == te)
			{
				/*
				 * We failed to create the table. If
				 * --no-data-for-failed-tables was given, mark the
				 * corresponding TABLE DATA to be ignored.
				 *
				 * In the parallel case this must be done in the parent, so we
				 * just set the return value.
				 */
				if (ropt->noDataForFailedTables)
				{
					if (is_parallel)
						status = WORKER_INHIBIT_DATA;
					else
						inhibit_data_for_failed_table(AH, te);
				}
			}
			else
			{
				/*
				 * We created the table successfully.  Mark the corresponding
				 * TABLE DATA for possible truncation.
				 *
				 * In the parallel case this must be done in the parent, so we
				 * just set the return value.
				 */
				if (is_parallel)
					status = WORKER_CREATE_DONE;
				else
					mark_create_done(AH, te);
			}
		}

		/*
		 * If we created a DB, connect to it.  Also, if we changed DB
		 * properties, reconnect to ensure that relevant GUC settings are
		 * applied to our session.  (That also restarts the transaction block
		 * in --transaction-size mode.)
		 */
		if (object_is_db)
		{
			pg_log_info("connecting to new database \"%s\"", te->tag);
			_reconnectToDB(AH, te->tag);
		}
	}

	/*
	 * If it has a data component that we want, then process that
	 */
	if ((reqs & REQ_DATA) != 0)
	{
		/*
		 * hadDumper will be set if there is genuine data component for this
		 * node. Otherwise, we need to check the defn field for statements
		 * that need to be executed in data-only restores.
		 */
		if (te->hadDumper)
		{
			/*
			 * If we can output the data, then restore it.
			 */
			if (AH->PrintTocDataPtr != NULL)
			{
				_printTocEntry(AH, te, TOC_PREFIX_DATA);

				if (strcmp(te->desc, "BLOBS") == 0 ||
					strcmp(te->desc, "BLOB COMMENTS") == 0)
				{
					pg_log_info("processing %s", te->desc);

					_selectOutputSchema(AH, "pg_catalog");

					/* Send BLOB COMMENTS data to ExecuteSimpleCommands() */
					if (strcmp(te->desc, "BLOB COMMENTS") == 0)
						AH->outputKind = OUTPUT_OTHERDATA;

					AH->PrintTocDataPtr(AH, te);

					AH->outputKind = OUTPUT_SQLCMDS;
				}
				else
				{
					bool		use_truncate;

					_disableTriggersIfNecessary(AH, te);

					/* Select owner and schema as necessary */
					_becomeOwner(AH, te);
					_selectOutputSchema(AH, te->namespace);

					pg_log_info("processing data for table \"%s.%s\"",
								te->namespace, te->tag);

					/*
					 * In parallel restore, if we created the table earlier in
					 * this run (so that we know it is empty) and we are not
					 * restoring a load-via-partition-root data item then we
					 * wrap the COPY in a transaction and precede it with a
					 * TRUNCATE.  If wal_level is set to minimal this prevents
					 * WAL-logging the COPY.  This obtains a speedup similar
					 * to that from using single_txn mode in non-parallel
					 * restores.
					 *
					 * We mustn't do this for load-via-partition-root cases
					 * because some data might get moved across partition
					 * boundaries, risking deadlock and/or loss of previously
					 * loaded data.  (We assume that all partitions of a
					 * partitioned table will be treated the same way.)
					 */
					use_truncate = is_parallel && te->created &&
						!is_load_via_partition_root(te);

					if (use_truncate)
					{
						/*
						 * Parallel restore is always talking directly to a
						 * server, so no need to see if we should issue BEGIN.
						 */
						StartTransaction(&AH->public);

						/*
						 * Issue TRUNCATE with ONLY so that child tables are
						 * not wiped.
						 */
						ahprintf(AH, "TRUNCATE TABLE ONLY %s;\n\n",
								 fmtQualifiedId(te->namespace, te->tag));
					}

					/*
					 * If we have a copy statement, use it.
					 */
					if (te->copyStmt && strlen(te->copyStmt) > 0)
					{
						ahprintf(AH, "%s", te->copyStmt);
						AH->outputKind = OUTPUT_COPYDATA;
					}
					else
						AH->outputKind = OUTPUT_OTHERDATA;

					AH->PrintTocDataPtr(AH, te);

					/*
					 * Terminate COPY if needed.
					 */
					if (AH->outputKind == OUTPUT_COPYDATA &&
						RestoringToDB(AH))
						EndDBCopyMode(&AH->public, te->tag);
					AH->outputKind = OUTPUT_SQLCMDS;

					/* close out the transaction started above */
					if (use_truncate)
						CommitTransaction(&AH->public);

					_enableTriggersIfNecessary(AH, te);
				}
			}
		}
		else if (!defnDumped)
		{
			/* If we haven't already dumped the defn part, do so now */
			pg_log_info("executing %s %s", te->desc, te->tag);
			_printTocEntry(AH, te, TOC_PREFIX_NONE);
		}
	}

	/*
	 * If it has a statistics component that we want, then process that
	 */
	if ((reqs & REQ_STATS) != 0)
		_printTocEntry(AH, te, TOC_PREFIX_STATS);

	/*
	 * If we emitted anything for this TOC entry, that counts as one action
	 * against the transaction-size limit.  Commit if it's time to.
	 */
	if ((reqs & (REQ_SCHEMA | REQ_DATA | REQ_STATS)) != 0 && ropt->txn_size > 0)
	{
		if (++AH->txnCount >= ropt->txn_size)
		{
			if (AH->connection)
			{
				CommitTransaction(&AH->public);
				StartTransaction(&AH->public);
			}
			else
				ahprintf(AH, "COMMIT;\nBEGIN;\n\n");
			AH->txnCount = 0;
		}
	}

	if (AH->public.n_errors > 0 && status == WORKER_OK)
		status = WORKER_IGNORED_ERRORS;

	return status;
}

/*
 * Allocate a new RestoreOptions block.
 * This is mainly so we can initialize it, but also for future expansion,
 */
RestoreOptions *
NewRestoreOptions(void)
{
	RestoreOptions *opts;

	opts = (RestoreOptions *) pg_malloc0(sizeof(RestoreOptions));

	/* set any fields that shouldn't default to zeroes */
	opts->format = archUnknown;
	opts->cparams.promptPassword = TRI_DEFAULT;
	opts->dumpSections = DUMP_UNSECTIONED;
	opts->compression_spec.algorithm = PG_COMPRESSION_NONE;
	opts->compression_spec.level = 0;
	opts->dumpSchema = true;
	opts->dumpData = true;
	opts->dumpStatistics = true;

	return opts;
}

static void
_disableTriggersIfNecessary(ArchiveHandle *AH, TocEntry *te)
{
	RestoreOptions *ropt = AH->public.ropt;

	/* This hack is only needed in a data-only restore */
	if (ropt->dumpSchema || !ropt->disable_triggers)
		return;

	pg_log_info("disabling triggers for %s", te->tag);

	/*
	 * Become superuser if possible, since they are the only ones who can
	 * disable constraint triggers.  If -S was not given, assume the initial
	 * user identity is a superuser.  (XXX would it be better to become the
	 * table owner?)
	 */
	_becomeUser(AH, ropt->superuser);

	/*
	 * Disable them.
	 */
	ahprintf(AH, "ALTER TABLE %s DISABLE TRIGGER ALL;\n\n",
			 fmtQualifiedId(te->namespace, te->tag));
}

static void
_enableTriggersIfNecessary(ArchiveHandle *AH, TocEntry *te)
{
	RestoreOptions *ropt = AH->public.ropt;

	/* This hack is only needed in a data-only restore */
	if (ropt->dumpSchema || !ropt->disable_triggers)
		return;

	pg_log_info("enabling triggers for %s", te->tag);

	/*
	 * Become superuser if possible, since they are the only ones who can
	 * disable constraint triggers.  If -S was not given, assume the initial
	 * user identity is a superuser.  (XXX would it be better to become the
	 * table owner?)
	 */
	_becomeUser(AH, ropt->superuser);

	/*
	 * Enable them.
	 */
	ahprintf(AH, "ALTER TABLE %s ENABLE TRIGGER ALL;\n\n",
			 fmtQualifiedId(te->namespace, te->tag));
}

/*
 * Detect whether a TABLE DATA TOC item is performing "load via partition
 * root", that is the target table is an ancestor partition rather than the
 * table the TOC item is nominally for.
 *
 * In newer archive files this can be detected by checking for a special
 * comment placed in te->defn.  In older files we have to fall back to seeing
 * if the COPY statement targets the named table or some other one.  This
 * will not work for data dumped as INSERT commands, so we could give a false
 * negative in that case; fortunately, that's a rarely-used option.
 */
static bool
is_load_via_partition_root(TocEntry *te)
{
	if (te->defn &&
		strncmp(te->defn, "-- load via partition root ", 27) == 0)
		return true;
	if (te->copyStmt && *te->copyStmt)
	{
		PQExpBuffer copyStmt = createPQExpBuffer();
		bool		result;

		/*
		 * Build the initial part of the COPY as it would appear if the
		 * nominal target table is the actual target.  If we see anything
		 * else, it must be a load-via-partition-root case.
		 */
		appendPQExpBuffer(copyStmt, "COPY %s ",
						  fmtQualifiedId(te->namespace, te->tag));
		result = strncmp(te->copyStmt, copyStmt->data, copyStmt->len) != 0;
		destroyPQExpBuffer(copyStmt);
		return result;
	}
	/* Assume it's not load-via-partition-root */
	return false;
}

/*
 * This is a routine that is part of the dumper interface, hence the 'Archive*' parameter.
 */

/* Public */
void
WriteData(Archive *AHX, const void *data, size_t dLen)
{
	ArchiveHandle *AH = (ArchiveHandle *) AHX;

	if (!AH->currToc)
		pg_fatal("internal error -- WriteData cannot be called outside the context of a DataDumper routine");

	AH->WriteDataPtr(AH, data, dLen);
}

/*
 * Create a new TOC entry. The TOC was designed as a TOC, but is now the
 * repository for all metadata. But the name has stuck.
 *
 * The new entry is added to the Archive's TOC list.  Most callers can ignore
 * the result value because nothing else need be done, but a few want to
 * manipulate the TOC entry further.
 */

/* Public */
TocEntry *
ArchiveEntry(Archive *AHX, CatalogId catalogId, DumpId dumpId,
			 ArchiveOpts *opts)
{
	ArchiveHandle *AH = (ArchiveHandle *) AHX;
	TocEntry   *newToc;

	newToc = (TocEntry *) pg_malloc0(sizeof(TocEntry));

	AH->tocCount++;
	if (dumpId > AH->maxDumpId)
		AH->maxDumpId = dumpId;

	newToc->prev = AH->toc->prev;
	newToc->next = AH->toc;
	AH->toc->prev->next = newToc;
	AH->toc->prev = newToc;

	newToc->catalogId = catalogId;
	newToc->dumpId = dumpId;
	newToc->section = opts->section;

	newToc->tag = pg_strdup(opts->tag);
	newToc->namespace = opts->namespace ? pg_strdup(opts->namespace) : NULL;
	newToc->tablespace = opts->tablespace ? pg_strdup(opts->tablespace) : NULL;
	newToc->tableam = opts->tableam ? pg_strdup(opts->tableam) : NULL;
	newToc->relkind = opts->relkind;
	newToc->owner = opts->owner ? pg_strdup(opts->owner) : NULL;
	newToc->desc = pg_strdup(opts->description);
	newToc->defn = opts->createStmt ? pg_strdup(opts->createStmt) : NULL;
	newToc->dropStmt = opts->dropStmt ? pg_strdup(opts->dropStmt) : NULL;
	newToc->copyStmt = opts->copyStmt ? pg_strdup(opts->copyStmt) : NULL;

	if (opts->nDeps > 0)
	{
		newToc->dependencies = (DumpId *) pg_malloc(opts->nDeps * sizeof(DumpId));
		memcpy(newToc->dependencies, opts->deps, opts->nDeps * sizeof(DumpId));
		newToc->nDeps = opts->nDeps;
	}
	else
	{
		newToc->dependencies = NULL;
		newToc->nDeps = 0;
	}

	newToc->dataDumper = opts->dumpFn;
	newToc->dataDumperArg = opts->dumpArg;
	newToc->hadDumper = opts->dumpFn ? true : false;

	newToc->defnDumper = opts->defnFn;
	newToc->defnDumperArg = opts->defnArg;

	newToc->formatData = NULL;
	newToc->dataLength = 0;

	if (AH->ArchiveEntryPtr != NULL)
		AH->ArchiveEntryPtr(AH, newToc);

	return newToc;
}

/* Public */
void
PrintTOCSummary(Archive *AHX)
{
	ArchiveHandle *AH = (ArchiveHandle *) AHX;
	RestoreOptions *ropt = AH->public.ropt;
	TocEntry   *te;
	pg_compress_specification out_compression_spec = {0};
	teSection	curSection;
	CompressFileHandle *sav;
	const char *fmtName;
	char		stamp_str[64];

	/* TOC is always uncompressed */
	out_compression_spec.algorithm = PG_COMPRESSION_NONE;

	sav = SaveOutput(AH);
	if (ropt->filename)
		SetOutput(AH, ropt->filename, out_compression_spec);

	if (strftime(stamp_str, sizeof(stamp_str), PGDUMP_STRFTIME_FMT,
				 localtime(&AH->createDate)) == 0)
		strcpy(stamp_str, "[unknown]");

	ahprintf(AH, ";\n; Archive created at %s\n", stamp_str);
	ahprintf(AH, ";     dbname: %s\n;     TOC Entries: %d\n;     Compression: %s\n",
			 sanitize_line(AH->archdbname, false),
			 AH->tocCount,
			 get_compress_algorithm_name(AH->compression_spec.algorithm));

	switch (AH->format)
	{
		case archCustom:
			fmtName = "CUSTOM";
			break;
		case archDirectory:
			fmtName = "DIRECTORY";
			break;
		case archTar:
			fmtName = "TAR";
			break;
		default:
			fmtName = "UNKNOWN";
	}

	ahprintf(AH, ";     Dump Version: %d.%d-%d\n",
			 ARCHIVE_MAJOR(AH->version), ARCHIVE_MINOR(AH->version), ARCHIVE_REV(AH->version));
	ahprintf(AH, ";     Format: %s\n", fmtName);
	ahprintf(AH, ";     Integer: %d bytes\n", (int) AH->intSize);
	ahprintf(AH, ";     Offset: %d bytes\n", (int) AH->offSize);
	if (AH->archiveRemoteVersion)
		ahprintf(AH, ";     Dumped from database version: %s\n",
				 AH->archiveRemoteVersion);
	if (AH->archiveDumpVersion)
		ahprintf(AH, ";     Dumped by pg_dump version: %s\n",
				 AH->archiveDumpVersion);

	ahprintf(AH, ";\n;\n; Selected TOC Entries:\n;\n");

	curSection = SECTION_PRE_DATA;
	for (te = AH->toc->next; te != AH->toc; te = te->next)
	{
		/* This bit must match ProcessArchiveRestoreOptions' marking logic */
		if (te->section != SECTION_NONE)
			curSection = te->section;
		te->reqs = _tocEntryRequired(te, curSection, AH);
		/* Now, should we print it? */
		if (ropt->verbose ||
			(te->reqs & (REQ_SCHEMA | REQ_DATA | REQ_STATS)) != 0)
		{
			char	   *sanitized_name;
			char	   *sanitized_schema;
			char	   *sanitized_owner;

			/*
			 */
			sanitized_name = sanitize_line(te->tag, false);
			sanitized_schema = sanitize_line(te->namespace, true);
			sanitized_owner = sanitize_line(te->owner, false);

			ahprintf(AH, "%d; %u %u %s %s %s %s\n", te->dumpId,
					 te->catalogId.tableoid, te->catalogId.oid,
					 te->desc, sanitized_schema, sanitized_name,
					 sanitized_owner);

			free(sanitized_name);
			free(sanitized_schema);
			free(sanitized_owner);
		}
		if (ropt->verbose && te->nDeps > 0)
		{
			int			i;

			ahprintf(AH, ";\tdepends on:");
			for (i = 0; i < te->nDeps; i++)
				ahprintf(AH, " %d", te->dependencies[i]);
			ahprintf(AH, "\n");
		}
	}

	/* Enforce strict names checking */
	if (ropt->strict_names)
		StrictNamesCheck(ropt);

	if (ropt->filename)
		RestoreOutput(AH, sav);
}

/***********
 * Large Object Archival
 ***********/

/* Called by a dumper to signal start of a LO */
int
StartLO(Archive *AHX, Oid oid)
{
	ArchiveHandle *AH = (ArchiveHandle *) AHX;

	if (!AH->StartLOPtr)
		pg_fatal("large-object output not supported in chosen format");

	AH->StartLOPtr(AH, AH->currToc, oid);

	return 1;
}

/* Called by a dumper to signal end of a LO */
int
EndLO(Archive *AHX, Oid oid)
{
	ArchiveHandle *AH = (ArchiveHandle *) AHX;

	if (AH->EndLOPtr)
		AH->EndLOPtr(AH, AH->currToc, oid);

	return 1;
}

/**********
 * Large Object Restoration
 **********/

/*
 * Called by a format handler before a group of LOs is restored
 */
void
StartRestoreLOs(ArchiveHandle *AH)
{
	RestoreOptions *ropt = AH->public.ropt;

	/*
	 * LOs must be restored within a transaction block, since we need the LO
	 * handle to stay open while we write it.  Establish a transaction unless
	 * there's one being used globally.
	 */
	if (!(ropt->single_txn || ropt->txn_size > 0))
	{
		if (AH->connection)
			StartTransaction(&AH->public);
		else
			ahprintf(AH, "BEGIN;\n\n");
	}

	AH->loCount = 0;
}

/*
 * Called by a format handler after a group of LOs is restored
 */
void
EndRestoreLOs(ArchiveHandle *AH)
{
	RestoreOptions *ropt = AH->public.ropt;

	if (!(ropt->single_txn || ropt->txn_size > 0))
	{
		if (AH->connection)
			CommitTransaction(&AH->public);
		else
			ahprintf(AH, "COMMIT;\n\n");
	}

	pg_log_info(ngettext("restored %d large object",
						 "restored %d large objects",
						 AH->loCount),
				AH->loCount);
}


/*
 * Called by a format handler to initiate restoration of a LO
 */
void
StartRestoreLO(ArchiveHandle *AH, Oid oid, bool drop)
{
	bool		old_lo_style = (AH->version < K_VERS_1_12);
	Oid			loOid;

	AH->loCount++;

	/* Initialize the LO Buffer */
	if (AH->lo_buf == NULL)
	{
		/* First time through (in this process) so allocate the buffer */
		AH->lo_buf_size = LOBBUFSIZE;
		AH->lo_buf = pg_malloc(LOBBUFSIZE);
	}
	AH->lo_buf_used = 0;

	pg_log_info("restoring large object with OID %u", oid);

	/* With an old archive we must do drop and create logic here */
	if (old_lo_style && drop)
		DropLOIfExists(AH, oid);

	if (AH->connection)
	{
		if (old_lo_style)
		{
			loOid = lo_create(AH->connection, oid);
			if (loOid == 0 || loOid != oid)
				pg_fatal("could not create large object %u: %s",
						 oid, PQerrorMessage(AH->connection));
		}
		AH->loFd = lo_open(AH->connection, oid, INV_WRITE);
		if (AH->loFd == -1)
			pg_fatal("could not open large object %u: %s",
					 oid, PQerrorMessage(AH->connection));
	}
	else
	{
		if (old_lo_style)
			ahprintf(AH, "SELECT pg_catalog.lo_open(pg_catalog.lo_create('%u'), %d);\n",
					 oid, INV_WRITE);
		else
			ahprintf(AH, "SELECT pg_catalog.lo_open('%u', %d);\n",
					 oid, INV_WRITE);
	}

	AH->writingLO = true;
}

void
EndRestoreLO(ArchiveHandle *AH, Oid oid)
{
	if (AH->lo_buf_used > 0)
	{
		/* Write remaining bytes from the LO buffer */
		dump_lo_buf(AH);
	}

	AH->writingLO = false;

	if (AH->connection)
	{
		lo_close(AH->connection, AH->loFd);
		AH->loFd = -1;
	}
	else
	{
		ahprintf(AH, "SELECT pg_catalog.lo_close(0);\n\n");
	}
}

/***********
 * Sorting and Reordering
 ***********/

void
SortTocFromFile(Archive *AHX)
{
	ArchiveHandle *AH = (ArchiveHandle *) AHX;
	RestoreOptions *ropt = AH->public.ropt;
	FILE	   *fh;
	StringInfoData linebuf;

	/* Allocate space for the 'wanted' array, and init it */
	ropt->idWanted = (bool *) pg_malloc0(sizeof(bool) * AH->maxDumpId);

	/* Setup the file */
	fh = fopen(ropt->tocFile, PG_BINARY_R);
	if (!fh)
		pg_fatal("could not open TOC file \"%s\": %m", ropt->tocFile);

	initStringInfo(&linebuf);

	while (pg_get_line_buf(fh, &linebuf))
	{
		char	   *cmnt;
		char	   *endptr;
		DumpId		id;
		TocEntry   *te;

		/* Truncate line at comment, if any */
		cmnt = strchr(linebuf.data, ';');
		if (cmnt != NULL)
		{
			cmnt[0] = '\0';
			linebuf.len = cmnt - linebuf.data;
		}

		/* Ignore if all blank */
		if (strspn(linebuf.data, " \t\r\n") == linebuf.len)
			continue;

		/* Get an ID, check it's valid and not already seen */
		id = strtol(linebuf.data, &endptr, 10);
		if (endptr == linebuf.data || id <= 0 || id > AH->maxDumpId ||
			ropt->idWanted[id - 1])
		{
			pg_log_warning("line ignored: %s", linebuf.data);
			continue;
		}

		/* Find TOC entry */
		te = getTocEntryByDumpId(AH, id);
		if (!te)
			pg_fatal("could not find entry for ID %d",
					 id);

		/* Mark it wanted */
		ropt->idWanted[id - 1] = true;

		/*
		 * Move each item to the end of the list as it is selected, so that
		 * they are placed in the desired order.  Any unwanted items will end
		 * up at the front of the list, which may seem unintuitive but it's
		 * what we need.  In an ordinary serial restore that makes no
		 * difference, but in a parallel restore we need to mark unrestored
		 * items' dependencies as satisfied before we start examining
		 * restorable items.  Otherwise they could have surprising
		 * side-effects on the order in which restorable items actually get
		 * restored.
		 */
		_moveBefore(AH->toc, te);
	}

	pg_free(linebuf.data);

	if (fclose(fh) != 0)
		pg_fatal("could not close TOC file: %m");
}

/**********************
 * Convenience functions that look like standard IO functions
 * for writing data when in dump mode.
 **********************/

/* Public */
void
archputs(const char *s, Archive *AH)
{
	WriteData(AH, s, strlen(s));
}

/* Public */
int
archprintf(Archive *AH, const char *fmt,...)
{
	int			save_errno = errno;
	char	   *p;
	size_t		len = 128;		/* initial assumption about buffer size */
	size_t		cnt;

	for (;;)
	{
		va_list		args;

		/* Allocate work buffer. */
		p = (char *) pg_malloc(len);

		/* Try to format the data. */
		errno = save_errno;
		va_start(args, fmt);
		cnt = pvsnprintf(p, len, fmt, args);
		va_end(args);

		if (cnt < len)
			break;				/* success */

		/* Release buffer and loop around to try again with larger len. */
		free(p);
		len = cnt;
	}

	WriteData(AH, p, cnt);
	free(p);
	return (int) cnt;
}


/*******************************
 * Stuff below here should be 'private' to the archiver routines
 *******************************/

static void
SetOutput(ArchiveHandle *AH, const char *filename,
		  const pg_compress_specification compression_spec)
{
	CompressFileHandle *CFH;
	const char *mode;
	int			fn = -1;

	if (filename)
	{
		if (strcmp(filename, "-") == 0)
			fn = fileno(stdout);
	}
	else if (AH->FH)
		fn = fileno(AH->FH);
	else if (AH->fSpec)
	{
		filename = AH->fSpec;
	}
	else
		fn = fileno(stdout);

	if (AH->mode == archModeAppend)
		mode = PG_BINARY_A;
	else
		mode = PG_BINARY_W;

	CFH = InitCompressFileHandle(compression_spec);

	if (!CFH->open_func(filename, fn, mode, CFH))
	{
		if (filename)
			pg_fatal("could not open output file \"%s\": %m", filename);
		else
			pg_fatal("could not open output file: %m");
	}

	AH->OF = CFH;
}

static CompressFileHandle *
SaveOutput(ArchiveHandle *AH)
{
	return (CompressFileHandle *) AH->OF;
}

static void
RestoreOutput(ArchiveHandle *AH, CompressFileHandle *savedOutput)
{
	errno = 0;
	if (!EndCompressFileHandle(AH->OF))
		pg_fatal("could not close output file: %m");

	AH->OF = savedOutput;
}



/*
 *	Print formatted text to the output file (usually stdout).
 */
int
ahprintf(ArchiveHandle *AH, const char *fmt,...)
{
	int			save_errno = errno;
	char	   *p;
	size_t		len = 128;		/* initial assumption about buffer size */
	size_t		cnt;

	for (;;)
	{
		va_list		args;

		/* Allocate work buffer. */
		p = (char *) pg_malloc(len);

		/* Try to format the data. */
		errno = save_errno;
		va_start(args, fmt);
		cnt = pvsnprintf(p, len, fmt, args);
		va_end(args);

		if (cnt < len)
			break;				/* success */

		/* Release buffer and loop around to try again with larger len. */
		free(p);
		len = cnt;
	}

	ahwrite(p, 1, cnt, AH);
	free(p);
	return (int) cnt;
}

/*
 * Single place for logic which says 'We are restoring to a direct DB connection'.
 */
static int
RestoringToDB(ArchiveHandle *AH)
{
	RestoreOptions *ropt = AH->public.ropt;

	return (ropt && ropt->useDB && AH->connection);
}

/*
 * Dump the current contents of the LO data buffer while writing a LO
 */
static void
dump_lo_buf(ArchiveHandle *AH)
{
	if (AH->connection)
	{
		int			res;

		res = lo_write(AH->connection, AH->loFd, AH->lo_buf, AH->lo_buf_used);
		pg_log_debug(ngettext("wrote %zu byte of large object data (result = %d)",
							  "wrote %zu bytes of large object data (result = %d)",
							  AH->lo_buf_used),
					 AH->lo_buf_used, res);
		/* We assume there are no short writes, only errors */
		if (res != AH->lo_buf_used)
			warn_or_exit_horribly(AH, "could not write to large object: %s",
								  PQerrorMessage(AH->connection));
	}
	else
	{
		PQExpBuffer buf = createPQExpBuffer();

		appendByteaLiteralAHX(buf,
							  (const unsigned char *) AH->lo_buf,
							  AH->lo_buf_used,
							  AH);

		/* Hack: turn off writingLO so ahwrite doesn't recurse to here */
		AH->writingLO = false;
		ahprintf(AH, "SELECT pg_catalog.lowrite(0, %s);\n", buf->data);
		AH->writingLO = true;

		destroyPQExpBuffer(buf);
	}
	AH->lo_buf_used = 0;
}


/*
 *	Write buffer to the output file (usually stdout). This is used for
 *	outputting 'restore' scripts etc. It is even possible for an archive
 *	format to create a custom output routine to 'fake' a restore if it
 *	wants to generate a script (see TAR output).
 */
void
ahwrite(const void *ptr, size_t size, size_t nmemb, ArchiveHandle *AH)
{
	int			bytes_written = 0;

	if (AH->writingLO)
	{
		size_t		remaining = size * nmemb;

		while (AH->lo_buf_used + remaining > AH->lo_buf_size)
		{
			size_t		avail = AH->lo_buf_size - AH->lo_buf_used;

			memcpy((char *) AH->lo_buf + AH->lo_buf_used, ptr, avail);
			ptr = (const char *) ptr + avail;
			remaining -= avail;
			AH->lo_buf_used += avail;
			dump_lo_buf(AH);
		}

		memcpy((char *) AH->lo_buf + AH->lo_buf_used, ptr, remaining);
		AH->lo_buf_used += remaining;

		bytes_written = size * nmemb;
	}
	else if (AH->CustomOutPtr)
		bytes_written = AH->CustomOutPtr(AH, ptr, size * nmemb);

	/*
	 * If we're doing a restore, and it's direct to DB, and we're connected
	 * then send it to the DB.
	 */
	else if (RestoringToDB(AH))
		bytes_written = ExecuteSqlCommandBuf(&AH->public, (const char *) ptr, size * nmemb);
	else
	{
		CompressFileHandle *CFH = (CompressFileHandle *) AH->OF;

		CFH->write_func(ptr, size * nmemb, CFH);
		bytes_written = size * nmemb;
	}

	if (bytes_written != size * nmemb)
		WRITE_ERROR_EXIT;
}

/* on some error, we may decide to go on... */
void
warn_or_exit_horribly(ArchiveHandle *AH, const char *fmt,...)
{
	va_list		ap;

	switch (AH->stage)
	{

		case STAGE_NONE:
			/* Do nothing special */
			break;

		case STAGE_INITIALIZING:
			if (AH->stage != AH->lastErrorStage)
				pg_log_info("while INITIALIZING:");
			break;

		case STAGE_PROCESSING:
			if (AH->stage != AH->lastErrorStage)
				pg_log_info("while PROCESSING TOC:");
			break;

		case STAGE_FINALIZING:
			if (AH->stage != AH->lastErrorStage)
				pg_log_info("while FINALIZING:");
			break;
	}
	if (AH->currentTE != NULL && AH->currentTE != AH->lastErrorTE)
	{
		pg_log_info("from TOC entry %d; %u %u %s %s %s",
					AH->currentTE->dumpId,
					AH->currentTE->catalogId.tableoid,
					AH->currentTE->catalogId.oid,
					AH->currentTE->desc ? AH->currentTE->desc : "(no desc)",
					AH->currentTE->tag ? AH->currentTE->tag : "(no tag)",
					AH->currentTE->owner ? AH->currentTE->owner : "(no owner)");
	}
	AH->lastErrorStage = AH->stage;
	AH->lastErrorTE = AH->currentTE;

	va_start(ap, fmt);
	pg_log_generic_v(PG_LOG_ERROR, PG_LOG_PRIMARY, fmt, ap);
	va_end(ap);

	if (AH->public.exit_on_error)
		exit_nicely(1);
	else
		AH->public.n_errors++;
}

#ifdef NOT_USED

static void
_moveAfter(ArchiveHandle *AH, TocEntry *pos, TocEntry *te)
{
	/* Unlink te from list */
	te->prev->next = te->next;
	te->next->prev = te->prev;

	/* and insert it after "pos" */
	te->prev = pos;
	te->next = pos->next;
	pos->next->prev = te;
	pos->next = te;
}
#endif

static void
_moveBefore(TocEntry *pos, TocEntry *te)
{
	/* Unlink te from list */
	te->prev->next = te->next;
	te->next->prev = te->prev;

	/* and insert it before "pos" */
	te->prev = pos->prev;
	te->next = pos;
	pos->prev->next = te;
	pos->prev = te;
}

/*
 * Build index arrays for the TOC list
 *
 * This should be invoked only after we have created or read in all the TOC
 * items.
 *
 * The arrays are indexed by dump ID (so entry zero is unused).  Note that the
 * array entries run only up to maxDumpId.  We might see dependency dump IDs
 * beyond that (if the dump was partial); so always check the array bound
 * before trying to touch an array entry.
 */
static void
buildTocEntryArrays(ArchiveHandle *AH)
{
	DumpId		maxDumpId = AH->maxDumpId;
	TocEntry   *te;

	AH->tocsByDumpId = (TocEntry **) pg_malloc0((maxDumpId + 1) * sizeof(TocEntry *));
	AH->tableDataId = (DumpId *) pg_malloc0((maxDumpId + 1) * sizeof(DumpId));

	for (te = AH->toc->next; te != AH->toc; te = te->next)
	{
		/* this check is purely paranoia, maxDumpId should be correct */
		if (te->dumpId <= 0 || te->dumpId > maxDumpId)
			pg_fatal("bad dumpId");

		/* tocsByDumpId indexes all TOCs by their dump ID */
		AH->tocsByDumpId[te->dumpId] = te;

		/*
		 * tableDataId provides the TABLE DATA item's dump ID for each TABLE
		 * TOC entry that has a DATA item.  We compute this by reversing the
		 * TABLE DATA item's dependency, knowing that a TABLE DATA item has
		 * just one dependency and it is the TABLE item.
		 */
		if (strcmp(te->desc, "TABLE DATA") == 0 && te->nDeps > 0)
		{
			DumpId		tableId = te->dependencies[0];

			/*
			 * The TABLE item might not have been in the archive, if this was
			 * a data-only dump; but its dump ID should be less than its data
			 * item's dump ID, so there should be a place for it in the array.
			 */
			if (tableId <= 0 || tableId > maxDumpId)
				pg_fatal("bad table dumpId for TABLE DATA item");

			AH->tableDataId[tableId] = te->dumpId;
		}
	}
}

TocEntry *
getTocEntryByDumpId(ArchiveHandle *AH, DumpId id)
{
	/* build index arrays if we didn't already */
	if (AH->tocsByDumpId == NULL)
		buildTocEntryArrays(AH);

	if (id > 0 && id <= AH->maxDumpId)
		return AH->tocsByDumpId[id];

	return NULL;
}

int
TocIDRequired(ArchiveHandle *AH, DumpId id)
{
	TocEntry   *te = getTocEntryByDumpId(AH, id);

	if (!te)
		return 0;

	return te->reqs;
}

size_t
WriteOffset(ArchiveHandle *AH, pgoff_t o, int wasSet)
{
	int			off;

	/* Save the flag */
	AH->WriteBytePtr(AH, wasSet);

	/* Write out pgoff_t smallest byte first, prevents endian mismatch */
	for (off = 0; off < sizeof(pgoff_t); off++)
	{
		AH->WriteBytePtr(AH, o & 0xFF);
		o >>= 8;
	}
	return sizeof(pgoff_t) + 1;
}

int
ReadOffset(ArchiveHandle *AH, pgoff_t * o)
{
	int			i;
	int			off;
	int			offsetFlg;

	/* Initialize to zero */
	*o = 0;

	/* Check for old version */
	if (AH->version < K_VERS_1_7)
	{
		/* Prior versions wrote offsets using WriteInt */
		i = ReadInt(AH);
		/* -1 means not set */
		if (i < 0)
			return K_OFFSET_POS_NOT_SET;
		else if (i == 0)
			return K_OFFSET_NO_DATA;

		/* Cast to pgoff_t because it was written as an int. */
		*o = (pgoff_t) i;
		return K_OFFSET_POS_SET;
	}

	/*
	 * Read the flag indicating the state of the data pointer. Check if valid
	 * and die if not.
	 *
	 * This used to be handled by a negative or zero pointer, now we use an
	 * extra byte specifically for the state.
	 */
	offsetFlg = AH->ReadBytePtr(AH) & 0xFF;

	switch (offsetFlg)
	{
		case K_OFFSET_POS_NOT_SET:
		case K_OFFSET_NO_DATA:
		case K_OFFSET_POS_SET:

			break;

		default:
			pg_fatal("unexpected data offset flag %d", offsetFlg);
	}

	/*
	 * Read the bytes
	 */
	for (off = 0; off < AH->offSize; off++)
	{
		if (off < sizeof(pgoff_t))
			*o |= ((pgoff_t) (AH->ReadBytePtr(AH))) << (off * 8);
		else
		{
			if (AH->ReadBytePtr(AH) != 0)
				pg_fatal("file offset in dump file is too large");
		}
	}

	return offsetFlg;
}

size_t
WriteInt(ArchiveHandle *AH, int i)
{
	int			b;

	/*
	 * This is a bit yucky, but I don't want to make the binary format very
	 * dependent on representation, and not knowing much about it, I write out
	 * a sign byte. If you change this, don't forget to change the file
	 * version #, and modify ReadInt to read the new format AS WELL AS the old
	 * formats.
	 */

	/* SIGN byte */
	if (i < 0)
	{
		AH->WriteBytePtr(AH, 1);
		i = -i;
	}
	else
		AH->WriteBytePtr(AH, 0);

	for (b = 0; b < AH->intSize; b++)
	{
		AH->WriteBytePtr(AH, i & 0xFF);
		i >>= 8;
	}

	return AH->intSize + 1;
}

int
ReadInt(ArchiveHandle *AH)
{
	int			res = 0;
	int			bv,
				b;
	int			sign = 0;		/* Default positive */
	int			bitShift = 0;

	if (AH->version > K_VERS_1_0)
		/* Read a sign byte */
		sign = AH->ReadBytePtr(AH);

	for (b = 0; b < AH->intSize; b++)
	{
		bv = AH->ReadBytePtr(AH) & 0xFF;
		if (bv != 0)
			res = res + (bv << bitShift);
		bitShift += 8;
	}

	if (sign)
		res = -res;

	return res;
}

size_t
WriteStr(ArchiveHandle *AH, const char *c)
{
	size_t		res;

	if (c)
	{
		int			len = strlen(c);

		res = WriteInt(AH, len);
		AH->WriteBufPtr(AH, c, len);
		res += len;
	}
	else
		res = WriteInt(AH, -1);

	return res;
}

char *
ReadStr(ArchiveHandle *AH)
{
	char	   *buf;
	int			l;

	l = ReadInt(AH);
	if (l < 0)
		buf = NULL;
	else
	{
		buf = (char *) pg_malloc(l + 1);
		AH->ReadBufPtr(AH, buf, l);

		buf[l] = '\0';
	}

	return buf;
}

static bool
_fileExistsInDirectory(const char *dir, const char *filename)
{
	struct stat st;
	char		buf[MAXPGPATH];

	if (snprintf(buf, MAXPGPATH, "%s/%s", dir, filename) >= MAXPGPATH)
		pg_fatal("directory name too long: \"%s\"", dir);

	return (stat(buf, &st) == 0 && S_ISREG(st.st_mode));
}

static int
_discoverArchiveFormat(ArchiveHandle *AH)
{
	FILE	   *fh;
	char		sig[6];			/* More than enough */
	size_t		cnt;
	int			wantClose = 0;

	pg_log_debug("attempting to ascertain archive format");

	free(AH->lookahead);

	AH->readHeader = 0;
	AH->lookaheadSize = 512;
	AH->lookahead = pg_malloc0(512);
	AH->lookaheadLen = 0;
	AH->lookaheadPos = 0;

	if (AH->fSpec)
	{
		struct stat st;

		wantClose = 1;

		/*
		 * Check if the specified archive is a directory. If so, check if
		 * there's a "toc.dat" (or "toc.dat.{gz,lz4,zst}") file in it.
		 */
		if (stat(AH->fSpec, &st) == 0 && S_ISDIR(st.st_mode))
		{
			AH->format = archDirectory;
			if (_fileExistsInDirectory(AH->fSpec, "toc.dat"))
				return AH->format;
#ifdef HAVE_LIBZ
			if (_fileExistsInDirectory(AH->fSpec, "toc.dat.gz"))
				return AH->format;
#endif
#ifdef USE_LZ4
			if (_fileExistsInDirectory(AH->fSpec, "toc.dat.lz4"))
				return AH->format;
#endif
#ifdef USE_ZSTD
			if (_fileExistsInDirectory(AH->fSpec, "toc.dat.zst"))
				return AH->format;
#endif
			pg_fatal("directory \"%s\" does not appear to be a valid archive (\"toc.dat\" does not exist)",
					 AH->fSpec);
			fh = NULL;			/* keep compiler quiet */
		}
		else
		{
			fh = fopen(AH->fSpec, PG_BINARY_R);
			if (!fh)
				pg_fatal("could not open input file \"%s\": %m", AH->fSpec);
		}
	}
	else
	{
		fh = stdin;
		if (!fh)
			pg_fatal("could not open input file: %m");
	}

	if ((cnt = fread(sig, 1, 5, fh)) != 5)
	{
		if (ferror(fh))
			pg_fatal("could not read input file: %m");
		else
			pg_fatal("input file is too short (read %lu, expected 5)",
					 (unsigned long) cnt);
	}

	/* Save it, just in case we need it later */
	memcpy(&AH->lookahead[0], sig, 5);
	AH->lookaheadLen = 5;

	if (strncmp(sig, "PGDMP", 5) == 0)
	{
		/* It's custom format, stop here */
		AH->format = archCustom;
		AH->readHeader = 1;
	}
	else
	{
		/*
		 * *Maybe* we have a tar archive format file or a text dump ... So,
		 * read first 512 byte header...
		 */
		cnt = fread(&AH->lookahead[AH->lookaheadLen], 1, 512 - AH->lookaheadLen, fh);
		/* read failure is checked below */
		AH->lookaheadLen += cnt;

		if (AH->lookaheadLen >= strlen(TEXT_DUMPALL_HEADER) &&
			(strncmp(AH->lookahead, TEXT_DUMP_HEADER, strlen(TEXT_DUMP_HEADER)) == 0 ||
			 strncmp(AH->lookahead, TEXT_DUMPALL_HEADER, strlen(TEXT_DUMPALL_HEADER)) == 0))
		{
			/*
			 * looks like it's probably a text format dump. so suggest they
			 * try psql
			 */
			pg_fatal("input file appears to be a text format dump. Please use psql.");
		}

		if (AH->lookaheadLen != 512)
		{
			if (feof(fh))
				pg_fatal("input file does not appear to be a valid archive (too short?)");
			else
				READ_ERROR_EXIT(fh);
		}

		if (!isValidTarHeader(AH->lookahead))
			pg_fatal("input file does not appear to be a valid archive");

		AH->format = archTar;
	}

	/* Close the file if we opened it */
	if (wantClose)
	{
		if (fclose(fh) != 0)
			pg_fatal("could not close input file: %m");
		/* Forget lookahead, since we'll re-read header after re-opening */
		AH->readHeader = 0;
		AH->lookaheadLen = 0;
	}

	return AH->format;
}


/*
 * Allocate an archive handle
 */
static ArchiveHandle *
_allocAH(const char *FileSpec, const ArchiveFormat fmt,
		 const pg_compress_specification compression_spec,
		 bool dosync, ArchiveMode mode,
		 SetupWorkerPtrType setupWorkerPtr, DataDirSyncMethod sync_method)
{
	ArchiveHandle *AH;
	CompressFileHandle *CFH;
	pg_compress_specification out_compress_spec = {0};

	pg_log_debug("allocating AH for %s, format %d",
				 FileSpec ? FileSpec : "(stdio)", fmt);

	AH = (ArchiveHandle *) pg_malloc0(sizeof(ArchiveHandle));

	AH->version = K_VERS_SELF;

	/* initialize for backwards compatible string processing */
	AH->public.encoding = 0;	/* PG_SQL_ASCII */
	AH->public.std_strings = false;

	/* sql error handling */
	AH->public.exit_on_error = true;
	AH->public.n_errors = 0;

	AH->archiveDumpVersion = PG_VERSION;

	AH->createDate = time(NULL);

	AH->intSize = sizeof(int);
	AH->offSize = sizeof(pgoff_t);
	if (FileSpec)
	{
		AH->fSpec = pg_strdup(FileSpec);

		/*
		 * Not used; maybe later....
		 *
		 * AH->workDir = pg_strdup(FileSpec); for(i=strlen(FileSpec) ; i > 0 ;
		 * i--) if (AH->workDir[i-1] == '/')
		 */
	}
	else
		AH->fSpec = NULL;

	AH->currUser = NULL;		/* unknown */
	AH->currSchema = NULL;		/* ditto */
	AH->currTablespace = NULL;	/* ditto */
	AH->currTableAm = NULL;		/* ditto */

	AH->toc = (TocEntry *) pg_malloc0(sizeof(TocEntry));

	AH->toc->next = AH->toc;
	AH->toc->prev = AH->toc;

	AH->mode = mode;
	AH->compression_spec = compression_spec;
	AH->dosync = dosync;
	AH->sync_method = sync_method;

	memset(&(AH->sqlparse), 0, sizeof(AH->sqlparse));

	/* Open stdout with no compression for AH output handle */
	out_compress_spec.algorithm = PG_COMPRESSION_NONE;
	CFH = InitCompressFileHandle(out_compress_spec);
	if (!CFH->open_func(NULL, fileno(stdout), PG_BINARY_A, CFH))
		pg_fatal("could not open stdout for appending: %m");
	AH->OF = CFH;

	/*
	 * On Windows, we need to use binary mode to read/write non-text files,
	 * which include all archive formats as well as compressed plain text.
	 * Force stdin/stdout into binary mode if that is what we are using.
	 */
#ifdef WIN32
	if ((fmt != archNull || compression_spec.algorithm != PG_COMPRESSION_NONE) &&
		(AH->fSpec == NULL || strcmp(AH->fSpec, "") == 0))
	{
		if (mode == archModeWrite)
			_setmode(fileno(stdout), O_BINARY);
		else
			_setmode(fileno(stdin), O_BINARY);
	}
#endif

	AH->SetupWorkerPtr = setupWorkerPtr;

	if (fmt == archUnknown)
		AH->format = _discoverArchiveFormat(AH);
	else
		AH->format = fmt;

	switch (AH->format)
	{
		case archCustom:
			InitArchiveFmt_Custom(AH);
			break;

		case archNull:
			InitArchiveFmt_Null(AH);
			break;

		case archDirectory:
			InitArchiveFmt_Directory(AH);
			break;

		case archTar:
			InitArchiveFmt_Tar(AH);
			break;

		default:
			pg_fatal("unrecognized file format \"%d\"", AH->format);
	}

	return AH;
}

/*
 * Write out all data (tables & LOs)
 */
void
WriteDataChunks(ArchiveHandle *AH, ParallelState *pstate)
{
	TocEntry   *te;

	if (pstate && pstate->numWorkers > 1)
	{
		/*
		 * In parallel mode, this code runs in the leader process.  We
		 * construct an array of candidate TEs, then sort it into decreasing
		 * size order, then dispatch each TE to a data-transfer worker.  By
		 * dumping larger tables first, we avoid getting into a situation
		 * where we're down to one job and it's big, losing parallelism.
		 */
		TocEntry  **tes;
		int			ntes;

		tes = (TocEntry **) pg_malloc(AH->tocCount * sizeof(TocEntry *));
		ntes = 0;
		for (te = AH->toc->next; te != AH->toc; te = te->next)
		{
			/* Consider only TEs with dataDumper functions ... */
			if (!te->dataDumper)
				continue;
			/* ... and ignore ones not enabled for dump */
			if ((te->reqs & REQ_DATA) == 0)
				continue;

			tes[ntes++] = te;
		}

		if (ntes > 1)
			qsort(tes, ntes, sizeof(TocEntry *), TocEntrySizeCompareQsort);

		for (int i = 0; i < ntes; i++)
			DispatchJobForTocEntry(AH, pstate, tes[i], ACT_DUMP,
								   mark_dump_job_done, NULL);

		pg_free(tes);

		/* Now wait for workers to finish. */
		WaitForWorkers(AH, pstate, WFW_ALL_IDLE);
	}
	else
	{
		/* Non-parallel mode: just dump all candidate TEs sequentially. */
		for (te = AH->toc->next; te != AH->toc; te = te->next)
		{
			/* Must have same filter conditions as above */
			if (!te->dataDumper)
				continue;
			if ((te->reqs & REQ_DATA) == 0)
				continue;

			WriteDataChunksForTocEntry(AH, te);
		}
	}
}


/*
 * Callback function that's invoked in the leader process after a step has
 * been parallel dumped.
 *
 * We don't need to do anything except check for worker failure.
 */
static void
mark_dump_job_done(ArchiveHandle *AH,
				   TocEntry *te,
				   int status,
				   void *callback_data)
{
	pg_log_info("finished item %d %s %s",
				te->dumpId, te->desc, te->tag);

	if (status != 0)
		pg_fatal("worker process failed: exit code %d",
				 status);
}


void
WriteDataChunksForTocEntry(ArchiveHandle *AH, TocEntry *te)
{
	StartDataPtrType startPtr;
	EndDataPtrType endPtr;

	AH->currToc = te;

	if (strcmp(te->desc, "BLOBS") == 0)
	{
		startPtr = AH->StartLOsPtr;
		endPtr = AH->EndLOsPtr;
	}
	else
	{
		startPtr = AH->StartDataPtr;
		endPtr = AH->EndDataPtr;
	}

	if (startPtr != NULL)
		(*startPtr) (AH, te);

	/*
	 * The user-provided DataDumper routine needs to call AH->WriteData
	 */
	te->dataDumper((Archive *) AH, te->dataDumperArg);

	if (endPtr != NULL)
		(*endPtr) (AH, te);

	AH->currToc = NULL;
}

void
WriteToc(ArchiveHandle *AH)
{
	TocEntry   *te;
	char		workbuf[32];
	int			tocCount;
	int			i;

	/* count entries that will actually be dumped */
	tocCount = 0;
	for (te = AH->toc->next; te != AH->toc; te = te->next)
	{
		if ((te->reqs & (REQ_SCHEMA | REQ_DATA | REQ_STATS | REQ_SPECIAL)) != 0)
			tocCount++;
	}

	/* printf("%d TOC Entries to save\n", tocCount); */

	WriteInt(AH, tocCount);

	for (te = AH->toc->next; te != AH->toc; te = te->next)
	{
		if ((te->reqs & (REQ_SCHEMA | REQ_DATA | REQ_STATS | REQ_SPECIAL)) == 0)
			continue;

		WriteInt(AH, te->dumpId);
		WriteInt(AH, te->dataDumper ? 1 : 0);

		/* OID is recorded as a string for historical reasons */
		sprintf(workbuf, "%u", te->catalogId.tableoid);
		WriteStr(AH, workbuf);
		sprintf(workbuf, "%u", te->catalogId.oid);
		WriteStr(AH, workbuf);

		WriteStr(AH, te->tag);
		WriteStr(AH, te->desc);
		WriteInt(AH, te->section);

		if (te->defnLen)
		{
			/*
			 * defnLen should only be set for custom format's second call to
			 * WriteToc(), which rewrites the TOC in place to update data
			 * offsets.  Instead of calling the defnDumper a second time
			 * (which could involve re-executing queries), just skip writing
			 * the entry.  While regenerating the definition should
			 * theoretically produce the same result as before, it's expensive
			 * and feels risky.
			 *
			 * The custom format only calls WriteToc() a second time if
			 * fseeko() is usable (see _CloseArchive() in pg_backup_custom.c),
			 * so we can safely use it without checking.  For other formats,
			 * we fail because one of our assumptions must no longer hold
			 * true.
			 *
			 * XXX This is a layering violation, but the alternative is an
			 * awkward and complicated callback infrastructure for this
			 * special case.  This might be worth revisiting in the future.
			 */
			if (AH->format != archCustom)
				pg_fatal("unexpected TOC entry in WriteToc(): %d %s %s",
						 te->dumpId, te->desc, te->tag);

			if (fseeko(AH->FH, te->defnLen, SEEK_CUR) != 0)
				pg_fatal("error during file seek: %m");
		}
		else if (te->defnDumper)
		{
			char	   *defn = te->defnDumper((Archive *) AH, te->defnDumperArg, te);

			te->defnLen = WriteStr(AH, defn);
			pg_free(defn);
		}
		else
			WriteStr(AH, te->defn);

		WriteStr(AH, te->dropStmt);
		WriteStr(AH, te->copyStmt);
		WriteStr(AH, te->namespace);
		WriteStr(AH, te->tablespace);
		WriteStr(AH, te->tableam);
		WriteInt(AH, te->relkind);
		WriteStr(AH, te->owner);
		WriteStr(AH, "false");

		/* Dump list of dependencies */
		for (i = 0; i < te->nDeps; i++)
		{
			sprintf(workbuf, "%d", te->dependencies[i]);
			WriteStr(AH, workbuf);
		}
		WriteStr(AH, NULL);		/* Terminate List */

		if (AH->WriteExtraTocPtr)
			AH->WriteExtraTocPtr(AH, te);
	}
}

void
ReadToc(ArchiveHandle *AH)
{
	int			i;
	char	   *tmp;
	DumpId	   *deps;
	int			depIdx;
	int			depSize;
	TocEntry   *te;
	bool		is_supported;

	AH->tocCount = ReadInt(AH);
	AH->maxDumpId = 0;

	for (i = 0; i < AH->tocCount; i++)
	{
		te = (TocEntry *) pg_malloc0(sizeof(TocEntry));
		te->dumpId = ReadInt(AH);

		if (te->dumpId > AH->maxDumpId)
			AH->maxDumpId = te->dumpId;

		/* Sanity check */
		if (te->dumpId <= 0)
			pg_fatal("entry ID %d out of range -- perhaps a corrupt TOC",
					 te->dumpId);

		te->hadDumper = ReadInt(AH);

		if (AH->version >= K_VERS_1_8)
		{
			tmp = ReadStr(AH);
			sscanf(tmp, "%u", &te->catalogId.tableoid);
			free(tmp);
		}
		else
			te->catalogId.tableoid = InvalidOid;
		tmp = ReadStr(AH);
		sscanf(tmp, "%u", &te->catalogId.oid);
		free(tmp);

		te->tag = ReadStr(AH);
		te->desc = ReadStr(AH);

		if (AH->version >= K_VERS_1_11)
		{
			te->section = ReadInt(AH);
		}
		else
		{
			/*
			 * Rules for pre-8.4 archives wherein pg_dump hasn't classified
			 * the entries into sections.  This list need not cover entry
			 * types added later than 8.4.
			 */
			if (strcmp(te->desc, "COMMENT") == 0 ||
				strcmp(te->desc, "ACL") == 0 ||
				strcmp(te->desc, "ACL LANGUAGE") == 0)
				te->section = SECTION_NONE;
			else if (strcmp(te->desc, "TABLE DATA") == 0 ||
					 strcmp(te->desc, "BLOBS") == 0 ||
					 strcmp(te->desc, "BLOB COMMENTS") == 0)
				te->section = SECTION_DATA;
			else if (strcmp(te->desc, "CONSTRAINT") == 0 ||
					 strcmp(te->desc, "CHECK CONSTRAINT") == 0 ||
					 strcmp(te->desc, "FK CONSTRAINT") == 0 ||
					 strcmp(te->desc, "INDEX") == 0 ||
					 strcmp(te->desc, "RULE") == 0 ||
					 strcmp(te->desc, "TRIGGER") == 0)
				te->section = SECTION_POST_DATA;
			else
				te->section = SECTION_PRE_DATA;
		}

		te->defn = ReadStr(AH);
		te->dropStmt = ReadStr(AH);

		if (AH->version >= K_VERS_1_3)
			te->copyStmt = ReadStr(AH);

		if (AH->version >= K_VERS_1_6)
			te->namespace = ReadStr(AH);

		if (AH->version >= K_VERS_1_10)
			te->tablespace = ReadStr(AH);

		if (AH->version >= K_VERS_1_14)
			te->tableam = ReadStr(AH);

		if (AH->version >= K_VERS_1_16)
			te->relkind = ReadInt(AH);

		te->owner = ReadStr(AH);
		is_supported = true;
		if (AH->version < K_VERS_1_9)
			is_supported = false;
		else
		{
			tmp = ReadStr(AH);

			if (strcmp(tmp, "true") == 0)
				is_supported = false;

			free(tmp);
		}

		if (!is_supported)
			pg_log_warning("restoring tables WITH OIDS is not supported anymore");

		/* Read TOC entry dependencies */
		if (AH->version >= K_VERS_1_5)
		{
			depSize = 100;
			deps = (DumpId *) pg_malloc(sizeof(DumpId) * depSize);
			depIdx = 0;
			for (;;)
			{
				tmp = ReadStr(AH);
				if (!tmp)
					break;		/* end of list */
				if (depIdx >= depSize)
				{
					depSize *= 2;
					deps = (DumpId *) pg_realloc(deps, sizeof(DumpId) * depSize);
				}
				sscanf(tmp, "%d", &deps[depIdx]);
				free(tmp);
				depIdx++;
			}

			if (depIdx > 0)		/* We have a non-null entry */
			{
				deps = (DumpId *) pg_realloc(deps, sizeof(DumpId) * depIdx);
				te->dependencies = deps;
				te->nDeps = depIdx;
			}
			else
			{
				free(deps);
				te->dependencies = NULL;
				te->nDeps = 0;
			}
		}
		else
		{
			te->dependencies = NULL;
			te->nDeps = 0;
		}
		te->dataLength = 0;

		if (AH->ReadExtraTocPtr)
			AH->ReadExtraTocPtr(AH, te);

		pg_log_debug("read TOC entry %d (ID %d) for %s %s",
					 i, te->dumpId, te->desc, te->tag);

		/* link completed entry into TOC circular list */
		te->prev = AH->toc->prev;
		AH->toc->prev->next = te;
		AH->toc->prev = te;
		te->next = AH->toc;

		/* special processing immediately upon read for some items */
		if (strcmp(te->desc, "ENCODING") == 0)
			processEncodingEntry(AH, te);
		else if (strcmp(te->desc, "STDSTRINGS") == 0)
			processStdStringsEntry(AH, te);
		else if (strcmp(te->desc, "SEARCHPATH") == 0)
			processSearchPathEntry(AH, te);
	}
}

static void
processEncodingEntry(ArchiveHandle *AH, TocEntry *te)
{
	/* te->defn should have the form SET client_encoding = 'foo'; */
	char	   *defn = pg_strdup(te->defn);
	char	   *ptr1;
	char	   *ptr2 = NULL;
	int			encoding;

	ptr1 = strchr(defn, '\'');
	if (ptr1)
		ptr2 = strchr(++ptr1, '\'');
	if (ptr2)
	{
		*ptr2 = '\0';
		encoding = pg_char_to_encoding(ptr1);
		if (encoding < 0)
			pg_fatal("unrecognized encoding \"%s\"",
					 ptr1);
		AH->public.encoding = encoding;
		setFmtEncoding(encoding);
	}
	else
		pg_fatal("invalid ENCODING item: %s",
				 te->defn);

	free(defn);
}

static void
processStdStringsEntry(ArchiveHandle *AH, TocEntry *te)
{
	/* te->defn should have the form SET standard_conforming_strings = 'x'; */
	char	   *ptr1;

	ptr1 = strchr(te->defn, '\'');
	if (ptr1 && strncmp(ptr1, "'on'", 4) == 0)
		AH->public.std_strings = true;
	else if (ptr1 && strncmp(ptr1, "'off'", 5) == 0)
		AH->public.std_strings = false;
	else
		pg_fatal("invalid STDSTRINGS item: %s",
				 te->defn);
}

static void
processSearchPathEntry(ArchiveHandle *AH, TocEntry *te)
{
	/*
	 * te->defn should contain a command to set search_path.  We just copy it
	 * verbatim for use later.
	 */
	AH->public.searchpath = pg_strdup(te->defn);
}

static void
StrictNamesCheck(RestoreOptions *ropt)
{
	const char *missing_name;

	Assert(ropt->strict_names);

	if (ropt->schemaNames.head != NULL)
	{
		missing_name = simple_string_list_not_touched(&ropt->schemaNames);
		if (missing_name != NULL)
			pg_fatal("schema \"%s\" not found", missing_name);
	}

	if (ropt->tableNames.head != NULL)
	{
		missing_name = simple_string_list_not_touched(&ropt->tableNames);
		if (missing_name != NULL)
			pg_fatal("table \"%s\" not found", missing_name);
	}

	if (ropt->indexNames.head != NULL)
	{
		missing_name = simple_string_list_not_touched(&ropt->indexNames);
		if (missing_name != NULL)
			pg_fatal("index \"%s\" not found", missing_name);
	}

	if (ropt->functionNames.head != NULL)
	{
		missing_name = simple_string_list_not_touched(&ropt->functionNames);
		if (missing_name != NULL)
			pg_fatal("function \"%s\" not found", missing_name);
	}

	if (ropt->triggerNames.head != NULL)
	{
		missing_name = simple_string_list_not_touched(&ropt->triggerNames);
		if (missing_name != NULL)
			pg_fatal("trigger \"%s\" not found", missing_name);
	}
}

/*
 * Determine whether we want to restore this TOC entry.
 *
 * Returns 0 if entry should be skipped, or some combination of the
 * REQ_SCHEMA, REQ_DATA, and REQ_STATS bits if we want to restore schema, data
 * and/or statistics portions of this TOC entry, or REQ_SPECIAL if it's a
 * special entry.
 */
static int
_tocEntryRequired(TocEntry *te, teSection curSection, ArchiveHandle *AH)
{
	int			res = REQ_SCHEMA | REQ_DATA;
	RestoreOptions *ropt = AH->public.ropt;

	/* These items are treated specially */
	if (strcmp(te->desc, "ENCODING") == 0 ||
		strcmp(te->desc, "STDSTRINGS") == 0 ||
		strcmp(te->desc, "SEARCHPATH") == 0)
		return REQ_SPECIAL;

	if (strcmp(te->desc, "STATISTICS DATA") == 0)
	{
		if (!ropt->dumpStatistics)
			return 0;

		res = REQ_STATS;
	}

	/*
	 * DATABASE and DATABASE PROPERTIES also have a special rule: they are
	 * restored in createDB mode, and not restored otherwise, independently of
	 * all else.
	 */
	if (strcmp(te->desc, "DATABASE") == 0 ||
		strcmp(te->desc, "DATABASE PROPERTIES") == 0)
	{
		if (ropt->createDB)
			return REQ_SCHEMA;
		else
			return 0;
	}

	/*
	 * Process exclusions that affect certain classes of TOC entries.
	 */

	/* If it's an ACL, maybe ignore it */
	if (ropt->aclsSkip && _tocEntryIsACL(te))
		return 0;

	/* If it's a comment, maybe ignore it */
	if (ropt->no_comments && strcmp(te->desc, "COMMENT") == 0)
		return 0;

	/* If it's a policy, maybe ignore it */
	if (ropt->no_policies &&
		(strcmp(te->desc, "POLICY") == 0 ||
		 strcmp(te->desc, "ROW SECURITY") == 0))
		return 0;

	/*
	 * If it's a comment on a policy, a publication, or a subscription, maybe
	 * ignore it.
	 */
	if (strcmp(te->desc, "COMMENT") == 0)
	{
		if (ropt->no_policies &&
			strncmp(te->tag, "POLICY", strlen("POLICY")) == 0)
			return 0;

		if (ropt->no_publications &&
			strncmp(te->tag, "PUBLICATION", strlen("PUBLICATION")) == 0)
			return 0;

		if (ropt->no_subscriptions &&
			strncmp(te->tag, "SUBSCRIPTION", strlen("SUBSCRIPTION")) == 0)
			return 0;
	}

	/*
	 * If it's a publication or a table part of a publication, maybe ignore
	 * it.
	 */
	if (ropt->no_publications &&
		(strcmp(te->desc, "PUBLICATION") == 0 ||
		 strcmp(te->desc, "PUBLICATION TABLE") == 0 ||
		 strcmp(te->desc, "PUBLICATION TABLES IN SCHEMA") == 0))
		return 0;

	/* If it's a security label, maybe ignore it */
	if (ropt->no_security_labels && strcmp(te->desc, "SECURITY LABEL") == 0)
		return 0;

	/*
	 * If it's a security label on a publication or a subscription, maybe
	 * ignore it.
	 */
	if (strcmp(te->desc, "SECURITY LABEL") == 0)
	{
		if (ropt->no_publications &&
			strncmp(te->tag, "PUBLICATION", strlen("PUBLICATION")) == 0)
			return 0;

		if (ropt->no_subscriptions &&
			strncmp(te->tag, "SUBSCRIPTION", strlen("SUBSCRIPTION")) == 0)
			return 0;
	}

	/* If it's a subscription, maybe ignore it */
	if (ropt->no_subscriptions && strcmp(te->desc, "SUBSCRIPTION") == 0)
		return 0;

	/* Ignore it if section is not to be dumped/restored */
	switch (curSection)
	{
		case SECTION_PRE_DATA:
			if (!(ropt->dumpSections & DUMP_PRE_DATA))
				return 0;
			break;
		case SECTION_DATA:
			if (!(ropt->dumpSections & DUMP_DATA))
				return 0;
			break;
		case SECTION_POST_DATA:
			if (!(ropt->dumpSections & DUMP_POST_DATA))
				return 0;
			break;
		default:
			/* shouldn't get here, really, but ignore it */
			return 0;
	}

	/* Ignore it if rejected by idWanted[] (cf. SortTocFromFile) */
	if (ropt->idWanted && !ropt->idWanted[te->dumpId - 1])
		return 0;

	/*
	 * Check options for selective dump/restore.
	 */
	if (strcmp(te->desc, "ACL") == 0 ||
		strcmp(te->desc, "COMMENT") == 0 ||
		strcmp(te->desc, "STATISTICS DATA") == 0 ||
		strcmp(te->desc, "SECURITY LABEL") == 0)
	{
		/* Database properties react to createDB, not selectivity options. */
		if (strncmp(te->tag, "DATABASE ", 9) == 0)
		{
			if (!ropt->createDB)
				return 0;
		}
		else if (ropt->schemaNames.head != NULL ||
				 ropt->schemaExcludeNames.head != NULL ||
				 ropt->selTypes)
		{
			/*
			 * In a selective dump/restore, we want to restore these dependent
			 * TOC entry types only if their parent object is being restored.
			 * Without selectivity options, we let through everything in the
			 * archive.  Note there may be such entries with no parent, eg
			 * non-default ACLs for built-in objects.  Also, we make
			 * per-column ACLs additionally depend on the table's ACL if any
			 * to ensure correct restore order, so those dependencies should
			 * be ignored in this check.
			 *
			 * This code depends on the parent having been marked already,
			 * which should be the case; if it isn't, perhaps due to
			 * SortTocFromFile rearrangement, skipping the dependent entry
			 * seems prudent anyway.
			 *
			 * Ideally we'd handle, eg, table CHECK constraints this way too.
			 * But it's hard to tell which of their dependencies is the one to
			 * consult.
			 */
			bool		dumpthis = false;

			for (int i = 0; i < te->nDeps; i++)
			{
				TocEntry   *pte = getTocEntryByDumpId(AH, te->dependencies[i]);

				if (!pte)
					continue;	/* probably shouldn't happen */
				if (strcmp(pte->desc, "ACL") == 0)
					continue;	/* ignore dependency on another ACL */
				if (pte->reqs == 0)
					continue;	/* this object isn't marked, so ignore it */
				/* Found a parent to be dumped, so we want to dump this too */
				dumpthis = true;
				break;
			}
			if (!dumpthis)
				return 0;
		}
	}
	else
	{
		/* Apply selective-restore rules for standalone TOC entries. */
		if (ropt->schemaNames.head != NULL)
		{
			/* If no namespace is specified, it means all. */
			if (!te->namespace)
				return 0;
			if (!simple_string_list_member(&ropt->schemaNames, te->namespace))
				return 0;
		}

		if (ropt->schemaExcludeNames.head != NULL &&
			te->namespace &&
			simple_string_list_member(&ropt->schemaExcludeNames, te->namespace))
			return 0;

		if (ropt->selTypes)
		{
			if (strcmp(te->desc, "TABLE") == 0 ||
				strcmp(te->desc, "TABLE DATA") == 0 ||
				strcmp(te->desc, "VIEW") == 0 ||
				strcmp(te->desc, "FOREIGN TABLE") == 0 ||
				strcmp(te->desc, "MATERIALIZED VIEW") == 0 ||
				strcmp(te->desc, "MATERIALIZED VIEW DATA") == 0 ||
				strcmp(te->desc, "SEQUENCE") == 0 ||
				strcmp(te->desc, "SEQUENCE SET") == 0)
			{
				if (!ropt->selTable)
					return 0;
				if (ropt->tableNames.head != NULL &&
					!simple_string_list_member(&ropt->tableNames, te->tag))
					return 0;
			}
			else if (strcmp(te->desc, "INDEX") == 0)
			{
				if (!ropt->selIndex)
					return 0;
				if (ropt->indexNames.head != NULL &&
					!simple_string_list_member(&ropt->indexNames, te->tag))
					return 0;
			}
			else if (strcmp(te->desc, "FUNCTION") == 0 ||
					 strcmp(te->desc, "AGGREGATE") == 0 ||
					 strcmp(te->desc, "PROCEDURE") == 0)
			{
				if (!ropt->selFunction)
					return 0;
				if (ropt->functionNames.head != NULL &&
					!simple_string_list_member(&ropt->functionNames, te->tag))
					return 0;
			}
			else if (strcmp(te->desc, "TRIGGER") == 0)
			{
				if (!ropt->selTrigger)
					return 0;
				if (ropt->triggerNames.head != NULL &&
					!simple_string_list_member(&ropt->triggerNames, te->tag))
					return 0;
			}
			else
				return 0;
		}
	}


	/*
	 * Determine whether the TOC entry contains schema and/or data components,
	 * and mask off inapplicable REQ bits.  If it had a dataDumper, assume
	 * it's both schema and data.  Otherwise it's probably schema-only, but
	 * there are exceptions.
	 */
	if (!te->hadDumper)
	{
		/*
		 * Special Case: If 'SEQUENCE SET' or anything to do with LOs, then it
		 * is considered a data entry.  We don't need to check for BLOBS or
		 * old-style BLOB COMMENTS entries, because they will have hadDumper =
		 * true ... but we do need to check new-style BLOB ACLs, comments,
		 * etc.
		 */
		if (strcmp(te->desc, "SEQUENCE SET") == 0 ||
			strcmp(te->desc, "BLOB") == 0 ||
			strcmp(te->desc, "BLOB METADATA") == 0 ||
			(strcmp(te->desc, "ACL") == 0 &&
			 strncmp(te->tag, "LARGE OBJECT", 12) == 0) ||
			(strcmp(te->desc, "COMMENT") == 0 &&
			 strncmp(te->tag, "LARGE OBJECT", 12) == 0) ||
			(strcmp(te->desc, "SECURITY LABEL") == 0 &&
			 strncmp(te->tag, "LARGE OBJECT", 12) == 0))
			res = res & REQ_DATA;
		else
			res = res & ~REQ_DATA;
	}

	/*
	 * If there's no definition command, there's no schema component.  Treat
	 * "load via partition root" comments as not schema.
	 */
	if (!te->defn || !te->defn[0] ||
		strncmp(te->defn, "-- load via partition root ", 27) == 0)
		res = res & ~REQ_SCHEMA;

	/*
	 * Special case: <Init> type with <Max OID> tag; this is obsolete and we
	 * always ignore it.
	 */
	if ((strcmp(te->desc, "<Init>") == 0) && (strcmp(te->tag, "Max OID") == 0))
		return 0;

	/* Mask it if we don't want data */
	if (!ropt->dumpData)
	{
		/*
		 * The sequence_data option overrides dumpData for SEQUENCE SET.
		 *
		 * In binary-upgrade mode, even with dumpData unset, we do not mask
		 * out large objects.  (Only large object definitions, comments and
		 * other metadata should be generated in binary-upgrade mode, not the
		 * actual data, but that need not concern us here.)
		 */
		if (!(ropt->sequence_data && strcmp(te->desc, "SEQUENCE SET") == 0) &&
			!(ropt->binary_upgrade &&
			  (strcmp(te->desc, "BLOB") == 0 ||
			   strcmp(te->desc, "BLOB METADATA") == 0 ||
			   (strcmp(te->desc, "ACL") == 0 &&
				strncmp(te->tag, "LARGE OBJECT", 12) == 0) ||
			   (strcmp(te->desc, "COMMENT") == 0 &&
				strncmp(te->tag, "LARGE OBJECT", 12) == 0) ||
			   (strcmp(te->desc, "SECURITY LABEL") == 0 &&
				strncmp(te->tag, "LARGE OBJECT", 12) == 0))))
			res = res & (REQ_SCHEMA | REQ_STATS);
	}

	/* Mask it if we don't want schema */
	if (!ropt->dumpSchema)
		res = res & (REQ_DATA | REQ_STATS);

	return res;
}

/*
 * Identify which pass we should restore this TOC entry in.
 *
 * See notes with the RestorePass typedef in pg_backup_archiver.h.
 */
static RestorePass
_tocEntryRestorePass(TocEntry *te)
{
	/* "ACL LANGUAGE" was a crock emitted only in PG 7.4 */
	if (strcmp(te->desc, "ACL") == 0 ||
		strcmp(te->desc, "ACL LANGUAGE") == 0 ||
		strcmp(te->desc, "DEFAULT ACL") == 0)
		return RESTORE_PASS_ACL;
	if (strcmp(te->desc, "EVENT TRIGGER") == 0 ||
		strcmp(te->desc, "MATERIALIZED VIEW DATA") == 0)
		return RESTORE_PASS_POST_ACL;

	/*
	 * Comments and security labels need to be emitted in the same pass as
	 * their parent objects. ACLs haven't got comments and security labels,
	 * and neither do matview data objects, but event triggers do.
	 * (Fortunately, event triggers haven't got ACLs, or we'd need yet another
	 * weird special case.)
	 */
	if ((strcmp(te->desc, "COMMENT") == 0 ||
		 strcmp(te->desc, "SECURITY LABEL") == 0) &&
		strncmp(te->tag, "EVENT TRIGGER ", 14) == 0)
		return RESTORE_PASS_POST_ACL;

	/*
	 * If statistics data is dependent on materialized view data, it must be
	 * deferred to RESTORE_PASS_POST_ACL.  Those entries are already marked as
	 * SECTION_POST_DATA, and some other stats entries (e.g., index stats)
	 * will also be marked as SECTION_POST_DATA.  Additionally, our lookahead
	 * code in fetchAttributeStats() assumes that we dump all statistics data
	 * entries in TOC order.  To ensure this assumption holds, we move all
	 * statistics data entries in SECTION_POST_DATA to RESTORE_PASS_POST_ACL.
	 */
	if (strcmp(te->desc, "STATISTICS DATA") == 0 &&
		te->section == SECTION_POST_DATA)
		return RESTORE_PASS_POST_ACL;

	/* All else can be handled in the main pass. */
	return RESTORE_PASS_MAIN;
}

/*
 * Identify TOC entries that are ACLs.
 *
 * Note: it seems worth duplicating some code here to avoid a hard-wired
 * assumption that these are exactly the same entries that we restore during
 * the RESTORE_PASS_ACL phase.
 */
static bool
_tocEntryIsACL(TocEntry *te)
{
	/* "ACL LANGUAGE" was a crock emitted only in PG 7.4 */
	if (strcmp(te->desc, "ACL") == 0 ||
		strcmp(te->desc, "ACL LANGUAGE") == 0 ||
		strcmp(te->desc, "DEFAULT ACL") == 0)
		return true;
	return false;
}

/*
 * Issue SET commands for parameters that we want to have set the same way
 * at all times during execution of a restore script.
 */
static void
_doSetFixedOutputState(ArchiveHandle *AH)
{
	RestoreOptions *ropt = AH->public.ropt;

	/*
	 * Disable timeouts to allow for slow commands, idle parallel workers, etc
	 */
	ahprintf(AH, "SET statement_timeout = 0;\n");
	ahprintf(AH, "SET lock_timeout = 0;\n");
	ahprintf(AH, "SET idle_in_transaction_session_timeout = 0;\n");
	ahprintf(AH, "SET transaction_timeout = 0;\n");

	/* Select the correct character set encoding */
	ahprintf(AH, "SET client_encoding = '%s';\n",
			 pg_encoding_to_char(AH->public.encoding));

	/* Select the correct string literal syntax */
	ahprintf(AH, "SET standard_conforming_strings = %s;\n",
			 AH->public.std_strings ? "on" : "off");

	/* Select the role to be used during restore */
	if (ropt && ropt->use_role)
		ahprintf(AH, "SET ROLE %s;\n", fmtId(ropt->use_role));

	/* Select the dump-time search_path */
	if (AH->public.searchpath)
		ahprintf(AH, "%s", AH->public.searchpath);

	/* Make sure function checking is disabled */
	ahprintf(AH, "SET check_function_bodies = false;\n");

	/* Ensure that all valid XML data will be accepted */
	ahprintf(AH, "SET xmloption = content;\n");

	/* Avoid annoying notices etc */
	ahprintf(AH, "SET client_min_messages = warning;\n");
	if (!AH->public.std_strings)
		ahprintf(AH, "SET escape_string_warning = off;\n");

	/* Adjust row-security state */
	if (ropt && ropt->enable_row_security)
		ahprintf(AH, "SET row_security = on;\n");
	else
		ahprintf(AH, "SET row_security = off;\n");

	/*
	 * In --transaction-size mode, we should always be in a transaction when
	 * we begin to restore objects.
	 */
	if (ropt && ropt->txn_size > 0)
	{
		if (AH->connection)
			StartTransaction(&AH->public);
		else
			ahprintf(AH, "\nBEGIN;\n");
		AH->txnCount = 0;
	}

	ahprintf(AH, "\n");
}

/*
 * Issue a SET SESSION AUTHORIZATION command.  Caller is responsible
 * for updating state if appropriate.  If user is NULL or an empty string,
 * the specification DEFAULT will be used.
 */
static void
_doSetSessionAuth(ArchiveHandle *AH, const char *user)
{
	PQExpBuffer cmd = createPQExpBuffer();

	appendPQExpBufferStr(cmd, "SET SESSION AUTHORIZATION ");

	/*
	 * SQL requires a string literal here.  Might as well be correct.
	 */
	if (user && *user)
		appendStringLiteralAHX(cmd, user, AH);
	else
		appendPQExpBufferStr(cmd, "DEFAULT");
	appendPQExpBufferChar(cmd, ';');

	if (RestoringToDB(AH))
	{
		PGresult   *res;

		res = PQexec(AH->connection, cmd->data);

		if (!res || PQresultStatus(res) != PGRES_COMMAND_OK)
			/* NOT warn_or_exit_horribly... use -O instead to skip this. */
			pg_fatal("could not set session user to \"%s\": %s",
					 user, PQerrorMessage(AH->connection));

		PQclear(res);
	}
	else
		ahprintf(AH, "%s\n\n", cmd->data);

	destroyPQExpBuffer(cmd);
}


/*
 * Issue the commands to connect to the specified database.
 *
 * If we're currently restoring right into a database, this will
 * actually establish a connection. Otherwise it puts a \connect into
 * the script output.
 */
static void
_reconnectToDB(ArchiveHandle *AH, const char *dbname)
{
	if (RestoringToDB(AH))
		ReconnectToServer(AH, dbname);
	else
	{
		PQExpBufferData connectbuf;
		RestoreOptions *ropt = AH->public.ropt;

		/*
		 * We must temporarily exit restricted mode for \connect, etc.
		 * Anything added between this line and the following \restrict must
		 * be careful to avoid any possible meta-command injection vectors.
		 */
		ahprintf(AH, "\\unrestrict %s\n", ropt->restrict_key);

		initPQExpBuffer(&connectbuf);
		appendPsqlMetaConnect(&connectbuf, dbname);
		ahprintf(AH, "%s", connectbuf.data);
		termPQExpBuffer(&connectbuf);

		ahprintf(AH, "\\restrict %s\n\n", ropt->restrict_key);
	}

	/*
	 * NOTE: currUser keeps track of what the imaginary session user in our
	 * script is.  It's now effectively reset to the original userID.
	 */
	free(AH->currUser);
	AH->currUser = NULL;

	/* don't assume we still know the output schema, tablespace, etc either */
	free(AH->currSchema);
	AH->currSchema = NULL;

	free(AH->currTableAm);
	AH->currTableAm = NULL;

	free(AH->currTablespace);
	AH->currTablespace = NULL;

	/* re-establish fixed state */
	_doSetFixedOutputState(AH);
}

/*
 * Become the specified user, and update state to avoid redundant commands
 *
 * NULL or empty argument is taken to mean restoring the session default
 */
static void
_becomeUser(ArchiveHandle *AH, const char *user)
{
	if (!user)
		user = "";				/* avoid null pointers */

	if (AH->currUser && strcmp(AH->currUser, user) == 0)
		return;					/* no need to do anything */

	_doSetSessionAuth(AH, user);

	/*
	 * NOTE: currUser keeps track of what the imaginary session user in our
	 * script is
	 */
	free(AH->currUser);
	AH->currUser = pg_strdup(user);
}

/*
 * Become the owner of the given TOC entry object.  If
 * changes in ownership are not allowed, this doesn't do anything.
 */
static void
_becomeOwner(ArchiveHandle *AH, TocEntry *te)
{
	RestoreOptions *ropt = AH->public.ropt;

	if (ropt && (ropt->noOwner || !ropt->use_setsessauth))
		return;

	_becomeUser(AH, te->owner);
}


/*
 * Issue the commands to select the specified schema as the current schema
 * in the target database.
 */
static void
_selectOutputSchema(ArchiveHandle *AH, const char *schemaName)
{
	PQExpBuffer qry;

	/*
	 * If there was a SEARCHPATH TOC entry, we're supposed to just stay with
	 * that search_path rather than switching to entry-specific paths.
	 * Otherwise, it's an old archive that will not restore correctly unless
	 * we set the search_path as it's expecting.
	 */
	if (AH->public.searchpath)
		return;

	if (!schemaName || *schemaName == '\0' ||
		(AH->currSchema && strcmp(AH->currSchema, schemaName) == 0))
		return;					/* no need to do anything */

	qry = createPQExpBuffer();

	appendPQExpBuffer(qry, "SET search_path = %s",
					  fmtId(schemaName));
	if (strcmp(schemaName, "pg_catalog") != 0)
		appendPQExpBufferStr(qry, ", pg_catalog");

	if (RestoringToDB(AH))
	{
		PGresult   *res;

		res = PQexec(AH->connection, qry->data);

		if (!res || PQresultStatus(res) != PGRES_COMMAND_OK)
			warn_or_exit_horribly(AH,
								  "could not set \"search_path\" to \"%s\": %s",
								  schemaName, PQerrorMessage(AH->connection));

		PQclear(res);
	}
	else
		ahprintf(AH, "%s;\n\n", qry->data);

	free(AH->currSchema);
	AH->currSchema = pg_strdup(schemaName);

	destroyPQExpBuffer(qry);
}

/*
 * Issue the commands to select the specified tablespace as the current one
 * in the target database.
 */
static void
_selectTablespace(ArchiveHandle *AH, const char *tablespace)
{
	RestoreOptions *ropt = AH->public.ropt;
	PQExpBuffer qry;
	const char *want,
			   *have;

	/* do nothing in --no-tablespaces mode */
	if (ropt->noTablespace)
		return;

	have = AH->currTablespace;
	want = tablespace;

	/* no need to do anything for non-tablespace object */
	if (!want)
		return;

	if (have && strcmp(want, have) == 0)
		return;					/* no need to do anything */

	qry = createPQExpBuffer();

	if (strcmp(want, "") == 0)
	{
		/* We want the tablespace to be the database's default */
		appendPQExpBufferStr(qry, "SET default_tablespace = ''");
	}
	else
	{
		/* We want an explicit tablespace */
		appendPQExpBuffer(qry, "SET default_tablespace = %s", fmtId(want));
	}

	if (RestoringToDB(AH))
	{
		PGresult   *res;

		res = PQexec(AH->connection, qry->data);

		if (!res || PQresultStatus(res) != PGRES_COMMAND_OK)
			warn_or_exit_horribly(AH,
								  "could not set \"default_tablespace\" to %s: %s",
								  fmtId(want), PQerrorMessage(AH->connection));

		PQclear(res);
	}
	else
		ahprintf(AH, "%s;\n\n", qry->data);

	free(AH->currTablespace);
	AH->currTablespace = pg_strdup(want);

	destroyPQExpBuffer(qry);
}

/*
 * Set the proper default_table_access_method value for the table.
 */
static void
_selectTableAccessMethod(ArchiveHandle *AH, const char *tableam)
{
	RestoreOptions *ropt = AH->public.ropt;
	PQExpBuffer cmd;
	const char *want,
			   *have;

	/* do nothing in --no-table-access-method mode */
	if (ropt->noTableAm)
		return;

	have = AH->currTableAm;
	want = tableam;

	if (!want)
		return;

	if (have && strcmp(want, have) == 0)
		return;

	cmd = createPQExpBuffer();
	appendPQExpBuffer(cmd, "SET default_table_access_method = %s;", fmtId(want));

	if (RestoringToDB(AH))
	{
		PGresult   *res;

		res = PQexec(AH->connection, cmd->data);

		if (!res || PQresultStatus(res) != PGRES_COMMAND_OK)
			warn_or_exit_horribly(AH,
								  "could not set \"default_table_access_method\": %s",
								  PQerrorMessage(AH->connection));

		PQclear(res);
	}
	else
		ahprintf(AH, "%s\n\n", cmd->data);

	destroyPQExpBuffer(cmd);

	free(AH->currTableAm);
	AH->currTableAm = pg_strdup(want);
}

/*
 * Set the proper default table access method for a table without storage.
 * Currently, this is required only for partitioned tables with a table AM.
 */
static void
_printTableAccessMethodNoStorage(ArchiveHandle *AH, TocEntry *te)
{
	RestoreOptions *ropt = AH->public.ropt;
	const char *tableam = te->tableam;
	PQExpBuffer cmd;

	/* do nothing in --no-table-access-method mode */
	if (ropt->noTableAm)
		return;

	if (!tableam)
		return;

	Assert(te->relkind == RELKIND_PARTITIONED_TABLE);

	cmd = createPQExpBuffer();

	appendPQExpBufferStr(cmd, "ALTER TABLE ");
	appendPQExpBuffer(cmd, "%s ", fmtQualifiedId(te->namespace, te->tag));
	appendPQExpBuffer(cmd, "SET ACCESS METHOD %s;",
					  fmtId(tableam));

	if (RestoringToDB(AH))
	{
		PGresult   *res;

		res = PQexec(AH->connection, cmd->data);

		if (!res || PQresultStatus(res) != PGRES_COMMAND_OK)
			warn_or_exit_horribly(AH,
								  "could not alter table access method: %s",
								  PQerrorMessage(AH->connection));
		PQclear(res);
	}
	else
		ahprintf(AH, "%s\n\n", cmd->data);

	destroyPQExpBuffer(cmd);
}

/*
 * Extract an object description for a TOC entry, and append it to buf.
 *
 * This is used for ALTER ... OWNER TO.
 *
 * If the object type has no owner, do nothing.
 */
static void
_getObjectDescription(PQExpBuffer buf, const TocEntry *te)
{
	const char *type = te->desc;

	/* objects that don't require special decoration */
	if (strcmp(type, "COLLATION") == 0 ||
		strcmp(type, "CONVERSION") == 0 ||
		strcmp(type, "DOMAIN") == 0 ||
		strcmp(type, "FOREIGN TABLE") == 0 ||
		strcmp(type, "MATERIALIZED VIEW") == 0 ||
		strcmp(type, "SEQUENCE") == 0 ||
		strcmp(type, "STATISTICS") == 0 ||
		strcmp(type, "TABLE") == 0 ||
		strcmp(type, "TEXT SEARCH DICTIONARY") == 0 ||
		strcmp(type, "TEXT SEARCH CONFIGURATION") == 0 ||
		strcmp(type, "TYPE") == 0 ||
		strcmp(type, "VIEW") == 0 ||
	/* non-schema-specified objects */
		strcmp(type, "DATABASE") == 0 ||
		strcmp(type, "PROCEDURAL LANGUAGE") == 0 ||
		strcmp(type, "SCHEMA") == 0 ||
		strcmp(type, "EVENT TRIGGER") == 0 ||
		strcmp(type, "FOREIGN DATA WRAPPER") == 0 ||
		strcmp(type, "SERVER") == 0 ||
		strcmp(type, "PUBLICATION") == 0 ||
		strcmp(type, "SUBSCRIPTION") == 0)
	{
		appendPQExpBuffer(buf, "%s ", type);
		if (te->namespace && *te->namespace)
			appendPQExpBuffer(buf, "%s.", fmtId(te->namespace));
		appendPQExpBufferStr(buf, fmtId(te->tag));
	}
	/* LOs just have a name, but it's numeric so must not use fmtId */
	else if (strcmp(type, "BLOB") == 0)
	{
		appendPQExpBuffer(buf, "LARGE OBJECT %s", te->tag);
	}

	/*
	 * These object types require additional decoration.  Fortunately, the
	 * information needed is exactly what's in the DROP command.
	 */
	else if (strcmp(type, "AGGREGATE") == 0 ||
			 strcmp(type, "FUNCTION") == 0 ||
			 strcmp(type, "OPERATOR") == 0 ||
			 strcmp(type, "OPERATOR CLASS") == 0 ||
			 strcmp(type, "OPERATOR FAMILY") == 0 ||
			 strcmp(type, "PROCEDURE") == 0)
	{
		/* Chop "DROP " off the front and make a modifiable copy */
		char	   *first = pg_strdup(te->dropStmt + 5);
		char	   *last;

		/* point to last character in string */
		last = first + strlen(first) - 1;

		/* Strip off any ';' or '\n' at the end */
		while (last >= first && (*last == '\n' || *last == ';'))
			last--;
		*(last + 1) = '\0';

		appendPQExpBufferStr(buf, first);

		free(first);
		return;
	}
	/* these object types don't have separate owners */
	else if (strcmp(type, "CAST") == 0 ||
			 strcmp(type, "CHECK CONSTRAINT") == 0 ||
			 strcmp(type, "CONSTRAINT") == 0 ||
			 strcmp(type, "DATABASE PROPERTIES") == 0 ||
			 strcmp(type, "DEFAULT") == 0 ||
			 strcmp(type, "FK CONSTRAINT") == 0 ||
			 strcmp(type, "INDEX") == 0 ||
			 strcmp(type, "RULE") == 0 ||
			 strcmp(type, "TRIGGER") == 0 ||
			 strcmp(type, "ROW SECURITY") == 0 ||
			 strcmp(type, "POLICY") == 0 ||
			 strcmp(type, "USER MAPPING") == 0)
	{
		/* do nothing */
	}
	else
		pg_fatal("don't know how to set owner for object type \"%s\"", type);
}

/*
 * Emit the SQL commands to create the object represented by a TOC entry
 *
 * This now also includes issuing an ALTER OWNER command to restore the
 * object's ownership, if wanted.  But note that the object's permissions
 * will remain at default, until the matching ACL TOC entry is restored.
 */
static void
_printTocEntry(ArchiveHandle *AH, TocEntry *te, const char *pfx)
{
	RestoreOptions *ropt = AH->public.ropt;

	/*
	 * Select owner, schema, tablespace and default AM as necessary. The
	 * default access method for partitioned tables is handled after
	 * generating the object definition, as it requires an ALTER command
	 * rather than SET.
	 */
	_becomeOwner(AH, te);
	_selectOutputSchema(AH, te->namespace);
	_selectTablespace(AH, te->tablespace);
	if (te->relkind != RELKIND_PARTITIONED_TABLE)
		_selectTableAccessMethod(AH, te->tableam);

	/* Emit header comment for item */
	if (!AH->noTocComments)
	{
		char	   *sanitized_name;
		char	   *sanitized_schema;
		char	   *sanitized_owner;

		ahprintf(AH, "--\n");
		if (AH->public.verbose)
		{
			ahprintf(AH, "-- TOC entry %d (class %u OID %u)\n",
					 te->dumpId, te->catalogId.tableoid, te->catalogId.oid);
			if (te->nDeps > 0)
			{
				int			i;

				ahprintf(AH, "-- Dependencies:");
				for (i = 0; i < te->nDeps; i++)
					ahprintf(AH, " %d", te->dependencies[i]);
				ahprintf(AH, "\n");
			}
		}

		sanitized_name = sanitize_line(te->tag, false);
		sanitized_schema = sanitize_line(te->namespace, true);
		sanitized_owner = sanitize_line(ropt->noOwner ? NULL : te->owner, true);

		ahprintf(AH, "-- %sName: %s; Type: %s; Schema: %s; Owner: %s",
				 pfx, sanitized_name, te->desc, sanitized_schema,
				 sanitized_owner);

		free(sanitized_name);
		free(sanitized_schema);
		free(sanitized_owner);

		if (te->tablespace && strlen(te->tablespace) > 0 && !ropt->noTablespace)
		{
			char	   *sanitized_tablespace;

			sanitized_tablespace = sanitize_line(te->tablespace, false);
			ahprintf(AH, "; Tablespace: %s", sanitized_tablespace);
			free(sanitized_tablespace);
		}
		ahprintf(AH, "\n");

		if (AH->PrintExtraTocPtr != NULL)
			AH->PrintExtraTocPtr(AH, te);
		ahprintf(AH, "--\n\n");
	}

	/*
	 * Actually print the definition.  Normally we can just print the defn
	 * string if any, but we have four special cases:
	 *
	 * 1. A crude hack for suppressing AUTHORIZATION clause that old pg_dump
	 * versions put into CREATE SCHEMA.  Don't mutate the variant for schema
	 * "public" that is a comment.  We have to do this when --no-owner mode is
	 * selected.  This is ugly, but I see no other good way ...
	 *
	 * 2. BLOB METADATA entries need special processing since their defn
	 * strings are just lists of OIDs, not complete SQL commands.
	 *
	 * 3. ACL LARGE OBJECTS entries need special processing because they
	 * contain only one copy of the ACL GRANT/REVOKE commands, which we must
	 * apply to each large object listed in the associated BLOB METADATA.
	 *
	 * 4. Entries with a defnDumper need to call it to generate the
	 * definition.  This is primarily intended to provide a way to save memory
	 * for objects that would otherwise need a lot of it (e.g., statistics
	 * data).
	 */
	if (ropt->noOwner &&
		strcmp(te->desc, "SCHEMA") == 0 && strncmp(te->defn, "--", 2) != 0)
	{
		ahprintf(AH, "CREATE SCHEMA %s;\n\n\n", fmtId(te->tag));
	}
	else if (strcmp(te->desc, "BLOB METADATA") == 0)
	{
		IssueCommandPerBlob(AH, te, "SELECT pg_catalog.lo_create('", "')");
	}
	else if (strcmp(te->desc, "ACL") == 0 &&
			 strncmp(te->tag, "LARGE OBJECTS", 13) == 0)
	{
		IssueACLPerBlob(AH, te);
	}
<<<<<<< HEAD
	else if (te->defn && strlen(te->defn) > 0)
	{
=======
	else if (te->defnLen && AH->format != archTar)
	{
		/*
		 * If defnLen is set, the defnDumper has already been called for this
		 * TOC entry.  We don't normally expect a defnDumper to be called for
		 * a TOC entry a second time in _printTocEntry(), but there's an
		 * exception.  The tar format first calls WriteToc(), which scans the
		 * entire TOC, and then it later calls RestoreArchive() to generate
		 * restore.sql, which scans the TOC again.  There doesn't appear to be
		 * a good way to prevent a second defnDumper call in this case without
		 * storing the definition in memory, which defeats the purpose.  This
		 * second defnDumper invocation should generate the same output as the
		 * first, but even if it doesn't, the worst-case scenario is that
		 * restore.sql might have different statistics data than the archive.
		 *
		 * In all other cases, encountering a TOC entry a second time in
		 * _printTocEntry() is unexpected, so we fail because one of our
		 * assumptions must no longer hold true.
		 *
		 * XXX This is a layering violation, but the alternative is an awkward
		 * and complicated callback infrastructure for this special case. This
		 * might be worth revisiting in the future.
		 */
		pg_fatal("unexpected TOC entry in _printTocEntry(): %d %s %s",
				 te->dumpId, te->desc, te->tag);
	}
	else if (te->defnDumper)
	{
		char	   *defn = te->defnDumper((Archive *) AH, te->defnDumperArg, te);

		te->defnLen = ahprintf(AH, "%s\n\n", defn);
		pg_free(defn);
	}
	else if (te->defn && strlen(te->defn) > 0)
	{
>>>>>>> 3d6a8289
		ahprintf(AH, "%s\n\n", te->defn);

		/*
		 * If the defn string contains multiple SQL commands, txn_size mode
		 * should count it as N actions not one.  But rather than build a full
		 * SQL parser, approximate this by counting semicolons.  One case
		 * where that tends to be badly fooled is function definitions, so
		 * ignore them.  (restore_toc_entry will count one action anyway.)
		 */
		if (ropt->txn_size > 0 &&
			strcmp(te->desc, "FUNCTION") != 0 &&
			strcmp(te->desc, "PROCEDURE") != 0)
		{
			const char *p = te->defn;
			int			nsemis = 0;

			while ((p = strchr(p, ';')) != NULL)
			{
				nsemis++;
				p++;
			}
			if (nsemis > 1)
				AH->txnCount += nsemis - 1;
		}
	}

	/*
	 * If we aren't using SET SESSION AUTH to determine ownership, we must
	 * instead issue an ALTER OWNER command.  Schema "public" is special; when
	 * a dump emits a comment in lieu of creating it, we use ALTER OWNER even
	 * when using SET SESSION for all other objects.  We assume that anything
	 * without a DROP command is not a separately ownable object.
	 */
	if (!ropt->noOwner &&
		(!ropt->use_setsessauth ||
		 (strcmp(te->desc, "SCHEMA") == 0 &&
		  strncmp(te->defn, "--", 2) == 0)) &&
		te->owner && strlen(te->owner) > 0 &&
		te->dropStmt && strlen(te->dropStmt) > 0)
	{
		if (strcmp(te->desc, "BLOB METADATA") == 0)
		{
			/* BLOB METADATA needs special code to handle multiple LOs */
			char	   *cmdEnd = psprintf(" OWNER TO %s", fmtId(te->owner));

			IssueCommandPerBlob(AH, te, "ALTER LARGE OBJECT ", cmdEnd);
			pg_free(cmdEnd);
		}
		else
		{
			/* For all other cases, we can use _getObjectDescription */
			PQExpBufferData temp;

			initPQExpBuffer(&temp);
			_getObjectDescription(&temp, te);

			/*
			 * If _getObjectDescription() didn't fill the buffer, then there
			 * is no owner.
			 */
			if (temp.data[0])
				ahprintf(AH, "ALTER %s OWNER TO %s;\n\n",
						 temp.data, fmtId(te->owner));
			termPQExpBuffer(&temp);
		}
	}

	/*
	 * Select a partitioned table's default AM, once the table definition has
	 * been generated.
	 */
	if (te->relkind == RELKIND_PARTITIONED_TABLE)
		_printTableAccessMethodNoStorage(AH, te);

	/*
	 * If it's an ACL entry, it might contain SET SESSION AUTHORIZATION
	 * commands, so we can no longer assume we know the current auth setting.
	 */
	if (_tocEntryIsACL(te))
	{
		free(AH->currUser);
		AH->currUser = NULL;
	}
}

/*
 * Write the file header for a custom-format archive
 */
void
WriteHead(ArchiveHandle *AH)
{
	struct tm	crtm;

	AH->WriteBufPtr(AH, "PGDMP", 5);	/* Magic code */
	AH->WriteBytePtr(AH, ARCHIVE_MAJOR(AH->version));
	AH->WriteBytePtr(AH, ARCHIVE_MINOR(AH->version));
	AH->WriteBytePtr(AH, ARCHIVE_REV(AH->version));
	AH->WriteBytePtr(AH, AH->intSize);
	AH->WriteBytePtr(AH, AH->offSize);
	AH->WriteBytePtr(AH, AH->format);
	AH->WriteBytePtr(AH, AH->compression_spec.algorithm);
	crtm = *localtime(&AH->createDate);
	WriteInt(AH, crtm.tm_sec);
	WriteInt(AH, crtm.tm_min);
	WriteInt(AH, crtm.tm_hour);
	WriteInt(AH, crtm.tm_mday);
	WriteInt(AH, crtm.tm_mon);
	WriteInt(AH, crtm.tm_year);
	WriteInt(AH, crtm.tm_isdst);
	WriteStr(AH, PQdb(AH->connection));
	WriteStr(AH, AH->public.remoteVersionStr);
	WriteStr(AH, PG_VERSION);
}

void
ReadHead(ArchiveHandle *AH)
{
	char	   *errmsg;
	char		vmaj,
				vmin,
				vrev;
	int			fmt;

	/*
	 * If we haven't already read the header, do so.
	 *
	 * NB: this code must agree with _discoverArchiveFormat().  Maybe find a
	 * way to unify the cases?
	 */
	if (!AH->readHeader)
	{
		char		tmpMag[7];

		AH->ReadBufPtr(AH, tmpMag, 5);

		if (strncmp(tmpMag, "PGDMP", 5) != 0)
			pg_fatal("did not find magic string in file header");
	}

	vmaj = AH->ReadBytePtr(AH);
	vmin = AH->ReadBytePtr(AH);

	if (vmaj > 1 || (vmaj == 1 && vmin > 0))	/* Version > 1.0 */
		vrev = AH->ReadBytePtr(AH);
	else
		vrev = 0;

	AH->version = MAKE_ARCHIVE_VERSION(vmaj, vmin, vrev);

	if (AH->version < K_VERS_1_0 || AH->version > K_VERS_MAX)
		pg_fatal("unsupported version (%d.%d) in file header",
				 vmaj, vmin);

	AH->intSize = AH->ReadBytePtr(AH);
	if (AH->intSize > 32)
		pg_fatal("sanity check on integer size (%lu) failed",
				 (unsigned long) AH->intSize);

	if (AH->intSize > sizeof(int))
		pg_log_warning("archive was made on a machine with larger integers, some operations might fail");

	if (AH->version >= K_VERS_1_7)
		AH->offSize = AH->ReadBytePtr(AH);
	else
		AH->offSize = AH->intSize;

	fmt = AH->ReadBytePtr(AH);

	if (AH->format != fmt)
		pg_fatal("expected format (%d) differs from format found in file (%d)",
				 AH->format, fmt);

	if (AH->version >= K_VERS_1_15)
		AH->compression_spec.algorithm = AH->ReadBytePtr(AH);
	else if (AH->version >= K_VERS_1_2)
	{
		/* Guess the compression method based on the level */
		if (AH->version < K_VERS_1_4)
			AH->compression_spec.level = AH->ReadBytePtr(AH);
		else
			AH->compression_spec.level = ReadInt(AH);

		if (AH->compression_spec.level != 0)
			AH->compression_spec.algorithm = PG_COMPRESSION_GZIP;
	}
	else
		AH->compression_spec.algorithm = PG_COMPRESSION_GZIP;

	errmsg = supports_compression(AH->compression_spec);
	if (errmsg)
	{
		pg_log_warning("archive is compressed, but this installation does not support compression (%s) -- no data will be available",
					   errmsg);
		pg_free(errmsg);
	}

	if (AH->version >= K_VERS_1_4)
	{
		struct tm	crtm;

		crtm.tm_sec = ReadInt(AH);
		crtm.tm_min = ReadInt(AH);
		crtm.tm_hour = ReadInt(AH);
		crtm.tm_mday = ReadInt(AH);
		crtm.tm_mon = ReadInt(AH);
		crtm.tm_year = ReadInt(AH);
		crtm.tm_isdst = ReadInt(AH);

		/*
		 * Newer versions of glibc have mktime() report failure if tm_isdst is
		 * inconsistent with the prevailing timezone, e.g. tm_isdst = 1 when
		 * TZ=UTC.  This is problematic when restoring an archive under a
		 * different timezone setting.  If we get a failure, try again with
		 * tm_isdst set to -1 ("don't know").
		 *
		 * XXX with or without this hack, we reconstruct createDate
		 * incorrectly when the prevailing timezone is different from
		 * pg_dump's.  Next time we bump the archive version, we should flush
		 * this representation and store a plain seconds-since-the-Epoch
		 * timestamp instead.
		 */
		AH->createDate = mktime(&crtm);
		if (AH->createDate == (time_t) -1)
		{
			crtm.tm_isdst = -1;
			AH->createDate = mktime(&crtm);
			if (AH->createDate == (time_t) -1)
				pg_log_warning("invalid creation date in header");
		}
	}

	if (AH->version >= K_VERS_1_4)
	{
		AH->archdbname = ReadStr(AH);
	}

	if (AH->version >= K_VERS_1_10)
	{
		AH->archiveRemoteVersion = ReadStr(AH);
		AH->archiveDumpVersion = ReadStr(AH);
	}
}


/*
 * checkSeek
 *	  check to see if ftell/fseek can be performed.
 */
bool
checkSeek(FILE *fp)
{
	pgoff_t		tpos;

	/* Check that ftello works on this file */
	tpos = ftello(fp);
	if (tpos < 0)
		return false;

	/*
	 * Check that fseeko(SEEK_SET) works, too.  NB: we used to try to test
	 * this with fseeko(fp, 0, SEEK_CUR).  But some platforms treat that as a
	 * successful no-op even on files that are otherwise unseekable.
	 */
	if (fseeko(fp, tpos, SEEK_SET) != 0)
		return false;

	return true;
}


/*
 * dumpTimestamp
 */
static void
dumpTimestamp(ArchiveHandle *AH, const char *msg, time_t tim)
{
	char		buf[64];

	if (strftime(buf, sizeof(buf), PGDUMP_STRFTIME_FMT, localtime(&tim)) != 0)
		ahprintf(AH, "-- %s %s\n\n", msg, buf);
}

/*
 * Main engine for parallel restore.
 *
 * Parallel restore is done in three phases.  In this first phase,
 * we'll process all SECTION_PRE_DATA TOC entries that are allowed to be
 * processed in the RESTORE_PASS_MAIN pass.  (In practice, that's all
 * PRE_DATA items other than ACLs.)  Entries we can't process now are
 * added to the pending_list for later phases to deal with.
 */
static void
restore_toc_entries_prefork(ArchiveHandle *AH, TocEntry *pending_list)
{
	bool		skipped_some;
	TocEntry   *next_work_item;

	pg_log_debug("entering restore_toc_entries_prefork");

	/* Adjust dependency information */
	fix_dependencies(AH);

	/*
	 * Do all the early stuff in a single connection in the parent. There's no
	 * great point in running it in parallel, in fact it will actually run
	 * faster in a single connection because we avoid all the connection and
	 * setup overhead.  Also, pre-9.2 pg_dump versions were not very good
	 * about showing all the dependencies of SECTION_PRE_DATA items, so we do
	 * not risk trying to process them out-of-order.
	 *
	 * Stuff that we can't do immediately gets added to the pending_list.
	 * Note: we don't yet filter out entries that aren't going to be restored.
	 * They might participate in dependency chains connecting entries that
	 * should be restored, so we treat them as live until we actually process
	 * them.
	 *
	 * Note: as of 9.2, it should be guaranteed that all PRE_DATA items appear
	 * before DATA items, and all DATA items before POST_DATA items.  That is
	 * not certain to be true in older archives, though, and in any case use
	 * of a list file would destroy that ordering (cf. SortTocFromFile).  So
	 * this loop cannot assume that it holds.
	 */
	AH->restorePass = RESTORE_PASS_MAIN;
	skipped_some = false;
	for (next_work_item = AH->toc->next; next_work_item != AH->toc; next_work_item = next_work_item->next)
	{
		bool		do_now = true;

		if (next_work_item->section != SECTION_PRE_DATA)
		{
			/* DATA and POST_DATA items are just ignored for now */
			if (next_work_item->section == SECTION_DATA ||
				next_work_item->section == SECTION_POST_DATA)
			{
				do_now = false;
				skipped_some = true;
			}
			else
			{
				/*
				 * SECTION_NONE items, such as comments, can be processed now
				 * if we are still in the PRE_DATA part of the archive.  Once
				 * we've skipped any items, we have to consider whether the
				 * comment's dependencies are satisfied, so skip it for now.
				 */
				if (skipped_some)
					do_now = false;
			}
		}

		/*
		 * Also skip items that need to be forced into later passes.  We need
		 * not set skipped_some in this case, since by assumption no main-pass
		 * items could depend on these.
		 */
		if (_tocEntryRestorePass(next_work_item) != RESTORE_PASS_MAIN)
			do_now = false;

		if (do_now)
		{
			/* OK, restore the item and update its dependencies */
			pg_log_info("processing item %d %s %s",
						next_work_item->dumpId,
						next_work_item->desc, next_work_item->tag);

			(void) restore_toc_entry(AH, next_work_item, false);

			/* Reduce dependencies, but don't move anything to ready_heap */
			reduce_dependencies(AH, next_work_item, NULL);
		}
		else
		{
			/* Nope, so add it to pending_list */
			pending_list_append(pending_list, next_work_item);
		}
	}

	/*
	 * In --transaction-size mode, we must commit the open transaction before
	 * dropping the database connection.  This also ensures that child workers
	 * can see the objects we've created so far.
	 */
	if (AH->public.ropt->txn_size > 0)
		CommitTransaction(&AH->public);

	/*
	 * Now close parent connection in prep for parallel steps.  We do this
	 * mainly to ensure that we don't exceed the specified number of parallel
	 * connections.
	 */
	DisconnectDatabase(&AH->public);

	/* blow away any transient state from the old connection */
	free(AH->currUser);
	AH->currUser = NULL;
	free(AH->currSchema);
	AH->currSchema = NULL;
	free(AH->currTablespace);
	AH->currTablespace = NULL;
	free(AH->currTableAm);
	AH->currTableAm = NULL;
}

/*
 * Main engine for parallel restore.
 *
 * Parallel restore is done in three phases.  In this second phase,
 * we process entries by dispatching them to parallel worker children
 * (processes on Unix, threads on Windows), each of which connects
 * separately to the database.  Inter-entry dependencies are respected,
 * and so is the RestorePass multi-pass structure.  When we can no longer
 * make any entries ready to process, we exit.  Normally, there will be
 * nothing left to do; but if there is, the third phase will mop up.
 */
static void
restore_toc_entries_parallel(ArchiveHandle *AH, ParallelState *pstate,
							 TocEntry *pending_list)
{
	binaryheap *ready_heap;
	TocEntry   *next_work_item;

	pg_log_debug("entering restore_toc_entries_parallel");

	/* Set up ready_heap with enough room for all known TocEntrys */
	ready_heap = binaryheap_allocate(AH->tocCount,
									 TocEntrySizeCompareBinaryheap,
									 NULL);

	/*
	 * The pending_list contains all items that we need to restore.  Move all
	 * items that are available to process immediately into the ready_heap.
	 * After this setup, the pending list is everything that needs to be done
	 * but is blocked by one or more dependencies, while the ready heap
	 * contains items that have no remaining dependencies and are OK to
	 * process in the current restore pass.
	 */
	AH->restorePass = RESTORE_PASS_MAIN;
	move_to_ready_heap(pending_list, ready_heap, AH->restorePass);

	/*
	 * main parent loop
	 *
	 * Keep going until there is no worker still running AND there is no work
	 * left to be done.  Note invariant: at top of loop, there should always
	 * be at least one worker available to dispatch a job to.
	 */
	pg_log_info("entering main parallel loop");

	for (;;)
	{
		/* Look for an item ready to be dispatched to a worker */
		next_work_item = pop_next_work_item(ready_heap, pstate);
		if (next_work_item != NULL)
		{
			/* If not to be restored, don't waste time launching a worker */
			if ((next_work_item->reqs & (REQ_SCHEMA | REQ_DATA | REQ_STATS)) == 0)
			{
				pg_log_info("skipping item %d %s %s",
							next_work_item->dumpId,
							next_work_item->desc, next_work_item->tag);
				/* Update its dependencies as though we'd completed it */
				reduce_dependencies(AH, next_work_item, ready_heap);
				/* Loop around to see if anything else can be dispatched */
				continue;
			}

			pg_log_info("launching item %d %s %s",
						next_work_item->dumpId,
						next_work_item->desc, next_work_item->tag);

			/* Dispatch to some worker */
			DispatchJobForTocEntry(AH, pstate, next_work_item, ACT_RESTORE,
								   mark_restore_job_done, ready_heap);
		}
		else if (IsEveryWorkerIdle(pstate))
		{
			/*
			 * Nothing is ready and no worker is running, so we're done with
			 * the current pass or maybe with the whole process.
			 */
			if (AH->restorePass == RESTORE_PASS_LAST)
				break;			/* No more parallel processing is possible */

			/* Advance to next restore pass */
			AH->restorePass++;
			/* That probably allows some stuff to be made ready */
			move_to_ready_heap(pending_list, ready_heap, AH->restorePass);
			/* Loop around to see if anything's now ready */
			continue;
		}
		else
		{
			/*
			 * We have nothing ready, but at least one child is working, so
			 * wait for some subjob to finish.
			 */
		}

		/*
		 * Before dispatching another job, check to see if anything has
		 * finished.  We should check every time through the loop so as to
		 * reduce dependencies as soon as possible.  If we were unable to
		 * dispatch any job this time through, wait until some worker finishes
		 * (and, hopefully, unblocks some pending item).  If we did dispatch
		 * something, continue as soon as there's at least one idle worker.
		 * Note that in either case, there's guaranteed to be at least one
		 * idle worker when we return to the top of the loop.  This ensures we
		 * won't block inside DispatchJobForTocEntry, which would be
		 * undesirable: we'd rather postpone dispatching until we see what's
		 * been unblocked by finished jobs.
		 */
		WaitForWorkers(AH, pstate,
					   next_work_item ? WFW_ONE_IDLE : WFW_GOT_STATUS);
	}

	/* There should now be nothing in ready_heap. */
	Assert(binaryheap_empty(ready_heap));

	binaryheap_free(ready_heap);

	pg_log_info("finished main parallel loop");
}

/*
 * Main engine for parallel restore.
 *
 * Parallel restore is done in three phases.  In this third phase,
 * we mop up any remaining TOC entries by processing them serially.
 * This phase normally should have nothing to do, but if we've somehow
 * gotten stuck due to circular dependencies or some such, this provides
 * at least some chance of completing the restore successfully.
 */
static void
restore_toc_entries_postfork(ArchiveHandle *AH, TocEntry *pending_list)
{
	RestoreOptions *ropt = AH->public.ropt;
	TocEntry   *te;

	pg_log_debug("entering restore_toc_entries_postfork");

	/*
	 * Now reconnect the single parent connection.
	 */
	ConnectDatabaseAhx((Archive *) AH, &ropt->cparams, true);

	/* re-establish fixed state */
	_doSetFixedOutputState(AH);

	/*
	 * Make sure there is no work left due to, say, circular dependencies, or
	 * some other pathological condition.  If so, do it in the single parent
	 * connection.  We don't sweat about RestorePass ordering; it's likely we
	 * already violated that.
	 */
	for (te = pending_list->pending_next; te != pending_list; te = te->pending_next)
	{
		pg_log_info("processing missed item %d %s %s",
					te->dumpId, te->desc, te->tag);
		(void) restore_toc_entry(AH, te, false);
	}
}

/*
 * Check if te1 has an exclusive lock requirement for an item that te2 also
 * requires, whether or not te2's requirement is for an exclusive lock.
 */
static bool
has_lock_conflicts(TocEntry *te1, TocEntry *te2)
{
	int			j,
				k;

	for (j = 0; j < te1->nLockDeps; j++)
	{
		for (k = 0; k < te2->nDeps; k++)
		{
			if (te1->lockDeps[j] == te2->dependencies[k])
				return true;
		}
	}
	return false;
}


/*
 * Initialize the header of the pending-items list.
 *
 * This is a circular list with a dummy TocEntry as header, just like the
 * main TOC list; but we use separate list links so that an entry can be in
 * the main TOC list as well as in the pending list.
 */
static void
pending_list_header_init(TocEntry *l)
{
	l->pending_prev = l->pending_next = l;
}

/* Append te to the end of the pending-list headed by l */
static void
pending_list_append(TocEntry *l, TocEntry *te)
{
	te->pending_prev = l->pending_prev;
	l->pending_prev->pending_next = te;
	l->pending_prev = te;
	te->pending_next = l;
}

/* Remove te from the pending-list */
static void
pending_list_remove(TocEntry *te)
{
	te->pending_prev->pending_next = te->pending_next;
	te->pending_next->pending_prev = te->pending_prev;
	te->pending_prev = NULL;
	te->pending_next = NULL;
}


/* qsort comparator for sorting TocEntries by dataLength */
static int
TocEntrySizeCompareQsort(const void *p1, const void *p2)
{
	const TocEntry *te1 = *(const TocEntry *const *) p1;
	const TocEntry *te2 = *(const TocEntry *const *) p2;

	/* Sort by decreasing dataLength */
	if (te1->dataLength > te2->dataLength)
		return -1;
	if (te1->dataLength < te2->dataLength)
		return 1;

	/* For equal dataLengths, sort by dumpId, just to be stable */
	if (te1->dumpId < te2->dumpId)
		return -1;
	if (te1->dumpId > te2->dumpId)
		return 1;

	return 0;
}

/* binaryheap comparator for sorting TocEntries by dataLength */
static int
TocEntrySizeCompareBinaryheap(void *p1, void *p2, void *arg)
{
	/* return opposite of qsort comparator for max-heap */
	return -TocEntrySizeCompareQsort(&p1, &p2);
}


/*
 * Move all immediately-ready items from pending_list to ready_heap.
 *
 * Items are considered ready if they have no remaining dependencies and
 * they belong in the current restore pass.  (See also reduce_dependencies,
 * which applies the same logic one-at-a-time.)
 */
static void
move_to_ready_heap(TocEntry *pending_list,
				   binaryheap *ready_heap,
				   RestorePass pass)
{
	TocEntry   *te;
	TocEntry   *next_te;

	for (te = pending_list->pending_next; te != pending_list; te = next_te)
	{
		/* must save list link before possibly removing te from list */
		next_te = te->pending_next;

		if (te->depCount == 0 &&
			_tocEntryRestorePass(te) == pass)
		{
			/* Remove it from pending_list ... */
			pending_list_remove(te);
			/* ... and add to ready_heap */
			binaryheap_add(ready_heap, te);
		}
	}
}

/*
 * Find the next work item (if any) that is capable of being run now,
 * and remove it from the ready_heap.
 *
 * Returns the item, or NULL if nothing is runnable.
 *
 * To qualify, the item must have no remaining dependencies
 * and no requirements for locks that are incompatible with
 * items currently running.  Items in the ready_heap are known to have
 * no remaining dependencies, but we have to check for lock conflicts.
 */
static TocEntry *
pop_next_work_item(binaryheap *ready_heap,
				   ParallelState *pstate)
{
	/*
	 * Search the ready_heap until we find a suitable item.  Note that we do a
	 * sequential scan through the heap nodes, so even though we will first
	 * try to choose the highest-priority item, we might end up picking
	 * something with a much lower priority.  However, we expect that we will
	 * typically be able to pick one of the first few items, which should
	 * usually have a relatively high priority.
	 */
	for (int i = 0; i < binaryheap_size(ready_heap); i++)
	{
		TocEntry   *te = (TocEntry *) binaryheap_get_node(ready_heap, i);
		bool		conflicts = false;

		/*
		 * Check to see if the item would need exclusive lock on something
		 * that a currently running item also needs lock on, or vice versa. If
		 * so, we don't want to schedule them together.
		 */
		for (int k = 0; k < pstate->numWorkers; k++)
		{
			TocEntry   *running_te = pstate->te[k];

			if (running_te == NULL)
				continue;
			if (has_lock_conflicts(te, running_te) ||
				has_lock_conflicts(running_te, te))
			{
				conflicts = true;
				break;
			}
		}

		if (conflicts)
			continue;

		/* passed all tests, so this item can run */
		binaryheap_remove_node(ready_heap, i);
		return te;
	}

	pg_log_debug("no item ready");
	return NULL;
}


/*
 * Restore a single TOC item in parallel with others
 *
 * this is run in the worker, i.e. in a thread (Windows) or a separate process
 * (everything else). A worker process executes several such work items during
 * a parallel backup or restore. Once we terminate here and report back that
 * our work is finished, the leader process will assign us a new work item.
 */
int
parallel_restore(ArchiveHandle *AH, TocEntry *te)
{
	int			status;

	Assert(AH->connection != NULL);

	/* Count only errors associated with this TOC entry */
	AH->public.n_errors = 0;

	/* Restore the TOC item */
	status = restore_toc_entry(AH, te, true);

	return status;
}


/*
 * Callback function that's invoked in the leader process after a step has
 * been parallel restored.
 *
 * Update status and reduce the dependency count of any dependent items.
 */
static void
mark_restore_job_done(ArchiveHandle *AH,
					  TocEntry *te,
					  int status,
					  void *callback_data)
{
	binaryheap *ready_heap = (binaryheap *) callback_data;

	pg_log_info("finished item %d %s %s",
				te->dumpId, te->desc, te->tag);

	if (status == WORKER_CREATE_DONE)
		mark_create_done(AH, te);
	else if (status == WORKER_INHIBIT_DATA)
	{
		inhibit_data_for_failed_table(AH, te);
		AH->public.n_errors++;
	}
	else if (status == WORKER_IGNORED_ERRORS)
		AH->public.n_errors++;
	else if (status != 0)
		pg_fatal("worker process failed: exit code %d",
				 status);

	reduce_dependencies(AH, te, ready_heap);
}


/*
 * Process the dependency information into a form useful for parallel restore.
 *
 * This function takes care of fixing up some missing or badly designed
 * dependencies, and then prepares subsidiary data structures that will be
 * used in the main parallel-restore logic, including:
 * 1. We build the revDeps[] arrays of incoming dependency dumpIds.
 * 2. We set up depCount fields that are the number of as-yet-unprocessed
 * dependencies for each TOC entry.
 *
 * We also identify locking dependencies so that we can avoid trying to
 * schedule conflicting items at the same time.
 */
static void
fix_dependencies(ArchiveHandle *AH)
{
	TocEntry   *te;
	int			i;

	/*
	 * Initialize the depCount/revDeps/nRevDeps fields, and make sure the TOC
	 * items are marked as not being in any parallel-processing list.
	 */
	for (te = AH->toc->next; te != AH->toc; te = te->next)
	{
		te->depCount = te->nDeps;
		te->revDeps = NULL;
		te->nRevDeps = 0;
		te->pending_prev = NULL;
		te->pending_next = NULL;
	}

	/*
	 * POST_DATA items that are shown as depending on a table need to be
	 * re-pointed to depend on that table's data, instead.  This ensures they
	 * won't get scheduled until the data has been loaded.
	 */
	repoint_table_dependencies(AH);

	/*
	 * Pre-8.4 versions of pg_dump neglected to set up a dependency from BLOB
	 * COMMENTS to BLOBS.  Cope.  (We assume there's only one BLOBS and only
	 * one BLOB COMMENTS in such files.)
	 */
	if (AH->version < K_VERS_1_11)
	{
		for (te = AH->toc->next; te != AH->toc; te = te->next)
		{
			if (strcmp(te->desc, "BLOB COMMENTS") == 0 && te->nDeps == 0)
			{
				TocEntry   *te2;

				for (te2 = AH->toc->next; te2 != AH->toc; te2 = te2->next)
				{
					if (strcmp(te2->desc, "BLOBS") == 0)
					{
						te->dependencies = (DumpId *) pg_malloc(sizeof(DumpId));
						te->dependencies[0] = te2->dumpId;
						te->nDeps++;
						te->depCount++;
						break;
					}
				}
				break;
			}
		}
	}

	/*
	 * At this point we start to build the revDeps reverse-dependency arrays,
	 * so all changes of dependencies must be complete.
	 */

	/*
	 * Count the incoming dependencies for each item.  Also, it is possible
	 * that the dependencies list items that are not in the archive at all
	 * (that should not happen in 9.2 and later, but is highly likely in older
	 * archives).  Subtract such items from the depCounts.
	 */
	for (te = AH->toc->next; te != AH->toc; te = te->next)
	{
		for (i = 0; i < te->nDeps; i++)
		{
			DumpId		depid = te->dependencies[i];

			if (depid <= AH->maxDumpId && AH->tocsByDumpId[depid] != NULL)
				AH->tocsByDumpId[depid]->nRevDeps++;
			else
				te->depCount--;
		}
	}

	/*
	 * Allocate space for revDeps[] arrays, and reset nRevDeps so we can use
	 * it as a counter below.
	 */
	for (te = AH->toc->next; te != AH->toc; te = te->next)
	{
		if (te->nRevDeps > 0)
			te->revDeps = (DumpId *) pg_malloc(te->nRevDeps * sizeof(DumpId));
		te->nRevDeps = 0;
	}

	/*
	 * Build the revDeps[] arrays of incoming-dependency dumpIds.  This had
	 * better agree with the loops above.
	 */
	for (te = AH->toc->next; te != AH->toc; te = te->next)
	{
		for (i = 0; i < te->nDeps; i++)
		{
			DumpId		depid = te->dependencies[i];

			if (depid <= AH->maxDumpId && AH->tocsByDumpId[depid] != NULL)
			{
				TocEntry   *otherte = AH->tocsByDumpId[depid];

				otherte->revDeps[otherte->nRevDeps++] = te->dumpId;
			}
		}
	}

	/*
	 * Lastly, work out the locking dependencies.
	 */
	for (te = AH->toc->next; te != AH->toc; te = te->next)
	{
		te->lockDeps = NULL;
		te->nLockDeps = 0;
		identify_locking_dependencies(AH, te);
	}
}

/*
 * Change dependencies on table items to depend on table data items instead,
 * but only in POST_DATA items.
 *
 * Also, for any item having such dependency(s), set its dataLength to the
 * largest dataLength of the table data items it depends on.  This ensures
 * that parallel restore will prioritize larger jobs (index builds, FK
 * constraint checks, etc) over smaller ones, avoiding situations where we
 * end a restore with only one active job working on a large table.
 */
static void
repoint_table_dependencies(ArchiveHandle *AH)
{
	TocEntry   *te;
	int			i;
	DumpId		olddep;

	for (te = AH->toc->next; te != AH->toc; te = te->next)
	{
		if (te->section != SECTION_POST_DATA)
			continue;
		for (i = 0; i < te->nDeps; i++)
		{
			olddep = te->dependencies[i];
			if (olddep <= AH->maxDumpId &&
				AH->tableDataId[olddep] != 0)
			{
				DumpId		tabledataid = AH->tableDataId[olddep];
				TocEntry   *tabledatate = AH->tocsByDumpId[tabledataid];

				te->dependencies[i] = tabledataid;
				te->dataLength = Max(te->dataLength, tabledatate->dataLength);
				pg_log_debug("transferring dependency %d -> %d to %d",
							 te->dumpId, olddep, tabledataid);
			}
		}
	}
}

/*
 * Identify which objects we'll need exclusive lock on in order to restore
 * the given TOC entry (*other* than the one identified by the TOC entry
 * itself).  Record their dump IDs in the entry's lockDeps[] array.
 */
static void
identify_locking_dependencies(ArchiveHandle *AH, TocEntry *te)
{
	DumpId	   *lockids;
	int			nlockids;
	int			i;

	/*
	 * We only care about this for POST_DATA items.  PRE_DATA items are not
	 * run in parallel, and DATA items are all independent by assumption.
	 */
	if (te->section != SECTION_POST_DATA)
		return;

	/* Quick exit if no dependencies at all */
	if (te->nDeps == 0)
		return;

	/*
	 * Most POST_DATA items are ALTER TABLEs or some moral equivalent of that,
	 * and hence require exclusive lock.  However, we know that CREATE INDEX
	 * does not.  (Maybe someday index-creating CONSTRAINTs will fall in that
	 * category too ... but today is not that day.)
	 */
	if (strcmp(te->desc, "INDEX") == 0)
		return;

	/*
	 * We assume the entry requires exclusive lock on each TABLE or TABLE DATA
	 * item listed among its dependencies.  Originally all of these would have
	 * been TABLE items, but repoint_table_dependencies would have repointed
	 * them to the TABLE DATA items if those are present (which they might not
	 * be, eg in a schema-only dump).  Note that all of the entries we are
	 * processing here are POST_DATA; otherwise there might be a significant
	 * difference between a dependency on a table and a dependency on its
	 * data, so that closer analysis would be needed here.
	 */
	lockids = (DumpId *) pg_malloc(te->nDeps * sizeof(DumpId));
	nlockids = 0;
	for (i = 0; i < te->nDeps; i++)
	{
		DumpId		depid = te->dependencies[i];

		if (depid <= AH->maxDumpId && AH->tocsByDumpId[depid] != NULL &&
			((strcmp(AH->tocsByDumpId[depid]->desc, "TABLE DATA") == 0) ||
			 strcmp(AH->tocsByDumpId[depid]->desc, "TABLE") == 0))
			lockids[nlockids++] = depid;
	}

	if (nlockids == 0)
	{
		free(lockids);
		return;
	}

	te->lockDeps = pg_realloc(lockids, nlockids * sizeof(DumpId));
	te->nLockDeps = nlockids;
}

/*
 * Remove the specified TOC entry from the depCounts of items that depend on
 * it, thereby possibly making them ready-to-run.  Any pending item that
 * becomes ready should be moved to the ready_heap, if that's provided.
 */
static void
reduce_dependencies(ArchiveHandle *AH, TocEntry *te,
					binaryheap *ready_heap)
{
	int			i;

	pg_log_debug("reducing dependencies for %d", te->dumpId);

	for (i = 0; i < te->nRevDeps; i++)
	{
		TocEntry   *otherte = AH->tocsByDumpId[te->revDeps[i]];

		Assert(otherte->depCount > 0);
		otherte->depCount--;

		/*
		 * It's ready if it has no remaining dependencies, and it belongs in
		 * the current restore pass, and it is currently a member of the
		 * pending list (that check is needed to prevent double restore in
		 * some cases where a list-file forces out-of-order restoring).
		 * However, if ready_heap == NULL then caller doesn't want any list
		 * memberships changed.
		 */
		if (otherte->depCount == 0 &&
			_tocEntryRestorePass(otherte) == AH->restorePass &&
			otherte->pending_prev != NULL &&
			ready_heap != NULL)
		{
			/* Remove it from pending list ... */
			pending_list_remove(otherte);
			/* ... and add to ready_heap */
			binaryheap_add(ready_heap, otherte);
		}
	}
}

/*
 * Set the created flag on the DATA member corresponding to the given
 * TABLE member
 */
static void
mark_create_done(ArchiveHandle *AH, TocEntry *te)
{
	if (AH->tableDataId[te->dumpId] != 0)
	{
		TocEntry   *ted = AH->tocsByDumpId[AH->tableDataId[te->dumpId]];

		ted->created = true;
	}
}

/*
 * Mark the DATA member corresponding to the given TABLE member
 * as not wanted
 */
static void
inhibit_data_for_failed_table(ArchiveHandle *AH, TocEntry *te)
{
	pg_log_info("table \"%s\" could not be created, will not restore its data",
				te->tag);

	if (AH->tableDataId[te->dumpId] != 0)
	{
		TocEntry   *ted = AH->tocsByDumpId[AH->tableDataId[te->dumpId]];

		ted->reqs = 0;
	}
}

/*
 * Clone and de-clone routines used in parallel restoration.
 *
 * Enough of the structure is cloned to ensure that there is no
 * conflict between different threads each with their own clone.
 */
ArchiveHandle *
CloneArchive(ArchiveHandle *AH)
{
	ArchiveHandle *clone;

	/* Make a "flat" copy */
	clone = (ArchiveHandle *) pg_malloc(sizeof(ArchiveHandle));
	memcpy(clone, AH, sizeof(ArchiveHandle));

	/* Likewise flat-copy the RestoreOptions, so we can alter them locally */
	clone->public.ropt = (RestoreOptions *) pg_malloc(sizeof(RestoreOptions));
	memcpy(clone->public.ropt, AH->public.ropt, sizeof(RestoreOptions));

	/* Handle format-independent fields */
	memset(&(clone->sqlparse), 0, sizeof(clone->sqlparse));

	/* The clone will have its own connection, so disregard connection state */
	clone->connection = NULL;
	clone->connCancel = NULL;
	clone->currUser = NULL;
	clone->currSchema = NULL;
	clone->currTableAm = NULL;
	clone->currTablespace = NULL;

	/* savedPassword must be local in case we change it while connecting */
	if (clone->savedPassword)
		clone->savedPassword = pg_strdup(clone->savedPassword);

	/* clone has its own error count, too */
	clone->public.n_errors = 0;

	/* clones should not share lo_buf */
	clone->lo_buf = NULL;

	/*
	 * Clone connections disregard --transaction-size; they must commit after
	 * each command so that the results are immediately visible to other
	 * workers.
	 */
	clone->public.ropt->txn_size = 0;

	/*
	 * Connect our new clone object to the database, using the same connection
	 * parameters used for the original connection.
	 */
	ConnectDatabaseAhx((Archive *) clone, &clone->public.ropt->cparams, true);

	/* re-establish fixed state */
	if (AH->mode == archModeRead)
		_doSetFixedOutputState(clone);
	/* in write case, setupDumpWorker will fix up connection state */

	/* Let the format-specific code have a chance too */
	clone->ClonePtr(clone);

	Assert(clone->connection != NULL);
	return clone;
}

/*
 * Release clone-local storage.
 *
 * Note: we assume any clone-local connection was already closed.
 */
void
DeCloneArchive(ArchiveHandle *AH)
{
	/* Should not have an open database connection */
	Assert(AH->connection == NULL);

	/* Clear format-specific state */
	AH->DeClonePtr(AH);

	/* Clear state allocated by CloneArchive */
	if (AH->sqlparse.curCmd)
		destroyPQExpBuffer(AH->sqlparse.curCmd);

	/* Clear any connection-local state */
	free(AH->currUser);
	free(AH->currSchema);
	free(AH->currTablespace);
	free(AH->currTableAm);
	free(AH->savedPassword);

	free(AH);
}<|MERGE_RESOLUTION|>--- conflicted
+++ resolved
@@ -56,11 +56,7 @@
 							   SetupWorkerPtrType setupWorkerPtr,
 							   DataDirSyncMethod sync_method);
 static void _getObjectDescription(PQExpBuffer buf, const TocEntry *te);
-<<<<<<< HEAD
-static void _printTocEntry(ArchiveHandle *AH, TocEntry *te, bool isData);
-=======
 static void _printTocEntry(ArchiveHandle *AH, TocEntry *te, const char *pfx);
->>>>>>> 3d6a8289
 static void _doSetFixedOutputState(ArchiveHandle *AH);
 static void _doSetSessionAuth(ArchiveHandle *AH, const char *user);
 static void _reconnectToDB(ArchiveHandle *AH, const char *dbname);
@@ -3984,10 +3980,6 @@
 	{
 		IssueACLPerBlob(AH, te);
 	}
-<<<<<<< HEAD
-	else if (te->defn && strlen(te->defn) > 0)
-	{
-=======
 	else if (te->defnLen && AH->format != archTar)
 	{
 		/*
@@ -4023,7 +4015,6 @@
 	}
 	else if (te->defn && strlen(te->defn) > 0)
 	{
->>>>>>> 3d6a8289
 		ahprintf(AH, "%s\n\n", te->defn);
 
 		/*

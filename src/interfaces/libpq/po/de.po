# German message translation file for libpq
# Peter Eisentraut <peter@eisentraut.org>, 2001 - 2022.
#
# Use these quotes: »%s«
#
msgid ""
msgstr ""
"Project-Id-Version: PostgreSQL 15\n"
"Report-Msgid-Bugs-To: pgsql-bugs@lists.postgresql.org\n"
<<<<<<< HEAD
"POT-Creation-Date: 2022-09-24 23:10+0000\n"
"PO-Revision-Date: 2022-09-25 10:37+0200\n"
=======
"POT-Creation-Date: 2022-07-19 08:55+0000\n"
"PO-Revision-Date: 2022-04-01 11:08+0200\n"
>>>>>>> 185876a6
"Last-Translator: Peter Eisentraut <peter@eisentraut.org>\n"
"Language-Team: German <pgsql-translators@postgresql.org>\n"
"Language: de\n"
"MIME-Version: 1.0\n"
"Content-Type: text/plain; charset=UTF-8\n"
"Content-Transfer-Encoding: 8bit\n"

#: ../../port/thread.c:100 ../../port/thread.c:136
#, c-format
msgid "could not look up local user ID %d: %s"
msgstr "konnte lokale Benutzer-ID %d nicht nachschlagen: %s"

#: ../../port/thread.c:105 ../../port/thread.c:141
#, c-format
msgid "local user with ID %d does not exist"
msgstr "lokaler Benutzer mit ID %d existiert nicht"

#: fe-auth-scram.c:231
msgid "malformed SCRAM message (empty message)\n"
msgstr "fehlerhafte SCRAM-Nachricht (leere Nachricht)\n"

#: fe-auth-scram.c:237
msgid "malformed SCRAM message (length mismatch)\n"
msgstr "fehlerhafte SCRAM-Nachricht (Länge stimmt nicht überein)\n"

#: fe-auth-scram.c:281
#, c-format
msgid "could not verify server signature: %s\n"
msgstr "konnte Serversignatur nicht überprüfen: %s\n"

#: fe-auth-scram.c:288
msgid "incorrect server signature\n"
msgstr "falsche Serversignatur\n"

#: fe-auth-scram.c:297
msgid "invalid SCRAM exchange state\n"
msgstr "ungültiger Zustand des SCRAM-Austauschs\n"

#: fe-auth-scram.c:324
#, c-format
msgid "malformed SCRAM message (attribute \"%c\" expected)\n"
msgstr "fehlerhafte SCRAM-Nachricht (Attribut »%c« erwartet)\n"

#: fe-auth-scram.c:333
#, c-format
msgid "malformed SCRAM message (expected character \"=\" for attribute \"%c\")\n"
msgstr "fehlerhafte SCRAM-Nachricht (Zeichen »=« für Attribut »%c« erwartet)\n"

#: fe-auth-scram.c:374
msgid "could not generate nonce\n"
msgstr "konnte Nonce nicht erzeugen\n"

<<<<<<< HEAD
#: fe-auth-scram.c:384 fe-auth-scram.c:459 fe-auth-scram.c:615
#: fe-auth-scram.c:636 fe-auth-scram.c:662 fe-auth-scram.c:677
#: fe-auth-scram.c:727 fe-auth-scram.c:766 fe-auth.c:290 fe-auth.c:362
#: fe-auth.c:398 fe-auth.c:623 fe-auth.c:799 fe-auth.c:1152 fe-auth.c:1322
#: fe-connect.c:907 fe-connect.c:1456 fe-connect.c:1625 fe-connect.c:2977
#: fe-connect.c:4824 fe-connect.c:5085 fe-connect.c:5204 fe-connect.c:5456
#: fe-connect.c:5537 fe-connect.c:5636 fe-connect.c:5892 fe-connect.c:5921
#: fe-connect.c:5993 fe-connect.c:6017 fe-connect.c:6035 fe-connect.c:6136
#: fe-connect.c:6145 fe-connect.c:6503 fe-connect.c:6653 fe-connect.c:6919
#: fe-exec.c:710 fe-exec.c:976 fe-exec.c:1324 fe-exec.c:3144 fe-exec.c:3328
#: fe-exec.c:4110 fe-exec.c:4275 fe-gssapi-common.c:111 fe-lobj.c:884
#: fe-protocol3.c:973 fe-protocol3.c:988 fe-protocol3.c:1021
#: fe-protocol3.c:1729 fe-protocol3.c:2132 fe-secure-common.c:112
#: fe-secure-gssapi.c:504 fe-secure-openssl.c:449 fe-secure-openssl.c:1261
=======
#: fe-auth-scram.c:366 fe-auth-scram.c:441 fe-auth-scram.c:595
#: fe-auth-scram.c:616 fe-auth-scram.c:642 fe-auth-scram.c:657
#: fe-auth-scram.c:707 fe-auth-scram.c:746 fe-auth.c:290 fe-auth.c:362
#: fe-auth.c:398 fe-auth.c:615 fe-auth.c:774 fe-auth.c:1132 fe-auth.c:1282
#: fe-connect.c:911 fe-connect.c:1460 fe-connect.c:1629 fe-connect.c:2981
#: fe-connect.c:4711 fe-connect.c:4972 fe-connect.c:5091 fe-connect.c:5343
#: fe-connect.c:5424 fe-connect.c:5523 fe-connect.c:5779 fe-connect.c:5808
#: fe-connect.c:5880 fe-connect.c:5904 fe-connect.c:5922 fe-connect.c:6023
#: fe-connect.c:6032 fe-connect.c:6390 fe-connect.c:6540 fe-connect.c:6806
#: fe-exec.c:686 fe-exec.c:876 fe-exec.c:1223 fe-exec.c:3125 fe-exec.c:3309
#: fe-exec.c:4082 fe-exec.c:4247 fe-gssapi-common.c:111 fe-lobj.c:881
#: fe-protocol3.c:979 fe-protocol3.c:994 fe-protocol3.c:1027
#: fe-protocol3.c:1735 fe-secure-common.c:110 fe-secure-gssapi.c:504
#: fe-secure-openssl.c:440 fe-secure-openssl.c:1133
>>>>>>> 185876a6
msgid "out of memory\n"
msgstr "Speicher aufgebraucht\n"

#: fe-auth-scram.c:392
msgid "could not encode nonce\n"
msgstr "konnte Nonce nicht kodieren\n"

#: fe-auth-scram.c:582
#, c-format
msgid "could not calculate client proof: %s\n"
msgstr "konnte Client-Proof nicht berechnen: %s\n"

#: fe-auth-scram.c:599
msgid "could not encode client proof\n"
msgstr "konnte Client-Proof nicht kodieren\n"

#: fe-auth-scram.c:654
msgid "invalid SCRAM response (nonce mismatch)\n"
msgstr "ungültige SCRAM-Antwort (Nonce stimmt nicht überein)\n"

#: fe-auth-scram.c:687
msgid "malformed SCRAM message (invalid salt)\n"
msgstr "fehlerhafte SCRAM-Nachricht (ungültiges Salt)\n"

#: fe-auth-scram.c:701
msgid "malformed SCRAM message (invalid iteration count)\n"
msgstr "fehlerhafte SCRAM-Nachricht (ungültige Iterationszahl)\n"

#: fe-auth-scram.c:707
msgid "malformed SCRAM message (garbage at end of server-first-message)\n"
msgstr "fehlerhafte SCRAM-Nachricht (Müll am Ende der »server-first-message«)\n"

#: fe-auth-scram.c:743
#, c-format
msgid "error received from server in SCRAM exchange: %s\n"
msgstr "Fehler vom Server empfangen im SCRAM-Austausch: %s\n"

#: fe-auth-scram.c:759
msgid "malformed SCRAM message (garbage at end of server-final-message)\n"
msgstr "fehlerhafte SCRAM-Nachricht (Müll am Ende der »server-final-message«)\n"

#: fe-auth-scram.c:778
msgid "malformed SCRAM message (invalid server signature)\n"
msgstr "fehlerhafte SCRAM-Nachricht (ungültige Serversignatur)\n"

#: fe-auth-scram.c:934 fe-exec.c:527 fe-protocol3.c:207 fe-protocol3.c:232
#: fe-protocol3.c:261 fe-protocol3.c:279 fe-protocol3.c:360 fe-protocol3.c:733
msgid "out of memory"
msgstr "Speicher aufgebraucht"

#: fe-auth-scram.c:943
msgid "could not generate random salt"
msgstr "konnte zufälliges Salt nicht erzeugen"

#: fe-auth.c:76
#, c-format
msgid "out of memory allocating GSSAPI buffer (%d)\n"
msgstr "Speicher aufgebraucht beim Anlegen des GSSAPI-Puffers (%d)\n"

#: fe-auth.c:131
msgid "GSSAPI continuation error"
msgstr "GSSAPI-Fortsetzungsfehler"

<<<<<<< HEAD
#: fe-auth.c:158 fe-auth.c:391 fe-gssapi-common.c:98 fe-secure-common.c:100
#: fe-secure-common.c:177
=======
#: fe-auth.c:158 fe-auth.c:391 fe-gssapi-common.c:98 fe-secure-common.c:98
>>>>>>> 185876a6
msgid "host name must be specified\n"
msgstr "Hostname muss angegeben werden\n"

#: fe-auth.c:165
msgid "duplicate GSS authentication request\n"
msgstr "doppelte GSSAPI-Authentifizierungsanfrage\n"

#: fe-auth.c:230
#, c-format
msgid "out of memory allocating SSPI buffer (%d)\n"
msgstr "Speicher aufgebraucht beim Anlegen des SSPI-Puffers (%d)\n"

#: fe-auth.c:278
msgid "SSPI continuation error"
msgstr "SSPI-Fortsetzungsfehler"

#: fe-auth.c:351
msgid "duplicate SSPI authentication request\n"
msgstr "doppelte SSPI-Authentifizierungsanfrage\n"

#: fe-auth.c:377
msgid "could not acquire SSPI credentials"
msgstr "konnte SSPI-Credentials nicht erhalten"

#: fe-auth.c:433
msgid "channel binding required, but SSL not in use\n"
msgstr "Channel-Binding wurde verlangt, aber SSL wird nicht verwendet\n"

#: fe-auth.c:440
msgid "duplicate SASL authentication request\n"
msgstr "doppelte SASL-Authentifizierungsanfrage\n"

#: fe-auth.c:499
msgid "channel binding is required, but client does not support it\n"
msgstr "Channel-Binding wurde verlangt, aber der Client unterstützt es nicht\n"

#: fe-auth.c:516
msgid "server offered SCRAM-SHA-256-PLUS authentication over a non-SSL connection\n"
msgstr "Server hat Authentifizierung mit SCRAM-SHA-256-PLUS über eine Verbindung ohne SSL angeboten\n"

#: fe-auth.c:531
msgid "none of the server's SASL authentication mechanisms are supported\n"
msgstr "keine der SASL-Authentifizierungsmechanismen des Servers werden unterstützt\n"

#: fe-auth.c:539
msgid "channel binding is required, but server did not offer an authentication method that supports channel binding\n"
msgstr "Channel-Binding wurde verlangt, aber der Server hat keine Authentifizierungsmethode mit Channel-Binding angeboten\n"

#: fe-auth.c:647
#, c-format
msgid "out of memory allocating SASL buffer (%d)\n"
msgstr "Speicher aufgebraucht beim Anlegen des SASL-Puffers (%d)\n"

#: fe-auth.c:672
msgid "AuthenticationSASLFinal received from server, but SASL authentication was not completed\n"
msgstr "AuthenticationSASLFinal vom Server empfangen, aber SASL-Authentifizierung war noch nicht abgeschlossen\n"

#: fe-auth.c:683
msgid "no client response found after SASL exchange success\n"
msgstr "keine Client-Antwort gefunden nach Erfolg des SASL-Austauschs\n"

#: fe-auth.c:765
msgid "SCM_CRED authentication method not supported\n"
msgstr "SCM_CRED-Authentifizierungsmethode nicht unterstützt\n"

#: fe-auth.c:809 fe-auth.c:818 fe-auth.c:1301 fe-auth.c:1314
#, c-format
msgid "could not encrypt password: %s\n"
msgstr "konnte Passwort nicht verschlüsseln: %s\n"

#: fe-auth.c:868
msgid "channel binding required, but server authenticated client without channel binding\n"
msgstr "Channel-Binding wurde verlangt, aber der Server hat den Client ohne Channel-Binding authentifiziert\n"

#: fe-auth.c:874
msgid "channel binding required but not supported by server's authentication request\n"
msgstr "Channel-Binding wurde verlangt aber von der Authentifizierungsanfrage des Servers nicht unterstützt\n"

#: fe-auth.c:909
msgid "Kerberos 4 authentication not supported\n"
msgstr "Authentifizierung mit Kerberos 4 nicht unterstützt\n"

#: fe-auth.c:914
msgid "Kerberos 5 authentication not supported\n"
msgstr "Authentifizierung mit Kerberos 5 nicht unterstützt\n"

#: fe-auth.c:985
msgid "GSSAPI authentication not supported\n"
msgstr "Authentifizierung mit GSSAPI nicht unterstützt\n"

#: fe-auth.c:1017
msgid "SSPI authentication not supported\n"
msgstr "Authentifizierung mit SSPI nicht unterstützt\n"

#: fe-auth.c:1025
msgid "Crypt authentication not supported\n"
msgstr "Authentifizierung mit Crypt nicht unterstützt\n"

#: fe-auth.c:1092
#, c-format
msgid "authentication method %u not supported\n"
msgstr "Authentifizierungsmethode %u nicht unterstützt\n"

#: fe-auth.c:1138
#, c-format
msgid "user name lookup failure: error code %lu\n"
msgstr "Fehler beim Nachschlagen des Benutzernamens: Fehlercode %lu\n"

<<<<<<< HEAD
#: fe-auth.c:1264
=======
#: fe-auth.c:1117 fe-connect.c:2856
#, c-format
msgid "could not look up local user ID %d: %s\n"
msgstr "konnte lokale Benutzer-ID %d nicht nachschlagen: %s\n"

#: fe-auth.c:1122 fe-connect.c:2861
#, c-format
msgid "local user with ID %d does not exist\n"
msgstr "lokaler Benutzer mit ID %d existiert nicht\n"

#: fe-auth.c:1226
>>>>>>> 185876a6
msgid "unexpected shape of result set returned for SHOW\n"
msgstr "unerwartete Form der Ergebnismenge von SHOW\n"

#: fe-auth.c:1273
msgid "password_encryption value too long\n"
msgstr "Wert von password_encryption ist zu lang\n"

#: fe-auth.c:1327
#, c-format
msgid "unrecognized password encryption algorithm \"%s\"\n"
msgstr "unbekannter Passwortverschlüsselungsalgorithmus »%s«\n"

<<<<<<< HEAD
#: fe-connect.c:1090
=======
#: fe-connect.c:1094
>>>>>>> 185876a6
#, c-format
msgid "could not match %d host names to %d hostaddr values\n"
msgstr "fehlerhafte Angabe: %d Hostnamen und %d hostaddr-Angaben\n"

#: fe-connect.c:1180
#, c-format
msgid "could not match %d port numbers to %d hosts\n"
msgstr "fehlerhafte Angabe: %d Portnummern und %d Hosts\n"

#: fe-connect.c:1273 fe-connect.c:1299 fe-connect.c:1341 fe-connect.c:1350
#: fe-connect.c:1383 fe-connect.c:1427
#, c-format
msgid "invalid %s value: \"%s\"\n"
msgstr "ungültiger %s-Wert: »%s«\n"

#: fe-connect.c:1320
#, c-format
msgid "sslmode value \"%s\" invalid when SSL support is not compiled in\n"
msgstr "sslmode-Wert »%s« ist ungültig, wenn SSL-Unterstützung nicht einkompiliert worden ist\n"

#: fe-connect.c:1368
msgid "invalid SSL protocol version range\n"
msgstr "ungültiges SSL-Protokollsintervall\n"

#: fe-connect.c:1393
#, c-format
msgid "gssencmode value \"%s\" invalid when GSSAPI support is not compiled in\n"
msgstr "gssencmode-Wert »%s« ist ungültig, wenn GSSAPI-Unterstützung nicht einkompiliert worden ist\n"

#: fe-connect.c:1653
#, c-format
msgid "could not set socket to TCP no delay mode: %s\n"
msgstr "konnte Socket nicht auf TCP »No Delay«-Modus umstellen: %s\n"

<<<<<<< HEAD
#: fe-connect.c:1711
=======
#: fe-connect.c:1715
>>>>>>> 185876a6
#, c-format
msgid "connection to server on socket \"%s\" failed: "
msgstr "Verbindung zum Server auf Socket »%s« fehlgeschlagen: "

<<<<<<< HEAD
#: fe-connect.c:1738
=======
#: fe-connect.c:1742
>>>>>>> 185876a6
#, c-format
msgid "connection to server at \"%s\" (%s), port %s failed: "
msgstr "Verbindung zum Server auf »%s« (%s), Port %s fehlgeschlagen: "

<<<<<<< HEAD
#: fe-connect.c:1743
#, c-format
msgid "connection to server at \"%s\", port %s failed: "
msgstr "Verbindung zum Server auf »%s«, Port %s fehlgeschlagen: "

#: fe-connect.c:1768
msgid "\tIs the server running locally and accepting connections on that socket?\n"
msgstr "\tLäuft der Server lokal und akzeptiert er Verbindungen auf diesem Socket?\n"

#: fe-connect.c:1772
=======
#: fe-connect.c:1747
#, c-format
msgid "connection to server at \"%s\", port %s failed: "
msgstr "Verbindung zum Server auf »%s«, Port %s fehlgeschlagen: "

#: fe-connect.c:1772
msgid "\tIs the server running locally and accepting connections on that socket?\n"
msgstr "\tLäuft der Server lokal und akzeptiert er Verbindungen auf diesem Socket?\n"

#: fe-connect.c:1776
>>>>>>> 185876a6
msgid "\tIs the server running on that host and accepting TCP/IP connections?\n"
msgstr "\tLäuft der Server auf diesem Host und akzeptiert er TCP/IP-Verbindungen?\n"

#: fe-connect.c:1840
#, c-format
msgid "invalid integer value \"%s\" for connection option \"%s\"\n"
msgstr "ungültiger Zahlenwert »%s« für Verbindungsoption »%s«\n"

<<<<<<< HEAD
#: fe-connect.c:1866 fe-connect.c:1901 fe-connect.c:1937 fe-connect.c:2037
#: fe-connect.c:2651
=======
#: fe-connect.c:1870 fe-connect.c:1905 fe-connect.c:1941 fe-connect.c:2030
#: fe-connect.c:2644
>>>>>>> 185876a6
#, c-format
msgid "%s(%s) failed: %s\n"
msgstr "%s(%s) fehlgeschlagen: %s\n"

<<<<<<< HEAD
#: fe-connect.c:2002
=======
#: fe-connect.c:1995
>>>>>>> 185876a6
#, c-format
msgid "%s(%s) failed: error code %d\n"
msgstr "%s(%s) fehlgeschlagen: Fehlercode %d\n"

<<<<<<< HEAD
#: fe-connect.c:2317
msgid "invalid connection state, probably indicative of memory corruption\n"
msgstr "ungültiger Verbindungszustand, möglicherweise ein Speicherproblem\n"

#: fe-connect.c:2396
=======
#: fe-connect.c:2310
msgid "invalid connection state, probably indicative of memory corruption\n"
msgstr "ungültiger Verbindungszustand, möglicherweise ein Speicherproblem\n"

#: fe-connect.c:2389
>>>>>>> 185876a6
#, c-format
msgid "invalid port number: \"%s\"\n"
msgstr "ungültige Portnummer: »%s«\n"

<<<<<<< HEAD
#: fe-connect.c:2412
=======
#: fe-connect.c:2405
>>>>>>> 185876a6
#, c-format
msgid "could not translate host name \"%s\" to address: %s\n"
msgstr "konnte Hostnamen »%s« nicht in Adresse übersetzen: %s\n"

<<<<<<< HEAD
#: fe-connect.c:2425
=======
#: fe-connect.c:2418
>>>>>>> 185876a6
#, c-format
msgid "could not parse network address \"%s\": %s\n"
msgstr "konnte Netzwerkadresse »%s« nicht interpretieren: %s\n"

<<<<<<< HEAD
#: fe-connect.c:2438
=======
#: fe-connect.c:2431
>>>>>>> 185876a6
#, c-format
msgid "Unix-domain socket path \"%s\" is too long (maximum %d bytes)\n"
msgstr "Unix-Domain-Socket-Pfad »%s« ist zu lang (maximal %d Bytes)\n"

<<<<<<< HEAD
#: fe-connect.c:2453
=======
#: fe-connect.c:2446
>>>>>>> 185876a6
#, c-format
msgid "could not translate Unix-domain socket path \"%s\" to address: %s\n"
msgstr "konnte Unix-Domain-Socket-Pfad »%s« nicht in Adresse übersetzen: %s\n"

<<<<<<< HEAD
#: fe-connect.c:2579
=======
#: fe-connect.c:2572
>>>>>>> 185876a6
#, c-format
msgid "could not create socket: %s\n"
msgstr "konnte Socket nicht erzeugen: %s\n"

<<<<<<< HEAD
#: fe-connect.c:2610
=======
#: fe-connect.c:2603
>>>>>>> 185876a6
#, c-format
msgid "could not set socket to nonblocking mode: %s\n"
msgstr "konnte Socket nicht auf nicht-blockierenden Modus umstellen: %s\n"

<<<<<<< HEAD
#: fe-connect.c:2620
=======
#: fe-connect.c:2613
>>>>>>> 185876a6
#, c-format
msgid "could not set socket to close-on-exec mode: %s\n"
msgstr "konnte Socket nicht auf »Close on exec«-Modus umstellen: %s\n"

<<<<<<< HEAD
#: fe-connect.c:2638
msgid "keepalives parameter must be an integer\n"
msgstr "Parameter »keepalives« muss eine ganze Zahl sein\n"

#: fe-connect.c:2779
=======
#: fe-connect.c:2631
msgid "keepalives parameter must be an integer\n"
msgstr "Parameter »keepalives« muss eine ganze Zahl sein\n"

#: fe-connect.c:2772
>>>>>>> 185876a6
#, c-format
msgid "could not get socket error status: %s\n"
msgstr "konnte Socket-Fehlerstatus nicht ermitteln: %s\n"

<<<<<<< HEAD
#: fe-connect.c:2807
=======
#: fe-connect.c:2800
>>>>>>> 185876a6
#, c-format
msgid "could not get client address from socket: %s\n"
msgstr "konnte Client-Adresse vom Socket nicht ermitteln: %s\n"

<<<<<<< HEAD
#: fe-connect.c:2846
msgid "requirepeer parameter is not supported on this platform\n"
msgstr "Parameter »requirepeer« wird auf dieser Plattform nicht unterstützt\n"

#: fe-connect.c:2849
=======
#: fe-connect.c:2842
msgid "requirepeer parameter is not supported on this platform\n"
msgstr "Parameter »requirepeer« wird auf dieser Plattform nicht unterstützt\n"

#: fe-connect.c:2845
>>>>>>> 185876a6
#, c-format
msgid "could not get peer credentials: %s\n"
msgstr "konnte Credentials von Gegenstelle nicht ermitteln: %s\n"

<<<<<<< HEAD
#: fe-connect.c:2863
=======
#: fe-connect.c:2869
>>>>>>> 185876a6
#, c-format
msgid "requirepeer specifies \"%s\", but actual peer user name is \"%s\"\n"
msgstr "requirepeer gibt »%s« an, aber tatsächlicher Benutzername der Gegenstelle ist »%s«\n"

#: fe-connect.c:2909
#, c-format
msgid "could not send GSSAPI negotiation packet: %s\n"
msgstr "konnte Paket zur GSSAPI-Verhandlung nicht senden: %s\n"

#: fe-connect.c:2921
msgid "GSSAPI encryption required but was impossible (possibly no credential cache, no server support, or using a local socket)\n"
msgstr "GSSAPI-Verschlüsselung war gefordert aber war nicht möglich (möglicherweise kein Credential-Cache, keine Serverunterstützung oder lokales Socket wird verwendet)\n"

#: fe-connect.c:2963
#, c-format
msgid "could not send SSL negotiation packet: %s\n"
msgstr "konnte Paket zur SSL-Verhandlung nicht senden: %s\n"

#: fe-connect.c:2994
#, c-format
msgid "could not send startup packet: %s\n"
msgstr "konnte Startpaket nicht senden: %s\n"

#: fe-connect.c:3070
msgid "server does not support SSL, but SSL was required\n"
msgstr "Server unterstützt kein SSL, aber SSL wurde verlangt\n"

#: fe-connect.c:3097
#, c-format
msgid "received invalid response to SSL negotiation: %c\n"
msgstr "ungültige Antwort auf SSL-Verhandlungspaket empfangen: %c\n"

<<<<<<< HEAD
#: fe-connect.c:3114
msgid "received unencrypted data after SSL response\n"
msgstr "unverschlüsselte Daten nach SSL-Antwort empfangen\n"

#: fe-connect.c:3195
msgid "server doesn't support GSSAPI encryption, but it was required\n"
msgstr "Server unterstützt keine GSSAPI-Verschlüsselung, sie wurde aber verlangt\n"

#: fe-connect.c:3207
=======
#: fe-connect.c:3118
msgid "received unencrypted data after SSL response\n"
msgstr "unverschlüsselte Daten nach SSL-Antwort empfangen\n"

#: fe-connect.c:3199
msgid "server doesn't support GSSAPI encryption, but it was required\n"
msgstr "Server unterstützt keine GSSAPI-Verschlüsselung, sie wurde aber verlangt\n"

#: fe-connect.c:3211
>>>>>>> 185876a6
#, c-format
msgid "received invalid response to GSSAPI negotiation: %c\n"
msgstr "ungültige Antwort auf GSSAPI-Verhandlungspaket empfangen: %c\n"

<<<<<<< HEAD
#: fe-connect.c:3226
msgid "received unencrypted data after GSSAPI encryption response\n"
msgstr "unverschlüsselte Daten nach GSSAPI-Verschlüsselungsantwort empfangen\n"

#: fe-connect.c:3286 fe-connect.c:3311
=======
#: fe-connect.c:3230
msgid "received unencrypted data after GSSAPI encryption response\n"
msgstr "unverschlüsselte Daten nach GSSAPI-Verschlüsselungsantwort empfangen\n"

#: fe-connect.c:3290 fe-connect.c:3315
>>>>>>> 185876a6
#, c-format
msgid "expected authentication request from server, but received %c\n"
msgstr "Authentifizierungsanfrage wurde vom Server erwartet, aber %c wurde empfangen\n"

<<<<<<< HEAD
#: fe-connect.c:3518
msgid "unexpected message from server during startup\n"
msgstr "unerwartete Nachricht vom Server beim Start\n"

#: fe-connect.c:3610
msgid "session is read-only\n"
msgstr "Sitzung ist read-only\n"

#: fe-connect.c:3613
msgid "session is not read-only\n"
msgstr "Sitzung ist nicht read-only\n"

#: fe-connect.c:3667
msgid "server is in hot standby mode\n"
msgstr "Server ist im Hot-Standby-Modus\n"

#: fe-connect.c:3670
msgid "server is not in hot standby mode\n"
msgstr "Server ist nicht im Hot-Standby-Modus\n"

#: fe-connect.c:3788 fe-connect.c:3840
=======
#: fe-connect.c:3522
msgid "unexpected message from server during startup\n"
msgstr "unerwartete Nachricht vom Server beim Start\n"

#: fe-connect.c:3614
msgid "session is read-only\n"
msgstr "Sitzung ist read-only\n"

#: fe-connect.c:3617
msgid "session is not read-only\n"
msgstr "Sitzung ist nicht read-only\n"

#: fe-connect.c:3671
msgid "server is in hot standby mode\n"
msgstr "Server ist im Hot-Standby-Modus\n"

#: fe-connect.c:3674
msgid "server is not in hot standby mode\n"
msgstr "Server ist nicht im Hot-Standby-Modus\n"

#: fe-connect.c:3792 fe-connect.c:3844
>>>>>>> 185876a6
#, c-format
msgid "\"%s\" failed\n"
msgstr "»%s« fehlgeschlagen\n"

<<<<<<< HEAD
#: fe-connect.c:3854
=======
#: fe-connect.c:3858
>>>>>>> 185876a6
#, c-format
msgid "invalid connection state %d, probably indicative of memory corruption\n"
msgstr "ungültiger Verbindungszustand %d, möglicherweise ein Speicherproblem\n"

<<<<<<< HEAD
#: fe-connect.c:4837
=======
#: fe-connect.c:4304 fe-connect.c:4364
#, c-format
msgid "PGEventProc \"%s\" failed during PGEVT_CONNRESET event\n"
msgstr "PGEventProc »%s« während PGEVT_CONNRESET-Ereignis fehlgeschlagen\n"

#: fe-connect.c:4724
>>>>>>> 185876a6
#, c-format
msgid "invalid LDAP URL \"%s\": scheme must be ldap://\n"
msgstr "ungültige LDAP-URL »%s«: Schema muss ldap:// sein\n"

<<<<<<< HEAD
#: fe-connect.c:4852
=======
#: fe-connect.c:4739
>>>>>>> 185876a6
#, c-format
msgid "invalid LDAP URL \"%s\": missing distinguished name\n"
msgstr "ungültige LDAP-URL »%s«: Distinguished Name fehlt\n"

<<<<<<< HEAD
#: fe-connect.c:4864 fe-connect.c:4922
=======
#: fe-connect.c:4751 fe-connect.c:4809
>>>>>>> 185876a6
#, c-format
msgid "invalid LDAP URL \"%s\": must have exactly one attribute\n"
msgstr "ungültige LDAP-URL »%s«: muss genau ein Attribut haben\n"

<<<<<<< HEAD
#: fe-connect.c:4876 fe-connect.c:4938
=======
#: fe-connect.c:4763 fe-connect.c:4825
>>>>>>> 185876a6
#, c-format
msgid "invalid LDAP URL \"%s\": must have search scope (base/one/sub)\n"
msgstr "ungültige LDAP-URL »%s«: Suchbereich fehlt (base/one/sub)\n"

<<<<<<< HEAD
#: fe-connect.c:4888
=======
#: fe-connect.c:4775
>>>>>>> 185876a6
#, c-format
msgid "invalid LDAP URL \"%s\": no filter\n"
msgstr "ungültige LDAP-URL »%s«: kein Filter\n"

<<<<<<< HEAD
#: fe-connect.c:4910
=======
#: fe-connect.c:4797
>>>>>>> 185876a6
#, c-format
msgid "invalid LDAP URL \"%s\": invalid port number\n"
msgstr "ungültige LDAP-URL »%s«: ungültige Portnummer\n"

<<<<<<< HEAD
#: fe-connect.c:4948
msgid "could not create LDAP structure\n"
msgstr "konnte LDAP-Struktur nicht erzeugen\n"

#: fe-connect.c:5024
=======
#: fe-connect.c:4835
msgid "could not create LDAP structure\n"
msgstr "konnte LDAP-Struktur nicht erzeugen\n"

#: fe-connect.c:4911
>>>>>>> 185876a6
#, c-format
msgid "lookup on LDAP server failed: %s\n"
msgstr "Suche auf LDAP-Server fehlgeschlagen: %s\n"

<<<<<<< HEAD
#: fe-connect.c:5035
msgid "more than one entry found on LDAP lookup\n"
msgstr "LDAP-Suche ergab mehr als einen Eintrag\n"

#: fe-connect.c:5036 fe-connect.c:5048
msgid "no entry found on LDAP lookup\n"
msgstr "kein Eintrag gefunden bei LDAP-Suche\n"

#: fe-connect.c:5059 fe-connect.c:5072
msgid "attribute has no values on LDAP lookup\n"
msgstr "Attribut hat keine Werte bei LDAP-Suche\n"

#: fe-connect.c:5124 fe-connect.c:5143 fe-connect.c:5675
=======
#: fe-connect.c:4922
msgid "more than one entry found on LDAP lookup\n"
msgstr "LDAP-Suche ergab mehr als einen Eintrag\n"

#: fe-connect.c:4923 fe-connect.c:4935
msgid "no entry found on LDAP lookup\n"
msgstr "kein Eintrag gefunden bei LDAP-Suche\n"

#: fe-connect.c:4946 fe-connect.c:4959
msgid "attribute has no values on LDAP lookup\n"
msgstr "Attribut hat keine Werte bei LDAP-Suche\n"

#: fe-connect.c:5011 fe-connect.c:5030 fe-connect.c:5562
>>>>>>> 185876a6
#, c-format
msgid "missing \"=\" after \"%s\" in connection info string\n"
msgstr "fehlendes »=« nach »%s« in der Zeichenkette der Verbindungsdaten\n"

<<<<<<< HEAD
#: fe-connect.c:5216 fe-connect.c:5860 fe-connect.c:6636
=======
#: fe-connect.c:5103 fe-connect.c:5747 fe-connect.c:6523
>>>>>>> 185876a6
#, c-format
msgid "invalid connection option \"%s\"\n"
msgstr "ungültige Verbindungsoption »%s«\n"

<<<<<<< HEAD
#: fe-connect.c:5232 fe-connect.c:5724
msgid "unterminated quoted string in connection info string\n"
msgstr "fehlendes schließendes Anführungszeichen (\") in der Zeichenkette der Verbindungsdaten\n"

#: fe-connect.c:5313
=======
#: fe-connect.c:5119 fe-connect.c:5611
msgid "unterminated quoted string in connection info string\n"
msgstr "fehlendes schließendes Anführungszeichen (\") in der Zeichenkette der Verbindungsdaten\n"

#: fe-connect.c:5200
>>>>>>> 185876a6
#, c-format
msgid "definition of service \"%s\" not found\n"
msgstr "Definition von Service »%s« nicht gefunden\n"

<<<<<<< HEAD
#: fe-connect.c:5339
=======
#: fe-connect.c:5226
>>>>>>> 185876a6
#, c-format
msgid "service file \"%s\" not found\n"
msgstr "Servicedatei »%s« nicht gefunden\n"

<<<<<<< HEAD
#: fe-connect.c:5353
=======
#: fe-connect.c:5240
>>>>>>> 185876a6
#, c-format
msgid "line %d too long in service file \"%s\"\n"
msgstr "Zeile %d zu lang in Servicedatei »%s«\n"

<<<<<<< HEAD
#: fe-connect.c:5424 fe-connect.c:5468
=======
#: fe-connect.c:5311 fe-connect.c:5355
>>>>>>> 185876a6
#, c-format
msgid "syntax error in service file \"%s\", line %d\n"
msgstr "Syntaxfehler in Servicedatei »%s«, Zeile %d\n"

<<<<<<< HEAD
#: fe-connect.c:5435
=======
#: fe-connect.c:5322
>>>>>>> 185876a6
#, c-format
msgid "nested service specifications not supported in service file \"%s\", line %d\n"
msgstr "geschachtelte »service«-Definitionen werden nicht unterstützt in Servicedatei »%s«, Zeile %d\n"

<<<<<<< HEAD
#: fe-connect.c:6156
=======
#: fe-connect.c:6043
>>>>>>> 185876a6
#, c-format
msgid "invalid URI propagated to internal parser routine: \"%s\"\n"
msgstr "ungültige URI an interne Parserroutine weitergeleitet: »%s«\n"

<<<<<<< HEAD
#: fe-connect.c:6233
=======
#: fe-connect.c:6120
>>>>>>> 185876a6
#, c-format
msgid "end of string reached when looking for matching \"]\" in IPv6 host address in URI: \"%s\"\n"
msgstr "Ende der Eingabezeichenkette gefunden beim Suchen nach passendem »]« in IPv6-Hostadresse in URI: »%s«\n"

<<<<<<< HEAD
#: fe-connect.c:6240
=======
#: fe-connect.c:6127
>>>>>>> 185876a6
#, c-format
msgid "IPv6 host address may not be empty in URI: \"%s\"\n"
msgstr "IPv6-Hostadresse darf nicht leer sein in URI: »%s«\n"

<<<<<<< HEAD
#: fe-connect.c:6255
=======
#: fe-connect.c:6142
>>>>>>> 185876a6
#, c-format
msgid "unexpected character \"%c\" at position %d in URI (expected \":\" or \"/\"): \"%s\"\n"
msgstr "unerwartetes Zeichen »%c« an Position %d in URI (»:« oder »/« erwartet): »%s«\n"

<<<<<<< HEAD
#: fe-connect.c:6385
=======
#: fe-connect.c:6272
>>>>>>> 185876a6
#, c-format
msgid "extra key/value separator \"=\" in URI query parameter: \"%s\"\n"
msgstr "zusätzliches Schlüssel/Wert-Trennzeichen »=« in URI-Query-Parameter: »%s«\n"

<<<<<<< HEAD
#: fe-connect.c:6405
=======
#: fe-connect.c:6292
>>>>>>> 185876a6
#, c-format
msgid "missing key/value separator \"=\" in URI query parameter: \"%s\"\n"
msgstr "fehlendes Schlüssel/Wert-Trennzeichen »=« in URI-Query-Parameter: »%s«\n"

<<<<<<< HEAD
#: fe-connect.c:6457
=======
#: fe-connect.c:6344
>>>>>>> 185876a6
#, c-format
msgid "invalid URI query parameter: \"%s\"\n"
msgstr "ungültiger URI-Query-Parameter: »%s«\n"

<<<<<<< HEAD
#: fe-connect.c:6531
=======
#: fe-connect.c:6418
>>>>>>> 185876a6
#, c-format
msgid "invalid percent-encoded token: \"%s\"\n"
msgstr "ungültiges Prozent-kodiertes Token: »%s«\n"

<<<<<<< HEAD
#: fe-connect.c:6541
=======
#: fe-connect.c:6428
>>>>>>> 185876a6
#, c-format
msgid "forbidden value %%00 in percent-encoded value: \"%s\"\n"
msgstr "verbotener Wert %%00 in Prozent-kodiertem Wert: »%s«\n"

<<<<<<< HEAD
#: fe-connect.c:6911
msgid "connection pointer is NULL\n"
msgstr "Verbindung ist ein NULL-Zeiger\n"

#: fe-connect.c:7199
=======
#: fe-connect.c:6798
msgid "connection pointer is NULL\n"
msgstr "Verbindung ist ein NULL-Zeiger\n"

#: fe-connect.c:7086
>>>>>>> 185876a6
#, c-format
msgid "WARNING: password file \"%s\" is not a plain file\n"
msgstr "WARNUNG: Passwortdatei »%s« ist keine normale Datei\n"

<<<<<<< HEAD
#: fe-connect.c:7208
=======
#: fe-connect.c:7095
>>>>>>> 185876a6
#, c-format
msgid "WARNING: password file \"%s\" has group or world access; permissions should be u=rw (0600) or less\n"
msgstr "WARNUNG: Passwortdatei »%s« erlaubt Lesezugriff für Gruppe oder Andere; Rechte sollten u=rw (0600) oder weniger sein\n"

<<<<<<< HEAD
#: fe-connect.c:7316
=======
#: fe-connect.c:7203
>>>>>>> 185876a6
#, c-format
msgid "password retrieved from file \"%s\"\n"
msgstr "Passwort wurde aus Datei »%s« gelesen\n"

<<<<<<< HEAD
#: fe-exec.c:466 fe-exec.c:3402
=======
#: fe-exec.c:449 fe-exec.c:3383
>>>>>>> 185876a6
#, c-format
msgid "row number %d is out of range 0..%d"
msgstr "Zeilennummer %d ist außerhalb des zulässigen Bereichs 0..%d"

<<<<<<< HEAD
#: fe-exec.c:528 fe-protocol3.c:1937
=======
#: fe-exec.c:510 fe-protocol3.c:207 fe-protocol3.c:232 fe-protocol3.c:261
#: fe-protocol3.c:279 fe-protocol3.c:375 fe-protocol3.c:747
msgid "out of memory"
msgstr "Speicher aufgebraucht"

#: fe-exec.c:511 fe-protocol3.c:1943
>>>>>>> 185876a6
#, c-format
msgid "%s"
msgstr "%s"

<<<<<<< HEAD
#: fe-exec.c:836
msgid "write to server failed\n"
msgstr "Schreiben zum Server fehlgeschlagen\n"

#: fe-exec.c:875
msgid "no error text available\n"
msgstr "kein Fehlertext verfügbar\n"

#: fe-exec.c:964
msgid "NOTICE"
msgstr "HINWEIS"

#: fe-exec.c:1022
msgid "PGresult cannot support more than INT_MAX tuples"
msgstr "PGresult kann nicht mehr als INT_MAX Tupel enthalten"

#: fe-exec.c:1034
msgid "size_t overflow"
msgstr "Überlauf von size_t"

#: fe-exec.c:1448 fe-exec.c:1519 fe-exec.c:1568
msgid "command string is a null pointer\n"
msgstr "Befehlszeichenkette ist ein NULL-Zeiger\n"

#: fe-exec.c:1455 fe-exec.c:2914
#, c-format
msgid "%s not allowed in pipeline mode\n"
msgstr "%s im Pipeline-Modus nicht erlaubt\n"

#: fe-exec.c:1525 fe-exec.c:1574 fe-exec.c:1670
#, c-format
msgid "number of parameters must be between 0 and %d\n"
msgstr "Anzahl der Parameter muss zwischen 0 und %d sein\n"

#: fe-exec.c:1562 fe-exec.c:1664
msgid "statement name is a null pointer\n"
msgstr "Anweisungsname ist ein NULL-Zeiger\n"

#: fe-exec.c:1708 fe-exec.c:3255
msgid "no connection to the server\n"
msgstr "keine Verbindung mit dem Server\n"

#: fe-exec.c:1717 fe-exec.c:3264
msgid "another command is already in progress\n"
msgstr "ein anderer Befehl ist bereits in Ausführung\n"

#: fe-exec.c:1748
msgid "cannot queue commands during COPY\n"
msgstr "während COPY können keine Befehle aufgereiht werden\n"

#: fe-exec.c:1866
msgid "length must be given for binary parameter\n"
msgstr "für binäre Parameter muss eine Länge angegeben werden\n"

#: fe-exec.c:2189
=======
#: fe-exec.c:792
msgid "write to server failed\n"
msgstr "Schreiben zum Server fehlgeschlagen\n"

#: fe-exec.c:864
msgid "NOTICE"
msgstr "HINWEIS"

#: fe-exec.c:922
msgid "PGresult cannot support more than INT_MAX tuples"
msgstr "PGresult kann nicht mehr als INT_MAX Tupel enthalten"

#: fe-exec.c:934
msgid "size_t overflow"
msgstr "Überlauf von size_t"

#: fe-exec.c:1351 fe-exec.c:1477 fe-exec.c:1526
msgid "command string is a null pointer\n"
msgstr "Befehlszeichenkette ist ein NULL-Zeiger\n"

#: fe-exec.c:1483 fe-exec.c:1532 fe-exec.c:1628
#, c-format
msgid "number of parameters must be between 0 and %d\n"
msgstr "Anzahl der Parameter muss zwischen 0 und %d sein\n"

#: fe-exec.c:1520 fe-exec.c:1622
msgid "statement name is a null pointer\n"
msgstr "Anweisungsname ist ein NULL-Zeiger\n"

#: fe-exec.c:1664 fe-exec.c:3236
msgid "no connection to the server\n"
msgstr "keine Verbindung mit dem Server\n"

#: fe-exec.c:1673 fe-exec.c:3245
msgid "another command is already in progress\n"
msgstr "ein anderer Befehl ist bereits in Ausführung\n"

#: fe-exec.c:1704
msgid "cannot queue commands during COPY\n"
msgstr "während COPY können keine Befehle aufgereiht werden\n"

#: fe-exec.c:1822
msgid "length must be given for binary parameter\n"
msgstr "für binäre Parameter muss eine Länge angegeben werden\n"

#: fe-exec.c:2149
>>>>>>> 185876a6
#, c-format
msgid "unexpected asyncStatus: %d\n"
msgstr "unerwarteter asyncStatus: %d\n"

<<<<<<< HEAD
#: fe-exec.c:2347
msgid "synchronous command execution functions are not allowed in pipeline mode\n"
msgstr "synchrone Befehlsausführungsfunktionen sind im Pipeline-Modus nicht erlaubt\n"

#: fe-exec.c:2364
msgid "COPY terminated by new PQexec"
msgstr "COPY von neuem PQexec beendet"

#: fe-exec.c:2381
msgid "PQexec not allowed during COPY BOTH\n"
msgstr "PQexec ist während COPY BOTH nicht erlaubt\n"

#: fe-exec.c:2609 fe-exec.c:2665 fe-exec.c:2734 fe-protocol3.c:1868
msgid "no COPY in progress\n"
msgstr "keine COPY in Ausführung\n"

#: fe-exec.c:2923
msgid "connection in wrong state\n"
msgstr "Verbindung im falschen Zustand\n"

#: fe-exec.c:2967
msgid "cannot enter pipeline mode, connection not idle\n"
msgstr "kann Pipeline-Modus nicht einschalten, Verbindung ist nicht inaktiv\n"

#: fe-exec.c:3004 fe-exec.c:3028
msgid "cannot exit pipeline mode with uncollected results\n"
msgstr "kann Pipeline-Modus nicht beenden, wegen nicht eingesammelter Ergebnisse\n"

#: fe-exec.c:3009
msgid "cannot exit pipeline mode while busy\n"
msgstr "kann Pipeline-Modus nicht beenden während die Verbindung beschäftigt ist\n"

#: fe-exec.c:3021
msgid "cannot exit pipeline mode while in COPY\n"
msgstr "kann Pipeline-Modus nicht beenden während COPY aktiv ist\n"

#: fe-exec.c:3188
msgid "cannot send pipeline when not in pipeline mode\n"
msgstr "Pipeline kann nicht gesendet werden, wenn der Pipeline-Modus aus ist\n"

#: fe-exec.c:3291
msgid "invalid ExecStatusType code"
msgstr "ungültiger ExecStatusType-Kode"

#: fe-exec.c:3318
msgid "PGresult is not an error result\n"
msgstr "PGresult ist kein Fehlerresultat\n"

#: fe-exec.c:3386 fe-exec.c:3409
=======
#: fe-exec.c:2185
#, c-format
msgid "PGEventProc \"%s\" failed during PGEVT_RESULTCREATE event\n"
msgstr "PGEventProc »%s« während PGEVT_RESULTCREATE-Ereignis fehlgeschlagen\n"

#: fe-exec.c:2333
msgid "synchronous command execution functions are not allowed in pipeline mode\n"
msgstr "synchrone Befehlsausführungsfunktionen sind im Pipeline-Modus nicht erlaubt\n"

#: fe-exec.c:2355
msgid "COPY terminated by new PQexec"
msgstr "COPY von neuem PQexec beendet"

#: fe-exec.c:2372
msgid "PQexec not allowed during COPY BOTH\n"
msgstr "PQexec ist während COPY BOTH nicht erlaubt\n"

#: fe-exec.c:2600 fe-exec.c:2656 fe-exec.c:2725 fe-protocol3.c:1874
msgid "no COPY in progress\n"
msgstr "keine COPY in Ausführung\n"

#: fe-exec.c:2902
msgid "PQfn not allowed in pipeline mode\n"
msgstr "PQfn im Pipeline-Modus nicht erlaubt\n"

#: fe-exec.c:2910
msgid "connection in wrong state\n"
msgstr "Verbindung im falschen Zustand\n"

#: fe-exec.c:2954
msgid "cannot enter pipeline mode, connection not idle\n"
msgstr "kann Pipeline-Modus nicht einschalten, Verbindung ist nicht inaktiv\n"

#: fe-exec.c:2991 fe-exec.c:3015
msgid "cannot exit pipeline mode with uncollected results\n"
msgstr "kann Pipeline-Modus nicht beenden, wegen nicht eingesammelter Ergebnisse\n"

#: fe-exec.c:2996
msgid "cannot exit pipeline mode while busy\n"
msgstr "kann Pipeline-Modus nicht beenden während die Verbindung beschäftigt ist\n"

#: fe-exec.c:3008
msgid "cannot exit pipeline mode while in COPY\n"
msgstr "kann Pipeline-Modus nicht beenden während COPY aktiv ist\n"

#: fe-exec.c:3169
msgid "cannot send pipeline when not in pipeline mode\n"
msgstr "Pipeline kann nicht gesendet werden, wenn der Pipeline-Modus aus ist\n"

#: fe-exec.c:3272
msgid "invalid ExecStatusType code"
msgstr "ungültiger ExecStatusType-Kode"

#: fe-exec.c:3299
msgid "PGresult is not an error result\n"
msgstr "PGresult ist kein Fehlerresultat\n"

#: fe-exec.c:3367 fe-exec.c:3390
>>>>>>> 185876a6
#, c-format
msgid "column number %d is out of range 0..%d"
msgstr "Spaltennummer %d ist außerhalb des zulässigen Bereichs 0..%d"

<<<<<<< HEAD
#: fe-exec.c:3424
=======
#: fe-exec.c:3405
>>>>>>> 185876a6
#, c-format
msgid "parameter number %d is out of range 0..%d"
msgstr "Parameternummer %d ist außerhalb des zulässigen Bereichs 0..%d"

<<<<<<< HEAD
#: fe-exec.c:3735
=======
#: fe-exec.c:3715
>>>>>>> 185876a6
#, c-format
msgid "could not interpret result from server: %s"
msgstr "konnte Ergebnis vom Server nicht interpretieren: %s"

<<<<<<< HEAD
#: fe-exec.c:4001 fe-exec.c:4092
=======
#: fe-exec.c:3975 fe-exec.c:4064
>>>>>>> 185876a6
msgid "incomplete multibyte character\n"
msgstr "unvollständiges Mehrbyte-Zeichen\n"

#: fe-gssapi-common.c:124
msgid "GSSAPI name import error"
msgstr "GSSAPI-Namensimportfehler"

#: fe-lobj.c:145 fe-lobj.c:210 fe-lobj.c:403 fe-lobj.c:494 fe-lobj.c:568
#: fe-lobj.c:972 fe-lobj.c:980 fe-lobj.c:988 fe-lobj.c:996 fe-lobj.c:1004
#: fe-lobj.c:1012 fe-lobj.c:1020 fe-lobj.c:1028
#, c-format
msgid "cannot determine OID of function %s\n"
msgstr "kann OID der Funktion %s nicht ermitteln\n"

#: fe-lobj.c:162
msgid "argument of lo_truncate exceeds integer range\n"
msgstr "Argument von lo_truncate überschreitet Bereich für ganze Zahlen\n"

#: fe-lobj.c:266
msgid "argument of lo_read exceeds integer range\n"
msgstr "Argument von lo_read überschreitet Bereich für ganze Zahlen\n"

#: fe-lobj.c:318
msgid "argument of lo_write exceeds integer range\n"
msgstr "Argument von lo_write überschreitet Bereich für ganze Zahlen\n"

#: fe-lobj.c:678 fe-lobj.c:791
#, c-format
msgid "could not open file \"%s\": %s\n"
msgstr "konnte Datei »%s« nicht öffnen: %s\n"

#: fe-lobj.c:735
#, c-format
msgid "could not read from file \"%s\": %s\n"
msgstr "konnte nicht aus Datei »%s« lesen: %s\n"

#: fe-lobj.c:813 fe-lobj.c:837
#, c-format
msgid "could not write to file \"%s\": %s\n"
msgstr "konnte nicht in Datei »%s« schreiben: %s\n"

#: fe-lobj.c:923
msgid "query to initialize large object functions did not return data\n"
msgstr "Abfrage zur Initialisierung der Large-Object-Funktionen ergab keine Daten\n"

#: fe-misc.c:242
#, c-format
msgid "integer of size %lu not supported by pqGetInt"
msgstr "Integer der Größe %lu wird von pqGetInt nicht unterstützt"

#: fe-misc.c:275
#, c-format
msgid "integer of size %lu not supported by pqPutInt"
msgstr "Integer der Größe %lu wird von pqPutInt nicht unterstützt"

#: fe-misc.c:576 fe-misc.c:822
msgid "connection not open\n"
msgstr "Verbindung nicht offen\n"

#: fe-misc.c:755 fe-secure-openssl.c:218 fe-secure-openssl.c:325
#: fe-secure.c:260 fe-secure.c:423
#, c-format
msgid ""
"server closed the connection unexpectedly\n"
"\tThis probably means the server terminated abnormally\n"
"\tbefore or while processing the request.\n"
msgstr ""
"Server beendete die Verbindung unerwartet\n"
"\tDas heißt wahrscheinlich, dass der Server abnormal beendete\n"
"\tbevor oder während die Anweisung bearbeitet wurde.\n"

#: fe-misc.c:1008
msgid "timeout expired\n"
msgstr "Timeout abgelaufen\n"

#: fe-misc.c:1053
msgid "invalid socket\n"
msgstr "ungültiges Socket\n"

#: fe-misc.c:1076
#, c-format
msgid "%s() failed: %s\n"
msgstr "%s() fehlgeschlagen: %s\n"

#: fe-protocol3.c:184
#, c-format
msgid "message type 0x%02x arrived from server while idle"
msgstr "Nachricht vom Typ 0x%02x kam vom Server im Ruhezustand"

<<<<<<< HEAD
#: fe-protocol3.c:393
msgid "server sent data (\"D\" message) without prior row description (\"T\" message)\n"
msgstr "Server sendete Daten (»D«-Nachricht) ohne vorherige Zeilenbeschreibung (»T«-Nachricht)\n"

#: fe-protocol3.c:436
=======
#: fe-protocol3.c:407
msgid "server sent data (\"D\" message) without prior row description (\"T\" message)\n"
msgstr "Server sendete Daten (»D«-Nachricht) ohne vorherige Zeilenbeschreibung (»T«-Nachricht)\n"

#: fe-protocol3.c:450
>>>>>>> 185876a6
#, c-format
msgid "unexpected response from server; first received character was \"%c\"\n"
msgstr "unerwartete Antwort vom Server; erstes empfangenes Zeichen war »%c«\n"

<<<<<<< HEAD
#: fe-protocol3.c:461
=======
#: fe-protocol3.c:475
>>>>>>> 185876a6
#, c-format
msgid "message contents do not agree with length in message type \"%c\"\n"
msgstr "Nachrichteninhalt stimmt nicht mit Länge in Nachrichtentyp »%c« überein\n"

<<<<<<< HEAD
#: fe-protocol3.c:481
=======
#: fe-protocol3.c:495
>>>>>>> 185876a6
#, c-format
msgid "lost synchronization with server: got message type \"%c\", length %d\n"
msgstr "Synchronisation mit Server verloren: Nachrichtentyp »%c« empfangen, Länge %d\n"

<<<<<<< HEAD
#: fe-protocol3.c:533 fe-protocol3.c:573
msgid "insufficient data in \"T\" message"
msgstr "nicht genug Daten in »T«-Nachricht"

#: fe-protocol3.c:644 fe-protocol3.c:850
msgid "out of memory for query result"
msgstr "Speicher für Anfrageergebnis aufgebraucht"

#: fe-protocol3.c:713
msgid "insufficient data in \"t\" message"
msgstr "nicht genug Daten in »t«-Nachricht"

#: fe-protocol3.c:772 fe-protocol3.c:804 fe-protocol3.c:822
msgid "insufficient data in \"D\" message"
msgstr "nicht genug Daten in »D«-Nachricht"

#: fe-protocol3.c:778
msgid "unexpected field count in \"D\" message"
msgstr "unerwartete Feldzahl in »D«-Nachricht"

#: fe-protocol3.c:1034
=======
#: fe-protocol3.c:547 fe-protocol3.c:587
msgid "insufficient data in \"T\" message"
msgstr "nicht genug Daten in »T«-Nachricht"

#: fe-protocol3.c:658 fe-protocol3.c:864
msgid "out of memory for query result"
msgstr "Speicher für Anfrageergebnis aufgebraucht"

#: fe-protocol3.c:727
msgid "insufficient data in \"t\" message"
msgstr "nicht genug Daten in »t«-Nachricht"

#: fe-protocol3.c:786 fe-protocol3.c:818 fe-protocol3.c:836
msgid "insufficient data in \"D\" message"
msgstr "nicht genug Daten in »D«-Nachricht"

#: fe-protocol3.c:792
msgid "unexpected field count in \"D\" message"
msgstr "unerwartete Feldzahl in »D«-Nachricht"

#: fe-protocol3.c:1040
>>>>>>> 185876a6
msgid "no error message available\n"
msgstr "keine Fehlermeldung verfügbar\n"

#. translator: %s represents a digit string
<<<<<<< HEAD
#: fe-protocol3.c:1082 fe-protocol3.c:1101
=======
#: fe-protocol3.c:1088 fe-protocol3.c:1107
>>>>>>> 185876a6
#, c-format
msgid " at character %s"
msgstr " bei Zeichen %s"

<<<<<<< HEAD
#: fe-protocol3.c:1114
=======
#: fe-protocol3.c:1120
>>>>>>> 185876a6
#, c-format
msgid "DETAIL:  %s\n"
msgstr "DETAIL:  %s\n"

<<<<<<< HEAD
#: fe-protocol3.c:1117
=======
#: fe-protocol3.c:1123
>>>>>>> 185876a6
#, c-format
msgid "HINT:  %s\n"
msgstr "TIP:  %s\n"

<<<<<<< HEAD
#: fe-protocol3.c:1120
=======
#: fe-protocol3.c:1126
>>>>>>> 185876a6
#, c-format
msgid "QUERY:  %s\n"
msgstr "ANFRAGE:  %s\n"

<<<<<<< HEAD
#: fe-protocol3.c:1127
=======
#: fe-protocol3.c:1133
>>>>>>> 185876a6
#, c-format
msgid "CONTEXT:  %s\n"
msgstr "KONTEXT:  %s\n"

<<<<<<< HEAD
#: fe-protocol3.c:1136
=======
#: fe-protocol3.c:1142
>>>>>>> 185876a6
#, c-format
msgid "SCHEMA NAME:  %s\n"
msgstr "SCHEMANAME:  %s\n"

<<<<<<< HEAD
#: fe-protocol3.c:1140
=======
#: fe-protocol3.c:1146
>>>>>>> 185876a6
#, c-format
msgid "TABLE NAME:  %s\n"
msgstr "TABELLENNAME:  %s\n"

<<<<<<< HEAD
#: fe-protocol3.c:1144
=======
#: fe-protocol3.c:1150
>>>>>>> 185876a6
#, c-format
msgid "COLUMN NAME:  %s\n"
msgstr "SPALTENNAME:  %s\n"

<<<<<<< HEAD
#: fe-protocol3.c:1148
=======
#: fe-protocol3.c:1154
>>>>>>> 185876a6
#, c-format
msgid "DATATYPE NAME:  %s\n"
msgstr "DATENTYPNAME:  %s\n"

<<<<<<< HEAD
#: fe-protocol3.c:1152
=======
#: fe-protocol3.c:1158
>>>>>>> 185876a6
#, c-format
msgid "CONSTRAINT NAME:  %s\n"
msgstr "CONSTRAINT-NAME:  %s\n"

<<<<<<< HEAD
#: fe-protocol3.c:1164
msgid "LOCATION:  "
msgstr "ORT:  "

#: fe-protocol3.c:1166
=======
#: fe-protocol3.c:1170
msgid "LOCATION:  "
msgstr "ORT:  "

#: fe-protocol3.c:1172
>>>>>>> 185876a6
#, c-format
msgid "%s, "
msgstr "%s, "

<<<<<<< HEAD
#: fe-protocol3.c:1168
=======
#: fe-protocol3.c:1174
>>>>>>> 185876a6
#, c-format
msgid "%s:%s"
msgstr "%s:%s"

<<<<<<< HEAD
#: fe-protocol3.c:1363
=======
#: fe-protocol3.c:1369
>>>>>>> 185876a6
#, c-format
msgid "LINE %d: "
msgstr "ZEILE %d: "

<<<<<<< HEAD
#: fe-protocol3.c:1762
msgid "PQgetline: not doing text COPY OUT\n"
msgstr "PQgetline: Text COPY OUT nicht ausgeführt\n"

#: fe-protocol3.c:2139
msgid "protocol error: no function result\n"
msgstr "Protokollfehler: kein Funktionsergebnis\n"

#: fe-protocol3.c:2151
=======
#: fe-protocol3.c:1768
msgid "PQgetline: not doing text COPY OUT\n"
msgstr "PQgetline: Text COPY OUT nicht ausgeführt\n"

#: fe-protocol3.c:2134
>>>>>>> 185876a6
#, c-format
msgid "protocol error: id=0x%x\n"
msgstr "Protokollfehler: id=0x%x\n"

#: fe-secure-common.c:126
msgid "SSL certificate's name contains embedded null\n"
msgstr "Name im SSL-Zertifikat enthält Null-Byte\n"

#: fe-secure-common.c:233
#, c-format
msgid "certificate contains IP address with invalid length %lu\n"
msgstr "Zertifikat enthält IP-Adresse mit ungültiger Länge %lu\n"

#: fe-secure-common.c:243
#, c-format
msgid "could not convert certificate's IP address to string: %s\n"
msgstr "konnte IP-Adresse des Zertifikats nicht in Zeichenkette umwandeln: %s\n"

#: fe-secure-common.c:276
msgid "host name must be specified for a verified SSL connection\n"
msgstr "Hostname muss angegeben werden für eine verifizierte SSL-Verbindung\n"

#: fe-secure-common.c:301
#, c-format
msgid "server certificate for \"%s\" does not match host name \"%s\"\n"
msgstr "Server-Zertifikat für »%s« stimmt nicht mit dem Hostnamen »%s« überein\n"

#: fe-secure-common.c:307
msgid "could not get server's host name from server certificate\n"
msgstr "konnte Hostnamen des Servers nicht aus dem Serverzertifikat ermitteln\n"

#: fe-secure-gssapi.c:201
msgid "GSSAPI wrap error"
msgstr "GSSAPI-Wrap-Fehler"

#: fe-secure-gssapi.c:209
msgid "outgoing GSSAPI message would not use confidentiality\n"
msgstr "ausgehende GSSAPI-Nachricht würde keine Vertraulichkeit verwenden\n"

#: fe-secure-gssapi.c:217
#, c-format
msgid "client tried to send oversize GSSAPI packet (%zu > %zu)\n"
msgstr "Client versuchte übergroßes GSSAPI-Paket zu senden (%zu > %zu)\n"

#: fe-secure-gssapi.c:354 fe-secure-gssapi.c:596
#, c-format
msgid "oversize GSSAPI packet sent by the server (%zu > %zu)\n"
msgstr "übergroßes GSSAPI-Paket vom Server gesendet (%zu > %zu)\n"

#: fe-secure-gssapi.c:393
msgid "GSSAPI unwrap error"
msgstr "GSSAPI-Unwrap-Fehler"

#: fe-secure-gssapi.c:403
msgid "incoming GSSAPI message did not use confidentiality\n"
msgstr "eingehende GSSAPI-Nachricht verwendete keine Vertraulichkeit\n"

#: fe-secure-gssapi.c:642
msgid "could not initiate GSSAPI security context"
msgstr "konnte GSSAPI-Sicherheitskontext nicht initiieren"

#: fe-secure-gssapi.c:670
msgid "GSSAPI size check error"
msgstr "GSSAPI-Fehler bei der Größenprüfung"

#: fe-secure-gssapi.c:681
msgid "GSSAPI context establishment error"
msgstr "GSSAPI-Fehler beim Einrichten des Kontexts"

<<<<<<< HEAD
#: fe-secure-openssl.c:223 fe-secure-openssl.c:330 fe-secure-openssl.c:1499
=======
#: fe-secure-openssl.c:214 fe-secure-openssl.c:321 fe-secure-openssl.c:1367
>>>>>>> 185876a6
#, c-format
msgid "SSL SYSCALL error: %s\n"
msgstr "SSL-SYSCALL-Fehler: %s\n"

<<<<<<< HEAD
#: fe-secure-openssl.c:230 fe-secure-openssl.c:337 fe-secure-openssl.c:1503
msgid "SSL SYSCALL error: EOF detected\n"
msgstr "SSL-SYSCALL-Fehler: Dateiende entdeckt\n"

#: fe-secure-openssl.c:241 fe-secure-openssl.c:348 fe-secure-openssl.c:1512
=======
#: fe-secure-openssl.c:221 fe-secure-openssl.c:328 fe-secure-openssl.c:1371
msgid "SSL SYSCALL error: EOF detected\n"
msgstr "SSL-SYSCALL-Fehler: Dateiende entdeckt\n"

#: fe-secure-openssl.c:232 fe-secure-openssl.c:339 fe-secure-openssl.c:1380
>>>>>>> 185876a6
#, c-format
msgid "SSL error: %s\n"
msgstr "SSL-Fehler: %s\n"

#: fe-secure-openssl.c:256 fe-secure-openssl.c:363
msgid "SSL connection has been closed unexpectedly\n"
msgstr "SSL-Verbindung wurde unerwartet geschlossen\n"

<<<<<<< HEAD
#: fe-secure-openssl.c:262 fe-secure-openssl.c:369 fe-secure-openssl.c:1562
=======
#: fe-secure-openssl.c:253 fe-secure-openssl.c:360 fe-secure-openssl.c:1430
>>>>>>> 185876a6
#, c-format
msgid "unrecognized SSL error code: %d\n"
msgstr "unbekannter SSL-Fehlercode: %d\n"

#: fe-secure-openssl.c:409
msgid "could not determine server certificate signature algorithm\n"
msgstr "konnte Signaturalgorithmus des Serverzertifikats nicht ermitteln\n"

#: fe-secure-openssl.c:430
#, c-format
msgid "could not find digest for NID %s\n"
msgstr "konnte Digest für NID %s nicht finden\n"

#: fe-secure-openssl.c:440
msgid "could not generate peer certificate hash\n"
msgstr "konnte Hash des Zertifikats der Gegenstelle nicht erzeugen\n"

#: fe-secure-openssl.c:497
msgid "SSL certificate's name entry is missing\n"
msgstr "Namenseintrag fehlt im SSL-Zertifikat\n"

#: fe-secure-openssl.c:532
msgid "SSL certificate's address entry is missing\n"
msgstr "Adresseintrag fehlt im SSL-Zertifikat\n"

#: fe-secure-openssl.c:950
#, c-format
msgid "could not create SSL context: %s\n"
msgstr "konnte SSL-Kontext nicht erzeugen: %s\n"

#: fe-secure-openssl.c:989
#, c-format
msgid "invalid value \"%s\" for minimum SSL protocol version\n"
msgstr "ungültiger Wert »%s« für minimale SSL-Protokollversion\n"

#: fe-secure-openssl.c:1000
#, c-format
msgid "could not set minimum SSL protocol version: %s\n"
msgstr "konnte minimale SSL-Protokollversion nicht setzen: %s\n"

#: fe-secure-openssl.c:1018
#, c-format
msgid "invalid value \"%s\" for maximum SSL protocol version\n"
msgstr "ungültiger Wert »%s« für maximale SSL-Protokollversion\n"

#: fe-secure-openssl.c:1029
#, c-format
msgid "could not set maximum SSL protocol version: %s\n"
msgstr "konnte maximale SSL-Protokollversion nicht setzen: %s\n"

#: fe-secure-openssl.c:1065
#, c-format
msgid "could not read root certificate file \"%s\": %s\n"
msgstr "konnte Root-Zertifikat-Datei »%s« nicht lesen: %s\n"

#: fe-secure-openssl.c:1118
msgid ""
"could not get home directory to locate root certificate file\n"
"Either provide the file or change sslmode to disable server certificate verification.\n"
msgstr ""
"konnte Home-Verzeichnis nicht ermitteln, um Root-Zertifikat-Datei zu finden\n"
"Legen Sie entweder die Datei an oder ändern Sie sslmode, um die Überprüfung der Serverzertifikate abzuschalten.\n"

#: fe-secure-openssl.c:1122
#, c-format
msgid ""
"root certificate file \"%s\" does not exist\n"
"Either provide the file or change sslmode to disable server certificate verification.\n"
msgstr ""
"Root-Zertifikat-Datei »%s« existiert nicht\n"
"Legen Sie entweder die Datei an oder ändern Sie sslmode, um die Überprüfung der Serverzertifikate abzuschalten.\n"

#: fe-secure-openssl.c:1153
#, c-format
msgid "could not open certificate file \"%s\": %s\n"
msgstr "konnte Zertifikatdatei »%s« nicht öffnen: %s\n"

#: fe-secure-openssl.c:1172
#, c-format
msgid "could not read certificate file \"%s\": %s\n"
msgstr "konnte Zertifikatdatei »%s« nicht lesen: %s\n"

#: fe-secure-openssl.c:1197
#, c-format
msgid "could not establish SSL connection: %s\n"
msgstr "konnte SSL-Verbindung nicht aufbauen: %s\n"

<<<<<<< HEAD
#: fe-secure-openssl.c:1231
=======
#: fe-secure-openssl.c:1103
>>>>>>> 185876a6
#, c-format
msgid "could not set SSL Server Name Indication (SNI): %s\n"
msgstr "konnte SSL-Server-Name-Indication (SNI) nicht setzen: %s\n"

<<<<<<< HEAD
#: fe-secure-openssl.c:1277
=======
#: fe-secure-openssl.c:1149
>>>>>>> 185876a6
#, c-format
msgid "could not load SSL engine \"%s\": %s\n"
msgstr "konnte SSL-Engine »%s« nicht laden: %s\n"

<<<<<<< HEAD
#: fe-secure-openssl.c:1289
=======
#: fe-secure-openssl.c:1161
>>>>>>> 185876a6
#, c-format
msgid "could not initialize SSL engine \"%s\": %s\n"
msgstr "konnte SSL-Engine »%s« nicht initialisieren: %s\n"

<<<<<<< HEAD
#: fe-secure-openssl.c:1305
=======
#: fe-secure-openssl.c:1177
>>>>>>> 185876a6
#, c-format
msgid "could not read private SSL key \"%s\" from engine \"%s\": %s\n"
msgstr "konnte privaten SSL-Schlüssel »%s« nicht von Engine »%s« lesen: %s\n"

<<<<<<< HEAD
#: fe-secure-openssl.c:1319
=======
#: fe-secure-openssl.c:1191
>>>>>>> 185876a6
#, c-format
msgid "could not load private SSL key \"%s\" from engine \"%s\": %s\n"
msgstr "konnte privaten SSL-Schlüssel »%s« nicht von Engine »%s« laden: %s\n"

<<<<<<< HEAD
#: fe-secure-openssl.c:1357
=======
#: fe-secure-openssl.c:1228
>>>>>>> 185876a6
#, c-format
msgid "certificate present, but not private key file \"%s\"\n"
msgstr "Zertifikat vorhanden, aber keine private Schlüsseldatei »%s«\n"

<<<<<<< HEAD
#: fe-secure-openssl.c:1361
#, c-format
msgid "could not stat private key file \"%s\": %m\n"
msgstr "konnte »stat« für private Schlüsseldatei »%s« nicht ausführen: %m\n"

#: fe-secure-openssl.c:1370
=======
#: fe-secure-openssl.c:1237
>>>>>>> 185876a6
#, c-format
msgid "private key file \"%s\" is not a regular file\n"
msgstr "private Schlüsseldatei »%s« ist keine normale Datei\n"

<<<<<<< HEAD
#: fe-secure-openssl.c:1403
=======
#: fe-secure-openssl.c:1270
>>>>>>> 185876a6
#, c-format
msgid "private key file \"%s\" has group or world access; file must have permissions u=rw (0600) or less if owned by the current user, or permissions u=rw,g=r (0640) or less if owned by root\n"
msgstr "private Schlüsseldatei »%s« erlaubt Lesezugriff für Gruppe oder Andere; Dateirechte müssen u=rw (0600) oder weniger sein, wenn der Eigentümer der aktuelle Benutzer ist, oder u=rw,g=r (0640) oder weniger, wenn der Eigentümer »root« ist\n"

<<<<<<< HEAD
#: fe-secure-openssl.c:1428
=======
#: fe-secure-openssl.c:1295
>>>>>>> 185876a6
#, c-format
msgid "could not load private key file \"%s\": %s\n"
msgstr "konnte private Schlüsseldatei »%s« nicht laden: %s\n"

<<<<<<< HEAD
#: fe-secure-openssl.c:1445
=======
#: fe-secure-openssl.c:1313
>>>>>>> 185876a6
#, c-format
msgid "certificate does not match private key file \"%s\": %s\n"
msgstr "Zertifikat passt nicht zur privaten Schlüsseldatei »%s«: %s\n"

<<<<<<< HEAD
#: fe-secure-openssl.c:1545
=======
#: fe-secure-openssl.c:1413
>>>>>>> 185876a6
#, c-format
msgid "This may indicate that the server does not support any SSL protocol version between %s and %s.\n"
msgstr "Das zeigt möglicherweise an, dass der Server keine SSL-Protokollversion zwischen %s und %s unterstützt.\n"

<<<<<<< HEAD
#: fe-secure-openssl.c:1581
=======
#: fe-secure-openssl.c:1449
>>>>>>> 185876a6
#, c-format
msgid "certificate could not be obtained: %s\n"
msgstr "Zertifikat konnte nicht ermittelt werden: %s\n"

<<<<<<< HEAD
#: fe-secure-openssl.c:1687
=======
#: fe-secure-openssl.c:1555
>>>>>>> 185876a6
#, c-format
msgid "no SSL error reported"
msgstr "kein SSL-Fehler berichtet"

<<<<<<< HEAD
#: fe-secure-openssl.c:1696
=======
#: fe-secure-openssl.c:1564
>>>>>>> 185876a6
#, c-format
msgid "SSL error code %lu"
msgstr "SSL-Fehlercode %lu"

<<<<<<< HEAD
#: fe-secure-openssl.c:1944
=======
#: fe-secure-openssl.c:1812
>>>>>>> 185876a6
#, c-format
msgid "WARNING: sslpassword truncated\n"
msgstr "WARNUNG: sslpassword abgeschnitten\n"

#: fe-secure.c:267
#, c-format
msgid "could not receive data from server: %s\n"
msgstr "konnte keine Daten vom Server empfangen: %s\n"

#: fe-secure.c:436
#, c-format
msgid "could not send data to server: %s\n"
msgstr "konnte keine Daten an den Server senden: %s\n"

#: win32.c:314
#, c-format
msgid "unrecognized socket error: 0x%08X/%d"
msgstr "unbekannter Socket-Fehler: 0x%08X/%d"<|MERGE_RESOLUTION|>--- conflicted
+++ resolved
@@ -7,13 +7,8 @@
 msgstr ""
 "Project-Id-Version: PostgreSQL 15\n"
 "Report-Msgid-Bugs-To: pgsql-bugs@lists.postgresql.org\n"
-<<<<<<< HEAD
 "POT-Creation-Date: 2022-09-24 23:10+0000\n"
 "PO-Revision-Date: 2022-09-25 10:37+0200\n"
-=======
-"POT-Creation-Date: 2022-07-19 08:55+0000\n"
-"PO-Revision-Date: 2022-04-01 11:08+0200\n"
->>>>>>> 185876a6
 "Last-Translator: Peter Eisentraut <peter@eisentraut.org>\n"
 "Language-Team: German <pgsql-translators@postgresql.org>\n"
 "Language: de\n"
@@ -66,7 +61,6 @@
 msgid "could not generate nonce\n"
 msgstr "konnte Nonce nicht erzeugen\n"
 
-<<<<<<< HEAD
 #: fe-auth-scram.c:384 fe-auth-scram.c:459 fe-auth-scram.c:615
 #: fe-auth-scram.c:636 fe-auth-scram.c:662 fe-auth-scram.c:677
 #: fe-auth-scram.c:727 fe-auth-scram.c:766 fe-auth.c:290 fe-auth.c:362
@@ -81,22 +75,6 @@
 #: fe-protocol3.c:973 fe-protocol3.c:988 fe-protocol3.c:1021
 #: fe-protocol3.c:1729 fe-protocol3.c:2132 fe-secure-common.c:112
 #: fe-secure-gssapi.c:504 fe-secure-openssl.c:449 fe-secure-openssl.c:1261
-=======
-#: fe-auth-scram.c:366 fe-auth-scram.c:441 fe-auth-scram.c:595
-#: fe-auth-scram.c:616 fe-auth-scram.c:642 fe-auth-scram.c:657
-#: fe-auth-scram.c:707 fe-auth-scram.c:746 fe-auth.c:290 fe-auth.c:362
-#: fe-auth.c:398 fe-auth.c:615 fe-auth.c:774 fe-auth.c:1132 fe-auth.c:1282
-#: fe-connect.c:911 fe-connect.c:1460 fe-connect.c:1629 fe-connect.c:2981
-#: fe-connect.c:4711 fe-connect.c:4972 fe-connect.c:5091 fe-connect.c:5343
-#: fe-connect.c:5424 fe-connect.c:5523 fe-connect.c:5779 fe-connect.c:5808
-#: fe-connect.c:5880 fe-connect.c:5904 fe-connect.c:5922 fe-connect.c:6023
-#: fe-connect.c:6032 fe-connect.c:6390 fe-connect.c:6540 fe-connect.c:6806
-#: fe-exec.c:686 fe-exec.c:876 fe-exec.c:1223 fe-exec.c:3125 fe-exec.c:3309
-#: fe-exec.c:4082 fe-exec.c:4247 fe-gssapi-common.c:111 fe-lobj.c:881
-#: fe-protocol3.c:979 fe-protocol3.c:994 fe-protocol3.c:1027
-#: fe-protocol3.c:1735 fe-secure-common.c:110 fe-secure-gssapi.c:504
-#: fe-secure-openssl.c:440 fe-secure-openssl.c:1133
->>>>>>> 185876a6
 msgid "out of memory\n"
 msgstr "Speicher aufgebraucht\n"
 
@@ -160,12 +138,8 @@
 msgid "GSSAPI continuation error"
 msgstr "GSSAPI-Fortsetzungsfehler"
 
-<<<<<<< HEAD
 #: fe-auth.c:158 fe-auth.c:391 fe-gssapi-common.c:98 fe-secure-common.c:100
 #: fe-secure-common.c:177
-=======
-#: fe-auth.c:158 fe-auth.c:391 fe-gssapi-common.c:98 fe-secure-common.c:98
->>>>>>> 185876a6
 msgid "host name must be specified\n"
 msgstr "Hostname muss angegeben werden\n"
 
@@ -274,21 +248,7 @@
 msgid "user name lookup failure: error code %lu\n"
 msgstr "Fehler beim Nachschlagen des Benutzernamens: Fehlercode %lu\n"
 
-<<<<<<< HEAD
 #: fe-auth.c:1264
-=======
-#: fe-auth.c:1117 fe-connect.c:2856
-#, c-format
-msgid "could not look up local user ID %d: %s\n"
-msgstr "konnte lokale Benutzer-ID %d nicht nachschlagen: %s\n"
-
-#: fe-auth.c:1122 fe-connect.c:2861
-#, c-format
-msgid "local user with ID %d does not exist\n"
-msgstr "lokaler Benutzer mit ID %d existiert nicht\n"
-
-#: fe-auth.c:1226
->>>>>>> 185876a6
 msgid "unexpected shape of result set returned for SHOW\n"
 msgstr "unerwartete Form der Ergebnismenge von SHOW\n"
 
@@ -301,11 +261,7 @@
 msgid "unrecognized password encryption algorithm \"%s\"\n"
 msgstr "unbekannter Passwortverschlüsselungsalgorithmus »%s«\n"
 
-<<<<<<< HEAD
 #: fe-connect.c:1090
-=======
-#: fe-connect.c:1094
->>>>>>> 185876a6
 #, c-format
 msgid "could not match %d host names to %d hostaddr values\n"
 msgstr "fehlerhafte Angabe: %d Hostnamen und %d hostaddr-Angaben\n"
@@ -340,25 +296,16 @@
 msgid "could not set socket to TCP no delay mode: %s\n"
 msgstr "konnte Socket nicht auf TCP »No Delay«-Modus umstellen: %s\n"
 
-<<<<<<< HEAD
 #: fe-connect.c:1711
-=======
-#: fe-connect.c:1715
->>>>>>> 185876a6
 #, c-format
 msgid "connection to server on socket \"%s\" failed: "
 msgstr "Verbindung zum Server auf Socket »%s« fehlgeschlagen: "
 
-<<<<<<< HEAD
 #: fe-connect.c:1738
-=======
-#: fe-connect.c:1742
->>>>>>> 185876a6
 #, c-format
 msgid "connection to server at \"%s\" (%s), port %s failed: "
 msgstr "Verbindung zum Server auf »%s« (%s), Port %s fehlgeschlagen: "
 
-<<<<<<< HEAD
 #: fe-connect.c:1743
 #, c-format
 msgid "connection to server at \"%s\", port %s failed: "
@@ -369,174 +316,97 @@
 msgstr "\tLäuft der Server lokal und akzeptiert er Verbindungen auf diesem Socket?\n"
 
 #: fe-connect.c:1772
-=======
-#: fe-connect.c:1747
-#, c-format
-msgid "connection to server at \"%s\", port %s failed: "
-msgstr "Verbindung zum Server auf »%s«, Port %s fehlgeschlagen: "
-
-#: fe-connect.c:1772
-msgid "\tIs the server running locally and accepting connections on that socket?\n"
-msgstr "\tLäuft der Server lokal und akzeptiert er Verbindungen auf diesem Socket?\n"
-
-#: fe-connect.c:1776
->>>>>>> 185876a6
 msgid "\tIs the server running on that host and accepting TCP/IP connections?\n"
 msgstr "\tLäuft der Server auf diesem Host und akzeptiert er TCP/IP-Verbindungen?\n"
 
+#: fe-connect.c:1776
+msgid "\tIs the server running on that host and accepting TCP/IP connections?\n"
+msgstr "\tLäuft der Server auf diesem Host und akzeptiert er TCP/IP-Verbindungen?\n"
+
 #: fe-connect.c:1840
 #, c-format
 msgid "invalid integer value \"%s\" for connection option \"%s\"\n"
 msgstr "ungültiger Zahlenwert »%s« für Verbindungsoption »%s«\n"
 
-<<<<<<< HEAD
 #: fe-connect.c:1866 fe-connect.c:1901 fe-connect.c:1937 fe-connect.c:2037
 #: fe-connect.c:2651
-=======
-#: fe-connect.c:1870 fe-connect.c:1905 fe-connect.c:1941 fe-connect.c:2030
-#: fe-connect.c:2644
->>>>>>> 185876a6
 #, c-format
 msgid "%s(%s) failed: %s\n"
 msgstr "%s(%s) fehlgeschlagen: %s\n"
 
-<<<<<<< HEAD
 #: fe-connect.c:2002
-=======
-#: fe-connect.c:1995
->>>>>>> 185876a6
 #, c-format
 msgid "%s(%s) failed: error code %d\n"
 msgstr "%s(%s) fehlgeschlagen: Fehlercode %d\n"
 
-<<<<<<< HEAD
 #: fe-connect.c:2317
 msgid "invalid connection state, probably indicative of memory corruption\n"
 msgstr "ungültiger Verbindungszustand, möglicherweise ein Speicherproblem\n"
 
 #: fe-connect.c:2396
-=======
-#: fe-connect.c:2310
-msgid "invalid connection state, probably indicative of memory corruption\n"
-msgstr "ungültiger Verbindungszustand, möglicherweise ein Speicherproblem\n"
-
-#: fe-connect.c:2389
->>>>>>> 185876a6
 #, c-format
 msgid "invalid port number: \"%s\"\n"
 msgstr "ungültige Portnummer: »%s«\n"
 
-<<<<<<< HEAD
 #: fe-connect.c:2412
-=======
-#: fe-connect.c:2405
->>>>>>> 185876a6
 #, c-format
 msgid "could not translate host name \"%s\" to address: %s\n"
 msgstr "konnte Hostnamen »%s« nicht in Adresse übersetzen: %s\n"
 
-<<<<<<< HEAD
 #: fe-connect.c:2425
-=======
-#: fe-connect.c:2418
->>>>>>> 185876a6
 #, c-format
 msgid "could not parse network address \"%s\": %s\n"
 msgstr "konnte Netzwerkadresse »%s« nicht interpretieren: %s\n"
 
-<<<<<<< HEAD
 #: fe-connect.c:2438
-=======
-#: fe-connect.c:2431
->>>>>>> 185876a6
 #, c-format
 msgid "Unix-domain socket path \"%s\" is too long (maximum %d bytes)\n"
 msgstr "Unix-Domain-Socket-Pfad »%s« ist zu lang (maximal %d Bytes)\n"
 
-<<<<<<< HEAD
 #: fe-connect.c:2453
-=======
-#: fe-connect.c:2446
->>>>>>> 185876a6
 #, c-format
 msgid "could not translate Unix-domain socket path \"%s\" to address: %s\n"
 msgstr "konnte Unix-Domain-Socket-Pfad »%s« nicht in Adresse übersetzen: %s\n"
 
-<<<<<<< HEAD
 #: fe-connect.c:2579
-=======
-#: fe-connect.c:2572
->>>>>>> 185876a6
 #, c-format
 msgid "could not create socket: %s\n"
 msgstr "konnte Socket nicht erzeugen: %s\n"
 
-<<<<<<< HEAD
 #: fe-connect.c:2610
-=======
-#: fe-connect.c:2603
->>>>>>> 185876a6
 #, c-format
 msgid "could not set socket to nonblocking mode: %s\n"
 msgstr "konnte Socket nicht auf nicht-blockierenden Modus umstellen: %s\n"
 
-<<<<<<< HEAD
 #: fe-connect.c:2620
-=======
-#: fe-connect.c:2613
->>>>>>> 185876a6
 #, c-format
 msgid "could not set socket to close-on-exec mode: %s\n"
 msgstr "konnte Socket nicht auf »Close on exec«-Modus umstellen: %s\n"
 
-<<<<<<< HEAD
 #: fe-connect.c:2638
 msgid "keepalives parameter must be an integer\n"
 msgstr "Parameter »keepalives« muss eine ganze Zahl sein\n"
 
 #: fe-connect.c:2779
-=======
-#: fe-connect.c:2631
-msgid "keepalives parameter must be an integer\n"
-msgstr "Parameter »keepalives« muss eine ganze Zahl sein\n"
-
-#: fe-connect.c:2772
->>>>>>> 185876a6
 #, c-format
 msgid "could not get socket error status: %s\n"
 msgstr "konnte Socket-Fehlerstatus nicht ermitteln: %s\n"
 
-<<<<<<< HEAD
 #: fe-connect.c:2807
-=======
-#: fe-connect.c:2800
->>>>>>> 185876a6
 #, c-format
 msgid "could not get client address from socket: %s\n"
 msgstr "konnte Client-Adresse vom Socket nicht ermitteln: %s\n"
 
-<<<<<<< HEAD
 #: fe-connect.c:2846
 msgid "requirepeer parameter is not supported on this platform\n"
 msgstr "Parameter »requirepeer« wird auf dieser Plattform nicht unterstützt\n"
 
 #: fe-connect.c:2849
-=======
-#: fe-connect.c:2842
-msgid "requirepeer parameter is not supported on this platform\n"
-msgstr "Parameter »requirepeer« wird auf dieser Plattform nicht unterstützt\n"
-
-#: fe-connect.c:2845
->>>>>>> 185876a6
 #, c-format
 msgid "could not get peer credentials: %s\n"
 msgstr "konnte Credentials von Gegenstelle nicht ermitteln: %s\n"
 
-<<<<<<< HEAD
 #: fe-connect.c:2863
-=======
-#: fe-connect.c:2869
->>>>>>> 185876a6
 #, c-format
 msgid "requirepeer specifies \"%s\", but actual peer user name is \"%s\"\n"
 msgstr "requirepeer gibt »%s« an, aber tatsächlicher Benutzername der Gegenstelle ist »%s«\n"
@@ -569,7 +439,6 @@
 msgid "received invalid response to SSL negotiation: %c\n"
 msgstr "ungültige Antwort auf SSL-Verhandlungspaket empfangen: %c\n"
 
-<<<<<<< HEAD
 #: fe-connect.c:3114
 msgid "received unencrypted data after SSL response\n"
 msgstr "unverschlüsselte Daten nach SSL-Antwort empfangen\n"
@@ -579,39 +448,19 @@
 msgstr "Server unterstützt keine GSSAPI-Verschlüsselung, sie wurde aber verlangt\n"
 
 #: fe-connect.c:3207
-=======
-#: fe-connect.c:3118
-msgid "received unencrypted data after SSL response\n"
-msgstr "unverschlüsselte Daten nach SSL-Antwort empfangen\n"
-
-#: fe-connect.c:3199
-msgid "server doesn't support GSSAPI encryption, but it was required\n"
-msgstr "Server unterstützt keine GSSAPI-Verschlüsselung, sie wurde aber verlangt\n"
-
-#: fe-connect.c:3211
->>>>>>> 185876a6
 #, c-format
 msgid "received invalid response to GSSAPI negotiation: %c\n"
 msgstr "ungültige Antwort auf GSSAPI-Verhandlungspaket empfangen: %c\n"
 
-<<<<<<< HEAD
 #: fe-connect.c:3226
 msgid "received unencrypted data after GSSAPI encryption response\n"
 msgstr "unverschlüsselte Daten nach GSSAPI-Verschlüsselungsantwort empfangen\n"
 
 #: fe-connect.c:3286 fe-connect.c:3311
-=======
-#: fe-connect.c:3230
-msgid "received unencrypted data after GSSAPI encryption response\n"
-msgstr "unverschlüsselte Daten nach GSSAPI-Verschlüsselungsantwort empfangen\n"
-
-#: fe-connect.c:3290 fe-connect.c:3315
->>>>>>> 185876a6
 #, c-format
 msgid "expected authentication request from server, but received %c\n"
 msgstr "Authentifizierungsanfrage wurde vom Server erwartet, aber %c wurde empfangen\n"
 
-<<<<<<< HEAD
 #: fe-connect.c:3518
 msgid "unexpected message from server during startup\n"
 msgstr "unerwartete Nachricht vom Server beim Start\n"
@@ -633,119 +482,54 @@
 msgstr "Server ist nicht im Hot-Standby-Modus\n"
 
 #: fe-connect.c:3788 fe-connect.c:3840
-=======
-#: fe-connect.c:3522
-msgid "unexpected message from server during startup\n"
-msgstr "unerwartete Nachricht vom Server beim Start\n"
-
-#: fe-connect.c:3614
-msgid "session is read-only\n"
-msgstr "Sitzung ist read-only\n"
-
-#: fe-connect.c:3617
-msgid "session is not read-only\n"
-msgstr "Sitzung ist nicht read-only\n"
-
-#: fe-connect.c:3671
-msgid "server is in hot standby mode\n"
-msgstr "Server ist im Hot-Standby-Modus\n"
-
-#: fe-connect.c:3674
-msgid "server is not in hot standby mode\n"
-msgstr "Server ist nicht im Hot-Standby-Modus\n"
-
-#: fe-connect.c:3792 fe-connect.c:3844
->>>>>>> 185876a6
 #, c-format
 msgid "\"%s\" failed\n"
 msgstr "»%s« fehlgeschlagen\n"
 
-<<<<<<< HEAD
 #: fe-connect.c:3854
-=======
-#: fe-connect.c:3858
->>>>>>> 185876a6
 #, c-format
 msgid "invalid connection state %d, probably indicative of memory corruption\n"
 msgstr "ungültiger Verbindungszustand %d, möglicherweise ein Speicherproblem\n"
 
-<<<<<<< HEAD
 #: fe-connect.c:4837
-=======
-#: fe-connect.c:4304 fe-connect.c:4364
-#, c-format
-msgid "PGEventProc \"%s\" failed during PGEVT_CONNRESET event\n"
-msgstr "PGEventProc »%s« während PGEVT_CONNRESET-Ereignis fehlgeschlagen\n"
-
-#: fe-connect.c:4724
->>>>>>> 185876a6
 #, c-format
 msgid "invalid LDAP URL \"%s\": scheme must be ldap://\n"
 msgstr "ungültige LDAP-URL »%s«: Schema muss ldap:// sein\n"
 
-<<<<<<< HEAD
 #: fe-connect.c:4852
-=======
-#: fe-connect.c:4739
->>>>>>> 185876a6
 #, c-format
 msgid "invalid LDAP URL \"%s\": missing distinguished name\n"
 msgstr "ungültige LDAP-URL »%s«: Distinguished Name fehlt\n"
 
-<<<<<<< HEAD
 #: fe-connect.c:4864 fe-connect.c:4922
-=======
-#: fe-connect.c:4751 fe-connect.c:4809
->>>>>>> 185876a6
 #, c-format
 msgid "invalid LDAP URL \"%s\": must have exactly one attribute\n"
 msgstr "ungültige LDAP-URL »%s«: muss genau ein Attribut haben\n"
 
-<<<<<<< HEAD
 #: fe-connect.c:4876 fe-connect.c:4938
-=======
-#: fe-connect.c:4763 fe-connect.c:4825
->>>>>>> 185876a6
 #, c-format
 msgid "invalid LDAP URL \"%s\": must have search scope (base/one/sub)\n"
 msgstr "ungültige LDAP-URL »%s«: Suchbereich fehlt (base/one/sub)\n"
 
-<<<<<<< HEAD
 #: fe-connect.c:4888
-=======
-#: fe-connect.c:4775
->>>>>>> 185876a6
 #, c-format
 msgid "invalid LDAP URL \"%s\": no filter\n"
 msgstr "ungültige LDAP-URL »%s«: kein Filter\n"
 
-<<<<<<< HEAD
 #: fe-connect.c:4910
-=======
-#: fe-connect.c:4797
->>>>>>> 185876a6
 #, c-format
 msgid "invalid LDAP URL \"%s\": invalid port number\n"
 msgstr "ungültige LDAP-URL »%s«: ungültige Portnummer\n"
 
-<<<<<<< HEAD
 #: fe-connect.c:4948
 msgid "could not create LDAP structure\n"
 msgstr "konnte LDAP-Struktur nicht erzeugen\n"
 
 #: fe-connect.c:5024
-=======
-#: fe-connect.c:4835
-msgid "could not create LDAP structure\n"
-msgstr "konnte LDAP-Struktur nicht erzeugen\n"
-
-#: fe-connect.c:4911
->>>>>>> 185876a6
 #, c-format
 msgid "lookup on LDAP server failed: %s\n"
 msgstr "Suche auf LDAP-Server fehlgeschlagen: %s\n"
 
-<<<<<<< HEAD
 #: fe-connect.c:5035
 msgid "more than one entry found on LDAP lookup\n"
 msgstr "LDAP-Suche ergab mehr als einen Eintrag\n"
@@ -759,227 +543,118 @@
 msgstr "Attribut hat keine Werte bei LDAP-Suche\n"
 
 #: fe-connect.c:5124 fe-connect.c:5143 fe-connect.c:5675
-=======
-#: fe-connect.c:4922
-msgid "more than one entry found on LDAP lookup\n"
-msgstr "LDAP-Suche ergab mehr als einen Eintrag\n"
-
-#: fe-connect.c:4923 fe-connect.c:4935
-msgid "no entry found on LDAP lookup\n"
-msgstr "kein Eintrag gefunden bei LDAP-Suche\n"
-
-#: fe-connect.c:4946 fe-connect.c:4959
-msgid "attribute has no values on LDAP lookup\n"
-msgstr "Attribut hat keine Werte bei LDAP-Suche\n"
-
-#: fe-connect.c:5011 fe-connect.c:5030 fe-connect.c:5562
->>>>>>> 185876a6
 #, c-format
 msgid "missing \"=\" after \"%s\" in connection info string\n"
 msgstr "fehlendes »=« nach »%s« in der Zeichenkette der Verbindungsdaten\n"
 
-<<<<<<< HEAD
 #: fe-connect.c:5216 fe-connect.c:5860 fe-connect.c:6636
-=======
-#: fe-connect.c:5103 fe-connect.c:5747 fe-connect.c:6523
->>>>>>> 185876a6
 #, c-format
 msgid "invalid connection option \"%s\"\n"
 msgstr "ungültige Verbindungsoption »%s«\n"
 
-<<<<<<< HEAD
 #: fe-connect.c:5232 fe-connect.c:5724
 msgid "unterminated quoted string in connection info string\n"
 msgstr "fehlendes schließendes Anführungszeichen (\") in der Zeichenkette der Verbindungsdaten\n"
 
 #: fe-connect.c:5313
-=======
-#: fe-connect.c:5119 fe-connect.c:5611
-msgid "unterminated quoted string in connection info string\n"
-msgstr "fehlendes schließendes Anführungszeichen (\") in der Zeichenkette der Verbindungsdaten\n"
-
-#: fe-connect.c:5200
->>>>>>> 185876a6
 #, c-format
 msgid "definition of service \"%s\" not found\n"
 msgstr "Definition von Service »%s« nicht gefunden\n"
 
-<<<<<<< HEAD
 #: fe-connect.c:5339
-=======
-#: fe-connect.c:5226
->>>>>>> 185876a6
 #, c-format
 msgid "service file \"%s\" not found\n"
 msgstr "Servicedatei »%s« nicht gefunden\n"
 
-<<<<<<< HEAD
 #: fe-connect.c:5353
-=======
-#: fe-connect.c:5240
->>>>>>> 185876a6
 #, c-format
 msgid "line %d too long in service file \"%s\"\n"
 msgstr "Zeile %d zu lang in Servicedatei »%s«\n"
 
-<<<<<<< HEAD
 #: fe-connect.c:5424 fe-connect.c:5468
-=======
-#: fe-connect.c:5311 fe-connect.c:5355
->>>>>>> 185876a6
 #, c-format
 msgid "syntax error in service file \"%s\", line %d\n"
 msgstr "Syntaxfehler in Servicedatei »%s«, Zeile %d\n"
 
-<<<<<<< HEAD
 #: fe-connect.c:5435
-=======
-#: fe-connect.c:5322
->>>>>>> 185876a6
 #, c-format
 msgid "nested service specifications not supported in service file \"%s\", line %d\n"
 msgstr "geschachtelte »service«-Definitionen werden nicht unterstützt in Servicedatei »%s«, Zeile %d\n"
 
-<<<<<<< HEAD
 #: fe-connect.c:6156
-=======
-#: fe-connect.c:6043
->>>>>>> 185876a6
 #, c-format
 msgid "invalid URI propagated to internal parser routine: \"%s\"\n"
 msgstr "ungültige URI an interne Parserroutine weitergeleitet: »%s«\n"
 
-<<<<<<< HEAD
 #: fe-connect.c:6233
-=======
-#: fe-connect.c:6120
->>>>>>> 185876a6
 #, c-format
 msgid "end of string reached when looking for matching \"]\" in IPv6 host address in URI: \"%s\"\n"
 msgstr "Ende der Eingabezeichenkette gefunden beim Suchen nach passendem »]« in IPv6-Hostadresse in URI: »%s«\n"
 
-<<<<<<< HEAD
 #: fe-connect.c:6240
-=======
-#: fe-connect.c:6127
->>>>>>> 185876a6
 #, c-format
 msgid "IPv6 host address may not be empty in URI: \"%s\"\n"
 msgstr "IPv6-Hostadresse darf nicht leer sein in URI: »%s«\n"
 
-<<<<<<< HEAD
 #: fe-connect.c:6255
-=======
-#: fe-connect.c:6142
->>>>>>> 185876a6
 #, c-format
 msgid "unexpected character \"%c\" at position %d in URI (expected \":\" or \"/\"): \"%s\"\n"
 msgstr "unerwartetes Zeichen »%c« an Position %d in URI (»:« oder »/« erwartet): »%s«\n"
 
-<<<<<<< HEAD
 #: fe-connect.c:6385
-=======
-#: fe-connect.c:6272
->>>>>>> 185876a6
 #, c-format
 msgid "extra key/value separator \"=\" in URI query parameter: \"%s\"\n"
 msgstr "zusätzliches Schlüssel/Wert-Trennzeichen »=« in URI-Query-Parameter: »%s«\n"
 
-<<<<<<< HEAD
 #: fe-connect.c:6405
-=======
-#: fe-connect.c:6292
->>>>>>> 185876a6
 #, c-format
 msgid "missing key/value separator \"=\" in URI query parameter: \"%s\"\n"
 msgstr "fehlendes Schlüssel/Wert-Trennzeichen »=« in URI-Query-Parameter: »%s«\n"
 
-<<<<<<< HEAD
 #: fe-connect.c:6457
-=======
-#: fe-connect.c:6344
->>>>>>> 185876a6
 #, c-format
 msgid "invalid URI query parameter: \"%s\"\n"
 msgstr "ungültiger URI-Query-Parameter: »%s«\n"
 
-<<<<<<< HEAD
 #: fe-connect.c:6531
-=======
-#: fe-connect.c:6418
->>>>>>> 185876a6
 #, c-format
 msgid "invalid percent-encoded token: \"%s\"\n"
 msgstr "ungültiges Prozent-kodiertes Token: »%s«\n"
 
-<<<<<<< HEAD
 #: fe-connect.c:6541
-=======
-#: fe-connect.c:6428
->>>>>>> 185876a6
 #, c-format
 msgid "forbidden value %%00 in percent-encoded value: \"%s\"\n"
 msgstr "verbotener Wert %%00 in Prozent-kodiertem Wert: »%s«\n"
 
-<<<<<<< HEAD
 #: fe-connect.c:6911
 msgid "connection pointer is NULL\n"
 msgstr "Verbindung ist ein NULL-Zeiger\n"
 
 #: fe-connect.c:7199
-=======
-#: fe-connect.c:6798
-msgid "connection pointer is NULL\n"
-msgstr "Verbindung ist ein NULL-Zeiger\n"
-
-#: fe-connect.c:7086
->>>>>>> 185876a6
 #, c-format
 msgid "WARNING: password file \"%s\" is not a plain file\n"
 msgstr "WARNUNG: Passwortdatei »%s« ist keine normale Datei\n"
 
-<<<<<<< HEAD
 #: fe-connect.c:7208
-=======
-#: fe-connect.c:7095
->>>>>>> 185876a6
 #, c-format
 msgid "WARNING: password file \"%s\" has group or world access; permissions should be u=rw (0600) or less\n"
 msgstr "WARNUNG: Passwortdatei »%s« erlaubt Lesezugriff für Gruppe oder Andere; Rechte sollten u=rw (0600) oder weniger sein\n"
 
-<<<<<<< HEAD
 #: fe-connect.c:7316
-=======
-#: fe-connect.c:7203
->>>>>>> 185876a6
 #, c-format
 msgid "password retrieved from file \"%s\"\n"
 msgstr "Passwort wurde aus Datei »%s« gelesen\n"
 
-<<<<<<< HEAD
 #: fe-exec.c:466 fe-exec.c:3402
-=======
-#: fe-exec.c:449 fe-exec.c:3383
->>>>>>> 185876a6
 #, c-format
 msgid "row number %d is out of range 0..%d"
 msgstr "Zeilennummer %d ist außerhalb des zulässigen Bereichs 0..%d"
 
-<<<<<<< HEAD
 #: fe-exec.c:528 fe-protocol3.c:1937
-=======
-#: fe-exec.c:510 fe-protocol3.c:207 fe-protocol3.c:232 fe-protocol3.c:261
-#: fe-protocol3.c:279 fe-protocol3.c:375 fe-protocol3.c:747
-msgid "out of memory"
-msgstr "Speicher aufgebraucht"
-
-#: fe-exec.c:511 fe-protocol3.c:1943
->>>>>>> 185876a6
 #, c-format
 msgid "%s"
 msgstr "%s"
 
-<<<<<<< HEAD
 #: fe-exec.c:836
 msgid "write to server failed\n"
 msgstr "Schreiben zum Server fehlgeschlagen\n"
@@ -1035,59 +710,10 @@
 msgstr "für binäre Parameter muss eine Länge angegeben werden\n"
 
 #: fe-exec.c:2189
-=======
-#: fe-exec.c:792
-msgid "write to server failed\n"
-msgstr "Schreiben zum Server fehlgeschlagen\n"
-
-#: fe-exec.c:864
-msgid "NOTICE"
-msgstr "HINWEIS"
-
-#: fe-exec.c:922
-msgid "PGresult cannot support more than INT_MAX tuples"
-msgstr "PGresult kann nicht mehr als INT_MAX Tupel enthalten"
-
-#: fe-exec.c:934
-msgid "size_t overflow"
-msgstr "Überlauf von size_t"
-
-#: fe-exec.c:1351 fe-exec.c:1477 fe-exec.c:1526
-msgid "command string is a null pointer\n"
-msgstr "Befehlszeichenkette ist ein NULL-Zeiger\n"
-
-#: fe-exec.c:1483 fe-exec.c:1532 fe-exec.c:1628
-#, c-format
-msgid "number of parameters must be between 0 and %d\n"
-msgstr "Anzahl der Parameter muss zwischen 0 und %d sein\n"
-
-#: fe-exec.c:1520 fe-exec.c:1622
-msgid "statement name is a null pointer\n"
-msgstr "Anweisungsname ist ein NULL-Zeiger\n"
-
-#: fe-exec.c:1664 fe-exec.c:3236
-msgid "no connection to the server\n"
-msgstr "keine Verbindung mit dem Server\n"
-
-#: fe-exec.c:1673 fe-exec.c:3245
-msgid "another command is already in progress\n"
-msgstr "ein anderer Befehl ist bereits in Ausführung\n"
-
-#: fe-exec.c:1704
-msgid "cannot queue commands during COPY\n"
-msgstr "während COPY können keine Befehle aufgereiht werden\n"
-
-#: fe-exec.c:1822
-msgid "length must be given for binary parameter\n"
-msgstr "für binäre Parameter muss eine Länge angegeben werden\n"
-
-#: fe-exec.c:2149
->>>>>>> 185876a6
 #, c-format
 msgid "unexpected asyncStatus: %d\n"
 msgstr "unerwarteter asyncStatus: %d\n"
 
-<<<<<<< HEAD
 #: fe-exec.c:2347
 msgid "synchronous command execution functions are not allowed in pipeline mode\n"
 msgstr "synchrone Befehlsausführungsfunktionen sind im Pipeline-Modus nicht erlaubt\n"
@@ -1137,93 +763,21 @@
 msgstr "PGresult ist kein Fehlerresultat\n"
 
 #: fe-exec.c:3386 fe-exec.c:3409
-=======
-#: fe-exec.c:2185
-#, c-format
-msgid "PGEventProc \"%s\" failed during PGEVT_RESULTCREATE event\n"
-msgstr "PGEventProc »%s« während PGEVT_RESULTCREATE-Ereignis fehlgeschlagen\n"
-
-#: fe-exec.c:2333
-msgid "synchronous command execution functions are not allowed in pipeline mode\n"
-msgstr "synchrone Befehlsausführungsfunktionen sind im Pipeline-Modus nicht erlaubt\n"
-
-#: fe-exec.c:2355
-msgid "COPY terminated by new PQexec"
-msgstr "COPY von neuem PQexec beendet"
-
-#: fe-exec.c:2372
-msgid "PQexec not allowed during COPY BOTH\n"
-msgstr "PQexec ist während COPY BOTH nicht erlaubt\n"
-
-#: fe-exec.c:2600 fe-exec.c:2656 fe-exec.c:2725 fe-protocol3.c:1874
-msgid "no COPY in progress\n"
-msgstr "keine COPY in Ausführung\n"
-
-#: fe-exec.c:2902
-msgid "PQfn not allowed in pipeline mode\n"
-msgstr "PQfn im Pipeline-Modus nicht erlaubt\n"
-
-#: fe-exec.c:2910
-msgid "connection in wrong state\n"
-msgstr "Verbindung im falschen Zustand\n"
-
-#: fe-exec.c:2954
-msgid "cannot enter pipeline mode, connection not idle\n"
-msgstr "kann Pipeline-Modus nicht einschalten, Verbindung ist nicht inaktiv\n"
-
-#: fe-exec.c:2991 fe-exec.c:3015
-msgid "cannot exit pipeline mode with uncollected results\n"
-msgstr "kann Pipeline-Modus nicht beenden, wegen nicht eingesammelter Ergebnisse\n"
-
-#: fe-exec.c:2996
-msgid "cannot exit pipeline mode while busy\n"
-msgstr "kann Pipeline-Modus nicht beenden während die Verbindung beschäftigt ist\n"
-
-#: fe-exec.c:3008
-msgid "cannot exit pipeline mode while in COPY\n"
-msgstr "kann Pipeline-Modus nicht beenden während COPY aktiv ist\n"
-
-#: fe-exec.c:3169
-msgid "cannot send pipeline when not in pipeline mode\n"
-msgstr "Pipeline kann nicht gesendet werden, wenn der Pipeline-Modus aus ist\n"
-
-#: fe-exec.c:3272
-msgid "invalid ExecStatusType code"
-msgstr "ungültiger ExecStatusType-Kode"
-
-#: fe-exec.c:3299
-msgid "PGresult is not an error result\n"
-msgstr "PGresult ist kein Fehlerresultat\n"
-
-#: fe-exec.c:3367 fe-exec.c:3390
->>>>>>> 185876a6
 #, c-format
 msgid "column number %d is out of range 0..%d"
 msgstr "Spaltennummer %d ist außerhalb des zulässigen Bereichs 0..%d"
 
-<<<<<<< HEAD
 #: fe-exec.c:3424
-=======
-#: fe-exec.c:3405
->>>>>>> 185876a6
 #, c-format
 msgid "parameter number %d is out of range 0..%d"
 msgstr "Parameternummer %d ist außerhalb des zulässigen Bereichs 0..%d"
 
-<<<<<<< HEAD
 #: fe-exec.c:3735
-=======
-#: fe-exec.c:3715
->>>>>>> 185876a6
 #, c-format
 msgid "could not interpret result from server: %s"
 msgstr "konnte Ergebnis vom Server nicht interpretieren: %s"
 
-<<<<<<< HEAD
 #: fe-exec.c:4001 fe-exec.c:4092
-=======
-#: fe-exec.c:3975 fe-exec.c:4064
->>>>>>> 185876a6
 msgid "incomplete multibyte character\n"
 msgstr "unvollständiges Mehrbyte-Zeichen\n"
 
@@ -1313,42 +867,25 @@
 msgid "message type 0x%02x arrived from server while idle"
 msgstr "Nachricht vom Typ 0x%02x kam vom Server im Ruhezustand"
 
-<<<<<<< HEAD
 #: fe-protocol3.c:393
 msgid "server sent data (\"D\" message) without prior row description (\"T\" message)\n"
 msgstr "Server sendete Daten (»D«-Nachricht) ohne vorherige Zeilenbeschreibung (»T«-Nachricht)\n"
 
 #: fe-protocol3.c:436
-=======
-#: fe-protocol3.c:407
-msgid "server sent data (\"D\" message) without prior row description (\"T\" message)\n"
-msgstr "Server sendete Daten (»D«-Nachricht) ohne vorherige Zeilenbeschreibung (»T«-Nachricht)\n"
-
-#: fe-protocol3.c:450
->>>>>>> 185876a6
 #, c-format
 msgid "unexpected response from server; first received character was \"%c\"\n"
 msgstr "unerwartete Antwort vom Server; erstes empfangenes Zeichen war »%c«\n"
 
-<<<<<<< HEAD
 #: fe-protocol3.c:461
-=======
-#: fe-protocol3.c:475
->>>>>>> 185876a6
 #, c-format
 msgid "message contents do not agree with length in message type \"%c\"\n"
 msgstr "Nachrichteninhalt stimmt nicht mit Länge in Nachrichtentyp »%c« überein\n"
 
-<<<<<<< HEAD
 #: fe-protocol3.c:481
-=======
-#: fe-protocol3.c:495
->>>>>>> 185876a6
 #, c-format
 msgid "lost synchronization with server: got message type \"%c\", length %d\n"
 msgstr "Synchronisation mit Server verloren: Nachrichtentyp »%c« empfangen, Länge %d\n"
 
-<<<<<<< HEAD
 #: fe-protocol3.c:533 fe-protocol3.c:573
 msgid "insufficient data in \"T\" message"
 msgstr "nicht genug Daten in »T«-Nachricht"
@@ -1370,159 +907,79 @@
 msgstr "unerwartete Feldzahl in »D«-Nachricht"
 
 #: fe-protocol3.c:1034
-=======
-#: fe-protocol3.c:547 fe-protocol3.c:587
-msgid "insufficient data in \"T\" message"
-msgstr "nicht genug Daten in »T«-Nachricht"
-
-#: fe-protocol3.c:658 fe-protocol3.c:864
-msgid "out of memory for query result"
-msgstr "Speicher für Anfrageergebnis aufgebraucht"
-
-#: fe-protocol3.c:727
-msgid "insufficient data in \"t\" message"
-msgstr "nicht genug Daten in »t«-Nachricht"
-
-#: fe-protocol3.c:786 fe-protocol3.c:818 fe-protocol3.c:836
-msgid "insufficient data in \"D\" message"
-msgstr "nicht genug Daten in »D«-Nachricht"
-
-#: fe-protocol3.c:792
-msgid "unexpected field count in \"D\" message"
-msgstr "unerwartete Feldzahl in »D«-Nachricht"
-
-#: fe-protocol3.c:1040
->>>>>>> 185876a6
 msgid "no error message available\n"
 msgstr "keine Fehlermeldung verfügbar\n"
 
 #. translator: %s represents a digit string
-<<<<<<< HEAD
 #: fe-protocol3.c:1082 fe-protocol3.c:1101
-=======
-#: fe-protocol3.c:1088 fe-protocol3.c:1107
->>>>>>> 185876a6
 #, c-format
 msgid " at character %s"
 msgstr " bei Zeichen %s"
 
-<<<<<<< HEAD
 #: fe-protocol3.c:1114
-=======
-#: fe-protocol3.c:1120
->>>>>>> 185876a6
 #, c-format
 msgid "DETAIL:  %s\n"
 msgstr "DETAIL:  %s\n"
 
-<<<<<<< HEAD
 #: fe-protocol3.c:1117
-=======
-#: fe-protocol3.c:1123
->>>>>>> 185876a6
 #, c-format
 msgid "HINT:  %s\n"
 msgstr "TIP:  %s\n"
 
-<<<<<<< HEAD
 #: fe-protocol3.c:1120
-=======
-#: fe-protocol3.c:1126
->>>>>>> 185876a6
 #, c-format
 msgid "QUERY:  %s\n"
 msgstr "ANFRAGE:  %s\n"
 
-<<<<<<< HEAD
 #: fe-protocol3.c:1127
-=======
-#: fe-protocol3.c:1133
->>>>>>> 185876a6
 #, c-format
 msgid "CONTEXT:  %s\n"
 msgstr "KONTEXT:  %s\n"
 
-<<<<<<< HEAD
 #: fe-protocol3.c:1136
-=======
-#: fe-protocol3.c:1142
->>>>>>> 185876a6
 #, c-format
 msgid "SCHEMA NAME:  %s\n"
 msgstr "SCHEMANAME:  %s\n"
 
-<<<<<<< HEAD
 #: fe-protocol3.c:1140
-=======
-#: fe-protocol3.c:1146
->>>>>>> 185876a6
 #, c-format
 msgid "TABLE NAME:  %s\n"
 msgstr "TABELLENNAME:  %s\n"
 
-<<<<<<< HEAD
 #: fe-protocol3.c:1144
-=======
-#: fe-protocol3.c:1150
->>>>>>> 185876a6
 #, c-format
 msgid "COLUMN NAME:  %s\n"
 msgstr "SPALTENNAME:  %s\n"
 
-<<<<<<< HEAD
 #: fe-protocol3.c:1148
-=======
-#: fe-protocol3.c:1154
->>>>>>> 185876a6
 #, c-format
 msgid "DATATYPE NAME:  %s\n"
 msgstr "DATENTYPNAME:  %s\n"
 
-<<<<<<< HEAD
 #: fe-protocol3.c:1152
-=======
-#: fe-protocol3.c:1158
->>>>>>> 185876a6
 #, c-format
 msgid "CONSTRAINT NAME:  %s\n"
 msgstr "CONSTRAINT-NAME:  %s\n"
 
-<<<<<<< HEAD
 #: fe-protocol3.c:1164
 msgid "LOCATION:  "
 msgstr "ORT:  "
 
 #: fe-protocol3.c:1166
-=======
-#: fe-protocol3.c:1170
-msgid "LOCATION:  "
-msgstr "ORT:  "
-
-#: fe-protocol3.c:1172
->>>>>>> 185876a6
 #, c-format
 msgid "%s, "
 msgstr "%s, "
 
-<<<<<<< HEAD
 #: fe-protocol3.c:1168
-=======
-#: fe-protocol3.c:1174
->>>>>>> 185876a6
 #, c-format
 msgid "%s:%s"
 msgstr "%s:%s"
 
-<<<<<<< HEAD
 #: fe-protocol3.c:1363
-=======
-#: fe-protocol3.c:1369
->>>>>>> 185876a6
 #, c-format
 msgid "LINE %d: "
 msgstr "ZEILE %d: "
 
-<<<<<<< HEAD
 #: fe-protocol3.c:1762
 msgid "PQgetline: not doing text COPY OUT\n"
 msgstr "PQgetline: Text COPY OUT nicht ausgeführt\n"
@@ -1532,13 +989,6 @@
 msgstr "Protokollfehler: kein Funktionsergebnis\n"
 
 #: fe-protocol3.c:2151
-=======
-#: fe-protocol3.c:1768
-msgid "PQgetline: not doing text COPY OUT\n"
-msgstr "PQgetline: Text COPY OUT nicht ausgeführt\n"
-
-#: fe-protocol3.c:2134
->>>>>>> 185876a6
 #, c-format
 msgid "protocol error: id=0x%x\n"
 msgstr "Protokollfehler: id=0x%x\n"
@@ -1608,28 +1058,16 @@
 msgid "GSSAPI context establishment error"
 msgstr "GSSAPI-Fehler beim Einrichten des Kontexts"
 
-<<<<<<< HEAD
 #: fe-secure-openssl.c:223 fe-secure-openssl.c:330 fe-secure-openssl.c:1499
-=======
-#: fe-secure-openssl.c:214 fe-secure-openssl.c:321 fe-secure-openssl.c:1367
->>>>>>> 185876a6
 #, c-format
 msgid "SSL SYSCALL error: %s\n"
 msgstr "SSL-SYSCALL-Fehler: %s\n"
 
-<<<<<<< HEAD
 #: fe-secure-openssl.c:230 fe-secure-openssl.c:337 fe-secure-openssl.c:1503
 msgid "SSL SYSCALL error: EOF detected\n"
 msgstr "SSL-SYSCALL-Fehler: Dateiende entdeckt\n"
 
 #: fe-secure-openssl.c:241 fe-secure-openssl.c:348 fe-secure-openssl.c:1512
-=======
-#: fe-secure-openssl.c:221 fe-secure-openssl.c:328 fe-secure-openssl.c:1371
-msgid "SSL SYSCALL error: EOF detected\n"
-msgstr "SSL-SYSCALL-Fehler: Dateiende entdeckt\n"
-
-#: fe-secure-openssl.c:232 fe-secure-openssl.c:339 fe-secure-openssl.c:1380
->>>>>>> 185876a6
 #, c-format
 msgid "SSL error: %s\n"
 msgstr "SSL-Fehler: %s\n"
@@ -1638,11 +1076,7 @@
 msgid "SSL connection has been closed unexpectedly\n"
 msgstr "SSL-Verbindung wurde unerwartet geschlossen\n"
 
-<<<<<<< HEAD
 #: fe-secure-openssl.c:262 fe-secure-openssl.c:369 fe-secure-openssl.c:1562
-=======
-#: fe-secure-openssl.c:253 fe-secure-openssl.c:360 fe-secure-openssl.c:1430
->>>>>>> 185876a6
 #, c-format
 msgid "unrecognized SSL error code: %d\n"
 msgstr "unbekannter SSL-Fehlercode: %d\n"
@@ -1730,142 +1164,82 @@
 msgid "could not establish SSL connection: %s\n"
 msgstr "konnte SSL-Verbindung nicht aufbauen: %s\n"
 
-<<<<<<< HEAD
 #: fe-secure-openssl.c:1231
-=======
-#: fe-secure-openssl.c:1103
->>>>>>> 185876a6
 #, c-format
 msgid "could not set SSL Server Name Indication (SNI): %s\n"
 msgstr "konnte SSL-Server-Name-Indication (SNI) nicht setzen: %s\n"
 
-<<<<<<< HEAD
 #: fe-secure-openssl.c:1277
-=======
-#: fe-secure-openssl.c:1149
->>>>>>> 185876a6
 #, c-format
 msgid "could not load SSL engine \"%s\": %s\n"
 msgstr "konnte SSL-Engine »%s« nicht laden: %s\n"
 
-<<<<<<< HEAD
 #: fe-secure-openssl.c:1289
-=======
-#: fe-secure-openssl.c:1161
->>>>>>> 185876a6
 #, c-format
 msgid "could not initialize SSL engine \"%s\": %s\n"
 msgstr "konnte SSL-Engine »%s« nicht initialisieren: %s\n"
 
-<<<<<<< HEAD
 #: fe-secure-openssl.c:1305
-=======
-#: fe-secure-openssl.c:1177
->>>>>>> 185876a6
 #, c-format
 msgid "could not read private SSL key \"%s\" from engine \"%s\": %s\n"
 msgstr "konnte privaten SSL-Schlüssel »%s« nicht von Engine »%s« lesen: %s\n"
 
-<<<<<<< HEAD
 #: fe-secure-openssl.c:1319
-=======
-#: fe-secure-openssl.c:1191
->>>>>>> 185876a6
 #, c-format
 msgid "could not load private SSL key \"%s\" from engine \"%s\": %s\n"
 msgstr "konnte privaten SSL-Schlüssel »%s« nicht von Engine »%s« laden: %s\n"
 
-<<<<<<< HEAD
 #: fe-secure-openssl.c:1357
-=======
-#: fe-secure-openssl.c:1228
->>>>>>> 185876a6
 #, c-format
 msgid "certificate present, but not private key file \"%s\"\n"
 msgstr "Zertifikat vorhanden, aber keine private Schlüsseldatei »%s«\n"
 
-<<<<<<< HEAD
 #: fe-secure-openssl.c:1361
 #, c-format
 msgid "could not stat private key file \"%s\": %m\n"
 msgstr "konnte »stat« für private Schlüsseldatei »%s« nicht ausführen: %m\n"
 
 #: fe-secure-openssl.c:1370
-=======
-#: fe-secure-openssl.c:1237
->>>>>>> 185876a6
 #, c-format
 msgid "private key file \"%s\" is not a regular file\n"
 msgstr "private Schlüsseldatei »%s« ist keine normale Datei\n"
 
-<<<<<<< HEAD
 #: fe-secure-openssl.c:1403
-=======
-#: fe-secure-openssl.c:1270
->>>>>>> 185876a6
 #, c-format
 msgid "private key file \"%s\" has group or world access; file must have permissions u=rw (0600) or less if owned by the current user, or permissions u=rw,g=r (0640) or less if owned by root\n"
 msgstr "private Schlüsseldatei »%s« erlaubt Lesezugriff für Gruppe oder Andere; Dateirechte müssen u=rw (0600) oder weniger sein, wenn der Eigentümer der aktuelle Benutzer ist, oder u=rw,g=r (0640) oder weniger, wenn der Eigentümer »root« ist\n"
 
-<<<<<<< HEAD
 #: fe-secure-openssl.c:1428
-=======
-#: fe-secure-openssl.c:1295
->>>>>>> 185876a6
 #, c-format
 msgid "could not load private key file \"%s\": %s\n"
 msgstr "konnte private Schlüsseldatei »%s« nicht laden: %s\n"
 
-<<<<<<< HEAD
 #: fe-secure-openssl.c:1445
-=======
-#: fe-secure-openssl.c:1313
->>>>>>> 185876a6
 #, c-format
 msgid "certificate does not match private key file \"%s\": %s\n"
 msgstr "Zertifikat passt nicht zur privaten Schlüsseldatei »%s«: %s\n"
 
-<<<<<<< HEAD
 #: fe-secure-openssl.c:1545
-=======
-#: fe-secure-openssl.c:1413
->>>>>>> 185876a6
 #, c-format
 msgid "This may indicate that the server does not support any SSL protocol version between %s and %s.\n"
 msgstr "Das zeigt möglicherweise an, dass der Server keine SSL-Protokollversion zwischen %s und %s unterstützt.\n"
 
-<<<<<<< HEAD
 #: fe-secure-openssl.c:1581
-=======
-#: fe-secure-openssl.c:1449
->>>>>>> 185876a6
 #, c-format
 msgid "certificate could not be obtained: %s\n"
 msgstr "Zertifikat konnte nicht ermittelt werden: %s\n"
 
-<<<<<<< HEAD
 #: fe-secure-openssl.c:1687
-=======
-#: fe-secure-openssl.c:1555
->>>>>>> 185876a6
 #, c-format
 msgid "no SSL error reported"
 msgstr "kein SSL-Fehler berichtet"
 
-<<<<<<< HEAD
 #: fe-secure-openssl.c:1696
-=======
-#: fe-secure-openssl.c:1564
->>>>>>> 185876a6
 #, c-format
 msgid "SSL error code %lu"
 msgstr "SSL-Fehlercode %lu"
 
-<<<<<<< HEAD
 #: fe-secure-openssl.c:1944
-=======
-#: fe-secure-openssl.c:1812
->>>>>>> 185876a6
 #, c-format
 msgid "WARNING: sslpassword truncated\n"
 msgstr "WARNUNG: sslpassword abgeschnitten\n"

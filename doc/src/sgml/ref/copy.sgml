--- conflicted
+++ resolved
@@ -385,7 +385,6 @@
 <!--
       Specifies that the file contains a header line with the names of each
       column in the file.  On output, the first line contains the column
-<<<<<<< HEAD
       names from the table.  On input, the first line is discarded when this
       option is set to <literal>true</literal> (or equivalent Boolean value).
       If this option is set to <literal>MATCH</literal>, the number and names
@@ -394,15 +393,6 @@
       This option is not allowed when using <literal>binary</literal> format.
       The <literal>MATCH</literal> option is only valid for <command>COPY
       FROM</command> commands.
-=======
-      names from the table, and on input, the first line is ignored.
-      This option is allowed only when using <literal>CSV</literal> format.
--->
-ヘッダ行を含むファイルを指定します。
-このファイルには各列の名前が記載されています。
-出力では、先頭行にテーブルの列名が入り、入力では先頭行は無視されます。
-このオプションは<literal>CSV</literal>形式を使用する場合にのみ許されます。
->>>>>>> 185876a6
      </para>
     </listitem>
    </varlistentry>
@@ -940,24 +930,12 @@
        <entry><literal>\</literal><replaceable>digits</replaceable></entry>
        <entry>Backslash followed by one to three octal digits specifies
        the byte with that numeric code</entry>
-<<<<<<< HEAD
-=======
--->
-<entry><literal>\</literal><replaceable>数字</replaceable></entry>
-<entry>バックスラッシュに続き1から3個の8進数の数字をコード番号として指定すると、そのコード番号が表すバイトを指定できます。</entry>
->>>>>>> 185876a6
       </row>
       <row>
 <!--
        <entry><literal>\x</literal><replaceable>digits</replaceable></entry>
        <entry>Backslash <literal>x</literal> followed by one or two hex digits specifies
        the byte with that numeric code</entry>
-<<<<<<< HEAD
-=======
--->
-<entry><literal>\x</literal><replaceable>数字</replaceable></entry>
-<entry>バックスラッシュ、<literal>x</literal>という並びに続き1から2個の16進数の数字を指定すると、そのコード番号が表すバイトを指定できます。</entry>
->>>>>>> 185876a6
       </row>
      </tbody>
     </tgroup>
@@ -1006,26 +984,12 @@
    </para>
 
    <para>
-<<<<<<< HEAD
      All backslash sequences are interpreted after encoding conversion.
      The bytes specified with the octal and hex-digit backslash sequences must
      form valid characters in the database encoding.
    </para>
 
    <para>
-=======
-<!--
-     All backslash sequences are interpreted after encoding conversion.
-     The bytes specified with the octal and hex-digit backslash sequences must
-     form valid characters in the database encoding.
--->
-バックスラッシュで始まる文字の並びはすべて符号化方式変換の後で解釈されます。
-バックスラッシュの後ろに8進数や16進数を付けた形式で指定されたバイトはデータベース符号化方式において有効な文字でなければなりません。
-   </para>
-
-   <para>
-<!--
->>>>>>> 185876a6
     <command>COPY TO</command> will terminate each row with a Unix-style
     newline (<quote><literal>\n</literal></quote>).  Servers running on Microsoft Windows instead
     output carriage return/newline (<quote><literal>\r\n</literal></quote>), but only for

--- conflicted
+++ resolved
@@ -190,19 +190,16 @@
    By default, the <link linkend="sql-createindex"><command>CREATE
    INDEX</command></link> command creates
    B-tree indexes, which fit the most common situations.
-<<<<<<< HEAD
    The other index types are selected by writing the keyword
    <literal>USING</literal> followed by the index type name.
    For example, to create a Hash index:
-<programlisting>
-CREATE INDEX <replaceable>name</replaceable> ON <replaceable>table</replaceable> USING HASH (<replaceable>column</replaceable>);
-</programlisting>
-=======
 -->
 <productname>PostgreSQL</productname>では、B-tree、Hash、GiST、SP-GiST、GIN、BRINといった複数の種類のインデックスを使用可能です。
 インデックスの各種類は、異なる種類の問い合わせに最も適した、異なるアルゴリズムを使用します。
 デフォルトで<command>CREATE INDEX</command>コマンドは、B-treeインデックスを作成し、それは最も一般的な状況に適合します。
->>>>>>> 9a9c638e
+<programlisting>
+CREATE INDEX <replaceable>name</replaceable> ON <replaceable>table</replaceable> USING HASH (<replaceable>column</replaceable>);
+</programlisting>
   </para>
 
   <sect2 id="indexes-types-btree">
@@ -211,30 +208,20 @@
    <indexterm>
 <!--
     <primary>index</primary>
-<<<<<<< HEAD
+-->
+    <primary>インデックス</primary>
     <secondary>B-Tree</secondary>
    </indexterm>
    <indexterm>
     <primary>B-Tree</primary>
-=======
--->
-    <primary>インデックス</primary>
-    <secondary>B-tree</secondary>
-   </indexterm>
-   <indexterm>
-    <primary>B-tree</primary>
-<!--
->>>>>>> 9a9c638e
+<!--
     <see>index</see>
 -->
     <see>インデックス</see>
    </indexterm>
-<<<<<<< HEAD
-
-  <para>
-=======
-<!--
->>>>>>> 9a9c638e
+
+  <para>
+<!--
    B-trees can handle equality and range queries on data that can be sorted
    into some ordering.
    In particular, the <productname>PostgreSQL</productname> query planner
@@ -311,9 +298,9 @@
     <primary>ハッシュ</primary>
     <see>インデックス</see>
    </indexterm>
-<<<<<<< HEAD
-
-  <para>
+
+  <para>
+<!--
    Hash indexes store a 32-bit hash code derived from the
    value of the indexed column. Hence,
    such indexes can only handle simple equality comparisons.
@@ -321,18 +308,10 @@
    indexed column is involved in a comparison using the
    equal operator:
 
-=======
-<!--
-   Hash indexes can only handle simple equality comparisons.
-   The query planner will consider using a hash index whenever an
-   indexed column is involved in a comparison using the
-   <literal>=</literal> operator.
-   The following command is used to create a hash index:
 -->
 ハッシュインデックスは単純な等価性比較のみを扱うことができます。
 問い合わせプランナでは、インデックスの付いた列を<literal>=</literal>演算子を使用して比較する場合に、ハッシュインデックスの使用を検討します。
 ハッシュインデックスを作成するには、以下のようなコマンドを使用してください。
->>>>>>> 9a9c638e
 <synopsis>
 =
 </synopsis>
@@ -356,12 +335,9 @@
 -->
     <see>インデックス</see>
    </indexterm>
-<<<<<<< HEAD
-
-  <para>
-=======
-<!--
->>>>>>> 9a9c638e
+
+  <para>
+<!--
    GiST indexes are not a single kind of index, but rather an infrastructure
    within which many different indexing strategies can be implemented.
    Accordingly, the particular operators with which a GiST index can be
@@ -433,12 +409,9 @@
 -->
     <see>インデックス</see>
    </indexterm>
-<<<<<<< HEAD
-
-  <para>
-=======
-<!--
->>>>>>> 9a9c638e
+
+  <para>
+<!--
    SP-GiST indexes, like GiST indexes, offer an infrastructure that supports
    various kinds of searches.  SP-GiST permits implementation of a wide range
    of different non-balanced disk-based data structures, such as quadtrees,
@@ -496,12 +469,9 @@
 -->
     <see>インデックス</see>
    </indexterm>
-<<<<<<< HEAD
-
-  <para>
-=======
-<!--
->>>>>>> 9a9c638e
+
+  <para>
+<!--
    GIN indexes are <quote>inverted indexes</quote> which are appropriate for
    data values that contain multiple component values, such as arrays.  An
    inverted index contains a separate entry for each component value, and
@@ -562,12 +532,9 @@
 -->
     <see>インデックス</see>
    </indexterm>
-<<<<<<< HEAD
-
-  <para>
-=======
-<!--
->>>>>>> 9a9c638e
+
+  <para>
+<!--
    BRIN indexes (a shorthand for Block Range INdexes) store summaries about
    the values stored in consecutive physical block ranges of a table.
    Thus, they are most effective for columns whose values are well-correlated
@@ -651,18 +618,12 @@
   </para>
 
   <para>
-<<<<<<< HEAD
+<!--
    Currently, only the B-tree, GiST, GIN, and BRIN index types support
    multiple-key-column indexes.  Whether there can be multiple key
    columns is independent of whether <literal>INCLUDE</literal> columns
    can be added to the index.  Indexes can have up to 32 columns,
    including <literal>INCLUDE</literal> columns.  (This limit can be
-=======
-<!--
-   Currently, only the B-tree, GiST, GIN, and BRIN
-   index types support multicolumn
-   indexes.  Up to 32 columns can be specified.  (This limit can be
->>>>>>> 9a9c638e
    altered when building <productname>PostgreSQL</productname>; see the
    file <filename>pg_config_manual.h</filename>.)
 -->
@@ -1906,12 +1867,8 @@
    likely to not need to access the heap.  If the heap tuple must be visited
    anyway, it costs nothing more to get the column's value from there.
    Other restrictions are that expressions are not currently supported as
-<<<<<<< HEAD
    included columns, and that only B-tree, GiST and SP-GiST indexes currently
    support included columns.
-=======
-   included columns, and that only B-tree and GiST indexes currently support
-   included columns.
 -->
 キー以外のペイロード列、特に幅の広い列をインデックスに追加することについては慎重になることが賢明です。
 インデックス型の最大サイズを超えるタプルをインサートしようとすると失敗します。
@@ -1919,7 +1876,6 @@
 それから、覚えておくべきもう一つの小さなポイントは、インデックスオンリースキャンがヒープへのアクセスが必要がないほどテーブルがゆっくり変化しない限り、インデックスにペイロード列を含めることにほとんど意味が無いことです。
 とにかくヒープタプルを訪れなければならなくなった場合は、そこから列値を取得するためにそれ以上のコストはかかりません。
 他の制限は、式を列に含めることは、現在のところサポートされていません。また、列を含めるサポートは現在のところB-treeとGiSTインデックスのみサポートされています。
->>>>>>> 9a9c638e
   </para>
 
   <para>
@@ -2237,19 +2193,13 @@
 
   <tip>
    <para>
-<<<<<<< HEAD
-=======
-<!--
->>>>>>> 9a9c638e
+<!--
     <xref linkend="app-psql"/> has
     commands <command>\dAc</command>, <command>\dAf</command>,
     and <command>\dAo</command>, which provide slightly more sophisticated
     versions of these queries.
-<<<<<<< HEAD
-=======
 -->
 <xref linkend="app-psql"/>には<command>\dAc</command>、<command>\dAf</command>、<command>\dAo</command>コマンドがあり、これらのクエリのもう少し洗練されたバージョンを提供します。
->>>>>>> 9a9c638e
    </para>
   </tip>
  </sect1>

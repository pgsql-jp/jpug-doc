--- conflicted
+++ resolved
@@ -1,11 +1,7 @@
 <!-- doc/src/sgml/generic-wal.sgml -->
 
-<<<<<<< HEAD
 <sect1 id="generic-wal">
-=======
-<chapter id="generic-wal">
-<!--
->>>>>>> 43f2d855
+<!--
  <title>Generic WAL Records</title>
 -->
  <title>汎用WALレコード</title>
@@ -14,25 +10,11 @@
 <!--
    Although all built-in WAL-logged modules have their own types of WAL
    records, there is also a generic WAL record type, which describes changes
-<<<<<<< HEAD
    to pages in a generic way.
-=======
-   to pages in a generic way. This is useful for extensions that provide
-   custom access methods.
--->
-組み込みのWALにログを書き込むすべてのモジュールは、それぞれに独自の型のWALレコードがありますが、ページへの変更を汎用的な方法で記述する汎用WALレコード型もあります。
+-->
+《マッチ度[53.846154]》組み込みのWALにログを書き込むすべてのモジュールは、それぞれに独自の型のWALレコードがありますが、ページへの変更を汎用的な方法で記述する汎用WALレコード型もあります。
 これは、カスタムアクセスメソッドを提供する拡張に役立ちます。
-  </para>
-
-  <para>
-<!--
-   In comparison with <link linkend="custom-rmgr">Custom WAL Resource
-   Managers</link>, Generic WAL is simpler for an extension to implement and
-   does not require the extension library to be loaded in order to apply the
-   records.
--->
-<link linkend="custom-rmgr">カスタムWALリソースマネージャ</link>と比較すると、汎用WALは拡張の実装が簡単であり、レコードを適用するために拡張ライブラリをロードする必要がありません。
->>>>>>> 43f2d855
+《機械翻訳》«Although all built-in WAL-logged modules have their own types of WAL records, there is also a generic WAL record type, which describes changes to pages in a generic way.»
   </para>
 
   <note>

--- conflicted
+++ resolved
@@ -90,16 +90,6 @@
 <application>pg_recvlogical</application>は<systemitem>SIGHUP</systemitem>シグナルを受け取ると、現在の出力ファイルを閉じ、<option>--file</option>オプションで指定されたファイル名を使用して新しいファイルを開きます。
 これにより、まず現在の出力ファイルの名前を変更し、その後<application>pg_recvlogical</application>に<systemitem>SIGHUP</systemitem>シグナルを送信することで、出力ファイルをローテーションすることができます。
   </para>
-
-  <para>
-   When <application>pg_recvlogical</application> receives
-   a <systemitem>SIGHUP</systemitem> signal, it closes the current output file
-   and opens a new one using the filename specified by
-   the <option>--file</option> option.  This allows us to rotate
-   the output file by first renaming the current file and then sending
-   a <systemitem>SIGHUP</systemitem> signal to
-   <application>pg_recvlogical</application>.
-  </para>
  </refsect1>
 
  <refsect1>
@@ -130,21 +120,19 @@
        </para>
 
        <para>
-<<<<<<< HEAD
-<!--
-        The <option>&#45;-two-phase</option> can be specified with
-        <option>&#45;-create-slot</option> to enable decoding of prepared transactions.
--->
-<option>--two-phase</option>は<option>--create-slot</option>と一緒に指定して、プリペアドトランザクションのデコードを有効にすることができます。
-=======
-        The <option>--slot</option> and <option>--dbname</option> are required
+<!--
+        The <option>&#45;-slot</option> and <option>&#45;-dbname</option> are required
         for this action.
-       </para>
-
-       <para>
-        The <option>--enable-two-phase</option> and <option>--enable-failover</option>
-        options can be specified with <option>--create-slot</option>.
->>>>>>> 3d6a8289
+-->
+《機械翻訳》«The <option>--slot</option> and <option>--dbname</option> are required for this action.»
+       </para>
+
+       <para>
+<!--
+        The <option>&#45;-enable-two-phase</option> and <option>&#45;-enable-failover</option>
+        options can be specified with <option>&#45;-create-slot</option>.
+-->
+《機械翻訳》«The <option>--enable-two-phase</option> and <option>--enable-failover</option> options can be specified with <option>--create-slot</option>.»
        </para>
       </listitem>
      </varlistentry>
@@ -161,7 +149,10 @@
        </para>
 
        <para>
-        The <option>--slot</option> is required for this action.
+<!--
+        The <option>&#45;-slot</option> is required for this action.
+-->
+《機械翻訳》«The <option>--slot</option> is required for this action.»
        </para>
       </listitem>
      </varlistentry>
@@ -182,15 +173,15 @@
        </para>
 
        <para>
-<<<<<<< HEAD
-<!--
-=======
-        The <option>--slot</option> and <option>--dbname</option>,
-        <option>--file</option> are required for this action.
-       </para>
-
-       <para>
->>>>>>> 3d6a8289
+<!--
+        The <option>&#45;-slot</option> and <option>&#45;-dbname</option>,
+        <option>&#45;-file</option> are required for this action.
+-->
+《機械翻訳》«The <option>--slot</option> and <option>--dbname</option>, <option>--file</option> are required for this action.»
+       </para>
+
+       <para>
+<!--
         The stream format is determined by the output plugin specified when
         the slot was created.
 -->
@@ -268,8 +259,13 @@
       <term><option>--enable-failover</option></term>
       <listitem>
        <para>
+<!--
         Enables the slot to be synchronized to the standbys. This option may
-        only be specified with <option>--create-slot</option>.
+        only be specified with <option>&#45;-create-slot</option>.
+-->
+《マッチ度[60.975610]》プリペアドトランザクションのデコードを有効にします。
+このオプションは<option>--create-slot</option>でのみ指定できます。
+《機械翻訳》«Enables the slot to be synchronized to the standbys. This option may only be specified with <option>--create-slot</option>.»
        </para>
       </listitem>
      </varlistentry>
@@ -287,7 +283,10 @@
 <systemitem>stdout</systemitem>に出力するには<literal>-</literal>を使います。
        </para>
        <para>
-        This parameter is required for <option>--start</option>.
+<!--
+        This parameter is required for <option>&#45;-start</option>.
+-->
+《機械翻訳》«This parameter is required for <option>--start</option>.»
        </para>
       </listitem>
      </varlistentry>
@@ -436,7 +435,10 @@
 <option>--drop-slot</option>モードでは、この名前のスロットを削除します。
        </para>
        <para>
+<!--
         This parameter is required for any of actions.
+-->
+《機械翻訳》«This parameter is required for any of actions.»
        </para>
       </listitem>
      </varlistentry>
@@ -490,21 +492,21 @@
          The <replaceable>dbname</replaceable> can be a <link
          linkend="libpq-connstring">connection string</link>.  If so,
          connection string parameters will override any conflicting
-<<<<<<< HEAD
-         command line options.  Defaults to the user name.
--->
-接続するデータベースです。
+         command line options.
+-->
+《マッチ度[70.731707]》接続するデータベースです。
 この意味の詳細は動作の説明を参照してください。
 <replaceable>dbname</replaceable>は<link linkend="libpq-connstring">接続文字列</link>でも構いません。
 その場合、接続文字列パラメータは衝突するコマンドラインオプションよりも優先します。
 デフォルトはユーザ名です。
-=======
-         command line options.
-        </para>
-        <para>
-         This parameter is required for <option>--create-slot</option>
-         and <option>--start</option>.
->>>>>>> 3d6a8289
+《機械翻訳》«The database to connect to. See the description of the actions for what this means in detail. The <replaceable>dbname</replaceable> can be a <link linkend="libpq-connstring">connection string</link>. If so, connection string parameters will override any conflicting command line options.»
+        </para>
+        <para>
+<!--
+         This parameter is required for <option>&#45;-create-slot</option>
+         and <option>&#45;-start</option>.
+-->
+《機械翻訳》«This parameter is required for <option>--create-slot</option> and <option>--start</option>.»
         </para>
        </listitem>
       </varlistentry>

--- conflicted
+++ resolved
@@ -2745,12 +2745,8 @@
      </para>
     </sect3>
 
-<<<<<<< HEAD
     <sect3 id="plpgsql-statements-returning-return-next">
-=======
-    <sect3>
-<!--
->>>>>>> 94ef7168
+<!--
      <title><command>RETURN NEXT</command> and <command>RETURN QUERY</command></title>
 -->
 <title><command>RETURN NEXT</command>および<command>RETURN QUERY</command></title>
@@ -3261,12 +3257,8 @@
        </para>
      </sect3>
 
-<<<<<<< HEAD
      <sect3 id="plpgsql-conditionals-simple-case">
-=======
-     <sect3>
-<!--
->>>>>>> 94ef7168
+<!--
       <title>Simple <literal>CASE</literal></title>
 -->
 <title>単純な<literal>CASE</literal></title>
@@ -3321,12 +3313,8 @@
       </para>
      </sect3>
 
-<<<<<<< HEAD
      <sect3 id="plpgsql-conditionals-searched-case">
-=======
-     <sect3>
-<!--
->>>>>>> 94ef7168
+<!--
       <title>Searched <literal>CASE</literal></title>
 -->
 <title>検索付き<literal>CASE</literal></title>
@@ -4650,7 +4638,6 @@
     <title>カーソルを開く</title>
 
     <para>
-<!--
      Before a cursor can be used to retrieve rows, it must be
      <firstterm>opened</firstterm>. (This is the equivalent action to the SQL
      command <link linkend="sql-declare"><command>DECLARE
@@ -4658,10 +4645,6 @@
      <application>PL/pgSQL</application> has
      three forms of the <command>OPEN</command> statement, two of which use unbound
      cursor variables while the third uses a bound cursor variable.
--->
-カーソルを使用して行を取り出す前に、<firstterm>開かれる</firstterm>必要があります。
-（これは<command>DECLARE CURSOR</command> SQLコマンドの動作と同じです。）
-<application>PL/pgSQL</application>には3種類の<command>OPEN</command>文があり、そのうちの2つはアンバウンドカーソル変数を使用し、残りの1つはバウンドカーソル変数を使用します。
     </para>
 
     <note>
@@ -4670,13 +4653,10 @@
       Bound cursor variables can also be used without explicitly opening the cursor,
       via the <command>FOR</command> statement described in
       <xref linkend="plpgsql-cursor-for-loop"/>.
-<<<<<<< HEAD
+-->
+バウンドカーソル変数は<xref linkend="plpgsql-cursor-for-loop"/>で説明されている<command>FOR</command>文で、明示的にカーソルを開かなくても使用することができます。
       A <command>FOR</command> loop will open the cursor and then
       close it again when the loop completes.
-=======
--->
-バウンドカーソル変数は<xref linkend="plpgsql-cursor-for-loop"/>で説明されている<command>FOR</command>文で、明示的にカーソルを開かなくても使用することができます。
->>>>>>> 94ef7168
      </para>
     </note>
 
@@ -4906,7 +4886,6 @@
     </para>
 
     <para>
-<!--
      These manipulations need not occur in the same function that
      opened the cursor to begin with.  You can return a <type>refcursor</type>
      value out of a function and let the caller operate on the cursor.
@@ -4914,11 +4893,6 @@
      of the portal containing the active query for the cursor.  This name
      can be passed around, assigned to other <type>refcursor</type> variables,
      and so on, without disturbing the portal.)
--->
-これらの操作は、カーソルを開始するために開いた関数内で行う必要はありません。
-関数から<type>refcursor</type>値を返し、呼び出し元でそのカーソルの操作をさせることもできます。
-（内部的には<type>refcursor</type>値は、カーソルへの有効な問い合わせを持つポータルの名前を示す単なる文字列です。
-この名前は、ポータルを壊すことなく、他の<type>refcursor</type>型の変数に代入することで、他に渡すことができます。）
     </para>
 
     <para>
@@ -5108,12 +5082,8 @@
        </para>
      </sect3>
 
-<<<<<<< HEAD
     <sect3 id="plpgsql-cursor-returning">
-=======
-    <sect3>
-<!--
->>>>>>> 94ef7168
+<!--
      <title>Returning Cursors</title>
 -->
 <title>カーソルを返す</title>
@@ -5138,7 +5108,6 @@
        </para>
 
        <para>
-<!--
         The portal name used for a cursor can be specified by the
         programmer or automatically generated.  To specify a portal name,
         simply assign a string to the <type>refcursor</type> variable before
@@ -5149,36 +5118,16 @@
         <command>OPEN</command> automatically generates a name that does not
         conflict with any existing portal, and assigns it to the
         <type>refcursor</type> variable.
--->
-カーソル用のポータル名は、プログラマが指定するか、または自動的に生成されます。
-ポータル名を指定するには、開く前に、単に<type>refcursor</type>変数に文字列を代入します。
-<type>refcursor</type>変数の文字列値は<command>OPEN</command>によって、背後のポータル名として使用されます。
-しかし、<type>refcursor</type>変数がNULLの場合、<command>OPEN</command>は自動的に既存のポータルと競合しない名前を生成し、それを<type>refcursor</type>変数に代入します。
        </para>
 
        <note>
         <para>
-<<<<<<< HEAD
          Prior to <productname>PostgreSQL</productname> 16, bound cursor
          variables were initialized to contain their own names, rather
          than being left as null, so that the underlying portal name would
          be the same as the cursor variable's name by default.  This was
          changed because it created too much risk of conflicts between
          similarly-named cursors in different functions.
-=======
-<!--
-         A bound cursor variable is initialized to the string value
-         representing its name, so that the portal name is the same as
-         the cursor variable name, unless the programmer overrides it
-         by assignment before opening the cursor.  But an unbound cursor
-         variable defaults to the null value initially, so it will receive
-         an automatically-generated unique name, unless overridden.
--->
-バウンドカーソル変数は、その名前を表現する文字列値で初期化されます。
-そのため、プログラマがカーソルを開く前に代入により上書きしない限り、ポータル名はカーソル変数と同じになります。
-しかし、アンバウンドカーソル変数の初期値はデフォルトでNULLです。
-そのため、上書きされていない場合に自動的に生成される一意な名前を受け取ります。
->>>>>>> 94ef7168
         </para>
        </note>
 
@@ -5926,19 +5875,9 @@
      <term><varname>NEW</varname> <type>record</type></term>
      <listitem>
       <para>
-<<<<<<< HEAD
        new database row for <command>INSERT</command>/<command>UPDATE</command> operations in row-level
-=======
-<!--
-       Data type <type>RECORD</type>; variable holding the new
-       database row for <command>INSERT</command>/<command>UPDATE</command> operations in row-level
->>>>>>> 94ef7168
        triggers. This variable is null in statement-level triggers
        and for <command>DELETE</command> operations.
--->
-<type>RECORD</type>データ型。
-この変数は行レベルのトリガでの<command>INSERT</command>/<command>UPDATE</command>操作によって更新された、新しいデータベースの行を保持します。
-文レベルのトリガおよび<command>DELETE</command>操作では、この変数はnullです。
       </para>
      </listitem>
     </varlistentry>
@@ -5947,19 +5886,9 @@
      <term><varname>OLD</varname> <type>record</type></term>
      <listitem>
       <para>
-<<<<<<< HEAD
        old database row for <command>UPDATE</command>/<command>DELETE</command> operations in row-level
-=======
-<!--
-       Data type <type>RECORD</type>; variable holding the old
-       database row for <command>UPDATE</command>/<command>DELETE</command> operations in row-level
->>>>>>> 94ef7168
        triggers. This variable is null in statement-level triggers
        and for <command>INSERT</command> operations.
--->
-<type>RECORD</type>データ型。
-この変数は、行レベルのトリガでの<command>UPDATE</command>/<command>DELETE</command>操作によって更新される前のデータベースの行を保持します。
-文レベルのトリガおよび<command>INSERT</command>操作では、この変数はnullです。
       </para>
      </listitem>
     </varlistentry>
@@ -5968,16 +5897,7 @@
      <term><varname>TG_NAME</varname> <type>name</type></term>
      <listitem>
       <para>
-<<<<<<< HEAD
        name of the trigger which fired.
-=======
-<!--
-       Data type <type>name</type>; variable that contains the name of the trigger actually
-       fired.
--->
-<type>name</type>データ型。
-実際に発行されたトリガの名前を持つ変数。
->>>>>>> 94ef7168
       </para>
      </listitem>
     </varlistentry>
@@ -5986,16 +5906,8 @@
      <term><varname>TG_WHEN</varname> <type>text</type></term>
      <listitem>
       <para>
-<<<<<<< HEAD
-=======
-<!--
-       Data type <type>text</type>; a string of
->>>>>>> 94ef7168
        <literal>BEFORE</literal>, <literal>AFTER</literal>, or
        <literal>INSTEAD OF</literal>, depending on the trigger's definition.
--->
-<type>text</type>データ型。
-トリガの定義に依存した<literal>BEFORE</literal>、<literal>AFTER</literal>、または<literal>INSTEAD OF</literal>という文字列。
       </para>
      </listitem>
     </varlistentry>
@@ -6004,17 +5916,8 @@
      <term><varname>TG_LEVEL</varname> <type>text</type></term>
      <listitem>
       <para>
-<<<<<<< HEAD
        <literal>ROW</literal> or <literal>STATEMENT</literal>,
-=======
-<!--
-       Data type <type>text</type>; a string of either
-       <literal>ROW</literal> or <literal>STATEMENT</literal>
->>>>>>> 94ef7168
        depending on the trigger's definition.
--->
-<type>text</type>データ型。
-トリガの定義に依存した<literal>ROW</literal> または <literal>STATEMENT</literal>という文字列。
       </para>
      </listitem>
     </varlistentry>
@@ -6023,20 +5926,9 @@
      <term><varname>TG_OP</varname> <type>text</type></term>
      <listitem>
       <para>
-<<<<<<< HEAD
        operation for which the trigger was fired:
        <literal>INSERT</literal>, <literal>UPDATE</literal>,
        <literal>DELETE</literal>, or <literal>TRUNCATE</literal>.
-=======
-<!--
-       Data type <type>text</type>; a string of
-       <literal>INSERT</literal>, <literal>UPDATE</literal>,
-       <literal>DELETE</literal>, or <literal>TRUNCATE</literal>
-       telling for which operation the trigger was fired.
--->
-<type>text</type>データ型。
-トリガを起動した操作を示す、<literal>INSERT</literal>、<literal>UPDATE</literal>、<literal>DELETE</literal>、または<literal>TRUNCATE</literal>という文字列。
->>>>>>> 94ef7168
       </para>
      </listitem>
     </varlistentry>
@@ -6045,16 +5937,7 @@
      <term><varname>TG_RELID</varname> <type>oid</type> (references <link linkend="catalog-pg-class"><structname>pg_class</structname></link>.<structfield>oid</structfield>)</term>
      <listitem>
       <para>
-<<<<<<< HEAD
        object ID of the table that caused the trigger invocation.
-=======
-<!--
-       Data type <type>oid</type>; the object ID of the table that caused the
-       trigger invocation.
--->
-<type>oid</type>データ型。
-このトリガの呼び出し元になるテーブルのオブジェクトID。
->>>>>>> 94ef7168
       </para>
      </listitem>
     </varlistentry>
@@ -6063,19 +5946,9 @@
      <term><varname>TG_RELNAME</varname> <type>name</type></term>
      <listitem>
       <para>
-<<<<<<< HEAD
        table that caused the trigger
-=======
-<!--
-       Data type <type>name</type>; the name of the table that caused the trigger
->>>>>>> 94ef7168
        invocation. This is now deprecated, and could disappear in a future
        release. Use <literal>TG_TABLE_NAME</literal> instead.
--->
-<type>name</type>データ型。
-このトリガの呼び出し元になるテーブルの名前。
-将来これは廃止されそうです。
-代わりに<literal>TG_TABLE_NAME</literal>を使用してください。
       </para>
      </listitem>
     </varlistentry>
@@ -6084,16 +5957,7 @@
      <term><varname>TG_TABLE_NAME</varname> <type>name</type></term>
      <listitem>
       <para>
-<<<<<<< HEAD
        table that caused the trigger invocation.
-=======
-<!--
-       Data type <type>name</type>; the name of the table that
-       caused the trigger invocation.
--->
-<type>name</type>データ型。
-このトリガの呼び出し元になるテーブルの名前。
->>>>>>> 94ef7168
       </para>
      </listitem>
     </varlistentry>
@@ -6102,16 +5966,7 @@
      <term><varname>TG_TABLE_SCHEMA</varname> <type>name</type></term>
      <listitem>
       <para>
-<<<<<<< HEAD
        schema of the table that caused the trigger invocation.
-=======
-<!--
-       Data type <type>name</type>; the name of the schema of the
-       table that caused the trigger invocation.
--->
-<type>name</type>データ型。
-このトリガの呼び出し元になるテーブルのスキーマ名。
->>>>>>> 94ef7168
       </para>
      </listitem>
     </varlistentry>
@@ -6120,16 +5975,8 @@
      <term><varname>TG_NARGS</varname> <type>integer</type></term>
      <listitem>
       <para>
-<<<<<<< HEAD
        number of arguments given to the trigger
-=======
-<!--
-       Data type <type>integer</type>; the number of arguments given to the trigger
->>>>>>> 94ef7168
        function in the <command>CREATE TRIGGER</command> statement.
--->
-<type>integer</type>型。
-<command>CREATE TRIGGER</command>文におけるトリガ関数に与えられる引数の数。
       </para>
      </listitem>
     </varlistentry>
@@ -6138,21 +5985,11 @@
      <term><varname>TG_ARGV</varname> <type>text[]</type></term>
      <listitem>
       <para>
-<<<<<<< HEAD
        arguments from
-=======
-<!--
-       Data type array of <type>text</type>; the arguments from
->>>>>>> 94ef7168
        the <command>CREATE TRIGGER</command> statement.
        The index counts from 0. Invalid
        indexes (less than 0 or greater than or equal to <varname>tg_nargs</varname>)
        result in a null value.
--->
-<type>text</type>型の配列型。
-<command>CREATE TRIGGER</command>文での引数。
-このインデックスは0から始まります。
-無効なインデックス（0未満や<varname>tg_nargs</varname>以上）は、NULL値という結果になります。
       </para>
      </listitem>
     </varlistentry>
@@ -6803,16 +6640,7 @@
      <term><varname>TG_EVENT</varname> <type>text</type></term>
      <listitem>
       <para>
-<<<<<<< HEAD
        event the trigger is fired for.
-=======
-<!--
-       Data type <type>text</type>; a string representing the event the
-       trigger is fired for.
--->
-<type>text</type>データ型。
-トリガが発行されたイベントを示す文字列。
->>>>>>> 94ef7168
       </para>
      </listitem>
     </varlistentry>
@@ -6821,16 +6649,7 @@
      <term><varname>TG_TAG</varname> <type>text</type></term>
      <listitem>
       <para>
-<<<<<<< HEAD
        command tag for which the trigger is fired.
-=======
-<!--
-       Data type <type>text</type>; variable that contains the command tag
-       for which the trigger is fired.
--->
-<type>text</type>データ型。
-トリガが発行されたコマンドタグを含む変数。
->>>>>>> 94ef7168
       </para>
      </listitem>
     </varlistentry>
@@ -7488,12 +7307,8 @@
   </para>
 
   <variablelist>
-<<<<<<< HEAD
    <varlistentry id="plpgsql-quote-tips-1-quot">
-=======
-   <varlistentry>
-<!--
->>>>>>> 94ef7168
+<!--
     <term>1 quotation mark</term>
 -->
 <term>1つの引用符</term>
@@ -7518,12 +7333,8 @@
     </listitem>
    </varlistentry>
 
-<<<<<<< HEAD
    <varlistentry id="plpgsql-quote-tips-2-quot">
-=======
-   <varlistentry>
-<!--
->>>>>>> 94ef7168
+<!--
     <term>2 quotation marks</term>
 -->
 <term>2つの引用符</term>
@@ -7555,12 +7366,8 @@
     </listitem>
    </varlistentry>
 
-<<<<<<< HEAD
    <varlistentry id="plpgsql-quote-tips-4-quot">
-=======
-   <varlistentry>
-<!--
->>>>>>> 94ef7168
+<!--
     <term>4 quotation marks</term>
 -->
 <term>4つの引用符</term>
@@ -7598,12 +7405,8 @@
     </listitem>
    </varlistentry>
 
-<<<<<<< HEAD
    <varlistentry id="plpgsql-quote-tips-6-quot">
-=======
-   <varlistentry>
-<!--
->>>>>>> 94ef7168
+<!--
     <term>6 quotation marks</term>
 -->
 <term>6つの引用符</term>
@@ -7636,12 +7439,8 @@
     </listitem>
    </varlistentry>
 
-<<<<<<< HEAD
    <varlistentry id="plpgsql-quote-tips-10-quot">
-=======
-   <varlistentry>
-<!--
->>>>>>> 94ef7168
+<!--
     <term>10 quotation marks</term>
 -->
 <term>10個の引用符</term>
@@ -7756,12 +7555,7 @@
       <term><varname>strict_multi_assignment</varname></term>
       <listitem>
        <para>
-<<<<<<< HEAD
         Some <application>PL/pgSQL</application> commands allow assigning
-=======
-<!--
-        Some <application>PL/PgSQL</application> commands allow assigning
->>>>>>> 94ef7168
         values to more than one variable at a time, such as
         <command>SELECT INTO</command>.  Typically, the number of target
         variables and the number of source variables should match, though
@@ -7771,10 +7565,6 @@
         <literal>WARNING</literal> or <literal>ERROR</literal> whenever the
         number of target variables and the number of source variables are
         different.
--->
-<application>PL/PgSQL</application>コマンドのいくつかは、<command>SELECT INTO</command>のように、一度に2つ以上の変数に値を割り当てることを許しています。
-<application>PL/PgSQL</application>は、ない値に対しては<literal>NULL</literal>を使い、余分な変数は無視しますが、通常は対象の変数の数と元の変数の数は一致するべきです。
-このチェックを有効にすると、<application>PL/PgSQL</application>は対象の変数の数と元の変数の数が異なる場合には必ず<literal>WARNING</literal>または<literal>ERROR</literal>を発生するようになります。
        </para>
       </listitem>
      </varlistentry>
@@ -7783,20 +7573,12 @@
       <term><varname>too_many_rows</varname></term>
       <listitem>
        <para>
-<<<<<<< HEAD
         Enabling this check will cause <application>PL/pgSQL</application> to
-=======
-<!--
-        Enabling this check will cause <application>PL/PgSQL</application> to
->>>>>>> 94ef7168
         check if a given query returns more than one row when an
         <literal>INTO</literal> clause is used.  As an <literal>INTO</literal>
         statement will only ever use one row, having a query return multiple
         rows is generally either inefficient and/or nondeterministic and
         therefore is likely an error.
--->
-このチェックを有効にすると、<application>PL/PgSQL</application>は<literal>INTO</literal>句が使われている場合、与えられた問い合わせが2行以上の行を返すかどうか確認します。
-<literal>INTO</literal>文は必ず1行に対してのみ使われますので、複数の行を返す問い合わせがあるということは一般に非効率かつ/または非決定論的であり、そのためおそらくエラーです。
        </para>
       </listitem>
      </varlistentry>
@@ -8039,12 +7821,8 @@
     </itemizedlist>
    </para>
 
-<<<<<<< HEAD
   <sect2 id="plpgsql-porting-examples">
-=======
-  <sect2>
-<!--
->>>>>>> 94ef7168
+<!--
    <title>Porting Examples</title>
 -->
 <title>移植例</title>
@@ -8700,6 +8478,7 @@
    </indexterm>
 
 <programlisting><![CDATA[
+--
 --]]><!--
 &#45;- instr functions that mimic Oracle's counterpart
 &#45;- Syntax: instr(string1, string2 [, n [, m]])
@@ -8708,7 +8487,8 @@
 -- Oracleのものと同じ動作をするinstr関数
 -- 構文: instr(string1, string2 [, n [, m]])
 -- ただし、[]は省略可能なパラメータ
---]]><!--
+--
+]]><!--
 &#45;- Search string1, beginning at the nth character, for the mth occurrence
 &#45;- of string2.  If n is negative, search backwards, starting at the abs(n)'th
 &#45;- character from the end of string1.

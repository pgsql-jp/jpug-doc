<!-- doc/src/sgml/storage.sgml -->

<chapter id="storage">

<!--
<title>Database Physical Storage</title>
-->
<title>データベースの物理的な格納</title>

<para>
<!--
This chapter provides an overview of the physical storage format used by
<productname>PostgreSQL</productname> databases.
-->
本章では<productname>PostgreSQL</productname>データベースで使用される物理的格納書式についての概要を説明します。
</para>

<sect1 id="storage-file-layout">

<!--
<title>Database File Layout</title>
-->
<title>データベースファイルのレイアウト</title>

<para>
<!--
This section describes the storage format at the level of files and
directories.
-->
本節ではファイルとディレクトリというレベルで格納書式について説明します。
</para>

<para>
<!--
Traditionally, the configuration and data files used by a database
cluster are stored together within the cluster's data
directory, commonly referred to as <varname>PGDATA</varname> (after the name of the
environment variable that can be used to define it).  A common location for
<varname>PGDATA</varname> is <filename>/var/lib/pgsql/data</filename>.  Multiple clusters,
managed by different server instances, can exist on the same machine.
-->
伝統的に、データベースクラスタで利用される制御ファイルとデータファイルは、クラスタのデータディレクトリ内に一緒に格納され、通常（このディレクトリを定義するために使用できる環境変数名にちなんで）<varname>PGDATA</varname>として参照されます。
通常の<varname>PGDATA</varname>の位置は<filename>/var/lib/pgsql/data</filename>です。
異なるサーバインスタンスによって管理することで、複数のクラスタを同一のマシン上に存在させることができます。
</para>

<para>
<!--
The <varname>PGDATA</varname> directory contains several subdirectories and control
files, as shown in <xref linkend="pgdata-contents-table"/>.  In addition to
these required items, the cluster configuration files
<filename>postgresql.conf</filename>, <filename>pg_hba.conf</filename>, and
<filename>pg_ident.conf</filename> are traditionally stored in
<varname>PGDATA</varname>, although it is possible to place them elsewhere.
-->
<xref linkend="pgdata-contents-table"/>に示すように、<varname>PGDATA</varname>ディレクトリには数個のサブディレクトリと制御ファイルがあります。
これら必要な項目に加え、クラスタの設定ファイルである<filename>postgresql.conf</filename>、<filename>pg_hba.conf</filename>および<filename>pg_ident.conf</filename>が、他の場所にも置くことができますが、伝統的に<varname>PGDATA</varname>内に格納されます
</para>

<table tocentry="1" id="pgdata-contents-table">
<!--
<title>Contents of <varname>PGDATA</varname></title>
-->
<title><varname>PGDATA</varname>の内容</title>
<tgroup cols="2">
<thead>
<row>
<entry>
<!--
Item
-->
項目
</entry>
<!--
<entry>Description</entry>
-->
<entry>説明</entry>
</row>
</thead>

<tbody>

<row>
 <entry><filename>PG_VERSION</filename></entry>
<!--
 <entry>A file containing the major version number of <productname>PostgreSQL</productname></entry>
-->
 <entry><productname>PostgreSQL</productname>の主バージョン番号を保有するファイル</entry>
</row>

<row>
 <entry><filename>base</filename></entry>
<!--
 <entry>Subdirectory containing per-database subdirectories</entry>
-->
 <entry>データベースごとのサブディレクトリを保有するサブディレクトリ</entry>
</row>

<row>
 <entry><filename>current_logfiles</filename></entry>
<!--
 <entry>File recording the log file(s) currently written to by the logging
  collector</entry>
-->
 <entry>ログ収集機構が現在書き込んでいるログファイルを記録するファイル</entry>
</row>

<row>
 <entry><filename>global</filename></entry>
<!--
 <entry>Subdirectory containing cluster-wide tables, such as
 <structname>pg_database</structname></entry>
-->
 <entry><structname>pg_database</structname>のようなクラスタで共有するテーブルを保有するサブディレクトリ</entry>
</row>

<row>
 <entry><filename>pg_commit_ts</filename></entry>
<!--
 <entry>Subdirectory containing transaction commit timestamp data</entry>
-->
 <entry>トランザクションのコミット時刻のデータを保有するサブディレクトリ</entry>
</row>

<row>
 <entry><filename>pg_dynshmem</filename></entry>
<!--
 <entry>Subdirectory containing files used by the dynamic shared memory
  subsystem</entry>
-->
 <entry>動的共有メモリサブシステムで使われるファイルを保有するサブディレクトリ</entry>
</row>

<row>
 <entry><filename>pg_logical</filename></entry>
<!--
 <entry>Subdirectory containing status data for logical decoding</entry>
-->
 <entry>論理デコードのための状態データを保有するサブディレクトリ</entry>
</row>

<row>
 <entry><filename>pg_multixact</filename></entry>
<!--
 <entry>Subdirectory containing multitransaction status data
  (used for shared row locks)</entry>
-->
 <entry>マルチトランザクションの状態のデータを保有するサブディレクトリ（共有行ロックで使用されます）</entry>
</row>

<row>
 <entry><filename>pg_notify</filename></entry>
<!--
 <entry>Subdirectory containing LISTEN/NOTIFY status data</entry>
-->
 <entry>LISTEN/NOTIFY状態データを保有するサブディレクトリ</entry>
</row>

<row>
 <entry><filename>pg_replslot</filename></entry>
<!--
 <entry>Subdirectory containing replication slot data</entry>
-->
 <entry>レプリケーションスロットデータを保有するサブディレクトリ</entry>
</row>

<row>
 <entry><filename>pg_serial</filename></entry>
<!--
 <entry>Subdirectory containing information about committed serializable transactions</entry>
-->
 <entry>コミットされたシリアライザブルトランザクションに関する情報を保有するサブディレクトリ</entry>
</row>

<row>
 <entry><filename>pg_snapshots</filename></entry>
<!--
 <entry>Subdirectory containing exported snapshots</entry>
-->
 <entry>エクスポートされたスナップショットを保有するサブディレクトリ</entry>
</row>

<row>
 <entry><filename>pg_stat</filename></entry>
<!--
 <entry>Subdirectory containing permanent files for the statistics
  subsystem</entry>
-->
 <entry>統計サブシステム用の永続ファイルを保有するサブディレクトリ</entry>
</row>

<row>
 <entry><filename>pg_stat_tmp</filename></entry>
<!--
 <entry>Subdirectory containing temporary files for the statistics
  subsystem</entry>
-->
 <entry>統計サブシステム用の一時ファイルを保有するサブディレクトリ</entry>
</row>

<row>
 <entry><filename>pg_subtrans</filename></entry>
<!--
 <entry>Subdirectory containing subtransaction status data</entry>
-->
 <entry>サブトランザクションの状態のデータを保有するサブディレクトリ</entry>
</row>

<row>
 <entry><filename>pg_tblspc</filename></entry>
<!--
 <entry>Subdirectory containing symbolic links to tablespaces</entry>
-->
 <entry>テーブル空間へのシンボリックリンクを保有するサブディレクトリ</entry>
</row>

<row>
 <entry><filename>pg_twophase</filename></entry>
<!--
 <entry>Subdirectory containing state files for prepared transactions</entry>
-->
 <entry>プリペアドトランザクション用の状態ファイルを保有するサブディレクトリ</entry>
</row>

<row>
 <entry><filename>pg_wal</filename></entry>
<!--
 <entry>Subdirectory containing WAL (Write Ahead Log) files</entry>
-->
 <entry> WAL（ログ先行書き込み）ファイルを保有するサブディレクトリ</entry>
</row>

<row>
 <entry><filename>pg_xact</filename></entry>
<!--
 <entry>Subdirectory containing transaction commit status data</entry>
-->
 <entry>トランザクションのコミット状態のデータを保有するサブディレクトリ</entry>
</row>

<row>
 <entry><filename>postgresql.auto.conf</filename></entry>
<!--
 <entry>A file used for storing configuration parameters that are set by
<command>ALTER SYSTEM</command></entry>
-->
 <entry><command>ALTER SYSTEM</command>により設定された設定パラメータを格納するのに使われるファイル</entry>
</row>

<row>
 <entry><filename>postmaster.opts</filename></entry>
<!--
 <entry>A file recording the command-line options the server was
last started with</entry>
-->
 <entry>最後にサーバを起動した時のコマンドラインオプションを記録するファイル</entry>
</row>

<row>
 <entry><filename>postmaster.pid</filename></entry>
<!--
 <entry>A lock file recording the current postmaster process ID (PID),
  cluster data directory path,
  postmaster start timestamp,
  port number,
  Unix-domain socket directory path (could be empty),
  first valid listen_address (IP address or <literal>*</literal>, or empty if
  not listening on TCP),
  and shared memory segment ID
  (this file is not present after server shutdown)</entry>
-->
 <entry>
現在のpostmasterプロセスID（PID）、クラスタのデータディレクトリパス、postmaster起動時のタイムスタンプ、ポート番号、Unixドメインソケットのディレクトリパス（空も可）、有効な監視アドレスの一番目（IPアドレスまたは<literal>*</literal>、TCPを監視していない場合は空）および共有メモリのセグメントIDを記録するロックファイル（サーバが停止した後は存在しません）
</entry>
</row>

</tbody>
</tgroup>
</table>

<para>
<!--
For each database in the cluster there is a subdirectory within
<varname>PGDATA</varname><filename>/base</filename>, named after the database's OID in
<structname>pg_database</structname>.  This subdirectory is the default location
for the database's files; in particular, its system catalogs are stored
there.
-->
クラスタ内の各データベースに対して、<varname>PGDATA</varname><filename>/base</filename>内にサブディレクトリが存在し、サブディレクトリ名は<structname>pg_database</structname>内のデータベースOIDとなります。
このサブディレクトリはデータベースファイルのデフォルトの位置であり、特にシステムカタログがそこに格納されます。
</para>

<para>
<!--
 Note that the following sections describe the behavior of the builtin
 <literal>heap</literal> <link linkend="tableam">table access method</link>,
 and the builtin <link linkend="indexam">index access methods</link>. Due
 to the extensible nature of <productname>PostgreSQL</productname>, other
 access methods might work differently.
-->
以下の節では、組み込みの<literal>heap</literal><link linkend="tableam">テーブルアクセスメソッド</link>と組み込みの<link linkend="indexam">インデックスアクセスメソッド</link>の振舞いを説明していることに注意してください。
<productname>PostgreSQL</productname>の拡張性のため、他のアクセスメソッドは異なる動作をするかもしれません。
</para>

<para>
<!--
Each table and index is stored in a separate file.  For ordinary relations,
these files are named after the table or index's <firstterm>filenode</firstterm> number,
which can be found in <structname>pg_class</structname>.<structfield>relfilenode</structfield>. But
for temporary relations, the file name is of the form
<literal>t<replaceable>BBB</replaceable>_<replaceable>FFF</replaceable></literal>, where <replaceable>BBB</replaceable>
is the process number of the backend which created the file, and <replaceable>FFF</replaceable>
is the filenode number.  In either case, in addition to the main file (a/k/a
main fork), each table and index has a <firstterm>free space map</firstterm> (see <xref
linkend="storage-fsm"/>), which stores information about free space available in
the relation.  The free space map is stored in a file named with the filenode
number plus the suffix <literal>_fsm</literal>.  Tables also have a
<firstterm>visibility map</firstterm>, stored in a fork with the suffix <literal>_vm</literal>,
to track which pages are known to have no dead tuples.  The visibility map is
described further in <xref linkend="storage-vm"/>.  Unlogged tables and indexes
have a third fork, known as the initialization fork, which is stored in a fork
with the suffix <literal>_init</literal> (see <xref linkend="storage-init"/>).
-->
各テーブルおよびインデックスは別個のファイルに格納されます。
通常のリレーションでは、これらのファイル名はテーブルまたはインデックスの<firstterm>ファイルノード</firstterm>番号となります。
ファイルノード番号は<structname>pg_class</structname>.<structfield>relfilenode</structfield>内で見つけられます。
しかし一時的なリレーションでは、ファイル名は<literal>t<replaceable>BBB</replaceable>_<replaceable>FFF</replaceable></literal>という形になります。
ここで<replaceable>BBB</replaceable>はファイルを生成したバックエンドのバックエンドID、<replaceable>FFF</replaceable>はファイルノード番号です。
どちらの場合でも、主ファイル（いわゆる主フォーク）に加え、それぞれのテーブルとインデックスはリレーションに利用できる空き領域についての情報を格納する<firstterm>空き領域マップ</firstterm>（<xref linkend="storage-fsm"/>参照）を持ちます。
空き領域マップはファイルノード番号に接尾辞<literal>_fsm</literal>がついた名前のファイルに格納されます。
テーブルは同時に、どのページが無効なタプルを持っていないと判断できるように追跡する<firstterm>可視性マップ</firstterm>を持ち、フォークに接尾辞<literal>_vm</literal>を付けたファイルに格納します。
可視性マップは<xref linkend="storage-vm"/>でより詳しく解説します。
ログを取らないテーブルとインデックスは、初期化フォークという第３のフォークを持ち、フォークに接尾辞<literal>_init</literal>を付けたファイルに格納します（<xref linkend="storage-init"/>参照）。
</para>

<caution>
<para>
<!--
Note that while a table's filenode often matches its OID, this is
<emphasis>not</emphasis> necessarily the case; some operations, like
<command>TRUNCATE</command>, <command>REINDEX</command>, <command>CLUSTER</command> and some forms
of <command>ALTER TABLE</command>, can change the filenode while preserving the OID.
Avoid assuming that filenode and table OID are the same.
Also, for certain system catalogs including <structname>pg_class</structname> itself,
<structname>pg_class</structname>.<structfield>relfilenode</structfield> contains zero.  The
actual filenode number of these catalogs is stored in a lower-level data
structure, and can be obtained using the <function>pg_relation_filenode()</function>
function.
-->
テーブルにおけるファイルノード番号とOIDは多くの場合一致しますが、常に一致するとは<emphasis>限らない</emphasis>ことに注意してください。
<command>TRUNCATE</command>、<command>REINDEX</command>、<command>CLUSTER</command>等のいくつかの操作、および<command>ALTER TABLE</command>におけるいくつかの構文は、OIDを保持したままファイルノード番号を変更できます。
ファイルノード番号とテーブルOIDが同一であると仮定しないでください。
また<structname>pg_class</structname>自身を含む特定のシステムカタログにおいて、<structname>pg_class</structname>.<structfield>relfilenode</structfield>はゼロを持ちます。
これらのカタログの実際のファイルノード番号は低レベルなデータ構造内に保管されており、<function>pg_relation_filenode()</function>関数を使用して入手できます。
</para>
</caution>

<para>
<!--
When a table or index exceeds 1 GB, it is divided into gigabyte-sized
<firstterm>segments</firstterm>.  The first segment's file name is the same as the
filenode; subsequent segments are named filenode.1, filenode.2, etc.
This arrangement avoids problems on platforms that have file size limitations.
(Actually, 1 GB is just the default segment size.  The segment size can be
adjusted using the configuration option <option>&#45;-with-segsize</option>
when building <productname>PostgreSQL</productname>.)
In principle, free space map and visibility map forks could require multiple
segments as well, though this is unlikely to happen in practice.
-->
テーブルまたはインデックスが１ギガバイトを超えると、ギガバイト単位の<firstterm>セグメント</firstterm>に分割されます。
最初のセグメントのファイル名はファイルノード番号と同一であり、それ以降は、ファイルノード番号.1、ファイルノード番号.2等の名称になります。
この配置法によってファイル容量に制限のあるプラットフォームにおける問題を回避します。
（実際、１ギガバイトは単なるデフォルトのセグメント容量です。
セグメント容量は<productname>PostgreSQL</productname>を構築する際、<option>--with-segsize</option>設定オプションを使用して調整することができます。)
原理上、空き領域マップと可視性マップのフォークにおいても複数のセグメントも必要とする可能性がありますが、実際のところは起こりそうにありません。
</para>

<para>
<!--
A table that has columns with potentially large entries will have an
associated <firstterm>TOAST</firstterm> table, which is used for out-of-line storage of
field values that are too large to keep in the table rows proper.
<structname>pg_class</structname>.<structfield>reltoastrelid</structfield> links from a table to
its <acronym>TOAST</acronym> table, if any.
See <xref linkend="storage-toast"/> for more information.
-->
項目が大きくなりそうな列を持ったテーブルは、連携した<firstterm>TOAST</firstterm>テーブルを保有する可能性があります。
TOASTテーブルは、テーブル行の中には大き過ぎて適切に保持できないフィールド値を行の外部に格納するために使用されます。
<acronym>TOAST</acronym>テーブルが存在する時、<structname>pg_class</structname>.<structfield>reltoastrelid</structfield>は元のテーブルと<acronym>TOAST</acronym>テーブルを結びつけます。
<xref linkend="storage-toast"/>を参照してください。
</para>

<para>
<!--
The contents of tables and indexes are discussed further in
<xref linkend="storage-page-layout"/>.
-->
テーブルおよびインデックスの内容は、<xref linkend="storage-page-layout"/>においてさらに考察されています。
</para>

<para>
<!--
Tablespaces make the scenario more complicated.  Each user-defined tablespace
has a symbolic link inside the <varname>PGDATA</varname><filename>/pg_tblspc</filename>
directory, which points to the physical tablespace directory (i.e., the
location specified in the tablespace's <command>CREATE TABLESPACE</command> command).
This symbolic link is named after
the tablespace's OID.  Inside the physical tablespace directory there is
a subdirectory with a name that depends on the <productname>PostgreSQL</productname>
server version, such as <literal>PG_9.0_201008051</literal>.  (The reason for using
this subdirectory is so that successive versions of the database can use
the same <command>CREATE TABLESPACE</command> location value without conflicts.)
Within the version-specific subdirectory, there is
a subdirectory for each database that has elements in the tablespace, named
after the database's OID.  Tables and indexes are stored within that
directory, using the filenode naming scheme.
The <literal>pg_default</literal> tablespace is not accessed through
<filename>pg_tblspc</filename>, but corresponds to
<varname>PGDATA</varname><filename>/base</filename>.  Similarly, the <literal>pg_global</literal>
tablespace is not accessed through <filename>pg_tblspc</filename>, but corresponds to
<varname>PGDATA</varname><filename>/global</filename>.
-->
テーブル空間は状況をさらに複雑にします。
ユーザが定義したテーブル空間はそれぞれ、<varname>PGDATA</varname><filename>/pg_tblspc</filename>ディレクトリ内に物理的なテーブル空間ディレクトリ（つまりそのテーブル空間の<command>CREATE TABLESPACE</command>コマンドで指定された場所）を指し示す、シンボリックリンクを持ちます。
シンボリックリンクの名称はテーブル空間のOIDとなります。
物理的テーブル空間ディレクトリの内部では、<literal>PG_9.0_201008051</literal>などの<productname>PostgreSQL</productname>サーバのバージョンに依存した名前のサブディレクトリが存在します。
（このサブディレクトリを使用する理由は、競合することなく<command>CREATE TABLESPACE</command>で指定する場所と同じものを将来のバージョンのデータベースでも使用できるようにするためです。）
このバージョン固有のサブディレクトリの内部では、テーブル空間に要素を持つデータベースごとに、データベースOIDをディレクトリ名としたサブディレクトリが存在します。
テーブルとインデックスは、ファイルノードの命名の規定に従って、そのディレクトリ内に格納されます。
<literal>pg_default</literal>テーブル空間は <filename>pg_tblspc</filename>を通してアクセスされるのではなく、<varname>PGDATA</varname><filename>/base</filename>と連携します。
同様に、<literal>pg_global</literal>テーブル空間は<filename>pg_tblspc</filename>を通してアクセスされるのではなく、<varname>PGDATA</varname><filename>/global</filename>と連携します。
</para>

<para>
<!--
The <function>pg_relation_filepath()</function> function shows the entire path
(relative to <varname>PGDATA</varname>) of any relation.  It is often useful
as a substitute for remembering many of the above rules.  But keep in
mind that this function just gives the name of the first segment of the
main fork of the relation &mdash; you may need to append a segment number
and/or <literal>_fsm</literal>, <literal>_vm</literal>, or <literal>_init</literal> to find all
the files associated with the relation.
-->
<function>pg_relation_filepath()</function>関数は任意のリレーションの(<varname>PGDATA</varname>から相対的な)パス全体を示します。
これは上の規則の多くを記憶する必要がありませんので、しばしば有用です。
しかし、この関数がリレーションの主フォークの最初のセグメントの名前だけを返すことに注意して下さい。
リレーションに関したすべてのファイルを見つけるためにセグメント番号や<literal>_fsm</literal>や<literal>_vm</literal>、<literal>_init</literal>を追加する必要があるかもしれません。
</para>

<para>
<!--
Temporary files (for operations such as sorting more data than can fit in
memory) are created within <varname>PGDATA</varname><filename>/base/pgsql_tmp</filename>,
or within a <filename>pgsql_tmp</filename> subdirectory of a tablespace directory
if a tablespace other than <literal>pg_default</literal> is specified for them.
The name of a temporary file has the form
<filename>pgsql_tmp<replaceable>PPP</replaceable>.<replaceable>NNN</replaceable></filename>,
where <replaceable>PPP</replaceable> is the PID of the owning backend and
<replaceable>NNN</replaceable> distinguishes different temporary files of that backend.
-->
一時ファイル（メモリ内に収まりきらないデータのソートなどの操作用）は<varname>PGDATA</varname><filename>/base/pgsql_tmp</filename>内、または、<literal>pg_default</literal>以外のテーブル空間が指定されていた場合はテーブル空間ディレクトリ下の<filename>pgsql_tmp</filename>サブディレクトリ内に作成されます。
一時ファイルの名前は<filename>pgsql_tmp<replaceable>PPP</replaceable>.<replaceable>NNN</replaceable></filename>という形式です。
ここで、<replaceable>PPP</replaceable>は所有するバックエンドのPIDであり、<replaceable>NNN</replaceable>で同一バックエンドで作成された別の一時ファイルと区別します。
</para>

</sect1>

<sect1 id="storage-toast">

<title>TOAST</title>

    <indexterm>
     <primary>TOAST</primary>
    </indexterm>
    <indexterm><primary>sliced bread</primary><see>TOAST</see></indexterm>
    <indexterm><primary>スライスパン</primary><see>TOAST</see></indexterm>

<para>
<!--
This section provides an overview of <acronym>TOAST</acronym> (The
Oversized-Attribute Storage Technique).
-->
本節では<acronym>TOAST</acronym>（過大属性格納技法：The Oversized-Attribute Storage Technique）の概要について説明します。
</para>

<para>
<!--
<productname>PostgreSQL</productname> uses a fixed page size (commonly
8 kB), and does not allow tuples to span multiple pages.  Therefore, it is
not possible to store very large field values directly.  To overcome
this limitation, large field values are compressed and/or broken up into
multiple physical rows.  This happens transparently to the user, with only
small impact on most of the backend code.  The technique is affectionately
known as <acronym>TOAST</acronym> (or <quote>the best thing since sliced bread</quote>).
The <acronym>TOAST</acronym> infrastructure is also used to improve handling of
large data values in-memory.
-->
<productname>PostgreSQL</productname>は固定長のページサイズ（通常8キロバイト）を使用し、複数ページにまたがるタプルを許しません。
そのため、大規模なフィールド値を直接格納できません。
この限界を克服するため、大規模なフィールド値を圧縮したり、複数の物理的な行に分割したりしています。
これはユーザからは透過的に発生し、また、バックエンドのコード全体には小さな影響しか与えません。
この技法は<acronym>TOAST</acronym>（または<quote>パンをスライスして以来最善のもの</quote>）という愛称で呼ばれます。
[訳注：TOASTはパンのトーストと綴りが同じなので、スライスしたパンを美味しく食べる方法に掛けて洒落ています。]
<acronym>TOAST</acronym>の基盤は大きなデータ値のインメモリで処理の改善にも使用されています。
</para>

<para>
<!--
Only certain data types support <acronym>TOAST</acronym> &mdash; there is no need to
impose the overhead on data types that cannot produce large field values.
To support <acronym>TOAST</acronym>, a data type must have a variable-length
(<firstterm>varlena</firstterm>) representation, in which, ordinarily, the first
four-byte word of any stored value contains the total length of the value in
bytes (including itself).  <acronym>TOAST</acronym> does not constrain the rest
of the data type's representation.  The special representations collectively
called <firstterm><acronym>TOAST</acronym>ed values</firstterm> work by modifying or
reinterpreting this initial length word.  Therefore, the C-level functions
supporting a <acronym>TOAST</acronym>-able data type must be careful about how they
handle potentially <acronym>TOAST</acronym>ed input values: an input might not
actually consist of a four-byte length word and contents until after it's
been <firstterm>detoasted</firstterm>.  (This is normally done by invoking
<function>PG_DETOAST_DATUM</function> before doing anything with an input value,
but in some cases more efficient approaches are possible.
See <xref linkend="xtypes-toast"/> for more detail.)
-->
一部のデータ型のみが<acronym>TOAST</acronym>をサポートします。
大規模なフィールド値を生成することがないデータ型にオーバーヘッドを負わせる必要はありません。
<acronym>TOAST</acronym>をサポートするためには、データ型は可変長（<firstterm>varlena</firstterm>）表現を持たなければなりません。
通常は、格納する値の最初の4バイトワードには値の長さ（このワード自体を含む）がバイト単位で含まれます。
<acronym>TOAST</acronym>は残りのデータ型の表現について制限しません。
<firstterm><acronym>TOAST</acronym>化された値</firstterm>として集合的に呼ばれる特別な表現は、この先頭の長さのワードを更新または再解釈することで動作します。
したがって、<acronym>TOAST</acronym>可能なデータ型をサポートするC言語関数は、潜在的に<acronym>TOAST</acronym>化されている入力値の扱い方に注意しなければなりません。
つまり、入力が<firstterm>TOAST解除</firstterm>されなければ、それは実際には4バイトの長さのワードと内容から構成されていないかもしれないのです。
（通常これは、入力に対して何か作業をする前に<function>PG_DETOAST_DATUM</function>を呼び出すことで行われますが、もっと効率的な方法が可能な場合もあります
詳しくは<xref linkend="xtypes-toast"/>を参照してください）。
</para>

<para>
<!--
<acronym>TOAST</acronym> usurps two bits of the varlena length word (the high-order
bits on big-endian machines, the low-order bits on little-endian machines),
thereby limiting the logical size of any value of a <acronym>TOAST</acronym>-able
data type to 1 GB (2<superscript>30</superscript> - 1 bytes).  When both bits are zero,
the value is an ordinary un-<acronym>TOAST</acronym>ed value of the data type, and
the remaining bits of the length word give the total datum size (including
length word) in bytes.  When the highest-order or lowest-order bit is set,
the value has only a single-byte header instead of the normal four-byte
header, and the remaining bits of that byte give the total datum size
(including length byte) in bytes.  This alternative supports space-efficient
storage of values shorter than 127 bytes, while still allowing the data type
to grow to 1 GB at need.  Values with single-byte headers aren't aligned on
any particular boundary, whereas values with four-byte headers are aligned on
at least a four-byte boundary; this omission of alignment padding provides
additional space savings that is significant compared to short values.
As a special case, if the remaining bits of a single-byte header are all
zero (which would be impossible for a self-inclusive length), the value is
a pointer to out-of-line data, with several possible alternatives as
described below.  The type and size of such a <firstterm>TOAST pointer</firstterm>
are determined by a code stored in the second byte of the datum.
Lastly, when the highest-order or lowest-order bit is clear but the adjacent
bit is set, the content of the datum has been compressed and must be
decompressed before use.  In this case the remaining bits of the four-byte
length word give the total size of the compressed datum, not the
original data.  Note that compression is also possible for out-of-line data
but the varlena header does not tell whether it has occurred &mdash;
the content of the <acronym>TOAST</acronym> pointer tells that, instead.
-->
<acronym>TOAST</acronym>はvarlenaの長さワードの2ビット(ビッグエンディアンのマシンでは上位ビット、リトルエンディアンのマシンでは下位ビット)を勝手に使用します。
そのため、すべての<acronym>TOAST</acronym>可能なデータ型の値の論理サイズは1ギガバイト（2<superscript>30</superscript> - 1バイト）までになります。
両ビットが0の場合、値はそのデータ型の普通の<acronym>TOAST</acronym>化されていない値となり、長さワードの残りのビットはデータの（長さワードを含む）総サイズ（バイト単位）となります。
上位側または下位側のどちらか片方のビットが設定された場合、値は通常の4バイトのヘッダを持たず1バイトのヘッダを持ちます。
また、そのバイトの残りビットはデータの（長さワードを含む）総サイズ（バイト単位）となります。
この方式により、127バイトより短い値の効率的な格納をサポートする一方で、データ型が必要なら1GBにまで大きくなることを可能にしています。
1バイトのヘッダを持つ値は特定の境界に整列されませんが、4バイトのヘッダを持つ値は少なくとも4バイト境界の上に整列されます。
このように整列のためのパディングを省略することで、短い値と比べて重要な追加のスペース節約ができます。
特殊な状況として、1バイトのヘッダの残りビットがすべて0（自身の長さを含む場合はありえません）の場合、その値は行外データへのポインタで、以下に述べるようにいくつかの可能性があります。
そのような<firstterm>TOASTポインタ</firstterm>の型とサイズはデータの2番目のバイトに格納されるコードによって決定されます。
最後に上位側または下位側のビットが0で隣のビットが設定されている場合、データの内容は圧縮され、使用前に伸長しなければなりません。
この場合、4バイトの長さワードの残りビットは元データのサイズではなく圧縮したデータの総サイズになります。
圧縮が行外データでも起こりえますが、varlenaヘッダには圧縮されているかどうかについての情報がないことに注意してください。
その代わり<acronym>TOAST</acronym>ポインタの内容にこの情報が含まれています。
</para>

<para>
<!--
The compression technique used for either in-line or out-of-line compressed
data can be selected for each column by setting
the <literal>COMPRESSION</literal> column option in <command>CREATE
TABLE</command> or <command>ALTER TABLE</command>.  The default for columns
with no explicit setting is to consult the
<xref linkend="guc-default-toast-compression"/> parameter at the time data is
inserted.
-->
行内あるいは行外の圧縮データで使用される圧縮技術は、<command>CREATE TABLE</command>または<command>ALTER TABLE</command>で<literal>COMPRESSION</literal>列オプションを設定することで各列に対して選択できます。
明示的な設定のない列に対するデフォルトは、データが挿入されるときに<xref linkend="guc-default-toast-compression"/>パラメータを参照することです。
</para>

<para>
<!--
As mentioned, there are multiple types of <acronym>TOAST</acronym> pointer datums.
The oldest and most common type is a pointer to out-of-line data stored in
a <firstterm><acronym>TOAST</acronym> table</firstterm> that is separate from, but
associated with, the table containing the <acronym>TOAST</acronym> pointer datum
itself.  These <firstterm>on-disk</firstterm> pointer datums are created by the
<acronym>TOAST</acronym> management code (in <filename>access/common/toast_internals.c</filename>)
when a tuple to be stored on disk is too large to be stored as-is.
Further details appear in <xref linkend="storage-toast-ondisk"/>.
Alternatively, a <acronym>TOAST</acronym> pointer datum can contain a pointer to
out-of-line data that appears elsewhere in memory.  Such datums are
necessarily short-lived, and will never appear on-disk, but they are very
useful for avoiding copying and redundant processing of large data values.
Further details appear in <xref linkend="storage-toast-inmemory"/>.
-->
前に触れたように、<acronym>TOAST</acronym>ポインタデータにはいくつかの型があります。
最も古くて一般的な型は<firstterm><acronym>TOAST</acronym>テーブル</firstterm>に格納されている行外データへのポインタです。
<acronym>TOAST</acronym>テーブルは、<acronym>TOAST</acronym>ポインタデータ自体を含むテーブルとは別の、しかし関連付けられるテーブルです。
これらの<firstterm>ディスク上</firstterm>のポインタデータは、ディスク上に格納されるタプルが、そのまま格納するには大きすぎる時に、<acronym>TOAST</acronym>管理コード（<filename>access/common/toast_internals.c</filename>にあります）によって作られます。
更なる詳細は<xref linkend="storage-toast-ondisk"/>に記述されています。
あるいは<acronym>TOAST</acronym>ポインタデータは、メモリ内のどこかにある行外データへのポインタのこともあります。
そのようなデータは短命で、ディスク上に現れることは決してありませんが、大きなデータ値を複製し、余分な処理をするのを避けるために有用です。
更なる詳細は<xref linkend="storage-toast-inmemory"/>に記述されています。
</para>

<sect2 id="storage-toast-ondisk">
<!--
 <title>Out-of-Line, On-Disk TOAST Storage</title>
-->
 <title>行外ディスク上のTOAST格納</title>

<para>
<!--
If any of the columns of a table are <acronym>TOAST</acronym>-able, the table will
have an associated <acronym>TOAST</acronym> table, whose OID is stored in the table's
<structname>pg_class</structname>.<structfield>reltoastrelid</structfield> entry.  On-disk
<acronym>TOAST</acronym>ed values are kept in the <acronym>TOAST</acronym> table, as
described in more detail below.
-->
テーブルの列に1つでも<acronym>TOAST</acronym>可能なものがあれば、そのテーブルには連携した<acronym>TOAST</acronym>テーブルがあり、そのOIDがテーブルの<structname>pg_class</structname>.<structfield>reltoastrelid</structfield>エントリに格納されます。
ディスク上の<acronym>TOAST</acronym>化された値は以下で詳しく説明する通り、<acronym>TOAST</acronym>テーブルに保持されます。
</para>

<para>
<!--
Out-of-line values are divided (after compression if used) into chunks of at
most <symbol>TOAST_MAX_CHUNK_SIZE</symbol> bytes (by default this value is chosen
so that four chunk rows will fit on a page, making it about 2000 bytes).
Each chunk is stored as a separate row in the <acronym>TOAST</acronym> table
belonging to the owning table.  Every
<acronym>TOAST</acronym> table has the columns <structfield>chunk_id</structfield> (an OID
identifying the particular <acronym>TOAST</acronym>ed value),
<structfield>chunk_seq</structfield> (a sequence number for the chunk within its value),
and <structfield>chunk_data</structfield> (the actual data of the chunk).  A unique index
on <structfield>chunk_id</structfield> and <structfield>chunk_seq</structfield> provides fast
retrieval of the values.  A pointer datum representing an out-of-line on-disk
<acronym>TOAST</acronym>ed value therefore needs to store the OID of the
<acronym>TOAST</acronym> table in which to look and the OID of the specific value
(its <structfield>chunk_id</structfield>).  For convenience, pointer datums also store the
logical datum size (original uncompressed data length), physical stored size
(different if compression was applied), and the compression method used, if
any.  Allowing for the varlena header bytes,
the total size of an on-disk <acronym>TOAST</acronym> pointer datum is therefore 18
bytes regardless of the actual size of the represented value.
-->
行外の値は（圧縮される場合は圧縮後に）最大<symbol>TOAST_MAX_CHUNK_SIZE</symbol>バイトの塊に分割されます
（デフォルトではこの値は4チャンク行が1ページに収まり、およそ2000バイトになるように選ばれます）。
各塊は、データを持つテーブルと連携する<acronym>TOAST</acronym>テーブル内に個別の行として格納されます。
すべての<acronym>TOAST</acronym>テーブルは<structfield>chunk_id</structfield>列（特定の<acronym>TOAST</acronym>化された値を識別するOID）、<structfield>chunk_seq</structfield>列（値の塊に対する連番）、<structfield>chunk_data</structfield>（塊の実際のデータ）列を持ちます。
<structfield>chunk_id</structfield>と<structfield>chunk_seq</structfield>に対する一意性インデックスは値の抽出を高速化します。
したがって、行外のディスク上の<acronym>TOAST</acronym>化された値を示すポインタデータには、検索先となる<acronym>TOAST</acronym>テーブルのOIDと指定した値のOID(<structfield>chunk_id</structfield>)を格納しなければなりません。
簡便性のために、ポインタデータには論理データサイズ（元々の非圧縮のデータ長）、物理的な格納サイズ（圧縮時には異なります）、そして、利用されているのであれば、その圧縮法も格納されます。
varlenaヘッダバイトに収納するためにディスク上の<acronym>TOAST</acronym>ポインタデータの総サイズは、表現される値の実サイズに関係なく、18バイトになります。
</para>

<para>
<!--
The <acronym>TOAST</acronym> management code is triggered only
when a row value to be stored in a table is wider than
<symbol>TOAST_TUPLE_THRESHOLD</symbol> bytes (normally 2 kB).
The <acronym>TOAST</acronym> code will compress and/or move
field values out-of-line until the row value is shorter than
<symbol>TOAST_TUPLE_TARGET</symbol> bytes (also normally 2 kB, adjustable)
or no more gains can be had.  During an UPDATE
operation, values of unchanged fields are normally preserved as-is; so an
UPDATE of a row with out-of-line values incurs no <acronym>TOAST</acronym> costs if
none of the out-of-line values change.
-->
<acronym>TOAST</acronym>管理のコードは、テーブル内に格納される値が<symbol>TOAST_TUPLE_THRESHOLD</symbol>バイト（通常2キロバイト）を超える時にのみ実行されます。
<acronym>TOAST</acronym>コードは、行の値が<symbol>TOAST_TUPLE_TARGET</symbol>バイト（こちらも通常2キロバイト、調整可能）より小さくなるかそれ以上の縮小ができなくなるまで、フィールド値の圧縮や行外への移動を行います。
更新操作中、変更されない値は通常そのまま残ります。
行外の値を持つ行の更新では、行外の値の変更がなければ<acronym>TOAST</acronym>するコストはかかりません。
</para>

<para>
<!--
The <acronym>TOAST</acronym> management code recognizes four different strategies
for storing <acronym>TOAST</acronym>-able columns on disk:
-->
<acronym>TOAST</acronym>管理のコードでは、ディスク上に<acronym>TOAST</acronym>可能な列を格納するために、以下の4つの異なる戦略を認識します。

   <itemizedlist>
    <listitem>
     <para>
<!--
      <literal>PLAIN</literal> prevents either compression or
      out-of-line storage.  This is the only possible strategy for
      columns of non-<acronym>TOAST</acronym>-able data types.
-->
《マッチ度[56.994819]》<literal>PLAIN</literal>は圧縮や行外の格納を防止します。
さらにvarlena型での単一バイトヘッダの使用を無効にします。
これは<acronym>TOAST</acronym>化不可能のデータ型の列に対してのみ取り得る戦略です。
《機械翻訳》<literal>PLAIN</literal>は圧縮も行外の格納も防止します。
これは<acronym>TOAST</acronym>不可能なデータ型の列に対する唯一の可能な戦略です。
     </para>
    </listitem>
    <listitem>
     <para>
<!--
      <literal>EXTENDED</literal> allows both compression and out-of-line
      storage.  This is the default for most <acronym>TOAST</acronym>-able data types.
      Compression will be attempted first, then out-of-line storage if
      the row is still too big.
-->
<literal>EXTENDED</literal>では、圧縮と行外の格納を許します。
これはほとんどの<acronym>TOAST</acronym>可能のデータ型のデフォルトです。
圧縮がまず行われ、それでも行が大き過ぎるのであれば行外に格納します。
     </para>
    </listitem>
    <listitem>
     <para>
<!--
      <literal>EXTERNAL</literal> allows out-of-line storage but not
      compression.  Use of <literal>EXTERNAL</literal> will
      make substring operations on wide <type>text</type> and
      <type>bytea</type> columns faster (at the penalty of increased storage
      space) because these operations are optimized to fetch only the
      required parts of the out-of-line value when it is not compressed.
-->
<literal>EXTERNAL</literal>は非圧縮の行外格納を許します。
<literal>EXTERNAL</literal>を使用すると、<type>text</type>と<type>bytea</type>列全体に対する部分文字列操作が高速化されます。
こうした操作は非圧縮の行外の値から必要な部分を取り出す時に最適化されるためです
（格納領域が増加するという欠点があります）。
     </para>
    </listitem>
    <listitem>
     <para>
<!--
      <literal>MAIN</literal> allows compression but not out-of-line
      storage.  (Actually, out-of-line storage will still be performed
      for such columns, but only as a last resort when there is no other
      way to make the row small enough to fit on a page.)
-->
<literal>MAIN</literal>は圧縮を許しますが、行外の格納はできません
（実際にはこうした列についても行外の格納は行われます。
しかし、他に行を縮小させページに合わせる方法がない場合の最後の手段としてのみです）。
     </para>
    </listitem>
   </itemizedlist>

<!--
Each <acronym>TOAST</acronym>-able data type specifies a default strategy for columns
of that data type, but the strategy for a given table column can be altered
with <link linkend="sql-altertable"><command>ALTER TABLE ... SET STORAGE</command></link>.
-->
<acronym>TOAST</acronym>可能なデータ型はそれぞれ、そのデータ型の列用のデフォルトの戦略を指定します。
しかし<link linkend="sql-altertable"><command>ALTER TABLE ... SET STORAGE</command></link>を使用して、あるテーブル列の戦略を変更することができます。
</para>

<para>
<!--
<symbol>TOAST_TUPLE_TARGET</symbol> can be adjusted for each table using
<link linkend="sql-altertable"><command>ALTER TABLE ... SET (toast_tuple_target = N)</command></link>
-->
<symbol>TOAST_TUPLE_TARGET</symbol>は<link linkend="sql-altertable"><command>ALTER TABLE ... SET (toast_tuple_target = N)</command></link>を使って各テーブルで調整できます。
</para>

<para>
<!--
This scheme has a number of advantages compared to a more straightforward
approach such as allowing row values to span pages.  Assuming that queries are
usually qualified by comparisons against relatively small key values, most of
the work of the executor will be done using the main row entry. The big values
of <acronym>TOAST</acronym>ed attributes will only be pulled out (if selected at all)
at the time the result set is sent to the client. Thus, the main table is much
smaller and more of its rows fit in the shared buffer cache than would be the
case without any out-of-line storage. Sort sets shrink also, and sorts will
more often be done entirely in memory. A little test showed that a table
containing typical HTML pages and their URLs was stored in about half of the
raw data size including the <acronym>TOAST</acronym> table, and that the main table
contained only about 10% of the entire data (the URLs and some small HTML
pages). There was no run time difference compared to an un-<acronym>TOAST</acronym>ed
comparison table, in which all the HTML pages were cut down to 7 kB to fit.
-->
この機構には、ページをまたがる行の値を許可するといった素直な手法に比べて多くの利点があります。
通常問い合わせは比較的小さなキー値に対する比較で条件付けされるものと仮定すると、エグゼキュータの仕事のほとんどは主だった行の項目を使用して行われることになります。
<acronym>TOAST</acronym>化属性の大規模な値は、（それが選択されている時）結果集合をクライアントに戻す時に引き出されるだけです。
このため、主テーブルは行外の格納を使用しない場合に比べて、かなり小さくなり、その行は共有バッファキャッシュにより合うようになります。
ソート集合もまた小さくなり、ソートが完全にメモリ内で行われる頻度が高くなります。
小規模な試験結果ですが、典型的なHTMLページとそのURLを持つテーブルでは、<acronym>TOAST</acronym>テーブルを含め、元々のデータサイズのおよそ半分で格納でき、さらに、主テーブルには全体のデータのおよそ10%のみ（URLと一部の小さなHTMLページ）が格納されました。
すべてのHTMLページを7キロバイト程度に切り詰めた<acronym>TOAST</acronym>化されない比較用テーブルと比べ、実行時間に違いはありませんでした。
</para>

</sect2>

<sect2 id="storage-toast-inmemory">
<!--
 <title>Out-of-Line, In-Memory TOAST Storage</title>
-->
 <title>行外インメモリのTOAST格納</title>

<para>
<!--
<acronym>TOAST</acronym> pointers can point to data that is not on disk, but is
elsewhere in the memory of the current server process.  Such pointers
obviously cannot be long-lived, but they are nonetheless useful.  There
are currently two sub-cases:
pointers to <firstterm>indirect</firstterm> data and
pointers to <firstterm>expanded</firstterm> data.
-->
<acronym>TOAST</acronym>ポインタは、ディスク上にあるデータだけでなく、現在のサーバプロセスのメモリ内の場所を指すこともできます。
そのようなポインタは明らかに短命ですが、それでも有用です。
現在のところ、<firstterm>間接</firstterm>データへのポインタと、<firstterm>展開</firstterm>データへのポインタの2つのケースがあります。
</para>

<para>
<!--
Indirect <acronym>TOAST</acronym> pointers simply point at a non-indirect varlena
value stored somewhere in memory.  This case was originally created merely
as a proof of concept, but it is currently used during logical decoding to
avoid possibly having to create physical tuples exceeding 1 GB (as pulling
all out-of-line field values into the tuple might do).  The case is of
limited use since the creator of the pointer datum is entirely responsible
that the referenced data survives for as long as the pointer could exist,
and there is no infrastructure to help with this.
-->
間接<acronym>TOAST</acronym>ポインタは、単にメモリ上のどこかに格納されている間接的でないvarlena値を指すだけです。
このケースは元々は単なる概念実証として作られたのですが、現在はロジカルデコーディング時に1GBを越える物理的タプルを作成する可能性を防ぐために使用されています。
（すべての行外フィールド値をタプルに持ってこようとすると、そうなるかもしれません。）
このケースでは、ポインタデータの作成者はポインタが存在可能な限り参照データが存在し続けることに全責任を負うため、利用が限られ、またこれを支援するための基盤もありません。
</para>

<para>
<!--
Expanded <acronym>TOAST</acronym> pointers are useful for complex data types
whose on-disk representation is not especially suited for computational
purposes.  As an example, the standard varlena representation of a
<productname>PostgreSQL</productname> array includes dimensionality information, a
nulls bitmap if there are any null elements, then the values of all the
elements in order.  When the element type itself is variable-length, the
only way to find the <replaceable>N</replaceable>'th element is to scan through all the
preceding elements.  This representation is appropriate for on-disk storage
because of its compactness, but for computations with the array it's much
nicer to have an <quote>expanded</quote> or <quote>deconstructed</quote>
representation in which all the element starting locations have been
identified.  The <acronym>TOAST</acronym> pointer mechanism supports this need by
allowing a pass-by-reference Datum to point to either a standard varlena
value (the on-disk representation) or a <acronym>TOAST</acronym> pointer that
points to an expanded representation somewhere in memory.  The details of
this expanded representation are up to the data type, though it must have
a standard header and meet the other API requirements given
in <filename>src/include/utils/expandeddatum.h</filename>.  C-level functions
working with the data type can choose to handle either representation.
Functions that do not know about the expanded representation, but simply
apply <function>PG_DETOAST_DATUM</function> to their inputs, will automatically
receive the traditional varlena representation; so support for an expanded
representation can be introduced incrementally, one function at a time.
-->
展開<acronym>TOAST</acronym>ポインタは、ディスク上の表現が計算目的にあまり適さない複雑なデータ型で有用です。
例えば<productname>PostgreSQL</productname>の配列の標準varlena表現には、次元の情報、NULLの要素があればNULLのビットマップ、そしてすべての要素の値が順番どおりに含まれます。
要素型自体が可変長だと、<replaceable>N</replaceable>番目の要素を探す唯一の方法は前にある要素のすべてをスキャンすることです。
この表現は、そのサイズの小ささからディスク上の記録には適していますが、配列を使った計算では、すべての要素の開始位置が特定されている<quote>展開</quote>または<quote>解体</quote>された表現があるとずっと良いです。
<acronym>TOAST</acronym>ポインタの機構では、参照渡しのデータが、標準のvarlena値（ディスク上の表現）あるいはメモリ上のどこかにある展開表現を指す<acronym>TOAST</acronym>ポインタを指すことを許すことで、このニーズに応えています。
この展開表現の詳細はデータ型に依存しますが、標準ヘッダを持ち、<filename>src/include/utils/expandeddatum.h</filename>にある他のAPIの要求を満たす必要があります。
データ型を処理するc言語の関数は、どちらかの表現を扱うことを選ぶことができます。
展開表現を認識せず、入力データに単に<function>PG_DETOAST_DATUM</function>を適用するだけの関数は、自動的に伝統的なvarlena表現を受け取ります。
従って、展開表現のサポートは徐々に、1回に1つの関数だけ導入することができます。
</para>

<para>
<!--
<acronym>TOAST</acronym> pointers to expanded values are further broken down
into <firstterm>read-write</firstterm> and <firstterm>read-only</firstterm> pointers.
The pointed-to representation is the same either way, but a function that
receives a read-write pointer is allowed to modify the referenced value
in-place, whereas one that receives a read-only pointer must not; it must
first create a copy if it wants to make a modified version of the value.
This distinction and some associated conventions make it possible to avoid
unnecessary copying of expanded values during query execution.
-->
展開された値への<acronym>TOAST</acronym>ポインタは、さらに<firstterm>読み書き</firstterm>のポインタと<firstterm>読み取りのみ</firstterm>のポインタに分類されます。
指された先の表現はどちらでも同じですが、読み書きのポインタを受け取った関数は、そこにある参照値を変更できるのに対し、読み取りのみのポインタを受け取った関数では変更が許されないため、値を変更したバージョンを作りたければ、まずその複製を作る必要があります。
この区別と、関連したいくつかの慣習により、問い合わせの実行時に展開された値を不必要に複製するのを避けることが可能になります。
</para>

<para>
<!--
For all types of in-memory <acronym>TOAST</acronym> pointer, the <acronym>TOAST</acronym>
management code ensures that no such pointer datum can accidentally get
stored on disk.  In-memory <acronym>TOAST</acronym> pointers are automatically
expanded to normal in-line varlena values before storage &mdash; and then
possibly converted to on-disk <acronym>TOAST</acronym> pointers, if the containing
tuple would otherwise be too big.
-->
すべてのタイプのインメモリの<acronym>TOAST</acronym>ポインタについて、<acronym>TOAST</acronym>管理のコードはそのようなポインタデータが偶然、ディスクに保存されてしまうことが決して起こらないようにします。
インメモリの<acronym>TOAST</acronym>ポインタは保存される前に自動的に展開されて通常の行内のvarlena値になります。
その後、含んでいるタプルが大きすぎるような時には、ディスク上の<acronym>TOAST</acronym>ポインタに変換されることもあります。
</para>

</sect2>

</sect1>

<sect1 id="storage-fsm">

<!--
<title>Free Space Map</title>
-->
<title>空き領域マップ</title>

<indexterm>
 <primary>Free Space Map</primary>
</indexterm>
<indexterm>
 <primary>空き領域マップ</primary>
</indexterm>
<indexterm><primary>FSM</primary><see>Free Space Map</see></indexterm>
<indexterm><primary>FSM</primary><see>空き領域マップ</see></indexterm>

<para>
<!--
Each heap and index relation, except for hash indexes, has a Free Space Map
(<acronym>FSM</acronym>) to keep track of available space in the relation.
It's stored alongside the main relation data in a separate relation fork,
named after the filenode number of the relation, plus a <literal>_fsm</literal>
suffix. For example, if the filenode of a relation is 12345, the
<acronym>FSM</acronym> is stored in a file called
<filename>12345_fsm</filename>, in the same directory as the main relation file.
-->
ヒープとハッシュインデックス以外のインデックスリレーションはそれぞれ、そのリレーション内で利用可能な領域を継続して追跡するために、空き領域マップ（<acronym>FSM</acronym>）を持ちます。
これは、個々のリレーションのフォーク内の主リレーションデータに沿って、リレーションのファイルノード番号に<literal>_fsm</literal>という接尾辞を付けた名前のファイルに格納されます。
例えばリレーションのファイルノードが12345であれば、<acronym>FSM</acronym>は主リレーションファイルと同じディレクトリ内の<filename>12345_fsm</filename>という名前のファイルに格納されます。
</para>

<para>
<!--
The Free Space Map is organized as a tree of <acronym>FSM</acronym> pages. The
bottom level <acronym>FSM</acronym> pages store the free space available on each
heap (or index) page, using one byte to represent each such page. The upper
levels aggregate information from the lower levels.
-->
空き領域マップは<acronym>FSM</acronym>ページのツリーとして編成されます。
最下位レベルの<acronym>FSM</acronym>ページはすべてのヒープ（またはインデックス）ページで利用可能な空き領域を、各ページ毎に1バイト使用して格納します。
上位レベルは下位レベルからの情報を集約します。
</para>

<para>
<!--
Within each <acronym>FSM</acronym> page is a binary tree, stored in an array with
one byte per node. Each leaf node represents a heap page, or a lower level
<acronym>FSM</acronym> page. In each non-leaf node, the higher of its children's
values is stored. The maximum value in the leaf nodes is therefore stored
at the root.
-->
各<acronym>FSM</acronym>ページの内部はノード当たり1バイトを持つ配列内に格納されたバイナリツリーです。
各リーフノードはヒープページ、または下位レベルの<acronym>FSM</acronym>ページを表現します。
各非リーフノード内には、子の値より大きな値が格納されます。
したがってリーフノード内の最大値がルートに格納されます。
</para>

<para>
<!--
See <filename>src/backend/storage/freespace/README</filename> for more details on
how the <acronym>FSM</acronym> is structured, and how it's updated and searched.
The <xref linkend="pgfreespacemap"/> module
can be used to examine the information stored in free space maps.
-->
<acronym>FSM</acronym>がどのように構築されるか、そしてどのように更新、検索されるかに関する詳細は<filename>src/backend/storage/freespace/README</filename>を参照してください。
<xref linkend="pgfreespacemap"/>モジュールを使用して、空き領域マップに格納された情報を調べることができます。
</para>

</sect1>

<sect1 id="storage-vm">

<!--
<title>Visibility Map</title>
-->
<title>可視性マップ</title>

<indexterm>
 <primary>Visibility Map</primary>
</indexterm>
<indexterm>
 <primary>可視性マップ</primary>
</indexterm>
<indexterm><primary>VM</primary><see>Visibility Map</see></indexterm>
<indexterm><primary>VM</primary><see>可視性マップ</see></indexterm>

<para>
<!--
Each heap relation has a Visibility Map
(VM) to keep track of which pages contain only tuples that are known to be
visible to all active transactions; it also keeps track of which pages contain
only frozen tuples.  It's stored
alongside the main relation data in a separate relation fork, named after the
filenode number of the relation, plus a <literal>_vm</literal> suffix. For example,
if the filenode of a relation is 12345, the VM is stored in a file called
<filename>12345_vm</filename>, in the same directory as the main relation file.
Note that indexes do not have VMs.
-->
各ヒープリレーションは、どのページがすべての実行中のトランザクションから可視であることが分かっているタプルだけを含むかを追跡する、可視性マップ（VM）を持ちます。どのページが凍結状態のタプルだけを含むのかも追跡します。
これは、リレーションのファイルノード番号に<literal>_vm</literal>という接尾辞を付与した名前の別のリレーションフォーク内に主リレーションデータと並行して格納されます。
例えばリレーションのファイルノードが12345の場合、VMは主リレーションファイルと同じディレクトリ内の<filename>12345_vm</filename>というファイル内に格納されます。
インデックスはVMを持たないことに注意してください。
</para>

<para>
<!--
The visibility map stores two bits per heap page.  The first bit, if set,
indicates that the page is all-visible, or in other words that the page does
not contain any tuples that need to be vacuumed.
This information can also be used
by <link linkend="indexes-index-only-scans"><firstterm>index-only
scans</firstterm></link> to answer queries using only the index tuple.
The second bit, if set, means that all tuples on the page have been frozen.
That means that even an anti-wraparound vacuum need not revisit the page.
-->
可視性マップはヒープページ当たり2ビットを保持します。
最初のビットがセットされていれば、ページはすべて可視であること、すなわち、そのページにはバキュームが必要なタプルをまったく含んでいないことを示しています。
またこの情報は、インデックスタプルのみを使用して問い合わせに答えるために<link linkend="indexes-index-only-scans"><firstterm>インデックスオンリースキャン</firstterm></link>によっても使用されます。
2番目のビットがセットされていれば、そのページのタプルはすべて凍結状態であることを意味します。
これは、周回対策のバキュームすらそのページを再び訪れる必要はないことを意味します。
</para>

<para>
<!--
The map is conservative in the sense that we make sure that whenever a bit is
set, we know the condition is true, but if a bit is not set, it might or
might not be true. Visibility map bits are only set by vacuum, but are
cleared by any data-modifying operations on a page.
-->
このマップは、ビットがセットされている時は常にこの条件が真であることを確実に把握できるという点で保守的ですが、ビットがセットされていない場合は、真かもしれませんし偽かもしれません。
可視性マップのビットはバキュームによってのみで設定されます。
しかしページに対する任意のデータ編集操作によってクリアされます。
</para>

<para>
<!--
The <xref linkend="pgvisibility"/> module can be used to examine the
information stored in the visibility map.
-->
<xref linkend="pgvisibility"/>モジュールは可視性マップに入っている情報を確かめるのに使えます。
</para>

</sect1>

<sect1 id="storage-init">

<!--
<title>The Initialization Fork</title>
-->
<title>初期化フォーク</title>

<indexterm>
 <primary>Initialization Fork</primary>
</indexterm>
<indexterm>
 <primary>初期化フォーク</primary>
</indexterm>

<para>
<!--
Each unlogged table, and each index on an unlogged table, has an initialization
fork.  The initialization fork is an empty table or index of the appropriate
type.  When an unlogged table must be reset to empty due to a crash, the
initialization fork is copied over the main fork, and any other forks are
erased (they will be recreated automatically as needed).
-->
ログを取らないテーブルと、ログを取らないテーブルに対するインデックスは、それぞれ初期化フォークを持ちます。
初期化フォークとは適切な種類の空テーブルと空インデックスです。
ログを取らないテーブルをクラッシュのために再度空にしなければならない場合、初期化フォークで主フォーク全体をコピーし、その他のフォークは消去されます（これらは必要に応じて自動的に再作成されます）。
</para>

</sect1>

<sect1 id="storage-page-layout">

<!--
<title>Database Page Layout</title>
-->
<title>データベースページのレイアウト</title>

<para>
<!--
This section provides an overview of the page format used within
<productname>PostgreSQL</productname> tables and indexes.<footnote>
-->
本節では<productname>PostgreSQL</productname>のテーブルおよびインデックスで使われるページ書式の概略について説明します。
<footnote>
  <para>
<!--
    Actually, use of this page format is not required for either table or
    index access methods. The <literal>heap</literal> table access method
    always uses this format.  All the existing index methods also use the
    basic format, but the data kept on index metapages usually doesn't follow
    the item layout rules.
-->
実際には、テーブルアクセスメソッドもインデックスアクセスメソッドも、このページ書式を使用する必要はありません。
<literal>heap</literal>テーブルアクセスメソッドは常にこの書式を使用します。
既存のすべてのインデックスメソッドも、この基本書式を使用しています。しかし、インデックスメタページに保持されるデータは通常、アイテムレイアウト規則に従っていません。
  </para>
</footnote>
<!--
Sequences and <acronym>TOAST</acronym> tables are formatted just like a regular table.
-->
<acronym>TOAST</acronym>のテーブルとシーケンスは、通常のテーブルと同様に整形されています。
</para>

<para>
<!--
In the following explanation, a
<firstterm>byte</firstterm>
is assumed to contain 8 bits.  In addition, the term
<firstterm>item</firstterm>
refers to an individual data value that is stored on a page.  In a table,
an item is a row; in an index, an item is an index entry.
-->
以下の説明では1<firstterm>バイト</firstterm>は8ビットからなることを前提としています。
さらに、<firstterm>アイテム</firstterm>という単語は、ページに格納される個別のデータ値のことを指しています。
テーブル内ではアイテムは行であり、インデックス内ではアイテムはインデックスのエントリです。
</para>

<para>
<!--
Every table and index is stored as an array of <firstterm>pages</firstterm> of a
fixed size (usually 8 kB, although a different page size can be selected
when compiling the server).  In a table, all the pages are logically
equivalent, so a particular item (row) can be stored in any page.  In
indexes, the first page is generally reserved as a <firstterm>metapage</firstterm>
holding control information, and there can be different types of pages
within the index, depending on the index access method.
-->
テーブルとインデックスはすべて、固定サイズ（通常8キロバイト。サーバのコンパイル時に異なるサイズを設定可能）の<firstterm>ページ</firstterm>の集まりとして格納されます。
テーブルでは、すべてのページは論理上等価です。
したがって、あるアイテム（行）はどのページにでも格納することができます。
インデックスでは、初めのページは通常、制御用の情報を保持する<firstterm>メタページ</firstterm>として予約されます。
また、インデックスではインデックスアクセスメソッドに依存した様々なページ種類があります。
</para>

<para>
<!--
<xref linkend="page-table"/> shows the overall layout of a page.
There are five parts to each page.
-->
<xref linkend="page-table"/>はページの全体的なレイアウトを示しています。
各ページには5つの部分があります。
</para>

<table tocentry="1" id="page-table">
<!--
<title>Overall Page Layout</title>
<titleabbrev>Page Layout</titleabbrev>
-->
<title>ページレイアウト全体</title>
<titleabbrev>ページレイアウト</titleabbrev>
<tgroup cols="2">
<thead>
<row>
<entry>
<!--
Item
-->
アイテム
</entry>
<!--
<entry>Description</entry>
-->
<entry>説明</entry>
</row>
</thead>

<tbody>

<row>
 <entry>PageHeaderData</entry>
<!--
 <entry>24 bytes long. Contains general information about the page, including
free space pointers.</entry>
-->
 <entry>長さは24バイト。空き領域ポインタを含む、ページについての一般情報です。</entry>
</row>

<row>
<entry>ItemIdData</entry>
<!--
<entry>Array of item identifiers pointing to the actual items. Each
entry is an (offset,length) pair. 4 bytes per item.</entry>
-->
<entry>実際のアイテムを指すアイテム識別子の配列です。
各項目は（オフセットと長さの）ペアです。
1アイテムにつき4バイトです。</entry>
</row>

<row>
<!--
<entry>Free space</entry>
<entry>The unallocated space. New item identifiers are allocated from
the start of this area, new items from the end.</entry>
-->
<entry>空き領域</entry>
<entry>割り当てられていない空間です。
新規のアイテム識別子はこの領域の先頭から、新規のアイテムは最後から割り当てられます。
</entry>
</row>

<row>
<!--
<entry>Items</entry>
<entry>The actual items themselves.</entry>
-->
<entry>アイテム</entry>
<entry>実際のアイテムそのものです。</entry>
</row>

<row>
<!--
<entry>Special space</entry>
<entry>Index access method specific data. Different methods store different
data. Empty in ordinary tables.</entry>
-->
<entry>特別な空間</entry>
<entry>インデックスアクセスメソッド特有のデータです。異なるメソッドは異なるデータを格納します。通常のテーブルでは空です。</entry>
</row>

</tbody>
</tgroup>
</table>

 <para>

<!--
  The first 24 bytes of each page consists of a page header
  (<structname>PageHeaderData</structname>). Its format is detailed in <xref
  linkend="pageheaderdata-table"/>. The first field tracks the most
  recent WAL entry related to this page. The second field contains
  the page checksum if <xref linkend="app-initdb-data-checksums"/> are
  enabled.  Next is a 2-byte field containing flag bits. This is followed
  by three 2-byte integer fields (<structfield>pd_lower</structfield>,
  <structfield>pd_upper</structfield>, and
  <structfield>pd_special</structfield>).  These contain byte offsets
  from the page start to the start of unallocated space, to the end of
  unallocated space, and to the start of the special space.  The next 2
  bytes of the page header, <structfield>pd_pagesize_version</structfield>,
  store both the page size and a version indicator.  Beginning with
  <productname>PostgreSQL</productname> 8.3 the version number is 4;
  <productname>PostgreSQL</productname> 8.1 and 8.2 used version number 3;
  <productname>PostgreSQL</productname> 8.0 used version number 2;
  <productname>PostgreSQL</productname> 7.3 and 7.4 used version number 1;
  prior releases used version number 0.
  (The basic page layout and header format has not changed in most of these
  versions, but the layout of heap row headers has.)  The page size
  is basically only present as a cross-check; there is no support for having
  more than one page size in an installation.
  The last field is a hint that shows whether pruning the page is likely
  to be profitable: it tracks the oldest un-pruned XMAX on the page.
-->
それぞれのページの最初の24バイトはページヘッダ(<structname>PageHeaderData</structname>)から構成されています。
その書式を<xref linkend="pageheaderdata-table"/>にて説明します。
最初のフィールドは、このページに関連する最も最近のWAL項目を表しています。
2番目のフィールドには<xref linkend="app-initdb-data-checksums"/>が有効な場合にページチェックサムが格納されています。
次にフラグビットを含む2バイトのフィールドがあります。
その後に2バイトの整数フィールドが3つ続きます（<structfield>pd_lower</structfield>、<structfield>pd_upper</structfield>、<structfield>pd_special</structfield>）。
これらには、割り当てられていない空間の始まり、割り当てられていない空間の終わり、そして特別な空間の始まりのバイトオフセットが格納されています。
ページヘッダの次の2バイトである<structfield>pd_pagesize_version</structfield>は、ページサイズとバージョン指示子の両方を格納します。
<productname>PostgreSQL</productname> 8.3以降のバージョン番号は4、<productname>PostgreSQL</productname> 8.1と8.2のバージョン番号は3、<productname>PostgreSQL</productname> 8.0のバージョン番号は2、<productname>PostgreSQL</productname> 7.3と7.4のバージョン番号は1です。
それより前のリリースのバージョン番号は0です
（ほとんどのバージョン間で基本的なページレイアウトやヘッダの書式は変更されていませんが、ヒープ行ヘッダのレイアウトが変更されました）。
ページサイズは基本的に照合用としてのみ存在しています。
同一インストレーションでの複数のページサイズはサポートされていません。
最後のフィールドはそのページの切り詰めが有益かどうかを示すヒントです。
これはページ上で切り詰められていないもっとも古いXMAXが追跡するものです。

 </para>

 <table tocentry="1" id="pageheaderdata-table">
<!--
 <title>PageHeaderData Layout</title>
 <titleabbrev>PageHeaderData Layout</titleabbrev>
-->
 <title>PageHeaderDataのレイアウト</title>
 <titleabbrev>PageHeaderDataのレイアウト</titleabbrev>
 <tgroup cols="4">
 <thead>
  <row>
<!--
   <entry>Field</entry>
   <entry>Type</entry>
   <entry>Length</entry>
   <entry>Description</entry>
-->
<entry>フィールド</entry>
<entry>型</entry>
<entry>長さ</entry>
<entry>説明</entry>
  </row>
 </thead>
 <tbody>
  <row>
   <entry>pd_lsn</entry>
   <entry>PageXLogRecPtr</entry>
<!--
   <entry>8 bytes</entry>
   <entry>LSN: next byte after last byte of WAL record for last change
   to this page</entry>
-->
   <entry>8バイト</entry>
   <entry>LSN: このページへの最終変更に対応するWALレコードの最後のバイトの次のバイト</entry>
  </row>
  <row>
   <entry>pd_checksum</entry>
   <entry>uint16</entry>
<!--
   <entry>2 bytes</entry>
   <entry>Page checksum</entry>
-->
   <entry>2バイト</entry>
   <entry>ページチェックサム</entry>
  </row>
  <row>
   <entry>pd_flags</entry>
   <entry>uint16</entry>
<!--
   <entry>2 bytes</entry>
   <entry>Flag bits</entry>
-->
   <entry>2バイト</entry>
   <entry>フラグビット</entry>
  </row>
  <row>
   <entry>pd_lower</entry>
   <entry>LocationIndex</entry>
<!--
   <entry>2 bytes</entry>
   <entry>Offset to start of free space</entry>
-->
   <entry>2 バイト</entry>
   <entry>空き領域の始まりに対するオフセット</entry>
  </row>
  <row>
   <entry>pd_upper</entry>
   <entry>LocationIndex</entry>
<!--
   <entry>2 bytes</entry>
   <entry>Offset to end of free space</entry>
-->
   <entry>2バイト</entry>
   <entry>空き領域の終わりに対するオフセット</entry>
  </row>
  <row>
   <entry>pd_special</entry>
   <entry>LocationIndex</entry>
<!--
   <entry>2 bytes</entry>
   <entry>Offset to start of special space</entry>
-->
   <entry>2バイト</entry>
   <entry>特別な空間の始まりに対するオフセット</entry>
  </row>
  <row>
   <entry>pd_pagesize_version</entry>
   <entry>uint16</entry>
<!--
   <entry>2 bytes</entry>
   <entry>Page size and layout version number information</entry>
-->
   <entry>2バイト</entry>
   <entry>ページサイズおよびレイアウトのバージョン番号の情報</entry>
  </row>
  <row>
   <entry>pd_prune_xid</entry>
   <entry>TransactionId</entry>
<!--
   <entry>4 bytes</entry>
   <entry>Oldest unpruned XMAX on page, or zero if none</entry>
-->
   <entry>4バイト</entry>
   <entry>ページ上でもっとも古い切り詰められていないXMAX。存在しなければゼロ。</entry>
  </row>
 </tbody>
 </tgroup>
 </table>

 <para>
<!--
  All the details can be found in
  <filename>src/include/storage/bufpage.h</filename>.
-->
詳細情報については<filename>src/include/storage/bufpage.h</filename>を参照してください。
 </para>

 <para>
<!--
  Following the page header are item identifiers
  (<type>ItemIdData</type>), each requiring four bytes.
  An item identifier contains a byte-offset to
  the start of an item, its length in bytes, and a few attribute bits
  which affect its interpretation.
  New item identifiers are allocated
  as needed from the beginning of the unallocated space.
  The number of item identifiers present can be determined by looking at
  <structfield>pd_lower</structfield>, which is increased to allocate a new identifier.
  Because an item
  identifier is never moved until it is freed, its index can be used on a
  long-term basis to reference an item, even when the item itself is moved
  around on the page to compact free space.  In fact, every pointer to an
  item (<type>ItemPointer</type>, also known as
  <type>CTID</type>) created by
  <productname>PostgreSQL</productname> consists of a page number and the
  index of an item identifier.
-->
ページヘッダに続くのはアイテム識別子（<type>ItemIdData</type>）です。
識別子ごとに4バイトを必要とします。
アイテム識別子は、アイテムが開始されるバイトオフセット、バイト単位の長さ、そしてその解釈に影響する属性ビット群を持っています。
新しいアイテム識別子は必要に応じて、未割当て空間の最初から割り当てられます。
アイテム識別子の数は、新しい識別子を割り当てるために増加される<structfield>pd_lower</structfield>を見ることで決定できます。
アイテム識別子は解放されるまで動かされることがないので、アイテム自体が空き領域をまとめるためにページ上で移動される場合でも、そのインデックスはアイテムを参照するために長期にわたって使うことができます。
実際、<productname>PostgreSQL</productname>が作る、アイテムへのポインタ（<type>ItemPointer</type>、<type>CTID</type>とも言います）はページ番号とアイテム識別子のインデックスによって構成されています。

 </para>

 <para>

<!--
  The items themselves are stored in space allocated backwards from the end
  of unallocated space.  The exact structure varies depending on what the
  table is to contain. Tables and sequences both use a structure named
  <type>HeapTupleHeaderData</type>, described below.
-->
アイテム自体は、未割り当て空間の最後から順番に割り当てられた空間に格納されます。
正確な構造は、テーブルに何を含めるかによって異なります。
テーブルとシーケンスの両方が、以下で説明する<type>HeapTupleHeaderData</type>という構造を使用します。

 </para>

 <para>

<!--
  The final section is the <quote>special section</quote> which can
  contain anything the access method wishes to store.  For example,
  b-tree indexes store links to the page's left and right siblings,
  as well as some other data relevant to the index structure.
  Ordinary tables do not use a special section at all (indicated by setting
  <structfield>pd_special</structfield> to equal the page size).
-->
最後のセクションは、アクセスメソッドが格納しようとするものを何でも含めることのできる<quote>特別なセクション</quote>です。
例えば、B-treeインデックスは、そのページの両隣のページへのリンク、ならびに、インデックス構造体に関連したその他の何らかのデータを持ちます。
通常のテーブルではこれはまったく使用されません（ページサイズを同じにするために<structfield>pd_special</structfield>を設定することで示されます）。

 </para>

 <para>
<!--
  <xref linkend="storage-page-layout-figure"/> illustrates how these parts are
  laid out in a page.
-->
<xref linkend="storage-page-layout-figure"/>は、これらの部分がページ内でどのようにレイアウトされているかを図解しています。
 </para>

 <figure id="storage-page-layout-figure">
<!--
  <title>Page Layout</title>
-->
  <title>ページレイアウト</title>
  <mediaobject>
   <imageobject>
    <imagedata fileref="images/pagelayout.svg" format="SVG" width="100%"/>
   </imageobject>
  </mediaobject>
 </figure>

 <sect2 id="storage-tuple-layout">

<!--
 <title>Table Row Layout</title>
-->
 <title>テーブル行のレイアウト</title>

 <para>

<!--
  All table rows are structured in the same way. There is a fixed-size
  header (occupying 23 bytes on most machines), followed by an optional null
  bitmap, an optional object ID field, and the user data. The header is
  detailed
  in <xref linkend="heaptupleheaderdata-table"/>.  The actual user data
  (columns of the row) begins at the offset indicated by
  <structfield>t_hoff</structfield>, which must always be a multiple of the MAXALIGN
  distance for the platform.
  The null bitmap is
  only present if the <firstterm>HEAP_HASNULL</firstterm> bit is set in
  <structfield>t_infomask</structfield>. If it is present it begins just after
  the fixed header and occupies enough bytes to have one bit per data column
  (that is, the number of bits that equals the attribute count in
  <structfield>t_infomask2</structfield>). In this list of bits, a
  1 bit indicates not-null, a 0 bit is a null.  When the bitmap is not
  present, all columns are assumed not-null.
  The object ID is only present if the <firstterm>HEAP_HASOID_OLD</firstterm> bit
  is set in <structfield>t_infomask</structfield>.  If present, it appears just
  before the <structfield>t_hoff</structfield> boundary.  Any padding needed to make
  <structfield>t_hoff</structfield> a MAXALIGN multiple will appear between the null
  bitmap and the object ID.  (This in turn ensures that the object ID is
  suitably aligned.)
-->
テーブル行はすべて同じ方法で構成されています。
固定サイズのヘッダ（ほとんどのマシンで23バイトを占有します）があり、その後にオプションのNULLビットマップ、オプションのオブジェクトIDフィールド、およびユーザデータが続きます。
ヘッダについては<xref linkend="heaptupleheaderdata-table"/>で説明します。
実際のユーザデータ（行内の列）は、常にプラットフォームのMAXALIGN距離の倍数である<structfield>t_hoff</structfield>で示されるオフセットから始まります。
NULLビットマップは<firstterm>HEAP_HASNULL</firstterm>ビットが<structfield>t_infomask</structfield>で設定されている場合にのみ存在します。
存在する場合は、固定ヘッダのすぐ後ろから始まり、データ列ごとに1ビットとするのに十分なバイト数を占有します（すなわち、<structfield>t_infomask2</structfield>内の属性の個数と等しいビット数です）。
このビットのリスト内では、1ビットは非NULLを、0ビットはNULLを示します。
このビットマップが存在しない場合、すべての列が非NULLとみなされます。
オブジェクトIDは<firstterm>HEAP_HASOID_OLD</firstterm>ビットが<structfield>t_infomask</structfield>で設定されている場合にのみ存在します。
存在する場合、これは<structfield>t_hoff</structfield>境界の直前に現れます。
<structfield>t_hoff</structfield>をMAXALIGNの倍数とするために必要なパッドは全て、NULLビットマップとオブジェクトIDの間に現れます
（このことにより、オブジェクトIDの位置揃えが確実に適切になります）。

 </para>

 <table tocentry="1" id="heaptupleheaderdata-table">
<!--
 <title>HeapTupleHeaderData Layout</title>
 <titleabbrev>HeapTupleHeaderData Layout</titleabbrev>
-->
 <title>HeapTupleHeaderDataのレイアウト</title>
 <titleabbrev>HeapTupleHeaderDataのレイアウト</titleabbrev>
 <tgroup cols="4">
 <thead>
  <row>
<!--
   <entry>Field</entry>
   <entry>Type</entry>
   <entry>Length</entry>
   <entry>Description</entry>
-->
<entry>フィールド</entry>
<entry>型</entry>
<entry>長さ</entry>
<entry>説明</entry>
  </row>
 </thead>
 <tbody>
  <row>
   <entry>t_xmin</entry>
   <entry>TransactionId</entry>
<!--
   <entry>4 bytes</entry>
   <entry>insert XID stamp</entry>
-->
   <entry>4バイト</entry>
   <entry>挿入XIDスタンプ</entry>
  </row>
  <row>
   <entry>t_xmax</entry>
   <entry>TransactionId</entry>
<!--
   <entry>4 bytes</entry>
   <entry>delete XID stamp</entry>
-->
   <entry>4バイト</entry>
   <entry>削除XIDスタンプ</entry>
  </row>
  <row>
   <entry>t_cid</entry>
   <entry>CommandId</entry>
<!--
   <entry>4 bytes</entry>
   <entry>insert and/or delete CID stamp (overlays with t_xvac)</entry>
-->
   <entry>4バイト</entry>
   <entry>挿入、削除の両方または片方のCIDスタンプ（t_xvacと共有）</entry>
  </row>
  <row>
   <entry>t_xvac</entry>
   <entry>TransactionId</entry>
<!--
   <entry>4 bytes</entry>
   <entry>XID for VACUUM operation moving a row version</entry>
-->
   <entry>4バイト</entry>
   <entry>行バージョンを移すVACUUM操作用XID</entry>
  </row>
  <row>
   <entry>t_ctid</entry>
   <entry>ItemPointerData</entry>
<!--
   <entry>6 bytes</entry>
   <entry>current TID of this or newer row version</entry>
-->
   <entry>6バイト</entry>
   <entry>この行または最新バージョンの行の現在のTID</entry>
  </row>
  <row>
   <entry>t_infomask2</entry>
   <entry>uint16</entry>
<!--
   <entry>2 bytes</entry>
   <entry>number of attributes, plus various flag bits</entry>
-->
   <entry>2バイト</entry>
   <entry>属性の数と各種フラグビット</entry>
  </row>
  <row>
   <entry>t_infomask</entry>
   <entry>uint16</entry>
<!--
   <entry>2 bytes</entry>
   <entry>various flag bits</entry>
-->
   <entry>2バイト</entry>
   <entry>様々なフラグビット</entry>
  </row>
  <row>
   <entry>t_hoff</entry>
   <entry>uint8</entry>
<!--
   <entry>1 byte</entry>
   <entry>offset to user data</entry>
-->
   <entry>1バイト</entry>
   <entry>ユーザデータに対するオフセット</entry>
  </row>
 </tbody>
 </tgroup>
 </table>

 <para>
<!--
   All the details can be found in
   <filename>src/include/access/htup_details.h</filename>.
-->
詳細情報については<filename>src/include/access/htup_details.h</filename>を参照してください。
 </para>

 <para>

<!--
  Interpreting the actual data can only be done with information obtained
  from other tables, mostly <structname>pg_attribute</structname>. The
  key values needed to identify field locations are
  <structfield>attlen</structfield> and <structfield>attalign</structfield>.
  There is no way to directly get a
  particular attribute, except when there are only fixed width fields and no
  null values. All this trickery is wrapped up in the functions
  <firstterm>heap_getattr</firstterm>, <firstterm>fastgetattr</firstterm>
  and <firstterm>heap_getsysattr</firstterm>.
-->
実際のデータの解釈は、他のテーブル、ほとんどの場合、<structname>pg_attribute</structname>から取得された情報でのみ行うことができます。
フィールド位置を識別するために必要なキー値は、<structfield>attlen</structfield>および<structfield>attalign</structfield>です。
フィールドの幅が固定されていてNULL値が存在しない場合を除き、特定の属性を直接取得する方法はありません。
この仕組みはすべて、<firstterm>heap_getattr</firstterm>、<firstterm>fastgetattr</firstterm>および<firstterm>heap_getsysattr</firstterm>関数にラップされています。

 </para>
 <para>

<!--
  To read the data you need to examine each attribute in turn. First check
  whether the field is NULL according to the null bitmap. If it is, go to
  the next. Then make sure you have the right alignment.  If the field is a
  fixed width field, then all the bytes are simply placed. If it's a
  variable length field (attlen = -1) then it's a bit more complicated.
  All variable-length data types share the common header structure
  <type>struct varlena</type>, which includes the total length of the stored
  value and some flag bits.  Depending on the flags, the data can be either
  inline or in a <acronym>TOAST</acronym> table;
  it might be compressed, too (see <xref linkend="storage-toast"/>).
-->
データを読むためには、それぞれの属性を順番に検査する必要があります。
まず、NULLビットマップに従ってフィールドがNULLかどうかを検査します。
もしNULLであれば、次に進みます。
次に、位置揃えが正しいことを確認してください。
フィールドの幅が固定されていれば、すべてのバイトが単純に配置されます。
可変長のフィールド（attlen == -1）の場合はもう少し複雑です。
可変長のデータ型はすべて、格納する値の長さといくつかのフラグビットを持つ<type>struct varlena</type>という共通ヘッダ構造体を共有します。
フラグによって、データは行内、または別のテーブル（<acronym>TOAST</acronym>）のいずれかとなったり、圧縮済みとなったりします
（<xref linkend="storage-toast"/>を参照してください）。

 </para>
 </sect2>
</sect1>

<sect1 id="storage-hot">

<!--
 <title>Heap-Only Tuples (<acronym>HOT</acronym>)</title>
-->
 <title>ヒープ専用タプル(<acronym>HOT</acronym>)</title>

 <para>
<!--
  To allow for high concurrency, <productname>PostgreSQL</productname>
  uses <link linkend="mvcc-intro">multiversion concurrency
  control</link> (<acronym>MVCC</acronym>) to store rows.  However,
  <acronym>MVCC</acronym> has some downsides for update queries.
  Specifically, updates require new versions of rows to be added to
  tables.  This can also require new index entries for each updated row,
  and removal of old versions of rows and their index entries can be
  expensive.
-->
高い同時実行性を可能にするために、<productname>PostgreSQL</productname>は<link linkend="mvcc-intro">マルチバージョン同時実行制御</link>(<acronym>MVCC</acronym>)を使用して行を格納します。
しかし、<acronym>MVCC</acronym>には更新クエリに対していくつかの欠点があります。
特に、更新では、テーブルに新しいバージョンの行を追加する必要があります。
また、更新された行ごとに新しいインデックスエントリが必要になる可能性があり、古いバージョンの行とそのインデックスエントリを削除するとコストが高くなります。
 </para>

 <para>
<!--
  To help reduce the overhead of updates,
  <productname>PostgreSQL</productname> has an optimization called
  heap-only tuples (<acronym>HOT</acronym>).  This optimization is
  possible when:
-->
更新のオーバーヘッドを減らすために、<productname>PostgreSQL</productname>にはヒープ専用タプル<acronym>HOT</acronym>と呼ばれる最適化があります。
この最適化は以下の場合に可能です。

  <itemizedlist>
   <listitem>
    <para>
<<<<<<< HEAD
=======
<!--
>>>>>>> 43f2d855
     The update does not modify any columns referenced by the table's indexes,
     not including summarizing indexes.  The only summarizing index method in
     the core <productname>PostgreSQL</productname> distribution is <link
     linkend="brin">BRIN</link>.
<<<<<<< HEAD
=======
-->
《機械翻訳》更新は、テーブルのインデックスが参照する列を変更しません。
集約インデックスを除きます。
コアの<productname>PostgreSQL</productname>配布で唯一の集約インデックスメソッドは<link linkend="brin">BRIN</link>です。
>>>>>>> 43f2d855
     </para>
   </listitem>
   <listitem>
    <para>
<!--
     There is sufficient free space on the page containing the old row
     for the updated row.
-->
古い行を含むページには、更新された行に対して十分な空き領域があります。
    </para>
   </listitem>
  </itemizedlist>

<!--
  In such cases, heap-only tuples provide two optimizations:
-->
そのような場合に、ヒープ専用タプルは2つの最適化を提供します。

  <itemizedlist>
   <listitem>
    <para>
<<<<<<< HEAD
     New index entries are not needed to represent updated rows, however,
     summary indexes may still need to be updated.
=======
<!--
     New index entries are not needed to represent updated rows, however,
     summary indexes may still need to be updated.
-->
《機械翻訳》更新された行を表すために新しいインデックス・エントリは必要ありませんが、サマリー・インデックスは更新する必要があります。
>>>>>>> 43f2d855
    </para>
   </listitem>
   <listitem>
    <para>
<<<<<<< HEAD
     When a row is updated multiple times, row versions other than the oldest
     and the newest can be completely removed during normal operation,
     including <command>SELECT</command>s, instead of requiring periodic vacuum
     operations.  (Indexes always refer to the
     <link linkend="storage-page-layout">page item identifier</link> of the
     original row version. The tuple data associated with that row version
     is removed, and its item identifier is converted to a redirect that
     points to the oldest version that may still be visible to some concurrent
     transaction. Intermediate row versions that are no longer visible to
     anyone are completely removed, and the associated page item identifiers
     are made available for reuse.)
=======
<!--
     Old versions of updated rows can be completely removed during normal
     operation, including <command>SELECT</command>s, instead of requiring
     periodic vacuum operations.  (This is possible because indexes
     do not reference their <link linkend="storage-page-layout">page
     item identifiers</link>.)
-->
更新された行の古いバージョンは、定期的なバキューム操作を必要とする代わりに、<command>SELECT</command>を含む通常の操作中に完全に削除することができます。
（これはインデックスが<link linkend="storage-page-layout">ページアイテム識別子</link>を参照しないため可能です。）
>>>>>>> 43f2d855
    </para>
   </listitem>
  </itemizedlist>
 </para>

 <para>
<<<<<<< HEAD
=======
<!--
>>>>>>> 43f2d855
  You can increase the likelihood of sufficient page space for
  <acronym>HOT</acronym> updates by decreasing a table's <link
  linkend="reloption-fillfactor"><literal>fillfactor</literal></link>.  If you
  don't, <acronym>HOT</acronym> updates will still happen because new rows
  will naturally migrate to new pages and existing pages with sufficient free
  space for new row versions.  The system view <link
  linkend="monitoring-pg-stat-all-tables-view">pg_stat_all_tables</link>
  allows monitoring of the occurrence of HOT and non-HOT updates.
-->
《マッチ度[77.024482]》要約すると、ヒープ専用タプル更新は、インデックスで使用されるカラムが更新されない場合にのみ作成できます。
テーブルの<link linkend="reloption-fillfactor"><literal>fillfactor</literal></link>を減らすことで、<acronym>HOT</acronym>更新のための十分なページ領域の可能性を高めることができます。
そうしない場合でも、<acronym>HOT</acronym>更新は発生します。
なぜなら、新しい行は新しいページや、新しい行バージョンのために十分な空き領域を持つ既存のページに自然に移動するからです。
システムビュー<link linkend="monitoring-pg-stat-all-tables-view">pg_stat_all_tables</link>は、HOTおよび非HOT更新の発生を監視することができます。
《機械翻訳》<acronym>HOT</acronym>更新に十分なページスペースを確保するには、テーブルの<link linkend="reloption-fillfactor"><literal>fillfactor</literal></link>を小さくします。
もしそうしないと、<acronym>HOT</acronym>更新は新しいページに自然に移動し、新しい行バージョン用の十分な空き領域を持つ既存のページに移動するため、更新が発生します。
システムビュー<link linkend="monitoring-pg-stat-all-tables-view">pg_stat_all_tables</link>は、HOTと非HOT更新の発生を監視できるようにします。
 </para>
</sect1>

</chapter><|MERGE_RESOLUTION|>--- conflicted
+++ resolved
@@ -321,7 +321,7 @@
 have a third fork, known as the initialization fork, which is stored in a fork
 with the suffix <literal>_init</literal> (see <xref linkend="storage-init"/>).
 -->
-各テーブルおよびインデックスは別個のファイルに格納されます。
+《マッチ度[97.522523]》各テーブルおよびインデックスは別個のファイルに格納されます。
 通常のリレーションでは、これらのファイル名はテーブルまたはインデックスの<firstterm>ファイルノード</firstterm>番号となります。
 ファイルノード番号は<structname>pg_class</structname>.<structfield>relfilenode</structfield>内で見つけられます。
 しかし一時的なリレーションでは、ファイル名は<literal>t<replaceable>BBB</replaceable>_<replaceable>FFF</replaceable></literal>という形になります。
@@ -1724,21 +1724,15 @@
   <itemizedlist>
    <listitem>
     <para>
-<<<<<<< HEAD
-=======
-<!--
->>>>>>> 43f2d855
+<!--
      The update does not modify any columns referenced by the table's indexes,
      not including summarizing indexes.  The only summarizing index method in
      the core <productname>PostgreSQL</productname> distribution is <link
      linkend="brin">BRIN</link>.
-<<<<<<< HEAD
-=======
 -->
 《機械翻訳》更新は、テーブルのインデックスが参照する列を変更しません。
 集約インデックスを除きます。
 コアの<productname>PostgreSQL</productname>配布で唯一の集約インデックスメソッドは<link linkend="brin">BRIN</link>です。
->>>>>>> 43f2d855
      </para>
    </listitem>
    <listitem>
@@ -1760,21 +1754,16 @@
   <itemizedlist>
    <listitem>
     <para>
-<<<<<<< HEAD
+<!--
      New index entries are not needed to represent updated rows, however,
      summary indexes may still need to be updated.
-=======
-<!--
-     New index entries are not needed to represent updated rows, however,
-     summary indexes may still need to be updated.
 -->
 《機械翻訳》更新された行を表すために新しいインデックス・エントリは必要ありませんが、サマリー・インデックスは更新する必要があります。
->>>>>>> 43f2d855
     </para>
    </listitem>
    <listitem>
     <para>
-<<<<<<< HEAD
+<!--
      When a row is updated multiple times, row versions other than the oldest
      and the newest can be completely removed during normal operation,
      including <command>SELECT</command>s, instead of requiring periodic vacuum
@@ -1786,27 +1775,15 @@
      transaction. Intermediate row versions that are no longer visible to
      anyone are completely removed, and the associated page item identifiers
      are made available for reuse.)
-=======
-<!--
-     Old versions of updated rows can be completely removed during normal
-     operation, including <command>SELECT</command>s, instead of requiring
-     periodic vacuum operations.  (This is possible because indexes
-     do not reference their <link linkend="storage-page-layout">page
-     item identifiers</link>.)
--->
-更新された行の古いバージョンは、定期的なバキューム操作を必要とする代わりに、<command>SELECT</command>を含む通常の操作中に完全に削除することができます。
-（これはインデックスが<link linkend="storage-page-layout">ページアイテム識別子</link>を参照しないため可能です。）
->>>>>>> 43f2d855
+-->
+《機械翻訳》«When a row is updated multiple times, row versions other than the oldest and the newest can be completely removed during normal operation, including <command>SELECT</command>s, instead of requiring periodic vacuum operations. (Indexes always refer to the <link linkend="storage-page-layout">page item identifier</link> of the original row version. The tuple data associated with that row version is removed, and its item identifier is converted to a redirect that points to the oldest version that may still be visible to some concurrent transaction. Intermediate row versions that are no longer visible to anyone are completely removed, and the associated page item identifiers are made available for reuse.)»
     </para>
    </listitem>
   </itemizedlist>
  </para>
 
  <para>
-<<<<<<< HEAD
-=======
-<!--
->>>>>>> 43f2d855
+<!--
   You can increase the likelihood of sufficient page space for
   <acronym>HOT</acronym> updates by decreasing a table's <link
   linkend="reloption-fillfactor"><literal>fillfactor</literal></link>.  If you

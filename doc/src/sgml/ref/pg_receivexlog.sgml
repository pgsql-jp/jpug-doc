--- conflicted
+++ resolved
@@ -19,14 +19,10 @@
 
  <refnamediv>
   <refname>pg_receivexlog</refname>
-<<<<<<< HEAD
+<!--
   <refpurpose>stream transaction logs from a <productname>PostgreSQL</productname> server</refpurpose>
-=======
-<!--
-  <refpurpose>stream transaction logs from a <productname>PostgreSQL</productname> server</refpurpose>
 -->
   <refpurpose><productname>PostgreSQL</productname>サーバからトランザクションログをストリームする</refpurpose>
->>>>>>> de74b4ab
  </refnamediv>
 
  <refsynopsisdiv>
@@ -71,17 +67,7 @@
   </para>
 
   <para>
-<<<<<<< HEAD
-   Unlike the standby's WAL receiver, <application>pg_receivexlog</>
-   flushes WAL data only when WAL file is closed, by default.
-   <literal>--synchronous</> option must be specified to flush WAL data
-   in real time and ensure it's safely flushed to disk.
-  </para>
-
-  <para>
-=======
-<!--
->>>>>>> de74b4ab
+<!--
    The transaction log is streamed over a regular
    <productname>PostgreSQL</productname> connection, and uses the replication
    protocol. The connection must be made with a superuser or a user
@@ -113,11 +99,8 @@
  <refsect1>
 <!--
   <title>Options</title>
-<<<<<<< HEAD
-=======
 -->
   <title>オプション</title>
->>>>>>> de74b4ab
 
     <variablelist>
      <varlistentry>
@@ -159,24 +142,18 @@
       <term><option>--status-interval=<replaceable class="parameter">interval</replaceable></option></term>
       <listitem>
        <para>
-<<<<<<< HEAD
-=======
-<!--
->>>>>>> de74b4ab
+<!--
         Specifies the number of seconds between status packets sent back to the
         server. This allows for easier monitoring of the progress from server.
         A value of zero disables the periodic status updates completely,
         although an update will still be sent when requested by the server, to
         avoid timeout disconnect. The default value is 10 seconds.
-<<<<<<< HEAD
-=======
 -->
 サーバに状態パケットを返答する間隔を秒単位で指定します。
 これによりサーバからより簡単に進行状況を監視することができます。
 ゼロという値は状態の定期的な更新を完全に無効にします。
 しかしタイムアウトによる切断を防ぐために、サーバから要求された時には更新を送信します。
 デフォルト値は１０秒です。
->>>>>>> de74b4ab
        </para>
       </listitem>
      </varlistentry>
@@ -186,21 +163,12 @@
       <term><option>--slot=<replaceable class="parameter">slotname</replaceable></option></term>
       <listitem>
         <para>
-<<<<<<< HEAD
-=======
-<!--
->>>>>>> de74b4ab
+<!--
          Require <application>pg_receivexlog</application> to use an existing
          replication slot (see <xref linkend="streaming-replication-slots">).
          When this option is used, <application>pg_receivexlog</> will report
          a flush position to the server, indicating when each segment has been
          synchronized to disk so that the server can remove that segment if it
-<<<<<<< HEAD
-         is not otherwise needed. <literal>--synchronous</literal> option must
-         be specified when making <application>pg_receivexlog</> run as
-         synchronous standby by using replication slot. Otherwise WAL data
-         cannot be flushed frequently enough for this to work correctly.
-=======
          is not otherwise needed.  When using this parameter, it is important
          to make sure that <application>pg_receivexlog</> cannot become the
          synchronous standby through an incautious setting of
@@ -212,26 +180,11 @@
 これは、各セグメントがいつディスクに同期されたかを示し、それによりサーバが必要のなくなったセグメントを削除できるようになります。
 このパラメータを使うとき、<xref linkend="guc-synchronous-standby-names">の不注意な設定により、<application>pg_receivexlog</>が同期スタンバイになることがないようにすることが重要です。
 それが正しく動作するほど頻繁にはデータをフラッシュしないからです。
->>>>>>> de74b4ab
         </para>
       </listitem>
      </varlistentry>
 
      <varlistentry>
-<<<<<<< HEAD
-      <term><option>--synchronous</option></term>
-      <listitem>
-       <para>
-        Issue sync commands as soon as there is WAL data which has not been
-        flushed yet. Also status packets are sent back to the server just after
-        WAL data is flushed whatever <literal>--status-interval</> is set to.
-       </para>
-      </listitem>
-     </varlistentry>
-
-     <varlistentry>
-=======
->>>>>>> de74b4ab
       <term><option>-v</option></term>
       <term><option>--verbose</option></term>
       <listitem>
@@ -306,12 +259,9 @@
         extension on which the server is listening for connections.
         Defaults to the <envar>PGPORT</envar> environment variable, if
         set, or a compiled-in default.
-<<<<<<< HEAD
-=======
 -->
 サーバが接続を待ち受けるTCPポートまたはUnixドメインソケットファイルの拡張子を指定します
 デフォルトは環境変数<envar>PGPORT</envar>が指定されていればその値から取られ、設定されていない場合はコンパイル時のデフォルト値から取られます。
->>>>>>> de74b4ab
        </para>
       </listitem>
      </varlistentry>
@@ -378,36 +328,6 @@
        </para>
       </listitem>
      </varlistentry>
-<<<<<<< HEAD
-    </variablelist>
-   </para>
-
-   <para>
-    <application>pg_receivexlog</application> can perform one of the two
-    following actions in order to control physical replication slots:
-
-    <variablelist>
-     <varlistentry>
-      <term><option>--create-slot</option></term>
-      <listitem>
-       <para>
-        Create a new physical replication slot with the name specified in
-        <option>--slot</option>, then start to stream WAL.
-       </para>
-      </listitem>
-     </varlistentry>
-
-     <varlistentry>
-      <term><option>--drop-slot</option></term>
-      <listitem>
-       <para>
-        Drop the replication slot with the name specified in
-        <option>--slot</option>, then exit.
-       </para>
-      </listitem>
-     </varlistentry>
-=======
->>>>>>> de74b4ab
     </variablelist>
    </para>
 
@@ -484,13 +404,10 @@
    how far the WAL stream has been archived.  Note, however, that a
    replication slot will fill up the server's disk space if the receiver does
    not keep up with fetching the WAL data.
-<<<<<<< HEAD
-=======
 -->
 <xref linkend="guc-archive-command">の代わりに<application>pg_receivexlog</application>をWALのバックアップのメインの方法として使用する場合、レプリケーションスロットを使用することを強く推奨します。
 そうしなければ、サーバは<xref linkend="guc-archive-command">とレプリケーションスロットのいずれからもWALのストリームがどこまでアーカイブされているかの情報を得られないため、トランザクションログファイルがバックアップされる前にそれを再利用または削除するかもしれないのです。
 しかし、WALデータを受け取る側がそのフェッチに追いつけない場合、レプリケーションスロットがサーバのディスクスペースを一杯にしてしまうかもしれないことに注意してください。
->>>>>>> de74b4ab
   </para>
 
  </refsect1>

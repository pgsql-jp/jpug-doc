--- conflicted
+++ resolved
@@ -317,19 +317,10 @@
 	/* we allocate storage for the buffer only if needed */
 	buf.data = NULL;
 
-<<<<<<< HEAD
-	while (srcchar - srcstart < len)
-	{
-		TrieChar   *node;
-		int			charlen;
-
-		charlen = pg_mblen(srcchar);
-=======
 	while (len > 0)
 	{
 		TrieChar   *node;
 		int			matchlen;
->>>>>>> 8abb52fa
 
 		node = findReplaceTo(rootTrie, (unsigned char *) srcchar, len,
 							 &matchlen);
@@ -344,18 +335,13 @@
 					appendBinaryStringInfo(&buf, srcstart, srcchar - srcstart);
 			}
 			appendBinaryStringInfo(&buf, node->replaceTo, node->replacelen);
-<<<<<<< HEAD
-=======
 		}
 		else
 		{
 			matchlen = pg_mblen(srcchar);
 			if (buf.data != NULL)
 				appendBinaryStringInfo(&buf, srcchar, matchlen);
->>>>>>> 8abb52fa
-		}
-		else if (buf.data != NULL)
-			appendBinaryStringInfo(&buf, srcchar, charlen);
+		}
 
 		srcchar += matchlen;
 		len -= matchlen;

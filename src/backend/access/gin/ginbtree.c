/*-------------------------------------------------------------------------
 *
 * ginbtree.c
 *	  page utilities routines for the postgres inverted index access method.
 *
 *
 * Portions Copyright (c) 1996-2016, PostgreSQL Global Development Group
 * Portions Copyright (c) 1994, Regents of the University of California
 *
 * IDENTIFICATION
 *			src/backend/access/gin/ginbtree.c
 *-------------------------------------------------------------------------
 */

#include "postgres.h"

#include "access/gin_private.h"
#include "access/xloginsert.h"
#include "miscadmin.h"
#include "utils/memutils.h"
#include "utils/rel.h"

static void ginFindParents(GinBtree btree, GinBtreeStack *stack);
static bool ginPlaceToPage(GinBtree btree, GinBtreeStack *stack,
			   void *insertdata, BlockNumber updateblkno,
			   Buffer childbuf, GinStatsData *buildStats);
static void ginFinishSplit(GinBtree btree, GinBtreeStack *stack,
			   bool freestack, GinStatsData *buildStats);

/*
 * Lock buffer by needed method for search.
 */
static int
ginTraverseLock(Buffer buffer, bool searchMode)
{
	Page		page;
	int			access = GIN_SHARE;

	LockBuffer(buffer, GIN_SHARE);
	page = BufferGetPage(buffer);
	if (GinPageIsLeaf(page))
	{
		if (searchMode == FALSE)
		{
			/* we should relock our page */
			LockBuffer(buffer, GIN_UNLOCK);
			LockBuffer(buffer, GIN_EXCLUSIVE);

			/* But root can become non-leaf during relock */
			if (!GinPageIsLeaf(page))
			{
				/* restore old lock type (very rare) */
				LockBuffer(buffer, GIN_UNLOCK);
				LockBuffer(buffer, GIN_SHARE);
			}
			else
				access = GIN_EXCLUSIVE;
		}
	}

	return access;
}

/*
 * Descend the tree to the leaf page that contains or would contain the key
 * we're searching for. The key should already be filled in 'btree', in
 * tree-type specific manner. If btree->fullScan is true, descends to the
 * leftmost leaf page.
 *
 * If 'searchmode' is false, on return stack->buffer is exclusively locked,
 * and the stack represents the full path to the root. Otherwise stack->buffer
 * is share-locked, and stack->parent is NULL.
 */
GinBtreeStack *
ginFindLeafPage(GinBtree btree, bool searchMode, Snapshot snapshot)
{
	GinBtreeStack *stack;

	stack = (GinBtreeStack *) palloc(sizeof(GinBtreeStack));
	stack->blkno = btree->rootBlkno;
	stack->buffer = ReadBuffer(btree->index, btree->rootBlkno);
	stack->parent = NULL;
	stack->predictNumber = 1;

	for (;;)
	{
		Page		page;
		BlockNumber child;
		int			access;

		stack->off = InvalidOffsetNumber;

		page = BufferGetPage(stack->buffer);
		TestForOldSnapshot(snapshot, btree->index, page);

		access = ginTraverseLock(stack->buffer, searchMode);

		/*
		 * If we're going to modify the tree, finish any incomplete splits we
		 * encounter on the way.
		 */
		if (!searchMode && GinPageIsIncompleteSplit(page))
			ginFinishSplit(btree, stack, false, NULL);

		/*
		 * ok, page is correctly locked, we should check to move right ..,
		 * root never has a right link, so small optimization
		 */
		while (btree->fullScan == FALSE && stack->blkno != btree->rootBlkno &&
			   btree->isMoveRight(btree, page))
		{
			BlockNumber rightlink = GinPageGetOpaque(page)->rightlink;

			if (rightlink == InvalidBlockNumber)
				/* rightmost page */
				break;

			stack->buffer = ginStepRight(stack->buffer, btree->index, access);
			stack->blkno = rightlink;
			page = BufferGetPage(stack->buffer);
			TestForOldSnapshot(snapshot, btree->index, page);

			if (!searchMode && GinPageIsIncompleteSplit(page))
				ginFinishSplit(btree, stack, false, NULL);
		}

		if (GinPageIsLeaf(page))	/* we found, return locked page */
			return stack;

		/* now we have correct buffer, try to find child */
		child = btree->findChildPage(btree, stack);

		LockBuffer(stack->buffer, GIN_UNLOCK);
		Assert(child != InvalidBlockNumber);
		Assert(stack->blkno != child);

		if (searchMode)
		{
			/* in search mode we may forget path to leaf */
			stack->blkno = child;
			stack->buffer = ReleaseAndReadBuffer(stack->buffer, btree->index, stack->blkno);
		}
		else
		{
			GinBtreeStack *ptr = (GinBtreeStack *) palloc(sizeof(GinBtreeStack));

			ptr->parent = stack;
			stack = ptr;
			stack->blkno = child;
			stack->buffer = ReadBuffer(btree->index, stack->blkno);
			stack->predictNumber = 1;
		}
	}
}

/*
 * Step right from current page.
 *
 * The next page is locked first, before releasing the current page. This is
 * crucial to protect from concurrent page deletion (see comment in
 * ginDeletePage).
 */
Buffer
ginStepRight(Buffer buffer, Relation index, int lockmode)
{
	Buffer		nextbuffer;
	Page		page = BufferGetPage(buffer);
	bool		isLeaf = GinPageIsLeaf(page);
	bool		isData = GinPageIsData(page);
	BlockNumber blkno = GinPageGetOpaque(page)->rightlink;

	nextbuffer = ReadBuffer(index, blkno);
	LockBuffer(nextbuffer, lockmode);
	UnlockReleaseBuffer(buffer);

	/* Sanity check that the page we stepped to is of similar kind. */
	page = BufferGetPage(nextbuffer);
	if (isLeaf != GinPageIsLeaf(page) || isData != GinPageIsData(page))
		elog(ERROR, "right sibling of GIN page is of different type");

	/*
	 * Given the proper lock sequence above, we should never land on a deleted
	 * page.
	 */
	if (GinPageIsDeleted(page))
		elog(ERROR, "right sibling of GIN page was deleted");

	return nextbuffer;
}

void
freeGinBtreeStack(GinBtreeStack *stack)
{
	while (stack)
	{
		GinBtreeStack *tmp = stack->parent;

		if (stack->buffer != InvalidBuffer)
			ReleaseBuffer(stack->buffer);

		pfree(stack);
		stack = tmp;
	}
}

/*
 * Try to find parent for current stack position. Returns correct parent and
 * child's offset in stack->parent. The root page is never released, to
 * to prevent conflict with vacuum process.
 */
static void
ginFindParents(GinBtree btree, GinBtreeStack *stack)
{
	Page		page;
	Buffer		buffer;
	BlockNumber blkno,
				leftmostBlkno;
	OffsetNumber offset;
	GinBtreeStack *root;
	GinBtreeStack *ptr;

	/*
	 * Unwind the stack all the way up to the root, leaving only the root
	 * item.
	 *
	 * Be careful not to release the pin on the root page! The pin on root
	 * page is required to lock out concurrent vacuums on the tree.
	 */
	root = stack->parent;
	while (root->parent)
	{
		ReleaseBuffer(root->buffer);
		root = root->parent;
	}

	Assert(root->blkno == btree->rootBlkno);
	Assert(BufferGetBlockNumber(root->buffer) == btree->rootBlkno);
	root->off = InvalidOffsetNumber;

	blkno = root->blkno;
	buffer = root->buffer;
	offset = InvalidOffsetNumber;

	ptr = (GinBtreeStack *) palloc(sizeof(GinBtreeStack));

	for (;;)
	{
		LockBuffer(buffer, GIN_EXCLUSIVE);
		page = BufferGetPage(buffer);
		if (GinPageIsLeaf(page))
			elog(ERROR, "Lost path");

		if (GinPageIsIncompleteSplit(page))
		{
			Assert(blkno != btree->rootBlkno);
			ptr->blkno = blkno;
			ptr->buffer = buffer;

			/*
			 * parent may be wrong, but if so, the ginFinishSplit call will
			 * recurse to call ginFindParents again to fix it.
			 */
			ptr->parent = root;
			ptr->off = InvalidOffsetNumber;

			ginFinishSplit(btree, ptr, false, NULL);
		}

		leftmostBlkno = btree->getLeftMostChild(btree, page);

		while ((offset = btree->findChildPtr(btree, page, stack->blkno, InvalidOffsetNumber)) == InvalidOffsetNumber)
		{
			blkno = GinPageGetOpaque(page)->rightlink;
			if (blkno == InvalidBlockNumber)
			{
				UnlockReleaseBuffer(buffer);
				break;
			}
			buffer = ginStepRight(buffer, btree->index, GIN_EXCLUSIVE);
			page = BufferGetPage(buffer);

			/* finish any incomplete splits, as above */
			if (GinPageIsIncompleteSplit(page))
			{
				Assert(blkno != btree->rootBlkno);
				ptr->blkno = blkno;
				ptr->buffer = buffer;
				ptr->parent = root;
				ptr->off = InvalidOffsetNumber;

				ginFinishSplit(btree, ptr, false, NULL);
			}
		}

		if (blkno != InvalidBlockNumber)
		{
			ptr->blkno = blkno;
			ptr->buffer = buffer;
			ptr->parent = root; /* it may be wrong, but in next call we will
								 * correct */
			ptr->off = offset;
			stack->parent = ptr;
			return;
		}

		/* Descend down to next level */
		blkno = leftmostBlkno;
		buffer = ReadBuffer(btree->index, blkno);
	}
}

/*
 * Insert a new item to a page.
 *
 * Returns true if the insertion was finished. On false, the page was split and
 * the parent needs to be updated. (A root split returns true as it doesn't
 * need any further action by the caller to complete.)
 *
 * When inserting a downlink to an internal page, 'childbuf' contains the
 * child page that was split. Its GIN_INCOMPLETE_SPLIT flag will be cleared
 * atomically with the insert. Also, the existing item at offset stack->off
 * in the target page is updated to point to updateblkno.
 *
 * stack->buffer is locked on entry, and is kept locked.
 * Likewise for childbuf, if given.
 */
static bool
ginPlaceToPage(GinBtree btree, GinBtreeStack *stack,
			   void *insertdata, BlockNumber updateblkno,
			   Buffer childbuf, GinStatsData *buildStats)
{
	Page		page = BufferGetPage(stack->buffer);
	bool		result;
	GinPlaceToPageRC rc;
	uint16		xlflags = 0;
	Page		childpage = NULL;
	Page		newlpage = NULL,
				newrpage = NULL;
	void	   *ptp_workspace = NULL;
	MemoryContext tmpCxt;
	MemoryContext oldCxt;

	/*
	 * We do all the work of this function and its subfunctions in a temporary
	 * memory context.  This avoids leakages and simplifies APIs, since some
	 * subfunctions allocate storage that has to survive until we've finished
	 * the WAL insertion.
	 */
	tmpCxt = AllocSetContextCreate(CurrentMemoryContext,
								   "ginPlaceToPage temporary context",
<<<<<<< HEAD
								   ALLOCSET_DEFAULT_MINSIZE,
								   ALLOCSET_DEFAULT_INITSIZE,
								   ALLOCSET_DEFAULT_MAXSIZE);
=======
								   ALLOCSET_DEFAULT_SIZES);
>>>>>>> 7961c31a
	oldCxt = MemoryContextSwitchTo(tmpCxt);

	if (GinPageIsData(page))
		xlflags |= GIN_INSERT_ISDATA;
	if (GinPageIsLeaf(page))
	{
		xlflags |= GIN_INSERT_ISLEAF;
		Assert(!BufferIsValid(childbuf));
		Assert(updateblkno == InvalidBlockNumber);
	}
	else
	{
		Assert(BufferIsValid(childbuf));
		Assert(updateblkno != InvalidBlockNumber);
		childpage = BufferGetPage(childbuf);
	}

	/*
	 * See if the incoming tuple will fit on the page.  beginPlaceToPage will
	 * decide if the page needs to be split, and will compute the split
	 * contents if so.  See comments for beginPlaceToPage and execPlaceToPage
	 * functions for more details of the API here.
	 */
	rc = btree->beginPlaceToPage(btree, stack->buffer, stack,
								 insertdata, updateblkno,
								 &ptp_workspace,
								 &newlpage, &newrpage);

	if (rc == GPTP_NO_WORK)
	{
		/* Nothing to do */
		result = true;
	}
	else if (rc == GPTP_INSERT)
	{
		/* It will fit, perform the insertion */
		START_CRIT_SECTION();

		if (RelationNeedsWAL(btree->index))
		{
			XLogBeginInsert();
			XLogRegisterBuffer(0, stack->buffer, REGBUF_STANDARD);
			if (BufferIsValid(childbuf))
				XLogRegisterBuffer(1, childbuf, REGBUF_STANDARD);
		}

		/* Perform the page update, and register any extra WAL data */
		btree->execPlaceToPage(btree, stack->buffer, stack,
							   insertdata, updateblkno, ptp_workspace);

		MarkBufferDirty(stack->buffer);

		/* An insert to an internal page finishes the split of the child. */
		if (BufferIsValid(childbuf))
		{
			GinPageGetOpaque(childpage)->flags &= ~GIN_INCOMPLETE_SPLIT;
			MarkBufferDirty(childbuf);
		}

		if (RelationNeedsWAL(btree->index))
		{
			XLogRecPtr	recptr;
			ginxlogInsert xlrec;
			BlockIdData childblknos[2];

			xlrec.flags = xlflags;

			XLogRegisterData((char *) &xlrec, sizeof(ginxlogInsert));

			/*
			 * Log information about child if this was an insertion of a
			 * downlink.
			 */
			if (BufferIsValid(childbuf))
			{
				BlockIdSet(&childblknos[0], BufferGetBlockNumber(childbuf));
				BlockIdSet(&childblknos[1], GinPageGetOpaque(childpage)->rightlink);
				XLogRegisterData((char *) childblknos,
								 sizeof(BlockIdData) * 2);
			}

			recptr = XLogInsert(RM_GIN_ID, XLOG_GIN_INSERT);
			PageSetLSN(page, recptr);
			if (BufferIsValid(childbuf))
				PageSetLSN(childpage, recptr);
		}

		END_CRIT_SECTION();

		/* Insertion is complete. */
		result = true;
	}
	else if (rc == GPTP_SPLIT)
	{
		/*
		 * Didn't fit, need to split.  The split has been computed in newlpage
		 * and newrpage, which are pointers to palloc'd pages, not associated
		 * with buffers.  stack->buffer is not touched yet.
		 */
		Buffer		rbuffer;
		BlockNumber savedRightLink;
		ginxlogSplit data;
		Buffer		lbuffer = InvalidBuffer;
		Page		newrootpg = NULL;

		/* Get a new index page to become the right page */
		rbuffer = GinNewBuffer(btree->index);

		/* During index build, count the new page */
		if (buildStats)
		{
			if (btree->isData)
				buildStats->nDataPages++;
			else
				buildStats->nEntryPages++;
		}

		savedRightLink = GinPageGetOpaque(page)->rightlink;

		/* Begin setting up WAL record */
		data.node = btree->index->rd_node;
		data.flags = xlflags;
		if (BufferIsValid(childbuf))
		{
			data.leftChildBlkno = BufferGetBlockNumber(childbuf);
			data.rightChildBlkno = GinPageGetOpaque(childpage)->rightlink;
		}
		else
			data.leftChildBlkno = data.rightChildBlkno = InvalidBlockNumber;

		if (stack->parent == NULL)
		{
			/*
			 * splitting the root, so we need to allocate new left page and
			 * place pointers to left and right page on root page.
			 */
			lbuffer = GinNewBuffer(btree->index);

			/* During index build, count the new left page */
			if (buildStats)
			{
				if (btree->isData)
					buildStats->nDataPages++;
				else
					buildStats->nEntryPages++;
			}

			data.rrlink = InvalidBlockNumber;
			data.flags |= GIN_SPLIT_ROOT;

			GinPageGetOpaque(newrpage)->rightlink = InvalidBlockNumber;
			GinPageGetOpaque(newlpage)->rightlink = BufferGetBlockNumber(rbuffer);

			/*
			 * Construct a new root page containing downlinks to the new left
			 * and right pages.  (Do this in a temporary copy rather than
			 * overwriting the original page directly, since we're not in the
			 * critical section yet.)
			 */
			newrootpg = PageGetTempPage(newrpage);
			GinInitPage(newrootpg, GinPageGetOpaque(newlpage)->flags & ~(GIN_LEAF | GIN_COMPRESSED), BLCKSZ);

			btree->fillRoot(btree, newrootpg,
							BufferGetBlockNumber(lbuffer), newlpage,
							BufferGetBlockNumber(rbuffer), newrpage);
		}
		else
		{
			/* splitting a non-root page */
			data.rrlink = savedRightLink;

			GinPageGetOpaque(newrpage)->rightlink = savedRightLink;
			GinPageGetOpaque(newlpage)->flags |= GIN_INCOMPLETE_SPLIT;
			GinPageGetOpaque(newlpage)->rightlink = BufferGetBlockNumber(rbuffer);
		}

		/*
		 * OK, we have the new contents of the left page in a temporary copy
		 * now (newlpage), and likewise for the new contents of the
		 * newly-allocated right block. The original page is still unchanged.
		 *
		 * If this is a root split, we also have a temporary page containing
		 * the new contents of the root.
		 */

		START_CRIT_SECTION();

		MarkBufferDirty(rbuffer);
		MarkBufferDirty(stack->buffer);

		/*
		 * Restore the temporary copies over the real buffers.
		 */
		if (stack->parent == NULL)
		{
			/* Splitting the root, three pages to update */
			MarkBufferDirty(lbuffer);
			memcpy(page, newrootpg, BLCKSZ);
			memcpy(BufferGetPage(lbuffer), newlpage, BLCKSZ);
			memcpy(BufferGetPage(rbuffer), newrpage, BLCKSZ);
		}
		else
		{
			/* Normal split, only two pages to update */
			memcpy(page, newlpage, BLCKSZ);
			memcpy(BufferGetPage(rbuffer), newrpage, BLCKSZ);
		}

		/* We also clear childbuf's INCOMPLETE_SPLIT flag, if passed */
		if (BufferIsValid(childbuf))
		{
			GinPageGetOpaque(childpage)->flags &= ~GIN_INCOMPLETE_SPLIT;
			MarkBufferDirty(childbuf);
		}

		/* write WAL record */
		if (RelationNeedsWAL(btree->index))
		{
			XLogRecPtr	recptr;

			XLogBeginInsert();

			/*
			 * We just take full page images of all the split pages. Splits
			 * are uncommon enough that it's not worth complicating the code
			 * to be more efficient.
			 */
			if (stack->parent == NULL)
			{
				XLogRegisterBuffer(0, lbuffer, REGBUF_FORCE_IMAGE | REGBUF_STANDARD);
				XLogRegisterBuffer(1, rbuffer, REGBUF_FORCE_IMAGE | REGBUF_STANDARD);
				XLogRegisterBuffer(2, stack->buffer, REGBUF_FORCE_IMAGE | REGBUF_STANDARD);
			}
			else
			{
				XLogRegisterBuffer(0, stack->buffer, REGBUF_FORCE_IMAGE | REGBUF_STANDARD);
				XLogRegisterBuffer(1, rbuffer, REGBUF_FORCE_IMAGE | REGBUF_STANDARD);
			}
			if (BufferIsValid(childbuf))
				XLogRegisterBuffer(3, childbuf, REGBUF_STANDARD);

			XLogRegisterData((char *) &data, sizeof(ginxlogSplit));

			recptr = XLogInsert(RM_GIN_ID, XLOG_GIN_SPLIT);

			PageSetLSN(page, recptr);
			PageSetLSN(BufferGetPage(rbuffer), recptr);
			if (stack->parent == NULL)
				PageSetLSN(BufferGetPage(lbuffer), recptr);
			if (BufferIsValid(childbuf))
				PageSetLSN(childpage, recptr);
		}
		END_CRIT_SECTION();

		/*
		 * We can release the locks/pins on the new pages now, but keep
		 * stack->buffer locked.  childbuf doesn't get unlocked either.
		 */
		UnlockReleaseBuffer(rbuffer);
		if (stack->parent == NULL)
			UnlockReleaseBuffer(lbuffer);

		/*
		 * If we split the root, we're done. Otherwise the split is not
		 * complete until the downlink for the new page has been inserted to
		 * the parent.
		 */
		result = (stack->parent == NULL);
	}
	else
	{
		elog(ERROR, "invalid return code from GIN placeToPage method: %d", rc);
		result = false;			/* keep compiler quiet */
	}

	/* Clean up temp context */
	MemoryContextSwitchTo(oldCxt);
	MemoryContextDelete(tmpCxt);

	return result;
}

/*
 * Finish a split by inserting the downlink for the new page to parent.
 *
 * On entry, stack->buffer is exclusively locked.
 *
 * If freestack is true, all the buffers are released and unlocked as we
 * crawl up the tree, and 'stack' is freed. Otherwise stack->buffer is kept
 * locked, and stack is unmodified, except for possibly moving right to find
 * the correct parent of page.
 */
static void
ginFinishSplit(GinBtree btree, GinBtreeStack *stack, bool freestack,
			   GinStatsData *buildStats)
{
	Page		page;
	bool		done;
	bool		first = true;

	/*
	 * freestack == false when we encounter an incompletely split page during
	 * a scan, while freestack == true is used in the normal scenario that a
	 * split is finished right after the initial insert.
	 */
	if (!freestack)
		elog(DEBUG1, "finishing incomplete split of block %u in gin index \"%s\"",
			 stack->blkno, RelationGetRelationName(btree->index));

	/* this loop crawls up the stack until the insertion is complete */
	do
	{
		GinBtreeStack *parent = stack->parent;
		void	   *insertdata;
		BlockNumber updateblkno;

		/* search parent to lock */
		LockBuffer(parent->buffer, GIN_EXCLUSIVE);

		/*
		 * If the parent page was incompletely split, finish that split first,
		 * then continue with the current one.
		 *
		 * Note: we have to finish *all* incomplete splits we encounter, even
		 * if we have to move right. Otherwise we might choose as the target a
		 * page that has no downlink in the parent, and splitting it further
		 * would fail.
		 */
		if (GinPageIsIncompleteSplit(BufferGetPage(parent->buffer)))
			ginFinishSplit(btree, parent, false, buildStats);

		/* move right if it's needed */
		page = BufferGetPage(parent->buffer);
		while ((parent->off = btree->findChildPtr(btree, page, stack->blkno, parent->off)) == InvalidOffsetNumber)
		{
			if (GinPageRightMost(page))
			{
				/*
				 * rightmost page, but we don't find parent, we should use
				 * plain search...
				 */
				LockBuffer(parent->buffer, GIN_UNLOCK);
				ginFindParents(btree, stack);
				parent = stack->parent;
				Assert(parent != NULL);
				break;
			}

			parent->buffer = ginStepRight(parent->buffer, btree->index, GIN_EXCLUSIVE);
			parent->blkno = BufferGetBlockNumber(parent->buffer);
			page = BufferGetPage(parent->buffer);

			if (GinPageIsIncompleteSplit(BufferGetPage(parent->buffer)))
				ginFinishSplit(btree, parent, false, buildStats);
		}

		/* insert the downlink */
		insertdata = btree->prepareDownlink(btree, stack->buffer);
		updateblkno = GinPageGetOpaque(BufferGetPage(stack->buffer))->rightlink;
		done = ginPlaceToPage(btree, parent,
							  insertdata, updateblkno,
							  stack->buffer, buildStats);
		pfree(insertdata);

		/*
		 * If the caller requested to free the stack, unlock and release the
		 * child buffer now. Otherwise keep it pinned and locked, but if we
		 * have to recurse up the tree, we can unlock the upper pages, only
		 * keeping the page at the bottom of the stack locked.
		 */
		if (!first || freestack)
			LockBuffer(stack->buffer, GIN_UNLOCK);
		if (freestack)
		{
			ReleaseBuffer(stack->buffer);
			pfree(stack);
		}
		stack = parent;

		first = false;
	} while (!done);

	/* unlock the parent */
	LockBuffer(stack->buffer, GIN_UNLOCK);

	if (freestack)
		freeGinBtreeStack(stack);
}

/*
 * Insert a value to tree described by stack.
 *
 * The value to be inserted is given in 'insertdata'. Its format depends
 * on whether this is an entry or data tree, ginInsertValue just passes it
 * through to the tree-specific callback function.
 *
 * During an index build, buildStats is non-null and the counters it contains
 * are incremented as needed.
 *
 * NB: the passed-in stack is freed, as though by freeGinBtreeStack.
 */
void
ginInsertValue(GinBtree btree, GinBtreeStack *stack, void *insertdata,
			   GinStatsData *buildStats)
{
	bool		done;

	/* If the leaf page was incompletely split, finish the split first */
	if (GinPageIsIncompleteSplit(BufferGetPage(stack->buffer)))
		ginFinishSplit(btree, stack, false, buildStats);

	done = ginPlaceToPage(btree, stack,
						  insertdata, InvalidBlockNumber,
						  InvalidBuffer, buildStats);
	if (done)
	{
		LockBuffer(stack->buffer, GIN_UNLOCK);
		freeGinBtreeStack(stack);
	}
	else
		ginFinishSplit(btree, stack, true, buildStats);
}<|MERGE_RESOLUTION|>--- conflicted
+++ resolved
@@ -348,13 +348,7 @@
 	 */
 	tmpCxt = AllocSetContextCreate(CurrentMemoryContext,
 								   "ginPlaceToPage temporary context",
-<<<<<<< HEAD
-								   ALLOCSET_DEFAULT_MINSIZE,
-								   ALLOCSET_DEFAULT_INITSIZE,
-								   ALLOCSET_DEFAULT_MAXSIZE);
-=======
 								   ALLOCSET_DEFAULT_SIZES);
->>>>>>> 7961c31a
 	oldCxt = MemoryContextSwitchTo(tmpCxt);
 
 	if (GinPageIsData(page))

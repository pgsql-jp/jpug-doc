--- conflicted
+++ resolved
@@ -225,14 +225,10 @@
 <!--
           It is safe to use <literal>off</literal> for logical replication:
           If the subscriber loses transactions because of missing
-<<<<<<< HEAD
           synchronization, the data will be sent again from the publisher.
-=======
-          synchronization, the data will be resent from the publisher.
 -->
 論理レプリケーションでは<literal>off</literal>を使用するのが安全です。
 そうすることで、同期の失敗によりサブスクライバがトランザクションを失った場合でも、パブリッシャーからデータが再送されます。
->>>>>>> 184958ef
          </para>
 
          <para>

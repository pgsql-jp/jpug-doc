
# Copyright (c) 2021-2025, PostgreSQL Global Development Group

# logical replication of 2PC test
use strict;
use warnings FATAL => 'all';
use PostgreSQL::Test::Cluster;
use PostgreSQL::Test::Utils;
use Test::More;

###############################
# Setup
###############################

# Initialize publisher node
my $node_publisher = PostgreSQL::Test::Cluster->new('publisher');
$node_publisher->init(allows_streaming => 'logical');
$node_publisher->append_conf('postgresql.conf',
	qq(max_prepared_transactions = 10));
$node_publisher->start;

# Create subscriber node
my $node_subscriber = PostgreSQL::Test::Cluster->new('subscriber');
$node_subscriber->init;
$node_subscriber->append_conf('postgresql.conf',
	qq(max_prepared_transactions = 0));
$node_subscriber->start;

# Create some pre-existing content on publisher
$node_publisher->safe_psql('postgres',
	"CREATE TABLE tab_full (a int PRIMARY KEY)");
$node_publisher->safe_psql(
	'postgres', "
	BEGIN;
	INSERT INTO tab_full SELECT generate_series(1,10);
	PREPARE TRANSACTION 'some_initial_data';
	COMMIT PREPARED 'some_initial_data';");

# Setup structure on subscriber
$node_subscriber->safe_psql('postgres',
	"CREATE TABLE tab_full (a int PRIMARY KEY)");

# Setup logical replication
my $publisher_connstr = $node_publisher->connstr . ' dbname=postgres';
$node_publisher->safe_psql('postgres',
	"CREATE PUBLICATION tap_pub FOR TABLE tab_full");

my $appname = 'tap_sub';
$node_subscriber->safe_psql(
	'postgres', "
	CREATE SUBSCRIPTION tap_sub
	CONNECTION '$publisher_connstr application_name=$appname'
	PUBLICATION tap_pub
	WITH (two_phase = on)");

# Wait for initial table sync to finish
$node_subscriber->wait_for_subscription_sync($node_publisher, $appname);

# Also wait for two-phase to be enabled
my $twophase_query =
  "SELECT count(1) = 0 FROM pg_subscription WHERE subtwophasestate NOT IN ('e');";
$node_subscriber->poll_query_until('postgres', $twophase_query)
  or die "Timed out while waiting for subscriber to enable twophase";

###############################
# check that 2PC gets replicated to subscriber
# then COMMIT PREPARED
###############################

# Save the log location, to see the failure of the application
my $log_location = -s $node_subscriber->logfile;

$node_publisher->safe_psql(
	'postgres', "
	BEGIN;
	INSERT INTO tab_full VALUES (11);
	PREPARE TRANSACTION 'test_prepared_tab_full';");

<<<<<<< HEAD
# Confirm the ERROR is reported becasue max_prepared_transactions is zero
=======
# Confirm the ERROR is reported because max_prepared_transactions is zero
>>>>>>> 3d6a8289
$node_subscriber->wait_for_log(
	qr/ERROR: ( [A-Z0-9]+:)? prepared transactions are disabled/);

# Set max_prepared_transactions to correct value to resume the replication
$node_subscriber->append_conf('postgresql.conf',
	qq(max_prepared_transactions = 10));
$node_subscriber->restart;

$node_publisher->wait_for_catchup($appname);

# check that transaction is in prepared state on subscriber
my $result = $node_subscriber->safe_psql('postgres',
	"SELECT count(*) FROM pg_prepared_xacts;");
is($result, qq(1), 'transaction is prepared on subscriber');

# check that 2PC gets committed on subscriber
$node_publisher->safe_psql('postgres',
	"COMMIT PREPARED 'test_prepared_tab_full';");

$node_publisher->wait_for_catchup($appname);

# check that transaction is committed on subscriber
$result = $node_subscriber->safe_psql('postgres',
	"SELECT count(*) FROM tab_full where a = 11;");
is($result, qq(1), 'Row inserted via 2PC has committed on subscriber');

$result = $node_subscriber->safe_psql('postgres',
	"SELECT count(*) FROM pg_prepared_xacts;");
is($result, qq(0), 'transaction is committed on subscriber');

###############################
# check that 2PC gets replicated to subscriber
# then ROLLBACK PREPARED
###############################

$node_publisher->safe_psql(
	'postgres', "
	BEGIN;
	INSERT INTO tab_full VALUES (12);
	PREPARE TRANSACTION 'test_prepared_tab_full';");

$node_publisher->wait_for_catchup($appname);

# check that transaction is in prepared state on subscriber
$result = $node_subscriber->safe_psql('postgres',
	"SELECT count(*) FROM pg_prepared_xacts;");
is($result, qq(1), 'transaction is prepared on subscriber');

# check that 2PC gets aborted on subscriber
$node_publisher->safe_psql('postgres',
	"ROLLBACK PREPARED 'test_prepared_tab_full';");

$node_publisher->wait_for_catchup($appname);

# check that transaction is aborted on subscriber
$result = $node_subscriber->safe_psql('postgres',
	"SELECT count(*) FROM tab_full where a = 12;");
is($result, qq(0), 'Row inserted via 2PC is not present on subscriber');

$result = $node_subscriber->safe_psql('postgres',
	"SELECT count(*) FROM pg_prepared_xacts;");
is($result, qq(0), 'transaction is aborted on subscriber');

###############################
# Check that ROLLBACK PREPARED is decoded properly on crash restart
# (publisher and subscriber crash)
###############################

$node_publisher->safe_psql(
	'postgres', "
    BEGIN;
    INSERT INTO tab_full VALUES (12);
    INSERT INTO tab_full VALUES (13);
    PREPARE TRANSACTION 'test_prepared_tab';");

$node_subscriber->stop('immediate');
$node_publisher->stop('immediate');

$node_publisher->start;
$node_subscriber->start;

# rollback post the restart
$node_publisher->safe_psql('postgres',
	"ROLLBACK PREPARED 'test_prepared_tab';");
$node_publisher->wait_for_catchup($appname);

# check inserts are rolled back
$result = $node_subscriber->safe_psql('postgres',
	"SELECT count(*) FROM tab_full where a IN (12,13);");
is($result, qq(0), 'Rows rolled back are not on the subscriber');

###############################
# Check that COMMIT PREPARED is decoded properly on crash restart
# (publisher and subscriber crash)
###############################

$node_publisher->safe_psql(
	'postgres', "
    BEGIN;
    INSERT INTO tab_full VALUES (12);
    INSERT INTO tab_full VALUES (13);
    PREPARE TRANSACTION 'test_prepared_tab';");

$node_subscriber->stop('immediate');
$node_publisher->stop('immediate');

$node_publisher->start;
$node_subscriber->start;

# commit post the restart
$node_publisher->safe_psql('postgres',
	"COMMIT PREPARED 'test_prepared_tab';");
$node_publisher->wait_for_catchup($appname);

# check inserts are visible
$result = $node_subscriber->safe_psql('postgres',
	"SELECT count(*) FROM tab_full where a IN (12,13);");
is($result, qq(2), 'Rows inserted via 2PC are visible on the subscriber');

###############################
# Check that COMMIT PREPARED is decoded properly on crash restart
# (subscriber only crash)
###############################

$node_publisher->safe_psql(
	'postgres', "
    BEGIN;
    INSERT INTO tab_full VALUES (14);
    INSERT INTO tab_full VALUES (15);
    PREPARE TRANSACTION 'test_prepared_tab';");

$node_subscriber->stop('immediate');
$node_subscriber->start;

# commit post the restart
$node_publisher->safe_psql('postgres',
	"COMMIT PREPARED 'test_prepared_tab';");
$node_publisher->wait_for_catchup($appname);

# check inserts are visible
$result = $node_subscriber->safe_psql('postgres',
	"SELECT count(*) FROM tab_full where a IN (14,15);");
is($result, qq(2), 'Rows inserted via 2PC are visible on the subscriber');

###############################
# Check that COMMIT PREPARED is decoded properly on crash restart
# (publisher only crash)
###############################

$node_publisher->safe_psql(
	'postgres', "
    BEGIN;
    INSERT INTO tab_full VALUES (16);
    INSERT INTO tab_full VALUES (17);
    PREPARE TRANSACTION 'test_prepared_tab';");

$node_publisher->stop('immediate');
$node_publisher->start;

# commit post the restart
$node_publisher->safe_psql('postgres',
	"COMMIT PREPARED 'test_prepared_tab';");
$node_publisher->wait_for_catchup($appname);

# check inserts are visible
$result = $node_subscriber->safe_psql('postgres',
	"SELECT count(*) FROM tab_full where a IN (16,17);");
is($result, qq(2), 'Rows inserted via 2PC are visible on the subscriber');

###############################
# Test nested transaction with 2PC
###############################

# check that 2PC gets replicated to subscriber
$node_publisher->safe_psql(
	'postgres', "
	BEGIN;
	INSERT INTO tab_full VALUES (21);
	SAVEPOINT sp_inner;
	INSERT INTO tab_full VALUES (22);
	ROLLBACK TO SAVEPOINT sp_inner;
	PREPARE TRANSACTION 'outer';
	");
$node_publisher->wait_for_catchup($appname);

# check that transaction is in prepared state on subscriber
$result = $node_subscriber->safe_psql('postgres',
	"SELECT count(*) FROM pg_prepared_xacts;");
is($result, qq(1), 'transaction is prepared on subscriber');

# COMMIT
$node_publisher->safe_psql('postgres', "COMMIT PREPARED 'outer';");

$node_publisher->wait_for_catchup($appname);

# check the transaction state on subscriber
$result = $node_subscriber->safe_psql('postgres',
	"SELECT count(*) FROM pg_prepared_xacts;");
is($result, qq(0), 'transaction is ended on subscriber');

# check inserts are visible. 22 should be rolled back. 21 should be committed.
$result = $node_subscriber->safe_psql('postgres',
	"SELECT a FROM tab_full where a IN (21,22);");
is($result, qq(21), 'Rows committed are on the subscriber');

###############################
# Test using empty GID
###############################

# check that 2PC gets replicated to subscriber
$node_publisher->safe_psql(
	'postgres', "
	BEGIN;
	INSERT INTO tab_full VALUES (51);
	PREPARE TRANSACTION '';");
$node_publisher->wait_for_catchup($appname);

# check that transaction is in prepared state on subscriber
$result = $node_subscriber->safe_psql('postgres',
	"SELECT count(*) FROM pg_prepared_xacts;");
is($result, qq(1), 'transaction is prepared on subscriber');

# ROLLBACK
$node_publisher->safe_psql('postgres', "ROLLBACK PREPARED '';");

# check that 2PC gets aborted on subscriber
$node_publisher->wait_for_catchup($appname);

$result = $node_subscriber->safe_psql('postgres',
	"SELECT count(*) FROM pg_prepared_xacts;");
is($result, qq(0), 'transaction is aborted on subscriber');

###############################
# copy_data=false and two_phase
###############################

#create some test tables for copy tests
$node_publisher->safe_psql('postgres',
	"CREATE TABLE tab_copy (a int PRIMARY KEY)");
$node_publisher->safe_psql('postgres',
	"INSERT INTO tab_copy SELECT generate_series(1,5);");
$node_subscriber->safe_psql('postgres',
	"CREATE TABLE tab_copy (a int PRIMARY KEY)");
$node_subscriber->safe_psql('postgres', "INSERT INTO tab_copy VALUES (88);");
$result =
  $node_subscriber->safe_psql('postgres', "SELECT count(*) FROM tab_copy;");
is($result, qq(1), 'initial data in subscriber table');

# Setup logical replication
$node_publisher->safe_psql('postgres',
	"CREATE PUBLICATION tap_pub_copy FOR TABLE tab_copy;");

my $appname_copy = 'appname_copy';
$node_subscriber->safe_psql(
	'postgres', "
	CREATE SUBSCRIPTION tap_sub_copy
	CONNECTION '$publisher_connstr application_name=$appname_copy'
	PUBLICATION tap_pub_copy
	WITH (two_phase=on, copy_data=false);");

# Wait for initial table sync to finish
$node_subscriber->wait_for_subscription_sync($node_publisher, $appname_copy);

# Also wait for two-phase to be enabled
$node_subscriber->poll_query_until('postgres', $twophase_query)
  or die "Timed out while waiting for subscriber to enable twophase";

# Check that the initial table data was NOT replicated (because we said copy_data=false)
$result =
  $node_subscriber->safe_psql('postgres', "SELECT count(*) FROM tab_copy;");
is($result, qq(1), 'initial data in subscriber table');

# Now do a prepare on publisher and check that it IS replicated
$node_publisher->safe_psql(
	'postgres', "
    BEGIN;
    INSERT INTO tab_copy VALUES (99);
    PREPARE TRANSACTION 'mygid';");

# Wait for both subscribers to catchup
$node_publisher->wait_for_catchup($appname_copy);
$node_publisher->wait_for_catchup($appname);

# Check that the transaction has been prepared on the subscriber, there will be 2
# prepared transactions for the 2 subscriptions.
$result = $node_subscriber->safe_psql('postgres',
	"SELECT count(*) FROM pg_prepared_xacts;");
is($result, qq(2), 'transaction is prepared on subscriber');

# Now commit the insert and verify that it IS replicated
$node_publisher->safe_psql('postgres', "COMMIT PREPARED 'mygid';");

$result =
  $node_publisher->safe_psql('postgres', "SELECT count(*) FROM tab_copy;");
is($result, qq(6), 'publisher inserted data');

# Wait for both subscribers to catchup
$node_publisher->wait_for_catchup($appname_copy);
$node_publisher->wait_for_catchup($appname);

# Make sure there are no prepared transactions on the subscriber
$result = $node_subscriber->safe_psql('postgres',
	"SELECT count(*) FROM pg_prepared_xacts;");
is($result, qq(0), 'should be no prepared transactions on subscriber');

$result =
  $node_subscriber->safe_psql('postgres', "SELECT count(*) FROM tab_copy;");
is($result, qq(2), 'replicated data in subscriber table');

# Clean up
$node_subscriber->safe_psql('postgres', "DROP SUBSCRIPTION tap_sub");

###############################
# Alter the subscription to set two_phase to false.
# Verify that the altered subscription reflects the new two_phase option.
###############################

# Confirm that the two-phase slot option is enabled before altering
$result = $node_publisher->safe_psql('postgres',
	"SELECT two_phase FROM pg_replication_slots WHERE slot_name = 'tap_sub_copy';"
);
is($result, qq(t), 'two-phase is enabled');

# Alter subscription two_phase to false
$node_subscriber->safe_psql('postgres',
	"ALTER SUBSCRIPTION tap_sub_copy DISABLE;");
$node_subscriber->poll_query_until('postgres',
	"SELECT count(*) = 0 FROM pg_stat_activity WHERE backend_type = 'logical replication apply worker'"
);
$node_subscriber->safe_psql(
	'postgres', "
    ALTER SUBSCRIPTION tap_sub_copy SET (two_phase = false);
    ALTER SUBSCRIPTION tap_sub_copy ENABLE;");

# Wait for subscription startup
$node_subscriber->wait_for_subscription_sync($node_publisher, $appname_copy);

# Make sure that the two-phase is disabled on the subscriber
$result = $node_subscriber->safe_psql('postgres',
	"SELECT subtwophasestate FROM pg_subscription WHERE subname = 'tap_sub_copy';"
);
is($result, qq(d), 'two-phase subscription option should be disabled');

# Make sure that the two-phase slot option is also disabled
$result = $node_publisher->safe_psql('postgres',
	"SELECT two_phase FROM pg_replication_slots WHERE slot_name = 'tap_sub_copy';"
);
is($result, qq(f), 'two-phase slot option should be disabled');

###############################
# Now do a prepare on the publisher and verify that it is not replicated.
###############################
$node_publisher->safe_psql(
	'postgres', qq{
    BEGIN;
    INSERT INTO tab_copy VALUES (100);
    PREPARE TRANSACTION 'newgid';
	});

# Wait for the subscriber to catchup
$node_publisher->wait_for_catchup($appname_copy);

# Make sure there are no prepared transactions on the subscriber
$result = $node_subscriber->safe_psql('postgres',
	"SELECT count(*) FROM pg_prepared_xacts;");
is($result, qq(0), 'should be no prepared transactions on subscriber');

###############################
# Set two_phase to "true" and failover to "true" before the COMMIT PREPARED.
#
# This tests the scenario where both two_phase and failover are altered
# simultaneously.
###############################
$node_subscriber->safe_psql('postgres',
	"ALTER SUBSCRIPTION tap_sub_copy DISABLE;");
$node_subscriber->poll_query_until('postgres',
	"SELECT count(*) = 0 FROM pg_stat_activity WHERE backend_type = 'logical replication apply worker'"
);
$node_subscriber->safe_psql(
	'postgres', "
    ALTER SUBSCRIPTION tap_sub_copy SET (two_phase = true, failover = true);
    ALTER SUBSCRIPTION tap_sub_copy ENABLE;");

###############################
# Now commit the insert and verify that it is replicated.
###############################
$node_publisher->safe_psql('postgres', "COMMIT PREPARED 'newgid';");

# Wait for the subscriber to catchup
$node_publisher->wait_for_catchup($appname_copy);

# Make sure that the committed transaction is replicated.
$result =
  $node_subscriber->safe_psql('postgres', "SELECT count(*) FROM tab_copy;");
is($result, qq(3), 'replicated data in subscriber table');

# Make sure that the two-phase is enabled on the subscriber
$result = $node_subscriber->safe_psql('postgres',
	"SELECT subtwophasestate FROM pg_subscription WHERE subname = 'tap_sub_copy';"
);
is($result, qq(e), 'two-phase should be enabled');

$node_subscriber->safe_psql('postgres', "DROP SUBSCRIPTION tap_sub_copy;");
$node_publisher->safe_psql('postgres', "DROP PUBLICATION tap_pub_copy;");

###############################
# check all the cleanup
###############################

$result = $node_subscriber->safe_psql('postgres',
	"SELECT count(*) FROM pg_subscription");
is($result, qq(0), 'check subscription was dropped on subscriber');

$result = $node_publisher->safe_psql('postgres',
	"SELECT count(*) FROM pg_replication_slots");
is($result, qq(0), 'check replication slot was dropped on publisher');

$result = $node_subscriber->safe_psql('postgres',
	"SELECT count(*) FROM pg_subscription_rel");
is($result, qq(0),
	'check subscription relation status was dropped on subscriber');

$result = $node_subscriber->safe_psql('postgres',
	"SELECT count(*) FROM pg_replication_origin");
is($result, qq(0), 'check replication origin was dropped on subscriber');

$node_subscriber->stop('fast');
$node_publisher->stop('fast');

done_testing();<|MERGE_RESOLUTION|>--- conflicted
+++ resolved
@@ -76,11 +76,7 @@
 	INSERT INTO tab_full VALUES (11);
 	PREPARE TRANSACTION 'test_prepared_tab_full';");
 
-<<<<<<< HEAD
-# Confirm the ERROR is reported becasue max_prepared_transactions is zero
-=======
 # Confirm the ERROR is reported because max_prepared_transactions is zero
->>>>>>> 3d6a8289
 $node_subscriber->wait_for_log(
 	qr/ERROR: ( [A-Z0-9]+:)? prepared transactions are disabled/);
 

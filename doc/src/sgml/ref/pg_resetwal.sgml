--- conflicted
+++ resolved
@@ -441,49 +441,6 @@
    </varlistentry>
 
    <varlistentry>
-<<<<<<< HEAD
-    <term><option>--wal-segsize=<replaceable class="parameter">wal_segment_size</replaceable></option></term>
-    <listitem>
-     <para>
-<!--
-      Set the new WAL segment size, in megabytes.  The value must be set to a
-      power of 2 between 1 and 1024 (megabytes).  See the same option of <xref
-      linkend="app-initdb"/> for more information.
--->
-新たなWALセグメントサイズをメガバイトで設定します。
-値には1から1024（メガバイト）の2の冪乗を設定しなければなりません。
-詳しくは<xref linkend="app-initdb"/>の同じオプションを参照してください。
-     </para>
-
-     <para>
-<!--
-      This option can also be used to change the WAL segment size of an
-      existing database cluster, avoiding the need to
-      re-<command>initdb</command>.
--->
-このオプションは、既存のデータベースクラスタのWALセグメントサイズを変更するためにも使用でき、<command>initdb</command>を再実行する必要がなくなります。
-     </para>
-
-     <note>
-      <para>
-<!--
-       While <command>pg_resetwal</command> will set the WAL starting address
-       beyond the latest existing WAL segment file, some segment size changes
-       can cause previous WAL file names to be reused.  It is recommended to
-       use <option>-l</option> together with this option to manually set the
-       WAL starting address if WAL file name overlap will cause problems with
-       your archiving strategy.
--->
-<command>pg_resetwal</command>が存在する最も新しいWALセグメントファイルを超えたWAL開始位置を設定するとき、一部のセグメントサイズ変更は前のWALファイル名の再使用をひき起こす可能性があります。
-あなたのアーカイブ戦略でWALファイル名のオーバーラップが問題を起こす場合には、このオプションと共にWAL開始位置を手動で設定する<option>-l</option>も使うことを推奨します。
-      </para>
-     </note>
-    </listitem>
-   </varlistentry>
-
-   <varlistentry>
-=======
->>>>>>> 3d6a8289
     <term><option>-u <replaceable class="parameter">xid</replaceable></option></term>
     <term><option>--oldest-transaction-id=<replaceable class="parameter">xid</replaceable></option></term>
     <listitem>
@@ -548,10 +505,14 @@
     <term><option>--char-signedness=<replaceable class="parameter">option</replaceable></option></term>
     <listitem>
      <para>
+<!--
       Manually set the default char signedness. Possible values are
       <literal>signed</literal> and <literal>unsigned</literal>.
-     </para>
-     <para>
+-->
+《機械翻訳》«Manually set the default char signedness. Possible values are <literal>signed</literal> and <literal>unsigned</literal>.»
+     </para>
+     <para>
+<!--
       For a database cluster that <command>pg_upgrade</command> upgraded from
       a <productname>PostgreSQL</productname> version before 18, the safe
       value would be the default <type>char</type> signedness of the platform
@@ -559,6 +520,8 @@
       clusters, <literal>signed</literal> would be the safe value. However,
       this option is exclusively for use with <command>pg_upgrade</command>
       and should not normally be used manually.
+-->
+《機械翻訳》«For a database cluster that <command>pg_upgrade</command> upgraded from a <productname>PostgreSQL</productname> version before 18, the safe value would be the default <type>char</type> signedness of the platform that ran the cluster before that upgrade. For all other clusters, <literal>signed</literal> would be the safe value. However, this option is exclusively for use with <command>pg_upgrade</command> and should not normally be used manually.»
      </para>
     </listitem>
    </varlistentry>
@@ -567,25 +530,37 @@
     <term><option>--wal-segsize=<replaceable class="parameter">wal_segment_size</replaceable></option></term>
     <listitem>
      <para>
+<!--
       Set the new WAL segment size, in megabytes.  The value must be set to a
       power of 2 between 1 and 1024 (megabytes).  See the same option of <xref
       linkend="app-initdb"/> for more information.
-     </para>
-
-     <para>
+-->
+新たなWALセグメントサイズをメガバイトで設定します。
+値には1から1024（メガバイト）の2の冪乗を設定しなければなりません。
+詳しくは<xref linkend="app-initdb"/>の同じオプションを参照してください。
+     </para>
+
+     <para>
+<!--
       This option can also be used to change the WAL segment size of an
       existing database cluster, avoiding the need to
       re-<command>initdb</command>.
+-->
+このオプションは、既存のデータベースクラスタのWALセグメントサイズを変更するためにも使用でき、<command>initdb</command>を再実行する必要がなくなります。
      </para>
 
      <note>
       <para>
+<!--
        While <command>pg_resetwal</command> will set the WAL starting address
        beyond the latest existing WAL segment file, some segment size changes
        can cause previous WAL file names to be reused.  It is recommended to
        use <option>-l</option> together with this option to manually set the
        WAL starting address if WAL file name overlap will cause problems with
        your archiving strategy.
+-->
+<command>pg_resetwal</command>が存在する最も新しいWALセグメントファイルを超えたWAL開始位置を設定するとき、一部のセグメントサイズ変更は前のWALファイル名の再使用をひき起こす可能性があります。
+あなたのアーカイブ戦略でWALファイル名のオーバーラップが問題を起こす場合には、このオプションと共にWAL開始位置を手動で設定する<option>-l</option>も使うことを推奨します。
       </para>
      </note>
     </listitem>

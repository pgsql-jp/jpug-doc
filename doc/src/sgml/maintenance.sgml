<!-- doc/src/sgml/maintenance.sgml -->

<chapter id="maintenance">
<!--
 <title>Routine Database Maintenance Tasks</title>
-->
 <title>定常的なデータベース保守作業</title>

 <indexterm zone="maintenance">
<!--
  <primary>maintenance</primary>
-->
  <primary>保守</primary>
 </indexterm>

 <indexterm zone="maintenance">
<!--
  <primary>routine maintenance</primary>
-->
  <primary>定常的な保守</primary>
 </indexterm>

  <para>
<!--
   <productname>PostgreSQL</productname>, like any database software, requires that certain tasks
   be performed regularly to achieve optimum performance. The tasks
   discussed here are <emphasis>required</emphasis>, but they
   are repetitive in nature and can easily be automated using standard
   tools such as <application>cron</application> scripts or
   Windows' <application>Task Scheduler</application>.  It is the database
   administrator's responsibility to set up appropriate scripts, and to
   check that they execute successfully.
-->
他のデータベースソフトウェア同様、<productname>PostgreSQL</productname>も、最適な性能を得るために定常的に実施しなければならない作業があります。
ここで説明する作業は<emphasis>必要な</emphasis>ものであり、その性質上繰り返し行うべきものです。
しかし、<application>cron</application>スクリプトなどの標準ツールや、Windowsの<application>タスクスケジューラ</application>を使用して簡単に自動化することができます。
適切なスクリプトを設定し、その実行がうまく行くかどうかを点検することは、データベース管理者の責任です。
  </para>

  <para>
<!--
   One obvious maintenance task is the creation of backup copies of the data on a
   regular schedule.  Without a recent backup, you have no chance of recovery
   after a catastrophe (disk failure, fire, mistakenly dropping a critical
   table, etc.).  The backup and recovery mechanisms available in
   <productname>PostgreSQL</productname> are discussed at length in
   <xref linkend="backup"/>.
-->
明らかに必要な保守作業の1つに、定期的なデータのバックアップコピーの作成があります。
最近のバックアップがなければ、（ディスクの破損、火災、重要なテーブルの間違った削除などの）破滅の後、復旧することができません。
<productname>PostgreSQL</productname>で可能なバックアップとリカバリ機構については、<xref linkend="backup"/>にて詳細に説明します。
  </para>

  <para>
<!--
   The other main category of maintenance task is periodic <quote>vacuuming</quote>
   of the database.  This activity is discussed in
   <xref linkend="routine-vacuuming"/>.  Closely related to this is updating
   the statistics that will be used by the query planner, as discussed in
   <xref linkend="vacuum-for-statistics"/>.
-->
他の保守作業の主なカテゴリには、定期的なデータベースの<quote>バキューム</quote>があります。
この作業については<xref linkend="routine-vacuuming"/>で説明します。
問い合わせプランナで使用される統計情報の更新も密接に関連しますが、こちらに関しては<xref linkend="vacuum-for-statistics"/>で説明します。
  </para>

  <para>
<!--
   Another task that might need periodic attention is log file management.
   This is discussed in <xref linkend="logfile-maintenance"/>.
-->
この他、定期的に行わなければならない作業にログファイルの管理があります。
これについては<xref linkend="logfile-maintenance"/>で説明します。
  </para>

  <para>
<!--
   <ulink
   url="https://bucardo.org/check_postgres/"><application>check_postgres</application></ulink>
   is available for monitoring database health and reporting unusual
   conditions.  <application>check_postgres</application> integrates with
   Nagios and MRTG, but can be run standalone too.
-->
<ulink url="https://bucardo.org/check_postgres/"><application>check_postgres</application></ulink>が、データベースの健全性を監視し、異常な状態を報告するために用意されています。
<application>check_postgres</application>はNagiosおよびMRTGに組み込まれたものですが、独立して実行させることができます。
  </para>

  <para>
<!--
   <productname>PostgreSQL</productname> is low-maintenance compared
   to some other database management systems.  Nonetheless,
   appropriate attention to these tasks will go far towards ensuring a
   pleasant and productive experience with the system.
-->
<productname>PostgreSQL</productname>は他のデータベース管理システムに比べ、保守作業は少ないと言えます。
それでもなお、これらの作業に適切に注意することは、システムに対する快適かつ充実した経験を確実に得るのに効果があります。
  </para>

 <sect1 id="routine-vacuuming">
<!--
  <title>Routine Vacuuming</title>
-->
  <title>定常的なバキューム作業</title>

  <indexterm zone="routine-vacuuming">
<!--
   <primary>vacuum</primary>
-->
   <primary>バキューム</primary>
  </indexterm>

  <para>
<!--
   <productname>PostgreSQL</productname> databases require periodic
   maintenance known as <firstterm>vacuuming</firstterm>.  For many installations, it
   is sufficient to let vacuuming be performed by the <firstterm>autovacuum
   daemon</firstterm>, which is described in <xref linkend="autovacuum"/>.  You might
   need to adjust the autovacuuming parameters described there to obtain best
   results for your situation.  Some database administrators will want to
   supplement or replace the daemon's activities with manually-managed
   <command>VACUUM</command> commands, which typically are executed according to a
   schedule by <application>cron</application> or <application>Task
   Scheduler</application> scripts.  To set up manually-managed vacuuming properly,
   it is essential to understand the issues discussed in the next few
   subsections.  Administrators who rely on autovacuuming may still wish
   to skim this material to help them understand and adjust autovacuuming.
-->
<productname>PostgreSQL</productname>データベースは<firstterm>バキューム処理</firstterm>として知られている定期的な保守を必要とします。
多くのインストレーションでは、<xref linkend="autovacuum"/>で説明されている<firstterm>自動バキュームデーモン</firstterm>でのバキューム処理を行わせることで充分です。
それぞれの状況に合った最善の結果を得るため、そこで説明する自動バキューム用パラメータの調整が必要かもしれません。
データベース管理者によっては、<application>cron</application>もしくは<application>タスクスケジューラ</application>スクリプトに従って典型的に実行される、手作業管理の<command>VACUUM</command>コマンドによりデーモンの活動を補足したり、置き換えたりすることを意図するかもしれません。
手作業管理のバキューム処理を適切に設定するためには、以下のいくつかの小節で説明する問題点を理解することが必須です。
自動バキューム処理に信頼をおいている管理者にとっても、この資料に目を通すことはそれらの理解と自動バキューム処理の調整に役に立つことでしょう。
  </para>

  <sect2 id="vacuum-basics">
<!--
   <title>Vacuuming Basics</title>
-->
   <title>バキューム作業の基本</title>

   <para>
<!--
    <productname>PostgreSQL</productname>'s
    <xref linkend="sql-vacuum"/> command has to
    process each table on a regular basis for several reasons:
-->
<productname>PostgreSQL</productname>の<xref linkend="sql-vacuum"/>コマンドは以下の理由により定期的にそれぞれのテーブルを処理しなければなりません。

    <orderedlist>
     <listitem>
<!--
      <simpara>To recover or reuse disk space occupied by updated or deleted
      rows.</simpara>
-->
<simpara>
更新、あるいは削除された行によって占められたディスク領域の復旧または再利用。
</simpara>
     </listitem>

     <listitem>
<!--
      <simpara>To update data statistics used by the
      <productname>PostgreSQL</productname> query planner.</simpara>
-->
<simpara>
<productname>PostgreSQL</productname>問い合わせプランナによって使用されるデータ統計情報の更新。
</simpara>
     </listitem>

     <listitem>
<!--
      <simpara>To update the visibility map, which speeds
      up <link linkend="indexes-index-only-scans">index-only
      scans</link>.</simpara>
-->
      <simpara>
可視性マップの更新。
これにより<link linkend="indexes-index-only-scans">インデックスオンリースキャン</link>が高速化される。
      </simpara>
     </listitem>

     <listitem>
<!--
      <simpara>To protect against loss of very old data due to
      <firstterm>transaction ID wraparound</firstterm> or
      <firstterm>multixact ID wraparound</firstterm>.</simpara>
-->
<simpara>
<firstterm>トランザクションIDの周回</firstterm>または<firstterm>マルチトランザクションIDの周回</firstterm>による非常に古いデータの損失を防止。
</simpara>
     </listitem>
    </orderedlist>

<!--
    Each of these reasons dictates performing <command>VACUUM</command> operations
    of varying frequency and scope, as explained in the following subsections.
-->
以降の小節で説明するように、これらの理由の1つ1つは<command>VACUUM</command>操作の実行について、その頻度の変動や対象領域の変動に影響します。
   </para>

   <para>
<!--
    There are two variants of <command>VACUUM</command>: standard <command>VACUUM</command>
    and <command>VACUUM FULL</command>.  <command>VACUUM FULL</command> can reclaim more
    disk space but runs much more slowly.  Also,
    the standard form of <command>VACUUM</command> can run in parallel with production
    database operations.  (Commands such as <command>SELECT</command>,
    <command>INSERT</command>, <command>UPDATE</command>, and
    <command>DELETE</command> will continue to function normally, though you
    will not be able to modify the definition of a table with commands such as
    <command>ALTER TABLE</command> while it is being vacuumed.)
    <command>VACUUM FULL</command> requires exclusive lock on the table it is
    working on, and therefore cannot be done in parallel with other use
    of the table.  Generally, therefore,
    administrators should strive to use standard <command>VACUUM</command> and
    avoid <command>VACUUM FULL</command>.
-->
<command>VACUUM</command>には、標準<command>VACUUM</command>と<command>VACUUM FULL</command>という２つの種類があります。
<command>VACUUM FULL</command>はより多くのディスク容量を回収することができますが、実行にとても時間がかかります。
また、<command>VACUUM</command>の標準形式は実運用のデータベースに対する操作と同時に実行させることができます。
（<command>SELECT</command>、<command>INSERT</command>、<command>UPDATE</command>、<command>DELETE</command>などのコマンドは通常通りに動作し続けます。
しかし、バキューム処理中は<command>ALTER TABLE</command>などのコマンドを使用してテーブル定義を変更することはできません。）
<command>VACUUM FULL</command>はそれが作用する全てのテーブルに対し排他ロックを必要とするので、それらテーブルのその他の用途と並行して行うことはできません。
一般的に、管理者は標準<command>VACUUM</command>の使用に努め、<command>VACUUM FULL</command>の使用を避けるべきです。
   </para>

   <para>
<!--
    <command>VACUUM</command> creates a substantial amount of I/O
    traffic, which can cause poor performance for other active sessions.
    There are configuration parameters that can be adjusted to reduce the
    performance impact of background vacuuming &mdash; see
    <xref linkend="runtime-config-resource-vacuum-cost"/>.
-->
<command>VACUUM</command>は、かなりの量のI/Oトラフィックを発生させます。
このため、他の実行中のセッションの性能を劣化させる可能性があります。
バックグラウンドで実行されるバキューム処理による性能への影響を軽減させることを調整できるような設定パラメータがあります。
<xref linkend="runtime-config-resource-vacuum-cost"/>を参照してください。
   </para>
  </sect2>

  <sect2 id="vacuum-for-space-recovery">
<!--
   <title>Recovering Disk Space</title>
-->
   <title>ディスク容量の復旧</title>

   <indexterm zone="vacuum-for-space-recovery">
<!--
    <primary>disk space</primary>
-->
<primary>ディスク容量</primary>
   </indexterm>

   <para>
<!--
    In <productname>PostgreSQL</productname>, an
    <command>UPDATE</command> or <command>DELETE</command> of a row does not
    immediately remove the old version of the row.
    This approach is necessary to gain the benefits of multiversion
    concurrency control (<acronym>MVCC</acronym>, see <xref linkend="mvcc"/>): the row version
    must not be deleted while it is still potentially visible to other
    transactions. But eventually, an outdated or deleted row version is no
    longer of interest to any transaction. The space it occupies must then be
    reclaimed for reuse by new rows, to avoid unbounded growth of disk
    space requirements. This is done by running <command>VACUUM</command>.
-->
<productname>PostgreSQL</productname>では、行の<command>UPDATE</command>もしくは<command>DELETE</command>は古い行を即座に削除しません。
この方法は、多版同時性制御（<acronym>MVCC</acronym>。<xref linkend="mvcc"/>を参照してください）の恩恵を受けるために必要なものです。
あるバージョンの行は他のトランザクションから参照される可能性がある場合は削除されてはなりません。
しかし最終的には、更新された前の行や削除された行を参照するトランザクションはなくなります。
必要なディスク容量が無制限に増加しないように、これらが占める領域は、新しい行で再利用できるように回収されなければなりません。
これは<command>VACUUM</command>を実行することで行われます。
   </para>

   <para>
<!--
    The standard form of <command>VACUUM</command> removes dead row
    versions in tables and indexes and marks the space available for
    future reuse.  However, it will not return the space to the operating
    system, except in the special case where one or more pages at the
    end of a table become entirely free and an exclusive table lock can be
    easily obtained.  In contrast, <command>VACUUM FULL</command> actively compacts
    tables by writing a complete new version of the table file with no dead
    space.  This minimizes the size of the table, but can take a long time.
    It also requires extra disk space for the new copy of the table, until
    the operation completes.
-->
標準形式の<command>VACUUM</command>は、テーブルとインデックス内の不要な行を削除し、その領域を将来の再利用が可能であるものとして記録します。
しかし、その領域をオペレーティングシステムに返却することはありません。
例外として、テーブルの末尾に完全に空のページが存在し、かつそのテーブルの排他ロックが容易に獲得できるような特殊な場合には、その領域を返却します。
対照的に<command>VACUUM FULL</command>は、不要な領域のない全く新しいバージョンのテーブルファイルを書き出すことで、積極的にテーブルを圧縮します。
テーブルの容量を最小化しますが、長い時間がかかる可能性があります。
また操作が終わるまで、テーブルの新しいコピー用に余計なディスク領域を必要とします。
   </para>

   <para>
<!--
    The usual goal of routine vacuuming is to do standard <command>VACUUM</command>s
    often enough to avoid needing <command>VACUUM FULL</command>.  The
    autovacuum daemon attempts to work this way, and in fact will
    never issue <command>VACUUM FULL</command>.  In this approach, the idea
    is not to keep tables at their minimum size, but to maintain steady-state
    usage of disk space: each table occupies space equivalent to its
    minimum size plus however much space gets used up between vacuumings.
    Although <command>VACUUM FULL</command> can be used to shrink a table back
    to its minimum size and return the disk space to the operating system,
    there is not much point in this if the table will just grow again in the
    future.  Thus, moderately-frequent standard <command>VACUUM</command> runs are a
    better approach than infrequent <command>VACUUM FULL</command> runs for
    maintaining heavily-updated tables.
-->
定常的なバキューム作業の通例の目安は<command>VACUUM FULL</command>の必要性を避けるに充分な頻度で標準<command>VACUUM</command>を行うことです。
自動バキュームデーモンはこのようにして作動を試みます。
そして実際<command>VACUUM FULL</command>を行いません。
この手法において、その発想はテーブルを最小サイズに保つのではなく、ディスク領域使用の安定状態を保持することです。
それぞれのテーブルは、その最小サイズにバキューム作業とバキューム作業の間で使用されることになる容量を加えたのに等しい空間を占有します。
<command>VACUUM FULL</command>は、テーブルをその最小サイズまで縮小し、ディスク空間をオペレーティングシステムに返却するために使用することができますが、もし将来そのテーブルが再び肥大化するのであれば、大した意味がありません。
従って、程よい頻度の標準<command>VACUUM</command>を実行するほうが、不定期の<command>VACUUM FULL</command>を実行するより大量の更新テーブルを保守するにはより良い取り組みとなります。
   </para>

   <para>
<!--
    Some administrators prefer to schedule vacuuming themselves, for example
    doing all the work at night when load is low.
    The difficulty with doing vacuuming according to a fixed schedule
    is that if a table has an unexpected spike in update activity, it may
    get bloated to the point that <command>VACUUM FULL</command> is really necessary
    to reclaim space.  Using the autovacuum daemon alleviates this problem,
    since the daemon schedules vacuuming dynamically in response to update
    activity.  It is unwise to disable the daemon completely unless you
    have an extremely predictable workload.  One possible compromise is
    to set the daemon's parameters so that it will only react to unusually
    heavy update activity, thus keeping things from getting out of hand,
    while scheduled <command>VACUUM</command>s are expected to do the bulk of the
    work when the load is typical.
-->
例えば負荷が少ない夜間に全ての作業を行うように、一部の管理者は自身で計画したバキューム作業の方を選びます。
固定したスケジュールに従ってバキューム作業を行うことについての問題は、もし更新作業によりテーブルが予期せぬ急増に遭遇した場合、空き領域を回収するために<command>VACUUM FULL</command>が本当に必要となるところまで肥大化することです。
自動バキュームデーモンを使用することにより、この問題は緩和されます。
なぜなら、このデーモンは更新作業に反応して動的にバキューム作業を計画するからです。
完全に作業量を予測することができない限り、デーモンを完全に無効化するのは勧められません。
取り得る妥協案の1つは、いつになく激しい更新作業にのみ反応するよう、デーモンのパラメータを設定することです。
これにより、抑制可能な範囲を維持しつつ、負荷が標準的な場合に計画化された<command>VACUUM</command>がまとめて作業を行うことを想定することができます。
   </para>

   <para>
<!--
    For those not using autovacuum, a typical approach is to schedule a
    database-wide <command>VACUUM</command> once a day during a low-usage period,
    supplemented by more frequent vacuuming of heavily-updated tables as
    necessary. (Some installations with extremely high update rates vacuum
    their busiest tables as often as once every few minutes.) If you have
    multiple databases in a cluster, don't forget to
    <command>VACUUM</command> each one; the program <xref
    linkend="app-vacuumdb"/> might be helpful.
-->
自動バキュームを使用しない場合の典型的な方式は、データベース全体の<command>VACUUM</command>を1日1回使用頻度が低い時間帯にスケジュールすることです。
必要に応じて、更新頻度の激しいテーブルのバキューム処理をより頻繁に行うよう追加してください。
（非常に高い頻度でデータの更新を行うインストレーションの中では、分間隔位という頻度で高負荷なテーブルの<command>VACUUM</command>を行うこともあります。）
1つのクラスタで複数のデータベースがある場合、それぞれをバキュームすることを忘れないでください。
<xref linkend="app-vacuumdb"/>プログラムが役に立つかもしれません。
   </para>

   <tip>
   <para>
<!--
    Plain <command>VACUUM</command> may not be satisfactory when
    a table contains large numbers of dead row versions as a result of
    massive update or delete activity.  If you have such a table and
    you need to reclaim the excess disk space it occupies, you will need
    to use <command>VACUUM FULL</command>, or alternatively
    <xref linkend="sql-cluster"/>
    or one of the table-rewriting variants of
    <xref linkend="sql-altertable"/>.
    These commands rewrite an entire new copy of the table and build
    new indexes for it.  All these options require exclusive lock.  Note that
    they also temporarily use extra disk space approximately equal to the size
    of the table, since the old copies of the table and indexes can't be
    released until the new ones are complete.
-->
大規模な更新や削除作業の結果としてテーブルが不要な行バージョンを大量に含む場合、通常の<command>VACUUM</command>では満足のゆくものではないかもしれません。
もしそのようなテーブルを所有し、それが占有する余分なディスク空間の回収が必要であれば、<command>VACUUM FULL</command>、またはその代わりに<xref linkend="sql-cluster"/>やテーブルを書き換える<xref linkend="sql-altertable"/>構文の1つを使用しなければなりません。
これらのコマンドはテーブル全体を新しいコピーに書き換え、それに対する新規インデックスを作成します。
これらの選択肢はすべて排他ロックを必要とします。
新しいものが完成するまで、テーブルの旧コピーとインデックスは解放されませんので、元のテーブルと同程度の容量の余計なディスク領域も一時的に使用することに注意してください。
   </para>
   </tip>

   <tip>
   <para>
<!--
    If you have a table whose entire contents are deleted on a periodic
    basis, consider doing it with
    <xref linkend="sql-truncate"/> rather
    than using <command>DELETE</command> followed by
    <command>VACUUM</command>. <command>TRUNCATE</command> removes the
    entire content of the table immediately, without requiring a
    subsequent <command>VACUUM</command> or <command>VACUUM
    FULL</command> to reclaim the now-unused disk space.
    The disadvantage is that strict MVCC semantics are violated.
-->
テーブルの内容が定期的に完全に削除される場合、<command>DELETE</command>の後に<command>VACUUM</command>を使用するよりも、<xref linkend="sql-truncate"/>を使用する方が良いでしょう。
<command>TRUNCATE</command>はテーブルの全ての内容を即座に削除します。
また、その後に不要となったディスク容量を回収するために<command>VACUUM</command>や<command>VACUUM FULL</command>を行う必要がありません。
不利な点は厳格なMVCC動作が違反となることです。
   </para>
   </tip>
  </sect2>

  <sect2 id="vacuum-for-statistics">
<!--
   <title>Updating Planner Statistics</title>
-->
<title>プランナ用の統計情報の更新</title>

   <indexterm zone="vacuum-for-statistics">
<!--
    <primary>statistics</primary>
    <secondary>of the planner</secondary>
-->
    <primary>統計情報</primary>
    <secondary>プランナの</secondary>
   </indexterm>

   <indexterm zone="vacuum-for-statistics">
    <primary>ANALYZE</primary>
   </indexterm>

   <para>
<!--
    The <productname>PostgreSQL</productname> query planner relies on
    statistical information about the contents of tables in order to
    generate good plans for queries.  These statistics are gathered by
    the <xref linkend="sql-analyze"/> command,
    which can be invoked by itself or
    as an optional step in <command>VACUUM</command>.  It is important to have
    reasonably accurate statistics, otherwise poor choices of plans might
    degrade database performance.
-->
<productname>PostgreSQL</productname>問い合わせプランナは、優れた問い合わせ計画を作成するのに、テーブルの内容に関する統計情報に依存しています。
この統計情報は<xref linkend="sql-analyze"/>によって収集されます。
このコマンドはそのものを呼び出す以外にも、<command>VACUUM</command>のオプション処理としても呼び出すことができます。
合理的な精度の統計情報を持つことは重要です。
さもないと非効率的な計画を選択してしまい、データベースの性能を悪化させてしまいます。
   </para>

   <para>
<!--
    The autovacuum daemon, if enabled, will automatically issue
    <command>ANALYZE</command> commands whenever the content of a table has
    changed sufficiently.  However, administrators might prefer to rely
    on manually-scheduled <command>ANALYZE</command> operations, particularly
    if it is known that update activity on a table will not affect the
    statistics of <quote>interesting</quote> columns.  The daemon schedules
    <command>ANALYZE</command> strictly as a function of the number of rows
    inserted or updated; it has no knowledge of whether that will lead
    to meaningful statistical changes.
-->
自動バキュームデーモンが有効になっている場合は、テーブルの内容が大きく変更されたときはいつでも自動的に<command>ANALYZE</command>コマンドを発行します。
しかし、特にテーブルの更新作業が<quote>興味のある</quote>列の統計情報に影響を与えないことが判っている時、手作業により計画された<command>ANALYZE</command>操作を当てにする方が好ましいと管理者は思うかもしれません。
デーモンは、挿入または更新された行数の関数として<command>ANALYZE</command>を厳密に計画します。
しかし、意味のある統計情報の変更につながるかどうかは判りません。
   </para>

   <para>
<!--
    As with vacuuming for space recovery, frequent updates of statistics
    are more useful for heavily-updated tables than for seldom-updated
    ones. But even for a heavily-updated table, there might be no need for
    statistics updates if the statistical distribution of the data is
    not changing much. A simple rule of thumb is to think about how much
    the minimum and maximum values of the columns in the table change.
    For example, a <type>timestamp</type> column that contains the time
    of row update will have a constantly-increasing maximum value as
    rows are added and updated; such a column will probably need more
    frequent statistics updates than, say, a column containing URLs for
    pages accessed on a website. The URL column might receive changes just
    as often, but the statistical distribution of its values probably
    changes relatively slowly.
-->
領域復旧のためのバキューム処理と同様、頻繁な統計情報の更新は、滅多に更新されないテーブルよりも更新の激しいテーブルにとってより有益です。
しかし、頻繁に更新されるテーブルであっても、データの統計的な分布が大きく変更されなければ、統計情報を更新する必要はありません。
単純な鉄則は、テーブル内の列の最小値、最大値にどのくらいの変化があったかを考えることです。
例えば、行の更新時刻を保持する<type>timestamp</type>列の場合、最大値は行が追加、更新されるにつれて、単純に増加します。
こういった列は、おそらく、例えば、あるWebサイト上のアクセスされたページのURLを保持する列よりも頻繁に統計情報を更新する必要があるでしょう。
このURL列の更新頻度も高いものかもしれませんが、その値の統計的な分布の変更は相対的に見ておそらく低いものです。
   </para>

   <para>
<!--
    It is possible to run <command>ANALYZE</command> on specific tables and even
    just specific columns of a table, so the flexibility exists to update some
    statistics more frequently than others if your application requires it.
    In practice, however, it is usually best to just analyze the entire
    database, because it is a fast operation.  <command>ANALYZE</command> uses a
    statistically random sampling of the rows of a table rather than reading
    every single row.
-->
特定のテーブルに対して<command>ANALYZE</command>を実行することができます。
また、テーブルの特定の列のみに対してさえも実行することができます。
ですので、アプリケーションの要求に応じて、他よりも頻繁に一部の統計情報を更新できるような柔軟性があります。
しかし、実際には、操作が高速であるため、単にデータベース全体を解析することが最善です。
<command>ANALYZE</command>は、すべての行を読むのではなく、テーブルから統計的にランダムな行を抽出して使用します。
   </para>

   <tip>
    <para>
<!--
     Although per-column tweaking of <command>ANALYZE</command> frequency might not be
     very productive, you might find it worthwhile to do per-column
     adjustment of the level of detail of the statistics collected by
     <command>ANALYZE</command>.  Columns that are heavily used in <literal>WHERE</literal>
     clauses and have highly irregular data distributions might require a
     finer-grain data histogram than other columns.  See <command>ALTER TABLE
     SET STATISTICS</command>, or change the database-wide default using the <xref
     linkend="guc-default-statistics-target"/> configuration parameter.
-->
列単位での<command>ANALYZE</command>実行頻度の調整はあまり実用的とは言えるものではありませんが、<command>ANALYZE</command>で集計される統計情報の詳細レベルの調整を列単位で行うことは価値がある場合があります。
<literal>WHERE</literal>句でよく使用され、データ分布の規則性がほとんどない列は、他の列よりもより細かいデータの度数分布が必要になるでしょう。
<command>ALTER TABLE SET STATISTICS</command>を参照するか、<xref linkend="guc-default-statistics-target"/>設定パラメータでデータベース全体のデフォルトを変更してください。
    </para>

    <para>
<!--
     Also, by default there is limited information available about
     the selectivity of functions.  However, if you create an expression
     index that uses a function call, useful statistics will be
     gathered about the function, which can greatly improve query
     plans that use the expression index.
-->
またデフォルトで、関数の選択性に関して利用可能な制限付きの情報があります。
しかし、関数呼び出しを使用する式インデックスを作成する場合、有用な統計情報が関数に関して収集されます。
これにより式インデックスを使用する問い合わせ計画を大きく改良することができます。
    </para>
   </tip>

   <tip>
    <para>
<!--
     The autovacuum daemon does not issue <command>ANALYZE</command> commands for
     foreign tables, since it has no means of determining how often that
     might be useful.  If your queries require statistics on foreign tables
     for proper planning, it's a good idea to run manually-managed
     <command>ANALYZE</command> commands on those tables on a suitable schedule.
-->
自動バキュームデーモンは、有益になる頻度を決定する手段がありませんので、外部テーブルに対して<command>ANALYZE</command>コマンドを発行しません。
問い合わせが適切な計画作成のために外部テーブルの統計情報が必要であれば、適当なスケジュールでこれらのテーブルに対して手作業で管理する<command>ANALYZE</command>コマンドを実行することを勧めます。
    </para>
   </tip>
  </sect2>

  <sect2 id="vacuum-for-visibility-map">
<<<<<<< HEAD
   <title>Updating the Visibility Map</title>
=======
<!--
   <title>Updating The Visibility Map</title>
-->
   <title>可視性マップの更新</title>
>>>>>>> bd0a9e56

   <para>
<!--
    Vacuum maintains a <link linkend="storage-vm">visibility map</link> for each
    table to keep track of which pages contain only tuples that are known to be
    visible to all active transactions (and all future transactions, until the
    page is again modified).  This has two purposes.  First, vacuum
    itself can skip such pages on the next run, since there is nothing to
    clean up.
-->
バキュームは、どのページにすべての有効トランザクション（およびページが再度更新されるまでの将来のトランザクション）で可視であることが分かっているタプルのみが含まれるかを追跡するために、各テーブルの<link linkend="storage-vm">可視性マップ</link>の保守を行います。
２つの目的があります。
１つ目はバキューム自身が、整理するものがありませんので、こうしたページを次回飛ばすことができます。
   </para>

   <para>
<!--
    Second, it allows <productname>PostgreSQL</productname> to answer some
    queries using only the index, without reference to the underlying table.
    Since <productname>PostgreSQL</productname> indexes don't contain tuple
    visibility information, a normal index scan fetches the heap tuple for each
    matching index entry, to check whether it should be seen by the current
    transaction.
    An <link linkend="indexes-index-only-scans"><firstterm>index-only
    scan</firstterm></link>, on the other hand, checks the visibility map first.
    If it's known that all tuples on the page are
    visible, the heap fetch can be skipped.  This is most useful on
    large data sets where the visibility map can prevent disk accesses.
    The visibility map is vastly smaller than the heap, so it can easily be
    cached even when the heap is very large.
-->
２つ目は、<productname>PostgreSQL</productname>が、背後にあるテーブルを参照することなく、インデックスのみを使用して一部の問い合わせに応えることができるようになります。
<productname>PostgreSQL</productname>のインデックスにはタプルの可視性に関する情報を持ちませんので、通常のインデックススキャンは合致したインデックス項目のヒープタプルを取り込み、現在のトランザクションから可視であるべきかどうか検査します。
一方で<link linkend="indexes-index-only-scans"><firstterm>インデックスオンリースキャン</firstterm></link>はまず可視性マップを検査します。
そのページのタプルがすべて可視であることが分かれば、ヒープの取り出しを省くことができます。
可視性マップによりディスクアクセスを防ぐことができる大規模なデータ群に対して、特に有効です。
可視性マップはヒープより非常に小さいため、ヒープが非常に大きい場合であっても簡単にキャッシュすることができます。
   </para>
  </sect2>

  <sect2 id="vacuum-for-wraparound">
<!--
   <title>Preventing Transaction ID Wraparound Failures</title>
-->
   <title>トランザクションIDの周回エラーの防止</title>

   <indexterm zone="vacuum-for-wraparound">
<!--
    <primary>transaction ID</primary>
    <secondary>wraparound</secondary>
-->
    <primary>トランザクションID</primary>
    <secondary>周回</secondary>
   </indexterm>

    <indexterm>
<!--
     <primary>wraparound</primary>
     <secondary>of transaction IDs</secondary>
-->
     <primary>周回</primary>
     <secondary>トランザクションIDの</secondary>
    </indexterm>

   <para>
<!--
    <productname>PostgreSQL</productname>'s
    <link linkend="mvcc-intro">MVCC</link> transaction semantics
    depend on being able to compare transaction ID (<acronym>XID</acronym>)
    numbers: a row version with an insertion XID greater than the current
    transaction's XID is <quote>in the future</quote> and should not be visible
    to the current transaction.  But since transaction IDs have limited size
    (32 bits) a cluster that runs for a long time (more
    than 4 billion transactions) would suffer <firstterm>transaction ID
    wraparound</firstterm>: the XID counter wraps around to zero, and all of a sudden
    transactions that were in the past appear to be in the future &mdash; which
    means their output become invisible.  In short, catastrophic data loss.
    (Actually the data is still there, but that's cold comfort if you cannot
    get at it.)  To avoid this, it is necessary to vacuum every table
    in every database at least once every two billion transactions.
-->
<productname>PostgreSQL</productname>の<link linkend="mvcc-intro">MVCC</link>トランザクションのセマンティクスは、トランザクションID（<acronym>XID</acronym>）番号の比較が可能であることに依存しています。
現在のトランザクションのXIDよりも新しい挿入時のXIDを持ったバージョンの行は、<quote>未来のもの</quote>であり、現在のトランザクションから可視であってはなりません。
しかし、トランザクションIDのサイズには制限（32ビット）があり、長時間（40億トランザクション）稼働しているクラスタは<firstterm>トランザクションの周回</firstterm>を経験します。
XIDのカウンタが一周して0に戻り、そして、突然に、過去になされたトランザクションが将来のものと見えるように、つまり、その出力が不可視になります。
端的に言うと、破滅的なデータの損失です。
（実際はデータは保持されていますが、それを入手することができなければ、慰めにならないでしょう。）
これを防ぐためには、すべてのデータベースにあるすべてのテーブルを少なくとも20億トランザクションごとにバキュームする必要があります。
   </para>

   <para>
<!--
    The reason that periodic vacuuming solves the problem is that
    <command>VACUUM</command> will mark rows as <emphasis>frozen</emphasis>, indicating that
    they were inserted by a transaction that committed sufficiently far in
    the past that the effects of the inserting transaction are certain to be
    visible to all current and future transactions.
    Normal XIDs are
    compared using modulo-2<superscript>32</superscript> arithmetic. This means
    that for every normal XID, there are two billion XIDs that are
    <quote>older</quote> and two billion that are <quote>newer</quote>; another
    way to say it is that the normal XID space is circular with no
    endpoint. Therefore, once a row version has been created with a particular
    normal XID, the row version will appear to be <quote>in the past</quote> for
    the next two billion transactions, no matter which normal XID we are
    talking about. If the row version still exists after more than two billion
    transactions, it will suddenly appear to be in the future. To
    prevent this, <productname>PostgreSQL</productname> reserves a special XID,
    <literal>FrozenTransactionId</literal>, which does not follow the normal XID
    comparison rules and is always considered older
    than every normal XID.
    Frozen row versions are treated as if the inserting XID were
    <literal>FrozenTransactionId</literal>, so that they will appear to be
    <quote>in the past</quote> to all normal transactions regardless of wraparound
    issues, and so such row versions will be valid until deleted, no matter
    how long that is.
-->
定期的なバキューム処理によりこの問題が解決する理由は、<command>VACUUM</command>が行に<emphasis>凍結状態</emphasis>という印をつけて、挿入トランザクションの効果が確実に可視になるような十分遠い過去にコミットされたトランザクションによりそれらが挿入されたことを表すからです。
<productname>PostgreSQL</productname>は特別なXID、<literal>FrozenTransactionId</literal>を確保します。
このXIDは通常のXIDの比較規則には従わず、常に全ての通常のXIDよりも古いものとみなされます。
通常のXID（2以上の値）はmodulo-2<superscript>32</superscript>という数式を使用して比較されます。
これは、全ての通常のXIDでは、20億の<quote>より古い</quote>XIDと20億の<quote>より新しい</quote>XIDが存在することを意味します。
言い換えると、通常のXID空間は終わることなく循環されているということです。
そのため、ある特定のXIDであるバージョンの行を作成すると、そのバージョンの行は、以降の20億トランザクションからはどの通常のXIDについて比較しているのかには関係なく、 <quote>過去のもの</quote>と認識されます。
そのバージョンの行が20億トランザクション以上後にも存在していた場合、それは突然に未来のものとして認識されます。
これを防ぐために、凍結された行バージョンは挿入XIDが<literal>FrozenTransactionId</literal>であるかのように扱われ、それで、周回問題に関係なく、すべての通常のトランザクションから<quote>過去のもの</quote>として認識され、また、そのバージョンの行はどれだけ古いものであろうと、削除されるまで有効状態となります。
   </para>

   <note>
    <para>
<!--
     In <productname>PostgreSQL</productname> versions before 9.4, freezing was
     implemented by actually replacing a row's insertion XID
     with <literal>FrozenTransactionId</literal>, which was visible in the
     row's <structname>xmin</structname> system column.  Newer versions just set a flag
     bit, preserving the row's original <structname>xmin</structname> for possible
     forensic use.  However, rows with <structname>xmin</structname> equal
     to <literal>FrozenTransactionId</literal> (2) may still be found
     in databases <application>pg_upgrade</application>'d from pre-9.4 versions.
-->
9.4より前のバージョンの<productname>PostgreSQL</productname>では、行の挿入XIDを実際に<literal>FrozenTransactionId</literal>で置換することで凍結が実装されており、これは行の<structname>xmin</structname>システム列として見えていました。
それより新しいバージョンでは単にフラグのビットをセットするだけで、行の元の<structname>xmin</structname>は後の検証での利用に備えて保存します。
しかし、9.4以前のバージョンから<application>pg_upgrade</application>でアップグレードしたデータベースでは、<structname>xmin</structname>が <literal>FrozenTransactionId</literal> (2)に等しい行がまだあるかもしれません。
    </para>
    <para>
<!--
     Also, system catalogs may contain rows with <structname>xmin</structname> equal
     to <literal>BootstrapTransactionId</literal> (1), indicating that they were
     inserted during the first phase of <application>initdb</application>.
     Like <literal>FrozenTransactionId</literal>, this special XID is treated as
     older than every normal XID.
-->
また、システムカタログには<structname>xmin</structname>が<literal>BootstrapTransactionId</literal> (1)に等しい行が含まれる場合があり、これはその行が<application>initdb</application>の最初の段階で挿入されたことを意味します。
<literal>FrozenTransactionId</literal>と同様、この特別なXIDはすべての通常のXIDよりも古いものとして扱われます。
    </para>
   </note>

   <para>
<!--
    <xref linkend="guc-vacuum-freeze-min-age"/>
    controls how old an XID value has to be before rows bearing that XID will be
    frozen.  Increasing this setting may avoid unnecessary work if the
    rows that would otherwise be frozen will soon be modified again,
    but decreasing this setting increases
    the number of transactions that can elapse before the table must be
    vacuumed again.
-->
<xref linkend="guc-vacuum-freeze-min-age"/>は、その行バージョンが凍結される前に、XID値がどのくらい経過しているのかを制御します。
この設定値を大きくすることで、そうでなければ凍結状態になる行がすぐに再び修正されるのであれば、不必要な作業を避けられるかもしれませんが、この設定値を小さくすることでテーブルを次にバキュームする必要が起こるまで継続できるトランザクション数が増加します。
   </para>

   <para>
<!--
    <command>VACUUM</command> uses the <link linkend="storage-vm">visibility map</link>
    to determine which pages of a table must be scanned.  Normally, it
    will skip pages that don't have any dead row versions even if those pages
    might still have row versions with old XID values.  Therefore, normal
    <command>VACUUM</command>s won't always freeze every old row version in the table.
    Periodically, <command>VACUUM</command> will perform an <firstterm>aggressive
    vacuum</firstterm>, skipping only those pages which contain neither dead rows nor
    any unfrozen XID or MXID values.
    <xref linkend="guc-vacuum-freeze-table-age"/>
    controls when <command>VACUUM</command> does that: all-visible but not all-frozen
    pages are scanned if the number of transactions that have passed since the
    last such scan is greater than <varname>vacuum_freeze_table_age</varname> minus
    <varname>vacuum_freeze_min_age</varname>. Setting
    <varname>vacuum_freeze_table_age</varname> to 0 forces <command>VACUUM</command> to
    use this more aggressive strategy for all scans.
-->
<command>VACUUM</command>は<link linkend="storage-vm">可視性マップ</link>を使用して、テーブルのどのページを走査する必要があるかを決定します。
通常は、不要な行バージョンを持っていないページを読み飛ばします。
このとき、そのページに古いXID値の行バージョンがまだある可能性があったとしても読み飛ばします。
したがって、通常の<command>VACUUM</command>では必ずしもテーブル内のすべての古い行バージョンを凍結するわけではありません。
定期的に<command>VACUUM</command>は<firstterm>積極的なバキューム</firstterm>を実行し、そのときは不要な行も凍結されていないXID値やMXID値もないページのみを読み飛ばします。
<xref linkend="guc-vacuum-freeze-table-age"/>は<command>VACUUM</command>がいつこれを行うかを制御します。
つまり、最後にそのような走査が行われた後に実行されたトランザクションの数が<varname>vacuum_freeze_table_age</varname>から<varname>vacuum_freeze_min_age</varname>を引いた数より大きいとき、全可視ではあるが全凍結ではないページも走査されます。
<varname>vacuum_freeze_table_age</varname>を0に設定すると<command>VACUUM</command>はすべての走査についてこのより積極的な戦略を使うようになります。
   </para>

   <para>
<!--
    The maximum time that a table can go unvacuumed is two billion
    transactions minus the <varname>vacuum_freeze_min_age</varname> value at
    the time of the last aggressive vacuum. If it were to go
    unvacuumed for longer than
    that, data loss could result.  To ensure that this does not happen,
    autovacuum is invoked on any table that might contain unfrozen rows with
    XIDs older than the age specified by the configuration parameter <xref
    linkend="guc-autovacuum-freeze-max-age"/>.  (This will happen even if
    autovacuum is disabled.)
-->
テーブルをバキュームすることなく処理できる最大の時間は、20億トランザクションから最後に積極的なバキュームを実行した時点の<varname>vacuum_freeze_min_age</varname>の値を差し引いたものです。
この時間よりも長期間バキュームを行わないと、データ損失が発生するかもしれません。
これを確実に防止するために、自動バキュームが<xref linkend="guc-autovacuum-freeze-max-age"/>設定パラメータで指定された時代より古いXIDを持つ、凍結状態でない行を含む可能性がある任意のテーブルに対して呼び出されます。
（これは自動バキュームが無効であっても起こります。）
   </para>

   <para>
<!--
    This implies that if a table is not otherwise vacuumed,
    autovacuum will be invoked on it approximately once every
    <varname>autovacuum_freeze_max_age</varname> minus
    <varname>vacuum_freeze_min_age</varname> transactions.
    For tables that are regularly vacuumed for space reclamation purposes,
    this is of little importance.  However, for static tables
    (including tables that receive inserts, but no updates or deletes),
    there is no need to vacuum for space reclamation, so it can
    be useful to try to maximize the interval between forced autovacuums
    on very large static tables.  Obviously one can do this either by
    increasing <varname>autovacuum_freeze_max_age</varname> or decreasing
    <varname>vacuum_freeze_min_age</varname>.
-->
これは、あるテーブルがバキュームされていなかったとしても、自動バキュームがおよそ<varname>autovacuum_freeze_max_age</varname> - <varname>vacuum_freeze_min_age</varname>トランザクション毎に呼び出されることを意味します。
領域確保のために定常的にバキューム処理を行うテーブルでは、これは重要ではありません。
しかし、（挿入のみで更新や削除が行われないテーブルを含む）静的なテーブルでは、領域確保のためのバキューム処理を行う必要がなくなりますので、非常に長期間静的なテーブルでは、強制的な自動バキューム間の間隔を最大まで延ばすことができます。
記載するまでもありませんが、<varname>autovacuum_freeze_max_age</varname>を増やすことでも<varname>vacuum_freeze_min_age</varname>を減らすことでも、これを行うことができます。
   </para>

   <para>
<!--
    The effective maximum for <varname>vacuum_freeze_table_age</varname> is 0.95 *
    <varname>autovacuum_freeze_max_age</varname>; a setting higher than that will be
    capped to the maximum. A value higher than
    <varname>autovacuum_freeze_max_age</varname> wouldn't make sense because an
    anti-wraparound autovacuum would be triggered at that point anyway, and
    the 0.95 multiplier leaves some breathing room to run a manual
    <command>VACUUM</command> before that happens.  As a rule of thumb,
    <command>vacuum_freeze_table_age</command> should be set to a value somewhat
    below <varname>autovacuum_freeze_max_age</varname>, leaving enough gap so that
    a regularly scheduled <command>VACUUM</command> or an autovacuum triggered by
    normal delete and update activity is run in that window.  Setting it too
    close could lead to anti-wraparound autovacuums, even though the table
    was recently vacuumed to reclaim space, whereas lower values lead to more
    frequent aggressive vacuuming.
-->
<varname>vacuum_freeze_table_age</varname>に対する有効な最大値は0.95 * <varname>autovacuum_freeze_max_age</varname>です。
これより値が高いと値は最大値までに制限されます。
<varname>autovacuum_freeze_max_age</varname>より高い値は、周回防止用の自動バキュームがその時点でいずれにせよ誘発され、0.95という乗算係数がそれが起こる前に手動による<command>VACUUM</command>実行の余地を残すため、意味を持ちません。
経験則に従うと、定期的に計画された<command>VACUUM</command>もしくは通常の削除・更新作業により誘発された自動バキュームがその期間で実行されるように十分な間隔を残しておくように、<command>vacuum_freeze_table_age</command>は<varname>autovacuum_freeze_max_age</varname>より多少低い値に設定されるべきです。
これを余りにも近い値に設定すると、たとえ領域を回収するために最近テーブルがバキュームされたとしても、周回防止用の自動バキュームに帰着します。
一方より低い値はより頻繁な積極的バキュームを引き起こします。
   </para>

   <para>
<!--
    The sole disadvantage of increasing <varname>autovacuum_freeze_max_age</varname>
    (and <varname>vacuum_freeze_table_age</varname> along with it) is that
    the <filename>pg_xact</filename> and <filename>pg_commit_ts</filename>
    subdirectories of the database cluster will take more space, because it
    must store the commit status and (if <varname>track_commit_timestamp</varname> is
    enabled) timestamp of all transactions back to
    the <varname>autovacuum_freeze_max_age</varname> horizon.  The commit status uses
    two bits per transaction, so if
    <varname>autovacuum_freeze_max_age</varname> is set to its maximum allowed value
    of two billion, <filename>pg_xact</filename> can be expected to grow to about half
    a gigabyte and <filename>pg_commit_ts</filename> to about 20GB.  If this
    is trivial compared to your total database size,
    setting <varname>autovacuum_freeze_max_age</varname> to its maximum allowed value
    is recommended.  Otherwise, set it depending on what you are willing to
    allow for <filename>pg_xact</filename> and <filename>pg_commit_ts</filename> storage.
    (The default, 200 million transactions, translates to about 50MB
    of <filename>pg_xact</filename> storage and about 2GB of <filename>pg_commit_ts</filename>
    storage.)
-->
<varname>autovacuum_freeze_max_age</varname>（およびそれに付随する<varname>vacuum_freeze_table_age</varname>）を増やす唯一の欠点は、データベースクラスタのサブディレクトリ<filename>pg_xact</filename>と<filename>pg_commit_ts</filename>がより大きな容量となることです。
<varname>autovacuum_freeze_max_age</varname>の範囲まですべてのトランザクションのコミット状況と(<varname>track_commit_timestamp</varname>が指定されていれば)タイムスタンプを格納しなければならないためです。
コミット状況は1トランザクション当たり2ビット使用しますので、もし<varname>autovacuum_freeze_max_age</varname>をその最大許容値である20億に設定している場合、<filename>pg_xact</filename>はおよそ0.5ギガバイトまで、<filename>pg_commit_ts</filename>は約20GBまで膨らむものと考えられます。
これがデータベースサイズ全体に対してとるに足らないものであれば、<varname>autovacuum_freeze_max_age</varname>を最大許容値に設定することを勧めます。
さもなければ、<filename>pg_xact</filename>と<filename>pg_commit_ts</filename>の容量として許容できる値に応じてそれらを設定してください。
（デフォルトは2億トランザクションです。換算すると<filename>pg_xact</filename>はおよそ50MB、<filename>pg_commit_ts</filename>はおよそ2GBの容量となります。）
   </para>

   <para>
<!--
    One disadvantage of decreasing <varname>vacuum_freeze_min_age</varname> is that
    it might cause <command>VACUUM</command> to do useless work: freezing a row
    version is a waste of time if the row is modified
    soon thereafter (causing it to acquire a new XID).  So the setting should
    be large enough that rows are not frozen until they are unlikely to change
    any more.
-->
<varname>vacuum_freeze_min_age</varname> を減らすことにも1つ欠点があります。
これにより<command>VACUUM</command>が大して役に立たなくなるかもしれません。
テーブル行がすぐに変更される場合（新しいXIDを獲得することになります）、行バージョンを凍結することは時間の無駄です。
そのため、この設定は、行の変更が起こらなくなるまで凍結されない程度に大きくすべきです。
   </para>

   <para>
<!--
    To track the age of the oldest unfrozen XIDs in a database,
    <command>VACUUM</command> stores XID
    statistics in the system tables <structname>pg_class</structname> and
    <structname>pg_database</structname>.  In particular,
    the <structfield>relfrozenxid</structfield> column of a table's
    <structname>pg_class</structname> row contains the freeze cutoff XID that was used
    by the last aggressive <command>VACUUM</command> for that table.  All rows
    inserted by transactions with XIDs older than this cutoff XID are
    guaranteed to have been frozen.  Similarly,
    the <structfield>datfrozenxid</structfield> column of a database's
    <structname>pg_database</structname> row is a lower bound on the unfrozen XIDs
    appearing in that database &mdash; it is just the minimum of the
    per-table <structfield>relfrozenxid</structfield> values within the database.
    A convenient way to
    examine this information is to execute queries such as:
-->
データベース内のもっとも古い凍結されていないXIDの年代を追跡するために、<command>VACUUM</command>はシステムテーブル<structname>pg_class</structname>と<structname>pg_database</structname>にXID統計情報を保持します。
特に、テーブルに対応する<structname>pg_class</structname>行の<structfield>relfrozenxid</structfield>列には、テーブルに対する最後の積極的な<command>VACUUM</command>で使用された凍結切捨てXIDが含まれます。
この切り捨てXIDよりも古いXIDを持つトランザクションにより挿入されたすべての行は凍結状態であることが保証されています。
同様に、データベースに対応する<structname>pg_database</structname>行の<structfield>datfrozenxid</structfield>列は、データベース内で現れる凍結されていないXIDの下限値です。
これは、そのデータベース内のテーブル当たりの<structfield>relfrozenxid</structfield>値の最小値です。
この情報を検査する簡便な方法は、以下の問い合わせを実行することです。

<programlisting>
SELECT c.oid::regclass as table_name,
       greatest(age(c.relfrozenxid),age(t.relfrozenxid)) as age
FROM pg_class c
LEFT JOIN pg_class t ON c.reltoastrelid = t.oid
WHERE c.relkind IN ('r', 'm');

SELECT datname, age(datfrozenxid) FROM pg_database;
</programlisting>

<!--
    The <literal>age</literal> column measures the number of transactions from the
    cutoff XID to the current transaction's XID.
-->
<literal>age</literal>列は切り捨てXIDから現在のトランザクションXIDまでのトランザクション数を測ります。
   </para>

   <para>
<!--
    <command>VACUUM</command> normally only scans pages that have been modified
    since the last vacuum, but <structfield>relfrozenxid</structfield> can only be
    advanced when every page of the table
    that might contain unfrozen XIDs is scanned.  This happens when
    <structfield>relfrozenxid</structfield> is more than
    <varname>vacuum_freeze_table_age</varname> transactions old, when
    <command>VACUUM</command>'s <literal>FREEZE</literal> option is used, or when all
    pages that are not already all-frozen happen to
    require vacuuming to remove dead row versions. When <command>VACUUM</command>
    scans every page in the table that is not already all-frozen, it should
    set <literal>age(relfrozenxid)</literal> to a value just a little more than the
    <varname>vacuum_freeze_min_age</varname> setting
    that was used (more by the number of transactions started since the
    <command>VACUUM</command> started).  If no <structfield>relfrozenxid</structfield>-advancing
    <command>VACUUM</command> is issued on the table until
    <varname>autovacuum_freeze_max_age</varname> is reached, an autovacuum will soon
    be forced for the table.
-->
<command>VACUUM</command>は通常は最後のバキュームの後で変更されたページのみ走査しますが、<structfield>relfrozenxid</structfield>はテーブルの凍結されていないXIDを含むかもしれないすべてのページを走査したときのみ繰り上がります。
これは、<structfield>relfrozenxid</structfield>が<varname>vacuum_freeze_table_age</varname>トランザクション年齢より大きい時、<command>VACUUM</command>の<literal>FREEZE</literal>オプションが使用された時、もしくは使用されない行バージョンを削除するため全てのページをバキュームしなければならなくなった時に発生します。
<command>VACUUM</command>がテーブルの全凍結になっていないすべてのページを走査したとき、<literal>age(relfrozenxid)</literal>は、使用された<varname>vacuum_freeze_min_age</varname>設定より若干大きくなるはずです
（<command>VACUUM</command>を起動してから始まったトランザクションの数分大きくなります）。
<structfield>relfrozenxid</structfield>を繰り上げる<command>VACUUM</command>が<varname>autovacuum_freeze_max_age</varname>に達するまでにテーブルに対して発行されない場合、そのテーブルに対して自動バキュームが早急に強制されます。
   </para>

   <para>
<!--
    If for some reason autovacuum fails to clear old XIDs from a table,
    the system will begin to emit warning messages like this when the
    database's oldest XIDs reach ten million transactions from the wraparound
    point:
-->
何らかの理由により自動バキュームがテーブルの古いXIDの整理に失敗した場合、システムはデータベースの最古のXIDが周回ポイントから1000万トランザクションに達した場合と似たような警告メッセージを発行し始めます。

<programlisting>
WARNING:  database "mydb" must be vacuumed within 177009986 transactions
HINT:  To avoid a database shutdown, execute a database-wide VACUUM in "mydb".
</programlisting>

<!--
    (A manual <command>VACUUM</command> should fix the problem, as suggested by the
    hint; but note that the <command>VACUUM</command> must be performed by a
    superuser, else it will fail to process system catalogs and thus not
    be able to advance the database's <structfield>datfrozenxid</structfield>.)
    If these warnings are
    ignored, the system will shut down and refuse to start any new
    transactions once there are fewer than 1 million transactions left
    until wraparound:
-->
（ヒントで示唆されたように手動<command>VACUUM</command>はこの問題を解決します。
しかし、<command>VACUUM</command>はスーパーユーザで実行されなければなりません。
さもないとシステムカタログの処理に失敗し、このためデータベースの<structfield>datfrozenxid</structfield>を桁上げすることができません。）
こうした警告も無視し続け、周回するまでのトランザクションが100万より少なくなると、システムは停止し、新しいトランザクションの起動を拒絶します。

<programlisting>
ERROR:  database is not accepting commands to avoid wraparound data loss in database "mydb"
HINT:  Stop the postmaster and vacuum that database in single-user mode.
</programlisting>

<!--
    The 1-million-transaction safety margin exists to let the
    administrator recover without data loss, by manually executing the
    required <command>VACUUM</command> commands.  However, since the system will not
    execute commands once it has gone into the safety shutdown mode,
    the only way to do this is to stop the server and start the server in single-user
    mode to execute <command>VACUUM</command>.  The shutdown mode is not enforced
    in single-user mode.  See the <xref linkend="app-postgres"/> reference
    page for details about using single-user mode.
-->
この100万トランザクションという安全マージンは、管理者が必要な<command>VACUUM</command>コマンドを手作業で実行することで、データを失うことなくリカバリすることができるようにするために存在します。
しかし、システムがこの安全のための停止モードになると、コマンドを実行しませんので、実行するためには、サーバを停止し、シングルユーザモードでサーバを起動して<command>VACUUM</command>を行う他ありません。
この停止モードはシングルユーザモードでは強制されません。
シングルユーザモードの使用に関する詳細は<xref linkend="app-postgres"/>マニュアルページを参照してください。
   </para>

   <sect3 id="vacuum-for-multixact-wraparound">
<!--
    <title>Multixacts and Wraparound</title>
-->
    <title>マルチトランザクションと周回</title>

    <indexterm>
     <primary>MultiXactId</primary>
    </indexterm>

    <indexterm>
<!--
     <primary>wraparound</primary>
     <secondary>of multixact IDs</secondary>
-->
     <primary>周回</primary>
     <secondary>マルチトランザクションIDの</secondary>
    </indexterm>

    <para>
<!--
     <firstterm>Multixact IDs</firstterm> are used to support row locking by
     multiple transactions.  Since there is only limited space in a tuple
     header to store lock information, that information is encoded as
     a <quote>multiple transaction ID</quote>, or multixact ID for short,
     whenever there is more than one transaction concurrently locking a
     row.  Information about which transaction IDs are included in any
     particular multixact ID is stored separately in
     the <filename>pg_multixact</filename> subdirectory, and only the multixact ID
     appears in the <structfield>xmax</structfield> field in the tuple header.
     Like transaction IDs, multixact IDs are implemented as a
     32-bit counter and corresponding storage, all of which requires
     careful aging management, storage cleanup, and wraparound handling.
     There is a separate storage area which holds the list of members in
     each multixact, which also uses a 32-bit counter and which must also
     be managed.
-->
<firstterm>マルチトランザクションID</firstterm>は複数のトランザクションによる行ロックをサポートするのに使われます。
タプルヘッダにはロック情報を格納するために限られた容量しかありませんので、二つ以上のトランザクションが同時に行をロックする時には必ず、その情報は<quote>マルチプル（訳注:複数の）トランザクションID</quote>、略してマルチトランザクションID、にエンコードされます。
あるマルチトランザクションIDにどのトランザクションIDが含まれているかという情報は<filename>pg_multixact</filename>サブディレクトリに別に格納されており、マルチトランザクションIDのみがタプルヘッダの<structfield>xmax</structfield>フィールドに現れます。
トランザクションIDと同様に、マルチトランザクションIDは32ビットカウンタと対応する記憶領域として実装されており、どちらも注意深い年代管理や記憶領域の整理、周回の取り扱いが必要です。
各マルチトランザクションにはメンバの一覧を保持する独立した記憶領域があり、そこでも32ビットカウンタを使っているので同じように管理しなければなりません。
    </para>

    <para>
<!--
     Whenever <command>VACUUM</command> scans any part of a table, it will replace
     any multixact ID it encounters which is older than
     <xref linkend="guc-vacuum-multixact-freeze-min-age"/>
     by a different value, which can be the zero value, a single
     transaction ID, or a newer multixact ID.  For each table,
     <structname>pg_class</structname>.<structfield>relminmxid</structfield> stores the oldest
     possible multixact ID still appearing in any tuple of that table.
     If this value is older than
     <xref linkend="guc-vacuum-multixact-freeze-table-age"/>, an aggressive
     vacuum is forced.  As discussed in the previous section, an aggressive
     vacuum means that only those pages which are known to be all-frozen will
     be skipped.  <function>mxid_age()</function> can be used on
     <structname>pg_class</structname>.<structfield>relminmxid</structfield> to find its age.
-->
テーブルの何らかの部分に対し<command>VACUUM</command>走査されるときはいつでも、そのときに見つかった<xref linkend="guc-vacuum-multixact-freeze-min-age"/>よりも古いマルチトランザクションIDはすべて異なる値で置き換えられます。
異なる値とは、0かもしれませんし、単一のトランザクションIDかもしれませんし、より新しいマルチトランザクションIDかもしれません。
各テーブルでは、<structname>pg_class</structname>.<structfield>relminmxid</structfield>がそのテーブルのタプルにまだ現れるマルチトランザクションIDのうちできるだけ古いものを保持しています。
この値が<xref linkend="guc-vacuum-multixact-freeze-table-age"/>よりも古ければ、積極的バキュームが強制されます。
前節で説明したように、積極的なバキュームでは全凍結であるとわかっているページのみがスキップされます。
<structname>pg_class</structname>.<structfield>relminmxid</structfield>に対してその年代を調べるのに<function>mxid_age()</function>を使えます。
    </para>

    <para>
<!--
     Aggressive <command>VACUUM</command> scans, regardless of
     what causes them, enable advancing the value for that table.
     Eventually, as all tables in all databases are scanned and their
     oldest multixact values are advanced, on-disk storage for older
     multixacts can be removed.
-->
積極的な<command>VACUUM</command>走査は、その原因が何かに関わらず、そのテーブルのその値を進めることができます。
結局、データベースすべてのテーブルすべてが走査され、最も古いマルチトランザクション値が進められますので、ディスク上でより古いマルチトランザクションを保持している領域は削除できます。
    </para>

    <para>
<!--
     As a safety device, an aggressive vacuum scan will occur for any table
     whose multixact-age is greater than
     <xref linkend="guc-autovacuum-multixact-freeze-max-age"/>.  Aggressive
     vacuum scans will also occur progressively for all tables, starting with
     those that have the oldest multixact-age, if the amount of used member
     storage space exceeds the amount 50% of the addressable storage space.
     Both of these kinds of aggressive scans will occur even if autovacuum is
     nominally disabled.
-->
安全装置として、<xref linkend="guc-autovacuum-multixact-freeze-max-age"/>よりもそのマルチトランザクション年代が大きいどのテーブルに対しても、積極的なバキューム走査が起こります。
メンバ記憶領域の使用量がアドレス指定可能な記憶領域の50%を越えた場合にも、積極的なバキューム走査は、マルチトランザクション年代の一番古いものから始めて、すべてのテーブルに対して段階的に起こります。
この種の積極的走査はどちらも、自動バキュームが名目上は無効にされていても発生します。
    </para>
   </sect3>
  </sect2>

  <sect2 id="autovacuum">
<!--
   <title>The Autovacuum Daemon</title>
-->
   <title>自動バキュームデーモン</title>

   <indexterm>
    <primary>autovacuum</primary>
<!--
    <secondary>general information</secondary>
-->
    <secondary>一般情報</secondary>
   </indexterm>
   <para>
<!--
    <productname>PostgreSQL</productname> has an optional but highly
    recommended feature called <firstterm>autovacuum</firstterm>,
    whose purpose is to automate the execution of
    <command>VACUUM</command> and <command>ANALYZE </command> commands.
    When enabled, autovacuum checks for
    tables that have had a large number of inserted, updated or deleted
    tuples.  These checks use the statistics collection facility;
    therefore, autovacuum cannot be used unless <xref
    linkend="guc-track-counts"/> is set to <literal>true</literal>.
    In the default configuration, autovacuuming is enabled and the related
    configuration parameters are appropriately set.
-->
<productname>PostgreSQL</productname>には、省略可能ですが強く推奨される<firstterm>自動バキューム</firstterm>という機能があります。
これは<command>VACUUM</command>と<command>ANALYZE</command>コマンドの実行を自動化することを目的としたものです。
有効にすると、自動バキュームは大量のタプルの挿入、更新、削除があったテーブルを検査します。
この検査は統計情報収集機能を使用します。
したがって、<xref linkend="guc-track-counts"/>が<literal>true</literal>に設定されていないと、自動バキュームを使用することができません。
デフォルトの設定では、自動バキュームは有効で、関連するパラメータも適切に設定されています。
   </para>

   <para>
<!--
    The <quote>autovacuum daemon</quote> actually consists of multiple processes.
    There is a persistent daemon process, called the
    <firstterm>autovacuum launcher</firstterm>, which is in charge of starting
    <firstterm>autovacuum worker</firstterm> processes for all databases. The
    launcher will distribute the work across time, attempting to start one
    worker within each database every <xref linkend="guc-autovacuum-naptime"/>
    seconds.  (Therefore, if the installation has <replaceable>N</replaceable> databases,
    a new worker will be launched every
    <varname>autovacuum_naptime</varname>/<replaceable>N</replaceable> seconds.)
    A maximum of <xref linkend="guc-autovacuum-max-workers"/> worker processes
    are allowed to run at the same time. If there are more than
    <varname>autovacuum_max_workers</varname> databases to be processed,
    the next database will be processed as soon as the first worker finishes.
    Each worker process will check each table within its database and
    execute <command>VACUUM</command> and/or <command>ANALYZE</command> as needed.
    <xref linkend="guc-log-autovacuum-min-duration"/> can be set to monitor
    autovacuum workers' activity.
-->
実際のところ<quote>自動バキュームデーモン</quote>は複数のプロセスから構成されます。
<firstterm>自動バキュームランチャ</firstterm>という永続的デーモンプロセスが存在し、<firstterm>自動バキュームワーカ</firstterm>プロセスがすべてのデータベースを処理します。
ランチャは、1つのワーカを各データベースに対し<xref linkend="guc-autovacuum-naptime"/>秒ごとに開始するよう試みることにより、時間に対して作業を分散化します。
（したがってインストレーションに<replaceable>N</replaceable>個のデータベースがある場合、新規ワーカが<varname>autovacuum_naptime</varname>/<replaceable>N</replaceable>秒毎に起動されます。）
同時に最大<xref linkend="guc-autovacuum-max-workers"/>個のプロセスが実行可能です。
処理対象のデータベースが<varname>autovacuum_max_workers</varname>より多くある場合、次のデータベースは最初のワーカが終了するとすぐに処理されます。
それぞれのワーカプロセスはデータベース内の各テーブルを検査し、必要に応じて<command>VACUUM</command>または<command>ANALYZE</command>コマンドを発行します。
<xref linkend="guc-log-autovacuum-min-duration"/>も自動バキュームワーカの活動を監視するために設定できます。
   </para>

   <para>
<!--
    If several large tables all become eligible for vacuuming in a short
    amount of time, all autovacuum workers might become occupied with
    vacuuming those tables for a long period.  This would result
    in other tables and databases not being vacuumed until a worker becomes
    available. There is no limit on how many workers might be in a
    single database, but workers do try to avoid repeating work that has
    already been done by other workers. Note that the number of running
    workers does not count towards <xref linkend="guc-max-connections"/> or
    <xref linkend="guc-superuser-reserved-connections"/> limits.
-->
短期間にいくつかの大規模なテーブルがすべてバキューム対象として適切な状態になったとすると、すべての自動バキュームワーカはこうしたテーブルに対するバキューム処理に長い期間占領される可能性があります。
これにより、ワーカが利用できるようになるまで、他のテーブルやデータベースに対するバキュームが行われなくなります。
また、単一データベースに対するワーカ数には制限はありませんが、ワーカはすでに他のワーカによって実行された作業を繰り返さないように試みます。
ワーカの実行数は<xref linkend="guc-max-connections"/>制限にも<xref linkend="guc-superuser-reserved-connections"/>制限にも計上されないことに注意してください。
   </para>

   <para>
<!--
    Tables whose <structfield>relfrozenxid</structfield> value is more than
    <xref linkend="guc-autovacuum-freeze-max-age"/> transactions old are always
    vacuumed (this also applies to those tables whose freeze max age has
    been modified via storage parameters; see below).  Otherwise, if the
    number of tuples obsoleted since the last
    <command>VACUUM</command> exceeds the <quote>vacuum threshold</quote>, the
    table is vacuumed.  The vacuum threshold is defined as:
-->
テーブルの<structfield>relfrozenxid</structfield>値が<xref linkend="guc-autovacuum-freeze-max-age"/>トランザクション年齢よりも古い場合、そのテーブルは常にバキュームされます
（これはfreeze max ageがストレージパラメータにより変更されたテーブルに対しても適用されます。以下を参照）。
さもなければ、直前の<command>VACUUM</command>の後に不要となったタプル数が<quote>バキューム閾値</quote>を超えると、テーブルはバキュームされます。
このバキューム閾値は以下のように定義されます。
<programlisting>
<!--
vacuum threshold = vacuum base threshold + vacuum scale factor * number of tuples
-->
バキューム閾値 = バキューム基礎閾値 + バキューム規模係数 * タプル数
</programlisting>
<!--
    where the vacuum base threshold is
    <xref linkend="guc-autovacuum-vacuum-threshold"/>,
    the vacuum scale factor is
    <xref linkend="guc-autovacuum-vacuum-scale-factor"/>,
    and the number of tuples is
    <structname>pg_class</structname>.<structfield>reltuples</structfield>.
    The number of obsolete tuples is obtained from the statistics
    collector; it is a semi-accurate count updated by each
    <command>UPDATE</command> and <command>DELETE</command> operation.  (It
    is only semi-accurate because some information might be lost under heavy
    load.)  If the <structfield>relfrozenxid</structfield> value of the table is more
    than <varname>vacuum_freeze_table_age</varname> transactions old, an aggressive
    vacuum is performed to freeze old tuples and advance
    <structfield>relfrozenxid</structfield>; otherwise, only pages that have been modified
    since the last vacuum are scanned.
-->
ここで、バキューム基礎閾値は<xref linkend="guc-autovacuum-vacuum-threshold"/>、バキューム規模係数は<xref linkend="guc-autovacuum-vacuum-scale-factor"/>、タプル数は<structname>pg_class</structname>.<structfield>reltuples</structfield>です。
不要となったタプル数は、統計情報コレクタから取り出されます。
これは、各<command>UPDATE</command>、<command>DELETE</command>操作で更新される、ほぼ正確な数です。
（負荷が高いと一部の情報が失われる可能性があることから、これはほぼ正確な数でしかありません。）
テーブルの<structfield>relfrozenxid</structfield>値が<varname>vacuum_freeze_table_age</varname>トランザクション年齢より大きい場合、古いタプルを凍結して、<structfield>relfrozenxid</structfield>を繰り上げるため、積極的なバキュームが実行されます。
そうでなければ最後のバキュームの後に変更されたページのみ走査されます。
   </para>

   <para>
<!--
    For analyze, a similar condition is used: the threshold, defined as:
-->
解析でも似たような条件が使用されます。
以下で定義される閾値が、前回の<command>ANALYZE</command>の後に挿入、更新、削除されたタプル数と比較されます。
<programlisting>
<!--
analyze threshold = analyze base threshold + analyze scale factor * number of tuples
-->
解析閾値 = 解析基礎閾値 + 解析規模係数 * タプル数
</programlisting>
<!--
    is compared to the total number of tuples inserted, updated, or deleted
    since the last <command>ANALYZE</command>.
-->
   </para>

   <para>
<!--
    Temporary tables cannot be accessed by autovacuum.  Therefore,
    appropriate vacuum and analyze operations should be performed via
    session SQL commands.
-->
一時テーブルには自動バキュームでアクセスすることはできません。
したがってセッションのSQLコマンドを用いて適切なバキュームおよび解析操作を行わなければなりません。
   </para>

   <para>
<!--
    The default thresholds and scale factors are taken from
    <filename>postgresql.conf</filename>, but it is possible to override them
    (and many other autovacuum control parameters) on a per-table basis; see
    <xref linkend="sql-createtable-storage-parameters"
    endterm="sql-createtable-storage-parameters-title"/> for more information.
    If a setting has been changed via a table's storage parameters, that value
    is used when processing that table; otherwise the global settings are
    used. See <xref linkend="runtime-config-autovacuum"/> for more details on
    the global settings.
-->
デフォルトの閾値と規模係数は、<filename>postgresql.conf</filename>から取られますが、(他の多くの自動バキューム制御パラメータと合わせて)テーブル毎に上書きすることができます。
より詳細な情報は<xref linkend="sql-createtable-storage-parameters" endterm="sql-createtable-storage-parameters-title"/>を参照してください。
テーブルのストレージパラメータで設定が変更されると、そのテーブルを処理する時にその値が使用されます。
そうでなければ、全体設定が使われます。
全体設定についての詳細な情報は<xref linkend="runtime-config-autovacuum"/>を参照してください。
   </para>

   <para>
<!--
    When multiple workers are running, the autovacuum cost delay parameters
    (see <xref linkend="runtime-config-resource-vacuum-cost"/>) are
    <quote>balanced</quote> among all the running workers, so that the
    total I/O impact on the system is the same regardless of the number
    of workers actually running.  However, any workers processing tables whose
    per-table <literal>autovacuum_vacuum_cost_delay</literal> or
    <literal>autovacuum_vacuum_cost_limit</literal> storage parameters have been set
    are not considered in the balancing algorithm.
-->
複数のワーカプロセスが実行している場合、自動バキュームコスト遅延パラメータ(<xref linkend="runtime-config-resource-vacuum-cost"/>を参照してください)は実行中のワーカ全体に<quote>振り分け</quote>られます。
このため、ワーカの実稼働数に関らず、システムに与えるI/Oの総影響は変わりありません。
しかし、テーブル毎の<literal>autovacuum_vacuum_cost_delay</literal>または<literal>autovacuum_vacuum_cost_limit</literal>ストレージパラメータが設定されたテーブルを処理するワーカは振り分けアルゴリズムでは考慮されません。
   </para>

   <para>
    Autovacuum workers generally don't block other commands.  If a process
    attempts to acquire a lock that conflicts with the
    <literal>SHARE UPDATE EXCLUSIVE</literal> lock held by autovacuum, lock
    acquisition will interrupt the autovacuum.  For conflicting lock modes,
    see <xref linkend="table-lock-compatibility"/>.  However, if the autovacuum
    is running to prevent transaction ID wraparound (i.e., the autovacuum query
    name in the <structname>pg_stat_activity</structname> view ends with
    <literal>(to prevent wraparound)</literal>), the autovacuum is not
    automatically interrupted.
   </para>

   <warning>
    <para>
     Regularly running commands that acquire locks conflicting with a
     <literal>SHARE UPDATE EXCLUSIVE</literal> lock (e.g., ANALYZE) can
     effectively prevent autovacuums from ever completing.
    </para>
   </warning>
  </sect2>
 </sect1>


 <sect1 id="routine-reindex">
<!--
  <title>Routine Reindexing</title>
-->
<title>定常的なインデックスの再作成</title>

  <indexterm zone="routine-reindex">
<!--
   <primary>reindex</primary>
-->
   <primary>インデックス再作成</primary>
  </indexterm>

  <para>
<!--
   In some situations it is worthwhile to rebuild indexes periodically
   with the <xref linkend="sql-reindex"/> command or a series of individual
   rebuilding steps.
-->
<xref linkend="sql-reindex"/>コマンドまたは一連の個々の再構築処理を使用して定期的にインデックスを再構築することが価値がある状況があります。

  </para>

  <para>
<!--
   B-tree index pages that have become completely empty are reclaimed for
   re-use.  However, there is still a possibility
   of inefficient use of space: if all but a few index keys on a page have
   been deleted, the page remains allocated.  Therefore, a usage
   pattern in which most, but not all, keys in each range are eventually
   deleted will see poor use of space.  For such usage patterns,
   periodic reindexing is recommended.
-->
完全に空になったB-treeインデックスページは再利用のために回収されます。
しかしまだ非効率的な領域使用の可能性があります。
ページからわずかを残しほとんどすべてのインデックスキーが削除されたとしても、ページは割り当てられたまま残ります。
各範囲において、わずかを残しほとんどすべてのキーが削除されるようなパターンで使用されると、領域が無駄に使用されることが分かります。
こうした使用状況では、定期的なインデックス再構築を推奨します。
  </para>

  <para>
<!--
   The potential for bloat in non-B-tree indexes has not been well
   researched.  It is a good idea to periodically monitor the index's physical
   size when using any non-B-tree index type.
-->
B-tree以外のインデックスが膨張する可能性はまだよく調査されていません。
B-tree以外の任意の種類のインデックスを使用する際には、インデックスの物理容量を定期的に監視することを勧めます。
  </para>

  <para>
<!--
   Also, for B-tree indexes, a freshly-constructed index is slightly faster to
   access than one that has been updated many times because logically
   adjacent pages are usually also physically adjacent in a newly built index.
   (This consideration does not apply to non-B-tree indexes.)  It
   might be worthwhile to reindex periodically just to improve access speed.
-->
また、B-treeインデックスでは、新規に構築したインデックスの方が何度も更新されたインデックスよりもアクセスが多少高速です。
新しく構築されたインデックスでは論理的に近接するページが通常物理的にも近接するからです。
（これはB-tree以外のインデックスではあてはまりません。）
アクセス速度を向上させるためだけに周期的にインデックスを再構築することは価値があるかもしれません。
  </para>

  <para>
<!--
   <xref linkend="sql-reindex"/> can be used safely and easily in all cases.
<<<<<<< HEAD
   This command requires an <literal>ACCESS EXCLUSIVE</literal> lock by
   default, hence it is often preferable to execute it with its
   <literal>CONCURRENTLY</literal> option, which requires only a
   <literal>SHARE UPDATE EXCLUSIVE</literal> lock.
=======
   But since the command requires an exclusive table lock, it is
   often preferable to execute an index rebuild with a sequence of
   creation and replacement steps.  Index types that support
   <xref linkend="sql-createindex"/> with the <literal>CONCURRENTLY</literal>
   option can instead be recreated that way. If that is successful and the
   resulting index is valid, the original index can then be replaced by
   the newly built one using a combination of <xref linkend="sql-alterindex"/>
   and <xref linkend="sql-dropindex"/>. When an index is used to enforce
   uniqueness or other constraints, <xref linkend="sql-altertable"/> might
   be necessary to swap the existing constraint with one enforced by
   the new index. Review this alternate multistep rebuild approach
   carefully before using it as there are limitations on which
   indexes can be reindexed this way, and errors must be handled.
-->
<xref linkend="sql-reindex"/>はすべての状況で安全に簡単に使うことができます。
しかし、このコマンドはテーブルの排他ロックを要求しますので、生成と置き換えの処理を続けて行なうことでインデックスの再構築を実行する方が好ましい場合がしばしばあります。
<literal>CONCURRENTLY</literal>オプションの付いた<xref linkend="sql-createindex"/>をサポートする種類のインデックスでは代わりにそのように再構築できます。
それが成功し、結果のインデックスが有効ならば、<xref linkend="sql-alterindex"/>と<xref linkend="sql-dropindex"/>を組み合わせて使って、元のインデックスを新しく構築されたものに置き換えることができます。
インデックスが一意性もしくはその他の制約を強制するために使われている場合には、既存の制約を新しいインデックスで強制されるものへ入れ替えるために<xref linkend="sql-altertable"/>が必要になるかもしれません。
インデックスをこのように再作成するのには制限がありますので、この複数の処理で再構築する代わりの方法を使う前に注意深く検討し、エラーを処理しなければなりません。
>>>>>>> bd0a9e56
  </para>
 </sect1>


 <sect1 id="logfile-maintenance">
<!--
  <title>Log File Maintenance</title>
-->
<title>ログファイルの保守</title>

  <indexterm zone="logfile-maintenance">
<!--
   <primary>server log</primary>
   <secondary>log file maintenance</secondary>
-->
   <primary>サーバログ</primary>
   <secondary>ログファイルの保守</secondary>
  </indexterm>

  <para>
<!--
   It is a good idea to save the database server's log output
   somewhere, rather than just discarding it via <filename>/dev/null</filename>.
   The log output is invaluable when diagnosing
   problems.  However, the log output tends to be voluminous
   (especially at higher debug levels) so you won't want to save it
   indefinitely.  You need to <emphasis>rotate</emphasis> the log files so that
   new log files are started and old ones removed after a reasonable
   period of time.
-->
データベースサーバのログ出力を<filename>/dev/null</filename>に渡して単に破棄するのではなく、どこかに保存しておくことを推奨します。
問題の原因を究明する時にログ出力は貴重です。
しかし、ログ出力は（特により高いデバッグレベルの時に）巨大になりがちですので、際限なく保存したくはないでしょう。
新しいログファイルを開始させ、適切な期間を経過した古いログファイルを捨てるために、ログファイルを<quote>回転</quote>させる必要があります。
  </para>

  <para>
<!--
   If you simply direct the <systemitem>stderr</systemitem> of
   <command>postgres</command> into a
   file, you will have log output, but
   the only way to truncate the log file is to stop and restart
   the server. This might be acceptable if you are using
   <productname>PostgreSQL</productname> in a development environment,
   but few production servers would find this behavior acceptable.
-->
単に<command>postgres</command>の<systemitem>stderr</systemitem>をファイルに渡している場合、ログ出力を保持できますが、そのログファイルを切り詰めるためにはサーバを停止させ、再度起動させるしか方法がありません。
開発環境で<productname>PostgreSQL</productname>を使用しているのであればこれで構いませんが、実運用サーバでこの振舞いが適切となることはほぼありません。
  </para>

  <para>
<!--
   A better approach is to send the server's
   <systemitem>stderr</systemitem> output to some type of log rotation program.
   There is a built-in log rotation facility, which you can use by
   setting the configuration parameter <varname>logging_collector</varname> to
   <literal>true</literal> in <filename>postgresql.conf</filename>.  The control
   parameters for this program are described in <xref
   linkend="runtime-config-logging-where"/>. You can also use this approach
   to capture the log data in machine readable <acronym>CSV</acronym>
   (comma-separated values) format.
-->
サーバの<systemitem>stderr</systemitem>を何らかのログ回転プログラムに送信する方が良いでしょう。
組み込みのログ回転機能があり、<filename>postgresql.conf</filename>の<varname>logging_collector</varname>設定パラメータを<literal>true</literal>に設定することでこれを使用することができます。
このプログラムを制御するパラメータについては<xref linkend="runtime-config-logging-where"/>で説明します。
また、この方法を使用して、機械読み取りしやすい<acronym>CSV</acronym>(カンマ区分値)書式でログデータを取り込むことができます。
  </para>

  <para>
<!--
   Alternatively, you might prefer to use an external log rotation
   program if you have one that you are already using with other
   server software. For example, the <application>rotatelogs</application>
   tool included in the <productname>Apache</productname> distribution
   can be used with <productname>PostgreSQL</productname>.  One way to
   do this is to pipe the server's
   <systemitem>stderr</systemitem> output to the desired program.
   If you start the server with
   <command>pg_ctl</command>, then <systemitem>stderr</systemitem>
   is already redirected to <systemitem>stdout</systemitem>, so you just need a
   pipe command, for example:
-->
また、既に他のサーバソフトウェアで使用している外部のログ回転プログラムがあるのであれば、それを使用したいと考えるでしょう。
例えば、<productname>Apache</productname>配布物に含まれる<application>rotatelogs</application>を<productname>PostgreSQL</productname>で使用することができます。
これを行うには、単にサーバの<systemitem>stderr</systemitem>を目的のプログラムにパイプで渡してください。
<command>pg_ctl</command>を使用してサーバを起動している場合は<systemitem>stderr</systemitem>は既に<systemitem>stdout</systemitem>にリダイレクトされていますので、以下の例のようにコマンドをパイプする必要があるだけです。

<programlisting>
pg_ctl start | rotatelogs /var/log/pgsql_log 86400
</programlisting>
  </para>

  <para>
<<<<<<< HEAD
   You can combine these approaches by setting up <application>logrotate</application>
   to collect log files produced by <productname>PostgreSQL</productname> built-in
   logging collector.  In this case, the logging collector defines the names and
   location of the log files, while <application>logrotate</application>
   periodically archives these files.  When initiating log rotation,
   <application>logrotate</application> must ensure that the application
   sends further output to the new file.  This is commonly done with a
   <literal>postrotate</literal> script that sends a <literal>SIGHUP</literal>
   signal to the application, which then reopens the log file.
   In <productname>PostgreSQL</productname>, you can run <command>pg_ctl</command>
   with the <literal>logrotate</literal> option instead.  When the server receives
   this command, the server either switches to a new log file or reopens the
   existing file, depending on the logging configuration
   (see <xref linkend="runtime-config-logging-where"/>).
  </para>

  <note>
   <para>
    When using static log file names, the server might fail to reopen the log
    file if the max open file limit is reached or a file table overflow occurs.
    In this case, log messages are sent to the old log file until a
    successful log rotation. If <application>logrotate</application> is
    configured to compress the log file and delete it, the server may lose
    the messages logged in this timeframe. To avoid this issue, you can
    configure the logging collector to dynamically assign log file names
    and use a <literal>prerotate</literal> script to ignore open log files.
    </para>
  </note>

  <para>
=======
<!--
>>>>>>> bd0a9e56
   Another production-grade approach to managing log output is to
   send it to <application>syslog</application> and let
   <application>syslog</application> deal with file rotation. To do this, set the
   configuration parameter <varname>log_destination</varname> to <literal>syslog</literal>
   (to log to <application>syslog</application> only) in
   <filename>postgresql.conf</filename>. Then you can send a <literal>SIGHUP</literal>
   signal to the <application>syslog</application> daemon whenever you want to force it
   to start writing a new log file.  If you want to automate log
   rotation, the <application>logrotate</application> program can be
   configured to work with log files from
   <application>syslog</application>.
-->
この他の実運用レベルのログ出力の管理方法は、<application>syslog</application>に送信し、<application>syslog</application>にファイルの回転を行わせることです。
このためには、<filename>postgresql.conf</filename>の<varname>log_destination</varname>設定パラメータを<literal>syslog</literal>（<application>syslog</application>のみにログを出力）に設定してください。
そして、新しいログファイルへの書き込みを始めたい時に、<application>syslog</application>デーモンに<literal>SIGHUP</literal>シグナルを送信してください。
ログ回転を自動化させたい場合は、<application>logrotate</application>プログラムを設定することで、<application>syslog</application>からのログファイルを扱うことができます。
  </para>

  <para>
<!--
   On many systems, however, <application>syslog</application> is not very reliable,
   particularly with large log messages; it might truncate or drop messages
   just when you need them the most.  Also, on <productname>Linux</productname>,
   <application>syslog</application> will flush each message to disk, yielding poor
   performance.  (You can use a <quote><literal>-</literal></quote> at the start of the file name
   in the <application>syslog</application> configuration file to disable syncing.)
-->
しかし、多くのシステムでは<application>syslog</application>は特に巨大なログメッセージに関してあまり信頼できません。
必要なメッセージを切り詰めてしまったり、破棄してしまったりする可能性があります。
また、<productname>Linux</productname>では、<application>syslog</application>はメッセージごとにディスクに書き出すため、性能が良くありません。
（同期化を無効にするため、<application>syslog</application>設定ファイル内のファイル名の先頭に<literal>-</literal>を使うことができます。）
  </para>

  <para>
<!--
   Note that all the solutions described above take care of starting new
   log files at configurable intervals, but they do not handle deletion
   of old, no-longer-useful log files.  You will probably want to set
   up a batch job to periodically delete old log files.  Another possibility
   is to configure the rotation program so that old log files are overwritten
   cyclically.
-->
上述の手法は全て、新しいログファイルを開始する周期を設定することができますが、古い、既に役に立たなくなったログファイルの削除は扱わないことに注意してください。
おそらく定期的に古いログファイルを削除するバッチジョブを設定することになるでしょう。
他に、回転用プログラムを設定して古いログファイルを周期的に上書きさせるという方法もあります。
  </para>

  <para>
<<<<<<< HEAD
=======
<!--
>>>>>>> bd0a9e56
   <ulink url="https://pgbadger.darold.net/"><productname>pgBadger</productname></ulink>
   is an external project that does sophisticated log file analysis.
   <ulink
   url="https://bucardo.org/check_postgres/"><productname>check_postgres</productname></ulink>
   provides Nagios alerts when important messages appear in the log
   files, as well as detection of many other extraordinary conditions.
-->
<ulink url="https://pgbadger.darold.net/"><productname>pgBadger</productname></ulink>という外部プロジェクトは洗練されたログファイルの解析を行います。
<ulink url="https://bucardo.org/check_postgres/"><productname>check_postgres</productname></ulink>は、通常ではない多くの状態の検出を行うのと同時にログファイルに重要なメッセージが現れた時にNagiosで警告する機構を提供します。
  </para>
 </sect1>
</chapter><|MERGE_RESOLUTION|>--- conflicted
+++ resolved
@@ -552,14 +552,10 @@
   </sect2>
 
   <sect2 id="vacuum-for-visibility-map">
-<<<<<<< HEAD
+<!--
    <title>Updating the Visibility Map</title>
-=======
-<!--
-   <title>Updating The Visibility Map</title>
 -->
    <title>可視性マップの更新</title>
->>>>>>> bd0a9e56
 
    <para>
 <!--
@@ -1365,25 +1361,10 @@
   <para>
 <!--
    <xref linkend="sql-reindex"/> can be used safely and easily in all cases.
-<<<<<<< HEAD
    This command requires an <literal>ACCESS EXCLUSIVE</literal> lock by
    default, hence it is often preferable to execute it with its
    <literal>CONCURRENTLY</literal> option, which requires only a
    <literal>SHARE UPDATE EXCLUSIVE</literal> lock.
-=======
-   But since the command requires an exclusive table lock, it is
-   often preferable to execute an index rebuild with a sequence of
-   creation and replacement steps.  Index types that support
-   <xref linkend="sql-createindex"/> with the <literal>CONCURRENTLY</literal>
-   option can instead be recreated that way. If that is successful and the
-   resulting index is valid, the original index can then be replaced by
-   the newly built one using a combination of <xref linkend="sql-alterindex"/>
-   and <xref linkend="sql-dropindex"/>. When an index is used to enforce
-   uniqueness or other constraints, <xref linkend="sql-altertable"/> might
-   be necessary to swap the existing constraint with one enforced by
-   the new index. Review this alternate multistep rebuild approach
-   carefully before using it as there are limitations on which
-   indexes can be reindexed this way, and errors must be handled.
 -->
 <xref linkend="sql-reindex"/>はすべての状況で安全に簡単に使うことができます。
 しかし、このコマンドはテーブルの排他ロックを要求しますので、生成と置き換えの処理を続けて行なうことでインデックスの再構築を実行する方が好ましい場合がしばしばあります。
@@ -1391,7 +1372,6 @@
 それが成功し、結果のインデックスが有効ならば、<xref linkend="sql-alterindex"/>と<xref linkend="sql-dropindex"/>を組み合わせて使って、元のインデックスを新しく構築されたものに置き換えることができます。
 インデックスが一意性もしくはその他の制約を強制するために使われている場合には、既存の制約を新しいインデックスで強制されるものへ入れ替えるために<xref linkend="sql-altertable"/>が必要になるかもしれません。
 インデックスをこのように再作成するのには制限がありますので、この複数の処理で再構築する代わりの方法を使う前に注意深く検討し、エラーを処理しなければなりません。
->>>>>>> bd0a9e56
   </para>
  </sect1>
 
@@ -1485,7 +1465,6 @@
   </para>
 
   <para>
-<<<<<<< HEAD
    You can combine these approaches by setting up <application>logrotate</application>
    to collect log files produced by <productname>PostgreSQL</productname> built-in
    logging collector.  In this case, the logging collector defines the names and
@@ -1516,9 +1495,7 @@
   </note>
 
   <para>
-=======
-<!--
->>>>>>> bd0a9e56
+<!--
    Another production-grade approach to managing log output is to
    send it to <application>syslog</application> and let
    <application>syslog</application> deal with file rotation. To do this, set the
@@ -1567,10 +1544,7 @@
   </para>
 
   <para>
-<<<<<<< HEAD
-=======
-<!--
->>>>>>> bd0a9e56
+<!--
    <ulink url="https://pgbadger.darold.net/"><productname>pgBadger</productname></ulink>
    is an external project that does sophisticated log file analysis.
    <ulink

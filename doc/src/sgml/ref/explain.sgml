<!--
doc/src/sgml/ref/explain.sgml
PostgreSQL documentation
-->

<refentry id="sql-explain">
 <indexterm zone="sql-explain">
  <primary>EXPLAIN</primary>
 </indexterm>

 <indexterm zone="sql-explain">
  <primary>prepared statements</primary>
  <secondary>showing the query plan</secondary>
 </indexterm>
 <indexterm zone="sql-explain">
  <primary>プリペアド文</primary>
  <secondary>の問い合わせ計画の表示</secondary>
 </indexterm>

 <indexterm zone="sql-explain">
  <primary>cursor</primary>
  <secondary>showing the query plan</secondary>
 </indexterm>
 <indexterm zone="sql-explain">
  <primary>カーソル</primary>
  <secondary>の問い合わせ計画の表示</secondary>
 </indexterm>

 <refmeta>
  <refentrytitle>EXPLAIN</refentrytitle>
  <manvolnum>7</manvolnum>
<!--
  <refmiscinfo>SQL - Language Statements</refmiscinfo>
-->
<refmiscinfo>SQL - 言語</refmiscinfo>
 </refmeta>

 <refnamediv>
  <refname>EXPLAIN</refname>
<!--
  <refpurpose>show the execution plan of a statement</refpurpose>
-->
  <refpurpose>問い合わせ文の実行計画を表示する</refpurpose>
 </refnamediv>

 <refsynopsisdiv>
<synopsis>
EXPLAIN [ ( <replaceable class="parameter">option</replaceable> [, ...] ) ] <replaceable class="parameter">statement</replaceable>

<!--
<phrase>where <replaceable class="parameter">option</replaceable> can be one of:</phrase>
-->
<phrase>ここで<replaceable class="parameter">option</replaceable>は以下のいずれかを取ることができます。</phrase>

    ANALYZE [ <replaceable class="parameter">boolean</replaceable> ]
    VERBOSE [ <replaceable class="parameter">boolean</replaceable> ]
    COSTS [ <replaceable class="parameter">boolean</replaceable> ]
    SETTINGS [ <replaceable class="parameter">boolean</replaceable> ]
    GENERIC_PLAN [ <replaceable class="parameter">boolean</replaceable> ]
    BUFFERS [ <replaceable class="parameter">boolean</replaceable> ]
    SERIALIZE [ { NONE | TEXT | BINARY } ]
    WAL [ <replaceable class="parameter">boolean</replaceable> ]
    TIMING [ <replaceable class="parameter">boolean</replaceable> ]
    SUMMARY [ <replaceable class="parameter">boolean</replaceable> ]
    MEMORY [ <replaceable class="parameter">boolean</replaceable> ]
    FORMAT { TEXT | XML | JSON | YAML }
</synopsis>
 </refsynopsisdiv>

 <refsect1>
<!--
  <title>Description</title>
-->
  <title>説明</title>

  <para>
<!--
   This command displays the execution plan that the
   <productname>PostgreSQL</productname> planner generates for the
   supplied statement.  The execution plan shows how the table(s)
   referenced by the statement will be scanned &mdash; by plain sequential scan,
   index scan, etc. &mdash; and if multiple tables are referenced, what join
   algorithms will be used to bring together the required rows from
   each input table.
-->
与えられた文に対して、<productname>PostgreSQL</productname>プランナが生成する実行計画を表示します。
実行計画は、問い合わせ文が参照するテーブル（複数の場合もある）をスキャンする方法（単純なシーケンシャルスキャン、インデックススキャンなど）、複数のテーブルを参照する場合に、各テーブルから取り出した行を結合するために使用する結合アルゴリズムを示すものです。
  </para>

  <para>
<!--
   The most critical part of the display is the estimated statement execution
   cost, which is the planner's guess at how long it will take to run the
   statement (measured in cost units that are arbitrary, but conventionally
   mean disk page fetches).  Actually two numbers
   are shown: the start-up cost before the first row can be returned, and
   the total cost to return all the rows.  For most queries the total cost
   is what matters, but in contexts such as a subquery in <literal>EXISTS</literal>, the planner
   will choose the smallest start-up cost instead of the smallest total cost
   (since the executor will stop after getting one row, anyway).
   Also, if you limit the number of rows to return with a <literal>LIMIT</literal> clause,
   the planner makes an appropriate interpolation between the endpoint
   costs to estimate which plan is really the cheapest.
-->
表示内容の中でも、最も重要なのは、文の実行にかかるコストの見積もりです。
これは、プランナが文の実行にかかる時間（任意の、しかし慣習的にはディスクページ抽出を意味するコスト単位で計測）を推測したものです。
具体的には、2つの数が表示されます。
1つは最初の行が返されるまでのスタートアップコスト、もう1つはすべての行が返されるまでの合計コストです。
ほとんどの問い合わせにとって問題となるのは合計コストの方ですが、<literal>EXISTS</literal>副問い合わせなどのコンテキストでは、プランナは合計コストが最も短くなるプランよりも、スタートアップコストが最も短くなるプランを選びます（エグゼキュータは行を1つ取得した後に停止するからです）。
また、<literal>LIMIT</literal>句を使って問い合わせが返す行数を制限する場合、プランナは実際にはどの計画が一番低コストになるかを概算するため、全体を処理した場合のコストの間で適切な補間を行います。
  </para>

  <para>
<!--
   The <literal>ANALYZE</literal> option causes the statement to be actually
   executed, not only planned.  Then actual run time statistics are added to
   the display, including the total elapsed time expended within each plan
   node (in milliseconds) and the total number of rows it actually returned.
   This is useful for seeing whether the planner's estimates
   are close to reality.
-->
<literal>ANALYZE</literal>オプションを付けると、計画を作るだけでなく、文が実際に実行されます。
この場合は、各計画ノードで費された総経過時間（ミリ秒単位）と実際に返された全行数など、実際の実行時の統計情報が追加表示されます。
プランナの推測と実際の値が近いかどうかを確認するために、このオプションは有用です。
  </para>

  <important>
   <para>
<!--
    Keep in mind that the statement is actually executed when
    the <literal>ANALYZE</literal> option is used.  Although
    <command>EXPLAIN</command> will discard any output that a
    <command>SELECT</command> would return, other side effects of the
    statement will happen as usual.  If you wish to use
    <command>EXPLAIN ANALYZE</command> on an
    <command>INSERT</command>, <command>UPDATE</command>,
    <command>DELETE</command>, <command>MERGE</command>,
    <command>CREATE TABLE AS</command>,
    or <command>EXECUTE</command> statement
    without letting the command affect your data, use this approach:
-->
<literal>ANALYZE</literal>を使用した場合は、文が実際に実行されることを忘れないでください。
<command>EXPLAIN</command>は<command>SELECT</command>が返す出力をまったく表示しませんが、文に伴う副作用は通常通り発生します。
<command>INSERT</command>、<command>UPDATE</command>、<command>DELETE</command>、<command>MERGE</command>、<command>CREATE TABLE AS</command>、<command>EXECUTE</command>文に対して、データに影響を与えないように<command>EXPLAIN ANALYZE</command>を実行したい場合は、以下の方法を使用してください。
<programlisting>
BEGIN;
EXPLAIN ANALYZE ...;
ROLLBACK;
</programlisting>
   </para>
  </important>
<<<<<<< HEAD
=======

  <para>
<!--
   Only the <literal>ANALYZE</literal> and <literal>VERBOSE</literal> options
   can be specified, and only in that order, without surrounding the option
   list in parentheses.  Prior to <productname>PostgreSQL</productname> 9.0,
   the unparenthesized syntax was the only one supported.  It is expected that
   all new options will be supported only in the parenthesized syntax.
-->
<literal>ANALYZE</literal>および<literal>VERBOSE</literal>オプションのみが、この順序でのみ、オプションリストを括弧で括ることなく、指定可能です。
<productname>PostgreSQL</productname> 9.0より前までは、括弧がない構文のみがサポートされていました。
すべての新しいオプションは括弧付き構文のみでサポートされることを想定しています。
  </para>
>>>>>>> 43f2d855
 </refsect1>

 <refsect1>
<!--
  <title>Parameters</title>
-->
  <title>パラメータ</title>

  <variablelist>
   <varlistentry>
    <term><literal>ANALYZE</literal></term>
    <listitem>
     <para>
<!--
      Carry out the command and show actual run times and other statistics.
      This parameter defaults to <literal>FALSE</literal>.
-->
コマンドを実行し、実際の実行時間やその他の統計情報を表示します。
このパラメータのデフォルトは<literal>FALSE</literal>です。
     </para>
    </listitem>
   </varlistentry>

   <varlistentry>
    <term><literal>VERBOSE</literal></term>
    <listitem>
     <para>
<!--
      Display additional information regarding the plan.  Specifically, include
      the output column list for each node in the plan tree, schema-qualify
      table and function names, always label variables in expressions with
      their range table alias, and always print the name of each trigger for
      which statistics are displayed.  The query identifier will also be
      displayed if one has been computed, see <xref
      linkend="guc-compute-query-id"/> for more details.  This parameter
      defaults to <literal>FALSE</literal>.
-->
計画についての追加情報を出力します。
具体的には、計画ツリー、スキーマ修飾テーブル、関数名内の各ノードに対して出力列リストを含めます。
常に範囲テーブルの別名を付けて式内の変数を命名し、また常に統計情報が表示される各トリガの名前を出力します。
計算されていれば問い合わせ識別子も表示されます。詳細は<xref linkend="guc-compute-query-id"/>を参照してください。
このパラメータのデフォルトは<literal>FALSE</literal>です。
     </para>
    </listitem>
   </varlistentry>

   <varlistentry>
    <term><literal>COSTS</literal></term>
    <listitem>
     <para>
<!--
      Include information on the estimated startup and total cost of each
      plan node, as well as the estimated number of rows and the estimated
      width of each row.
      This parameter defaults to <literal>TRUE</literal>.
-->
各計画ノードの推定起動コストと総コスト、さらに推定行数と各行の推定幅に関する情報を含めます。
このパラメータのデフォルトは<literal>TRUE</literal>です。
     </para>
    </listitem>
   </varlistentry>

   <varlistentry>
    <term><literal>SETTINGS</literal></term>
    <listitem>
     <para>
<!--
      Include information on configuration parameters.  Specifically, include
      options affecting query planning with value different from the built-in
      default value.  This parameter defaults to <literal>FALSE</literal>.
-->
設定パラメータに関する情報を含めます。
特に、組み込みのデフォルト値と異なる値で問い合わせ計画に影響するオプションを含めます。
このパラメータのデフォルトは<literal>FALSE</literal>です。
     </para>
    </listitem>
   </varlistentry>

   <varlistentry>
    <term><literal>GENERIC_PLAN</literal></term>
    <listitem>
     <para>
<!--
      Allow the statement to contain parameter placeholders like
      <literal>$1</literal>, and generate a generic plan that does not
      depend on the values of those parameters.
      See <link linkend="sql-prepare"><command>PREPARE</command></link>
      for details about generic plans and the types of statement that
      support parameters.
      This parameter cannot be used together with <literal>ANALYZE</literal>.
      It defaults to <literal>FALSE</literal>.
-->
文が<literal>$1</literal>のようなパラメータプレースホルダを含むことを許可し、これらのパラメータの値に依存しない汎用的な計画を生成します。
汎用的な計画およびパラメータをサポートする文のタイプの詳細は、<link linkend="sql-prepare"><command>PREPARE</command></link>を参照してください。
このパラメータは<literal>ANALYZE</literal>と併用できません。
デフォルトは<literal>FALSE</literal>です。
     </para>
    </listitem>
   </varlistentry>

   <varlistentry>
    <term><literal>BUFFERS</literal></term>
    <listitem>
     <para>
<!--
      Include information on buffer usage. Specifically, include the number of
      shared blocks hit, read, dirtied, and written, the number of local blocks
      hit, read, dirtied, and written, the number of temp blocks read and
      written, and the time spent reading and writing data file blocks, local
      blocks and temporary file blocks (in milliseconds) if
      <xref linkend="guc-track-io-timing"/> is enabled.  A
      <emphasis>hit</emphasis> means that a read was avoided because the block
      was found already in cache when needed.
      Shared blocks contain data from regular tables and indexes;
      local blocks contain data from temporary tables and indexes;
      while temporary blocks contain short-term working data used in sorts,
      hashes, Materialize plan nodes, and similar cases.
      The number of blocks <emphasis>dirtied</emphasis> indicates the number of
      previously unmodified blocks that were changed by this query; while the
      number of blocks <emphasis>written</emphasis> indicates the number of
      previously-dirtied blocks evicted from cache by this backend during
      query processing.
      The number of blocks shown for an
      upper-level node includes those used by all its child nodes.  In text
      format, only non-zero values are printed.  This parameter defaults to
      <literal>FALSE</literal>.
-->
バッファの使用状況に関する情報を含めます。
具体的には、共有ブロックのヒット数、読み取り数、ダーティブロック数、書き出し数、ローカルブロックのヒット数、読み取り数、ダーティブロック数、書き出し数、一時ブロックの読み取り数、書き出し数、そして、<xref linkend="guc-track-io-timing"/>が有効にされていればデータファイルブロックと一時ファイルブロックの読み取り、書き出しに掛かった時間(ミリ秒単位)が含められます。
<emphasis>ヒット</emphasis>とは、必要な時にキャッシュ内にそのブロックが見つかったため読み取りが避けられたことを意味します。
共有ブロックには、通常のテーブルとインデックスからのデータが含まれます。
ローカルブロックには、一時テーブルとそのインデックスからのデータが含まれます。
一時ブロックには、ソートやハッシュ、マテリアライズ計画ノードなどで使用される短期間有効なデータが含まれます。
<emphasis>ダーティ</emphasis>ブロック数は、これまでは変更がなかったがその問い合わせによって変更されたブロックの数を示します。
<emphasis>書き出し</emphasis>ブロック数は、問い合わせ処理の間にバックエンドにより、ダーティ状態だったブロックの内キャッシュから追い出されたブロックの数を示します。
上位レベルのノードで表示されるブロック数には、その子ノードすべてで使用されるブロックが含まれます。
テキスト形式では、非ゼロの値のみが出力されます。
このパラメータのデフォルトは<literal>FALSE</literal>です。
     </para>
    </listitem>
   </varlistentry>

   <varlistentry>
    <term><literal>SERIALIZE</literal></term>
    <listitem>
     <para>
      Include information on the cost
      of <firstterm>serializing</firstterm> the query's output data, that
      is converting it to text or binary format to send to the client.
      This can be a significant part of the time required for regular
      execution of the query, if the datatype output functions are
      expensive or if <acronym>TOAST</acronym>ed values must be fetched
      from out-of-line storage.  <command>EXPLAIN</command>'s default
      behavior, <literal>SERIALIZE NONE</literal>, does not perform these
      conversions.  If <literal>SERIALIZE TEXT</literal>
      or <literal>SERIALIZE BINARY</literal> is specified, the appropriate
      conversions are performed, and the time spent doing so is measured
      (unless <literal>TIMING OFF</literal> is specified).  If
      the <literal>BUFFERS</literal> option is also specified, then any
      buffer accesses involved in the conversions are counted too.
      In no case, however, will <command>EXPLAIN</command> actually send
      the resulting data to the client; hence network transmission costs
      cannot be investigated this way.
      Serialization may only be enabled when <literal>ANALYZE</literal> is
      also enabled.  If <literal>SERIALIZE</literal> is written without an
      argument, <literal>TEXT</literal> is assumed.
     </para>
    </listitem>
   </varlistentry>

   <varlistentry>
    <term><literal>WAL</literal></term>
    <listitem>
     <para>
<!--
      Include information on WAL record generation. Specifically, include the
      number of records, number of full page images (fpi) and the amount of WAL
      generated in bytes. In text format, only non-zero values are printed.
      This parameter may only be used when <literal>ANALYZE</literal> is also
      enabled.  It defaults to <literal>FALSE</literal>.
-->
WALレコード生成に関する情報を含めます。
具体的には、レコード数、ページ全体のイメージ(fpi)の数、生成されたWALのバイト単位での量が含められます。
テキスト形式では、非ゼロの値のみが出力されます。
このパラメータは<literal>ANALYZE</literal>パラメータも有効である場合にのみ使用できます。
デフォルトは<literal>FALSE</literal>です。
     </para>
    </listitem>
   </varlistentry>

   <varlistentry>
    <term><literal>TIMING</literal></term>
    <listitem>
     <para>
<!--
      Include actual startup time and time spent in each node in the output.
      The overhead of repeatedly reading the system clock can slow down the
      query significantly on some systems, so it may be useful to set this
      parameter to <literal>FALSE</literal> when only actual row counts, and
      not exact times, are needed.  Run time of the entire statement is
      always measured, even when node-level timing is turned off with this
      option.
      This parameter may only be used when <literal>ANALYZE</literal> is also
      enabled.  It defaults to <literal>TRUE</literal>.
-->
実際のスタートアップ時間とノードで費やされた時間が追加表示されます。
一部のシステムでは、システムクロックを何度も読み取るオーバーヘッドのため問い合わせがかなり低速になる可能性があります。
このため、実際の時間ではなく実際の行数のみが必要であるのであれば、このパラメータは<literal>FALSE</literal>に設定する方が有益でしょう。
文全体の実行時間は、このオプションによってノードレベルの時間計測が無効であった場合であっても、常に計測されます。
このパラメータは<literal>ANALYZE</literal>パラメータも有効である場合にのみ使用することができます。
デフォルトは<literal>TRUE</literal>です。
     </para>
    </listitem>
   </varlistentry>

   <varlistentry>
    <term><literal>SUMMARY</literal></term>
    <listitem>
     <para>
<!--
      Include summary information (e.g., totaled timing information) after the
      query plan.  Summary information is included by default when
      <literal>ANALYZE</literal> is used but otherwise is not included by
      default, but can be enabled using this option.  Planning time in
      <command>EXPLAIN EXECUTE</command> includes the time required to fetch
      the plan from the cache and the time required for re-planning, if
      necessary.
-->
要約情報（例えば、時間の情報の合計）を問い合わせ計画の後に出力します。
要約情報は<literal>ANALYZE</literal>が使われるときはデフォルトで含まれ、それ以外の場合はデフォルトでは含まれませんが、このオプションを使えば有効にできます。
<command>EXPLAIN EXECUTE</command>の計画時間には、計画をキャッシュから取得するのに要する時間、および必要なら再計画するのに要する時間も含まれます。
     </para>
    </listitem>
   </varlistentry>

   <varlistentry>
    <term><literal>MEMORY</literal></term>
    <listitem>
     <para>
      Include information on memory consumption by the query planning phase.
      Specifically, include the precise amount of storage used by planner
      in-memory structures, as well as total memory considering allocation
      overhead.
      This parameter defaults to <literal>FALSE</literal>.
     </para>
    </listitem>
   </varlistentry>

   <varlistentry>
    <term><literal>FORMAT</literal></term>
    <listitem>
     <para>
<!--
      Specify the output format, which can be TEXT, XML, JSON, or YAML.
      Non-text output contains the same information as the text output
      format, but is easier for programs to parse.  This parameter defaults to
      <literal>TEXT</literal>.
-->
出力形式を指定します。
TEXT、XML、JSON、YAMLを指定可能です。
TEXT以外の出力にはTEXT出力と同じ情報が含まれていますが、プログラムによる解析がより容易になります。
このパラメータのデフォルトは<literal>TEXT</literal>です。
     </para>
    </listitem>
   </varlistentry>

   <varlistentry>
    <term><replaceable class="parameter">boolean</replaceable></term>
    <listitem>
     <para>
<!--
      Specifies whether the selected option should be turned on or off.
      You can write <literal>TRUE</literal>, <literal>ON</literal>, or
      <literal>1</literal> to enable the option, and <literal>FALSE</literal>,
      <literal>OFF</literal>, or <literal>0</literal> to disable it.  The
      <replaceable class="parameter">boolean</replaceable> value can also
      be omitted, in which case <literal>TRUE</literal> is assumed.
-->
選択したオプションを有効とするか無効とするかを指定します。
オプションを有効にするためには<literal>TRUE</literal>、<literal>ON</literal>、<literal>1</literal>のいずれかを書きます。
無効にするには<literal>FALSE</literal>、<literal>OFF</literal>、 <literal>0</literal>のいずれかを書きます。
<replaceable class="parameter">boolean</replaceable>値は省略可能です。
省略時は<literal>TRUE</literal>とみなされます。
     </para>
    </listitem>
   </varlistentry>

   <varlistentry>
    <term><replaceable class="parameter">statement</replaceable></term>
    <listitem>
     <para>
<!--
      Any <command>SELECT</command>, <command>INSERT</command>, <command>UPDATE</command>,
      <command>DELETE</command>, <command>MERGE</command>,
      <command>VALUES</command>, <command>EXECUTE</command>,
      <command>DECLARE</command>, <command>CREATE TABLE AS</command>, or
      <command>CREATE MATERIALIZED VIEW AS</command> statement, whose execution
      plan you wish to see.
-->
実行計画の表示対象となる、<command>SELECT</command>、<command>INSERT</command>、<command>UPDATE</command>、<command>DELETE</command>、<command>MERGE</command>、<command>VALUES</command>、<command>EXECUTE</command>、<command>DECLARE</command>、<command>CREATE TABLE AS</command>、<command>CREATE MATERIALIZED VIEW AS</command>のいずれかの文です。
     </para>
    </listitem>
   </varlistentry>
  </variablelist>
 </refsect1>

 <refsect1>
<!--
  <title>Outputs</title>
-->
  <title>出力</title>

   <para>
<!--
    The command's result is a textual description of the plan selected
    for the <replaceable class="parameter">statement</replaceable>,
    optionally annotated with execution statistics.
    <xref linkend="using-explain"/> describes the information provided.
-->
コマンドの結果は、<replaceable class="parameter">statement</replaceable>に対して選択された計画をテキストで説明します。
オプションで、実行時の統計情報で注釈が付けられます。
<xref linkend="using-explain"/>では出力される情報について説明します。
   </para>
 </refsect1>

 <refsect1>
<!--
  <title>Notes</title>
-->
  <title>注釈</title>

  <para>
<!--
   In order to allow the <productname>PostgreSQL</productname> query
   planner to make reasonably informed decisions when optimizing
   queries, the <link
   linkend="catalog-pg-statistic"><structname>pg_statistic</structname></link>
   data should be up-to-date for all tables used in the query.  Normally
   the <link linkend="autovacuum">autovacuum daemon</link> will take care
   of that automatically.  But if a table has recently had substantial
   changes in its contents, you might need to do a manual
   <link linkend="sql-analyze"><command>ANALYZE</command></link> rather than wait for autovacuum to catch up
   with the changes.
-->
<productname>PostgreSQL</productname>問い合わせプランナが十分な情報を使って問合せを最適化できるようにするには、問い合わせ内で使用されるすべてのテーブルに関する<link linkend="catalog-pg-statistic"><structname>pg_statistic</structname></link>のデータを最新状態にしなければなりません。
通常<link linkend="autovacuum">自動バキュームデーモン</link>により自動的に処理されます。
しかし最近その内容が大きく変更されたテーブルでは、自動バキュームがその変更に追いつくまで待つのではなく、手作業による<link linkend="sql-analyze"><command>ANALYZE</command></link>を実行する必要があるかもしれません。
  </para>

  <para>
<!--
   In order to measure the run-time cost of each node in the execution
   plan, the current implementation of <command>EXPLAIN
   ANALYZE</command> adds profiling overhead to query execution.
   As a result, running <command>EXPLAIN ANALYZE</command>
   on a query can sometimes take significantly longer than executing
   the query normally. The amount of overhead depends on the nature of
   the query, as well as the platform being used.  The worst case occurs
   for plan nodes that in themselves require very little time per
   execution, and on machines that have relatively slow operating
   system calls for obtaining the time of day.
-->
実行計画内の各ノードの実行時コストを測定するために、現在の<command>EXPLAIN ANALYZE</command>実装は、問い合わせ実行に対し、情報収集のためのオーバーヘッドを加えます。
この結果、ある問い合わせについての<command>EXPLAIN ANALYZE</command>実行が、普通に問い合わせを実行した場合より非常に時間がかかることがあります。
このオーバーヘッドの量は問い合わせの性質と使用するプラットフォームに依存します。
実行の間非常に短い時間を必要とする計画ノードに関して、時刻を得るためのシステムコールの操作が相対的に低速なプラットフォーム上で最悪な場合が発生します。
  </para>
 </refsect1>

 <refsect1>
<!--
  <title>Examples</title>
-->
  <title>例</title>

  <para>
<!--
   To show the plan for a simple query on a table with a single
   <type>integer</type> column and 10000 rows:
-->
<type>integer</type>列を1つ持ち、10000行が存在するテーブルに対して、単純な問い合わせを行った場合の問い合わせ計画を表示します。

<programlisting>
EXPLAIN SELECT * FROM foo;

                       QUERY PLAN
---------------------------------------------------------
 Seq Scan on foo  (cost=0.00..155.00 rows=10000 width=4)
(1 row)
</programlisting>
  </para>

  <para>
<!--
  Here is the same query, with JSON output formatting:
-->
以下は同じ問い合わせをJSON出力形式で出力したものです。
<programlisting>
EXPLAIN (FORMAT JSON) SELECT * FROM foo;
           QUERY PLAN
--------------------------------
 [                             +
   {                           +
     "Plan": {                 +
       "Node Type": "Seq Scan",+
       "Relation Name": "foo", +
       "Alias": "foo",         +
       "Startup Cost": 0.00,   +
       "Total Cost": 155.00,   +
       "Plan Rows": 10000,     +
       "Plan Width": 4         +
     }                         +
   }                           +
 ]
(1 row)
</programlisting>
  </para>

  <para>
<!--
   If there is an index and we use a query with an indexable
   <literal>WHERE</literal> condition, <command>EXPLAIN</command>
   might show a different plan:
-->
インデックスが存在し、問い合わせの<literal>WHERE</literal>条件でインデックスを利用できる場合、<command>EXPLAIN</command>は異なる計画を表示する可能性があります。

<programlisting>
EXPLAIN SELECT * FROM foo WHERE i = 4;

                         QUERY PLAN
--------------------------------------------------------------
 Index Scan using fi on foo  (cost=0.00..5.98 rows=1 width=4)
   Index Cond: (i = 4)
(2 rows)
</programlisting>
  </para>

  <para>
<!--
  Here is the same query, but in YAML format:
-->
以下は同じ問い合わせをYAML形式で表したものです。
<programlisting>
EXPLAIN (FORMAT YAML) SELECT * FROM foo WHERE i='4';
          QUERY PLAN
-------------------------------
 - Plan:                      +
     Node Type: "Index Scan"  +
     Scan Direction: "Forward"+
     Index Name: "fi"         +
     Relation Name: "foo"     +
     Alias: "foo"             +
     Startup Cost: 0.00       +
     Total Cost: 5.98         +
     Plan Rows: 1             +
     Plan Width: 4            +
     Index Cond: "(i = 4)"
(1 row)
</programlisting>

<!--
    XML format is left as an exercise for the reader.
-->
読者への演習としてXML形式については記載しません。
  </para>
  <para>
<!--
   Here is the same plan with cost estimates suppressed:
-->
以下は同じ計画ですが、コスト推定値を出力しません。

<programlisting>
EXPLAIN (COSTS FALSE) SELECT * FROM foo WHERE i = 4;

        QUERY PLAN
----------------------------
 Index Scan using fi on foo
   Index Cond: (i = 4)
(2 rows)
</programlisting>
  </para>

  <para>
<!--
   Here is an example of a query plan for a query using an aggregate
   function:
-->
次に、集約関数を使用した問い合わせに対する問い合わせ計画の例を示します。

<programlisting>
EXPLAIN SELECT sum(i) FROM foo WHERE i &lt; 10;

                             QUERY PLAN
-------------------------------------------------------------------&zwsp;--
 Aggregate  (cost=23.93..23.93 rows=1 width=4)
   -&gt;  Index Scan using fi on foo  (cost=0.00..23.92 rows=6 width=4)
         Index Cond: (i &lt; 10)
(3 rows)
</programlisting>
  </para>

  <para>
<!--
   Here is an example of using <command>EXPLAIN EXECUTE</command> to
   display the execution plan for a prepared query:
-->
以下は、<command>EXPLAIN EXECUTE</command>によってプリペアド文に対する実行計画を表示する例です。

<programlisting>
PREPARE query(int, int) AS SELECT sum(bar) FROM test
    WHERE id &gt; $1 AND id &lt; $2
    GROUP BY foo;

EXPLAIN ANALYZE EXECUTE query(100, 200);

                                                       QUERY PLAN
-------------------------------------------------------------------&zwsp;------------------------------------------------------
 HashAggregate  (cost=10.77..10.87 rows=10 width=12) (actual time=0.043..0.044 rows=10 loops=1)
   Group Key: foo
   Batches: 1  Memory Usage: 24kB
   -&gt;  Index Scan using test_pkey on test  (cost=0.29..10.27 rows=99 width=8) (actual time=0.009..0.025 rows=99 loops=1)
         Index Cond: ((id &gt; 100) AND (id &lt; 200))
 Planning Time: 0.244 ms
 Execution Time: 0.073 ms
(7 rows)
</programlisting>
  </para>

  <para>
<!--
   Of course, the specific numbers shown here depend on the actual
   contents of the tables involved.  Also note that the numbers, and
   even the selected query strategy, might vary between
   <productname>PostgreSQL</productname> releases due to planner
   improvements. In addition, the <command>ANALYZE</command> command
   uses random sampling to estimate data statistics; therefore, it is
   possible for cost estimates to change after a fresh run of
   <command>ANALYZE</command>, even if the actual distribution of data
   in the table has not changed.
-->
もちろん、ここで示した具体的な数値は対象とするテーブルの実際の中身によって変わります。
また、この数値や選択された問い合わせ戦略は、プランナの改良のため、<productname>PostgreSQL</productname>のリリース間で異なる可能性がありますので注意してください。
さらに、<command>ANALYZE</command>コマンドは、データの統計情報を推定する際にランダムなサンプリングを行うため、実際のテーブル内の分布が変わっていなくても、新たに<command>ANALYZE</command>を実行すると推定コストが変わることがあります。
  </para>

  <para>
<!--
   Notice that the previous example showed a <quote>custom</quote> plan
   for the specific parameter values given in <command>EXECUTE</command>.
   We might also wish to see the generic plan for a parameterized
   query, which can be done with <literal>GENERIC_PLAN</literal>:
-->
前の例では、<command>EXECUTE</command>で与えられた特定のパラメータに対する<quote>独自の</quote>計画が表示されていたことに注意してください。
パラメータ化された問い合わせに対する汎用的な計画を確認することもできます。それは<literal>GENERIC_PLAN</literal>で可能です。

<programlisting>
EXPLAIN (GENERIC_PLAN)
  SELECT sum(bar) FROM test
    WHERE id &gt; $1 AND id &lt; $2
    GROUP BY foo;

                                  QUERY PLAN
-------------------------------------------------------------------&zwsp;------------
 HashAggregate  (cost=26.79..26.89 rows=10 width=12)
   Group Key: foo
   -&gt;  Index Scan using test_pkey on test  (cost=0.29..24.29 rows=500 width=8)
         Index Cond: ((id &gt; $1) AND (id &lt; $2))
(4 rows)
</programlisting>

<!--
   In this case the parser correctly inferred that <literal>$1</literal>
   and <literal>$2</literal> should have the same data type
   as <literal>id</literal>, so the lack of parameter type information
   from <command>PREPARE</command> was not a problem.  In other cases
   it might be necessary to explicitly specify types for the parameter
   symbols, which can be done by casting them, for example:
-->
この場合では、パーサは<literal>$1</literal>と<literal>$2</literal>が<literal>id</literal>と同じデータ型を持つべきだと正しく推測していたので、<command>PREPARE</command>からのパラメータ型情報の欠如は問題ではありませんでした。
他の場合には、パラメータ記号の型を明示的に指定することが必要かもしれません。これは、例えば以下のように、それらをキャストすることによって可能です。

<programlisting>
EXPLAIN (GENERIC_PLAN)
  SELECT sum(bar) FROM test
    WHERE id &gt; $1::integer AND id &lt; $2::integer
    GROUP BY foo;
</programlisting>
  </para>
 </refsect1>

 <refsect1>
<!--
  <title>Compatibility</title>
-->
  <title>互換性</title>

  <para>
<!--
   There is no <command>EXPLAIN</command> statement defined in the SQL standard.
-->
標準SQLでは<command>EXPLAIN</command>文は定義されていません。
  </para>

  <para>
   The following syntax was used before <productname>PostgreSQL</productname>
   version 9.0 and is still supported:
<synopsis>
EXPLAIN [ ANALYZE ] [ VERBOSE ] <replaceable class="parameter">statement</replaceable>
</synopsis>
   Note that in this syntax, the options must be specified in exactly the order
   shown.
  </para>
 </refsect1>

 <refsect1>
<!--
  <title>See Also</title>
-->
  <title>関連項目</title>

  <simplelist type="inline">
   <member><xref linkend="sql-analyze"/></member>
  </simplelist>
 </refsect1>
</refentry><|MERGE_RESOLUTION|>--- conflicted
+++ resolved
@@ -149,22 +149,6 @@
 </programlisting>
    </para>
   </important>
-<<<<<<< HEAD
-=======
-
-  <para>
-<!--
-   Only the <literal>ANALYZE</literal> and <literal>VERBOSE</literal> options
-   can be specified, and only in that order, without surrounding the option
-   list in parentheses.  Prior to <productname>PostgreSQL</productname> 9.0,
-   the unparenthesized syntax was the only one supported.  It is expected that
-   all new options will be supported only in the parenthesized syntax.
--->
-<literal>ANALYZE</literal>および<literal>VERBOSE</literal>オプションのみが、この順序でのみ、オプションリストを括弧で括ることなく、指定可能です。
-<productname>PostgreSQL</productname> 9.0より前までは、括弧がない構文のみがサポートされていました。
-すべての新しいオプションは括弧付き構文のみでサポートされることを想定しています。
-  </para>
->>>>>>> 43f2d855
  </refsect1>
 
  <refsect1>
@@ -292,7 +276,7 @@
       format, only non-zero values are printed.  This parameter defaults to
       <literal>FALSE</literal>.
 -->
-バッファの使用状況に関する情報を含めます。
+《マッチ度[88.933440]》バッファの使用状況に関する情報を含めます。
 具体的には、共有ブロックのヒット数、読み取り数、ダーティブロック数、書き出し数、ローカルブロックのヒット数、読み取り数、ダーティブロック数、書き出し数、一時ブロックの読み取り数、書き出し数、そして、<xref linkend="guc-track-io-timing"/>が有効にされていればデータファイルブロックと一時ファイルブロックの読み取り、書き出しに掛かった時間(ミリ秒単位)が含められます。
 <emphasis>ヒット</emphasis>とは、必要な時にキャッシュ内にそのブロックが見つかったため読み取りが避けられたことを意味します。
 共有ブロックには、通常のテーブルとインデックスからのデータが含まれます。
@@ -303,6 +287,7 @@
 上位レベルのノードで表示されるブロック数には、その子ノードすべてで使用されるブロックが含まれます。
 テキスト形式では、非ゼロの値のみが出力されます。
 このパラメータのデフォルトは<literal>FALSE</literal>です。
+《機械翻訳》«Include information on buffer usage. Specifically, include the number of shared blocks hit, read, dirtied, and written, the number of local blocks hit, read, dirtied, and written, the number of temp blocks read and written, and the time spent reading and writing data file blocks, local blocks and temporary file blocks (in milliseconds) if <xref linkend="guc-track-io-timing"/> is enabled. A <emphasis>hit</emphasis> means that a read was avoided because the block was found already in cache when needed. Shared blocks contain data from regular tables and indexes; local blocks contain data from temporary tables and indexes; while temporary blocks contain short-term working data used in sorts, hashes, Materialize plan nodes, and similar cases. The number of blocks <emphasis>dirtied</emphasis> indicates the number of previously unmodified blocks that were changed by this query; while the number of blocks <emphasis>written</emphasis> indicates the number of previously-dirtied blocks evicted from cache by this backend during query processing. The number of blocks shown for an upper-level node includes those used by all its child nodes. In text format, only non-zero values are printed. This parameter defaults to <literal>FALSE</literal>.»
      </para>
     </listitem>
    </varlistentry>
@@ -311,6 +296,7 @@
     <term><literal>SERIALIZE</literal></term>
     <listitem>
      <para>
+<!--
       Include information on the cost
       of <firstterm>serializing</firstterm> the query's output data, that
       is converting it to text or binary format to send to the client.
@@ -331,6 +317,8 @@
       Serialization may only be enabled when <literal>ANALYZE</literal> is
       also enabled.  If <literal>SERIALIZE</literal> is written without an
       argument, <literal>TEXT</literal> is assumed.
+-->
+《機械翻訳》«Include information on the cost of <firstterm>serializing</firstterm> the query's output data, that is converting it to text or binary format to send to the client. This can be a significant part of the time required for regular execution of the query, if the datatype output functions are expensive or if <acronym>TOAST</acronym>ed values must be fetched from out-of-line storage. <command>EXPLAIN</command>'s default behavior, <literal>SERIALIZE NONE</literal>, does not perform these conversions. If <literal>SERIALIZE TEXT</literal> or <literal>SERIALIZE BINARY</literal> is specified, the appropriate conversions are performed, and the time spent doing so is measured (unless <literal>TIMING OFF</literal> is specified). If the <literal>BUFFERS</literal> option is also specified, then any buffer accesses involved in the conversions are counted too. In no case, however, will <command>EXPLAIN</command> actually send the resulting data to the client; hence network transmission costs cannot be investigated this way. Serialization may only be enabled when <literal>ANALYZE</literal> is also enabled. If <literal>SERIALIZE</literal> is written without an argument, <literal>TEXT</literal> is assumed.»
      </para>
     </listitem>
    </varlistentry>
@@ -404,11 +392,14 @@
     <term><literal>MEMORY</literal></term>
     <listitem>
      <para>
+<!--
       Include information on memory consumption by the query planning phase.
       Specifically, include the precise amount of storage used by planner
       in-memory structures, as well as total memory considering allocation
       overhead.
       This parameter defaults to <literal>FALSE</literal>.
+-->
+《機械翻訳》«Include information on memory consumption by the query planning phase. Specifically, include the precise amount of storage used by planner in-memory structures, as well as total memory considering allocation overhead. This parameter defaults to <literal>FALSE</literal>.»
      </para>
     </listitem>
    </varlistentry>
@@ -769,13 +760,19 @@
   </para>
 
   <para>
+<!--
    The following syntax was used before <productname>PostgreSQL</productname>
    version 9.0 and is still supported:
+-->
+《機械翻訳》«The following syntax was used before <productname>PostgreSQL</productname> version 9.0 and is still supported:»
 <synopsis>
 EXPLAIN [ ANALYZE ] [ VERBOSE ] <replaceable class="parameter">statement</replaceable>
 </synopsis>
+<!--
    Note that in this syntax, the options must be specified in exactly the order
    shown.
+-->
+《機械翻訳》«Note that in this syntax, the options must be specified in exactly the order shown.»
   </para>
  </refsect1>
 

<!-- doc/src/sgml/biblio.sgml -->

 <bibliography id="biblio">
<!--
  <title>Bibliography</title>
-->
  <title>参考文献</title>

  <para>
<!--
   Selected references and readings for <acronym>SQL</acronym>
   and <productname>PostgreSQL</productname>.
-->
厳選された<acronym>SQL</acronym>と<productname>PostgreSQL</productname>に関する参考文献と図書です。
  </para>

  <para>
<!--
   Some white papers and technical reports from the original
   <productname>POSTGRES</productname> development team
   are available at the University of California, Berkeley, Computer Science
   Department <ulink url="https://dsf.berkeley.edu/papers/">web site</ulink>.
<<<<<<< HEAD
=======
-->
元となった<productname>POSTGRES</productname>開発チームの白書と技術レポートが、カリフォルニア大学バークレイ校コンピュータサイエンス学部の<ulink url="https://dsf.berkeley.edu/papers/">Webサイト</ulink>にあります。
>>>>>>> 184958ef
  </para>

  <bibliodiv>
<!--
   <title><acronym>SQL</acronym> Reference Books</title>
-->
   <title><acronym>SQL</acronym>参考図書</title>

   <biblioentry id="bowman01">
    <title>The Practical <acronym>SQL</acronym> Handbook</title>
    <subtitle>Using SQL Variants</subtitle>
    <edition>Fourth Edition</edition>
    <authorgroup>
     <author>
      <firstname>Judith</firstname>
      <surname>Bowman</surname>
     </author>
     <author>
      <firstname>Sandra</firstname>
      <surname>Emerson</surname>
     </author>
     <author>
      <firstname>Marcy</firstname>
      <surname>Darnovsky</surname>
     </author>
    </authorgroup>
    <isbn>0-201-70309-2</isbn>
    <publisher>
     <publishername>Addison-Wesley Professional</publishername>
    </publisher>
    <pubdate>2001</pubdate>
   </biblioentry>

   <biblioentry id="date97">
<!--
    <title>A Guide to the <acronym>SQL</acronym> Standard</title>
-->
    <title>A Guide to the <acronym>SQL</acronym> Standard [訳注：翻訳は『標準SQLガイド』、4-7561-2047-4]</title>
    <subtitle>A user's guide to the standard database language <acronym>SQL</acronym></subtitle>
    <edition>Fourth Edition</edition>
    <authorgroup>
     <author>
      <firstname>C. J.</firstname>
      <surname>Date</surname>
     </author>
     <author>
      <firstname>Hugh</firstname>
      <surname>Darwen</surname>
     </author>
    </authorgroup>
    <isbn>0-201-96426-0</isbn>
    <publisher>
     <publishername>Addison-Wesley</publishername>
    </publisher>
    <pubdate>1997</pubdate>
   </biblioentry>

   <biblioentry id="date04">
    <title>An Introduction to Database Systems</title>
    <edition>Eighth Edition</edition>
    <authorgroup>
     <author>
      <firstname>C. J.</firstname>
      <surname>Date</surname>
     </author>
    </authorgroup>
    <isbn>0-321-19784-4</isbn>
    <publisher>
     <publishername>Addison-Wesley</publishername>
    </publisher>
    <pubdate>2003</pubdate>
   </biblioentry>

  <biblioentry id="elma04">
   <title>Fundamentals of Database Systems</title>
   <edition>Fourth Edition</edition>
   <authorgroup>
    <author>
     <firstname>Ramez</firstname>
     <surname>Elmasri</surname>
    </author>
    <author>
     <firstname>Shamkant</firstname>
     <surname>Navathe</surname>
    </author>
   </authorgroup>
   <isbn>0-321-12226-7</isbn>
   <publisher>
    <publishername>Addison-Wesley</publishername>
   </publisher>
   <pubdate>2003</pubdate>
  </biblioentry>

   <biblioentry id="melt93">
<!--
    <title>Understanding the New <acronym>SQL</acronym></title>
-->
    <title>Understanding the New <acronym>SQL</acronym> [訳注：改訂版の翻訳は『SQL:1999リレーショナル言語詳解』、4-8947-1531-7]</title>
    <subtitle>A complete guide</subtitle>
    <authorgroup>
     <author>
      <firstname>Jim</firstname>
      <surname>Melton</surname>
     </author>
     <author>
      <firstname>Alan R.</firstname>
      <surname>Simon</surname>
     </author>
    </authorgroup>
    <isbn>1-55860-245-3</isbn>
    <publisher>
     <publishername>Morgan Kaufmann</publishername>
    </publisher>
    <pubdate>1993</pubdate>
   </biblioentry>

   <biblioentry id="ull88">
    <title>Principles of Database and Knowledge-Base Systems</title>
    <subtitle>Classical Database Systems</subtitle>
    <authorgroup>
     <author>
      <firstname>Jeffrey D.</firstname>
      <surname>Ullman</surname>
     </author>
    </authorgroup>
    <volumenum>Volume 1</volumenum>
    <publisher>
     <publishername>Computer Science Press</publishername>
    </publisher>
    <pubdate>1988</pubdate>
   </biblioentry>

   <biblioentry id="sqltr-19075-6">
    <title><ulink url="https://standards.iso.org/ittf/PubliclyAvailableStandards/c067367_ISO_IEC_TR_19075-6_2017.zip">SQL Technical Report</ulink></title>
    <subtitle>Part 6: SQL support for JavaScript Object
      Notation (JSON)</subtitle>
    <edition>First Edition</edition>
    <pubdate>2017</pubdate>
   </biblioentry>

  </bibliodiv>

  <bibliodiv>
<!--
   <title>PostgreSQL-specific Documentation</title>
-->
   <title>PostgreSQLに特化した文書</title>

   <biblioentry id="sim98">
    <title>Enhancement of the ANSI SQL Implementation of PostgreSQL</title>
    <authorgroup>
     <author>
      <firstname>Stefan</firstname>
      <surname>Simkovics</surname>
<!--
Paul-Peters-Gasse 36
2384 Breitenfurt
AUSTRIA
ssimkovi@ag.or.at
-->
     </author>
    </authorgroup>
<!--
    <othercredit>
     <contrib>
      with support by
     </contrib>
     <honorific>O. Univ. Prof. Dr.</honorific>
     <firstname>Georg</firstname>
     <surname>Gottlob</surname>
     <honorific>Univ. Ass. Mag.</honorific>
     <firstname>Katrin</firstname>
     <surname>Seyr</surname>
    </othercredit>
-->
    <abstract>
     <para>
<!--
      Discusses SQL history and syntax, and describes the addition of
      <literal>INTERSECT</literal> and <literal>EXCEPT</literal> constructs into
      <productname>PostgreSQL</productname>.  Prepared as a Master's
      Thesis with the support of O. Univ. Prof. Dr. Georg Gottlob and
      Univ. Ass. Mag. Katrin Seyr at Vienna University of Technology.
-->
SQLの歴史と構文法論文および<productname>PostgreSQL</productname>への<literal>INTERSECT</literal>と<literal>EXCEPT</literal>の追加とその説明。ウィーン工科大学O. Univ. Prof. Dr. Georg GottlobおよびUniv. Ass. Mag. Katrin Seyrの援助の下、修士論文として準備されたもの。
     </para>
    </abstract>

    <publisher>
     <publishername>Department of Information Systems, Vienna University of Technology</publishername>
     <address>Vienna, Austria</address>
    </publisher>
    <pubdate>November 29, 1998</pubdate>
   </biblioentry>

   <biblioentry id="yu95">
    <title>The <productname>Postgres95</productname> User Manual</title>
    <authorgroup>
     <author>
      <firstname>A.</firstname>
      <surname>Yu</surname>
     </author>
     <author>
      <firstname>J.</firstname>
      <surname>Chen</surname>
     </author>
    </authorgroup>
    <publisher>
     <publishername>University  of  California</publishername>
     <address>Berkeley, California</address>
    </publisher>
    <pubdate>Sept. 5, 1995</pubdate>
   </biblioentry>

  <biblioentry id="fong">
   <title><ulink url="https://dsf.berkeley.edu/papers/UCB-MS-zfong.pdf">The
   design and implementation of the <productname>POSTGRES</productname> query
   optimizer</ulink></title>
   <author>
    <firstname>Zelaine</firstname>
    <surname>Fong</surname>
   </author>
   <publisher>
    <publishername>University of California, Berkeley, Computer Science Department</publishername>
   </publisher>
  </biblioentry>

  </bibliodiv>

  <bibliodiv>
<!--
   <title>Proceedings and Articles</title>
-->
   <title>会報ならびに記事</title>

   <biblioentry id="ports12">
    <biblioset relation="article">
     <title><ulink url="https://arxiv.org/pdf/1208.4179">Serializable Snapshot Isolation in PostgreSQL</ulink></title>
     <authorgroup>
      <author>
       <firstname>D.</firstname>
       <surname>Ports</surname>
      </author>
      <author>
       <firstname>K.</firstname>
       <surname>Grittner</surname>
      </author>
     </authorgroup>
    </biblioset>
    <confgroup>
     <conftitle>VLDB Conference</conftitle>
     <confdates>August 2012</confdates>
     <address>Istanbul, Turkey</address>
    </confgroup>
   </biblioentry>

   <biblioentry id="berenson95">
    <biblioset relation="article">
     <title><ulink url="https://www.microsoft.com/en-us/research/wp-content/uploads/2016/02/tr-95-51.pdf">A Critique of ANSI SQL Isolation Levels</ulink></title>
     <authorgroup>
      <author>
       <firstname>H.</firstname>
       <surname>Berenson</surname>
      </author>
      <author>
       <firstname>P.</firstname>
       <surname>Bernstein</surname>
      </author>
      <author>
       <firstname>J.</firstname>
       <surname>Gray</surname>
      </author>
      <author>
       <firstname>J.</firstname>
       <surname>Melton</surname>
      </author>
      <author>
       <firstname>E.</firstname>
       <surname>O'Neil</surname>
      </author>
      <author>
       <firstname>P.</firstname>
       <surname>O'Neil</surname>
      </author>
     </authorgroup>
    </biblioset>
    <confgroup>
     <conftitle>ACM-SIGMOD Conference on Management of Data</conftitle>
     <confdates>June 1995</confdates>
     <address>San Jose, California</address>
    </confgroup>
   </biblioentry>

   <biblioentry id="ports12">
    <biblioset relation="article">
     <title><ulink url="https://arxiv.org/pdf/1208.4179">Serializable Snapshot Isolation in PostgreSQL</ulink></title>
     <authorgroup>
      <author>
       <firstname>D.</firstname>
       <surname>Ports</surname>
      </author>
      <author>
       <firstname>K.</firstname>
       <surname>Grittner</surname>
      </author>
     </authorgroup>
    </biblioset>
    <confgroup>
     <conftitle>VLDB Conference</conftitle>
     <confdates>August 2012</confdates>
     <address>Istanbul, Turkey</address>
    </confgroup>
   </biblioentry>

   <biblioentry id="berenson95">
    <biblioset relation="article">
     <title><ulink url="https://www.microsoft.com/en-us/research/wp-content/uploads/2016/02/tr-95-51.pdf">A Critique of ANSI SQL Isolation Levels</ulink></title>
     <authorgroup>
      <author>
       <firstname>H.</firstname>
       <surname>Berenson</surname>
      </author>
      <author>
       <firstname>P.</firstname>
       <surname>Bernstein</surname>
      </author>
      <author>
       <firstname>J.</firstname>
       <surname>Gray</surname>
      </author>
      <author>
       <firstname>J.</firstname>
       <surname>Melton</surname>
      </author>
      <author>
       <firstname>E.</firstname>
       <surname>O'Neil</surname>
      </author>
      <author>
       <firstname>P.</firstname>
       <surname>O'Neil</surname>
      </author>
     </authorgroup>
    </biblioset>
    <confgroup>
     <conftitle>ACM-SIGMOD Conference on Management of Data</conftitle>
     <confdates>June 1995</confdates>
     <address>San Jose, California</address>
    </confgroup>
   </biblioentry>

   <biblioentry id="olson93">
    <title>Partial indexing in POSTGRES: research project</title>
    <authorgroup>
     <author>
      <firstname>Nels</firstname>
      <surname>Olson</surname>
     </author>
    </authorgroup>
    <pubsnumber>UCB Engin T7.49.1993 O676</pubsnumber>
    <publisher>
     <publishername>University  of  California</publishername>
     <address>Berkeley, California</address>
    </publisher>
    <pubdate>1993</pubdate>
   </biblioentry>

   <biblioentry id="ong90">
   <biblioset relation="article">
    <title>A Unified Framework for Version Modeling Using Production Rules in a Database System</title>
    <authorgroup>
     <author>
      <firstname>L.</firstname>
      <surname>Ong</surname>
     </author>
     <author>
      <firstname>J.</firstname>
      <surname>Goh</surname>
     </author>
    </authorgroup>
   </biblioset>
   <biblioset relation="journal">
    <title>ERL Technical Memorandum M90/33</title>
    <publisher>
     <publishername>University  of  California</publishername>
     <address>Berkeley, California</address>
    </publisher>
    <pubdate>April, 1990</pubdate>
   </biblioset>
   </biblioentry>

   <biblioentry id="rowe87">
   <biblioset relation="article">
    <title><ulink url="https://dsf.berkeley.edu/papers/ERL-M87-13.pdf">The <productname>POSTGRES</productname>
    data model</ulink></title>
    <authorgroup>
     <author>
      <firstname>L.</firstname>
      <surname>Rowe</surname>
     </author>
     <author>
      <firstname>M.</firstname>
      <surname>Stonebraker</surname>
     </author>
    </authorgroup>
    </biblioset>
    <confgroup>
     <conftitle>VLDB Conference</conftitle>
     <confdates>Sept. 1987</confdates>
     <address>Brighton, England</address>
    </confgroup>
   </biblioentry>

   <biblioentry id="seshadri95">
   <biblioset relation="article">
    <title><ulink url="https://citeseer.ist.psu.edu/viewdoc/summary?doi=10.1.1.40.5740">Generalized
    Partial Indexes</ulink></title>
    <authorgroup>
     <author>
      <firstname>P.</firstname>
      <surname>Seshadri</surname>
     </author>
     <author>
      <firstname>A.</firstname>
      <surname>Swami</surname>
     </author>
    </authorgroup>
   </biblioset>
    <confgroup>
     <conftitle>Eleventh International Conference on Data Engineering</conftitle>
     <confdates>6&ndash;10 March 1995</confdates>
     <address>Taipeh, Taiwan</address>
    </confgroup>
    <pubsnumber>Cat. No.95CH35724</pubsnumber>
    <publisher>
     <publishername>IEEE Computer Society Press</publishername>
     <address>Los Alamitos, California</address>
    </publisher>
    <pubdate>1995</pubdate>
    <pagenums>420&ndash;7</pagenums>
   </biblioentry>

   <biblioentry id="ston86">
   <biblioset relation="article">
    <title><ulink url="https://dsf.berkeley.edu/papers/ERL-M85-95.pdf">The
    design of <productname>POSTGRES</productname></ulink></title>
    <authorgroup>
     <author>
      <firstname>M.</firstname>
      <surname>Stonebraker</surname>
     </author>
     <author>
      <firstname>L.</firstname>
      <surname>Rowe</surname>
     </author>
    </authorgroup>
   </biblioset>
    <confgroup>
     <conftitle>ACM-SIGMOD Conference on Management of Data</conftitle>
     <confdates>May 1986</confdates>
     <address>Washington, DC</address>
    </confgroup>
   </biblioentry>

   <biblioentry id="ston87a">
   <biblioset relation="article">
    <title>The design of the <productname>POSTGRES</productname> rules system</title>
    <authorgroup>
     <author>
      <firstname>M.</firstname>
      <surname>Stonebraker</surname>
     </author>
     <author>
      <firstname>E.</firstname>
      <surname>Hanson</surname>
     </author>
     <author>
      <firstname>C. H.</firstname>
      <surname>Hong</surname>
     </author>
    </authorgroup>
   </biblioset>
    <confgroup>
     <conftitle>IEEE Conference on Data Engineering</conftitle>
     <confdates>Feb. 1987</confdates>
     <address>Los Angeles, California</address>
    </confgroup>
   </biblioentry>

   <biblioentry id="ston87b">
   <biblioset relation="article">
    <title><ulink url="https://dsf.berkeley.edu/papers/ERL-M87-06.pdf">The
    design of the <productname>POSTGRES</productname> storage
    system</ulink></title>
    <authorgroup>
     <author>
      <firstname>M.</firstname>
      <surname>Stonebraker</surname>
     </author>
    </authorgroup>
   </biblioset>
    <confgroup>
     <conftitle>VLDB Conference</conftitle>
     <confdates>Sept. 1987</confdates>
     <address>Brighton, England</address>
    </confgroup>
   </biblioentry>

   <biblioentry id="ston89">
   <biblioset relation="article">
    <title><ulink url="https://dsf.berkeley.edu/papers/ERL-M89-82.pdf">A
    commentary on the <productname>POSTGRES</productname> rules
    system</ulink></title>
    <authorgroup>
     <author>
      <firstname>M.</firstname>
      <surname>Stonebraker</surname>
     </author>
     <author>
      <firstname>M.</firstname>
      <surname>Hearst</surname>
     </author>
     <author>
      <firstname>S.</firstname>
      <surname>Potamianos</surname>
     </author>
    </authorgroup>
   </biblioset>
   <biblioset relation="journal">
    <title>SIGMOD Record 18(3)</title>
    <date>Sept. 1989</date>
   </biblioset>
   </biblioentry>

   <biblioentry id="ston89b">
   <biblioset relation="article">
    <title><ulink url="https://dsf.berkeley.edu/papers/ERL-M89-17.pdf">The
    case for partial indexes</ulink></title>
    <authorgroup>
     <author>
      <firstname>M.</firstname>
      <surname>Stonebraker</surname>
     </author>
    </authorgroup>
   </biblioset>
   <biblioset relation="journal">
    <title>SIGMOD Record 18(4)</title>
    <date>Dec. 1989</date>
    <pagenums>4&ndash;11</pagenums>
   </biblioset>
   </biblioentry>

   <biblioentry id="ston90a">
   <biblioset relation="article">
    <title><ulink url="https://dsf.berkeley.edu/papers/ERL-M90-34.pdf">The
    implementation of <productname>POSTGRES</productname></ulink></title>
    <authorgroup>
     <author>
      <firstname>M.</firstname>
      <surname>Stonebraker</surname>
     </author>
     <author>
      <firstname>L. A.</firstname>
      <surname>Rowe</surname>
     </author>
     <author>
      <firstname>M.</firstname>
      <surname>Hirohama</surname>
     </author>
    </authorgroup>
   </biblioset>
   <biblioset relation="journal">
    <title>Transactions on Knowledge and Data Engineering 2(1)</title>
    <publisher>
     <publishername>IEEE</publishername>
    </publisher>
    <date>March 1990</date>
   </biblioset>
   </biblioentry>

   <biblioentry id="ston90b">
   <biblioset relation="article">
    <title><ulink url="https://dsf.berkeley.edu/papers/ERL-M90-36.pdf">On
    Rules, Procedures, Caching and Views in Database Systems</ulink></title>
    <authorgroup>
     <author>
      <firstname>M.</firstname>
      <surname>Stonebraker</surname>
     </author>
     <author>
      <firstname>A.</firstname>
      <surname>Jhingran</surname>
     </author>
     <author>
      <firstname>J.</firstname>
      <surname>Goh</surname>
     </author>
     <author>
      <firstname>S.</firstname>
      <surname>Potamianos</surname>
     </author>
    </authorgroup>
   </biblioset>
    <confgroup>
     <conftitle>ACM-SIGMOD Conference on Management of Data</conftitle>
     <confdates>June 1990</confdates>
    </confgroup>
   </biblioentry>

  </bibliodiv>
 </bibliography><|MERGE_RESOLUTION|>--- conflicted
+++ resolved
@@ -20,11 +20,8 @@
    <productname>POSTGRES</productname> development team
    are available at the University of California, Berkeley, Computer Science
    Department <ulink url="https://dsf.berkeley.edu/papers/">web site</ulink>.
-<<<<<<< HEAD
-=======
 -->
 元となった<productname>POSTGRES</productname>開発チームの白書と技術レポートが、カリフォルニア大学バークレイ校コンピュータサイエンス学部の<ulink url="https://dsf.berkeley.edu/papers/">Webサイト</ulink>にあります。
->>>>>>> 184958ef
   </para>
 
   <bibliodiv>
@@ -318,64 +315,6 @@
     </confgroup>
    </biblioentry>
 
-   <biblioentry id="ports12">
-    <biblioset relation="article">
-     <title><ulink url="https://arxiv.org/pdf/1208.4179">Serializable Snapshot Isolation in PostgreSQL</ulink></title>
-     <authorgroup>
-      <author>
-       <firstname>D.</firstname>
-       <surname>Ports</surname>
-      </author>
-      <author>
-       <firstname>K.</firstname>
-       <surname>Grittner</surname>
-      </author>
-     </authorgroup>
-    </biblioset>
-    <confgroup>
-     <conftitle>VLDB Conference</conftitle>
-     <confdates>August 2012</confdates>
-     <address>Istanbul, Turkey</address>
-    </confgroup>
-   </biblioentry>
-
-   <biblioentry id="berenson95">
-    <biblioset relation="article">
-     <title><ulink url="https://www.microsoft.com/en-us/research/wp-content/uploads/2016/02/tr-95-51.pdf">A Critique of ANSI SQL Isolation Levels</ulink></title>
-     <authorgroup>
-      <author>
-       <firstname>H.</firstname>
-       <surname>Berenson</surname>
-      </author>
-      <author>
-       <firstname>P.</firstname>
-       <surname>Bernstein</surname>
-      </author>
-      <author>
-       <firstname>J.</firstname>
-       <surname>Gray</surname>
-      </author>
-      <author>
-       <firstname>J.</firstname>
-       <surname>Melton</surname>
-      </author>
-      <author>
-       <firstname>E.</firstname>
-       <surname>O'Neil</surname>
-      </author>
-      <author>
-       <firstname>P.</firstname>
-       <surname>O'Neil</surname>
-      </author>
-     </authorgroup>
-    </biblioset>
-    <confgroup>
-     <conftitle>ACM-SIGMOD Conference on Management of Data</conftitle>
-     <confdates>June 1995</confdates>
-     <address>San Jose, California</address>
-    </confgroup>
-   </biblioentry>
-
    <biblioentry id="olson93">
     <title>Partial indexing in POSTGRES: research project</title>
     <authorgroup>

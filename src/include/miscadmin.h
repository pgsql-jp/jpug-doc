/*-------------------------------------------------------------------------
 *
 * miscadmin.h
 *	  This file contains general postgres administration and initialization
 *	  stuff that used to be spread out between the following files:
 *		globals.h						global variables
 *		pdir.h							directory path crud
 *		pinit.h							postgres initialization
 *		pmod.h							processing modes
 *	  Over time, this has also become the preferred place for widely known
 *	  resource-limitation stuff, such as work_mem and check_stack_depth().
 *
 * Portions Copyright (c) 1996-2025, PostgreSQL Global Development Group
 * Portions Copyright (c) 1994, Regents of the University of California
 *
 * src/include/miscadmin.h
 *
 * NOTES
 *	  some of the information in this file should be moved to other files.
 *
 *-------------------------------------------------------------------------
 */
#ifndef MISCADMIN_H
#define MISCADMIN_H

#include <signal.h>

#include "datatype/timestamp.h" /* for TimestampTz */
#include "pgtime.h"				/* for pg_time_t */


#define InvalidPid				(-1)


/*****************************************************************************
 *	  System interrupt and critical section handling
 *
 * There are two types of interrupts that a running backend needs to accept
 * without messing up its state: QueryCancel (SIGINT) and ProcDie (SIGTERM).
 * In both cases, we need to be able to clean up the current transaction
 * gracefully, so we can't respond to the interrupt instantaneously ---
 * there's no guarantee that internal data structures would be self-consistent
 * if the code is interrupted at an arbitrary instant.  Instead, the signal
 * handlers set flags that are checked periodically during execution.
 *
 * The CHECK_FOR_INTERRUPTS() macro is called at strategically located spots
 * where it is normally safe to accept a cancel or die interrupt.  In some
 * cases, we invoke CHECK_FOR_INTERRUPTS() inside low-level subroutines that
 * might sometimes be called in contexts that do *not* want to allow a cancel
 * or die interrupt.  The HOLD_INTERRUPTS() and RESUME_INTERRUPTS() macros
 * allow code to ensure that no cancel or die interrupt will be accepted,
 * even if CHECK_FOR_INTERRUPTS() gets called in a subroutine.  The interrupt
 * will be held off until CHECK_FOR_INTERRUPTS() is done outside any
 * HOLD_INTERRUPTS() ... RESUME_INTERRUPTS() section.
 *
 * There is also a mechanism to prevent query cancel interrupts, while still
 * allowing die interrupts: HOLD_CANCEL_INTERRUPTS() and
 * RESUME_CANCEL_INTERRUPTS().
 *
 * Note that ProcessInterrupts() has also acquired a number of tasks that
 * do not necessarily cause a query-cancel-or-die response.  Hence, it's
 * possible that it will just clear InterruptPending and return.
 *
 * INTERRUPTS_PENDING_CONDITION() can be checked to see whether an
 * interrupt needs to be serviced, without trying to do so immediately.
 * Some callers are also interested in INTERRUPTS_CAN_BE_PROCESSED(),
 * which tells whether ProcessInterrupts is sure to clear the interrupt.
 *
 * Special mechanisms are used to let an interrupt be accepted when we are
 * waiting for a lock or when we are waiting for command input (but, of
 * course, only if the interrupt holdoff counter is zero).  See the
 * related code for details.
 *
 * A lost connection is handled similarly, although the loss of connection
 * does not raise a signal, but is detected when we fail to write to the
 * socket. If there was a signal for a broken connection, we could make use of
 * it by setting ClientConnectionLost in the signal handler.
 *
 * A related, but conceptually distinct, mechanism is the "critical section"
 * mechanism.  A critical section not only holds off cancel/die interrupts,
 * but causes any ereport(ERROR) or ereport(FATAL) to become ereport(PANIC)
 * --- that is, a system-wide reset is forced.  Needless to say, only really
 * *critical* code should be marked as a critical section!	Currently, this
 * mechanism is only used for XLOG-related code.
 *
 *****************************************************************************/

/* in globals.c */
/* these are marked volatile because they are set by signal handlers: */
extern PGDLLIMPORT volatile sig_atomic_t InterruptPending;
extern PGDLLIMPORT volatile sig_atomic_t QueryCancelPending;
extern PGDLLIMPORT volatile sig_atomic_t ProcDiePending;
extern PGDLLIMPORT volatile sig_atomic_t IdleInTransactionSessionTimeoutPending;
extern PGDLLIMPORT volatile sig_atomic_t TransactionTimeoutPending;
extern PGDLLIMPORT volatile sig_atomic_t IdleSessionTimeoutPending;
extern PGDLLIMPORT volatile sig_atomic_t ProcSignalBarrierPending;
extern PGDLLIMPORT volatile sig_atomic_t LogMemoryContextPending;
extern PGDLLIMPORT volatile sig_atomic_t IdleStatsUpdateTimeoutPending;

extern PGDLLIMPORT volatile sig_atomic_t CheckClientConnectionPending;
extern PGDLLIMPORT volatile sig_atomic_t ClientConnectionLost;

/* these are marked volatile because they are examined by signal handlers: */
extern PGDLLIMPORT volatile uint32 InterruptHoldoffCount;
extern PGDLLIMPORT volatile uint32 QueryCancelHoldoffCount;
extern PGDLLIMPORT volatile uint32 CritSectionCount;

/* in tcop/postgres.c */
extern void ProcessInterrupts(void);

/* Test whether an interrupt is pending */
#ifndef WIN32
#define INTERRUPTS_PENDING_CONDITION() \
	(unlikely(InterruptPending))
#else
#define INTERRUPTS_PENDING_CONDITION() \
	(unlikely(UNBLOCKED_SIGNAL_QUEUE()) ? pgwin32_dispatch_queued_signals() : 0, \
	 unlikely(InterruptPending))
#endif

/* Service interrupt, if one is pending and it's safe to service it now */
#define CHECK_FOR_INTERRUPTS() \
do { \
	if (INTERRUPTS_PENDING_CONDITION()) \
		ProcessInterrupts(); \
} while(0)

/* Is ProcessInterrupts() guaranteed to clear InterruptPending? */
#define INTERRUPTS_CAN_BE_PROCESSED() \
	(InterruptHoldoffCount == 0 && CritSectionCount == 0 && \
	 QueryCancelHoldoffCount == 0)

#define HOLD_INTERRUPTS()  (InterruptHoldoffCount++)

#define RESUME_INTERRUPTS() \
do { \
	Assert(InterruptHoldoffCount > 0); \
	InterruptHoldoffCount--; \
} while(0)

#define HOLD_CANCEL_INTERRUPTS()  (QueryCancelHoldoffCount++)

#define RESUME_CANCEL_INTERRUPTS() \
do { \
	Assert(QueryCancelHoldoffCount > 0); \
	QueryCancelHoldoffCount--; \
} while(0)

#define START_CRIT_SECTION()  (CritSectionCount++)

#define END_CRIT_SECTION() \
do { \
	Assert(CritSectionCount > 0); \
	CritSectionCount--; \
} while(0)


/*****************************************************************************
 *	  globals.h --															 *
 *****************************************************************************/

/*
 * from utils/init/globals.c
 */
extern PGDLLIMPORT pid_t PostmasterPid;
extern PGDLLIMPORT bool IsPostmasterEnvironment;
extern PGDLLIMPORT bool IsUnderPostmaster;
extern PGDLLIMPORT bool IsBinaryUpgrade;

extern PGDLLIMPORT bool ExitOnAnyError;

extern PGDLLIMPORT char *DataDir;
extern PGDLLIMPORT int data_directory_mode;

extern PGDLLIMPORT int NBuffers;
extern PGDLLIMPORT int MaxBackends;
extern PGDLLIMPORT int MaxConnections;
extern PGDLLIMPORT int max_worker_processes;
extern PGDLLIMPORT int max_parallel_workers;

extern PGDLLIMPORT int commit_timestamp_buffers;
extern PGDLLIMPORT int multixact_member_buffers;
extern PGDLLIMPORT int multixact_offset_buffers;
extern PGDLLIMPORT int notify_buffers;
extern PGDLLIMPORT int serializable_buffers;
extern PGDLLIMPORT int subtransaction_buffers;
extern PGDLLIMPORT int transaction_buffers;

extern PGDLLIMPORT int MyProcPid;
extern PGDLLIMPORT pg_time_t MyStartTime;
extern PGDLLIMPORT TimestampTz MyStartTimestamp;
extern PGDLLIMPORT struct Port *MyProcPort;
extern PGDLLIMPORT struct Latch *MyLatch;
extern PGDLLIMPORT uint8 MyCancelKey[];
extern PGDLLIMPORT int MyCancelKeyLength;
extern PGDLLIMPORT int MyPMChildSlot;

extern PGDLLIMPORT char OutputFileName[];
extern PGDLLIMPORT char my_exec_path[];
extern PGDLLIMPORT char pkglib_path[];

#ifdef EXEC_BACKEND
extern PGDLLIMPORT char postgres_exec_path[];
#endif

extern PGDLLIMPORT Oid MyDatabaseId;

extern PGDLLIMPORT Oid MyDatabaseTableSpace;

extern PGDLLIMPORT bool MyDatabaseHasLoginEventTriggers;

/*
 * Date/Time Configuration
 *
 * DateStyle defines the output formatting choice for date/time types:
 *	USE_POSTGRES_DATES specifies traditional Postgres format
 *	USE_ISO_DATES specifies ISO-compliant format
 *	USE_SQL_DATES specifies Oracle/Ingres-compliant format
 *	USE_GERMAN_DATES specifies German-style dd.mm/yyyy
 *
 * DateOrder defines the field order to be assumed when reading an
 * ambiguous date (anything not in YYYY-MM-DD format, with a four-digit
 * year field first, is taken to be ambiguous):
 *	DATEORDER_YMD specifies field order yy-mm-dd
 *	DATEORDER_DMY specifies field order dd-mm-yy ("European" convention)
 *	DATEORDER_MDY specifies field order mm-dd-yy ("US" convention)
 *
 * In the Postgres and SQL DateStyles, DateOrder also selects output field
 * order: day comes before month in DMY style, else month comes before day.
 *
 * The user-visible "DateStyle" run-time parameter subsumes both of these.
 */

/* valid DateStyle values */
#define USE_POSTGRES_DATES		0
#define USE_ISO_DATES			1
#define USE_SQL_DATES			2
#define USE_GERMAN_DATES		3
#define USE_XSD_DATES			4

/* valid DateOrder values */
#define DATEORDER_YMD			0
#define DATEORDER_DMY			1
#define DATEORDER_MDY			2

extern PGDLLIMPORT int DateStyle;
extern PGDLLIMPORT int DateOrder;

/*
 * IntervalStyles
 *	 INTSTYLE_POSTGRES			   Like Postgres < 8.4 when DateStyle = 'iso'
 *	 INTSTYLE_POSTGRES_VERBOSE	   Like Postgres < 8.4 when DateStyle != 'iso'
 *	 INTSTYLE_SQL_STANDARD		   SQL standard interval literals
 *	 INTSTYLE_ISO_8601			   ISO-8601-basic formatted intervals
 */
#define INTSTYLE_POSTGRES			0
#define INTSTYLE_POSTGRES_VERBOSE	1
#define INTSTYLE_SQL_STANDARD		2
#define INTSTYLE_ISO_8601			3

extern PGDLLIMPORT int IntervalStyle;

#define MAXTZLEN		10		/* max TZ name len, not counting tr. null */

extern PGDLLIMPORT bool enableFsync;
extern PGDLLIMPORT bool allowSystemTableMods;
extern PGDLLIMPORT int work_mem;
extern PGDLLIMPORT double hash_mem_multiplier;
extern PGDLLIMPORT int maintenance_work_mem;
extern PGDLLIMPORT int max_parallel_maintenance_workers;

/*
 * Upper and lower hard limits for the buffer access strategy ring size
 * specified by the VacuumBufferUsageLimit GUC and BUFFER_USAGE_LIMIT option
 * to VACUUM and ANALYZE.
 */
#define MIN_BAS_VAC_RING_SIZE_KB 128
#define MAX_BAS_VAC_RING_SIZE_KB (16 * 1024 * 1024)

extern PGDLLIMPORT int VacuumBufferUsageLimit;
extern PGDLLIMPORT int VacuumCostPageHit;
extern PGDLLIMPORT int VacuumCostPageMiss;
extern PGDLLIMPORT int VacuumCostPageDirty;
extern PGDLLIMPORT int VacuumCostLimit;
extern PGDLLIMPORT double VacuumCostDelay;

extern PGDLLIMPORT int VacuumCostBalance;
extern PGDLLIMPORT bool VacuumCostActive;


/* in utils/misc/stack_depth.c */

extern PGDLLIMPORT int max_stack_depth;

/* Required daylight between max_stack_depth and the kernel limit, in bytes */
#define STACK_DEPTH_SLOP (512 * 1024)

typedef char *pg_stack_base_t;

extern pg_stack_base_t set_stack_base(void);
extern void restore_stack_base(pg_stack_base_t base);
extern void check_stack_depth(void);
extern bool stack_is_too_deep(void);
extern ssize_t get_stack_depth_rlimit(void);

/* in tcop/utility.c */
extern void PreventCommandIfReadOnly(const char *cmdname);
extern void PreventCommandIfParallelMode(const char *cmdname);
extern void PreventCommandDuringRecovery(const char *cmdname);

/*****************************************************************************
 *	  pdir.h --																 *
 *			POSTGRES directory path definitions.                             *
 *****************************************************************************/

/* flags to be OR'd to form sec_context */
#define SECURITY_LOCAL_USERID_CHANGE	0x0001
#define SECURITY_RESTRICTED_OPERATION	0x0002
#define SECURITY_NOFORCE_RLS			0x0004

extern PGDLLIMPORT char *DatabasePath;

/* now in utils/init/miscinit.c */
extern void InitPostmasterChild(void);
extern void InitStandaloneProcess(const char *argv0);
extern void InitProcessLocalLatch(void);
extern void SwitchToSharedLatch(void);
extern void SwitchBackToLocalLatch(void);

/*
 * MyBackendType indicates what kind of a backend this is.
 *
 * If you add entries, please also update the child_process_kinds array in
 * launch_backend.c.
 */
typedef enum BackendType
{
	B_INVALID = 0,

	/* Backends and other backend-like processes */
	B_BACKEND,
	B_DEAD_END_BACKEND,
	B_AUTOVAC_LAUNCHER,
	B_AUTOVAC_WORKER,
	B_BG_WORKER,
	B_WAL_SENDER,
	B_SLOTSYNC_WORKER,

	B_STANDALONE_BACKEND,

	/*
	 * Auxiliary processes. These have PGPROC entries, but they are not
	 * attached to any particular database, and cannot run transactions or
	 * even take heavyweight locks. There can be only one of each of these
<<<<<<< HEAD
	 * running at a time.
=======
	 * running at a time, except for IO workers.
>>>>>>> 3d6a8289
	 *
	 * If you modify these, make sure to update NUM_AUXILIARY_PROCS and the
	 * glossary in the docs.
	 */
	B_ARCHIVER,
	B_BG_WRITER,
	B_CHECKPOINTER,
	B_IO_WORKER,
	B_STARTUP,
	B_WAL_RECEIVER,
	B_WAL_SUMMARIZER,
	B_WAL_WRITER,

	/*
	 * Logger is not connected to shared memory and does not have a PGPROC
	 * entry.
	 */
	B_LOGGER,
} BackendType;

#define BACKEND_NUM_TYPES (B_LOGGER + 1)

extern PGDLLIMPORT BackendType MyBackendType;

#define AmRegularBackendProcess()	(MyBackendType == B_BACKEND)
#define AmAutoVacuumLauncherProcess() (MyBackendType == B_AUTOVAC_LAUNCHER)
#define AmAutoVacuumWorkerProcess()	(MyBackendType == B_AUTOVAC_WORKER)
#define AmBackgroundWorkerProcess() (MyBackendType == B_BG_WORKER)
#define AmWalSenderProcess()        (MyBackendType == B_WAL_SENDER)
#define AmLogicalSlotSyncWorkerProcess() (MyBackendType == B_SLOTSYNC_WORKER)
#define AmArchiverProcess()			(MyBackendType == B_ARCHIVER)
#define AmBackgroundWriterProcess() (MyBackendType == B_BG_WRITER)
#define AmCheckpointerProcess()		(MyBackendType == B_CHECKPOINTER)
#define AmStartupProcess()			(MyBackendType == B_STARTUP)
#define AmWalReceiverProcess()		(MyBackendType == B_WAL_RECEIVER)
#define AmWalSummarizerProcess()	(MyBackendType == B_WAL_SUMMARIZER)
#define AmWalWriterProcess()		(MyBackendType == B_WAL_WRITER)
#define AmIoWorkerProcess()			(MyBackendType == B_IO_WORKER)

#define AmSpecialWorkerProcess() \
	(AmAutoVacuumLauncherProcess() || \
	 AmLogicalSlotSyncWorkerProcess())

/*
 * Backend types that are spawned by the postmaster to serve a client or
 * replication connection. These backend types have in common that they are
 * externally initiated.
 */
#define IsExternalConnectionBackend(backend_type) \
	(backend_type == B_BACKEND || backend_type == B_WAL_SENDER)

#define AmSpecialWorkerProcess() \
	(AmAutoVacuumLauncherProcess() || \
	 AmLogicalSlotSyncWorkerProcess())

extern const char *GetBackendTypeDesc(BackendType backendType);

extern void SetDatabasePath(const char *path);
extern void checkDataDir(void);
extern void SetDataDir(const char *dir);
extern void ChangeToDataDir(void);

extern char *GetUserNameFromId(Oid roleid, bool noerr);
extern Oid	GetUserId(void);
extern Oid	GetOuterUserId(void);
extern Oid	GetSessionUserId(void);
extern bool GetSessionUserIsSuperuser(void);
extern Oid	GetAuthenticatedUserId(void);
extern void SetAuthenticatedUserId(Oid userid);
extern void GetUserIdAndSecContext(Oid *userid, int *sec_context);
extern void SetUserIdAndSecContext(Oid userid, int sec_context);
extern bool InLocalUserIdChange(void);
extern bool InSecurityRestrictedOperation(void);
extern bool InNoForceRLSOperation(void);
extern void GetUserIdAndContext(Oid *userid, bool *sec_def_context);
extern void SetUserIdAndContext(Oid userid, bool sec_def_context);
extern void InitializeSessionUserId(const char *rolename, Oid roleid,
									bool bypass_login_check);
extern void InitializeSessionUserIdStandalone(void);
extern void SetSessionAuthorization(Oid userid, bool is_superuser);
extern Oid	GetCurrentRoleId(void);
extern void SetCurrentRoleId(Oid roleid, bool is_superuser);
extern void InitializeSystemUser(const char *authn_id,
								 const char *auth_method);
extern const char *GetSystemUser(void);

/* in utils/misc/superuser.c */
extern bool superuser(void);	/* current user is superuser */
extern bool superuser_arg(Oid roleid);	/* given user is superuser */


/*****************************************************************************
 *	  pmod.h --																 *
 *			POSTGRES processing mode definitions.                            *
 *****************************************************************************/

/*
 * Description:
 *		There are three processing modes in POSTGRES.  They are
 * BootstrapProcessing or "bootstrap," InitProcessing or
 * "initialization," and NormalProcessing or "normal."
 *
 * The first two processing modes are used during special times. When the
 * system state indicates bootstrap processing, transactions are all given
 * transaction id "one" and are consequently guaranteed to commit. This mode
 * is used during the initial generation of template databases.
 *
 * Initialization mode: used while starting a backend, until all normal
 * initialization is complete.  Some code behaves differently when executed
 * in this mode to enable system bootstrapping.
 *
 * If a POSTGRES backend process is in normal mode, then all code may be
 * executed normally.
 */

typedef enum ProcessingMode
{
	BootstrapProcessing,		/* bootstrap creation of template database */
	InitProcessing,				/* initializing system */
	NormalProcessing,			/* normal processing */
} ProcessingMode;

extern PGDLLIMPORT ProcessingMode Mode;

#define IsBootstrapProcessingMode() (Mode == BootstrapProcessing)
#define IsInitProcessingMode()		(Mode == InitProcessing)
#define IsNormalProcessingMode()	(Mode == NormalProcessing)

#define GetProcessingMode() Mode

#define SetProcessingMode(mode) \
	do { \
		Assert((mode) == BootstrapProcessing || \
				  (mode) == InitProcessing || \
				  (mode) == NormalProcessing); \
		Mode = (mode); \
	} while(0)


/*****************************************************************************
 *	  pinit.h --															 *
 *			POSTGRES initialization and cleanup definitions.                 *
 *****************************************************************************/

/* in utils/init/postinit.c */
/* flags for InitPostgres() */
#define INIT_PG_LOAD_SESSION_LIBS		0x0001
#define INIT_PG_OVERRIDE_ALLOW_CONNS	0x0002
#define INIT_PG_OVERRIDE_ROLE_LOGIN		0x0004
extern void pg_split_opts(char **argv, int *argcp, const char *optstr);
extern void InitializeMaxBackends(void);
extern void InitializeFastPathLocks(void);
extern void InitPostgres(const char *in_dbname, Oid dboid,
						 const char *username, Oid useroid,
						 bits32 flags,
						 char *out_dbname);
extern void BaseInit(void);

/* in utils/init/miscinit.c */
extern PGDLLIMPORT bool IgnoreSystemIndexes;
extern PGDLLIMPORT bool process_shared_preload_libraries_in_progress;
extern PGDLLIMPORT bool process_shared_preload_libraries_done;
extern PGDLLIMPORT bool process_shmem_requests_in_progress;
extern PGDLLIMPORT char *session_preload_libraries_string;
extern PGDLLIMPORT char *shared_preload_libraries_string;
extern PGDLLIMPORT char *local_preload_libraries_string;

extern void CreateDataDirLockFile(bool amPostmaster);
extern void CreateSocketLockFile(const char *socketfile, bool amPostmaster,
								 const char *socketDir);
extern void TouchSocketLockFiles(void);
extern void AddToDataDirLockFile(int target_line, const char *str);
extern bool RecheckDataDirLockFile(void);
extern void ValidatePgVersion(const char *path);
extern void process_shared_preload_libraries(void);
extern void process_session_preload_libraries(void);
extern void process_shmem_requests(void);
extern void pg_bindtextdomain(const char *domain);
extern bool has_rolreplication(Oid roleid);

typedef void (*shmem_request_hook_type) (void);
extern PGDLLIMPORT shmem_request_hook_type shmem_request_hook;

extern Size EstimateClientConnectionInfoSpace(void);
extern void SerializeClientConnectionInfo(Size maxsize, char *start_address);
extern void RestoreClientConnectionInfo(char *conninfo);

/* in executor/nodeHash.c */
extern size_t get_hash_memory_limit(void);

#endif							/* MISCADMIN_H */<|MERGE_RESOLUTION|>--- conflicted
+++ resolved
@@ -352,11 +352,7 @@
 	 * Auxiliary processes. These have PGPROC entries, but they are not
 	 * attached to any particular database, and cannot run transactions or
 	 * even take heavyweight locks. There can be only one of each of these
-<<<<<<< HEAD
-	 * running at a time.
-=======
 	 * running at a time, except for IO workers.
->>>>>>> 3d6a8289
 	 *
 	 * If you modify these, make sure to update NUM_AUXILIARY_PROCS and the
 	 * glossary in the docs.
@@ -407,10 +403,6 @@
  */
 #define IsExternalConnectionBackend(backend_type) \
 	(backend_type == B_BACKEND || backend_type == B_WAL_SENDER)
-
-#define AmSpecialWorkerProcess() \
-	(AmAutoVacuumLauncherProcess() || \
-	 AmLogicalSlotSyncWorkerProcess())
 
 extern const char *GetBackendTypeDesc(BackendType backendType);
 

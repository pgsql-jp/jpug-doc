<!-- doc/src/sgml/monitoring.sgml -->

<chapter id="monitoring">
<!--
 <title>Monitoring Database Activity</title>
-->
 <title>データベース活動状況の監視</title>

 <indexterm zone="monitoring">
  <primary>monitoring</primary>
  <secondary>database activity</secondary>
 </indexterm>
 <indexterm zone="monitoring">
  <primary>監視</primary>
  <secondary>データベース活動状況</secondary>
 </indexterm>

 <indexterm zone="monitoring">
  <primary>database activity</primary>
  <secondary>monitoring</secondary>
 </indexterm>
 <indexterm zone="monitoring">
  <primary>データベース活動状況</primary>
  <secondary>監視</secondary>
 </indexterm>

 <para>
<!--
  A database administrator frequently wonders, <quote>What is the system
  doing right now?</quote>
  This chapter discusses how to find that out.
-->
データベース管理者はよく、<quote>システムは今現在何をしているか</quote>を気にします。
本章ではそれを知る方法について説明します。
 </para>

  <para>
<!--
   Several tools are available for monitoring database activity and
   analyzing performance.  Most of this chapter is devoted to describing
   <productname>PostgreSQL</productname>'s cumulative statistics system,
   but one should not neglect regular Unix monitoring programs such as
   <command>ps</command>, <command>top</command>, <command>iostat</command>, and <command>vmstat</command>.
   Also, once one has identified a
   poorly-performing query, further investigation might be needed using
   <productname>PostgreSQL</productname>'s <link linkend="sql-explain"><command>EXPLAIN</command></link> command.
   <xref linkend="using-explain"/> discusses <command>EXPLAIN</command>
   and other methods for understanding the behavior of an individual
   query.
-->
データベース活動状況の監視と性能解析用のツールはいくつか存在します。
本章の大部分は<productname>PostgreSQL</productname>の累積統計システムの説明に費されていますが、<command>ps</command>や<command>top</command>、<command>iostat</command>、<command>vmstat</command>などの通常のUnix監視プログラムを無視すべきではありません。
また、性能が悪い問い合わせであると認知された問い合わせは、その後、<productname>PostgreSQL</productname>の<link linkend="sql-explain"><command>EXPLAIN</command></link>コマンドを使用して調査を行う必要が発生します。
<xref linkend="using-explain"/>では、個々の問い合わせの振舞いを理解するための、<command>EXPLAIN</command>やその他の方法について記載しています。
  </para>

 <sect1 id="monitoring-ps">
<!--
  <title>Standard Unix Tools</title>
-->
  <title>標準的なUnixツール</title>

  <indexterm zone="monitoring-ps">
   <primary>ps</primary>
   <secondary>to monitor activity</secondary>
  </indexterm>
  <indexterm zone="monitoring-ps">
   <primary>ps</primary>
   <secondary>活動状況監視のための</secondary>
  </indexterm>

  <para>
<!--
   On most Unix platforms, <productname>PostgreSQL</productname> modifies its
   command title as reported by <command>ps</command>, so that individual server
   processes can readily be identified.  A sample display is
-->
ほとんどのUNIXプラットフォームでは、<productname>PostgreSQL</productname>は、個々のサーバプロセスが容易に識別できるように、<command>ps</command>によって報告されるコマンドタイトル部分を変更します。
以下に表示例を示します。

<screen>
$ ps auxww | grep ^postgres
postgres  15551  0.0  0.1  57536  7132 pts/0    S    18:02   0:00 postgres -i
postgres  15554  0.0  0.0  57536  1184 ?        Ss   18:02   0:00 postgres: background writer
postgres  15555  0.0  0.0  57536   916 ?        Ss   18:02   0:00 postgres: checkpointer
postgres  15556  0.0  0.0  57536   916 ?        Ss   18:02   0:00 postgres: walwriter
postgres  15557  0.0  0.0  58504  2244 ?        Ss   18:02   0:00 postgres: autovacuum launcher
postgres  15582  0.0  0.0  58772  3080 ?        Ss   18:04   0:00 postgres: joe runbug 127.0.0.1 idle
postgres  15606  0.0  0.0  58772  3052 ?        Ss   18:07   0:00 postgres: tgl regression [local] SELECT waiting
postgres  15610  0.0  0.0  58772  3056 ?        Ss   18:07   0:00 postgres: tgl regression [local] idle in transaction
</screen>

<!--
   (The appropriate invocation of <command>ps</command> varies across different
   platforms, as do the details of what is shown.  This example is from a
   recent Linux system.)  The first process listed here is the
   primary server process.  The command arguments
   shown for it are the same ones used when it was launched.  The next four
   processes are background worker processes automatically launched by the
   primary process.  (The <quote>autovacuum launcher</quote> process will not
   be present if you have set the system not to run autovacuum.)
   Each of the remaining
   processes is a server process handling one client connection.  Each such
   process sets its command line display in the form
-->
（<command>ps</command>の適切な呼び出し方はプラットフォームによって異なります。
同様に、何が詳細に表示されるのかも異なります。
この例は最近のLinuxシステムのものです。）
この一覧の最初のプロセスはプライマリサーバプロセスです。
表示されているコマンド引数は、起動時に使用されたものと同じものです。
次の4つのプロセスは、プライマリプロセスから自動的に起動されるバックグラウンドワーカープロセスです。
（自動バキュームが起動しないように設定していた場合は<quote>自動バキュームランチャ</quote>プロセスは表示されません。）
残るプロセスはそれぞれ、1つのクライアント接続を取り扱うサーバプロセスです。
それぞれのプロセスは、次の形式のコマンドライン表示を設定します。

<screen>
postgres: <replaceable>user</replaceable> <replaceable>database</replaceable> <replaceable>host</replaceable> <replaceable>activity</replaceable>
</screen>

<!--
  The user, database, and (client) host items remain the same for
  the life of the client connection, but the activity indicator changes.
  The activity can be <literal>idle</literal> (i.e., waiting for a client command),
  <literal>idle in transaction</literal> (waiting for client inside a <command>BEGIN</command> block),
  or a command type name such as <literal>SELECT</literal>.  Also,
  <literal>waiting</literal> is appended if the server process is presently waiting
  on a lock held by another session.  In the above example we can infer
  that process 15606 is waiting for process 15610 to complete its transaction
  and thereby release some lock.  (Process 15610 must be the blocker, because
  there is no other active session.  In more complicated cases it would be
  necessary to look into the
  <link linkend="view-pg-locks"><structname>pg_locks</structname></link>
  system view to determine who is blocking whom.)
-->
ユーザ、データベース、(クライアント)ホストという項目はクライアント接続の存続期間中変更されることはありませんが、活動状況を示す部分は変わります。
活動状況は、<literal>idle</literal>（つまり、クライアントからのコマンド待ち状態）、<literal>idle in transaction</literal>（<command>BEGIN</command>ブロックの内側でのクライアントの待ち状態）、または<literal>SELECT</literal>のようなコマンド種類名のいずれかとなります。
また、そのサーバプロセスが他のセッションによって保持されたロックを待っている状態の場合は、<literal>waiting</literal>が追加されます。
上の例では、プロセス15606はプロセス15610におけるトランザクションの完了とそれに伴うロックの解放を待っていると推測できます。
（他に実行中のセッションがありませんので、プロセス15610がブロックしている側であるはずです。
もっと複雑な場合では<link linkend="view-pg-locks"><structname>pg_locks</structname></link>システムビューを検索し、どのプロセスがどのプロセスをブロックしているか決定しなければなりません。）
  </para>

  <para>
<!--
   If <xref linkend="guc-cluster-name"/> has been configured the
   cluster name will also be shown in <command>ps</command> output:
-->
<xref linkend="guc-cluster-name"/>が設定されていれば、<command>ps</command>の出力でクラスタ名も表示されます。
<screen>
$ psql -c 'SHOW cluster_name'
 cluster_name
--------------
 server1
(1 row)

$ ps aux|grep server1
postgres   27093  0.0  0.0  30096  2752 ?        Ss   11:34   0:00 postgres: server1: background writer
...
</screen>
  </para>

  <para>
<!--
   If you have turned off <xref linkend="guc-update-process-title"/> then the
   activity indicator is not updated; the process title is set only once
   when a new process is launched.  On some platforms this saves a measurable
   amount of per-command overhead;  on others it's insignificant.
-->
<xref linkend="guc-update-process-title"/>を無効にした場合、活動情報を示す部分は更新されません。
新しいプロセスが起動した時に一度だけ、プロセスの表題は設定されます。
プラットフォームの中には、これによりコマンドごとのオーバーヘッドをかなり抑えられるものもありますし、まったく意味がないものもあります。
  </para>

  <tip>
  <para>
<!--
  <productname>Solaris</productname> requires special handling. You must
  use <command>/usr/ucb/ps</command>, rather than
  <command>/bin/ps</command>. You also must use two <option>w</option>
  flags, not just one. In addition, your original invocation of the
  <command>postgres</command> command must have a shorter
  <command>ps</command> status display than that provided by each
  server process.  If you fail to do all three things, the <command>ps</command>
  output for each server process will be the original <command>postgres</command>
  command line.
-->
<productname>Solaris</productname>では特別な取り扱いが必要です。
<command>/bin/ps</command>ではなく、<command>/usr/ucb/ps</command>を使用しなければなりません。
また、<option>w</option>フラグを1つではなく2つ使用しなければなりません。
さらに、元の<command>postgres</command>の呼び出しに関する<command>ps</command>のステータス表示は、各サーバプロセスに関するステータス表示よりも短くなければなりません。
この3条件を全て満たさないと、各サーバプロセスの<command>ps</command>の出力は、元の<command>postgres</command>のコマンドラインのものになってしまいます。
  </para>
  </tip>
 </sect1>

 <sect1 id="monitoring-stats">
<!--
  <title>The Cumulative Statistics System</title>
-->
  <title>累積統計システム</title>

  <indexterm zone="monitoring-stats">
   <primary>statistics</primary>
  </indexterm>
  <indexterm zone="monitoring-stats">
   <primary>統計情報</primary>
  </indexterm>

  <para>
<!--
   <productname>PostgreSQL</productname>'s <firstterm>cumulative statistics
   system</firstterm> supports collection and reporting of information about
   server activity.  Presently, accesses to tables and indexes in both
   disk-block and individual-row terms are counted.  The total number of rows
   in each table, and information about vacuum and analyze actions for each
   table are also counted.  If enabled, calls to user-defined functions and
   the total time spent in each one are counted as well.
-->
<productname>PostgreSQL</productname>の<firstterm>累積統計システム</firstterm>は、サーバ活動に関する情報の収集と報告をサポートしています。
現在、コレクタはテーブルとインデックスへのアクセスをディスクブロックおよび個々の行単位で数えることができます。
またこれは、各テーブル内の総行数、および、各テーブルでのバキュームやアナライズの実施情報を数えます。
有効になっている場合は、ユーザ定義関数の呼ばれた回数、それぞれの消費した総時間を数えます。
  </para>

  <para>
<!--
   <productname>PostgreSQL</productname> also supports reporting dynamic
   information about exactly what is going on in the system right now, such as
   the exact command currently being executed by other server processes, and
   which other connections exist in the system.  This facility is independent
   of the cumulative statistics system.
-->
また、<productname>PostgreSQL</productname>は他のサーバプロセスによって現在実行されている正確なコマンドなど現在システム内で起きていること、またシステム内にどんな他の接続が存在するかということについての動的情報を正確に報告する機能を持ちます。
これは累積統計システムから独立している機能です。
  </para>

 <sect2 id="monitoring-stats-setup">
<!--
  <title>Statistics Collection Configuration</title>
-->
  <title>統計情報収集のための設定</title>

  <para>
<!--
   Since collection of statistics adds some overhead to query execution,
   the system can be configured to collect or not collect information.
   This is controlled by configuration parameters that are normally set in
   <filename>postgresql.conf</filename>.  (See <xref linkend="runtime-config"/> for
   details about setting configuration parameters.)
-->
統計情報の収集によって問い合わせの実行に少しオーバーヘッドが加わりますので、システムは情報を収集するようにもしないようにも設定できます。
これは通常は<filename>postgresql.conf</filename>内で設定される、設定パラメータによって制御されます。
（設定パラメータの設定についての詳細は<xref linkend="runtime-config"/>を参照してください。）
  </para>

  <para>
<!--
   The parameter <xref linkend="guc-track-activities"/> enables monitoring
   of the current command being executed by any server process.
-->
<xref linkend="guc-track-activities"/>パラメータは、任意のサーバプロセスで現在実行されているコマンドを監視するかどうかを指定できます。
  </para>

  <para>
<!--
   The parameter <xref linkend="guc-track-counts"/> controls whether
   cumulative statistics are collected about table and index accesses.
-->
<xref linkend="guc-track-counts"/>パラメータは、テーブルおよびインデックスアクセスに関する累積統計を収集するかどうかを制御します。
  </para>

  <para>
<!--
   The parameter <xref linkend="guc-track-functions"/> enables tracking of
   usage of user-defined functions.
-->
<xref linkend="guc-track-functions"/>パラメータは、ユーザ定義関数の使用状況を追跡するかどうかを指定できます。
  </para>

  <para>
<!--
   The parameter <xref linkend="guc-track-io-timing"/> enables monitoring
<<<<<<< HEAD
   of block read and write times.
-->
<xref linkend="guc-track-io-timing"/>パラメータは、ブロック読み取りおよび書き込み時間を監視するかどうかを指定できます。
=======
   of block read, write, extend, and fsync times.
>>>>>>> 2caa85f4
  </para>

  <para>
<!--
   The parameter <xref linkend="guc-track-wal-io-timing"/> enables monitoring
<<<<<<< HEAD
   of WAL write times.
-->
<xref linkend="guc-track-wal-io-timing"/>パラメータは、WALの書き込み時間を監視するかどうかを指定できます。
=======
   of WAL write and fsync times.
>>>>>>> 2caa85f4
  </para>

  <para>
<!--
   Normally these parameters are set in <filename>postgresql.conf</filename> so
   that they apply to all server processes, but it is possible to turn
   them on or off in individual sessions using the <xref
   linkend="sql-set"/> command. (To prevent
   ordinary users from hiding their activity from the administrator,
   only superusers are allowed to change these parameters with
   <command>SET</command>.)
-->
通常、これらの変数は全てのサーバプロセスに適用できるように<filename>postgresql.conf</filename>内で設定されます。
しかし、<xref linkend="sql-set"/>コマンドを使用して、個別のセッションで有効または無効にできます。
（一般ユーザがその活動を管理者から隠すことを防止するために、スーパーユーザのみが<command>SET</command>を使用してこれらのパラメータを変更できます。）
  </para>

  <para>
<!--
   Cumulative statistics are collected in shared memory. Every
   <productname>PostgreSQL</productname> process collects statistics locally,
   then updates the shared data at appropriate intervals.  When a server,
   including a physical replica, shuts down cleanly, a permanent copy of the
   statistics data is stored in the <filename>pg_stat</filename> subdirectory,
   so that statistics can be retained across server restarts.  In contrast,
   when starting from an unclean shutdown (e.g., after an immediate shutdown,
   a server crash, starting from a base backup, and point-in-time recovery),
   all statistics counters are reset.
-->
累積統計情報は共有メモリに収集されます。
すべての<productname>PostgreSQL</productname>プロセスがローカルで統計情報を収集し、適切な間隔で共有データを更新します。
物理レプリカを含むサーバがクリーンにシャットダウンすると、統計データの永続的なコピーが<filename>pg_stat</filename>サブディレクトリに保存されます。
これにより、サーバの再起動後も統計情報を保持できます。
対照的に、クリーンでないシャットダウンから開始する場合（即時シャットダウン後、サーバクラッシュ、ベースバックアップから開始、ポイントインタイムリカバリなど）、すべての統計カウンタがリセットされます。
  </para>

 </sect2>

 <sect2 id="monitoring-stats-views">
<!--
  <title>Viewing Statistics</title>
-->
  <title>統計情報の表示</title>

  <para>
<!--
   Several predefined views, listed in <xref
   linkend="monitoring-stats-dynamic-views-table"/>, are available to show
   the current state of the system. There are also several other
   views, listed in <xref
   linkend="monitoring-stats-views-table"/>, available to show the accumulated
   statistics.  Alternatively, one can
   build custom views using the underlying cumulative statistics functions, as
   discussed in <xref linkend="monitoring-stats-functions"/>.
-->
システムの現在の状態を表示するために、いくつかの定義済みのビューがあり、<xref linkend="monitoring-stats-dynamic-views-table"/>に一覧されています。
また、累積統計の収集結果を表示するために、他にもいくつかのビューがあり、<xref linkend="monitoring-stats-views-table"/>に一覧されています。
あるいはまた、<xref linkend="monitoring-stats-functions"/>で説明する、基礎的な累積統計関数を使用した独自のビューを構築することもできます。
  </para>

  <para>
<!--
   When using the cumulative statistics views and functions to monitor
   collected data, it is important to realize that the information does not
   update instantaneously.  Each individual server process flushes out
   accumulated statistics to shared memory just before going idle, but not
   more frequently than once per <varname>PGSTAT_MIN_INTERVAL</varname>
   milliseconds (1 second unless altered while building the server); so a
   query or transaction still in progress does not affect the displayed totals
   and the displayed information lags behind actual activity.  However,
   current-query information collected by <varname>track_activities</varname>
   is always up-to-date.
-->
収集したデータを監視するために累積統計ビューや関数を使用する場合、この情報は即座に更新されないことを認識することが重要です。
個々のサーバプロセスは、待機状態になる直前に、累積統計を共有メモリにフラッシュしますが、<varname>PGSTAT_MIN_INTERVAL</varname>ミリ秒に1回以上の頻度でフラッシュすることはありません（サーバ構築時に変更しない限り1秒）。
したがって、まだ処理中の問い合わせやトランザクションは表示される合計に影響を与えず、表示される情報は実際のアクティビティより遅くなります。
しかし、<varname>track_activities</varname>で収集される現在の問い合わせの情報は常に最新です。
  </para>

  <para>
<!--
   Another important point is that when a server process is asked to display
   any of the accumulated statistics, accessed values are cached until the end
   of its current transaction in the default configuration. So the statistics
   will show static information as long as you continue the current
   transaction. Similarly, information about the current queries of all
   sessions is collected when any such information is first requested within a
   transaction, and the same information will be displayed throughout the
   transaction. This is a feature, not a bug, because it allows you to perform
   several queries on the statistics and correlate the results without
   worrying that the numbers are changing underneath you.
-->
もう1つの重要なポイントは、サーバプロセスが累積された統計のいずれかを表示するように要求された場合、アクセスされた値はデフォルト構成で現在のトランザクションが終了するまでキャッシュされることです。
したがって、現在のトランザクションを続行しているかぎり、統計には静的な情報が表示されます。
同様に、すべてのセッションの現在の問合せに関する情報は、その情報がトランザクション内で最初に要求されたときに収集され、同じ情報がトランザクション全体にわたって表示されます。
これはバグではなく特徴です。
これにより、統計に対して複数の問合せを実行し、結果を相互に関連付ける際に、ユーザーの下で数値が変化することを心配する必要がないためです。

<!--
   When analyzing statistics interactively, or with expensive queries, the
   time delta between accesses to individual statistics can lead to
   significant skew in the cached statistics. To minimize skew,
   <varname>stats_fetch_consistency</varname> can be set to
   <literal>snapshot</literal>, at the price of increased memory usage for
   caching not-needed statistics data.  Conversely, if it's known that
   statistics are only accessed once, caching accessed statistics is
   unnecessary and can be avoided by setting
   <varname>stats_fetch_consistency</varname> to <literal>none</literal>.
-->
統計情報を対話的に分析する場合、または高価な問い合わせを使用する場合、個々の統計へのアクセス間の時間差によって、キャッシュされた統計に大幅な歪みが発生する可能性があります。
歪みを最小化するには、<varname>stats_fetch_consistency</varname>を<literal>snapshot</literal>に設定します。
ただし、不要な統計データをキャッシュするためのメモリ使用量が増加します。逆に、統計が一度しかアクセスされないことがわかっている場合は、アクセスされた統計のキャッシュは不要であり、<varname>stats_fetch_consistency</varname>を<literal>none</literal>に設定することで回避できます。

<!--
   You can invoke <function>pg_stat_clear_snapshot</function>() to discard the
   current transaction's statistics snapshot or cached values (if any).  The
   next use of statistical information will (when in snapshot mode) cause a
   new snapshot to be built or (when in cache mode) accessed statistics to be
   cached.
-->
<function>pg_stat_clear_snapshot</function>()を呼び出して、現在のトランザクションの統計スナップショットまたはキャッシュされた値（もしあれば）を破棄することができます。
次に統計情報を使用すると（スナップショットモードの場合）新しいスナップショットが作成され、（キャッシュモードの場合）アクセスされた統計がキャッシュされます。
  </para>

  <para>
<!--
   A transaction can also see its own statistics (not yet flushed out to the
   shared memory statistics) in the views
   <structname>pg_stat_xact_all_tables</structname>,
   <structname>pg_stat_xact_sys_tables</structname>,
   <structname>pg_stat_xact_user_tables</structname>, and
   <structname>pg_stat_xact_user_functions</structname>.  These numbers do not act as
   stated above; instead they update continuously throughout the transaction.
-->
トランザクションはまた、ビューの<structname>pg_stat_xact_all_tables</structname>、<structname>pg_stat_xact_sys_tables</structname>、<structname>pg_stat_xact_user_tables</structname>、および<structname>pg_stat_xact_user_functions</structname>を通じて、自身の統計情報（まだ共有メモリの統計情報にフラッシュされていない）も参照することができます。
これらの数値はトランザクション中に継続的に更新されていくため上記の様な（静的な情報を示す）振る舞いとはなりません。
  </para>

  <para>
<!--
   Some of the information in the dynamic statistics views shown in <xref
   linkend="monitoring-stats-dynamic-views-table"/> is security restricted.
   Ordinary users can only see all the information about their own sessions
   (sessions belonging to a role that they are a member of).  In rows about
   other sessions, many columns will be null.  Note, however, that the
   existence of a session and its general properties such as its sessions user
   and database are visible to all users.  Superusers and roles with privileges of
   built-in role <literal>pg_read_all_stats</literal> (see also <xref
   linkend="predefined-roles"/>) can see all the information about all sessions.
-->
<xref linkend="monitoring-stats-dynamic-views-table"/>で表示される動的な統計ビューの情報の中にはセキュリティ制限があるものがあります。
一般ユーザは自身のセッション（メンバとなっているロールに属するセッション）に関する全情報だけを参照できます。
他セッションに関する行では多くの列がNULLになるでしょう。
しかしながら、セッションの存在とセッションのユーザとデータベースなどの一般的な属性は全ユーザに可視であることに注意してください。
スーパーユーザと組み込みロール<literal>pg_read_all_stats</literal>の権限を持つロール（<xref linkend="predefined-roles"/>も参照してください）は全セッションに関する全情報を参照できます。
  </para>

  <table id="monitoring-stats-dynamic-views-table">
<!--
   <title>Dynamic Statistics Views</title>
-->
   <title>動的統計情報ビュー</title>

   <tgroup cols="2">
    <thead>
     <row>
<!--
      <entry>View Name</entry>
      <entry>Description</entry>
-->
      <entry>ビュー名</entry>
      <entry>説明</entry>
     </row>
    </thead>

    <tbody>
     <row>
      <entry>
       <structname>pg_stat_activity</structname>
       <indexterm><primary>pg_stat_activity</primary></indexterm>
      </entry>
      <entry>
<!--
       One row per server process, showing information related to
       the current activity of that process, such as state and current query.
       See <link linkend="monitoring-pg-stat-activity-view">
       <structname>pg_stat_activity</structname></link> for details.
-->
サーバプロセスあたり1行の形式で、状態や現在の問い合わせ等のプロセスの現在の活動状況に関連した情報を表示します。
詳細については<link linkend="monitoring-pg-stat-activity-view"><structname>pg_stat_activity</structname></link>を参照してください。
      </entry>
     </row>

     <row>
      <entry><structname>pg_stat_replication</structname><indexterm><primary>pg_stat_replication</primary></indexterm></entry>
<!--
      <entry>One row per WAL sender process, showing statistics about
       replication to that sender's connected standby server.
       See <link linkend="monitoring-pg-stat-replication-view">
       <structname>pg_stat_replication</structname></link> for details.
-->
      <entry>
WAL送信プロセス毎に1行の形式で、送信サーバが接続したスタンバイサーバへのレプリケーションに関する統計情報を表示します。
詳細については<link linkend="monitoring-pg-stat-replication-view"><structname>pg_stat_replication</structname></link>を参照してください。
      </entry>
     </row>

     <row>
      <entry><structname>pg_stat_wal_receiver</structname><indexterm><primary>pg_stat_wal_receiver</primary></indexterm></entry>
<!--
      <entry>Only one row, showing statistics about the WAL receiver from
       that receiver's connected server.
       See <link linkend="monitoring-pg-stat-wal-receiver-view">
       <structname>pg_stat_wal_receiver</structname></link> for details.
-->
      <entry>
1行の形式で、受信サーバが接続したサーバからWAL受信サーバに関する統計情報を表示します。
詳細については<link linkend="monitoring-pg-stat-wal-receiver-view"><structname>pg_stat_wal_receiver</structname></link>を参照してください。
      </entry>
     </row>

     <row>
      <entry><structname>pg_stat_recovery_prefetch</structname><indexterm><primary>pg_stat_recovery_prefetch</primary></indexterm></entry>
<!--
      <entry>Only one row, showing statistics about blocks prefetched during recovery.
       See <link linkend="monitoring-pg-stat-recovery-prefetch">
       <structname>pg_stat_recovery_prefetch</structname></link> for details.
-->
      <entry>
1行の形式で、リカバリ中にプリフェッチされたブロックに関する統計情報を表示します。
詳細については<link linkend="monitoring-pg-stat-recovery-prefetch"><structname>pg_stat_recovery_prefetch</structname></link> を参照してください。
      </entry>
     </row>

     <row>
      <entry><structname>pg_stat_subscription</structname><indexterm><primary>pg_stat_subscription</primary></indexterm></entry>
<!--
      <entry>At least one row per subscription, showing information about
       the subscription workers.
       See <link linkend="monitoring-pg-stat-subscription">
       <structname>pg_stat_subscription</structname></link> for details.
-->
      <entry>
1つのサブスクリプションにつき少なくとも1行の形式で、サブスクリプションワーカーに関する情報を表示します。
詳細については<link linkend="monitoring-pg-stat-subscription"><structname>pg_stat_subscription</structname></link>を参照してください。
      </entry>
     </row>

     <row>
      <entry><structname>pg_stat_ssl</structname><indexterm><primary>pg_stat_ssl</primary></indexterm></entry>
<!--
      <entry>One row per connection (regular and replication), showing information about
       SSL used on this connection.
       See <link linkend="monitoring-pg-stat-ssl-view">
       <structname>pg_stat_ssl</structname></link> for details.
-->
      <entry>
接続（通常およびレプリケーション）あたり1行の形式で、接続に使われるSSLの情報を表示します。
詳細については<link linkend="monitoring-pg-stat-ssl-view"><structname>pg_stat_ssl</structname></link>を参照してください。
      </entry>
     </row>

     <row>
      <entry><structname>pg_stat_gssapi</structname><indexterm><primary>pg_stat_gssapi</primary></indexterm></entry>
<!--
      <entry>One row per connection (regular and replication), showing information about
       GSSAPI authentication and encryption used on this connection.
       See <link linkend="monitoring-pg-stat-gssapi-view">
       <structname>pg_stat_gssapi</structname></link> for details.
-->
     <entry>
接続（通常およびレプリケーション）あたり1行の形式で、接続に使われるGSSAPI認証と暗号化に関する情報を表示します。
詳細については<link linkend="monitoring-pg-stat-gssapi-view"><structname>pg_stat_gssapi</structname></link>を参照してください。
      </entry>
     </row>

     <row>
      <entry><structname>pg_stat_progress_analyze</structname><indexterm><primary>pg_stat_progress_analyze</primary></indexterm></entry>
<!--
      <entry>One row for each backend (including autovacuum worker processes) running
       <command>ANALYZE</command>, showing current progress.
       See <xref linkend="analyze-progress-reporting"/>.
-->
      <entry>
<command>ANALYZE</command>を実行している各バックエンド（自動バキュームワーカープロセスを含む）ごとに1行の形式で、現在の進捗を表示します。
<xref linkend="analyze-progress-reporting"/>を参照してください。
      </entry>
     </row>

     <row>
      <entry><structname>pg_stat_progress_create_index</structname><indexterm><primary>pg_stat_progress_create_index</primary></indexterm></entry>
<!--
      <entry>One row for each backend running <command>CREATE INDEX</command> or <command>REINDEX</command>, showing
      current progress.
      See <xref linkend="create-index-progress-reporting"/>.
-->
     <entry>
<command>CREATE INDEX</command>または<command>REINDEX</command>を実行している各バックエンドごとに1行の形式で、現在の進捗を表示します。
<xref linkend="create-index-progress-reporting"/>を参照してください。
     </entry>
     </row>

     <row>
      <entry><structname>pg_stat_progress_vacuum</structname><indexterm><primary>pg_stat_progress_vacuum</primary></indexterm></entry>
<!--
      <entry>One row for each backend (including autovacuum worker processes) running
       <command>VACUUM</command>, showing current progress.
       See <xref linkend="vacuum-progress-reporting"/>.
-->
      <entry>
<command>VACUUM</command>を実行している各バックエンド（自動バキュームワーカープロセスを含む）ごとに1行の形式で、現在の進捗を表示します。
<xref linkend="vacuum-progress-reporting"/>を参照してください。
      </entry>
     </row>

     <row>
      <entry><structname>pg_stat_progress_cluster</structname><indexterm><primary>pg_stat_progress_cluster</primary></indexterm></entry>
<!--
      <entry>One row for each backend running
       <command>CLUSTER</command> or <command>VACUUM FULL</command>, showing current progress.
       See <xref linkend="cluster-progress-reporting"/>.
-->
      <entry>
<command>CLUSTER</command>または<command>VACUUM FULL</command>を実行している各バックエンドごとに1行の形式で、現在の進捗を表示します。
<xref linkend="cluster-progress-reporting"/>を参照してください。
      </entry>
     </row>

     <row>
      <entry><structname>pg_stat_progress_basebackup</structname><indexterm><primary>pg_stat_progress_basebackup</primary></indexterm></entry>
<!--
      <entry>One row for each WAL sender process streaming a base backup,
       showing current progress.
       See <xref linkend="basebackup-progress-reporting"/>.
-->
      <entry>
ベースバックアップをストリームしている各WAL送信プロセスごとに1行の形式で、現在の進捗を表示します。
<xref linkend="basebackup-progress-reporting"/>を参照してください。
      </entry>
     </row>

     <row>
      <entry><structname>pg_stat_progress_copy</structname><indexterm><primary>pg_stat_progress_copy</primary></indexterm></entry>
<!--
      <entry>One row for each backend running <command>COPY</command>, showing current progress.
       See <xref linkend="copy-progress-reporting"/>.
-->
      <entry>
<command>COPY</command>を実行している各バックエンドごとに1行の形式で、現在の進捗を表示します。
<xref linkend="copy-progress-reporting"/>を参照してください。
      </entry>
     </row>
    </tbody>
   </tgroup>
  </table>

  <table id="monitoring-stats-views-table">
<!--
   <title>Collected Statistics Views</title>
-->
   <title>収集済み統計情報ビュー</title>

   <tgroup cols="2">
    <thead>
     <row>
<!--
      <entry>View Name</entry>
      <entry>Description</entry>
-->
      <entry>ビュー名</entry>
      <entry>説明</entry>
     </row>
    </thead>

    <tbody>

     <!-- everything related to global objects, alphabetically -->

     <row>
      <entry><structname>pg_stat_archiver</structname><indexterm><primary>pg_stat_archiver</primary></indexterm></entry>
<!--
      <entry>One row only, showing statistics about the
       WAL archiver process's activity. See
       <link linkend="monitoring-pg-stat-archiver-view">
       <structname>pg_stat_archiver</structname></link> for details.
-->
      <entry>
WALアーカイバプロセスの活動状況に関する統計情報を1行のみで表示します。
詳細については<link linkend="monitoring-pg-stat-archiver-view"><structname>pg_stat_archiver</structname></link>を参照してください。
      </entry>
     </row>

     <row>
      <entry><structname>pg_stat_bgwriter</structname><indexterm><primary>pg_stat_bgwriter</primary></indexterm></entry>
<!--
      <entry>One row only, showing statistics about the
       background writer process's activity. See
       <link linkend="monitoring-pg-stat-bgwriter-view">
       <structname>pg_stat_bgwriter</structname></link> for details.
-->
      <entry>
バックグラウンドライタプロセスの活動状況に関する統計情報を1行のみで表示します。
詳細については<link linkend="monitoring-pg-stat-bgwriter-view"><structname>pg_stat_bgwriter</structname></link>を参照してください。
     </entry>
     </row>

     <row>
      <entry><structname>pg_stat_database</structname><indexterm><primary>pg_stat_database</primary></indexterm></entry>
<!--
      <entry>One row per database, showing database-wide statistics. See
       <link linkend="monitoring-pg-stat-database-view">
       <structname>pg_stat_database</structname></link> for details.
-->
      <entry>
データベース毎に1行の形式で、データベース全体の統計情報を表示します。
詳細については<link linkend="monitoring-pg-stat-database-view"><structname>pg_stat_database</structname></link>を参照してください。
      </entry>
     </row>

     <row>
      <entry><structname>pg_stat_database_conflicts</structname><indexterm><primary>pg_stat_database_conflicts</primary></indexterm></entry>
      <entry>
<!--
       One row per database, showing database-wide statistics about
       query cancels due to conflict with recovery on standby servers.
       See <link linkend="monitoring-pg-stat-database-conflicts-view">
       <structname>pg_stat_database_conflicts</structname></link> for details.
-->
データベース毎に1行の形式で、スタンバイサーバにおける復旧との競合のためにキャンセルされた問い合わせについてのデータベース全体の統計情報を表示します。
詳細については<link linkend="monitoring-pg-stat-database-conflicts-view"><structname>pg_stat_database_conflicts</structname></link>を参照してください。
      </entry>
     </row>

     <row>
      <entry><structname>pg_stat_io</structname><indexterm><primary>pg_stat_io</primary></indexterm></entry>
      <entry>
<!--
       One row for each combination of backend type, context, and target object
       containing cluster-wide I/O statistics.
       See <link linkend="monitoring-pg-stat-io-view">
       <structname>pg_stat_io</structname></link> for details.
-->
バックエンドタイプ、コンテキスト、ターゲットのオブジェクトの組み合わせごとに1行で、クラスタ全体のI/O統計情報を含みます。
詳細については<link linkend="monitoring-pg-stat-io-view"><structname>pg_stat_io</structname></link>を参照してください。
     </entry>
     </row>

     <row>
      <entry><structname>pg_stat_replication_slots</structname><indexterm><primary>pg_stat_replication_slots</primary></indexterm></entry>
<!--
      <entry>One row per replication slot, showing statistics about the
       replication slot's usage. See
       <link linkend="monitoring-pg-stat-replication-slots-view">
       <structname>pg_stat_replication_slots</structname></link> for details.
-->
      <entry>
レプリケーションスロットごとに1行の形式で、レプリケーションスロットの使用状況に関する統計情報を表示します。
詳細については<link linkend="monitoring-pg-stat-replication-slots-view"> <structname>pg_stat_replication_slots</structname></link>を参照してください。
      </entry>
     </row>

     <row>
      <entry><structname>pg_stat_slru</structname><indexterm><primary>pg_stat_slru</primary></indexterm></entry>
<!--
      <entry>One row per SLRU, showing statistics of operations. See
       <link linkend="monitoring-pg-stat-slru-view">
       <structname>pg_stat_slru</structname></link> for details.
-->
      <entry>
SLRUごとに1行の形で、操作に関する統計情報を示します。
詳細については<link linkend="monitoring-pg-stat-slru-view"><structname>pg_stat_slru</structname></link>を参照してください。
      </entry>
     </row>

     <row>
      <entry><structname>pg_stat_subscription_stats</structname><indexterm><primary>pg_stat_subscription_stats</primary></indexterm></entry>
<!--
      <entry>One row per subscription, showing statistics about errors.
      See <link linkend="monitoring-pg-stat-subscription-stats">
      <structname>pg_stat_subscription_stats</structname></link> for details.
-->
      <entry>
サブスクリプションごとに1行の形式で、エラーに関する統計を表示します。
詳細については<link linkend="monitoring-pg-stat-subscription-stats"><structname>pg_stat_subscription_stats</structname></link>を参照してください。
      </entry>
     </row>

     <row>
      <entry><structname>pg_stat_wal</structname><indexterm><primary>pg_stat_wal</primary></indexterm></entry>
<!--
      <entry>One row only, showing statistics about WAL activity. See
       <link linkend="monitoring-pg-stat-wal-view">
       <structname>pg_stat_wal</structname></link> for details.
-->
      <entry>
WALの活動状況に関する統計情報を1行のみで表示します。
詳細については<link linkend="monitoring-pg-stat-wal-view"><structname>pg_stat_wal</structname></link>を参照してください。
      </entry>
     </row>

     <!-- all "stat" for schema objects, by "importance" -->

     <row>
      <entry><structname>pg_stat_all_tables</structname><indexterm><primary>pg_stat_all_tables</primary></indexterm></entry>
      <entry>
<!--
       One row for each table in the current database, showing statistics
       about accesses to that specific table.
       See <link linkend="monitoring-pg-stat-all-tables-view">
       <structname>pg_stat_all_tables</structname></link> for details.
-->
現在のデータベースの各テーブルごとに1行の形式で、特定のテーブルへのアクセスに関する統計情報を示します。
詳細については<link linkend="monitoring-pg-stat-all-tables-view"><structname>pg_stat_all_tables</structname></link>を参照してください。
      </entry>
     </row>

     <row>
      <entry><structname>pg_stat_sys_tables</structname><indexterm><primary>pg_stat_sys_tables</primary></indexterm></entry>
<!--
      <entry>Same as <structname>pg_stat_all_tables</structname>, except that only
      system tables are shown.</entry>
-->
      <entry>
システムテーブルのみが表示される点を除き、<structname>pg_stat_all_tables</structname>と同じです。
</entry>
     </row>

     <row>
      <entry><structname>pg_stat_user_tables</structname><indexterm><primary>pg_stat_user_tables</primary></indexterm></entry>
<!--
      <entry>Same as <structname>pg_stat_all_tables</structname>, except that only user
      tables are shown.</entry>
-->
<entry>
ユーザテーブルのみが表示される点を除き、<structname>pg_stat_all_tables</structname>と同じです。
</entry>
     </row>

     <row>
      <entry><structname>pg_stat_xact_all_tables</structname><indexterm><primary>pg_stat_xact_all_tables</primary></indexterm></entry>
<!--
      <entry>Similar to <structname>pg_stat_all_tables</structname>, but counts actions
      taken so far within the current transaction (which are <emphasis>not</emphasis>
      yet included in <structname>pg_stat_all_tables</structname> and related views).
      The columns for numbers of live and dead rows and vacuum and
      analyze actions are not present in this view.</entry>
-->
      <entry>
<structname>pg_stat_all_tables</structname>と似ていますが、現在のトランザクションにて実施された処理結果をカウントします。(数値が見える時点では、これらの数値は<structname>pg_stat_all_tables</structname>と関連するビューに含まれて<emphasis>いません</emphasis>。)
このビューでは、有効な行数、無効な行数、およびバキュームやアナライズの活動は表示しません。
      </entry>
     </row>

     <row>
      <entry><structname>pg_stat_xact_sys_tables</structname><indexterm><primary>pg_stat_xact_sys_tables</primary></indexterm></entry>
<!--
      <entry>Same as <structname>pg_stat_xact_all_tables</structname>, except that only
      system tables are shown.</entry>
-->
      <entry>
システムテーブルのみが表示される点を除き、<structname>pg_stat_xact_all_tables</structname>と同じです。
      </entry>
     </row>

     <row>
      <entry><structname>pg_stat_xact_user_tables</structname><indexterm><primary>pg_stat_xact_user_tables</primary></indexterm></entry>
<!--
      <entry>Same as <structname>pg_stat_xact_all_tables</structname>, except that only
      user tables are shown.</entry>
-->
      <entry>
ユーザテーブルのみが表示される点を除き、<structname>pg_stat_xact_all_tables</structname>と同じです。
      </entry>
     </row>

     <row>
      <entry><structname>pg_stat_all_indexes</structname><indexterm><primary>pg_stat_all_indexes</primary></indexterm></entry>
      <entry>
<!--
       One row for each index in the current database, showing statistics
       about accesses to that specific index.
       See <link linkend="monitoring-pg-stat-all-indexes-view">
       <structname>pg_stat_all_indexes</structname></link> for details.
-->
現在のデータベースのインデックスごとに1行の形式で、特定のインデックスへのアクセスに関する統計情報を示します。
詳細については<link linkend="monitoring-pg-stat-all-indexes-view"><structname>pg_stat_all_indexes</structname></link>を参照してください。
      </entry>
     </row>

     <row>
      <entry><structname>pg_stat_sys_indexes</structname><indexterm><primary>pg_stat_sys_indexes</primary></indexterm></entry>
<!--
      <entry>Same as <structname>pg_stat_all_indexes</structname>, except that only
      indexes on system tables are shown.</entry>
-->
      <entry>
システムテーブルのインデックスのみが表示される点を除き、<structname>pg_stat_all_indexes</structname>と同じです。
      </entry>
     </row>

     <row>
      <entry><structname>pg_stat_user_indexes</structname><indexterm><primary>pg_stat_user_indexes</primary></indexterm></entry>
<!--
      <entry>Same as <structname>pg_stat_all_indexes</structname>, except that only
      indexes on user tables are shown.</entry>
-->
      <entry>
ユーザテーブルのインデックスのみが表示される点を除き、<structname>pg_stat_all_indexes</structname>と同じです。
      </entry>
     </row>

     <row>
      <entry><structname>pg_stat_user_functions</structname><indexterm><primary>pg_stat_user_functions</primary></indexterm></entry>
      <entry>
<!--
       One row for each tracked function, showing statistics
       about executions of that function. See
       <link linkend="monitoring-pg-stat-user-functions-view">
       <structname>pg_stat_user_functions</structname></link> for details.
-->
追跡された関数ごとに1行の形式で、関数の実行に関する統計情報を表示します。
詳細については<link linkend="monitoring-pg-stat-user-functions-view"><structname>pg_stat_user_functions</structname></link>を参照してください。
      </entry>
     </row>

     <row>
      <entry><structname>pg_stat_xact_user_functions</structname><indexterm><primary>pg_stat_xact_user_functions</primary></indexterm></entry>
<!--
      <entry>Similar to <structname>pg_stat_user_functions</structname>, but counts only
      calls during the current transaction (which are <emphasis>not</emphasis>
      yet included in <structname>pg_stat_user_functions</structname>).</entry>
-->
      <entry>
<structname>pg_stat_user_functions</structname>と似ていますが、現在のトランザクション中に呼び出されたものだけをカウントします。
(数値が見える時点では、これらの数値は<structname>pg_stat_user_functions</structname>に含まれて<emphasis>いません</emphasis>。)
      </entry>
     </row>

     <!-- all "statio" for schema objects, by "importance" -->

     <row>
      <entry><structname>pg_statio_all_tables</structname><indexterm><primary>pg_statio_all_tables</primary></indexterm></entry>
      <entry>
<!--
       One row for each table in the current database, showing statistics
       about I/O on that specific table.
       See <link linkend="monitoring-pg-statio-all-tables-view">
       <structname>pg_statio_all_tables</structname></link> for details.
-->
現在のデータベース内のテーブルごとに1行の形式で、特定のテーブルに対するI/Oに関する統計情報を示します。
詳細については<link linkend="monitoring-pg-statio-all-tables-view"><structname>pg_statio_all_tables</structname></link>を参照してください。
      </entry>
     </row>

     <row>
      <entry><structname>pg_statio_sys_tables</structname><indexterm><primary>pg_statio_sys_tables</primary></indexterm></entry>
<!--
      <entry>Same as <structname>pg_statio_all_tables</structname>, except that only
      system tables are shown.</entry>
-->
      <entry>
システムテーブルのみが表示される点を除き、<structname>pg_statio_all_tables</structname>と同じです。
</entry>
     </row>

     <row>
      <entry><structname>pg_statio_user_tables</structname><indexterm><primary>pg_statio_user_tables</primary></indexterm></entry>
<!--
      <entry>Same as <structname>pg_statio_all_tables</structname>, except that only
      user tables are shown.</entry>
-->
      <entry>
ユーザテーブルのみが表示される点を除き、<structname>pg_statio_all_tables</structname>と同じです。
      </entry>
     </row>

     <row>
      <entry><structname>pg_statio_all_indexes</structname><indexterm><primary>pg_statio_all_indexes</primary></indexterm></entry>
      <entry>
<!--
       One row for each index in the current database,
       showing statistics about I/O on that specific index.
       See <link linkend="monitoring-pg-statio-all-indexes-view">
       <structname>pg_statio_all_indexes</structname></link> for details.
-->
現在のデータベース内のインデックスごとに1行の形式で、特定のインデックスに対するI/Oに関する統計情報を表示します。
詳細については<link linkend="monitoring-pg-statio-all-indexes-view"><structname>pg_statio_all_indexes</structname></link>を参照してください。
      </entry>
     </row>

     <row>
      <entry><structname>pg_statio_sys_indexes</structname><indexterm><primary>pg_statio_sys_indexes</primary></indexterm></entry>
<!--
      <entry>Same as <structname>pg_statio_all_indexes</structname>, except that only
      indexes on system tables are shown.</entry>
-->
      <entry>
システムテーブルのインデックスのみが表示される点を除き、<structname>pg_statio_all_indexes</structname> と同じです。
      </entry>
     </row>

     <row>
      <entry><structname>pg_statio_user_indexes</structname><indexterm><primary>pg_statio_user_indexes</primary></indexterm></entry>
<!--
      <entry>Same as <structname>pg_statio_all_indexes</structname>, except that only
      indexes on user tables are shown.</entry>
-->
      <entry>
ユーザテーブルのインデックスのみが表示される点を除き、<structname>pg_statio_all_indexes</structname>と同じです。
      </entry>
     </row>

     <row>
      <entry><structname>pg_statio_all_sequences</structname><indexterm><primary>pg_statio_all_sequences</primary></indexterm></entry>
     <entry>
<!--
       One row for each sequence in the current database,
       showing statistics about I/O on that specific sequence.
       See <link linkend="monitoring-pg-statio-all-sequences-view">
       <structname>pg_statio_all_sequences</structname></link> for details.
-->
現在のデータベース内のシーケンスごとに1行の形式で、特定のシーケンスに対するI/Oに関する統計情報を表示します。
詳細については<link linkend="monitoring-pg-statio-all-sequences-view"><structname>pg_statio_all_sequences</structname></link>を参照してください。
     </entry>
     </row>

     <row>
      <entry><structname>pg_statio_sys_sequences</structname><indexterm><primary>pg_statio_sys_sequences</primary></indexterm></entry>
<!--
      <entry>Same as <structname>pg_statio_all_sequences</structname>, except that only
      system sequences are shown.  (Presently, no system sequences are defined,
      so this view is always empty.)</entry>
-->
      <entry>
システムシーケンスのみが表示される点を除き、<structname>pg_statio_all_sequences</structname>と同じです
（現時点では、システムシーケンスは定義されていませんので、このビューは常に空です）。
      </entry>
     </row>

     <row>
      <entry><structname>pg_statio_user_sequences</structname><indexterm><primary>pg_statio_user_sequences</primary></indexterm></entry>
<!--
      <entry>Same as <structname>pg_statio_all_sequences</structname>, except that only
      user sequences are shown.</entry>
-->
      <entry>
ユーザシーケンスのみが表示される点を除き、<structname>pg_statio_all_sequences</structname>と同じです。
      </entry>
     </row>

    </tbody>
   </tgroup>
  </table>

  <para>
<!--
   The per-index statistics are particularly useful to determine which
   indexes are being used and how effective they are.
-->
インデックス単位の統計情報は、どのインデックスが使用され、どの程度効果があるのかを評価する際に、特に有用です。
  </para>

  <para>
<!--
   The <structname>pg_stat_io</structname> and
   <structname>pg_statio_</structname> set of views are useful for determining
   the effectiveness of the buffer cache. They can be used to calculate a cache
   hit ratio. Note that while <productname>PostgreSQL</productname>'s I/O
   statistics capture most instances in which the kernel was invoked in order
   to perform I/O, they do not differentiate between data which had to be
   fetched from disk and that which already resided in the kernel page cache.
   Users are advised to use the <productname>PostgreSQL</productname>
   statistics views in combination with operating system utilities for a more
   complete picture of their database's I/O performance.
-->
<structname>pg_stat_io</structname>と<structname>pg_statio_</structname>ビューの組み合わせは、バッファキャッシュの有効性を判断するのに役立ちます。
これらはキャッシュヒット率を計算するのに使用できます。
<productname>PostgreSQL</productname>のI/O統計は、I/Oを実行するためにカーネルが呼び出されたほとんどのインスタンスを取得しますが、ディスクから取得しなければならなかったデータと、カーネルページキャッシュにすでに存在していたデータとを区別しません。
ユーザは、データベースのI/Oパフォーマンスのより完全な全体像を得るために、<productname>PostgreSQL</productname>の統計ビューをオペレーティングシステムのユーティリティと組み合わせて使用することをお勧めします。
  </para>

 </sect2>

 <sect2 id="monitoring-pg-stat-activity-view">
  <title><structname>pg_stat_activity</structname></title>

  <indexterm>
   <primary>pg_stat_activity</primary>
  </indexterm>

  <para>
<!--
   The <structname>pg_stat_activity</structname> view will have one row
   per server process, showing information related to
   the current activity of that process.
-->
<structname>pg_stat_activity</structname>はサーバプロセス毎に、そのプロセスの現在の活動に関連する情報を表示する1行を持ちます。
  </para>

  <table id="pg-stat-activity-view" xreflabel="pg_stat_activity">
<!--
   <title><structname>pg_stat_activity</structname> View</title>
-->
   <title><structname>pg_stat_activity</structname>ビュー</title>
   <tgroup cols="1">
    <thead>
     <row>
      <entry role="catalog_table_entry"><para role="column_definition">
<!--
       Column Type
-->
列 型
      </para>
      <para>
<!--
       Description
-->
説明
      </para></entry>
     </row>
    </thead>

    <tbody>
     <row>
      <entry role="catalog_table_entry"><para role="column_definition">
       <structfield>datid</structfield> <type>oid</type>
      </para>
      <para>
<!--
       OID of the database this backend is connected to
-->
バックエンドが接続するデータベースのOIDです。
      </para></entry>
     </row>

     <row>
      <entry role="catalog_table_entry"><para role="column_definition">
       <structfield>datname</structfield> <type>name</type>
      </para>
      <para>
<!--
       Name of the database this backend is connected to
-->
バックエンドが接続するデータベースの名前です。
      </para></entry>
     </row>

     <row>
      <entry role="catalog_table_entry"><para role="column_definition">
       <structfield>pid</structfield> <type>integer</type>
      </para>
      <para>
<!--
       Process ID of this backend
-->
バックエンドのプロセスIDです。
      </para></entry>
     </row>

     <row>
      <entry role="catalog_table_entry"><para role="column_definition">
       <structfield>leader_pid</structfield> <type>integer</type>
      </para>
      <para>
<!--
       Process ID of the parallel group leader if this process is a parallel
       query worker, or process ID of the leader apply worker if this process
       is a parallel apply worker.  <literal>NULL</literal> indicates that this
       process is a parallel group leader or leader apply worker, or does not
       participate in any parallel operation.
-->
このプロセスがパラレルクエリワーカーであればパラレルグループリーダーのプロセスIDです。
あるいは、このプロセスがパラレル適用ワーカーであればリーダー適用ワーカーのプロセスIDです。
<literal>NULL</literal>は、このプロセスがパラレルグループリーダーまたはリーダー適用ワーカーであること、またはこのプロセスがパラレル処理に参加していないことを示します。
      </para></entry>
     </row>

     <row>
      <entry role="catalog_table_entry"><para role="column_definition">
       <structfield>usesysid</structfield> <type>oid</type>
      </para>
      <para>
<!--
       OID of the user logged into this backend
-->
バックエンドにログインしたユーザのOIDです。
      </para></entry>
     </row>

     <row>
      <entry role="catalog_table_entry"><para role="column_definition">
       <structfield>usename</structfield> <type>name</type>
      </para>
      <para>
<!--
       Name of the user logged into this backend
-->
バックエンドにログインしたユーザの名前です。
      </para></entry>
     </row>

     <row>
      <entry role="catalog_table_entry"><para role="column_definition">
       <structfield>application_name</structfield> <type>text</type>
      </para>
      <para>
<!--
       Name of the application that is connected
       to this backend
-->
バックエンドに接続したアプリケーションの名前です。
      </para></entry>
     </row>

     <row>
      <entry role="catalog_table_entry"><para role="column_definition">
       <structfield>client_addr</structfield> <type>inet</type>
      </para>
      <para>
<!--
       IP address of the client connected to this backend.
       If this field is null, it indicates either that the client is
       connected via a Unix socket on the server machine or that this is an
       internal process such as autovacuum.
-->
バックエンドに接続したクライアントのIPアドレスです。
このフィールドがNULLである場合、これはクライアントがサーバマシン上のUnixソケット経由で接続されたか、自動バキュームなど内部プロセスであることを示しています。
      </para></entry>
     </row>

     <row>
      <entry role="catalog_table_entry"><para role="column_definition">
       <structfield>client_hostname</structfield> <type>text</type>
      </para>
      <para>
<!--
       Host name of the connected client, as reported by a
       reverse DNS lookup of <structfield>client_addr</structfield>. This field will
       only be non-null for IP connections, and only when <xref linkend="guc-log-hostname"/> is enabled.
-->
<structfield>client_addr</structfield>のDNS逆引き検索により報告された、接続クライアントのホスト名です。
IP接続、かつ<xref linkend="guc-log-hostname"/>が有効である場合にのみこのフィールドは非NULLになります。
      </para></entry>
     </row>

     <row>
      <entry role="catalog_table_entry"><para role="column_definition">
       <structfield>client_port</structfield> <type>integer</type>
      </para>
      <para>
<!--
       TCP port number that the client is using for communication
       with this backend, or <literal>-1</literal> if a Unix socket is used.
       If this field is null, it indicates that this is an internal server process.
-->
クライアントがバックエンドとの通信に使用するTCPポート番号、もしくはUnixソケットを使用する場合は<literal>-1</literal>です。
このフィールドがNULLであれば、内部のサーバプロセスであることを示しています。
      </para></entry>
     </row>

     <row>
      <entry role="catalog_table_entry"><para role="column_definition">
       <structfield>backend_start</structfield> <type>timestamp with time zone</type>
      </para>
      <para>
<!--
       Time when this process was started.  For client backends,
       this is the time the client connected to the server.
-->
プロセスが開始した時刻です。
クライアントのバックエンドについては、クライアントがサーバに接続した時刻です。
      </para></entry>
     </row>

     <row>
      <entry role="catalog_table_entry"><para role="column_definition">
       <structfield>xact_start</structfield> <type>timestamp with time zone</type>
      </para>
      <para>
<!--
       Time when this process' current transaction was started, or null
       if no transaction is active. If the current
       query is the first of its transaction, this column is equal to the
       <structfield>query_start</structfield> column.
-->
プロセスの現在のトランザクションが開始した時刻です。活動中のトランザクションがない場合はNULLです。
現在の問い合わせがトランザクションの先頭である場合、この列は<structfield>query_start</structfield>列と同じです。
      </para></entry>
     </row>

     <row>
      <entry role="catalog_table_entry"><para role="column_definition">
       <structfield>query_start</structfield> <type>timestamp with time zone</type>
      </para>
      <para>
<!--
       Time when the currently active query was started, or if
       <structfield>state</structfield> is not <literal>active</literal>, when the last query
       was started
-->
現在活動中の問い合わせが開始した時刻です。もし<structfield>state</structfield>が<literal>active</literal>でない場合は直前の問い合わせが開始した時刻です。
      </para></entry>
     </row>

     <row>
      <entry role="catalog_table_entry"><para role="column_definition">
       <structfield>state_change</structfield> <type>timestamp with time zone</type>
      </para>
      <para>
<!--
       Time when the <structfield>state</structfield> was last changed
-->
<structfield>state</structfield>の最終変更時刻です。
      </para></entry>
     </row>

     <row>
      <entry role="catalog_table_entry"><para role="column_definition">
       <structfield>wait_event_type</structfield> <type>text</type>
      </para>
      <para>
<!--
       The type of event for which the backend is waiting, if any;
       otherwise NULL.  See <xref linkend="wait-event-table"/>.
-->
バックエンドが待機しているイベントがあれば、その型、なければNULLとなります。
<xref linkend="wait-event-table"/>を参照してください。
      </para></entry>
     </row>

     <row>
      <entry role="catalog_table_entry"><para role="column_definition">
       <structfield>wait_event</structfield> <type>text</type>
      </para>
      <para>
<!--
       Wait event name if backend is currently waiting, otherwise NULL.
       See <xref linkend="wait-event-activity-table"/> through
       <xref linkend="wait-event-timeout-table"/>.
-->
バックエンドが現在待機している場合は待機イベント名、そうでなければNULLとなります。
<xref linkend="wait-event-activity-table"/>から<xref linkend="wait-event-timeout-table"/>までを参照してください。
      </para></entry>
     </row>

     <row>
      <entry role="catalog_table_entry"><para role="column_definition">
       <structfield>state</structfield> <type>text</type>
      </para>
      <para>
<!--
       Current overall state of this backend.
       Possible values are:
-->
現在のバックエンドの総体的な状態です。
以下のいずれかの値を取ることができます。
       <itemizedlist>
        <listitem>
        <para>
<!--
          <literal>active</literal>: The backend is executing a query.
-->
<literal>active</literal>: バックエンドは問い合わせを実行中です。
         </para>
        </listitem>
        <listitem>
         <para>
<!--
          <literal>idle</literal>: The backend is waiting for a new client command.
-->
<literal>idle</literal>: バックエンドは新しいクライアントからのコマンドを待機しています。
         </para>
        </listitem>
        <listitem>
         <para>
<!--
          <literal>idle in transaction</literal>: The backend is in a transaction,
          but is not currently executing a query.
-->
<literal>idle in transaction</literal>: バックエンドはトランザクションの内部にいますが、現在実行中の問い合わせがありません。
         </para>
        </listitem>
        <listitem>
         <para>
<!--
          <literal>idle in transaction (aborted)</literal>: This state is similar to
          <literal>idle in transaction</literal>, except one of the statements in
          the transaction caused an error.
-->
<literal>idle in transaction (aborted)</literal>: この状態は<literal>idle in transaction</literal>と似ていますが、トランザクション内のある文がエラーになっている点が異なります。
         </para>
        </listitem>
        <listitem>
         <para>
<!--
          <literal>fastpath function call</literal>: The backend is executing a
          fast-path function.
-->
<literal>fastpath function call</literal>: バックエンドは近道関数を実行中です。
         </para>
        </listitem>
        <listitem>
         <para>
<!--
          <literal>disabled</literal>: This state is reported if <xref linkend="guc-track-activities"/> is disabled in this backend.
-->
<literal>disabled</literal>: この状態は、このバックエンドで<xref linkend="guc-track-activities"/>が無効である場合に報告されます。
         </para>
       </listitem>
       </itemizedlist>
      </para></entry>
     </row>

     <row>
      <entry role="catalog_table_entry"><para role="column_definition">
       <structfield>backend_xid</structfield> <type>xid</type>
      </para>
      <para>
<!--
       Top-level transaction identifier of this backend, if any;  see
       <xref linkend="transaction-id"/>.
-->
もしあれば、このバックエンドの最上位のトランザクション識別子です。
<xref linkend="transaction-id"/>を参照してください。
      </para></entry>
     </row>

     <row>
      <entry role="catalog_table_entry"><para role="column_definition">
       <structfield>backend_xmin</structfield> <type>xid</type>
      </para>
      <para>
<!--
       The current backend's <literal>xmin</literal> horizon.
-->
現在のバックエンドの<literal>xmin</literal>です。
      </para></entry>
     </row>

    <row>
     <entry role="catalog_table_entry"><para role="column_definition">
      <structfield>query_id</structfield> <type>bigint</type>
     </para>
     <para>
<!--
      Identifier of this backend's most recent query. If
      <structfield>state</structfield> is <literal>active</literal> this
      field shows the identifier of the currently executing query. In
      all other states, it shows the identifier of last query that was
      executed.  Query identifiers are not computed by default so this
      field will be null unless <xref linkend="guc-compute-query-id"/>
      parameter is enabled or a third-party module that computes query
      identifiers is configured.
-->
バックエンドの直近の問い合わせ識別子です。
<structfield>state</structfield>が<literal>active</literal>の場合、このフィールドには現在実行中の問い合わせ識別子が表示されます。
他のすべての状態では、最後に実行された問い合わせ識別子が表示されます。
問い合わせ識別子はデフォルトでは計算されないため、<xref linkend="guc-compute-query-id"/>パラメータが有効になっているか、問い合わせ識別子を計算するサードパーティモジュールが設定されていない限り、このフィールドはnullになります。
     </para></entry>
    </row>

     <row>
      <entry role="catalog_table_entry"><para role="column_definition">
       <structfield>query</structfield> <type>text</type>
      </para>
      <para>
<!--
       Text of this backend's most recent query. If
       <structfield>state</structfield> is <literal>active</literal> this field shows the
       currently executing query. In all other states, it shows the last query
       that was executed. By default the query text is truncated at 1024
       bytes; this value can be changed via the parameter
       <xref linkend="guc-track-activity-query-size"/>.
-->
バックエンドの最も最近の問い合わせテキストです。
<structfield>state</structfield>が<literal>active</literal>の場合、このフィールドは現在実行中の問い合わせを示します。
その他のすべての状態では、実行済みの最後の問い合わせを示します。
デフォルトでは問い合わせのテキストは1024バイトで切り詰められますが、この値はパラメータ<xref linkend="guc-track-activity-query-size"/>により変更できます。
      </para></entry>
     </row>

     <row>
      <entry role="catalog_table_entry"><para role="column_definition">
       <structfield>backend_type</structfield> <type>text</type>
      </para>
      <para>
<!--
       Type of current backend. Possible types are
       <literal>autovacuum launcher</literal>, <literal>autovacuum worker</literal>,
       <literal>logical replication launcher</literal>,
       <literal>logical replication worker</literal>,
       <literal>parallel worker</literal>, <literal>background writer</literal>,
       <literal>client backend</literal>, <literal>checkpointer</literal>,
       <literal>archiver</literal>, <literal>standalone backend</literal>,
       <literal>startup</literal>, <literal>walreceiver</literal>,
       <literal>walsender</literal> and <literal>walwriter</literal>.
       In addition, background workers registered by extensions may have
       additional types.
-->
現在のバックエンドのタイプです。
可能なタイプは、<literal>autovacuum launcher</literal>、<literal>autovacuum worker</literal>、<literal>logical replication launcher</literal>、<literal>logical replication worker</literal>、<literal>parallel worker</literal>、<literal>background writer</literal>、<literal>client backend</literal>、<literal>checkpointer</literal>、<literal>archiver</literal>、<literal>standalone backend</literal>、<literal>startup</literal>、<literal>walreceiver</literal>、<literal>walsender</literal>および<literal>walwriter</literal>です。
さらに、拡張によって登録されたバックグラウンドワーカーは追加のタイプを持つかも知れません。
      </para></entry>
     </row>
    </tbody>
   </tgroup>
  </table>

  <note>
   <para>
<!--
    The <structfield>wait_event</structfield> and <structfield>state</structfield> columns are
    independent.  If a backend is in the <literal>active</literal> state,
    it may or may not be <literal>waiting</literal> on some event.  If the state
    is <literal>active</literal> and <structfield>wait_event</structfield> is non-null, it
    means that a query is being executed, but is being blocked somewhere
    in the system.
-->
<structfield>wait_event</structfield>と<structfield>state</structfield>列は独立しています。
バックエンドが<literal>active</literal>状態である場合、いくつかのイベントでは<literal>waiting</literal>かもしれませんし、そうでないかもしれません。
状態が<literal>active</literal>であり、<structfield>wait_event</structfield>がNULLでない場合、問い合わせは実行中ですが、システム内のどこかでブロックされていることを意味します。
   </para>
  </note>

  <table id="wait-event-table">
<!--
   <title>Wait Event Types</title>
-->
   <title>待機イベント型</title>
   <tgroup cols="2">
    <thead>
     <row>
<!--
      <entry>Wait Event Type</entry>
      <entry>Description</entry>
-->
      <entry>待機イベント型</entry>
      <entry>説明</entry>
     </row>
    </thead>

    <tbody>
     <row>
      <entry><literal>Activity</literal></entry>
<!--
      <entry>The server process is idle.  This event type indicates a process
       waiting for activity in its main processing loop.
       <literal>wait_event</literal> will identify the specific wait point;
       see <xref linkend="wait-event-activity-table"/>.
-->
      <entry>
サーバプロセスはアイドル状態です。
このイベント型はプロセスがメインの処理ループ内で活動を待機していることを示します。
<literal>wait_event</literal>によりその待機点が特定できます。
<xref linkend="wait-event-activity-table"/>を参照してください。
      </entry>
     </row>
     <row>
      <entry><literal>BufferPin</literal></entry>
<!--
      <entry>The server process is waiting for exclusive access to
       a data buffer.  Buffer pin waits can be protracted if
       another process holds an open cursor that last read data from the
       buffer in question. See <xref linkend="wait-event-bufferpin-table"/>.
-->
      <entry>
サーバプロセスは、データバッファに排他的アクセスをするために待機しています。
バッファピン待機は、他のプロセスが該当のバッファから最後に読み込んだデータのオープンカーソルを保持している場合に長引かされることがあります。
<xref linkend="wait-event-bufferpin-table"/>を参照してください。
      </entry>
     </row>
     <row>
      <entry><literal>Client</literal></entry>
<!--
      <entry>The server process is waiting for activity on a socket
       connected to a user application.  Thus, the server expects something
       to happen that is independent of its internal processes.
       <literal>wait_event</literal> will identify the specific wait point;
       see <xref linkend="wait-event-client-table"/>.
-->
      <entry>
サーバプロセスはユーザアプリケーションに接続しているソケット上での活動を待機しています。
それゆえ、サーバはその内部プロセスとは無関係の何かが起きることを期待しています。
<literal>wait_event</literal>によりその待機点が特定できます。<xref linkend="wait-event-client-table"/>を参照してください。
      </entry>
     </row>
     <row>
      <entry><literal>Extension</literal></entry>
<!--
      <entry>The server process is waiting for some condition defined by an
       extension module.
       See <xref linkend="wait-event-extension-table"/>.
-->
      <entry>
サーバプロセスは拡張モジュールにより定義された条件を待機しています。
<xref linkend="wait-event-extension-table"/>を参照してください。
      </entry>
     </row>
     <row>
      <entry><literal>IO</literal></entry>
<!--
      <entry>The server process is waiting for an I/O operation to complete.
       <literal>wait_event</literal> will identify the specific wait point;
       see <xref linkend="wait-event-io-table"/>.
-->
      <entry>
サーバプロセスは入出力が完了するのを待機しています。
<literal>wait_event</literal>によりその待機点が特定できます。<xref linkend="wait-event-io-table"/>を参照してください。
      </entry>
     </row>
     <row>
      <entry><literal>IPC</literal></entry>
<!--
      <entry>The server process is waiting for some interaction with
       another server process.  <literal>wait_event</literal> will
       identify the specific wait point;
       see <xref linkend="wait-event-ipc-table"/>.
-->
      <entry>
サーバプロセスは、他のサーバプロセスとの相互作用を待機しています。
<literal>wait_event</literal>によりその待機点が特定できます。<xref linkend="wait-event-ipc-table"/>を参照してください。
      </entry>
     </row>
     <row>
      <entry><literal>Lock</literal></entry>
<!--
      <entry>The server process is waiting for a heavyweight lock.
       Heavyweight locks, also known as lock manager locks or simply locks,
       primarily protect SQL-visible objects such as tables.  However,
       they are also used to ensure mutual exclusion for certain internal
       operations such as relation extension.  <literal>wait_event</literal>
       will identify the type of lock awaited;
       see <xref linkend="wait-event-lock-table"/>.
-->
      <entry>
サーバプロセスは重量ロックを待機しています。
ロックマネージャロックや単にロックとしても知られている重量ロックは、主にテーブルのようなSQLで可視なオブジェクトを保護します。
しかし、それらはリレーション拡張のような、なんらかの内部操作のために相互排他を確実にするためにも使用されます。
<literal>wait_event</literal>は、待たせているロックの型を識別します。
<xref linkend="wait-event-lock-table"/>を参照してください。
      </entry>
     </row>
     <row>
      <entry><literal>LWLock</literal></entry>
<!--
      <entry> The server process is waiting for a lightweight lock.
       Most such locks protect a particular data structure in shared memory.
       <literal>wait_event</literal> will contain a name identifying the purpose
       of the lightweight lock.  (Some locks have specific names; others
       are part of a group of locks each with a similar purpose.)
       See <xref linkend="wait-event-lwlock-table"/>.
-->
      <entry>
サーバプロセスは軽量ロックを待機しています。
ほとんどのこのようなロックは、共有メモリ内の特定のデータ構造を保護します。
<literal>wait_event</literal>には軽量ロックの目的を特定する名前が入ります。
（特定の名前がついたロックもあれば、似たような目的のロックのグループの一部となっているものもあります。）
<xref linkend="wait-event-lwlock-table"/>を参照してください。
      </entry>
     </row>
     <row>
      <entry><literal>Timeout</literal></entry>
<!--
      <entry>The server process is waiting for a timeout
       to expire.  <literal>wait_event</literal> will identify the specific wait
       point; see <xref linkend="wait-event-timeout-table"/>.
-->
      <entry>
サーバプロセスはタイムアウトが満了するのを待機しています。
<literal>wait_event</literal>によりその待機点が特定できます。<xref linkend="wait-event-timeout-table"/>を参照してください。
      </entry>
     </row>
    </tbody>
   </tgroup>
  </table>

  <table id="wait-event-activity-table">
<!--
   <title>Wait Events of Type <literal>Activity</literal></title>
-->
   <title><literal>Activity</literal>型の待機イベント</title>
   <tgroup cols="2">
    <thead>
     <row>
<!--
      <entry><literal>Activity</literal> Wait Event</entry>
      <entry>Description</entry>
-->
      <entry><literal>Activity</literal>待機イベント</entry>
      <entry>説明</entry>
     </row>
    </thead>

    <tbody>
     <row>
      <entry><literal>ArchiverMain</literal></entry>
<!--
      <entry>Waiting in main loop of archiver process.</entry>
-->
      <entry>アーカイバプロセスのメインループ内で待機しています。</entry>
     </row>
     <row>
      <entry><literal>AutoVacuumMain</literal></entry>
<!--
      <entry>Waiting in main loop of autovacuum launcher process.</entry>
-->
      <entry>自動バキュームのランチャプロセスのメインループ内で待機しています。</entry>
     </row>
     <row>
      <entry><literal>BgWriterHibernate</literal></entry>
<!--
      <entry>Waiting in background writer process, hibernating.</entry>
-->
      <entry>バックグラウンドライタプロセス内で待機し、休止状態になっています。</entry>
     </row>
     <row>
      <entry><literal>BgWriterMain</literal></entry>
<!--
      <entry>Waiting in main loop of background writer process.</entry>
-->
      <entry>バックグラウンドライタプロセスのメインループ内で待機しています。</entry>
     </row>
     <row>
      <entry><literal>CheckpointerMain</literal></entry>
<!--
      <entry>Waiting in main loop of checkpointer process.</entry>
-->
      <entry>チェックポインタプロセスのメインループ内で待機しています。</entry>
     </row>
     <row>
      <entry><literal>LogicalApplyMain</literal></entry>
<!--
      <entry>Waiting in main loop of logical replication apply process.</entry>
-->
      <entry>論理レプリケーション適用プロセスのメインループ内で待機しています。</entry>
     </row>
     <row>
      <entry><literal>LogicalLauncherMain</literal></entry>
<!--
      <entry>Waiting in main loop of logical replication launcher process.</entry>
-->
      <entry>論理レプリケーションランチャプロセスのメインループ内で待機しています。</entry>
     </row>
     <row>
      <entry><literal>LogicalParallelApplyMain</literal></entry>
<!--
      <entry>Waiting in main loop of logical replication parallel apply
       process.</entry>
-->
      <entry>論理レプリケーションパラレル適用プロセスのメインループ内で待機しています。</entry>
     </row>
     <row>
      <entry><literal>RecoveryWalStream</literal></entry>
<!--
      <entry>Waiting in main loop of startup process for WAL to arrive, during
       streaming recovery.</entry>
-->
      <entry>ストリーミングリカバリ中に、起動プロセスのメインループ内でWALが到着するのを待機しています。</entry>
     </row>
     <row>
      <entry><literal>SysLoggerMain</literal></entry>
<!--
      <entry>Waiting in main loop of syslogger process.</entry>
-->
      <entry>sysloggerプロセスのメインループ内で待機しています。</entry>
     </row>
     <row>
      <entry><literal>WalReceiverMain</literal></entry>
<!--
      <entry>Waiting in main loop of WAL receiver process.</entry>
-->
      <entry>WAL受信プロセスのメインループ内で待機しています。</entry>
     </row>
     <row>
      <entry><literal>WalSenderMain</literal></entry>
<!--
      <entry>Waiting in main loop of WAL sender process.</entry>
-->
      <entry>WAL送信プロセスのメインループ内で待機しています。</entry>
     </row>
     <row>
      <entry><literal>WalWriterMain</literal></entry>
<!--
      <entry>Waiting in main loop of WAL writer process.</entry>
-->
      <entry>WAL書き込みプロセスのメインループ内で待機しています。</entry>
     </row>
    </tbody>
   </tgroup>
  </table>

  <table id="wait-event-bufferpin-table">
<!--
   <title>Wait Events of Type <literal>BufferPin</literal></title>
-->
   <title><literal>BufferPin</literal>型の待機イベント</title>
   <tgroup cols="2">
    <thead>
     <row>
<!--
      <entry><literal>BufferPin</literal> Wait Event</entry>
      <entry>Description</entry>
-->
      <entry><literal>BufferPin</literal>待機イベント</entry>
      <entry>説明</entry>
     </row>
    </thead>

    <tbody>
     <row>
      <entry><literal>BufferPin</literal></entry>
<!--
      <entry>Waiting to acquire an exclusive pin on a buffer.</entry>
-->
      <entry>バッファ上の排他ピンを獲得するのを待機しています。</entry>
     </row>
    </tbody>
   </tgroup>
  </table>

  <table id="wait-event-client-table">
<!--
   <title>Wait Events of Type <literal>Client</literal></title>
-->
   <title><literal>Client</literal>型の待機イベント</title>
   <tgroup cols="2">
    <thead>
     <row>
<!--
      <entry><literal>Client</literal> Wait Event</entry>
      <entry>Description</entry>
-->
      <entry><literal>Client</literal>待機イベント</entry>
      <entry>説明</entry>
     </row>
    </thead>

    <tbody>
     <row>
      <entry><literal>ClientRead</literal></entry>
<!--
      <entry>Waiting to read data from the client.</entry>
-->
      <entry>クライアントからのデータの読み込みを待機しています。</entry>
     </row>
     <row>
      <entry><literal>ClientWrite</literal></entry>
<!--
      <entry>Waiting to write data to the client.</entry>
-->
      <entry>クライアントへのデータの書き込みを待機しています。</entry>
     </row>
     <row>
      <entry><literal>GSSOpenServer</literal></entry>
<!--
      <entry>Waiting to read data from the client while establishing a GSSAPI
       session.</entry>
-->
      <entry>GSSAPIセッションを確立する際にクライアントからのデータ読み込みを待機しています。</entry>
     </row>
     <row>
      <entry><literal>LibPQWalReceiverConnect</literal></entry>
<!--
      <entry>Waiting in WAL receiver to establish connection to remote
       server.</entry>
-->
      <entry>WAL受信プロセス内でリモートサーバへの接続が確立するのを待機しています。</entry>
     </row>
     <row>
      <entry><literal>LibPQWalReceiverReceive</literal></entry>
<!--
      <entry>Waiting in WAL receiver to receive data from remote server.</entry>
-->
      <entry>WAL受信プロセス内でリモートサーバからデータを受信するのを待機しています。</entry>
     </row>
     <row>
      <entry><literal>SSLOpenServer</literal></entry>
<!--
      <entry>Waiting for SSL while attempting connection.</entry>
-->
      <entry>接続試行中にSSLを待機しています。</entry>
     </row>
     <row>
      <entry><literal>WalSenderWaitForWAL</literal></entry>
<!--
      <entry>Waiting for WAL to be flushed in WAL sender process.</entry>
-->
      <entry>WAL送信プロセス内でWALがフラッシュされるのを待機しています。</entry>
     </row>
     <row>
      <entry><literal>WalSenderWriteData</literal></entry>
<!--
      <entry>Waiting for any activity when processing replies from WAL
       receiver in WAL sender process.</entry>
-->
      <entry>WAL送信プロセス内でWAL受信者からの応答を処理している時に、何らかの活動を待機しています。</entry>
     </row>
    </tbody>
   </tgroup>
  </table>

  <table id="wait-event-extension-table">
<!--
   <title>Wait Events of Type <literal>Extension</literal></title>
-->
   <title><literal>Extension</literal>型の待機イベント</title>
   <tgroup cols="2">
    <thead>
     <row>
<!--
      <entry><literal>Extension</literal> Wait Event</entry>
      <entry>Description</entry>
-->
      <entry><literal>Extension</literal>待機イベント</entry>
      <entry>説明</entry>
     </row>
    </thead>

    <tbody>
     <row>
      <entry><literal>Extension</literal></entry>
<!--
      <entry>Waiting in an extension.</entry>
-->
      <entry>拡張内で待機しています。</entry>
     </row>
    </tbody>
   </tgroup>
  </table>

  <table id="wait-event-io-table">
<!--
   <title>Wait Events of Type <literal>IO</literal></title>
-->
   <title><literal>IO</literal>型の待機イベント</title>
   <tgroup cols="2">
    <thead>
     <row>
<!--
      <entry><literal>IO</literal> Wait Event</entry>
      <entry>Description</entry>
-->
      <entry><literal>IO</literal>待機イベント</entry>
      <entry>説明</entry>
     </row>
    </thead>

    <tbody>
     <row>
      <entry><literal>BaseBackupRead</literal></entry>
<!--
      <entry>Waiting for base backup to read from a file.</entry>
-->
      <entry>ベースバックアップがファイルから読み取るのを待機しています。</entry>
     </row>
     <row>
      <entry><literal>BaseBackupSync</literal></entry>
<!--
      <entry>Waiting for data written by a base backup to reach durable storage.</entry>
-->
      <entry>ベースバックアップによって書き込まれたデータが永続的ストレージに到達するのを待機しています。</entry>
     </row>
     <row>
      <entry><literal>BaseBackupWrite</literal></entry>
<!--
      <entry>Waiting for base backup to write to a file.</entry>
-->
      <entry>ベースバックアップがファイルに書き込むのを待機しています。</entry>
     </row>
     <row>
      <entry><literal>BufFileRead</literal></entry>
<!--
      <entry>Waiting for a read from a buffered file.</entry>
-->
      <entry>バッファファイルからの読み取りを待機しています。</entry>
     </row>
     <row>
      <entry><literal>BufFileTruncate</literal></entry>
<!--
      <entry>Waiting for a buffered file to be truncated.</entry>
-->
      <entry>バッファファイルが切り捨てられるのを待機しています。</entry>
     </row>
     <row>
      <entry><literal>BufFileWrite</literal></entry>
<!--
      <entry>Waiting for a write to a buffered file.</entry>
-->
      <entry>バッファファイルへの書き込みを待機しています。</entry>
     </row>
     <row>
      <entry><literal>ControlFileRead</literal></entry>
<!--
      <entry>Waiting for a read from the <filename>pg_control</filename>
       file.</entry>
-->
      <entry><filename>pg_control</filename>ファイルからの読み取りを待機しています。</entry>
     </row>
     <row>
      <entry><literal>ControlFileSync</literal></entry>
<!--
      <entry>Waiting for the <filename>pg_control</filename> file to reach
       durable storage.</entry>
-->
      <entry><filename>pg_control</filename>ファイルが永続的ストレージに到達するのを待機しています。</entry>
     </row>
     <row>
      <entry><literal>ControlFileSyncUpdate</literal></entry>
<!--
      <entry>Waiting for an update to the <filename>pg_control</filename> file
       to reach durable storage.</entry>
-->
      <entry><filename>pg_control</filename>ファイルの更新が永続的ストレージに到達するのを待機しています。</entry>
     </row>
     <row>
      <entry><literal>ControlFileWrite</literal></entry>
<!--
      <entry>Waiting for a write to the <filename>pg_control</filename>
       file.</entry>
-->
      <entry><filename>pg_control</filename>ファイルへの書き込みを待機しています。</entry>
     </row>
     <row>
      <entry><literal>ControlFileWriteUpdate</literal></entry>
<!--
      <entry>Waiting for a write to update the <filename>pg_control</filename>
       file.</entry>
-->
      <entry><filename>pg_control</filename>ファイルの更新の書き込みを待機しています。</entry>
     </row>
     <row>
      <entry><literal>CopyFileRead</literal></entry>
<!--
      <entry>Waiting for a read during a file copy operation.</entry>
-->
      <entry>ファイルコピーの操作の間、読み込みを待機しています。</entry>
     </row>
     <row>
      <entry><literal>CopyFileWrite</literal></entry>
<!--
      <entry>Waiting for a write during a file copy operation.</entry>
-->
      <entry>ファイルコピーの操作の間、書き込みを待機しています。</entry>
     </row>
     <row>
      <entry><literal>DSMAllocate</literal></entry>
<!--
      <entry>Waiting for a dynamic shared memory segment to be
       allocated.</entry>
-->
      <entry>動的共有メモリセグメントが確保されるのを待機しています。</entry>
     </row>
     <row>
      <entry><literal>DSMFillZeroWrite</literal></entry>
<!--
      <entry>Waiting to fill a dynamic shared memory backing file with
       zeroes.</entry>
-->
      <entry>動的共有メモリの背後のファイルにゼロのバイトを書き込むのを待機しています。</entry>
     </row>
     <row>
      <entry><literal>DataFileExtend</literal></entry>
<!--
      <entry>Waiting for a relation data file to be extended.</entry>
-->
      <entry>リレーションのデータファイルが拡張されるのを待機しています。</entry>
     </row>
     <row>
      <entry><literal>DataFileFlush</literal></entry>
<!--
      <entry>Waiting for a relation data file to reach durable storage.</entry>
-->
      <entry>リレーションのデータファイルが永続的ストレージに到達するのを待機しています。</entry>
     </row>
     <row>
      <entry><literal>DataFileImmediateSync</literal></entry>
<!--
      <entry>Waiting for an immediate synchronization of a relation data file to
       durable storage.</entry>
-->
      <entry>リレーションのデータファイルが永続的ストレージに即座に同期されるのを待機しています。</entry>
     </row>
     <row>
      <entry><literal>DataFilePrefetch</literal></entry>
<!--
      <entry>Waiting for an asynchronous prefetch from a relation data
       file.</entry>
-->
      <entry>リレーションのデータファイルからの非同期プリフェッチを待機しています。</entry>
     </row>
     <row>
      <entry><literal>DataFileRead</literal></entry>
<!--
      <entry>Waiting for a read from a relation data file.</entry>
-->
      <entry>リレーションのデータファイルからの読み込みを待機しています。</entry>
     </row>
     <row>
      <entry><literal>DataFileSync</literal></entry>
<!--
      <entry>Waiting for changes to a relation data file to reach durable storage.</entry>
-->
      <entry>リレーションのデータファイルへの変更が永続的ストレージに到達するのを待機しています。</entry>
     </row>
     <row>
      <entry><literal>DataFileTruncate</literal></entry>
<!--
      <entry>Waiting for a relation data file to be truncated.</entry>
-->
      <entry>リレーションのデータファイルが切り詰められるのを待機しています。</entry>
     </row>
     <row>
      <entry><literal>DataFileWrite</literal></entry>
<!--
      <entry>Waiting for a write to a relation data file.</entry>
-->
      <entry>リレーションのデータファイルへの書き込みを待機しています。</entry>
     </row>
     <row>
      <entry><literal>LockFileAddToDataDirRead</literal></entry>
<!--
      <entry>Waiting for a read while adding a line to the data directory lock
       file.</entry>
-->
      <entry>データディレクトリのロックファイルに行を追加する間の読み込みを待機しています。</entry>
     </row>
     <row>
      <entry><literal>LockFileAddToDataDirSync</literal></entry>
<!--
      <entry>Waiting for data to reach durable storage while adding a line to the
       data directory lock file.</entry>
-->
      <entry>データディレクトリのロックファイルに行を追加する間、データが永続的ストレージに到達するのを待機しています。</entry>
     </row>
     <row>
      <entry><literal>LockFileAddToDataDirWrite</literal></entry>
<!--
      <entry>Waiting for a write while adding a line to the data directory
       lock file.</entry>
-->
      <entry>データディレクトリのロックファイルに行を追加する間の書き込みを待機しています。</entry>
     </row>
     <row>
      <entry><literal>LockFileCreateRead</literal></entry>
<!--
      <entry>Waiting to read while creating the data directory lock
       file.</entry>
-->
      <entry>データディレクトリのロックファイルを作成する間の読み込みを待機しています。</entry>
     </row>
     <row>
      <entry><literal>LockFileCreateSync</literal></entry>
<!--
      <entry>Waiting for data to reach durable storage while creating the data
       directory lock file.</entry>
-->
      <entry>データディレクトリのロックファイルを作成する間、データが永続的ストレージに到達するのを待機しています。</entry>
     </row>
     <row>
      <entry><literal>LockFileCreateWrite</literal></entry>
<!--
      <entry>Waiting for a write while creating the data directory lock
       file.</entry>
-->
      <entry>データディレクトリのロックファイルを作成する間の書き込みを待機しています。</entry>
     </row>
     <row>
      <entry><literal>LockFileReCheckDataDirRead</literal></entry>
<!--
      <entry>Waiting for a read during recheck of the data directory lock
       file.</entry>
-->
      <entry>データディレクトリのロックファイルを再検査する間の読み込みを待機しています。</entry>
     </row>
     <row>
      <entry><literal>LogicalRewriteCheckpointSync</literal></entry>
<!--
      <entry>Waiting for logical rewrite mappings to reach durable storage
       during a checkpoint.</entry>
-->
      <entry>チェックポイントの間に、論理的な再書き込みのマッピングが永続的ストレージに到達するのを待機しています。</entry>
     </row>
     <row>
      <entry><literal>LogicalRewriteMappingSync</literal></entry>
<!--
      <entry>Waiting for mapping data to reach durable storage during a logical
       rewrite.</entry>
-->
      <entry>論理的な再書き込みの間に、マッピングデータが永続的ストレージに到達するのを待機しています。</entry>
     </row>
     <row>
      <entry><literal>LogicalRewriteMappingWrite</literal></entry>
<!--
      <entry>Waiting for a write of mapping data during a logical
       rewrite.</entry>
-->
      <entry>論理的な再書き込みの間に、マッピングデータの書き込みを待機しています。</entry>
     </row>
     <row>
      <entry><literal>LogicalRewriteSync</literal></entry>
<!--
      <entry>Waiting for logical rewrite mappings to reach durable
       storage.</entry>
-->
      <entry>論理的な再書き込みのマッピングが永続的ストレージに到達するのを待機しています。</entry>
     </row>
     <row>
      <entry><literal>LogicalRewriteTruncate</literal></entry>
<!--
      <entry>Waiting for truncate of mapping data during a logical
       rewrite.</entry>
-->
      <entry>論理的な再書き込みの際にマッピングデータが切り詰められるのを待機しています。</entry>
     </row>
     <row>
      <entry><literal>LogicalRewriteWrite</literal></entry>
<!--
      <entry>Waiting for a write of logical rewrite mappings.</entry>
-->
      <entry>論理的な再書き込みのマッピングの書き込みを待機しています。</entry>
     </row>
     <row>
      <entry><literal>RelationMapRead</literal></entry>
<!--
      <entry>Waiting for a read of the relation map file.</entry>
-->
      <entry>リレーションのマップファイルの読み込みを待機しています。</entry>
     </row>
     <row>
      <entry><literal>RelationMapReplace</literal></entry>
<!--
      <entry>Waiting for durable replacement of a relation map file.</entry>
-->
      <entry>リレーションのマップファイルの永続的な置き換えを待機しています。</entry>
     </row>
     <row>
      <entry><literal>RelationMapWrite</literal></entry>
<!--
      <entry>Waiting for a write to the relation map file.</entry>
-->
      <entry>リレーションのマップファイルの書き込みを待機しています。</entry>
     </row>
     <row>
      <entry><literal>ReorderBufferRead</literal></entry>
<!--
      <entry>Waiting for a read during reorder buffer management.</entry>
-->
      <entry>並べ替えのバッファ管理の間に読み込みを待機しています。</entry>
     </row>
     <row>
      <entry><literal>ReorderBufferWrite</literal></entry>
<!--
      <entry>Waiting for a write during reorder buffer management.</entry>
-->
      <entry>並べ替えのバッファ管理の間に書き込みを待機しています。</entry>
     </row>
     <row>
      <entry><literal>ReorderLogicalMappingRead</literal></entry>
<!--
      <entry>Waiting for a read of a logical mapping during reorder buffer
       management.</entry>
-->
      <entry>並べ替えのバッファ管理の間に、論理マッピングの読み込みを待機しています。</entry>
     </row>
     <row>
      <entry><literal>ReplicationSlotRead</literal></entry>
<!--
      <entry>Waiting for a read from a replication slot control file.</entry>
-->
      <entry>レプリケーションスロットの制御ファイルからの読み込みを待機しています。</entry>
     </row>
     <row>
      <entry><literal>ReplicationSlotRestoreSync</literal></entry>
<!--
      <entry>Waiting for a replication slot control file to reach durable storage
       while restoring it to memory.</entry>
-->
      <entry>レプリケーションスロットの制御ファイルをメモリにリストアする間、それが永続的ストレージに到達するのを待機しています。</entry>
     </row>
     <row>
      <entry><literal>ReplicationSlotSync</literal></entry>
<!--
      <entry>Waiting for a replication slot control file to reach durable
       storage.</entry>
-->
      <entry>レプリケーションスロットの制御ファイルが永続的ストレージに到達するのを待機しています。</entry>
     </row>
     <row>
      <entry><literal>ReplicationSlotWrite</literal></entry>
<!--
      <entry>Waiting for a write to a replication slot control file.</entry>
-->
      <entry>レプリケーションスロットの制御ファイルへの書き込みを待機しています。</entry>
     </row>
     <row>
      <entry><literal>SLRUFlushSync</literal></entry>
<!--
      <entry>Waiting for SLRU data to reach durable storage during a checkpoint
       or database shutdown.</entry>
-->
      <entry>チェックポイントまたはデータベースのシャットダウン中に、SLRUデータが永続的ストレージに到達するのを待機しています。</entry>
     </row>
     <row>
      <entry><literal>SLRURead</literal></entry>
<!--
      <entry>Waiting for a read of an SLRU page.</entry>
-->
      <entry>SLRUページの読み込みを待機しています。</entry>
     </row>
     <row>
      <entry><literal>SLRUSync</literal></entry>
<!--
      <entry>Waiting for SLRU data to reach durable storage following a page
       write.</entry>
-->
      <entry>ページ書き込みの後、SLRUデータが永続的ストレージに到達するのを待機しています。</entry>
     </row>
     <row>
      <entry><literal>SLRUWrite</literal></entry>
<!--
      <entry>Waiting for a write of an SLRU page.</entry>
-->
      <entry>SLRUページの書き込みを待機しています。</entry>
     </row>
     <row>
      <entry><literal>SnapbuildRead</literal></entry>
<!--
      <entry>Waiting for a read of a serialized historical catalog
       snapshot.</entry>
-->
      <entry>シリアライズされた通時的カタログのスナップショットの読み込みを待機しています。</entry>
     </row>
     <row>
      <entry><literal>SnapbuildSync</literal></entry>
<!--
      <entry>Waiting for a serialized historical catalog snapshot to reach
       durable storage.</entry>
-->
      <entry>シリアライズされた通時的カタログのスナップショットが永続的ストレージに到達するのを待機しています。</entry>
     </row>
     <row>
      <entry><literal>SnapbuildWrite</literal></entry>
<!--
      <entry>Waiting for a write of a serialized historical catalog
       snapshot.</entry>
-->
      <entry>シリアライズされた通時的カタログのスナップショットの書き込みを待機しています。</entry>
     </row>
     <row>
      <entry><literal>TimelineHistoryFileSync</literal></entry>
<!--
      <entry>Waiting for a timeline history file received via streaming
       replication to reach durable storage.</entry>
-->
      <entry>ストリーミングレプリケーションを経由して受け取ったタイムラインの履歴ファイルが永続的ストレージに到達するのを待機しています。</entry>
     </row>
     <row>
      <entry><literal>TimelineHistoryFileWrite</literal></entry>
<!--
      <entry>Waiting for a write of a timeline history file received via
       streaming replication.</entry>
-->
      <entry>ストリーミングレプリケーションを経由して受け取ったタイムラインの履歴ファイルの書き込みを待機しています。</entry>
     </row>
     <row>
      <entry><literal>TimelineHistoryRead</literal></entry>
<!--
      <entry>Waiting for a read of a timeline history file.</entry>
-->
      <entry>タイムラインの履歴ファイルの読み込みを待機しています。</entry>
     </row>
     <row>
      <entry><literal>TimelineHistorySync</literal></entry>
<!--
      <entry>Waiting for a newly created timeline history file to reach durable
       storage.</entry>
-->
      <entry>新しく作成されたタイムラインの履歴ファイルが永続的ストレージに到達するのを待機しています。</entry>
     </row>
     <row>
      <entry><literal>TimelineHistoryWrite</literal></entry>
<!--
      <entry>Waiting for a write of a newly created timeline history
       file.</entry>
-->
      <entry>新しく作成されたタイムラインの履歴ファイルの書き込みを待機しています。</entry>
     </row>
     <row>
      <entry><literal>TwophaseFileRead</literal></entry>
<!--
      <entry>Waiting for a read of a two phase state file.</entry>
-->
      <entry>二相の状態ファイルの読み込みを待機しています。</entry>
     </row>
     <row>
      <entry><literal>TwophaseFileSync</literal></entry>
<!--
      <entry>Waiting for a two phase state file to reach durable storage.</entry>
-->
      <entry>二相の状態ファイルが永続的ストレージに到達するのを待機しています。</entry>
     </row>
     <row>
      <entry><literal>TwophaseFileWrite</literal></entry>
<!--
      <entry>Waiting for a write of a two phase state file.</entry>
-->
      <entry>二相の状態ファイルの書き込みを待機しています。</entry>
     </row>
     <row>
      <entry><literal>VersionFileSync</literal></entry>
<!--
      <entry>Waiting for the version file to reach durable storage while
       creating a database.</entry>
-->
      <entry>データベースの作成中にバージョンファイルが永続的ストレージに到達するのを待機しています。</entry>
     </row>
     <row>
      <entry><literal>VersionFileWrite</literal></entry>
<!--
      <entry>Waiting for the version file to be written while creating a database.</entry>
-->
      <entry>データベースの作成中にバージョンファイルが作成されるのを待機しています。</entry>
     </row>
     <row>
      <entry><literal>WALBootstrapSync</literal></entry>
<!--
      <entry>Waiting for WAL to reach durable storage during
       bootstrapping.</entry>
-->
      <entry>ブートストラップ時にWALが永続的ストレージに到達するのを待機しています。</entry>
     </row>
     <row>
      <entry><literal>WALBootstrapWrite</literal></entry>
<!--
      <entry>Waiting for a write of a WAL page during bootstrapping.</entry>
-->
      <entry>ブートストラップ時にWALページの書き込みを待機しています。</entry>
     </row>
     <row>
      <entry><literal>WALCopyRead</literal></entry>
<!--
      <entry>Waiting for a read when creating a new WAL segment by copying an
       existing one.</entry>
-->
      <entry>既存のWALセグメントをコピーして新しいWALセグメントを作成する時に読み込みを待機しています。</entry>
     </row>
     <row>
      <entry><literal>WALCopySync</literal></entry>
<!--
      <entry>Waiting for a new WAL segment created by copying an existing one to
       reach durable storage.</entry>
-->
      <entry>既存のWALセグメントをコピーして作成した新しいWALセグメントが永続的ストレージに到達するのを待機しています。</entry>
     </row>
     <row>
      <entry><literal>WALCopyWrite</literal></entry>
<!--
      <entry>Waiting for a write when creating a new WAL segment by copying an
       existing one.</entry>
-->
      <entry>既存のWALセグメントをコピーして新しいWALセグメントを作成する時に書き込みを待機しています。</entry>
     </row>
     <row>
      <entry><literal>WALInitSync</literal></entry>
<!--
      <entry>Waiting for a newly initialized WAL file to reach durable
       storage.</entry>
-->
      <entry>新しく初期化されたWALファイルが永続的ストレージに到達するのを待機しています。</entry>
     </row>
     <row>
      <entry><literal>WALInitWrite</literal></entry>
<!--
      <entry>Waiting for a write while initializing a new WAL file.</entry>
-->
      <entry>新しいWALファイルを初期化している時に書き込みを待機しています。</entry>
     </row>
     <row>
      <entry><literal>WALRead</literal></entry>
<!--
      <entry>Waiting for a read from a WAL file.</entry>
-->
      <entry>WALファイルからの読み込みを待機しています。</entry>
     </row>
     <row>
      <entry><literal>WALSenderTimelineHistoryRead</literal></entry>
<!--
      <entry>Waiting for a read from a timeline history file during a walsender
       timeline command.</entry>
-->
      <entry>WAL送信サーバのタイムラインコマンドで、タイムラインの履歴ファイルの読み込みを待機しています。</entry>
     </row>
     <row>
      <entry><literal>WALSync</literal></entry>
<!--
      <entry>Waiting for a WAL file to reach durable storage.</entry>
-->
      <entry>WALファイルが永続的ストレージに達するのを待機しています。</entry>
     </row>
     <row>
      <entry><literal>WALSyncMethodAssign</literal></entry>
<!--
      <entry>Waiting for data to reach durable storage while assigning a new
       WAL sync method.</entry>
-->
      <entry>新しいWALの同期方法を割り当てている時にデータが永続的ストレージに到達するのを待機しています。</entry>
     </row>
     <row>
      <entry><literal>WALWrite</literal></entry>
<!--
      <entry>Waiting for a write to a WAL file.</entry>
-->
      <entry>WALファイルへの書き込みを待機しています。</entry>
     </row>
    </tbody>
   </tgroup>
  </table>

  <table id="wait-event-ipc-table">
<!--
   <title>Wait Events of Type <literal>IPC</literal></title>
-->
   <title><literal>IPC</literal>型の待機イベント</title>
   <tgroup cols="2">
    <thead>
     <row>
<!--
      <entry><literal>IPC</literal> Wait Event</entry>
      <entry>Description</entry>
-->
      <entry><literal>IPC</literal>待機イベント</entry>
      <entry>説明</entry>
     </row>
    </thead>

    <tbody>
     <row>
      <entry><literal>AppendReady</literal></entry>
<!--
      <entry>Waiting for subplan nodes of an <literal>Append</literal> plan
       node to be ready.</entry>
-->
      <entry><literal>Append</literal>プランノードのサブプランノードの準備が整うのを待機しています。</entry>
     </row>
     <row>
      <entry><literal>ArchiveCleanupCommand</literal></entry>
<!--
      <entry>Waiting for <xref linkend="guc-archive-cleanup-command"/> to
       complete.</entry>
-->
      <entry><xref linkend="guc-archive-cleanup-command"/>が完了するのを待機しています。</entry>
     </row>
     <row>
      <entry><literal>ArchiveCommand</literal></entry>
<!--
      <entry>Waiting for <xref linkend="guc-archive-command"/> to
       complete.</entry>
-->
      <entry><xref linkend="guc-archive-command"/>が完了するのを待機しています。</entry>
     </row>
     <row>
      <entry><literal>BackendTermination</literal></entry>
<!--
      <entry>Waiting for the termination of another backend.</entry>
-->
      <entry>他のバックエンドの終了を待機しています。</entry>
     </row>
     <row>
      <entry><literal>BackupWaitWalArchive</literal></entry>
<!--
      <entry>Waiting for WAL files required for a backup to be successfully
       archived.</entry>
-->
      <entry>バックアップに必要なWALファイルがアーカイブに成功するのを待機しています。</entry>
     </row>
     <row>
      <entry><literal>BgWorkerShutdown</literal></entry>
<!--
      <entry>Waiting for background worker to shut down.</entry>
-->
      <entry>バックグラウンドワーカーがシャットダウンするのを待機しています。</entry>
     </row>
     <row>
      <entry><literal>BgWorkerStartup</literal></entry>
<!--
      <entry>Waiting for background worker to start up.</entry>
-->
      <entry>バックグラウンドワーカーが起動するのを待機しています。</entry>
     </row>
     <row>
      <entry><literal>BtreePage</literal></entry>
<!--
      <entry>Waiting for the page number needed to continue a parallel B-tree
       scan to become available.</entry>
-->
      <entry>パラレルB-treeスキャンを継続するのに必要なページ番号が利用可能になるのを待機しています。</entry>
     </row>
     <row>
      <entry><literal>BufferIO</literal></entry>
<!--
      <entry>Waiting for buffer I/O to complete.</entry>
-->
      <entry>バッファI/Oが完了するのを待機しています。</entry>
     </row>
     <row>
      <entry><literal>CheckpointDone</literal></entry>
<!--
      <entry>Waiting for a checkpoint to complete.</entry>
-->
      <entry>チェックポイントが完了するのを待機しています。</entry>
     </row>
     <row>
      <entry><literal>CheckpointStart</literal></entry>
<!--
      <entry>Waiting for a checkpoint to start.</entry>
-->
      <entry>チェックポイントが開始するのを待機しています。</entry>
     </row>
     <row>
      <entry><literal>ExecuteGather</literal></entry>
<!--
      <entry>Waiting for activity from a child process while
       executing a <literal>Gather</literal> plan node.</entry>
-->
      <entry><literal>Gather</literal>計画ノードの実行時に子プロセスの活動を待機しています。</entry>
     </row>
     <row>
      <entry><literal>HashBatchAllocate</literal></entry>
<!--
      <entry>Waiting for an elected Parallel Hash participant to allocate a hash
       table.</entry>
-->
      <entry>選ばれたパラレルハッシュ参加者がハッシュテーブルを獲得するのを待機しています。</entry>
     </row>
     <row>
      <entry><literal>HashBatchElect</literal></entry>
<!--
      <entry>Waiting to elect a Parallel Hash participant to allocate a hash
       table.</entry>
-->
      <entry>ハッシュテーブルを獲得するパラレルハッシュ参加者を選ぶのを待機しています。</entry>
     </row>
     <row>
      <entry><literal>HashBatchLoad</literal></entry>
<!--
      <entry>Waiting for other Parallel Hash participants to finish loading a
       hash table.</entry>
-->
      <entry>他のパラレルハッシュ参加者がハッシュテーブルのロードを完了させるのを待機しています。</entry>
     </row>
     <row>
      <entry><literal>HashBuildAllocate</literal></entry>
<!--
      <entry>Waiting for an elected Parallel Hash participant to allocate the
       initial hash table.</entry>
-->
      <entry>選ばれたパラレルハッシュ参加者が初期ハッシュテーブルを獲得するのを待機しています。</entry>
     </row>
     <row>
      <entry><literal>HashBuildElect</literal></entry>
<!--
      <entry>Waiting to elect a Parallel Hash participant to allocate the
       initial hash table.</entry>
-->
      <entry>初期ハッシュテーブルを獲得するパラレルハッシュ参加者を選ぶのを待機しています。</entry>
     </row>
     <row>
      <entry><literal>HashBuildHashInner</literal></entry>
<!--
      <entry>Waiting for other Parallel Hash participants to finish hashing the
       inner relation.</entry>
-->
      <entry>他のパラレルハッシュ参加者がインナーリレーションのハッシュを完了させるのを待機しています。</entry>
     </row>
     <row>
      <entry><literal>HashBuildHashOuter</literal></entry>
<!--
      <entry>Waiting for other Parallel Hash participants to finish partitioning
       the outer relation.</entry>
-->
      <entry>他のパラレルハッシュ参加者がアウターリレーションのパーティショニングを完了させるのを待機しています。</entry>
     </row>
     <row>
      <entry><literal>HashGrowBatchesDecide</literal></entry>
<!--
      <entry>Waiting to elect a Parallel Hash participant to decide on future
       batch growth.</entry>
-->
      <entry>将来のバッチの増加を決めるパラレルハッシュ参加者を選ぶのを待機しています。</entry>
     </row>
     <row>
      <entry><literal>HashGrowBatchesElect</literal></entry>
<!--
      <entry>Waiting to elect a Parallel Hash participant to allocate more
       batches.</entry>
-->
      <entry>追加バッチを獲得するパラレルハッシュ参加者を選ぶのを待機しています。</entry>
     </row>
     <row>
      <entry><literal>HashGrowBatchesFinish</literal></entry>
<!--
      <entry>Waiting for an elected Parallel Hash participant to decide on
       future batch growth.</entry>
-->
      <entry>選ばれたパラレルハッシュ参加者が将来のバッチの増加を決めるのを待機しています。</entry>
     </row>
     <row>
      <entry><literal>HashGrowBatchesReallocate</literal></entry>
<!--
      <entry>Waiting for an elected Parallel Hash participant to allocate more
       batches.</entry>
-->
      <entry>選ばれたパラレルハッシュ参加者が追加バッチを獲得するのを待機しています。</entry>
     </row>
     <row>
      <entry><literal>HashGrowBatchesRepartition</literal></entry>
<!--
      <entry>Waiting for other Parallel Hash participants to finish
       repartitioning.</entry>
-->
      <entry>他のパラレルハッシュ参加者がリパーティショニングを完了させるのを待機しています。</entry>
     </row>
     <row>
      <entry><literal>HashGrowBucketsElect</literal></entry>
<!--
      <entry>Waiting to elect a Parallel Hash participant to allocate more
       buckets.</entry>
-->
      <entry>追加バケットを獲得するパラレルハッシュ参加者を選ぶのを待機しています。</entry>
     </row>
     <row>
      <entry><literal>HashGrowBucketsReallocate</literal></entry>
<!--
      <entry>Waiting for an elected Parallel Hash participant to finish
       allocating more buckets.</entry>
-->
      <entry>選ばれたパラレルハッシュ参加者が追加バケット獲得を完了するのを待機しています。</entry>
     </row>
     <row>
      <entry><literal>HashGrowBucketsReinsert</literal></entry>
<!--
      <entry>Waiting for other Parallel Hash participants to finish inserting
       tuples into new buckets.</entry>
-->
      <entry>他のパラレルハッシュ参加者が新しいバケットに対するタプル挿入を完了させるのを待機しています。</entry>
     </row>
     <row>
      <entry><literal>LogicalApplySendData</literal></entry>
<!--
      <entry>Waiting for a logical replication leader apply process to send
       data to a parallel apply process.</entry>
-->
      <entry>論理レプリケーションリーダー適用プロセスがパラレル適用プロセスにデータを送信するのを待機しています。</entry>
     </row>
     <row>
      <entry><literal>LogicalParallelApplyStateChange</literal></entry>
<!--
      <entry>Waiting for a logical replication parallel apply process to change
       state.</entry>
-->
      <entry>論理レプリケーションのパラレル適用プロセスが状態を変更するのを待機しています。</entry>
     </row>
     <row>
      <entry><literal>LogicalSyncData</literal></entry>
<!--
      <entry>Waiting for a logical replication remote server to send data for
       initial table synchronization.</entry>
-->
      <entry>論理レプリケーションのリモートサーバが最初のテーブル同期のためのデータを送信するのを待機しています。</entry>
     </row>
     <row>
      <entry><literal>LogicalSyncStateChange</literal></entry>
<!--
      <entry>Waiting for a logical replication remote server to change
       state.</entry>
-->
      <entry>論理レプリケーションのリモートサーバが状態を変更するのを待機しています。</entry>
     </row>
     <row>
      <entry><literal>MessageQueueInternal</literal></entry>
<!--
      <entry>Waiting for another process to be attached to a shared message
       queue.</entry>
-->
      <entry>他のプロセスが共有メッセージキューにアタッチされるのを待機しています。</entry>
     </row>
     <row>
      <entry><literal>MessageQueuePutMessage</literal></entry>
<!--
      <entry>Waiting to write a protocol message to a shared message queue.</entry>
-->
      <entry>共有メッセージキューにプロトコルのメッセージを書くのを待機しています。</entry>
     </row>
     <row>
      <entry><literal>MessageQueueReceive</literal></entry>
<!--
      <entry>Waiting to receive bytes from a shared message queue.</entry>
-->
      <entry>共有メッセージキューからバイトを受信するのを待機しています。</entry>
     </row>
     <row>
      <entry><literal>MessageQueueSend</literal></entry>
<!--
      <entry>Waiting to send bytes to a shared message queue.</entry>
-->
      <entry>共有メッセージキューにバイトを送信するのを待機しています。</entry>
     </row>
     <row>
      <entry><literal>ParallelBitmapScan</literal></entry>
<!--
      <entry>Waiting for parallel bitmap scan to become initialized.</entry>
-->
      <entry>パラレルビットマップスキャンが初期化されるのを待機しています。</entry>
     </row>
     <row>
      <entry><literal>ParallelCreateIndexScan</literal></entry>
<!--
      <entry>Waiting for parallel <command>CREATE INDEX</command> workers to
       finish heap scan.</entry>
-->
      <entry>パラレル<command>CREATE INDEX</command>ワーカーがヒープスキャンを完了するのを待機しています。</entry>
     </row>
     <row>
      <entry><literal>ParallelFinish</literal></entry>
<!--
      <entry>Waiting for parallel workers to finish computing.</entry>
-->
      <entry>パラレルワーカーが計算を完了するのを待機しています。</entry>
     </row>
     <row>
      <entry><literal>ProcArrayGroupUpdate</literal></entry>
<!--
      <entry>Waiting for the group leader to clear the transaction ID at
       end of a parallel operation.</entry>
-->
      <entry>グループリーダーが並列操作の最後にトランザクションIDをクリアするのを待機しています。</entry>
     </row>
     <row>
      <entry><literal>ProcSignalBarrier</literal></entry>
<!--
      <entry>Waiting for a barrier event to be processed by all
       backends.</entry>
-->
      <entry>バックエンドすべてでバリアイベントが処理されるのを待機しています。</entry>
     </row>
     <row>
      <entry><literal>Promote</literal></entry>
<!--
      <entry>Waiting for standby promotion.</entry>
-->
      <entry>スタンバイの昇格を待機しています。</entry>
     </row>
     <row>
      <entry><literal>RecoveryConflictSnapshot</literal></entry>
<!--
      <entry>Waiting for recovery conflict resolution for a vacuum
       cleanup.</entry>
-->
      <entry>バキュームクリーンアップに対するリカバリ競合の解決を待機しています。</entry>
     </row>
     <row>
      <entry><literal>RecoveryConflictTablespace</literal></entry>
<!--
      <entry>Waiting for recovery conflict resolution for dropping a
       tablespace.</entry>
-->
      <entry>テーブル空間の削除に対するリカバリ競合の解決を待機しています。</entry>
     </row>
     <row>
      <entry><literal>RecoveryEndCommand</literal></entry>
<!--
      <entry>Waiting for <xref linkend="guc-recovery-end-command"/> to
       complete.</entry>
-->
      <entry><xref linkend="guc-recovery-end-command"/>が完了するのを待機しています。</entry>
     </row>
     <row>
      <entry><literal>RecoveryPause</literal></entry>
<!--
      <entry>Waiting for recovery to be resumed.</entry>
-->
      <entry>リカバリが再開するのを待機しています。</entry>
     </row>
     <row>
      <entry><literal>ReplicationOriginDrop</literal></entry>
<!--
      <entry>Waiting for a replication origin to become inactive so it can be
       dropped.</entry>
-->
      <entry>レプリケーションオリジンが削除できるよう非活動状態になるのを待機しています。</entry>
     </row>
     <row>
      <entry><literal>ReplicationSlotDrop</literal></entry>
<!--
      <entry>Waiting for a replication slot to become inactive so it can be
       dropped.</entry>
-->
      <entry>レプリケーションスロットが削除できるよう非活動状態になるのを待機しています。</entry>
     </row>
     <row>
      <entry><literal>RestoreCommand</literal></entry>
<!--
      <entry>Waiting for <xref linkend="guc-restore-command"/> to
       complete.</entry>
-->
      <entry>Waiting for <xref linkend="guc-restore-command"/>が完了するのを待機しています。</entry>
     </row>
     <row>
      <entry><literal>SafeSnapshot</literal></entry>
<!--
      <entry>Waiting to obtain a valid snapshot for a <literal>READ ONLY
       DEFERRABLE</literal> transaction.</entry>
-->
      <entry><literal>READ ONLY DEFERRABLE</literal>のトランザクションに対する有効なスナップショットの獲得を待機しています。</entry>
     </row>
     <row>
      <entry><literal>SyncRep</literal></entry>
<!--
      <entry>Waiting for confirmation from a remote server during synchronous
       replication.</entry>
-->
      <entry>同期レプリケーション中に、リモートサーバからの確認を待機しています。</entry>
     </row>
     <row>
      <entry><literal>WalReceiverExit</literal></entry>
<!--
      <entry>Waiting for the WAL receiver to exit.</entry>
-->
      <entry>WALレシーバが終了するのを待機しています。</entry>
     </row>
     <row>
      <entry><literal>WalReceiverWaitStart</literal></entry>
<!--
      <entry>Waiting for startup process to send initial data for streaming
       replication.</entry>
-->
      <entry>ストリーミングレプリケーションの初期データを送信するための起動プロセスを待機しています。</entry>
     </row>
     <row>
      <entry><literal>XactGroupUpdate</literal></entry>
<!--
      <entry>Waiting for the group leader to update transaction status at
       end of a parallel operation.</entry>
-->
      <entry>グループリーダーが並列操作の最後にトランザクション状態を更新するのを待機しています。</entry>
     </row>
    </tbody>
   </tgroup>
  </table>

  <table id="wait-event-lock-table">
<!--
   <title>Wait Events of Type <literal>Lock</literal></title>
-->
   <title><literal>Lock</literal>型の待機イベント</title>
   <tgroup cols="2">
    <thead>
     <row>
<!--
      <entry><literal>Lock</literal> Wait Event</entry>
      <entry>Description</entry>
-->
      <entry><literal>Lock</literal>待機イベント</entry>
      <entry>説明</entry>
     </row>
    </thead>

    <tbody>
     <row>
      <entry><literal>advisory</literal></entry>
<!--
      <entry>Waiting to acquire an advisory user lock.</entry>
-->
      <entry>勧告的ユーザロックを獲得するのを待機しています。</entry>
     </row>
     <row>
      <entry><literal>applytransaction</literal></entry>
<!--
      <entry>Waiting to acquire a lock on a remote transaction being applied
      by a logical replication subscriber.</entry>
-->
      <entry>論理レプリケーションサブスクライバによって適用されるリモートトランザクションのロック獲得を待機しています。</entry>
     </row>
     <row>
      <entry><literal>extend</literal></entry>
<!--
      <entry>Waiting to extend a relation.</entry>
-->
      <entry>リレーションを拡張するのを待機しています。</entry>
     </row>
     <row>
      <entry><literal>frozenid</literal></entry>
<!--
      <entry>Waiting to
       update <structname>pg_database</structname>.<structfield>datfrozenxid</structfield>
       and <structname>pg_database</structname>.<structfield>datminmxid</structfield>.</entry>
-->
      <entry><structname>pg_database</structname>.<structfield>datfrozenxid</structfield>と<structname>pg_database</structname>.<structfield>datminmxid</structfield>を更新するのを待機しています。</entry>
     </row>
     <row>
      <entry><literal>object</literal></entry>
<!--
      <entry>Waiting to acquire a lock on a non-relation database object.</entry>
-->
      <entry>非リレーションデータベースオブジェクト上のロックを獲得するのを待機しています。</entry>
     </row>
     <row>
      <entry><literal>page</literal></entry>
<!--
      <entry>Waiting to acquire a lock on a page of a relation.</entry>
-->
      <entry>リレーションのページ上のロックを獲得するのを待機しています。</entry>
     </row>
     <row>
      <entry><literal>relation</literal></entry>
<!--
      <entry>Waiting to acquire a lock on a relation.</entry>
-->
      <entry>リレーション上のロックを獲得するのを待機しています。</entry>
     </row>
     <row>
      <entry><literal>spectoken</literal></entry>
<!--
      <entry>Waiting to acquire a speculative insertion lock.</entry>
-->
      <entry>投機的挿入ロックを獲得するのを待機しています。</entry>
     </row>
     <row>
      <entry><literal>transactionid</literal></entry>
<!--
      <entry>Waiting for a transaction to finish.</entry>
-->
      <entry>トランザクションが終了するのを待機しています。</entry>
     </row>
     <row>
      <entry><literal>tuple</literal></entry>
<!--
      <entry>Waiting to acquire a lock on a tuple.</entry>
-->
      <entry>タプル上のロックを獲得するのを待機しています。</entry>
     </row>
     <row>
      <entry><literal>userlock</literal></entry>
<!--
      <entry>Waiting to acquire a user lock.</entry>
-->
      <entry>ユーザロックを獲得するのを待機しています。</entry>
     </row>
     <row>
      <entry><literal>virtualxid</literal></entry>
<!--
      <entry>Waiting to acquire a virtual transaction ID lock;  see
      <xref linkend="transaction-id"/>.</entry>
-->
      <entry>仮想トランザクションIDロックを獲得するのを待機しています。<xref linkend="transaction-id"/>を参照してください。</entry>
     </row>
    </tbody>
   </tgroup>
  </table>

  <table id="wait-event-lwlock-table">
<!--
   <title>Wait Events of Type <literal>LWLock</literal></title>
-->
   <title><literal>LWLock</literal>型の待機イベント</title>
   <tgroup cols="2">
    <thead>
     <row>
<!--
      <entry><literal>LWLock</literal> Wait Event</entry>
      <entry>Description</entry>
-->
      <entry><literal>LWLock</literal>待機イベント</entry>
      <entry>説明</entry>
     </row>
    </thead>

    <tbody>
     <row>
      <entry><literal>AddinShmemInit</literal></entry>
<!--
      <entry>Waiting to manage an extension's space allocation in shared
       memory.</entry>
-->
      <entry>共有メモリの拡張の領域確保を管理するのを待機しています。</entry>
     </row>
     <row>
      <entry><literal>AutoFile</literal></entry>
<!--
      <entry>Waiting to update the <filename>postgresql.auto.conf</filename>
       file.</entry>
-->
      <entry><filename>postgresql.auto.conf</filename>ファイルを更新するのを待機しています。</entry>
     </row>
     <row>
      <entry><literal>Autovacuum</literal></entry>
<!--
      <entry>Waiting to read or update the current state of autovacuum
       workers.</entry>
-->
      <entry>自動バキュームワーカーの現在の状態の読み込み、または更新を待機しています。</entry>
     </row>
     <row>
      <entry><literal>AutovacuumSchedule</literal></entry>
<!--
      <entry>Waiting to ensure that a table selected for autovacuum
       still needs vacuuming.</entry>
-->
      <entry>自動バキューム対象として選定されたテーブルが、まだバキューム処理が必要であることを確認するのを待機しています。</entry>
     </row>
     <row>
      <entry><literal>BackgroundWorker</literal></entry>
<!--
      <entry>Waiting to read or update background worker state.</entry>
-->
      <entry>バックグラウンドワーカー状態の読み込み、または更新を待機しています。</entry>
     </row>
     <row>
      <entry><literal>BtreeVacuum</literal></entry>
<!--
      <entry>Waiting to read or update vacuum-related information for a
       B-tree index.</entry>
-->
      <entry>B-treeインデックスのバキュームに関連した情報の読み込み、または更新を待機しています。</entry>
     </row>
     <row>
      <entry><literal>BufferContent</literal></entry>
<!--
      <entry>Waiting to access a data page in memory.</entry>
-->
      <entry>メモリ内のデータページへアクセスするのを待機しています。</entry>
     </row>
     <row>
      <entry><literal>BufferMapping</literal></entry>
<!--
      <entry>Waiting to associate a data block with a buffer in the buffer
       pool.</entry>
-->
      <entry>データブロックをバッファプール内のバッファと関連付けるのを待機しています。</entry>
     </row>
     <row>
      <entry><literal>CheckpointerComm</literal></entry>
<!--
      <entry>Waiting to manage fsync requests.</entry>
-->
      <entry>fsyncリクエストを管理するのを待機しています。</entry>
     </row>
     <row>
      <entry><literal>CommitTs</literal></entry>
<!--
      <entry>Waiting to read or update the last value set for a
       transaction commit timestamp.</entry>
-->
      <entry>トランザクションコミットタイムスタンプのために設定された最新の値の読み込み、または更新を待機しています。</entry>
     </row>
     <row>
      <entry><literal>CommitTsBuffer</literal></entry>
<!--
      <entry>Waiting for I/O on a commit timestamp SLRU buffer.</entry>
-->
      <entry>コミットタイムスタンプSLRUバッファでのI/Oを待機しています。</entry>
     </row>
     <row>
      <entry><literal>CommitTsSLRU</literal></entry>
<!--
      <entry>Waiting to access the commit timestamp SLRU cache.</entry>
-->
      <entry>コミットタイムスタンプSLRUキャッシュにアクセスするのを待機しています。</entry>
     </row>
     <row>
      <entry><literal>ControlFile</literal></entry>
<!--
      <entry>Waiting to read or update the <filename>pg_control</filename>
       file or create a new WAL file.</entry>
-->
      <entry><filename>pg_control</filename>ファイルの読み込みもしくは更新、または新しいWALファイルの作成を待機しています。</entry>
     </row>
     <row>
      <entry><literal>DynamicSharedMemoryControl</literal></entry>
<!--
      <entry>Waiting to read or update dynamic shared memory allocation
       information.</entry>
-->
      <entry>動的共有メモリの割り当て情報の読み込み、または更新を待機しています。</entry>
     </row>
     <row>
      <entry><literal>LockFastPath</literal></entry>
<!--
      <entry>Waiting to read or update a process' fast-path lock
       information.</entry>
-->
      <entry>プロセスのファストパスロック情報の読み込み、または更新を待機しています。</entry>
     </row>
     <row>
      <entry><literal>LockManager</literal></entry>
<!--
      <entry>Waiting to read or update information
       about <quote>heavyweight</quote> locks.</entry>
-->
      <entry><quote>重量</quote>ロックに関する情報の読み込み、または更新を待機しています。</entry>
     </row>
     <row>
      <entry><literal>LogicalRepLauncherDSA</literal></entry>
<!--
      <entry>Waiting to access logical replication launcher's dynamic shared
       memory allocator.</entry>
-->
      <entry>論理レプリケーションランチャーが動的共有メモリアロケータにアクセスするのを待機しています。</entry>
     </row>
     <row>
      <entry><literal>LogicalRepLauncherHash</literal></entry>
<!--
      <entry>Waiting to access logical replication launcher's shared
       hash table.</entry>
-->
      <entry>論理レプリケーションランチャーの共有ハッシュテーブルへのアクセスを待機しています。</entry>
     </row>
     <row>
      <entry><literal>LogicalRepWorker</literal></entry>
<!--
      <entry>Waiting to read or update the state of logical replication
       workers.</entry>
-->
      <entry>論理レプリケーションワーカーの状態の読み込み、または更新を待機しています。</entry>
     </row>
     <row>
      <entry><literal>MultiXactGen</literal></entry>
<!--
      <entry>Waiting to read or update shared multixact state.</entry>
-->
      <entry>共有マルチトランザクション状態の読み込み、または更新を待機しています。</entry>
     </row>
     <row>
      <entry><literal>MultiXactMemberBuffer</literal></entry>
<!--
      <entry>Waiting for I/O on a multixact member SLRU buffer.</entry>
-->
      <entry>マルチトランザクションメンバSLRUバッファでのI/Oを待機しています。</entry>
     </row>
     <row>
      <entry><literal>MultiXactMemberSLRU</literal></entry>
<!--
      <entry>Waiting to access the multixact member SLRU cache.</entry>
-->
      <entry>マルチトランザクションメンバSLRUキャッシュにアクセスするのを待機しています。</entry>
     </row>
     <row>
      <entry><literal>MultiXactOffsetBuffer</literal></entry>
<!--
      <entry>Waiting for I/O on a multixact offset SLRU buffer.</entry>
-->
      <entry>マルチトランザクションオフセットSLRUバッファでのI/Oを待機しています。</entry>
     </row>
     <row>
      <entry><literal>MultiXactOffsetSLRU</literal></entry>
<!--
      <entry>Waiting to access the multixact offset SLRU cache.</entry>
-->
      <entry>マルチトランザクションオフセットSLRUキャッシュにアクセスするのを待機しています。</entry>
     </row>
     <row>
      <entry><literal>MultiXactTruncation</literal></entry>
<!--
      <entry>Waiting to read or truncate multixact information.</entry>
-->
      <entry>マルチトランザクション情報の読み込み、または切り詰めを待機しています。</entry>
     </row>
     <row>
      <entry><literal>NotifyBuffer</literal></entry>
<!--
      <entry>Waiting for I/O on a <command>NOTIFY</command> message SLRU
       buffer.</entry>
-->
      <entry><command>NOTIFY</command>メッセージSLRUバッファでのI/Oを待機しています。</entry>
     </row>
     <row>
      <entry><literal>NotifyQueue</literal></entry>
<!--
      <entry>Waiting to read or update <command>NOTIFY</command> messages.</entry>
-->
      <entry><command>NOTIFY</command>メッセージの読み込み、または更新を待機しています。</entry>
     </row>
     <row>
      <entry><literal>NotifyQueueTail</literal></entry>
<!--
      <entry>Waiting to update limit on <command>NOTIFY</command> message
       storage.</entry>
-->
      <entry><command>NOTIFY</command>メッセージストレージの制限が更新されるのを待機しています。</entry>
     </row>
     <row>
      <entry><literal>NotifySLRU</literal></entry>
<!--
      <entry>Waiting to access the <command>NOTIFY</command> message SLRU
       cache.</entry>
-->
      <entry><command>NOTIFY</command>メッセージSLRUキャッシュにアクセスするのを待機しています。</entry>
     </row>
     <row>
      <entry><literal>OidGen</literal></entry>
<!--
      <entry>Waiting to allocate a new OID.</entry>
-->
      <entry>新しいOIDを割り当てるのを待機しています。</entry>
     </row>
     <row>
      <entry><literal>OldSnapshotTimeMap</literal></entry>
<!--
      <entry>Waiting to read or update old snapshot control information.</entry>
-->
      <entry>古いスナップショット制御情報の読み込み、または更新を待機しています。</entry>
     </row>
     <row>
      <entry><literal>ParallelAppend</literal></entry>
<!--
      <entry>Waiting to choose the next subplan during Parallel Append plan
       execution.</entry>
-->
      <entry>パラレルアペンド計画を実行中に次のサブプランの選択を待機しています。</entry>
     </row>
     <row>
      <entry><literal>ParallelHashJoin</literal></entry>
<!--
      <entry>Waiting to synchronize workers during Parallel Hash Join plan
       execution.</entry>
-->
      <entry>パラレルハッシュ結合計画を実行中に、ワーカーの同期を待機しています。</entry>
     </row>
     <row>
      <entry><literal>ParallelQueryDSA</literal></entry>
<!--
      <entry>Waiting for parallel query dynamic shared memory allocation.</entry>
-->
      <entry>パラレルクエリの動的共有メモリ割り当てを待機しています。</entry>
     </row>
     <row>
      <entry><literal>PerSessionDSA</literal></entry>
<!--
      <entry>Waiting for parallel query dynamic shared memory allocation.</entry>
-->
      <entry>パラレルクエリの動的共有メモリ割り当てを待機しています。</entry>
     </row>
     <row>
      <entry><literal>PerSessionRecordType</literal></entry>
<!--
      <entry>Waiting to access a parallel query's information about composite
       types.</entry>
-->
      <entry>複合型に関するパラレルクエリの情報にアクセスするのを待機しています。</entry>
     </row>
     <row>
      <entry><literal>PerSessionRecordTypmod</literal></entry>
<!--
      <entry>Waiting to access a parallel query's information about type
       modifiers that identify anonymous record types.</entry>
-->
      <entry>匿名レコード型を特定する型修飾子に関するパラレルクエリの情報にアクセスするのを待機しています。</entry>
     </row>
     <row>
      <entry><literal>PerXactPredicateList</literal></entry>
<!--
      <entry>Waiting to access the list of predicate locks held by the current
       serializable transaction during a parallel query.</entry>
-->
      <entry>パラレルクエリの間に、現在のシリアライザブルトランザクションによって保持された述語ロックの一覧へアクセスするのを待機しています。</entry>
     </row>
     <row>
      <entry><literal>PgStatsData</literal></entry>
<!--
      <entry>Waiting for shared memory stats data access</entry>
-->
      <entry>共有メモリの統計データアクセスを待機しています。</entry>
     </row>
     <row>
      <entry><literal>PgStatsDSA</literal></entry>
<!--
      <entry>Waiting for stats dynamic shared memory allocator access</entry>
-->
      <entry>統計動的共有メモリアロケータアクセスを待機しています。</entry>
     </row>
     <row>
      <entry><literal>PgStatsHash</literal></entry>
<!--
      <entry>Waiting for stats shared memory hash table access</entry>
-->
      <entry>統計共有メモリハッシュテーブルアクセスを待機しています。</entry>
     </row>
     <row>
      <entry><literal>PredicateLockManager</literal></entry>
<!--
      <entry>Waiting to access predicate lock information used by
       serializable transactions.</entry>
-->
      <entry>シリアライザブルトランザクションによって使われる述語ロックの情報にアクセスするのを待機しています。</entry>
     </row>
     <row>
      <entry><literal>ProcArray</literal></entry>
<!--
      <entry>Waiting to access the shared per-process data structures
       (typically, to get a snapshot or report a session's transaction
       ID).</entry>
-->
      <entry>(典型的には、スナップショットを得たりセッションのトランザクションIDを報告するために)共有のプロセスごとのデータ構造にアクセスするのを待機しています。</entry>
     </row>
     <row>
      <entry><literal>RelationMapping</literal></entry>
<!--
      <entry>Waiting to read or update
       a <filename>pg_filenode.map</filename> file (used to track the
       filenode assignments of certain system catalogs).</entry>
-->
      <entry>(特定のシステムカタログのファイルノードの割り当てを追跡するのに使われる)<filename>pg_filenode.map</filename>ファイルの読み込み、または更新を待機しています。</entry>
     </row>
     <row>
      <entry><literal>RelCacheInit</literal></entry>
<!--
      <entry>Waiting to read or update a <filename>pg_internal.init</filename>
       relation cache initialization file.</entry>
-->
      <entry><filename>pg_internal.init</filename>リレーションキャッシュ初期化ファイルの読み込み、または更新を待機しています。</entry>
     </row>
     <row>
      <entry><literal>ReplicationOrigin</literal></entry>
<!--
      <entry>Waiting to create, drop or use a replication origin.</entry>
-->
      <entry>レプリケーションオリジンの作成、削除、または使用を待機しています。</entry>
     </row>
     <row>
      <entry><literal>ReplicationOriginState</literal></entry>
<!--
      <entry>Waiting to read or update the progress of one replication
       origin.</entry>
-->
      <entry>あるレプリケーションオリジンの進捗の読み込み、または更新を待機しています。</entry>
     </row>
     <row>
      <entry><literal>ReplicationSlotAllocation</literal></entry>
<!--
      <entry>Waiting to allocate or free a replication slot.</entry>
-->
      <entry>レプリケーションスロットの割り当て、または解放を待機しています。</entry>
     </row>
     <row>
      <entry><literal>ReplicationSlotControl</literal></entry>
<!--
      <entry>Waiting to read or update replication slot state.</entry>
-->
      <entry>レプリケーションスロット状態の読み込み、または更新を待機しています。</entry>
     </row>
     <row>
      <entry><literal>ReplicationSlotIO</literal></entry>
<!--
      <entry>Waiting for I/O on a replication slot.</entry>
-->
      <entry>レプリケーションスロットでのI/Oを待機しています。</entry>
     </row>
     <row>
      <entry><literal>SerialBuffer</literal></entry>
<!--
      <entry>Waiting for I/O on a serializable transaction conflict SLRU
       buffer.</entry>
-->
      <entry>シリアライザブルトランザクション競合SLRUバッファでのI/Oを待機しています</entry>
     </row>
     <row>
      <entry><literal>SerializableFinishedList</literal></entry>
<!--
      <entry>Waiting to access the list of finished serializable
       transactions.</entry>
-->
      <entry>完了したシリアライザブルトランザクションの一覧へアクセスするのを待機しています。</entry>
     </row>
     <row>
      <entry><literal>SerializablePredicateList</literal></entry>
<!--
      <entry>Waiting to access the list of predicate locks held by
       serializable transactions.</entry>
-->
      <entry>シリアライザブルトランザクションによって保持された述語ロックの一覧へアクセスするのを待機しています。</entry>
     </row>
     <row>
      <entry><literal>SerializableXactHash</literal></entry>
<!--
      <entry>Waiting to read or update information about serializable
       transactions.</entry>
-->
      <entry>シリアライザブルトランザクションに関する情報の読み込み、または更新を待機しています。</entry>
     </row>
     <row>
      <entry><literal>SerialSLRU</literal></entry>
<!--
      <entry>Waiting to access the serializable transaction conflict SLRU
       cache.</entry>
-->
      <entry>シリアライザブルトランザクション競合SLRUキャッシュにアクセスするのを待機しています。</entry>
     </row>
     <row>
      <entry><literal>SharedTidBitmap</literal></entry>
<!--
      <entry>Waiting to access a shared TID bitmap during a parallel bitmap
       index scan.</entry>
-->
      <entry>パラレルビットマップインデックススキャンの間に、共有TIDにアクセスするのを待機しています。</entry>
     </row>
     <row>
      <entry><literal>SharedTupleStore</literal></entry>
<!--
      <entry>Waiting to access a shared tuple store during parallel
       query.</entry>
-->
      <entry>パラレルクエリの間に共有タプルストアにアクセスするのを待機しています。</entry>
     </row>
     <row>
      <entry><literal>ShmemIndex</literal></entry>
<!--
      <entry>Waiting to find or allocate space in shared memory.</entry>
-->
      <entry>共有メモリ内に領域を発見する、もしくは割り当てるのを待機しています。</entry>
     </row>
     <row>
      <entry><literal>SInvalRead</literal></entry>
<!--
      <entry>Waiting to retrieve messages from the shared catalog invalidation
       queue.</entry>
-->
      <entry>共有カタログ無効化キューからメッセージを取り出すのを待機しています。</entry>
     </row>
     <row>
      <entry><literal>SInvalWrite</literal></entry>
<!--
      <entry>Waiting to add a message to the shared catalog invalidation
      queue.</entry>
-->
      <entry>共有カタログ無効化キューにメッセージを追加するのを待機しています。</entry>
     </row>
     <row>
      <entry><literal>SubtransBuffer</literal></entry>
<!--
      <entry>Waiting for I/O on a sub-transaction SLRU buffer.</entry>
-->
      <entry>サブトランザクションSLRUバッファのI/Oを待機しています。</entry>
     </row>
     <row>
      <entry><literal>SubtransSLRU</literal></entry>
<!--
      <entry>Waiting to access the sub-transaction SLRU cache.</entry>
-->
      <entry>サブトランザクションSLRUキャッシュにアクセスするのを待機しています。</entry>
     </row>
     <row>
      <entry><literal>SyncRep</literal></entry>
<!--
      <entry>Waiting to read or update information about the state of
       synchronous replication.</entry>
-->
      <entry>同期レプリケーションの状態に関する情報を読み込む、または更新するの待機しています。</entry>
     </row>
     <row>
      <entry><literal>SyncScan</literal></entry>
<!--
      <entry>Waiting to select the starting location of a synchronized table
       scan.</entry>
-->
      <entry>同期テーブルスキャンの開始位置を選ぶのを待機しています。</entry>
     </row>
     <row>
      <entry><literal>TablespaceCreate</literal></entry>
<!--
      <entry>Waiting to create or drop a tablespace.</entry>
-->
      <entry>テーブル空間の作成、または削除を待機しています。</entry>
     </row>
     <row>
      <entry><literal>TwoPhaseState</literal></entry>
<!--
      <entry>Waiting to read or update the state of prepared transactions.</entry>
-->
      <entry>プリペアドトランザクションの状態の読み込み、または更新を待機しています。</entry>
     </row>
     <row>
      <entry><literal>WALBufMapping</literal></entry>
<!--
      <entry>Waiting to replace a page in WAL buffers.</entry>
-->
      <entry>WALバッファ内のページの置き換えを待機しています。</entry>
     </row>
     <row>
      <entry><literal>WALInsert</literal></entry>
<!--
      <entry>Waiting to insert WAL data into a memory buffer.</entry>
-->
      <entry>WALデータをメモリバッファに挿入するのを待機しています。</entry>
     </row>
     <row>
      <entry><literal>WALWrite</literal></entry>
<!--
      <entry>Waiting for WAL buffers to be written to disk.</entry>
-->
      <entry>WALバッファがディスクに書き込まれるのを待機しています。</entry>
     </row>
     <row>
      <entry><literal>WrapLimitsVacuum</literal></entry>
<!--
      <entry>Waiting to update limits on transaction id and multixact
       consumption.</entry>
-->
      <entry>トランザクションIDとマルチトランザクションの消費の制限が更新されるのを待機しています。</entry>
     </row>
     <row>
      <entry><literal>XactBuffer</literal></entry>
<!--
      <entry>Waiting for I/O on a transaction status SLRU buffer.</entry>
-->
      <entry>トランザクション状態SLRUバッファでのI/Oを待機しています。</entry>
     </row>
     <row>
      <entry><literal>XactSLRU</literal></entry>
<!--
      <entry>Waiting to access the transaction status SLRU cache.</entry>
-->
      <entry>トランザクション状態SLRUキャッシュにアクセスするのを待機しています。</entry>
     </row>
     <row>
      <entry><literal>XactTruncation</literal></entry>
<!--
      <entry>Waiting to execute <function>pg_xact_status</function> or update
       the oldest transaction ID available to it.</entry>
-->
      <entry><function>pg_xact_status</function>を実行する、またはその関数で利用可能な最古のトランザクションIDを更新するのを待機しています。</entry>
     </row>
     <row>
      <entry><literal>XidGen</literal></entry>
<!--
      <entry>Waiting to allocate a new transaction ID.</entry>
-->
      <entry>新しいトランザクションIDを割り当てるのを待機しています。</entry>
     </row>
    </tbody>
   </tgroup>
  </table>

   <note>
    <para>
<!--
     Extensions can add <literal>LWLock</literal> types to the list shown in
     <xref linkend="wait-event-lwlock-table"/>.  In some cases, the name
     assigned by an extension will not be available in all server processes;
     so an <literal>LWLock</literal> wait event might be reported as
     just <quote><literal>extension</literal></quote> rather than the
     extension-assigned name.
-->
拡張は<xref linkend="wait-event-lwlock-table"/>に示す一覧に<literal>LWLock</literal>型を追加できます。
拡張によって割り当てられた名前がすべてのサーバプロセスでは利用可能でない場合があります。そのため<literal>LWLock</literal>待機イベントは、拡張が割り当てた名前ではなく単に<quote><literal>extension</literal></quote>と報告されるかもしれません。
    </para>
   </note>

  <table id="wait-event-timeout-table">
<!--
   <title>Wait Events of Type <literal>Timeout</literal></title>
-->
   <title><literal>Timeout</literal>型の待機イベント</title>
   <tgroup cols="2">
    <thead>
     <row>
<!--
      <entry><literal>Timeout</literal> Wait Event</entry>
      <entry>Description</entry>
-->
      <entry><literal>Timeout</literal>待機イベント</entry>
      <entry>説明</entry>
     </row>
    </thead>

    <tbody>
     <row>
      <entry><literal>BaseBackupThrottle</literal></entry>
<!--
      <entry>Waiting during base backup when throttling activity.</entry>
-->
      <entry>スロットル活動時にベースバックアップで待機しています。</entry>
     </row>
     <row>
      <entry><literal>CheckpointWriteDelay</literal></entry>
<!--
      <entry>Waiting between writes while performing a checkpoint.</entry>
-->
      <entry>チェックポイント実行中の書き込みの間で待機しています。</entry>
     </row>
     <row>
      <entry><literal>PgSleep</literal></entry>
<!--
      <entry>Waiting due to a call to <function>pg_sleep</function> or
       a sibling function.</entry>
-->
      <entry><function>pg_sleep</function>または同系列の関数を呼び出したため待機しています。</entry>
     </row>
     <row>
      <entry><literal>RecoveryApplyDelay</literal></entry>
<!--
      <entry>Waiting to apply WAL during recovery because of a delay
       setting.</entry>
-->
      <entry>遅延設定によりリカバリ時のWAL適用を待機しています。</entry>
     </row>
     <row>
      <entry><literal>RecoveryRetrieveRetryInterval</literal></entry>
<!--
      <entry>Waiting during recovery when WAL data is not available from any
       source (<filename>pg_wal</filename>, archive or stream).</entry>
-->
      <entry>WALデータがまだあらゆる種類のソース(<filename>pg_wal</filename>、アーカイブまたはストリーム)から得られない時にリカバリで待機しています。</entry>
     </row>
     <row>
      <entry><literal>RegisterSyncRequest</literal></entry>
<!--
      <entry>Waiting while sending synchronization requests to the
       checkpointer, because the request queue is full.</entry>
-->
      <entry>要求キューがいっぱいのため、同期要求をチェックポインタに送信する間、待機しています。</entry>
     </row>
     <row>
      <entry><literal>SpinDelay</literal></entry>
<!--
      <entry>Waiting while acquiring a contended spinlock.</entry>
-->
      <entry>競合スピンロックの獲得中に待機しています。</entry>
     </row>
     <row>
      <entry><literal>VacuumDelay</literal></entry>
<!--
      <entry>Waiting in a cost-based vacuum delay point.</entry>
-->
      <entry>コストに基づくバキューム遅延ポイントで待機しています。</entry>
     </row>
     <row>
      <entry><literal>VacuumTruncate</literal></entry>
<!--
      <entry>Waiting to acquire an exclusive lock to truncate off any
       empty pages at the end of a table vacuumed.</entry>
-->
      <entry>バキュームされたテーブルの最後にある空のロックをオフで切り捨てるために、排他的ページの獲得を待機しています。</entry>
     </row>
    </tbody>
   </tgroup>
  </table>

   <para>
<!--
     Here is an example of how wait events can be viewed:
-->
以下に、待機イベントが表示される例を示します。

<programlisting>
SELECT pid, wait_event_type, wait_event FROM pg_stat_activity WHERE wait_event is NOT NULL;
 pid  | wait_event_type | wait_event
------+-----------------+------------
 2540 | Lock            | relation
 6644 | LWLock          | ProcArray
(2 rows)
</programlisting>
   </para>

 </sect2>

 <sect2 id="monitoring-pg-stat-replication-view">
  <title><structname>pg_stat_replication</structname></title>

  <indexterm>
   <primary>pg_stat_replication</primary>
  </indexterm>

   <para>
<!--
   The <structname>pg_stat_replication</structname> view will contain one row
   per WAL sender process, showing statistics about replication to that
   sender's connected standby server.  Only directly connected standbys are
   listed; no information is available about downstream standby servers.
-->
<structname>pg_stat_replication</structname>ビューには、WAL送信プロセス毎に1行を含み、送信処理に接続したスタンバイサーバへのレプリケーションに関する統計情報を表示します。
直接接続されたスタンバイサーバのみが一覧表示されます。
下流のスタンバイサーバに関する情報はありません。
  </para>

  <table id="pg-stat-replication-view" xreflabel="pg_stat_replication">
<!--
   <title><structname>pg_stat_replication</structname> View</title>
-->
   <title><structname>pg_stat_replication</structname>ビュー</title>
   <tgroup cols="1">
    <thead>
     <row>
      <entry role="catalog_table_entry"><para role="column_definition">
<!--
       Column Type
-->
列 型
      </para>
      <para>
<!--
       Description
-->
説明
      </para></entry>
     </row>
    </thead>

    <tbody>
     <row>
      <entry role="catalog_table_entry"><para role="column_definition">
       <structfield>pid</structfield> <type>integer</type>
      </para>
      <para>
<!--
       Process ID of a WAL sender process
-->
WAL送信プロセスのプロセスIDです。
      </para></entry>
     </row>

     <row>
      <entry role="catalog_table_entry"><para role="column_definition">
       <structfield>usesysid</structfield> <type>oid</type>
      </para>
      <para>
<!--
       OID of the user logged into this WAL sender process
-->
WAL送信プロセスにログインしたユーザのOIDです。
      </para></entry>
     </row>

     <row>
      <entry role="catalog_table_entry"><para role="column_definition">
       <structfield>usename</structfield> <type>name</type>
      </para>
      <para>
<!--
       Name of the user logged into this WAL sender process
-->
WAL送信プロセスにログインしたユーザの名前です。
      </para></entry>
     </row>

     <row>
      <entry role="catalog_table_entry"><para role="column_definition">
       <structfield>application_name</structfield> <type>text</type>
      </para>
      <para>
<!--
       Name of the application that is connected
       to this WAL sender
-->
WAL送信処理に接続したアプリケーションの名前です。
      </para></entry>
     </row>

     <row>
      <entry role="catalog_table_entry"><para role="column_definition">
       <structfield>client_addr</structfield> <type>inet</type>
      </para>
      <para>
<!--
       IP address of the client connected to this WAL sender.
       If this field is null, it indicates that the client is
       connected via a Unix socket on the server machine.
-->
WAL送信処理に接続したクライアントのIPアドレスです。
このフィールドがNULLの場合、クライアントがサーバマシン上のUnixソケット経由で接続したことを示します。
      </para></entry>
     </row>

     <row>
      <entry role="catalog_table_entry"><para role="column_definition">
       <structfield>client_hostname</structfield> <type>text</type>
      </para>
      <para>
<!--
       Host name of the connected client, as reported by a
       reverse DNS lookup of <structfield>client_addr</structfield>. This field will
       only be non-null for IP connections, and only when <xref linkend="guc-log-hostname"/> is enabled.
-->
<structfield>client_addr</structfield>のDNS逆引き検索により報告された、接続クライアントのホスト名です。
IP接続、かつ<xref linkend="guc-log-hostname"/>が有効である場合にのみ、このフィールドは非NULLになります。
      </para></entry>
     </row>

     <row>
      <entry role="catalog_table_entry"><para role="column_definition">
       <structfield>client_port</structfield> <type>integer</type>
      </para>
      <para>
<!--
       TCP port number that the client is using for communication
       with this WAL sender, or <literal>-1</literal> if a Unix socket is used
-->
クライアントがWAL送信処理との通信に使用するTCPポート番号、もしUnixソケットを使用する場合は<literal>-1</literal>です。
      </para></entry>
     </row>

     <row>
      <entry role="catalog_table_entry"><para role="column_definition">
       <structfield>backend_start</structfield> <type>timestamp with time zone</type>
      </para>
      <para>
<!--
       Time when this process was started, i.e., when the
       client connected to this WAL sender
-->
プロセスが開始、つまりクライアントがWAL送信処理に接続した時刻です。
      </para></entry>
     </row>

     <row>
      <entry role="catalog_table_entry"><para role="column_definition">
       <structfield>backend_xmin</structfield> <type>xid</type>
      </para>
      <para>
<!--
       This standby's <literal>xmin</literal> horizon reported
       by <xref linkend="guc-hot-standby-feedback"/>.
-->
<xref linkend="guc-hot-standby-feedback"/>により報告されたこのスタンバイの<literal>xmin</literal>です。
      </para></entry>
     </row>

     <row>
      <entry role="catalog_table_entry"><para role="column_definition">
       <structfield>state</structfield> <type>text</type>
      </para>
      <para>
<!--
       Current WAL sender state.
       Possible values are:
-->
WAL送信サーバの現在の状態です。
取り得る値は以下の通りです。
       <itemizedlist>
        <listitem>
         <para>
<!--
          <literal>startup</literal>: This WAL sender is starting up.
-->
<literal>startup</literal>: このWAL送信サーバは起動するところです。
         </para>
        </listitem>
        <listitem>
         <para>
<!--
          <literal>catchup</literal>: This WAL sender's connected standby is
          catching up with the primary.
-->
<literal>catchup</literal>: このWAL送信サーバが接続しているスタンバイはプライマリに追いつこうとしています。
         </para>
        </listitem>
        <listitem>
         <para>
<!--
          <literal>streaming</literal>: This WAL sender is streaming changes
          after its connected standby server has caught up with the primary.
-->
<literal>streaming</literal>: このWAL送信サーバは、接続先のスタンバイサーバがプライマリに追いついた後、変更をストリームしています。
         </para>
        </listitem>
        <listitem>
         <para>
<!--
          <literal>backup</literal>: This WAL sender is sending a backup.
-->
<literal>backup</literal>: このWAL送信サーバはバックアップを送信しています。
         </para>
        </listitem>
        <listitem>
         <para>
<!--
          <literal>stopping</literal>: This WAL sender is stopping.
-->
<literal>stopping</literal>: このWAL送信サーバは停止するところです。
         </para>
        </listitem>
       </itemizedlist>
      </para></entry>
     </row>

     <row>
      <entry role="catalog_table_entry"><para role="column_definition">
       <structfield>sent_lsn</structfield> <type>pg_lsn</type>
      </para>
      <para>
<!--
       Last write-ahead log location sent on this connection
-->
この接続で送信された最後の先行書き込みログの位置です。
      </para></entry>
     </row>

     <row>
      <entry role="catalog_table_entry"><para role="column_definition">
       <structfield>write_lsn</structfield> <type>pg_lsn</type>
      </para>
      <para>
<!--
       Last write-ahead log location written to disk by this standby
       server
-->
このスタンバイサーバによってディスクに書き出された最後の先行書き込みログの位置です。
      </para></entry>
     </row>

     <row>
      <entry role="catalog_table_entry"><para role="column_definition">
       <structfield>flush_lsn</structfield> <type>pg_lsn</type>
      </para>
      <para>
<!--
       Last write-ahead log location flushed to disk by this standby
       server
-->
このスタンバイサーバによってディスクにフラッシュされた最後の先行書き込みログの位置です。
      </para></entry>
     </row>

     <row>
      <entry role="catalog_table_entry"><para role="column_definition">
       <structfield>replay_lsn</structfield> <type>pg_lsn</type>
      </para>
      <para>
<!--
       Last write-ahead log location replayed into the database on this
       standby server
-->
このスタンバイサーバ上のデータベースに再生された最後の先行書き込みログの位置です。
      </para></entry>
     </row>

     <row>
      <entry role="catalog_table_entry"><para role="column_definition">
       <structfield>write_lag</structfield> <type>interval</type>
      </para>
      <para>
<!--
       Time elapsed between flushing recent WAL locally and receiving
       notification that this standby server has written it (but not yet
       flushed it or applied it).  This can be used to gauge the delay that
       <literal>synchronous_commit</literal> level
       <literal>remote_write</literal> incurred while committing if this
       server was configured as a synchronous standby.
-->
最近のWALをローカルにフラッシュしてから、このスタンバイサーバがそれを書き出した（が、まだフラッシュしたり適用したりしていない）ことの通知を受け取るまでの経過時間です。
このサーバが同期スタンバイとして設定されているとして、コミット時に<literal>synchronous_commit</literal>レベルの<literal>remote_write</literal>が起こした遅延を正確に測定するために、これを使用することができます。
      </para></entry>
     </row>

     <row>
      <entry role="catalog_table_entry"><para role="column_definition">
       <structfield>flush_lag</structfield> <type>interval</type>
      </para>
      <para>
<!--
       Time elapsed between flushing recent WAL locally and receiving
       notification that this standby server has written and flushed it
       (but not yet applied it).  This can be used to gauge the delay that
       <literal>synchronous_commit</literal> level
       <literal>on</literal> incurred while committing if this
       server was configured as a synchronous standby.
-->
最近のWALをローカルにフラッシュしてから、このスタンバイサーバがそれを書き出してフラッシュした（が、まだ適用していない）ことの通知を受け取るまでの経過時間です。
このサーバが同期スタンバイとして設定されているとして、コミット時に<literal>synchronous_commit</literal>レベルの<literal>on</literal>が起こした遅延を正確に測定するために、これを使用することができます。
      </para></entry>
     </row>

     <row>
      <entry role="catalog_table_entry"><para role="column_definition">
       <structfield>replay_lag</structfield> <type>interval</type>
      </para>
      <para>
<!--
       Time elapsed between flushing recent WAL locally and receiving
       notification that this standby server has written, flushed and
       applied it.  This can be used to gauge the delay that
       <literal>synchronous_commit</literal> level
       <literal>remote_apply</literal> incurred while committing if this
       server was configured as a synchronous standby.
-->
最近のWALをローカルにフラッシュしてから、このスタンバイサーバがそれを書き出し、フラッシュし、そして適用したことの通知を受け取るまでの経過時間です。
このサーバが同期スタンバイとして設定されているとして、コミット時に<literal>synchronous_commit</literal>レベルの<literal>remote_apply</literal>が起こした遅延を正確に測定するために、これを使用することができます。
      </para></entry>
     </row>

     <row>
      <entry role="catalog_table_entry"><para role="column_definition">
       <structfield>sync_priority</structfield> <type>integer</type>
      </para>
      <para>
<!--
       Priority of this standby server for being chosen as the
       synchronous standby in a priority-based synchronous replication.
       This has no effect in a quorum-based synchronous replication.
-->
優先度に基づく同期レプリケーションで、このスタンバイサーバが同期スタンバイとして選択される優先度です。
クォーラムに基づく同期レプリケーションでは効果がありません。
      </para></entry>
     </row>

     <row>
      <entry role="catalog_table_entry"><para role="column_definition">
       <structfield>sync_state</structfield> <type>text</type>
      </para>
      <para>
<!--
       Synchronous state of this standby server.
       Possible values are:
-->
このスタンバイサーバの同期状態です。
取り得る値は以下の通りです。
       <itemizedlist>
        <listitem>
         <para>
<!--
          <literal>async</literal>: This standby server is asynchronous.
-->
<literal>async</literal>: このスタンバイサーバは非同期です。
         </para>
        </listitem>
        <listitem>
         <para>
<!--
          <literal>potential</literal>: This standby server is now asynchronous,
          but can potentially become synchronous if one of current
          synchronous ones fails.
-->
<literal>potential</literal>: このスタンバイサーバは現在非同期ですが、現在同期中のサーバの一つが故障すると同期になる可能性があります。
         </para>
        </listitem>
        <listitem>
         <para>
<!--
          <literal>sync</literal>: This standby server is synchronous.
-->
<literal>sync</literal>: このスタンバイサーバは同期です。
         </para>
        </listitem>
        <listitem>
         <para>
<!--
          <literal>quorum</literal>: This standby server is considered as a candidate
          for quorum standbys.
-->
<literal>quorum</literal>: このサーバはクォーラムのスタンバイの候補とみなされています。
         </para>
        </listitem>
       </itemizedlist>
      </para></entry>
     </row>

     <row>
      <entry role="catalog_table_entry"><para role="column_definition">
       <structfield>reply_time</structfield> <type>timestamp with time zone</type>
      </para>
      <para>
<!--
       Send time of last reply message received from standby server
-->
スタンバイサーバから受け取った最後の応答メッセージの送信時刻です。
      </para></entry>
     </row>
    </tbody>
   </tgroup>
  </table>

  <para>
<!--
   The lag times reported in the <structname>pg_stat_replication</structname>
   view are measurements of the time taken for recent WAL to be written,
   flushed and replayed and for the sender to know about it.  These times
   represent the commit delay that was (or would have been) introduced by each
   synchronous commit level, if the remote server was configured as a
   synchronous standby.  For an asynchronous standby, the
   <structfield>replay_lag</structfield> column approximates the delay
   before recent transactions became visible to queries.  If the standby
   server has entirely caught up with the sending server and there is no more
   WAL activity, the most recently measured lag times will continue to be
   displayed for a short time and then show NULL.
-->
<structname>pg_stat_replication</structname>ビューで報告される経過時間は、最近のWALが書き込まれ、フラッシュされ、再生されるのに要した時間の測定結果であり、また、送信サーバがそれを知るためのものです。
リモートサーバが同期スタンバイとして設定されている場合、これらの時間は、同期コミットの各レベルによって引き起こされた（あるいは引き起こされたであろう）コミットの遅延を表します。
非同期スタンバイの場合は、<structfield>replay_lag</structfield>列は最近のトランザクションが問い合わせに対して可視になったときまでの遅延を近似します。
スタンバイサーバが送信サーバに完全に追いつき、WALの活動がなくなった状態のときは、最も直近に測定された経過時間が短い間、表示され続け、その後はNULLとなります。
  </para>

  <para>
<!--
   Lag times work automatically for physical replication. Logical decoding
   plugins may optionally emit tracking messages; if they do not, the tracking
   mechanism will simply display NULL lag.
-->
経過時間は物理レプリケーションの場合は自動的に機能します。
ロジカルデコーディングのプラグインはオプションで追跡メッセージを発することができますが、そうしなければ追跡機能は単にNULLの経過時間を表示します。
  </para>

  <note>
   <para>
<!--
    The reported lag times are not predictions of how long it will take for
    the standby to catch up with the sending server assuming the current
    rate of replay.  Such a system would show similar times while new WAL is
    being generated, but would differ when the sender becomes idle.  In
    particular, when the standby has caught up completely,
    <structname>pg_stat_replication</structname> shows the time taken to
    write, flush and replay the most recent reported WAL location rather than
    zero as some users might expect.  This is consistent with the goal of
    measuring synchronous commit and transaction visibility delays for
    recent write transactions.
    To reduce confusion for users expecting a different model of lag, the
    lag columns revert to NULL after a short time on a fully replayed idle
    system. Monitoring systems should choose whether to represent this
    as missing data, zero or continue to display the last known value.
-->
報告される経過時間は、現在の再生速度の前提でスタンバイが送信サーバに追いつくのに要する時間を予測するものではありません。
そのようなシステムでは、新しいWALが生成されている間は類似した時間を示しますが、送信サーバがアイドル状態になると異なるものになるでしょう。
特に、スタンバイが完全に追いついたとき、<structname>pg_stat_replication</structname>は、一部のユーザが期待するゼロではなく、最も最近に報告されたWAL位置を書き込み、フラッシュし、再生するのに要した時間を示します。
これは最近の書き込みトランザクションについて同期コミットおよびトランザクションの可視性の遅延を測定するという目的と首尾一貫しています。
経過時間について異なるモデルを期待するユーザの混乱を抑えるため、完全に再生されてアイドルになったシステムでは、経過時間の列は短い時間の後、NULLに戻ります。
監視システムでは、これをデータなしとする、ゼロとする、あるいは最後の既知の値を表示し続けるという選択をすることになります。
   </para>
  </note>

 </sect2>

 <sect2 id="monitoring-pg-stat-replication-slots-view">
  <title><structname>pg_stat_replication_slots</structname></title>

  <indexterm>
   <primary>pg_stat_replication_slots</primary>
  </indexterm>

  <para>
<!--
   The <structname>pg_stat_replication_slots</structname> view will contain
   one row per logical replication slot, showing statistics about its usage.
-->
<structname>pg_stat_replication_slots</structname>ビューには、論理レプリケーションスロットごとに1行が含まれ、その使用状況に関する統計情報が表示されます。
  </para>

  <table id="pg-stat-replication-slots-view" xreflabel="pg_stat_replication_slots">
<!--
   <title><structname>pg_stat_replication_slots</structname> View</title>
-->
   <title><structname>pg_stat_replication_slots</structname>ビュー</title>
   <tgroup cols="1">
    <thead>
     <row>
      <entry role="catalog_table_entry"><para role="column_definition">
<!--
        Column Type
-->
列 型
       </para>
       <para>
<!--
        Description
-->
説明
      </para></entry>
     </row>
    </thead>

    <tbody>
     <row>
      <entry role="catalog_table_entry"><para role="column_definition">
        <structfield>slot_name</structfield> <type>text</type>
       </para>
       <para>
<!--
        A unique, cluster-wide identifier for the replication slot
-->
クラスタ全体で一意なレプリケーションスロットの識別子です。
      </para></entry>
     </row>

     <row>
      <entry role="catalog_table_entry"><para role="column_definition">
        <structfield>spill_txns</structfield> <type>bigint</type>
       </para>
       <para>
<!--
        Number of transactions spilled to disk once the memory used by
        logical decoding to decode changes from WAL has exceeded
        <literal>logical_decoding_work_mem</literal>. The counter gets
        incremented for both top-level transactions and subtransactions.
-->
WALからの変更をデコードするために論理デコードによって使用されるメモリが<literal>logical_decoding_work_mem</literal>を超えたときにディスクにあふれたトランザクション数です。
カウンタは、トップレベルのトランザクションとサブトランザクションの両方で増分されます。
      </para></entry>
     </row>

     <row>
      <entry role="catalog_table_entry"><para role="column_definition">
        <structfield>spill_count</structfield> <type>bigint</type>
       </para>
       <para>
<!--
        Number of times transactions were spilled to disk while decoding
        changes from WAL for this slot. This counter is incremented each time
        a transaction is spilled, and the same transaction may be spilled
        multiple times.
-->
このスロットのWALから変更をデコードしている間に、トランザクションがディスクにあふれた回数です。
このカウンタは、トランザクションがあふれるたびに増分され、同じトランザクションが複数回あふれることもあります。
      </para></entry>
     </row>

     <row>
      <entry role="catalog_table_entry"><para role="column_definition">
        <structfield>spill_bytes</structfield> <type>bigint</type>
       </para>
       <para>
<!--
        Amount of decoded transaction data spilled to disk while performing
        decoding of changes from WAL for this slot. This and other spill
        counters can be used to gauge the I/O which occurred during logical
        decoding and allow tuning <literal>logical_decoding_work_mem</literal>.
-->
このスロットのWALからの変更をデコード実行している間に、ディスクにあふれたデコード済みトランザクションデータ量です。
このカウンタと他のあふれカウンタは、論理デコード中に発生したI/Oを測定し<literal>logical_decoding_work_mem</literal>を調整できます。
      </para></entry>
     </row>

     <row>
      <entry role="catalog_table_entry"><para role="column_definition">
        <structfield>stream_txns</structfield> <type>bigint</type>
       </para>
       <para>
<!--
        Number of in-progress transactions streamed to the decoding output
        plugin after the memory used by logical decoding to decode changes
        from WAL for this slot has exceeded
        <literal>logical_decoding_work_mem</literal>. Streaming only
        works with top-level transactions (subtransactions can't be streamed
        independently), so the counter is not incremented for subtransactions.
-->
このスロットのWALからの変更をデコードするために論理デコードが使用するメモリが<literal>logical_decoding_work_mem</literal>を超えた後にデコード出力プラグインにストリーミングされた進行中のトランザクション数です。
ストリーミングはトップレベルのトランザクションでのみ機能するため (サブトランザクションは独立してストリーミングできません)、サブトランザクションではカウンタは増分されません。
       </para></entry>
     </row>

     <row>
      <entry role="catalog_table_entry"><para role="column_definition">
        <structfield>stream_count</structfield><type>bigint</type>
       </para>
       <para>
<!--
        Number of times in-progress transactions were streamed to the decoding
        output plugin while decoding changes from WAL for this slot. This
        counter is incremented each time a transaction is streamed, and the
        same transaction may be streamed multiple times.
-->
このスロットのWALからの変更をデコードしている間に、進行中のトランザクションがデコード出力プラグインにストリーミングされた回数です。
このカウンタは、トランザクションがストリーミングされるたびに増分され、同じトランザクションが複数回ストリーミングされる可能性があります。
      </para></entry>
     </row>

     <row>
      <entry role="catalog_table_entry"><para role="column_definition">
        <structfield>stream_bytes</structfield><type>bigint</type>
       </para>
       <para>
<!--
        Amount of transaction data decoded for streaming in-progress
        transactions to the decoding output plugin while decoding changes from
        WAL for this slot. This and other streaming counters for this slot can
        be used to tune <literal>logical_decoding_work_mem</literal>.
-->
このスロットのWALからの変更をデコードしている間に、進行中のトランザクションをデコード出力プラグインにストリーミングするためにデコードされたトランザクションデータ量です。
このカウンタと他のストリーミングカウンタは、<literal>logical_decoding_work_mem</literal>を調整するために使用できます。
       </para>
      </entry>
     </row>

     <row>
      <entry role="catalog_table_entry"><para role="column_definition">
        <structfield>total_txns</structfield> <type>bigint</type>
       </para>
       <para>
<!--
        Number of decoded transactions sent to the decoding output plugin for
        this slot. This counts top-level transactions only, and is not incremented
        for subtransactions. Note that this includes the transactions that are
        streamed and/or spilled.
-->
このスロットのデコード出力プラグインに送信されたデコードされたトランザクション数です。
これはトップレベルのトランザクションのみ数えられ、サブトランザクションは数えられません。
これには、ストリーミングされたトランザクションやあふれたトランザクションが含まれることに注意してください。
       </para></entry>
     </row>

     <row>
      <entry role="catalog_table_entry"><para role="column_definition">
        <structfield>total_bytes</structfield><type>bigint</type>
       </para>
       <para>
<!--
        Amount of transaction data decoded for sending transactions to the
        decoding output plugin while decoding changes from WAL for this slot.
        Note that this includes data that is streamed and/or spilled.
-->
このスロットのWALからの変更をデコードしながら、デコード出力プラグインにトランザクションを送信するためにデコードされたトランザクションデータ量です。
これには、ストリーミングされたデータやあふれたデータが含まれることに注意してください。
       </para>
      </entry>
     </row>

     <row>
      <entry role="catalog_table_entry"><para role="column_definition">
        <structfield>stats_reset</structfield> <type>timestamp with time zone</type>
       </para>
       <para>
<!--
        Time at which these statistics were last reset
-->
統計情報がリセットされた最終時刻です。
       </para></entry>
     </row>
    </tbody>
   </tgroup>
  </table>

 </sect2>

 <sect2 id="monitoring-pg-stat-wal-receiver-view">
  <title><structname>pg_stat_wal_receiver</structname></title>

  <indexterm>
   <primary>pg_stat_wal_receiver</primary>
  </indexterm>

  <para>
<!--
   The <structname>pg_stat_wal_receiver</structname> view will contain only
   one row, showing statistics about the WAL receiver from that receiver's
   connected server.
-->
<structname>pg_stat_wal_receiver</structname>ビューは、1行のみの形式で、受信サーバが接続したサーバからWALレシーバに関する統計情報を表示します。
  </para>

  <table id="pg-stat-wal-receiver-view" xreflabel="pg_stat_wal_receiver">
<!--
   <title><structname>pg_stat_wal_receiver</structname> View</title>
-->
   <title><structname>pg_stat_wal_receiver</structname>ビュー</title>
   <tgroup cols="1">
    <thead>
     <row>
      <entry role="catalog_table_entry"><para role="column_definition">
<!--
       Column Type
-->
列 型
      </para>
      <para>
<!--
       Description
-->
説明
      </para></entry>
     </row>
    </thead>

    <tbody>
     <row>
      <entry role="catalog_table_entry"><para role="column_definition">
       <structfield>pid</structfield> <type>integer</type>
      </para>
      <para>
<!--
       Process ID of the WAL receiver process
-->
WALレシーバプロセスのプロセスIDです。
      </para></entry>
     </row>

     <row>
      <entry role="catalog_table_entry"><para role="column_definition">
       <structfield>status</structfield> <type>text</type>
      </para>
      <para>
<!--
       Activity status of the WAL receiver process
-->
WALレシーバプロセスの活動状態です。
      </para></entry>
     </row>

     <row>
      <entry role="catalog_table_entry"><para role="column_definition">
       <structfield>receive_start_lsn</structfield> <type>pg_lsn</type>
      </para>
      <para>
<!--
       First write-ahead log location used when WAL receiver is
       started
-->
WALレシーバが開始された時に使われる先行書き込みログの最初の位置です。
      </para></entry>
     </row>

     <row>
      <entry role="catalog_table_entry"><para role="column_definition">
       <structfield>receive_start_tli</structfield> <type>integer</type>
      </para>
      <para>
<!--
       First timeline number used when WAL receiver is started
-->
WALレシーバが開始された時に使われる初期タイムライン番号です。
      </para></entry>
     </row>

     <row>
      <entry role="catalog_table_entry"><para role="column_definition">
       <structfield>written_lsn</structfield> <type>pg_lsn</type>
      </para>
      <para>
<!--
       Last write-ahead log location already received and written to disk,
       but not flushed. This should not be used for data integrity checks.
-->
すでに受信し、ディスクに書き出されたもののまだフラッシュされていない先行書き込みログの最新位置です。
これはデータの完全性の確認のためには使うべきではありません。
      </para></entry>
     </row>

     <row>
      <entry role="catalog_table_entry"><para role="column_definition">
       <structfield>flushed_lsn</structfield> <type>pg_lsn</type>
      </para>
      <para>
<!--
       Last write-ahead log location already received and flushed to
       disk, the initial value of this field being the first log location used
       when WAL receiver is started
-->
すでに受信し、ディスクにフラッシュされた先行書き込みログの最新位置です。
この列の初期値は、WALレシーバが開始された時に使用される、最初のログ位置です。
      </para></entry>
     </row>

     <row>
      <entry role="catalog_table_entry"><para role="column_definition">
       <structfield>received_tli</structfield> <type>integer</type>
      </para>
      <para>
<!--
       Timeline number of last write-ahead log location received and
       flushed to disk, the initial value of this field being the timeline
       number of the first log location used when WAL receiver is started
-->
受信済みでディスクにフラッシュされた先行書き込みログの最新位置のタイムライン番号です。
この列の初期値は、WALレシーバが開始された時に使用される、最初のログ位置のタイムライン番号です。
      </para></entry>
     </row>

     <row>
      <entry role="catalog_table_entry"><para role="column_definition">
       <structfield>last_msg_send_time</structfield> <type>timestamp with time zone</type>
      </para>
      <para>
<!--
       Send time of last message received from origin WAL sender
-->
オリジンWAL送信サーバから受け取った最後のメッセージの送信時刻です。
      </para></entry>
     </row>

     <row>
      <entry role="catalog_table_entry"><para role="column_definition">
       <structfield>last_msg_receipt_time</structfield> <type>timestamp with time zone</type>
      </para>
      <para>
<!--
       Receipt time of last message received from origin WAL sender
-->
オリジンWAL送信サーバから受け取った最後のメッセージの受信時刻です。
      </para></entry>
     </row>

     <row>
      <entry role="catalog_table_entry"><para role="column_definition">
       <structfield>latest_end_lsn</structfield> <type>pg_lsn</type>
      </para>
      <para>
<!--
       Last write-ahead log location reported to origin WAL sender
-->
オリジンWAL送信サーバに最後に報告された先行書き込みログ位置です。
      </para></entry>
     </row>

     <row>
      <entry role="catalog_table_entry"><para role="column_definition">
       <structfield>latest_end_time</structfield> <type>timestamp with time zone</type>
      </para>
      <para>
<!--
       Time of last write-ahead log location reported to origin WAL sender
-->
オリジンWAL送信サーバへ最新の先行書き込みログ位置が報告された時間です。
      </para></entry>
     </row>

     <row>
      <entry role="catalog_table_entry"><para role="column_definition">
       <structfield>slot_name</structfield> <type>text</type>
      </para>
      <para>
<!--
       Replication slot name used by this WAL receiver
-->
WALレシーバによって使用されたレプリケーションスロット名です。
      </para></entry>
     </row>

     <row>
      <entry role="catalog_table_entry"><para role="column_definition">
       <structfield>sender_host</structfield> <type>text</type>
      </para>
      <para>
<!--
       Host of the <productname>PostgreSQL</productname> instance
       this WAL receiver is connected to. This can be a host name,
       an IP address, or a directory path if the connection is via
       Unix socket.  (The path case can be distinguished because it
       will always be an absolute path, beginning with <literal>/</literal>.)
-->
WALレシーバが接続している<productname>PostgreSQL</productname>インスタンスのホストです。
これはホスト名、IPアドレス、あるいはUNIXソケットで接続している場合はディレクトリのパスです。
（パスは、常に<literal>/</literal>で始まる絶対パスなので、パスであることを識別できます。）
      </para></entry>
     </row>

     <row>
      <entry role="catalog_table_entry"><para role="column_definition">
       <structfield>sender_port</structfield> <type>integer</type>
      </para>
      <para>
<!--
       Port number of the <productname>PostgreSQL</productname> instance
       this WAL receiver is connected to.
-->
WALレシーバが接続している<productname>PostgreSQL</productname>インスタンスのポート番号です。
      </para></entry>
     </row>

     <row>
      <entry role="catalog_table_entry"><para role="column_definition">
       <structfield>conninfo</structfield> <type>text</type>
      </para>
      <para>
<!--
       Connection string used by this WAL receiver,
       with security-sensitive fields obfuscated.
-->
セキュリティに重要な値が難読化された文字列を含む、WALレシーバによって使用された接続文字列です。
      </para></entry>
     </row>
    </tbody>
   </tgroup>
  </table>

 </sect2>

 <sect2 id="monitoring-pg-stat-recovery-prefetch">
  <title><structname>pg_stat_recovery_prefetch</structname></title>

  <indexterm>
   <primary>pg_stat_recovery_prefetch</primary>
  </indexterm>

  <para>
<!--
   The <structname>pg_stat_recovery_prefetch</structname> view will contain
   only one row.  The columns <structfield>wal_distance</structfield>,
   <structfield>block_distance</structfield> and
   <structfield>io_depth</structfield> show current values, and the
   other columns show cumulative counters that can be reset
   with the <function>pg_stat_reset_shared</function> function.
-->
<structname>pg_stat_recovery_prefetch</structname>ビューは1行のみの形式です。
<structfield>wal_distance</structfield>、<structfield>block_distance</structfield>、<structfield>io_depth</structfield>の列は現在の値を示し、他の列は<function>pg_stat_reset_shared</function>関数でリセット可能な累積カウンタを示します。
  </para>

  <table id="pg-stat-recovery-prefetch-view" xreflabel="pg_stat_recovery_prefetch">
<!--
   <title><structname>pg_stat_recovery_prefetch</structname> View</title>
-->
   <title><structname>pg_stat_recovery_prefetch</structname>ビュー</title>
   <tgroup cols="1">
    <thead>
     <row>
      <entry role="catalog_table_entry"><para role="column_definition">
<!--
       Column Type
-->
列 型
      </para>
      <para>
<!--
       Description
-->
説明
      </para></entry>
     </row>
    </thead>

    <tbody>
     <row>
      <entry role="catalog_table_entry">
       <para role="column_definition">
        <structfield>stats_reset</structfield> <type>timestamp with time zone</type>
       </para>
       <para>
<!--
        Time at which these statistics were last reset
-->
統計情報がリセットされた最終時刻です。
       </para>
      </entry>
     </row>

     <row>
      <entry role="catalog_table_entry">
       <para role="column_definition">
        <structfield>prefetch</structfield> <type>bigint</type>
       </para>
       <para>
<!--
        Number of blocks prefetched because they were not in the buffer pool
-->
バッファプールになかったためにプリフェッチされたブロックの数です。
       </para>
      </entry>
     </row>

     <row>
      <entry role="catalog_table_entry">
       <para role="column_definition">
        <structfield>hit</structfield> <type>bigint</type>
       </para>
       <para>
<!--
        Number of blocks not prefetched because they were already in the buffer pool
-->
すでにバッファプールにあったためプリフェッチされなかったブロックの数です。
       </para>
      </entry>
     </row>

     <row>
      <entry role="catalog_table_entry">
       <para role="column_definition">
        <structfield>skip_init</structfield> <type>bigint</type>
       </para>
       <para>
<!--
        Number of blocks not prefetched because they would be zero-initialized
-->
ゼロで初期化されるためプリフェッチされなかったブロックの数です。
       </para>
      </entry>
     </row>

     <row>
      <entry role="catalog_table_entry">
       <para role="column_definition">
        <structfield>skip_new</structfield> <type>bigint</type>
       </para>
       <para>
<!--
        Number of blocks not prefetched because they didn't exist yet
-->
まだ存在しなかったためにプリフェッチされなかったブロックの数です。
       </para>
      </entry>
     </row>

     <row>
      <entry role="catalog_table_entry">
       <para role="column_definition">
        <structfield>skip_fpw</structfield> <type>bigint</type>
       </para>
       <para>
<!--
        Number of blocks not prefetched because a full page image was included in the WAL
-->
フルページイメージがWALに含まれていたためにプリフェッチされなかったブロックの数です。
       </para>
      </entry>
     </row>

     <row>
      <entry role="catalog_table_entry">
       <para role="column_definition">
        <structfield>skip_rep</structfield> <type>bigint</type>
       </para>
       <para>
<!--
        Number of blocks not prefetched because they were already recently prefetched
-->
すでに最近プリフェッチされていたためにプリフェッチされなかったブロックの数です。
       </para>
      </entry>
     </row>

     <row>
      <entry role="catalog_table_entry">
       <para role="column_definition">
        <structfield>wal_distance</structfield> <type>int</type>
       </para>
       <para>
<!--
        How many bytes ahead the prefetcher is looking
-->
プリフェッチャーが参照しているバイト数です。
       </para>
      </entry>
     </row>

     <row>
      <entry role="catalog_table_entry">
       <para role="column_definition">
        <structfield>block_distance</structfield> <type>int</type>
       </para>
       <para>
<!--
        How many blocks ahead the prefetcher is looking
-->
プリフェッチャーが参照している前方のブロック数です。
       </para>
      </entry>
     </row>

     <row>
      <entry role="catalog_table_entry">
       <para role="column_definition">
        <structfield>io_depth</structfield> <type>int</type>
       </para>
       <para>
<!--
        How many prefetches have been initiated but are not yet known to have completed
-->
開始されたがまだ完了していないプリフェッチの数です。
       </para>
      </entry>
     </row>
    </tbody>
   </tgroup>
  </table>

 </sect2>

 <sect2 id="monitoring-pg-stat-subscription">
  <title><structname>pg_stat_subscription</structname></title>

  <indexterm>
   <primary>pg_stat_subscription</primary>
  </indexterm>

  <table id="pg-stat-subscription" xreflabel="pg_stat_subscription">
<!--
   <title><structname>pg_stat_subscription</structname> View</title>
-->
   <title><structname>pg_stat_subscription</structname>ビュー</title>
   <tgroup cols="1">
    <thead>
     <row>
      <entry role="catalog_table_entry"><para role="column_definition">
<!--
       Column Type
-->
列 型
      </para>
      <para>
<!--
       Description
-->
説明
      </para></entry>
     </row>
    </thead>

    <tbody>
     <row>
      <entry role="catalog_table_entry"><para role="column_definition">
       <structfield>subid</structfield> <type>oid</type>
      </para>
      <para>
<!--
       OID of the subscription
-->
サブスクリプションのOIDです。
      </para></entry>
     </row>

     <row>
      <entry role="catalog_table_entry"><para role="column_definition">
       <structfield>subname</structfield> <type>name</type>
      </para>
      <para>
<!--
       Name of the subscription
-->
サブスクリプションの名前です。
      </para></entry>
     </row>

     <row>
      <entry role="catalog_table_entry"><para role="column_definition">
       <structfield>pid</structfield> <type>integer</type>
      </para>
      <para>
<!--
       Process ID of the subscription worker process
-->
サブスクリプションのワーカープロセスのプロセスIDです。
      </para></entry>
     </row>

     <row>
      <entry role="catalog_table_entry"><para role="column_definition">
       <structfield>leader_pid</structfield> <type>integer</type>
      </para>
      <para>
<!--
       Process ID of the leader apply worker if this process is a parallel
       apply worker; NULL if this process is a leader apply worker or a
       synchronization worker
-->
このプロセスがパラレル適用ワーカーの場合は、リーダー適用ワーカーのプロセスIDです。
このプロセスがリーダー適用ワーカーまたは同期ワーカーの場合はNULLです。
      </para></entry>
     </row>

     <row>
      <entry role="catalog_table_entry"><para role="column_definition">
       <structfield>relid</structfield> <type>oid</type>
      </para>
      <para>
<!--
       OID of the relation that the worker is synchronizing; NULL for the
       leader apply worker and parallel apply workers
-->
ワーカーが同期しているリレーションのOIDです。リーダー適用ワーカーとパラレル適用ワーカーの場合はNULLです。
      </para></entry>
     </row>

     <row>
      <entry role="catalog_table_entry"><para role="column_definition">
       <structfield>received_lsn</structfield> <type>pg_lsn</type>
      </para>
      <para>
<!--
       Last write-ahead log location received, the initial value of
       this field being 0; NULL for parallel apply workers
-->
最後に受け取った先行書き込みログ位置です。このフィールドの初期値は0です。
パラレル適用ワーカーではNULLです。
      </para></entry>
     </row>

     <row>
      <entry role="catalog_table_entry"><para role="column_definition">
       <structfield>last_msg_send_time</structfield> <type>timestamp with time zone</type>
      </para>
      <para>
<!--
       Send time of last message received from origin WAL sender; NULL for
       parallel apply workers
-->
オリジンWAL送信サーバから受け取った最後のメッセージの送信時刻です。パラレル適用ワーカーの場合はNULLです。
      </para></entry>
     </row>

     <row>
      <entry role="catalog_table_entry"><para role="column_definition">
       <structfield>last_msg_receipt_time</structfield> <type>timestamp with time zone</type>
      </para>
      <para>
<!--
       Receipt time of last message received from origin WAL sender; NULL for
       parallel apply workers
-->
オリジンWAL送信サーバから受け取った最後のメッセージの受信時刻です。パラレル適用ワーカーの場合はNULLです。
      </para></entry>
     </row>

     <row>
      <entry role="catalog_table_entry"><para role="column_definition">
       <structfield>latest_end_lsn</structfield> <type>pg_lsn</type>
      </para>
      <para>
<!--
       Last write-ahead log location reported to origin WAL sender; NULL for
       parallel apply workers
-->
オリジンWAL送信サーバに最後に報告された先行書き込みログ位置です。パラレル適用ワーカーの場合はNULLです。
      </para></entry>
     </row>

     <row>
      <entry role="catalog_table_entry"><para role="column_definition">
       <structfield>latest_end_time</structfield> <type>timestamp with time zone</type>
      </para>
      <para>
<!--
       Time of last write-ahead log location reported to origin WAL
       sender; NULL for parallel apply workers
-->
オリジンWAL送信サーバに最後に報告された先行書き込みログ位置です。パラレル適用ワーカーの場合はNULLです。
      </para></entry>
     </row>
    </tbody>
   </tgroup>
  </table>

 </sect2>

 <sect2 id="monitoring-pg-stat-subscription-stats">
  <title><structname>pg_stat_subscription_stats</structname></title>

  <indexterm>
   <primary>pg_stat_subscription_stats</primary>
  </indexterm>

  <para>
<!--
   The <structname>pg_stat_subscription_stats</structname> view will contain
   one row per subscription.
-->
<structname>pg_stat_subscription_stats</structname>ビューにはサブスクリプションごとに1行が含まれます。
  </para>

  <table id="pg-stat-subscription-stats" xreflabel="pg_stat_subscription_stats">
<!--
   <title><structname>pg_stat_subscription_stats</structname> View</title>
-->
   <title><structname>pg_stat_subscription_stats</structname>ビュー</title>
   <tgroup cols="1">
    <thead>
     <row>
      <entry role="catalog_table_entry"><para role="column_definition">
<!--
       Column Type
-->
列 型
      </para>
      <para>
<!--
       Description
-->
説明
      </para></entry>
     </row>
    </thead>

    <tbody>
     <row>
      <entry role="catalog_table_entry"><para role="column_definition">
       <structfield>subid</structfield> <type>oid</type>
      </para>
      <para>
<!--
       OID of the subscription
-->
サブスクリプションのOIDです。
      </para></entry>
     </row>

     <row>
      <entry role="catalog_table_entry"><para role="column_definition">
       <structfield>subname</structfield> <type>name</type>
      </para>
      <para>
<!--
       Name of the subscription
-->
サブスクリプションの名前です。
      </para></entry>
     </row>

     <row>
      <entry role="catalog_table_entry"><para role="column_definition">
       <structfield>apply_error_count</structfield> <type>bigint</type>
      </para>
      <para>
<!--
       Number of times an error occurred while applying changes
-->
変更の適用中にエラーが発生した回数です。
      </para></entry>
     </row>

     <row>
      <entry role="catalog_table_entry"><para role="column_definition">
       <structfield>sync_error_count</structfield> <type>bigint</type>
      </para>
      <para>
<!--
       Number of times an error occurred during the initial table
       synchronization
-->
初期テーブル同期中にエラーが発生した回数です。
      </para></entry>
     </row>

     <row>
      <entry role="catalog_table_entry"><para role="column_definition">
       <structfield>stats_reset</structfield> <type>timestamp with time zone</type>
      </para>
      <para>
<!--
       Time at which these statistics were last reset
-->
統計情報がリセットされた最終時刻です。
      </para></entry>
     </row>
    </tbody>
   </tgroup>
  </table>

 </sect2>

 <sect2 id="monitoring-pg-stat-ssl-view">
  <title><structname>pg_stat_ssl</structname></title>

  <indexterm>
   <primary>pg_stat_ssl</primary>
  </indexterm>

  <para>
<!--
   The <structname>pg_stat_ssl</structname> view will contain one row per
   backend or WAL sender process, showing statistics about SSL usage on
   this connection. It can be joined to <structname>pg_stat_activity</structname>
   or <structname>pg_stat_replication</structname> on the
   <structfield>pid</structfield> column to get more details about the
   connection.
-->
<structname>pg_stat_ssl</structname>ビューは、バックエンドプロセスおよびWAL送信プロセスごとに1行を保持し、接続上でのSSLの使用に関する統計情報を示します。
<structname>pg_stat_activity</structname>または<structname>pg_stat_replication</structname>と<structfield>pid</structfield>列で結合することで、接続に関するより詳細な情報を取得できます。
  </para>

  <table id="pg-stat-ssl-view" xreflabel="pg_stat_ssl">
<!--
   <title><structname>pg_stat_ssl</structname> View</title>
-->
   <title><structname>pg_stat_ssl</structname>ビュー</title>
   <tgroup cols="1">
    <thead>
     <row>
      <entry role="catalog_table_entry"><para role="column_definition">
<!--
       Column Type
-->
列 型
      </para>
      <para>
<!--
       Description
-->
説明
      </para></entry>
     </row>
    </thead>

    <tbody>
     <row>
      <entry role="catalog_table_entry"><para role="column_definition">
       <structfield>pid</structfield> <type>integer</type>
      </para>
      <para>
<!--
       Process ID of a backend or WAL sender process
-->
バックエンドプロセスまたはWAL送信プロセスのプロセスIDです。
      </para></entry>
     </row>

     <row>
      <entry role="catalog_table_entry"><para role="column_definition">
       <structfield>ssl</structfield> <type>boolean</type>
      </para>
      <para>
<!--
       True if SSL is used on this connection
-->
この接続でSSLが使用されていれば真になります。
      </para></entry>
     </row>

     <row>
      <entry role="catalog_table_entry"><para role="column_definition">
       <structfield>version</structfield> <type>text</type>
      </para>
      <para>
<!--
       Version of SSL in use, or NULL if SSL is not in use
       on this connection
-->
使用されているSSLのバージョンです。この接続でSSLが使用されていなければNULLになります。
      </para></entry>
     </row>

     <row>
      <entry role="catalog_table_entry"><para role="column_definition">
       <structfield>cipher</structfield> <type>text</type>
      </para>
      <para>
<!--
       Name of SSL cipher in use, or NULL if SSL is not in use
       on this connection
-->
使用されているSSL暗号の名前です。この接続でSSLが使用されていなければNULLになります。
      </para></entry>
     </row>

     <row>
      <entry role="catalog_table_entry"><para role="column_definition">
       <structfield>bits</structfield> <type>integer</type>
      </para>
      <para>
<!--
       Number of bits in the encryption algorithm used, or NULL
       if SSL is not used on this connection
-->
使用されている暗号アルゴリズムのビット数です。この接続でSSLが使用されていなければNULLになります。
      </para></entry>
     </row>

     <row>
      <entry role="catalog_table_entry"><para role="column_definition">
       <structfield>client_dn</structfield> <type>text</type>
      </para>
      <para>
<!--
       Distinguished Name (DN) field from the client certificate
       used, or NULL if no client certificate was supplied or if SSL
       is not in use on this connection. This field is truncated if the
       DN field is longer than <symbol>NAMEDATALEN</symbol> (64 characters
       in a standard build).
-->
使用されているクライアント証明書の識別名(DN)フィールドです。クライアント証明書が提供されなかった場合、およびこの接続でSSLが使用されていない場合はNULLになります。
このフィールドは、DNフィールドが<symbol>NAMEDATALEN</symbol>（標準ビルドでは64文字）より長いと切り詰められます。
      </para></entry>
     </row>

     <row>
      <entry role="catalog_table_entry"><para role="column_definition">
       <structfield>client_serial</structfield> <type>numeric</type>
      </para>
      <para>
<!--
       Serial number of the client certificate, or NULL if no client
       certificate was supplied or if SSL is not in use on this connection.  The
       combination of certificate serial number and certificate issuer uniquely
       identifies a certificate (unless the issuer erroneously reuses serial
       numbers).
-->
クライアント証明書のシリアル番号です。この接続でクライアント証明書が提供されていないかSSLが使われていない場合にNULLになります。
証明書のシリアル番号と証明書発行者の組み合わせは（発行者が誤ってシリアル番号を再使用しない限り）証明書を一意に識別します。
      </para></entry>
     </row>

     <row>
      <entry role="catalog_table_entry"><para role="column_definition">
       <structfield>issuer_dn</structfield> <type>text</type>
      </para>
      <para>
<!--
       DN of the issuer of the client certificate, or NULL if no client
       certificate was supplied or if SSL is not in use on this connection.
       This field is truncated like <structfield>client_dn</structfield>.
-->
クライアント証明書の発行者のDNです。この接続でクライアント証明書が提供されていないかSSLが使われていない場合にNULLになります。
このフィールドは<structfield>client_dn</structfield>と同様に切り詰められます。
      </para></entry>
     </row>
    </tbody>
   </tgroup>
  </table>

 </sect2>

 <sect2 id="monitoring-pg-stat-gssapi-view">
  <title><structname>pg_stat_gssapi</structname></title>

  <indexterm>
   <primary>pg_stat_gssapi</primary>
  </indexterm>

  <para>
<!--
   The <structname>pg_stat_gssapi</structname> view will contain one row per
   backend, showing information about GSSAPI usage on this connection. It can
   be joined to <structname>pg_stat_activity</structname> or
   <structname>pg_stat_replication</structname> on the
   <structfield>pid</structfield> column to get more details about the
   connection.
-->
<structname>pg_stat_gssapi</structname>ビューはバックエンド毎に1行で構成され、接続でのGSSAPI使用に関する情報を表示します。
接続に関する更なる詳細を得るため、これを<structname>pg_stat_activity</structname>や<structname>pg_stat_replication</structname>と<structfield>pid</structfield>列で結合できます。
  </para>

  <table id="pg-stat-gssapi-view" xreflabel="pg_stat_gssapi">
<!--
   <title><structname>pg_stat_gssapi</structname> View</title>
-->
   <title><structname>pg_stat_gssapi</structname>ビュー</title>
   <tgroup cols="1">
    <thead>
     <row>
      <entry role="catalog_table_entry"><para role="column_definition">
<!--
       Column Type
-->
列 型
      </para>
      <para>
<!--
       Description
-->
説明
      </para></entry>
     </row>
    </thead>

    <tbody>
     <row>
      <entry role="catalog_table_entry"><para role="column_definition">
       <structfield>pid</structfield> <type>integer</type>
      </para>
      <para>
<!--
       Process ID of a backend
-->
バックエンドのプロセスIDです。
      </para></entry>
     </row>

     <row>
      <entry role="catalog_table_entry"><para role="column_definition">
       <structfield>gss_authenticated</structfield> <type>boolean</type>
      </para>
      <para>
<!--
       True if GSSAPI authentication was used for this connection
-->
この接続にGSSAPI認証が使われていたなら真です。
      </para></entry>
     </row>

     <row>
      <entry role="catalog_table_entry"><para role="column_definition">
       <structfield>principal</structfield> <type>text</type>
      </para>
      <para>
<!--
       Principal used to authenticate this connection, or NULL
       if GSSAPI was not used to authenticate this connection.  This
       field is truncated if the principal is longer than
       <symbol>NAMEDATALEN</symbol> (64 characters in a standard build).
-->
この接続の認証に使われているプリンシパルです。接続の認証にGSSAPIが使われていない場合にはNULLです。
このフィールドはプリンシパルが<symbol>NAMEDATALEN</symbol>（標準ビルドでは64文字）よりも長い場合には切り詰められます。
      </para></entry>
     </row>

     <row>
      <entry role="catalog_table_entry"><para role="column_definition">
       <structfield>encrypted</structfield> <type>boolean</type>
      </para>
      <para>
<!--
       True if GSSAPI encryption is in use on this connection
-->
この接続でGSSAPI暗号化が使われているなら真です。
      </para></entry>
     </row>

     <row>
      <entry role="catalog_table_entry"><para role="column_definition">
       <structfield>credentials_delegated</structfield> <type>boolean</type>
      </para>
      <para>
<!--
       True if GSSAPI credentials were delegated on this connection.
-->
この接続でGSSAPI認証情報が委任されていた場合は真です。
      </para></entry>
     </row>
    </tbody>
   </tgroup>
  </table>

 </sect2>

 <sect2 id="monitoring-pg-stat-archiver-view">
  <title><structname>pg_stat_archiver</structname></title>

  <indexterm>
   <primary>pg_stat_archiver</primary>
  </indexterm>

  <para>
<!--
   The <structname>pg_stat_archiver</structname> view will always have a
   single row, containing data about the archiver process of the cluster.
-->
<structname>pg_stat_archiver</structname>ビューは常に、クラスタのアーカイバプロセスに関するデータを含む１つの行を持ちます。
  </para>

  <table id="pg-stat-archiver-view" xreflabel="pg_stat_archiver">
<!--
   <title><structname>pg_stat_archiver</structname> View</title>
-->
   <title><structname>pg_stat_archiver</structname>ビュー</title>
   <tgroup cols="1">
    <thead>
     <row>
      <entry role="catalog_table_entry"><para role="column_definition">
<!--
       Column Type
-->
列 型
      </para>
      <para>
<!--
       Description
-->
説明
      </para></entry>
     </row>
    </thead>

    <tbody>
     <row>
      <entry role="catalog_table_entry"><para role="column_definition">
       <structfield>archived_count</structfield> <type>bigint</type>
      </para>
      <para>
<!--
       Number of WAL files that have been successfully archived
-->
アーカイブに成功したWALファイルの数です。
      </para></entry>
     </row>

     <row>
      <entry role="catalog_table_entry"><para role="column_definition">
       <structfield>last_archived_wal</structfield> <type>text</type>
      </para>
      <para>
<!--
       Name of the WAL file most recently successfully archived
-->
最後にアーカイブに成功したWALファイルの名前です。
      </para></entry>
     </row>

     <row>
      <entry role="catalog_table_entry"><para role="column_definition">
       <structfield>last_archived_time</structfield> <type>timestamp with time zone</type>
      </para>
      <para>
<!--
       Time of the most recent successful archive operation
-->
最後にアーカイブに成功した操作の時刻です。
      </para></entry>
     </row>

     <row>
      <entry role="catalog_table_entry"><para role="column_definition">
       <structfield>failed_count</structfield> <type>bigint</type>
      </para>
      <para>
<!--
       Number of failed attempts for archiving WAL files
-->
WALファイルのアーカイブに失敗した回数です。
      </para></entry>
     </row>

     <row>
      <entry role="catalog_table_entry"><para role="column_definition">
       <structfield>last_failed_wal</structfield> <type>text</type>
      </para>
      <para>
<!--
       Name of the WAL file of the most recent failed archival operation
-->
最後にアーカイブ操作に失敗したWALファイルの名前です。
      </para></entry>
     </row>

     <row>
      <entry role="catalog_table_entry"><para role="column_definition">
       <structfield>last_failed_time</structfield> <type>timestamp with time zone</type>
      </para>
      <para>
<!--
       Time of the most recent failed archival operation
-->
最後にアーカイブ操作に失敗した時刻です。
      </para></entry>
     </row>

     <row>
      <entry role="catalog_table_entry"><para role="column_definition">
       <structfield>stats_reset</structfield> <type>timestamp with time zone</type>
      </para>
      <para>
<!--
       Time at which these statistics were last reset
-->
統計情報がリセットされた最終時刻です。
      </para></entry>
     </row>
    </tbody>
   </tgroup>
  </table>

  <para>
<!--
    Normally, WAL files are archived in order, oldest to newest, but that is
    not guaranteed, and does not hold under special circumstances like when
    promoting a standby or after crash recovery. Therefore it is not safe to
    assume that all files older than
    <structfield>last_archived_wal</structfield> have also been successfully
    archived.
-->
通常、WALファイルは古いものから新しいものの順にアーカイブされますが、これは保証されておらず、スタンバイをプロモートしたときやクラッシュリカバリ後のような特別な状況では保持されません。
したがって、<structfield>last_archived_wal</structfield>より古いすべてのファイルも正常にアーカイブされたと考えるのは安全ではありません。
  </para>
 </sect2>

 <sect2 id="monitoring-pg-stat-io-view">
  <title><structname>pg_stat_io</structname></title>

  <indexterm>
   <primary>pg_stat_io</primary>
  </indexterm>

  <para>
<!--
   The <structname>pg_stat_io</structname> view will contain one row for each
   combination of backend type, target I/O object, and I/O context, showing
   cluster-wide I/O statistics. Combinations which do not make sense are
   omitted.
-->
<structname>pg_stat_io</structname>ビューには、バックエンドのタイプ、ターゲットI/Oオブジェクト、およびI/Oコンテキストの各組み合わせに対する1行が含まれ、クラスタ全体のI/O統計が示されます。
意味のない組み合わせは省略されます。
  </para>

  <para>
<!--
   Currently, I/O on relations (e.g. tables, indexes) is tracked. However,
   relation I/O which bypasses shared buffers (e.g. when moving a table from one
   tablespace to another) is currently not tracked.
-->
今の所、リレーション（テーブル、インデックス）上のI/Oは追跡されます。
ただし、共有バッファをバイパスするリレーションI/O（たとえば、あるテーブル空間から別のテーブル空間にテーブルを移動するとき）は現在は追跡されません。
  </para>

  <table id="pg-stat-io-view" xreflabel="pg_stat_io">
   <title><structname>pg_stat_io</structname> View</title>
   <tgroup cols="1">
    <thead>
     <row>
      <entry role="catalog_table_entry">
       <para role="column_definition">
<!--
        Column Type
-->
列 型
       </para>
       <para>
<!--
        Description
-->
説明
       </para>
      </entry>
     </row>
    </thead>
    <tbody>
     <row>
      <entry role="catalog_table_entry">
       <para role="column_definition">
        <structfield>backend_type</structfield> <type>text</type>
       </para>
       <para>
<!--
        Type of backend (e.g. background worker, autovacuum worker). See <link
        linkend="monitoring-pg-stat-activity-view">
        <structname>pg_stat_activity</structname></link> for more information
        on <varname>backend_type</varname>s. Some
        <varname>backend_type</varname>s do not accumulate I/O operation
        statistics and will not be included in the view.
-->
バックエンドのタイプです（たとえばバックグラウンドワーカー、自動バキュームワーカーなど）。
 <varname>backend_type</varname>の詳細については<link linkend="monitoring-pg-stat-activity-view"><structname>pg_stat_activity</structname></link>を参照してください。
一部の<varname>backend_type</varname>はI/O操作統計を累積しないため、このビューには含まれません。
       </para>
      </entry>
     </row>

     <row>
      <entry role="catalog_table_entry">
       <para role="column_definition">
        <structfield>object</structfield> <type>text</type>
       </para>
       <para>
<!--
        Target object of an I/O operation. Possible values are:
-->
I/O操作のターゲットオブジェクトです。
可能な値は次のとおりです。
       <itemizedlist>
        <listitem>
         <para>
<!--
          <literal>relation</literal>: Permanent relations.
-->
          <literal>relation</literal>: 永続的リレーションです。
         </para>
        </listitem>
        <listitem>
         <para>
<!--
          <literal>temp relation</literal>: Temporary relations.
-->
<literal>temp relation</literal>: 一時リレーションです。
         </para>
        </listitem>
       </itemizedlist>
       </para>
      </entry>
     </row>

     <row>
      <entry role="catalog_table_entry">
       <para role="column_definition">
        <structfield>context</structfield> <type>text</type>
       </para>
       <para>
<!--
        The context of an I/O operation. Possible values are:
-->
I/O操作のコンテキストです。
可能な値は次のとおりです。
       </para>
       <itemizedlist>
        <listitem>
         <para>
<!--
          <literal>normal</literal>: The default or standard
          <varname>context</varname> for a type of I/O operation. For
          example, by default, relation data is read into and written out from
          shared buffers. Thus, reads and writes of relation data to and from
          shared buffers are tracked in <varname>context</varname>
          <literal>normal</literal>.
-->
<literal>normal</literal>: I/O操作のタイプに対するデフォルトまたは標準の<varname>context</varname>です。
例えば、リレーションデータの読み込みと書き込みは、デフォルトで共有バッファに書き込まれます。
したがって、共有バッファからのリレーションデータの読み込みと書き込みは、<varname>context</varname> <literal>normal</literal>で追跡されます。
         </para>
        </listitem>
        <listitem>
         <para>
<!--
          <literal>vacuum</literal>: I/O operations performed outside of shared
          buffers while vacuuming and analyzing permanent relations. Temporary
          table vacuums use the same local buffer pool as other temporary table
          IO operations and are tracked in <varname>context</varname>
          <literal>normal</literal>.
-->
<literal>vacuum</literal>: 永続的なリレーションのVACUUM中およびANALYZE中に共有バッファ外で実行されたI/O操作です。
一時テーブルのVACUUMは、他の一時テーブルI/O操作と同じローカルバッファプールを使用し、<varname>context</varname> <literal>normal</literal>で追跡されます。
         </para>
        </listitem>
        <listitem>
         <para>
<!--
          <literal>bulkread</literal>: Certain large read I/O operations
          done outside of shared buffers, for example, a sequential scan of a
          large table.
-->
<literal>bulkread</literal>: 大きな読み取りI/O操作（大きなテーブルの逐次スキャンなど）で、共有バッファの外部で行われるものです。
         </para>
        </listitem>
        <listitem>
         <para>
<!--
          <literal>bulkwrite</literal>: Certain large write I/O operations
          done outside of shared buffers, such as <command>COPY</command>.
-->
<literal>bulkwrite</literal>: <command>COPY</command>などの共有バッファ外で行われる、大きな書き込みI/O操作です。
         </para>
        </listitem>
       </itemizedlist>
      </entry>
     </row>

     <row>
      <entry role="catalog_table_entry">
       <para role="column_definition">
        <structfield>reads</structfield> <type>bigint</type>
       </para>
       <para>
<!--
        Number of read operations, each of the size specified in
        <varname>op_bytes</varname>.
-->
<varname>op_bytes</varname>で指定されたサイズの読み取り操作の数です。
       </para>
      </entry>
     </row>

     <row>
      <entry role="catalog_table_entry">
       <para role="column_definition">
        <structfield>read_time</structfield> <type>double precision</type>
       </para>
       <para>
<!--
        Time spent in read operations in milliseconds (if
        <xref linkend="guc-track-io-timing"/> is enabled, otherwise zero)
-->
読み取り操作に費やした時間です（ミリ秒単位）。（<xref linkend="guc-track-io-timing"/>が有効な場合。それ以外はゼロ）
       </para>
      </entry>
     </row>

     <row>
      <entry role="catalog_table_entry">
       <para role="column_definition">
        <structfield>writes</structfield> <type>bigint</type>
       </para>
       <para>
<!--
        Number of write operations, each of the size specified in
        <varname>op_bytes</varname>.
-->
<varname>op_bytes</varname>で指定されたサイズの書き込み操作の数です。
       </para>
      </entry>
     </row>

     <row>
      <entry role="catalog_table_entry">
       <para role="column_definition">
        <structfield>write_time</structfield> <type>double precision</type>
       </para>
       <para>
<!--
        Time spent in write operations in milliseconds (if
        <xref linkend="guc-track-io-timing"/> is enabled, otherwise zero)
-->
書き込み操作に費やした時間です（ミリ秒単位）。（<xref linkend="guc-track-io-timing"/>が有効な場合。それ以外はゼロ）
       </para>
      </entry>
     </row>

     <row>
      <entry role="catalog_table_entry">
       <para role="column_definition">
        <structfield>writebacks</structfield> <type>bigint</type>
       </para>
       <para>
<!--
        Number of units of size <varname>op_bytes</varname> which the process
        requested the kernel write out to permanent storage.
-->
プロセスがカーネルに永続的な記憶域への書き出しを要求した<varname>op_bytes</varname>のサイズの数です。
       </para>
      </entry>
     </row>

     <row>
      <entry role="catalog_table_entry">
       <para role="column_definition">
        <structfield>writeback_time</structfield> <type>double precision</type>
       </para>
       <para>
<!--
        Time spent in writeback operations in milliseconds (if
        <xref linkend="guc-track-io-timing"/> is enabled, otherwise zero). This
        includes the time spent queueing write-out requests and, potentially,
        the time spent to write out the dirty data.
-->
ライトバック操作に費やした時間です（ミリ秒単位）。（<xref linkend="guc-track-io-timing"/>が有効な場合。そうでない場合はゼロ）。
これには、書き出し要求の待ち時間と、書き出しデータの書き出しに費やした時間が含まれます。
       </para>
      </entry>
     </row>

     <row>
      <entry role="catalog_table_entry">
       <para role="column_definition">
        <structfield>extends</structfield> <type>bigint</type>
       </para>
       <para>
<!--
        Number of relation extend operations, each of the size specified in
        <varname>op_bytes</varname>.
-->
<varname>op_bytes</varname>で指定されたサイズのリレーション拡張操作の数です。
       </para>
      </entry>
     </row>

     <row>
      <entry role="catalog_table_entry">
       <para role="column_definition">
        <structfield>extend_time</structfield> <type>double precision</type>
       </para>
       <para>
<!--
        Time spent in extend operations in milliseconds (if
        <xref linkend="guc-track-io-timing"/> is enabled, otherwise zero)
-->
拡張操作に費やした時間です（ミリ秒単位）。（<xref linkend="guc-track-io-timing"/>が有効な場合。それ以外はゼロ）
       </para>
      </entry>
     </row>

     <row>
      <entry role="catalog_table_entry">
       <para role="column_definition">
        <structfield>op_bytes</structfield> <type>bigint</type>
       </para>
       <para>
<!--
        The number of bytes per unit of I/O read, written, or extended.
-->
I/Oの読み取り、書き込み、または拡張の単位ごとのバイト数です。
       </para>
       <para>
<!--
        Relation data reads, writes, and extends are done in
        <varname>block_size</varname> units, derived from the build-time
        parameter <symbol>BLCKSZ</symbol>, which is <literal>8192</literal> by
        default.
-->
リレーションデータの読み込み、書き込み、拡張は、構築時パラメータ<symbol>BLCKSZ</symbol>から導出される<varname>block_size</varname>単位で行われます。
デフォルトでは<literal>8192</literal>です。
       </para>
      </entry>
     </row>

     <row>
      <entry role="catalog_table_entry">
       <para role="column_definition">
        <structfield>hits</structfield> <type>bigint</type>
       </para>
       <para>
<!--
        The number of times a desired block was found in a shared buffer.
-->
共有バッファ内で所望のブロックが見つかった回数です。
       </para>
      </entry>
     </row>

     <row>
      <entry role="catalog_table_entry">
       <para role="column_definition">
        <structfield>evictions</structfield> <type>bigint</type>
       </para>
       <para>
<!--
        Number of times a block has been written out from a shared or local
        buffer in order to make it available for another use.
-->
ブロックが別の使用に使用できるように、共有バッファまたはローカルバッファから書き出された回数です。
       </para>
       <para>
<!--
        In <varname>context</varname> <literal>normal</literal>, this counts
        the number of times a block was evicted from a buffer and replaced with
        another block. In <varname>context</varname>s
        <literal>bulkwrite</literal>, <literal>bulkread</literal>, and
        <literal>vacuum</literal>, this counts the number of times a block was
        evicted from shared buffers in order to add the shared buffer to a
        separate, size-limited ring buffer for use in a bulk I/O operation.
-->
<varname>context</varname>が<literal>normal</literal>の場合、この値は、ブロックがバッファから削除され、別のブロックに置き換えられた回数をカウントします。
 <varname>context</varname>が<literal>bulkwrite</literal>、<literal>bulkread</literal>、および<literal>vacuum</literal>の場合、この値は、バルクI/O操作で使用するために、共有バッファを別のサイズ制限のあるリングバッファに追加するために、ブロックが共有バッファから追い出された回数をカウントします。
        </para>
      </entry>
     </row>

     <row>
      <entry role="catalog_table_entry">
       <para role="column_definition">
        <structfield>reuses</structfield> <type>bigint</type>
       </para>
       <para>
<!--
        The number of times an existing buffer in a size-limited ring buffer
        outside of shared buffers was reused as part of an I/O operation in the
        <literal>bulkread</literal>, <literal>bulkwrite</literal>, or
        <literal>vacuum</literal> <varname>context</varname>s.
-->
共有バッファ以外のサイズ制限付きリングバッファ内の既存のバッファが、<literal>bulkread</literal>、<literal>bulkwrite</literal>、または<literal>vacuum</literal> <varname>context</varname>内でI/O操作の一部として再利用された回数です。
       </para>
      </entry>
     </row>

     <row>
      <entry role="catalog_table_entry">
       <para role="column_definition">
        <structfield>fsyncs</structfield> <type>bigint</type>
       </para>
       <para>
<!--
        Number of <literal>fsync</literal> calls. These are only tracked in
        <varname>context</varname> <literal>normal</literal>.
-->
<literal>fsync</literal>呼び出しの数です。
これらは<varname>context</varname> <literal>normal</literal>でのみ追跡されます。
       </para>
      </entry>
     </row>

     <row>
      <entry role="catalog_table_entry">
       <para role="column_definition">
        <structfield>fsync_time</structfield> <type>double precision</type>
       </para>
       <para>
<!--
        Time spent in fsync operations in milliseconds (if
        <xref linkend="guc-track-io-timing"/> is enabled, otherwise zero)
-->
fsync操作に費やした時間です（ミリ秒単位）。（<xref linkend="guc-track-io-timing"/>が有効な場合。それ以外はゼロ）
       </para>
      </entry>
     </row>

     <row>
      <entry role="catalog_table_entry">
       <para role="column_definition">
        <structfield>stats_reset</structfield> <type>timestamp with time zone</type>
       </para>
       <para>
<!--
        Time at which these statistics were last reset.
-->
これらの統計情報が最後にリセットされた時刻です。
       </para>
      </entry>
     </row>
    </tbody>
   </tgroup>
  </table>

  <para>
<!--
   Some backend types never perform I/O operations on some I/O objects and/or
   in some I/O contexts. These rows are omitted from the view. For example, the
   checkpointer does not checkpoint temporary tables, so there will be no rows
   for <varname>backend_type</varname> <literal>checkpointer</literal> and
   <varname>object</varname> <literal>temp relation</literal>.
-->
一部のバックエンドタイプは、一部のI/Oオブジェクトおよび/または一部のI/OコンテキストでI/O操作を実行しません。
これらの行はビューから省略されます。
たとえば、チェッカポインタは一時テーブルをチェックしないので、<varname>backend_type</varname> <literal>checkpointer</literal>および<varname>object</varname> <literal>temp relation</literal>に対する行はありません。
  </para>

  <para>
<!--
   In addition, some I/O operations will never be performed either by certain
   backend types or on certain I/O objects and/or in certain I/O contexts.
   These cells will be NULL. For example, temporary tables are not
   <literal>fsync</literal>ed, so <varname>fsyncs</varname> will be NULL for
   <varname>object</varname> <literal>temp relation</literal>. Also, the
   background writer does not perform reads, so <varname>reads</varname> will
   be NULL in rows for <varname>backend_type</varname> <literal>background
   writer</literal>.
-->
また、特定のバックエンドタイプ、特定のI/Oオブジェクト、特定のI/Oコンテキストで、一部のI/O操作が実行されない場合もあります。
これらのセルはNULLです。
たとえば、一時テーブルは<literal>fsync</literal>されないので、<varname>fsyncs</varname>は<varname>object</varname> <literal>temp relation</literal>に対してNULLになります。
また、バックグラウンドライタは読み取りを行わないので、<varname>backend_type</varname>が<literal>temp relation</literal>の行では<varname>reads</varname>がNULLになります。
  </para>

  <para>
<!--
   <structname>pg_stat_io</structname> can be used to inform database tuning.
   For example:
-->
<structname>pg_stat_io</structname>はデータベースのチューニングに役立てることができます。
例を示します。
   <itemizedlist>
    <listitem>
     <para>
<!--
      A high <varname>evictions</varname> count can indicate that shared
      buffers should be increased.
-->
<varname>evictions</varname>の数が多いということは、共有バッファを増やす必要があることを示しています。
     </para>
    </listitem>
    <listitem>
     <para>
<!--
      Client backends rely on the checkpointer to ensure data is persisted to
      permanent storage. Large numbers of <varname>fsyncs</varname> by
      <literal>client backend</literal>s could indicate a misconfiguration of
      shared buffers or of the checkpointer. More information on configuring
      the checkpointer can be found in <xref linkend="wal-configuration"/>.
-->
クライアントバックエンドは、永続的なストレージにデータが保存されていることを確実するために、チェックポインタに依存しています。
<literal>client backend</literal>による多数の<varname>fsync</varname>は、共有バッファやチェックポインタの設定ミスを示している可能性があります。
チェックポインタの設定の詳細は<xref linkend="wal-configuration"/>を参照してください。
     </para>
    </listitem>
    <listitem>
     <para>
<!--
      Normally, client backends should be able to rely on auxiliary processes
      like the checkpointer and the background writer to write out dirty data
      as much as possible. Large numbers of writes by client backends could
      indicate a misconfiguration of shared buffers or of the checkpointer.
      More information on configuring the checkpointer can be found in <xref
      linkend="wal-configuration"/>.
-->
通常、クライアントバックエンドは、チェックポインタやバックグラウンドライタのような補助プロセスが、できるだけ多くのダーティーデータを書き出すことに依存できるはずです。
クライアントバックエンドによる大量の書き込みは、共有バッファやチェックポインタの設定ミスを示している可能性があります。
チェックポインタの設定についての詳細は<xref linkend="wal-configuration"/>を参照してください。
     </para>
    </listitem>
   </itemizedlist>
  </para>

  <note>
   <para>
<!--
    Columns tracking I/O time will only be non-zero when
    <xref linkend="guc-track-io-timing"/> is enabled. The user should be
    careful when referencing these columns in combination with their
    corresponding IO operations in case <varname>track_io_timing</varname>
    was not enabled for the entire time since the last stats reset.
-->
I/O時間を追跡する列は、<xref linkend="guc-track-io-timing"/>が有効な場合にのみ非ゼロになります。
ユーザは、対応するIO操作を参照するときに、最後の統計リセット以降の全期間で<varname>track_io_timing</varname>が有効になっていなかった場合には注意が必要です。
   </para>
  </note>



 </sect2>

 <sect2 id="monitoring-pg-stat-bgwriter-view">
  <title><structname>pg_stat_bgwriter</structname></title>

  <indexterm>
   <primary>pg_stat_bgwriter</primary>
  </indexterm>

  <para>
<!--
   The <structname>pg_stat_bgwriter</structname> view will always have a
   single row, containing global data for the cluster.
-->
<structname>pg_stat_bgwriter</structname>ビューは常に、クラスタのグローバルデータに関する１つの行を持ちます。
  </para>

  <table id="pg-stat-bgwriter-view" xreflabel="pg_stat_bgwriter">
<!--
   <title><structname>pg_stat_bgwriter</structname> View</title>
-->
   <title><structname>pg_stat_bgwriter</structname>ビュー</title>
   <tgroup cols="1">
    <thead>
     <row>
      <entry role="catalog_table_entry"><para role="column_definition">
<!--
       Column Type
-->
列 型
      </para>
      <para>
<!--
       Description
-->
説明
      </para></entry>
     </row>
    </thead>

    <tbody>
     <row>
      <entry role="catalog_table_entry"><para role="column_definition">
       <structfield>checkpoints_timed</structfield> <type>bigint</type>
      </para>
      <para>
<!--
       Number of scheduled checkpoints that have been performed
-->
これまでに実行された、スケジュールされたチェックポイントの個数です。
      </para></entry>
     </row>

     <row>
      <entry role="catalog_table_entry"><para role="column_definition">
       <structfield>checkpoints_req</structfield> <type>bigint</type>
      </para>
      <para>
<!--
       Number of requested checkpoints that have been performed
-->
これまでに実行された、要求されたチェックポイントの個数です。
      </para></entry>
     </row>

     <row>
      <entry role="catalog_table_entry"><para role="column_definition">
       <structfield>checkpoint_write_time</structfield> <type>double precision</type>
      </para>
      <para>
<!--
       Total amount of time that has been spent in the portion of
       checkpoint processing where files are written to disk, in milliseconds
-->
チェックポイント処理におけるディスクにファイルを書き出す部分に費やされた、ミリ秒単位の総時間です。
      </para></entry>
     </row>

     <row>
      <entry role="catalog_table_entry"><para role="column_definition">
       <structfield>checkpoint_sync_time</structfield> <type>double precision</type>
      </para>
      <para>
<!--
       Total amount of time that has been spent in the portion of
       checkpoint processing where files are synchronized to disk, in
       milliseconds
-->
チェックポイント処理におけるディスクにファイルを同期する部分に費やされた、ミリ秒単位の総時間です。
      </para></entry>
     </row>

     <row>
      <entry role="catalog_table_entry"><para role="column_definition">
       <structfield>buffers_checkpoint</structfield> <type>bigint</type>
      </para>
      <para>
<!--
       Number of buffers written during checkpoints
-->
チェックポイント期間に書き出されたバッファ数です。
      </para></entry>
     </row>

     <row>
      <entry role="catalog_table_entry"><para role="column_definition">
       <structfield>buffers_clean</structfield> <type>bigint</type>
      </para>
      <para>
<!--
       Number of buffers written by the background writer
-->
バックグラウンドライタにより書き出されたバッファ数です。
      </para></entry>
     </row>

     <row>
      <entry role="catalog_table_entry"><para role="column_definition">
       <structfield>maxwritten_clean</structfield> <type>bigint</type>
      </para>
      <para>
<!--
       Number of times the background writer stopped a cleaning
       scan because it had written too many buffers
-->
バックグラウンドライタが書き出したバッファ数が多過ぎたために、整理用スキャンを停止した回数です。
      </para></entry>
     </row>

     <row>
      <entry role="catalog_table_entry"><para role="column_definition">
       <structfield>buffers_backend</structfield> <type>bigint</type>
      </para>
      <para>
<!--
       Number of buffers written directly by a backend
-->
バックエンドにより直接書き出されたバッファ数です。
      </para></entry>
     </row>

     <row>
      <entry role="catalog_table_entry"><para role="column_definition">
       <structfield>buffers_backend_fsync</structfield> <type>bigint</type>
      </para>
      <para>
<!--
       Number of times a backend had to execute its own
       <function>fsync</function> call (normally the background writer handles those
       even when the backend does its own write)
-->
バックエンドが独自に<function>fsync</function>呼び出しを実行しなければならなかった回数です。
（通常は、バックエンドが独自に書き込んだ場合であっても、バックグラウンドライタがこれらを扱います。）
      </para></entry>
     </row>

     <row>
      <entry role="catalog_table_entry"><para role="column_definition">
       <structfield>buffers_alloc</structfield> <type>bigint</type>
      </para>
      <para>
<!--
       Number of buffers allocated
-->
割当られたバッファ数です。
      </para></entry>
     </row>

     <row>
      <entry role="catalog_table_entry"><para role="column_definition">
       <structfield>stats_reset</structfield> <type>timestamp with time zone</type>
      </para>
      <para>
<!--
       Time at which these statistics were last reset
-->
統計情報がリセットされた最終時刻です。
      </para></entry>
     </row>
    </tbody>
   </tgroup>
  </table>

 </sect2>

 <sect2 id="monitoring-pg-stat-wal-view">
   <title><structname>pg_stat_wal</structname></title>

  <indexterm>
   <primary>pg_stat_wal</primary>
  </indexterm>

  <para>
<!--
   The <structname>pg_stat_wal</structname> view will always have a
   single row, containing data about WAL activity of the cluster.
-->
<structname>pg_stat_wal</structname>ビューは常に、クラスタのWAL活動状況のデータに関する1つの行を持ちます。
  </para>

  <table id="pg-stat-wal-view" xreflabel="pg_stat_wal">
<!--
   <title><structname>pg_stat_wal</structname> View</title>
-->
   <title><structname>pg_stat_wal</structname>ビュー</title>
   <tgroup cols="1">
    <thead>
     <row>
      <entry role="catalog_table_entry"><para role="column_definition">
<!--
       Column Type
-->
列 型
      </para>
      <para>
<!--
       Description
-->
説明
      </para></entry>
     </row>
    </thead>

    <tbody>
     <row>
      <entry role="catalog_table_entry"><para role="column_definition">
       <structfield>wal_records</structfield> <type>bigint</type>
      </para>
      <para>
<!--
       Total number of WAL records generated
-->
生成されたWALレコードの総数です。
      </para></entry>
     </row>

     <row>
      <entry role="catalog_table_entry"><para role="column_definition">
       <structfield>wal_fpi</structfield> <type>bigint</type>
      </para>
      <para>
<!--
       Total number of WAL full page images generated
-->
生成されたWALフルページイメージの総数です。
      </para></entry>
     </row>

     <row>
      <entry role="catalog_table_entry"><para role="column_definition">
       <structfield>wal_bytes</structfield> <type>numeric</type>
      </para>
      <para>
<!--
       Total amount of WAL generated in bytes
-->
生成されたWALのバイト単位の総量です。
      </para></entry>
     </row>

     <row>
      <entry role="catalog_table_entry"><para role="column_definition">
       <structfield>wal_buffers_full</structfield> <type>bigint</type>
      </para>
      <para>
<!--
       Number of times WAL data was written to disk because WAL buffers became full
-->
WALバッファが満杯になったため、WALデータがディスクに書き込まれた回数です。
      </para></entry>
     </row>

     <row>
      <entry role="catalog_table_entry"><para role="column_definition">
       <structfield>wal_write</structfield> <type>bigint</type>
      </para>
      <para>
<!--
       Number of times WAL buffers were written out to disk via
       <function>XLogWrite</function> request.
       See <xref linkend="wal-configuration"/> for more information about
       the internal WAL function <function>XLogWrite</function>.
-->
WALバッファが<function>XLogWrite</function>要求によりディスクに書き出された回数です。
内部WAL関数<function>XLogWrite</function>の詳細については、<xref linkend="wal-configuration"/>を参照してください。
      </para></entry>
     </row>

     <row>
      <entry role="catalog_table_entry"><para role="column_definition">
       <structfield>wal_sync</structfield> <type>bigint</type>
      </para>
      <para>
<!--
       Number of times WAL files were synced to disk via
       <function>issue_xlog_fsync</function> request
       (if <xref linkend="guc-fsync"/> is <literal>on</literal> and
       <xref linkend="guc-wal-sync-method"/> is either
       <literal>fdatasync</literal>, <literal>fsync</literal> or
       <literal>fsync_writethrough</literal>, otherwise zero).
       See <xref linkend="wal-configuration"/> for more information about
       the internal WAL function <function>issue_xlog_fsync</function>.
-->
WALファイルが<function>issue_xlog_fsync</function>要求によりディスクに同期された回数（<xref linkend="guc-fsync"/>が<literal>on</literal>かつ<xref linkend="guc-wal-sync-method"/>が<literal>fdatasync</literal>または<literal>fsync</literal>または<literal>fsync_writethrough</literal>のいずれかである場合、そうでなければゼロ）です。
内部WAL関数<function>issue_xlog_fsync</function>の詳細については、<xref linkend="wal-configuration"/>を参照してください。
      </para></entry>
     </row>

     <row>
      <entry role="catalog_table_entry"><para role="column_definition">
       <structfield>wal_write_time</structfield> <type>double precision</type>
      </para>
      <para>
<!--
       Total amount of time spent writing WAL buffers to disk via
       <function>XLogWrite</function> request, in milliseconds
       (if <xref linkend="guc-track-wal-io-timing"/> is enabled,
       otherwise zero).  This includes the sync time when
       <varname>wal_sync_method</varname> is either
       <literal>open_datasync</literal> or <literal>open_sync</literal>.
-->
<function>XLogWrite</function>の要求を介してWALバッファをディスクに書き込むのに費やされたミリ秒単位の合計時間（<xref linkend="guc-track-wal-io-timing"/> が有効である場合、そうでなければゼロ）です。
これには<varname>wal_sync_method</varname>が<literal>open_datasync</literal>または<literal>open_sync</literal>の場合の同期時間が含まれます。
      </para></entry>
     </row>

     <row>
      <entry role="catalog_table_entry"><para role="column_definition">
       <structfield>wal_sync_time</structfield> <type>double precision</type>
      </para>
      <para>
<!--
       Total amount of time spent syncing WAL files to disk via
       <function>issue_xlog_fsync</function> request, in milliseconds
       (if <varname>track_wal_io_timing</varname> is enabled,
       <varname>fsync</varname> is <literal>on</literal>, and
       <varname>wal_sync_method</varname> is either
       <literal>fdatasync</literal>, <literal>fsync</literal> or
       <literal>fsync_writethrough</literal>, otherwise zero).
-->
<function>issue_xlog_fsync</function>要求を介してWALファイルのディスクへの同期に費やされたミリ秒単位の合計時間（<varname>track_wal_io_timing</varname>が有効、かつ<varname>fsync</varname>が<literal>on</literal>、かつ<varname>wal_sync_method</varname>が<literal>fdatasync</literal>または<literal>fsync</literal>または<literal>fsync_writethrough</literal>のいずれかの場合、それ以外の場合は0）です。
      </para></entry>
     </row>

     <row>
      <entry role="catalog_table_entry"><para role="column_definition">
       <structfield>stats_reset</structfield> <type>timestamp with time zone</type>
      </para>
      <para>
<!--
       Time at which these statistics were last reset
-->
統計情報がリセットされた最終時刻です。
      </para></entry>
     </row>
     </tbody>
   </tgroup>
  </table>

</sect2>

 <sect2 id="monitoring-pg-stat-database-view">
  <title><structname>pg_stat_database</structname></title>

  <indexterm>
   <primary>pg_stat_database</primary>
  </indexterm>

  <para>
<!--
   The <structname>pg_stat_database</structname> view will contain one row
   for each database in the cluster, plus one for shared objects, showing
   database-wide statistics.
-->
<structname>pg_stat_database</structname>ビューには、クラスタ内のデータベース毎に1行と加えて共有オブジェクトのための1行が含まれ、データベース全体の統計情報を示します。
  </para>

  <table id="pg-stat-database-view" xreflabel="pg_stat_database">
<!--
   <title><structname>pg_stat_database</structname> View</title>
-->
   <title><structname>pg_stat_database</structname>ビュー</title>
   <tgroup cols="1">
    <thead>
     <row>
      <entry role="catalog_table_entry"><para role="column_definition">
<!--
       Column Type
-->
列 型
      </para>
      <para>
<!--
       Description
-->
説明
      </para></entry>
     </row>
    </thead>

    <tbody>
     <row>
      <entry role="catalog_table_entry"><para role="column_definition">
       <structfield>datid</structfield> <type>oid</type>
      </para>
      <para>
<!--
       OID of this database, or 0 for objects belonging to a shared
       relation
-->
データベースのOIDです。共有リレーションに属するオブジェクトについては0になります。
      </para></entry>
     </row>

     <row>
      <entry role="catalog_table_entry"><para role="column_definition">
       <structfield>datname</structfield> <type>name</type>
      </para>
      <para>
<!--
       Name of this database, or <literal>NULL</literal> for shared
       objects.
-->
データベース名です。共有オブジェクトについては<literal>NULL</literal>になります。
      </para></entry>
     </row>

     <row>
      <entry role="catalog_table_entry"><para role="column_definition">
       <structfield>numbackends</structfield> <type>integer</type>
      </para>
      <para>
<!--
       Number of backends currently connected to this database, or
       <literal>NULL</literal> for shared objects.  This is the only column
       in this view that returns a value reflecting current state; all other
       columns return the accumulated values since the last reset.
-->
現在データベースに接続しているバックエンドの個数です。共有オブジェクトについては<literal>NULL</literal>になります。
これは、このビューの中で、現在の状態を反映した値を返す唯一の列です。
他の列はすべて、最後にリセットされてから累積された値を返します。
      </para></entry>
     </row>

     <row>
      <entry role="catalog_table_entry"><para role="column_definition">
       <structfield>xact_commit</structfield> <type>bigint</type>
      </para>
      <para>
<!--
       Number of transactions in this database that have been
       committed
-->
データベース内でコミットされたトランザクション数です。
      </para></entry>
     </row>

     <row>
      <entry role="catalog_table_entry"><para role="column_definition">
       <structfield>xact_rollback</structfield> <type>bigint</type>
      </para>
      <para>
<!--
       Number of transactions in this database that have been
       rolled back
-->
データベース内でロールバックされたトランザクション数です。
      </para></entry>
     </row>

     <row>
      <entry role="catalog_table_entry"><para role="column_definition">
       <structfield>blks_read</structfield> <type>bigint</type>
      </para>
      <para>
<!--
       Number of disk blocks read in this database
-->
データベース内で読み取られたディスクブロック数です。
      </para></entry>
     </row>

     <row>
      <entry role="catalog_table_entry"><para role="column_definition">
       <structfield>blks_hit</structfield> <type>bigint</type>
      </para>
      <para>
<!--
       Number of times disk blocks were found already in the buffer
       cache, so that a read was not necessary (this only includes hits in the
       PostgreSQL buffer cache, not the operating system's file system cache)
-->
バッファキャッシュに既にあることが分かっているためにディスクブロックの読み取りが不要だった回数です（これにはPostgreSQLのバッファキャッシュにおけるヒットのみが含まれ、オペレーティングシステムのファイルシステムキャッシュは含まれません）。
      </para></entry>
     </row>

     <row>
      <entry role="catalog_table_entry"><para role="column_definition">
       <structfield>tup_returned</structfield> <type>bigint</type>
      </para>
      <para>
<!--
       Number of live rows fetched by sequential scans and index entries returned by index scans in this database
-->
シーケンシャルスキャンとこのデータベース内のインデックススキャンによって返されたインデックスエントリから取り出された有効な行数です。
      </para></entry>
     </row>

     <row>
      <entry role="catalog_table_entry"><para role="column_definition">
       <structfield>tup_fetched</structfield> <type>bigint</type>
      </para>
      <para>
<!--
       Number of live rows fetched by index scans in this database
-->
データベース内のインデックススキャンで取り出された有効な行数です。
      </para></entry>
     </row>

     <row>
      <entry role="catalog_table_entry"><para role="column_definition">
       <structfield>tup_inserted</structfield> <type>bigint</type>
      </para>
      <para>
<!--
       Number of rows inserted by queries in this database
-->
データベース内の問い合わせで挿入された行数です。
      </para></entry>
     </row>

     <row>
      <entry role="catalog_table_entry"><para role="column_definition">
       <structfield>tup_updated</structfield> <type>bigint</type>
      </para>
      <para>
<!--
       Number of rows updated by queries in this database
-->
データベース内の問い合わせで更新された行数です。
      </para></entry>
     </row>

     <row>
      <entry role="catalog_table_entry"><para role="column_definition">
       <structfield>tup_deleted</structfield> <type>bigint</type>
      </para>
      <para>
<!--
       Number of rows deleted by queries in this database
-->
データベース内の問い合わせで削除された行数です。
      </para></entry>
     </row>

     <row>
      <entry role="catalog_table_entry"><para role="column_definition">
       <structfield>conflicts</structfield> <type>bigint</type>
      </para>
      <para>
<!--
       Number of queries canceled due to conflicts with recovery
       in this database. (Conflicts occur only on standby servers; see
       <link linkend="monitoring-pg-stat-database-conflicts-view">
       <structname>pg_stat_database_conflicts</structname></link> for details.)
-->
データベース内のリカバリで競合したためキャンセルされた問い合わせ数です。
(競合はスタンバイサーバ上でのみ起こります。
詳細については<link linkend="monitoring-pg-stat-database-conflicts-view"><structname>pg_stat_database_conflicts</structname></link>を参照してください。)
      </para></entry>
     </row>

     <row>
      <entry role="catalog_table_entry"><para role="column_definition">
       <structfield>temp_files</structfield> <type>bigint</type>
      </para>
      <para>
<!--
       Number of temporary files created by queries in this database.
       All temporary files are counted, regardless of why the temporary file
       was created (e.g., sorting or hashing), and regardless of the
       <xref linkend="guc-log-temp-files"/> setting.
-->
データベース内の問い合わせによって書き出された一時ファイルの個数です。
一時ファイルが作成された理由（ソート処理やハッシュ処理）や<xref linkend="guc-log-temp-files"/>の設定に関わらず、すべての一時ファイルが計上されます。
      </para></entry>
     </row>

     <row>
      <entry role="catalog_table_entry"><para role="column_definition">
       <structfield>temp_bytes</structfield> <type>bigint</type>
      </para>
      <para>
<!--
       Total amount of data written to temporary files by queries in
       this database. All temporary files are counted, regardless of why
       the temporary file was created, and
       regardless of the <xref linkend="guc-log-temp-files"/> setting.
-->
データベース内の問い合わせによって一時ファイルに書き出されたデータ量です。
一時ファイルが作成された理由や<xref linkend="guc-log-temp-files"/>の設定に関わらず、すべての一時ファイルが計上されます。
      </para></entry>
     </row>

     <row>
      <entry role="catalog_table_entry"><para role="column_definition">
       <structfield>deadlocks</structfield> <type>bigint</type>
      </para>
      <para>
<!--
       Number of deadlocks detected in this database
-->
データベース内で検知されたデッドロック数です。
      </para></entry>
     </row>

     <row>
      <entry role="catalog_table_entry"><para role="column_definition">
       <structfield>checksum_failures</structfield> <type>bigint</type>
      </para>
      <para>
<!--
       Number of data page checksum failures detected in this
       database (or on a shared object), or NULL if data checksums are not
       enabled.
-->
データベース（あるいは共有オブジェクト）内で検出されたデータページチェックサムの検査失敗数です。データチェックサムが無効の場合にはNULLです。
      </para></entry>
     </row>

     <row>
      <entry role="catalog_table_entry"><para role="column_definition">
       <structfield>checksum_last_failure</structfield> <type>timestamp with time zone</type>
      </para>
      <para>
<!--
       Time at which the last data page checksum failure was detected in
       this database (or on a shared object), or NULL if data checksums are not
       enabled.
-->
データベース（または共有オブジェクト）内で最後にデータページチェックサムの検査失敗が検知された時刻です。データチェックサムが無効の場合にはNULLです。
      </para></entry>
     </row>

     <row>
      <entry role="catalog_table_entry"><para role="column_definition">
       <structfield>blk_read_time</structfield> <type>double precision</type>
      </para>
      <para>
<!--
       Time spent reading data file blocks by backends in this database,
       in milliseconds (if <xref linkend="guc-track-io-timing"/> is enabled,
       otherwise zero)
-->
データベース内でバックエンドによりデータファイルブロックの読み取りに費やされた、ミリ秒単位の時間です(<xref linkend="guc-track-io-timing"/>が有効な場合。そうでなければゼロです)。
      </para></entry>
     </row>

     <row>
      <entry role="catalog_table_entry"><para role="column_definition">
       <structfield>blk_write_time</structfield> <type>double precision</type>
      </para>
      <para>
<!--
       Time spent writing data file blocks by backends in this database,
       in milliseconds (if <xref linkend="guc-track-io-timing"/> is enabled,
       otherwise zero)
-->
データベース内でバックエンドによりデータファイルブロックの書き出しに費やされた、ミリ秒単位の時間です(<xref linkend="guc-track-io-timing"/>が有効な場合。そうでなければゼロです)。
      </para></entry>
     </row>

     <row>
      <entry role="catalog_table_entry"><para role="column_definition">
       <structfield>session_time</structfield> <type>double precision</type>
      </para>
      <para>
<!--
       Time spent by database sessions in this database, in milliseconds
       (note that statistics are only updated when the state of a session
       changes, so if sessions have been idle for a long time, this idle time
       won't be included)
-->
このデータベースでデータベースセッションに費やされた、ミリ秒単位の時間です（統計はセッションの状態が変化したときのみ更新されるため、セッションが長い間アイドル状態の場合、このアイドル時間は含まれません）。
      </para></entry>
     </row>

     <row>
      <entry role="catalog_table_entry"><para role="column_definition">
       <structfield>active_time</structfield> <type>double precision</type>
      </para>
      <para>
<!--
       Time spent executing SQL statements in this database, in milliseconds
       (this corresponds to the states <literal>active</literal> and
       <literal>fastpath function call</literal> in
       <link linkend="monitoring-pg-stat-activity-view">
       <structname>pg_stat_activity</structname></link>)
-->
このデータベースでSQL文実行に費やされた、ミリ秒単位の時間です（これは<link linkend="monitoring-pg-stat-activity-view"><structname>pg_stat_activity</structname></link>の<literal>active</literal>と<literal>fastpath function call</literal>状態に対応します）。
      </para></entry>
     </row>

     <row>
      <entry role="catalog_table_entry"><para role="column_definition">
       <structfield>idle_in_transaction_time</structfield> <type>double precision</type>
      </para>
      <para>
<!--
       Time spent idling while in a transaction in this database, in milliseconds
       (this corresponds to the states <literal>idle in transaction</literal> and
       <literal>idle in transaction (aborted)</literal> in
       <link linkend="monitoring-pg-stat-activity-view">
       <structname>pg_stat_activity</structname></link>)
-->
このデータベースでトランザクション中にアイドル状態であった、ミリ秒単位の時間です（これは<link linkend="monitoring-pg-stat-activity-view"><structname>pg_stat_activity</structname></link>の<literal>idle in transaction</literal>と<literal>idle in transaction (aborted)</literal>状態に対応します）。
      </para></entry>
     </row>

     <row>
      <entry role="catalog_table_entry"><para role="column_definition">
       <structfield>sessions</structfield> <type>bigint</type>
      </para>
      <para>
<!--
       Total number of sessions established to this database
-->
このデータベースに対して確立されたセッションの総数です。
      </para></entry>
     </row>

     <row>
      <entry role="catalog_table_entry"><para role="column_definition">
       <structfield>sessions_abandoned</structfield> <type>bigint</type>
      </para>
      <para>
<!--
       Number of database sessions to this database that were terminated
       because connection to the client was lost
-->
このデータベースに対するデータベースセッションのうち、クライアントとの接続が失われたために終了したセッションの数です。
      </para></entry>
     </row>

     <row>
      <entry role="catalog_table_entry"><para role="column_definition">
       <structfield>sessions_fatal</structfield> <type>bigint</type>
      </para>
      <para>
<!--
       Number of database sessions to this database that were terminated
       by fatal errors
-->
このデータベースに対するデータベースセッションのうち、致命的なエラーによって終了したセッションの数です。
      </para></entry>
     </row>

     <row>
      <entry role="catalog_table_entry"><para role="column_definition">
       <structfield>sessions_killed</structfield> <type>bigint</type>
      </para>
      <para>
<!--
       Number of database sessions to this database that were terminated
       by operator intervention
-->
このデータベースに対するデータベースセッションのうち、オペレータの介入によって終了したセッションの数です。
      </para></entry>
     </row>

     <row>
      <entry role="catalog_table_entry"><para role="column_definition">
       <structfield>stats_reset</structfield> <type>timestamp with time zone</type>
      </para>
      <para>
<!--
       Time at which these statistics were last reset
-->
統計情報がリセットされた最終時刻です。
      </para></entry>
     </row>
    </tbody>
   </tgroup>
  </table>

 </sect2>

 <sect2 id="monitoring-pg-stat-database-conflicts-view">
  <title><structname>pg_stat_database_conflicts</structname></title>

  <indexterm>
   <primary>pg_stat_database_conflicts</primary>
  </indexterm>

  <para>
<!--
   The <structname>pg_stat_database_conflicts</structname> view will contain
   one row per database, showing database-wide statistics about
   query cancels occurring due to conflicts with recovery on standby servers.
   This view will only contain information on standby servers, since
   conflicts do not occur on primary servers.
-->
<structname>pg_stat_database_conflicts</structname>ビューは、データベースごとに1行を保持し、スタンバイサーバでのリカバリと競合するためにキャンセルされた問い合わせに関するデータベース全体の統計情報を示します。
プライマリサーバでは競合は発生しませんので、スタンバイサーバ上の情報のみが保持されます。
  </para>

  <table id="pg-stat-database-conflicts-view" xreflabel="pg_stat_database_conflicts">
<!--
   <title><structname>pg_stat_database_conflicts</structname> View</title>
-->
   <title><structname>pg_stat_database_conflicts</structname>ビュー</title>
   <tgroup cols="1">
    <thead>
     <row>
      <entry role="catalog_table_entry"><para role="column_definition">
<!--
       Column Type
-->
列 型
      </para>
      <para>
<!--
       Description
-->
説明
      </para></entry>
     </row>
    </thead>

    <tbody>
     <row>
      <entry role="catalog_table_entry"><para role="column_definition">
       <structfield>datid</structfield> <type>oid</type>
      </para>
      <para>
<!--
       OID of a database
-->
データベースのOIDです。
      </para></entry>
     </row>

     <row>
      <entry role="catalog_table_entry"><para role="column_definition">
       <structfield>datname</structfield> <type>name</type>
      </para>
      <para>
<!--
       Name of this database
-->
データベースの名前です。
      </para></entry>
     </row>

     <row>
      <entry role="catalog_table_entry"><para role="column_definition">
       <structfield>confl_tablespace</structfield> <type>bigint</type>
      </para>
      <para>
<!--
       Number of queries in this database that have been canceled due to
       dropped tablespaces
-->
データベースにおいて、削除されたテーブル空間のためにキャンセルされた問い合わせの個数です。
      </para></entry>
     </row>

     <row>
      <entry role="catalog_table_entry"><para role="column_definition">
       <structfield>confl_lock</structfield> <type>bigint</type>
      </para>
      <para>
<!--
       Number of queries in this database that have been canceled due to
       lock timeouts
-->
データベースにおいて、ロック時間切れのためにキャンセルされた問い合わせの個数です。
      </para></entry>
     </row>

     <row>
      <entry role="catalog_table_entry"><para role="column_definition">
       <structfield>confl_snapshot</structfield> <type>bigint</type>
      </para>
      <para>
<!--
       Number of queries in this database that have been canceled due to
       old snapshots
-->
データベースにおいて、古いスナップショットのためにキャンセルされた問い合わせの個数です。
      </para></entry>
     </row>

     <row>
      <entry role="catalog_table_entry"><para role="column_definition">
       <structfield>confl_bufferpin</structfield> <type>bigint</type>
      </para>
      <para>
<!--
       Number of queries in this database that have been canceled due to
       pinned buffers
-->
データベースにおいて、ピンが付いたバッファのためにキャンセルされた問い合わせの個数です。
      </para></entry>
     </row>

     <row>
      <entry role="catalog_table_entry"><para role="column_definition">
       <structfield>confl_deadlock</structfield> <type>bigint</type>
      </para>
      <para>
<!--
       Number of queries in this database that have been canceled due to
       deadlocks
-->
データベースにおいて、デッドロックのためにキャンセルされた問い合わせの個数です。
      </para></entry>
     </row>

     <row>
      <entry role="catalog_table_entry"><para role="column_definition">
       <structfield>confl_active_logicalslot</structfield> <type>bigint</type>
      </para>
      <para>
<!--
       Number of uses of logical slots in this database that have been
       canceled due to old snapshots or too low a <xref linkend="guc-wal-level"/>
       on the primary
-->
スナップショットが古い、またはプライマリ上で<xref linkend="guc-wal-level"/>が低すぎることにより取り消されたこのデータベース内の論理スロットの使用回数です。
      </para></entry>
     </row>
    </tbody>
   </tgroup>
  </table>

 </sect2>

 <sect2 id="monitoring-pg-stat-all-tables-view">
  <title><structname>pg_stat_all_tables</structname></title>

  <indexterm>
   <primary>pg_stat_all_tables</primary>
  </indexterm>

  <para>
<!--
   The <structname>pg_stat_all_tables</structname> view will contain
   one row for each table in the current database (including TOAST
   tables), showing statistics about accesses to that specific table. The
   <structname>pg_stat_user_tables</structname> and
   <structname>pg_stat_sys_tables</structname> views
   contain the same information,
   but filtered to only show user and system tables respectively.
-->
<structname>pg_stat_all_tables</structname>ビューは現在のデータベース内のテーブル（TOASTテーブルを含む）ごと1行の形式で、特定のテーブルへのアクセスに関する統計情報を表示します。
<structname>pg_stat_user_tables</structname>および<structname>pg_stat_sys_tables</structname>ビューにも同じ情報が含まれますが、それぞれユーザテーブルとシステムテーブルのみにフィルタされています。
  </para>

  <table id="pg-stat-all-tables-view" xreflabel="pg_stat_all_tables">
<!--
   <title><structname>pg_stat_all_tables</structname> View</title>
-->
   <title><structname>pg_stat_all_tables</structname>ビュー</title>
   <tgroup cols="1">
    <thead>
     <row>
      <entry role="catalog_table_entry"><para role="column_definition">
<!--
       Column Type
-->
列 型
      </para>
      <para>
<!--
       Description
-->
説明
      </para></entry>
     </row>
    </thead>

    <tbody>
     <row>
      <entry role="catalog_table_entry"><para role="column_definition">
       <structfield>relid</structfield> <type>oid</type>
      </para>
      <para>
<!--
       OID of a table
-->
テーブルのOIDです。
      </para></entry>
     </row>

     <row>
      <entry role="catalog_table_entry"><para role="column_definition">
       <structfield>schemaname</structfield> <type>name</type>
      </para>
      <para>
<!--
       Name of the schema that this table is in
-->
テーブルが存在するスキーマの名前です。
      </para></entry>
     </row>

     <row>
      <entry role="catalog_table_entry"><para role="column_definition">
       <structfield>relname</structfield> <type>name</type>
      </para>
      <para>
<!--
       Name of this table
-->
テーブルの名前です。
      </para></entry>
     </row>

     <row>
      <entry role="catalog_table_entry"><para role="column_definition">
       <structfield>seq_scan</structfield> <type>bigint</type>
      </para>
      <para>
<!--
       Number of sequential scans initiated on this table
-->
テーブル上で初期化されたシーケンシャルスキャンの個数です。
      </para></entry>
     </row>

     <row>
      <entry role="catalog_table_entry"><para role="column_definition">
       <structfield>last_seq_scan</structfield> <type>timestamp with time zone</type>
      </para>
      <para>
<!--
       The time of the last sequential scan on this table, based on the
       most recent transaction stop time
-->
最新のトランザクション停止時刻に基づく、このテーブルの最後の順次スキャンの時刻です。
      </para></entry>
     </row>

     <row>
      <entry role="catalog_table_entry"><para role="column_definition">
       <structfield>seq_tup_read</structfield> <type>bigint</type>
      </para>
      <para>
<!--
       Number of live rows fetched by sequential scans
-->
シーケンシャルスキャンによって取り出された有効な行数です。
      </para></entry>
     </row>

     <row>
      <entry role="catalog_table_entry"><para role="column_definition">
       <structfield>idx_scan</structfield> <type>bigint</type>
      </para>
      <para>
<!--
       Number of index scans initiated on this table
-->
テーブル上で開始されたインデックススキャンの実行回数です。
      </para></entry>
     </row>

     <row>
      <entry role="catalog_table_entry"><para role="column_definition">
       <structfield>last_idx_scan</structfield> <type>timestamp with time zone</type>
      </para>
      <para>
<!--
       The time of the last index scan on this table, based on the
       most recent transaction stop time
-->
最新のトランザクション停止時刻に基づく、このテーブルに対する最新のインデックススキャンの時刻です。
      </para></entry>
     </row>

     <row>
      <entry role="catalog_table_entry"><para role="column_definition">
       <structfield>idx_tup_fetch</structfield> <type>bigint</type>
      </para>
      <para>
<!--
       Number of live rows fetched by index scans
-->
インデックススキャンによって取り出された有効な行数です。
      </para></entry>
     </row>

     <row>
      <entry role="catalog_table_entry"><para role="column_definition">
       <structfield>n_tup_ins</structfield> <type>bigint</type>
      </para>
      <para>
<!--
       Total number of rows inserted
-->
挿入された総行数です。
      </para></entry>
     </row>

     <row>
      <entry role="catalog_table_entry"><para role="column_definition">
       <structfield>n_tup_upd</structfield> <type>bigint</type>
      </para>
      <para>
<!--
       Total number of rows updated.  (This includes row updates
       counted in <structfield>n_tup_hot_upd</structfield> and
       <structfield>n_tup_newpage_upd</structfield>, and remaining
       non-<acronym>HOT</acronym> updates.)
-->
更新された総行数です。
（これには、<structfield>n_tup_hot_upd</structfield>と<structfield>n_tup_newpage_upd</structfield>でカウントされた行更新と、<acronym>HOT</acronym>以外の残りの更新が含まれます。）
      </para></entry>
     </row>

     <row>
      <entry role="catalog_table_entry"><para role="column_definition">
       <structfield>n_tup_del</structfield> <type>bigint</type>
      </para>
      <para>
<!--
       Total number of rows deleted
-->
削除された総行数です。
      </para></entry>
     </row>

     <row>
      <entry role="catalog_table_entry"><para role="column_definition">
       <structfield>n_tup_hot_upd</structfield> <type>bigint</type>
      </para>
      <para>
<!--
       Number of rows <link linkend="storage-hot">HOT updated</link>.
       These are updates where no successor versions are required in
       indexes.
-->
<link linkend="storage-hot">HOT更新</link>された行数です。
これらは、インデックスで後続のバージョンが必要ない更新です。
      </para></entry>
     </row>

     <row>
      <entry role="catalog_table_entry"><para role="column_definition">
       <structfield>n_tup_newpage_upd</structfield> <type>bigint</type>
      </para>
      <para>
<!--
       Number of rows updated where the successor version goes onto a
       <emphasis>new</emphasis> heap page, leaving behind an original
       version with a
       <link linkend="storage-tuple-layout"><structfield>t_ctid</structfield>
        field</link> that points to a different heap page.  These are
       always non-<acronym>HOT</acronym> updates.
-->
後継バージョンが<emphasis>新しい</emphasis>ヒープページに移動し、元のバージョンが<link linkend="storage-tuple-layout"><structfield>t_ctid</structfield>フィールド</link>で別のヒープページを指すような更新が行われた行数です。
これらは常に非<acronym>HOT</acronym>更新です。
      </para></entry>
     </row>

     <row>
      <entry role="catalog_table_entry"><para role="column_definition">
       <structfield>n_live_tup</structfield> <type>bigint</type>
      </para>
      <para>
<!--
       Estimated number of live rows
-->
有効な行数の推定値です。
      </para></entry>
     </row>

     <row>
      <entry role="catalog_table_entry"><para role="column_definition">
       <structfield>n_dead_tup</structfield> <type>bigint</type>
      </para>
      <para>
<!--
       Estimated number of dead rows
-->
無効な行数の推定値です。
      </para></entry>
     </row>

     <row>
      <entry role="catalog_table_entry"><para role="column_definition">
       <structfield>n_mod_since_analyze</structfield> <type>bigint</type>
      </para>
      <para>
<!--
       Estimated number of rows modified since this table was last analyzed
-->
このテーブルが最後に解析されてから変更された行数の推定値です。
      </para></entry>
     </row>

     <row>
      <entry role="catalog_table_entry"><para role="column_definition">
       <structfield>n_ins_since_vacuum</structfield> <type>bigint</type>
      </para>
      <para>
<!--
       Estimated number of rows inserted since this table was last vacuumed
-->
このテーブルが最後にバキュームされてから挿入された行数の推定値です。
      </para></entry>
     </row>

     <row>
      <entry role="catalog_table_entry"><para role="column_definition">
       <structfield>last_vacuum</structfield> <type>timestamp with time zone</type>
      </para>
      <para>
<!--
       Last time at which this table was manually vacuumed
       (not counting <command>VACUUM FULL</command>)
-->
テーブルが手作業でバキュームされた最終時刻です（<command>VACUUM FULL</command>は含まれません）。
      </para></entry>
     </row>

     <row>
      <entry role="catalog_table_entry"><para role="column_definition">
       <structfield>last_autovacuum</structfield> <type>timestamp with time zone</type>
      </para>
      <para>
<!--
       Last time at which this table was vacuumed by the autovacuum
       daemon
-->
自動バキュームデーモンによりテーブルがバキュームされた最終時刻です。
      </para></entry>
     </row>

     <row>
      <entry role="catalog_table_entry"><para role="column_definition">
       <structfield>last_analyze</structfield> <type>timestamp with time zone</type>
      </para>
      <para>
<!--
       Last time at which this table was manually analyzed
-->
テーブルが手作業で解析された最終時刻です。
      </para></entry>
     </row>

     <row>
      <entry role="catalog_table_entry"><para role="column_definition">
       <structfield>last_autoanalyze</structfield> <type>timestamp with time zone</type>
      </para>
      <para>
<!--
       Last time at which this table was analyzed by the autovacuum
       daemon
-->
自動バキュームデーモンによりテーブルが解析された最終時刻です。
      </para></entry>
     </row>

     <row>
      <entry role="catalog_table_entry"><para role="column_definition">
       <structfield>vacuum_count</structfield> <type>bigint</type>
      </para>
      <para>
<!--
       Number of times this table has been manually vacuumed
       (not counting <command>VACUUM FULL</command>)
-->
テーブルが手作業でバキュームされた回数です。（<command>VACUUM FULL</command>は含まれません）。
      </para></entry>
     </row>

     <row>
      <entry role="catalog_table_entry"><para role="column_definition">
       <structfield>autovacuum_count</structfield> <type>bigint</type>
      </para>
      <para>
<!--
       Number of times this table has been vacuumed by the autovacuum
       daemon
-->
テーブルが自動バキュームデーモンによりバキュームされた回数です。
      </para></entry>
     </row>

     <row>
      <entry role="catalog_table_entry"><para role="column_definition">
       <structfield>analyze_count</structfield> <type>bigint</type>
      </para>
      <para>
<!--
       Number of times this table has been manually analyzed
-->
テーブルが手作業で解析された回数です。
      </para></entry>
     </row>

     <row>
      <entry role="catalog_table_entry"><para role="column_definition">
       <structfield>autoanalyze_count</structfield> <type>bigint</type>
      </para>
      <para>
<!--
       Number of times this table has been analyzed by the autovacuum
       daemon
-->
テーブルが自動バキュームデーモンによって解析された回数です。
      </para></entry>
     </row>
    </tbody>
   </tgroup>
  </table>

 </sect2>

 <sect2 id="monitoring-pg-stat-all-indexes-view">
  <title><structname>pg_stat_all_indexes</structname></title>

  <indexterm>
   <primary>pg_stat_all_indexes</primary>
  </indexterm>

  <para>
<!--
   The <structname>pg_stat_all_indexes</structname> view will contain
   one row for each index in the current database,
   showing statistics about accesses to that specific index. The
   <structname>pg_stat_user_indexes</structname> and
   <structname>pg_stat_sys_indexes</structname> views
   contain the same information,
   but filtered to only show user and system indexes respectively.
-->
<structname>pg_stat_all_indexes</structname>ビューは、現在のデータベース内のインデックスごとに1行の形式で、特定のインデックスへのアクセスに関する統計情報を表示します。
<structname>pg_stat_user_indexes</structname>と<structname>pg_stat_sys_indexes</structname>も同じ情報を保持しますが、ユーザ向けのインデックスとシステム向けのインデックスに対する行のみを保持するようにフィルタ処理されています。
  </para>

  <table id="pg-stat-all-indexes-view" xreflabel="pg_stat_all_indexes">
<!--
   <title><structname>pg_stat_all_indexes</structname> View</title>
-->
   <title><structname>pg_stat_all_indexes</structname>ビュー</title>
   <tgroup cols="1">
    <thead>
     <row>
      <entry role="catalog_table_entry"><para role="column_definition">
<!--
       Column Type
-->
列 型
      </para>
      <para>
<!--
       Description
-->
説明
      </para></entry>
     </row>
    </thead>

    <tbody>
     <row>
      <entry role="catalog_table_entry"><para role="column_definition">
       <structfield>relid</structfield> <type>oid</type>
      </para>
      <para>
<!--
       OID of the table for this index
-->
このインデックスに対応するテーブルのOIDです。
      </para></entry>
     </row>

     <row>
      <entry role="catalog_table_entry"><para role="column_definition">
       <structfield>indexrelid</structfield> <type>oid</type>
      </para>
      <para>
<!--
       OID of this index
-->
インデックスのOIDです。
      </para></entry>
     </row>

     <row>
      <entry role="catalog_table_entry"><para role="column_definition">
       <structfield>schemaname</structfield> <type>name</type>
      </para>
      <para>
<!--
       Name of the schema this index is in
-->
インデックスが存在するスキーマの名前です。
      </para></entry>
     </row>

     <row>
      <entry role="catalog_table_entry"><para role="column_definition">
       <structfield>relname</structfield> <type>name</type>
      </para>
      <para>
<!--
       Name of the table for this index
-->
このインデックスに対応するテーブルの名前です。
      </para></entry>
     </row>

     <row>
      <entry role="catalog_table_entry"><para role="column_definition">
       <structfield>indexrelname</structfield> <type>name</type>
      </para>
      <para>
<!--
       Name of this index
-->
インデックスの名前です。
      </para></entry>
     </row>

     <row>
      <entry role="catalog_table_entry"><para role="column_definition">
       <structfield>idx_scan</structfield> <type>bigint</type>
      </para>
      <para>
<!--
       Number of index scans initiated on this index
-->
インデックスに対して開始されたインデックススキャンの実行回数です。
      </para></entry>
     </row>

     <row>
      <entry role="catalog_table_entry"><para role="column_definition">
       <structfield>last_idx_scan</structfield> <type>timestamp with time zone</type>
      </para>
      <para>
<!--
       The time of the last scan on this index, based on the
       most recent transaction stop time
-->
最新のトランザクション停止時刻に基づく、このインデックスの最後のスキャン時刻です。
      </para></entry>
     </row>

     <row>
      <entry role="catalog_table_entry"><para role="column_definition">
       <structfield>idx_tup_read</structfield> <type>bigint</type>
      </para>
      <para>
<!--
       Number of index entries returned by scans on this index
-->
インデックスに対するスキャンにより返されたインデックス項目の個数です。
      </para></entry>
     </row>

     <row>
      <entry role="catalog_table_entry"><para role="column_definition">
       <structfield>idx_tup_fetch</structfield> <type>bigint</type>
      </para>
      <para>
<!--
       Number of live table rows fetched by simple index scans using this
       index
-->
インデックスを使用する単純なインデックススキャンによって取り出された有効テーブル行数です。
      </para></entry>
     </row>
    </tbody>
   </tgroup>
  </table>

  <para>
<!--
   Indexes can be used by simple index scans, <quote>bitmap</quote> index scans,
   and the optimizer.  In a bitmap scan
   the output of several indexes can be combined via AND or OR rules,
   so it is difficult to associate individual heap row fetches
   with specific indexes when a bitmap scan is used.  Therefore, a bitmap
   scan increments the
   <structname>pg_stat_all_indexes</structname>.<structfield>idx_tup_read</structfield>
   count(s) for the index(es) it uses, and it increments the
   <structname>pg_stat_all_tables</structname>.<structfield>idx_tup_fetch</structfield>
   count for the table, but it does not affect
   <structname>pg_stat_all_indexes</structname>.<structfield>idx_tup_fetch</structfield>.
   The optimizer also accesses indexes to check for supplied constants
   whose values are outside the recorded range of the optimizer statistics
   because the optimizer statistics might be stale.
-->
単純なインデックススキャン、<quote>ビットマップ</quote>インデックススキャン、あるいはオプティマイザによりインデックスが使用されることがあります。
ビットマップスキャンでは、複数のインデックスの出力をANDやOR規則で組み合わせることができます。
このため、ビットマップスキャンが使用される場合、特定インデックスと個々のヒープ行の取り出しとを関連づけることが困難です。
したがってビットマップスキャンでは、使用したインデックスの<structname>pg_stat_all_indexes</structname>.<structfield>idx_tup_read</structfield>個数を増やし、そのテーブルの<structname>pg_stat_all_tables</structname>.<structfield>idx_tup_fetch</structfield>個数を増やしますが、<structname>pg_stat_all_indexes</structname>.<structfield>idx_tup_fetch</structfield>を変更しません。
オプティマイザもインデックスにアクセスし、提供された定数値がオプティマイザの統計情報に記録された範囲の外側にあるときに、それを検査します。
これはオプティマイザの統計情報が古いかもしれないからです。
  </para>

  <note>
   <para>
<!--
    The <structfield>idx_tup_read</structfield> and <structfield>idx_tup_fetch</structfield> counts
    can be different even without any use of bitmap scans,
    because <structfield>idx_tup_read</structfield> counts
    index entries retrieved from the index while <structfield>idx_tup_fetch</structfield>
    counts live rows fetched from the table.  The latter will be less if any
    dead or not-yet-committed rows are fetched using the index, or if any
    heap fetches are avoided by means of an index-only scan.
-->
<structfield>idx_tup_read</structfield>と<structfield>idx_tup_fetch</structfield>個数は、ビットマップスキャンがまったく使用されていない場合でも異なります。
<structfield>idx_tup_read</structfield>はインデックスから取り出したインデックス項目を計上し、<structfield>idx_tup_fetch</structfield>はテーブルから取り出した有効行を計上するからです。
インデックスを用いて無効行やまだコミットされていない行が取り出された場合やインデックスオンリースキャン法によりヒープの取り出しが回避された場合に、後者は減少します。
   </para>
  </note>

 </sect2>

 <sect2 id="monitoring-pg-statio-all-tables-view">
  <title><structname>pg_statio_all_tables</structname></title>

  <indexterm>
   <primary>pg_statio_all_tables</primary>
  </indexterm>

  <para>
<!--
   The <structname>pg_statio_all_tables</structname> view will contain
   one row for each table in the current database (including TOAST
   tables), showing statistics about I/O on that specific table. The
   <structname>pg_statio_user_tables</structname> and
   <structname>pg_statio_sys_tables</structname> views
   contain the same information,
   but filtered to only show user and system tables respectively.
-->
<structname>pg_statio_all_tables</structname>ビューは現在のデータベース内のテーブル（TOASTテーブルを含む）ごとに1行の形式で、特定のテーブルのI/Oに関する統計情報を表示します。
<structname>pg_statio_user_tables</structname>と<structname>pg_statio_sys_tables</structname>には同じ情報が保持されますが、ユーザテーブルとシステムテーブルに関する行のみを持つようにフィルタ処理がなされています。
  </para>

  <table id="pg-statio-all-tables-view" xreflabel="pg_statio_all_tables">
<!--
   <title><structname>pg_statio_all_tables</structname> View</title>
-->
   <title><structname>pg_statio_all_tables</structname>ビュー</title>
   <tgroup cols="1">
    <thead>
     <row>
      <entry role="catalog_table_entry"><para role="column_definition">
<!--
       Column Type
-->
列 型
      </para>
      <para>
<!--
       Description
-->
説明
      </para></entry>
     </row>
    </thead>

    <tbody>
     <row>
      <entry role="catalog_table_entry"><para role="column_definition">
       <structfield>relid</structfield> <type>oid</type>
      </para>
      <para>
<!--
       OID of a table
-->
テーブルのOIDです。
      </para></entry>
     </row>

     <row>
      <entry role="catalog_table_entry"><para role="column_definition">
       <structfield>schemaname</structfield> <type>name</type>
      </para>
      <para>
<!--
       Name of the schema that this table is in
-->
テーブルが存在するスキーマの名前です。
      </para></entry>
     </row>

     <row>
      <entry role="catalog_table_entry"><para role="column_definition">
       <structfield>relname</structfield> <type>name</type>
      </para>
      <para>
<!--
       Name of this table
-->
テーブルの名前です。
      </para></entry>
     </row>

     <row>
      <entry role="catalog_table_entry"><para role="column_definition">
       <structfield>heap_blks_read</structfield> <type>bigint</type>
      </para>
      <para>
<!--
       Number of disk blocks read from this table
-->
テーブルから読み取られたディスクブロック数です。
      </para></entry>
     </row>

     <row>
      <entry role="catalog_table_entry"><para role="column_definition">
       <structfield>heap_blks_hit</structfield> <type>bigint</type>
      </para>
      <para>
<!--
       Number of buffer hits in this table
-->
テーブル内のバッファヒット数です。
      </para></entry>
     </row>

     <row>
      <entry role="catalog_table_entry"><para role="column_definition">
       <structfield>idx_blks_read</structfield> <type>bigint</type>
      </para>
      <para>
<!--
       Number of disk blocks read from all indexes on this table
-->
テーブル上のすべてのインデックスから読み取られたディスクブロック数です。
      </para></entry>
     </row>

     <row>
      <entry role="catalog_table_entry"><para role="column_definition">
       <structfield>idx_blks_hit</structfield> <type>bigint</type>
      </para>
      <para>
<!--
       Number of buffer hits in all indexes on this table
-->
テーブル上のすべてのインデックス内のバッファヒット数です。
      </para></entry>
     </row>

     <row>
      <entry role="catalog_table_entry"><para role="column_definition">
       <structfield>toast_blks_read</structfield> <type>bigint</type>
      </para>
      <para>
<!--
       Number of disk blocks read from this table's TOAST table (if any)
-->
テーブルのTOASTテーブル（もしあれば）から読み取られたディスクブロック数です。
      </para></entry>
     </row>

     <row>
      <entry role="catalog_table_entry"><para role="column_definition">
       <structfield>toast_blks_hit</structfield> <type>bigint</type>
      </para>
      <para>
<!--
       Number of buffer hits in this table's TOAST table (if any)
-->
テーブルのTOASTテーブル（もしあれば）におけるバッファヒット数です。
      </para></entry>
     </row>

     <row>
      <entry role="catalog_table_entry"><para role="column_definition">
       <structfield>tidx_blks_read</structfield> <type>bigint</type>
      </para>
      <para>
<!--
       Number of disk blocks read from this table's TOAST table indexes (if any)
-->
テーブルのTOASTテーブルのインデックス（もしあれば）から読み取られたディスクブロック数です。
      </para></entry>
     </row>

     <row>
      <entry role="catalog_table_entry"><para role="column_definition">
       <structfield>tidx_blks_hit</structfield> <type>bigint</type>
      </para>
      <para>
<!--
       Number of buffer hits in this table's TOAST table indexes (if any)
-->
テーブルのTOASTテーブルのインデックス（もしあれば）におけるバッファヒット数です。
      </para></entry>
     </row>
    </tbody>
   </tgroup>
  </table>

 </sect2>

 <sect2 id="monitoring-pg-statio-all-indexes-view">
  <title><structname>pg_statio_all_indexes</structname></title>

  <indexterm>
   <primary>pg_statio_all_indexes</primary>
  </indexterm>

  <para>
<!--
   The <structname>pg_statio_all_indexes</structname> view will contain
   one row for each index in the current database,
   showing statistics about I/O on that specific index. The
   <structname>pg_statio_user_indexes</structname> and
   <structname>pg_statio_sys_indexes</structname> views
   contain the same information,
   but filtered to only show user and system indexes respectively.
-->
<structname>pg_statio_all_indexes</structname>ビューは、現在のデータベース内のインデックスごとに1行の形式で、特定のインデックスへのI/Oに関する統計情報を表示します。
<structname>pg_statio_user_indexes</structname>と<structname>pg_statio_sys_indexes</structname>も同じ情報を保持しますが、それぞれユーザ向けのインデックスとシステム向けのインデックスに対する行のみを保持するようにフィルタ処理されています。
  </para>

  <table id="pg-statio-all-indexes-view" xreflabel="pg_statio_all_indexes">
<!--
   <title><structname>pg_statio_all_indexes</structname> View</title>
-->
   <title><structname>pg_statio_all_indexes</structname>ビュー</title>
   <tgroup cols="1">
    <thead>
     <row>
      <entry role="catalog_table_entry"><para role="column_definition">
<!--
       Column Type
-->
列 型
      </para>
      <para>
<!--
       Description
-->
説明
      </para></entry>
     </row>
    </thead>

    <tbody>
     <row>
      <entry role="catalog_table_entry"><para role="column_definition">
       <structfield>relid</structfield> <type>oid</type>
      </para>
      <para>
<!--
       OID of the table for this index
-->
このインデックスに対応するテーブルのOIDです。
      </para></entry>
     </row>

     <row>
      <entry role="catalog_table_entry"><para role="column_definition">
       <structfield>indexrelid</structfield> <type>oid</type>
      </para>
      <para>
<!--
       OID of this index
-->
インデックスのOIDです。
      </para></entry>
     </row>

     <row>
      <entry role="catalog_table_entry"><para role="column_definition">
       <structfield>schemaname</structfield> <type>name</type>
      </para>
      <para>
<!--
       Name of the schema this index is in
-->
インデックスが存在するスキーマの名前です。
      </para></entry>
     </row>

     <row>
      <entry role="catalog_table_entry"><para role="column_definition">
       <structfield>relname</structfield> <type>name</type>
      </para>
      <para>
<!--
       Name of the table for this index
-->
このインデックスに対応するテーブルの名前です。
      </para></entry>
     </row>

     <row>
      <entry role="catalog_table_entry"><para role="column_definition">
       <structfield>indexrelname</structfield> <type>name</type>
      </para>
      <para>
<!--
       Name of this index
-->
インデックスの名前です。
      </para></entry>
     </row>

     <row>
      <entry role="catalog_table_entry"><para role="column_definition">
       <structfield>idx_blks_read</structfield> <type>bigint</type>
      </para>
      <para>
<!--
       Number of disk blocks read from this index
-->
インデックスから読み取られたディスクブロック数です。
      </para></entry>
     </row>

     <row>
      <entry role="catalog_table_entry"><para role="column_definition">
       <structfield>idx_blks_hit</structfield> <type>bigint</type>
      </para>
      <para>
<!--
       Number of buffer hits in this index
-->
インデックスにおけるバッファヒット数です。
      </para></entry>
     </row>
    </tbody>
   </tgroup>
  </table>

 </sect2>

 <sect2 id="monitoring-pg-statio-all-sequences-view">
  <title><structname>pg_statio_all_sequences</structname></title>

  <indexterm>
   <primary>pg_statio_all_sequences</primary>
  </indexterm>

  <para>
<!--
   The <structname>pg_statio_all_sequences</structname> view will contain
   one row for each sequence in the current database,
   showing statistics about I/O on that specific sequence.
-->
<structname>pg_statio_all_sequences</structname>ビューは現在のデータベース内のシーケンスごとに1行の形式で、特定シーケンスにおけるI/Oに関する統計情報を表示します。
  </para>

  <table id="pg-statio-all-sequences-view" xreflabel="pg_statio_all_sequences">
<!--
   <title><structname>pg_statio_all_sequences</structname> View</title>
-->
   <title><structname>pg_statio_all_sequences</structname>ビュー</title>
   <tgroup cols="1">
    <thead>
     <row>
      <entry role="catalog_table_entry"><para role="column_definition">
<!--
       Column Type
-->
列 型
      </para>
      <para>
<!--
       Description
-->
説明
      </para></entry>
     </row>
    </thead>

    <tbody>
     <row>
      <entry role="catalog_table_entry"><para role="column_definition">
       <structfield>relid</structfield> <type>oid</type>
      </para>
      <para>
<!--
       OID of a sequence
-->
シーケンスのOIDです。
      </para></entry>
     </row>

     <row>
      <entry role="catalog_table_entry"><para role="column_definition">
       <structfield>schemaname</structfield> <type>name</type>
      </para>
      <para>
<!--
       Name of the schema this sequence is in
-->
シーケンスが存在するスキーマの名前です。
      </para></entry>
     </row>

     <row>
      <entry role="catalog_table_entry"><para role="column_definition">
       <structfield>relname</structfield> <type>name</type>
      </para>
      <para>
<!--
       Name of this sequence
-->
シーケンスの名前です。
      </para></entry>
     </row>

     <row>
      <entry role="catalog_table_entry"><para role="column_definition">
       <structfield>blks_read</structfield> <type>bigint</type>
      </para>
      <para>
<!--
       Number of disk blocks read from this sequence
-->
シーケンスから読み取られたディスクブロック数です。
      </para></entry>
     </row>

     <row>
      <entry role="catalog_table_entry"><para role="column_definition">
       <structfield>blks_hit</structfield> <type>bigint</type>
      </para>
      <para>
<!--
       Number of buffer hits in this sequence
-->
シーケンスにおけるバッファヒット数です。
      </para></entry>
     </row>
    </tbody>
   </tgroup>
  </table>

 </sect2>

 <sect2 id="monitoring-pg-stat-user-functions-view">
  <title><structname>pg_stat_user_functions</structname></title>

  <indexterm>
   <primary>pg_stat_user_functions</primary>
  </indexterm>

  <para>
<!--
   The <structname>pg_stat_user_functions</structname> view will contain
   one row for each tracked function, showing statistics about executions of
   that function.  The <xref linkend="guc-track-functions"/> parameter
   controls exactly which functions are tracked.
-->
<structname>pg_stat_user_functions</structname>ビューは追跡された関数ごとに1行の形式で、その関数の実行に関する統計情報を表示します。
<xref linkend="guc-track-functions"/>パラメータは関数が追跡されるかどうかを正確に制御します。
  </para>

  <table id="pg-stat-user-functions-view" xreflabel="pg_stat_user_functions">
<!--
   <title><structname>pg_stat_user_functions</structname> View</title>
-->
   <title><structname>pg_stat_user_functions</structname>ビュー</title>
   <tgroup cols="1">
    <thead>
     <row>
      <entry role="catalog_table_entry"><para role="column_definition">
<!--
       Column Type
-->
列 型
      </para>
      <para>
<!--
       Description
-->
説明
      </para></entry>
     </row>
    </thead>

    <tbody>
     <row>
      <entry role="catalog_table_entry"><para role="column_definition">
       <structfield>funcid</structfield> <type>oid</type>
      </para>
      <para>
<!--
       OID of a function
-->
関数のOIDです。
      </para></entry>
     </row>

     <row>
      <entry role="catalog_table_entry"><para role="column_definition">
       <structfield>schemaname</structfield> <type>name</type>
      </para>
      <para>
<!--
       Name of the schema this function is in
-->
関数が存在するスキーマの名前です。
      </para></entry>
     </row>

     <row>
      <entry role="catalog_table_entry"><para role="column_definition">
       <structfield>funcname</structfield> <type>name</type>
      </para>
      <para>
<!--
       Name of this function
-->
関数の名前です。
      </para></entry>
     </row>

     <row>
      <entry role="catalog_table_entry"><para role="column_definition">
       <structfield>calls</structfield> <type>bigint</type>
      </para>
      <para>
<!--
       Number of times this function has been called
-->
関数が呼び出された回数です。
      </para></entry>
     </row>

     <row>
      <entry role="catalog_table_entry"><para role="column_definition">
       <structfield>total_time</structfield> <type>double precision</type>
      </para>
      <para>
<!--
       Total time spent in this function and all other functions
       called by it, in milliseconds
-->
関数とその関数から呼び出されるその他の関数で費やされた、ミリ秒単位の総時間です。
      </para></entry>
     </row>

     <row>
      <entry role="catalog_table_entry"><para role="column_definition">
       <structfield>self_time</structfield> <type>double precision</type>
      </para>
      <para>
<!--
       Total time spent in this function itself, not including
       other functions called by it, in milliseconds
-->
その関数から呼び出されるその他の関数で費やされた時間を含まない、関数自身で費やされた、ミリ秒単位の総時間です。
      </para></entry>
     </row>
    </tbody>
   </tgroup>
  </table>

 </sect2>

 <sect2 id="monitoring-pg-stat-slru-view">
  <title><structname>pg_stat_slru</structname></title>

  <indexterm>
   <primary>SLRU</primary>
  </indexterm>

  <indexterm>
   <primary>pg_stat_slru</primary>
  </indexterm>

  <para>
<!--
   <productname>PostgreSQL</productname> accesses certain on-disk information
   via <firstterm>SLRU</firstterm> (simple least-recently-used) caches.
   The <structname>pg_stat_slru</structname> view will contain
   one row for each tracked SLRU cache, showing statistics about access
   to cached pages.
-->
<productname>PostgreSQL</productname>は<firstterm>SLRU</firstterm>(simple least-recently-used)キャッシュ経由で特定のディスク上の情報にアクセスします。
<structname>pg_stat_slru</structname>ビューは、追跡されたSLRUキャッシュごとに1行の形式で、キャッシュされたページへのアクセスに関する統計情報を表示します。
  </para>

  <table id="pg-stat-slru-view" xreflabel="pg_stat_slru">
<!--
   <title><structname>pg_stat_slru</structname> View</title>
-->
   <title><structname>pg_stat_slru</structname>ビュー</title>
   <tgroup cols="1">
    <thead>
     <row>
      <entry role="catalog_table_entry"><para role="column_definition">
<!--
       Column Type
-->
列 型
      </para>
      <para>
<!--
       Description
-->
説明
      </para></entry>
     </row>
    </thead>

    <tbody>
     <row>
      <entry role="catalog_table_entry"><para role="column_definition">
       <structfield>name</structfield> <type>text</type>
      </para>
      <para>
<!--
       Name of the SLRU
-->
SLRUの名前です。
      </para></entry>
     </row>

     <row>
      <entry role="catalog_table_entry"><para role="column_definition">
       <structfield>blks_zeroed</structfield> <type>bigint</type>
      </para>
      <para>
<!--
       Number of blocks zeroed during initializations
-->
初期化中にゼロにされたブロックの数です。
      </para></entry>
     </row>

     <row>
      <entry role="catalog_table_entry"><para role="column_definition">
       <structfield>blks_hit</structfield> <type>bigint</type>
      </para>
      <para>
<!--
       Number of times disk blocks were found already in the SLRU,
       so that a read was not necessary (this only includes hits in the
       SLRU, not the operating system's file system cache)
-->
SLRUに既にあることが分かっているためにディスクブロックの読み取りが不要だった回数です（これにはSLRUにおけるヒットのみが含まれ、オペレーティングシステムのファイルシステムキャッシュは含まれません）。
      </para></entry>
     </row>

     <row>
      <entry role="catalog_table_entry"><para role="column_definition">
       <structfield>blks_read</structfield> <type>bigint</type>
      </para>
      <para>
<!--
       Number of disk blocks read for this SLRU
-->
SLRUから読み取られたディスクブロック数です。
      </para></entry>
     </row>

     <row>
      <entry role="catalog_table_entry"><para role="column_definition">
       <structfield>blks_written</structfield> <type>bigint</type>
      </para>
      <para>
<!--
       Number of disk blocks written for this SLRU
-->
SLRUに書き込まれたディスクブロック数です。
      </para></entry>
     </row>

     <row>
      <entry role="catalog_table_entry"><para role="column_definition">
       <structfield>blks_exists</structfield> <type>bigint</type>
      </para>
      <para>
<!--
       Number of blocks checked for existence for this SLRU
-->
SLRUで存在を検査されたブロック数です。
      </para></entry>
     </row>

     <row>
      <entry role="catalog_table_entry"><para role="column_definition">
       <structfield>flushes</structfield> <type>bigint</type>
      </para>
      <para>
<!--
       Number of flushes of dirty data for this SLRU
-->
SLRUでのダーティデータのフラッシュ数です。
      </para></entry>
     </row>

     <row>
      <entry role="catalog_table_entry"><para role="column_definition">
       <structfield>truncates</structfield> <type>bigint</type>
      </para>
      <para>
<!--
       Number of truncates for this SLRU
-->
SLRUでの切り詰めの数です。
      </para></entry>
     </row>

     <row>
      <entry role="catalog_table_entry"><para role="column_definition">
       <structfield>stats_reset</structfield> <type>timestamp with time zone</type>
      </para>
      <para>
<!--
       Time at which these statistics were last reset
-->
統計情報がリセットされた最終時刻です。
      </para></entry>
     </row>
    </tbody>
   </tgroup>
  </table>

 </sect2>

 <sect2 id="monitoring-stats-functions">
<!--
  <title>Statistics Functions</title>
-->
  <title>統計情報関数</title>

  <para>
<!--
   Other ways of looking at the statistics can be set up by writing
   queries that use the same underlying statistics access functions used by
   the standard views shown above.  For details such as the functions' names,
   consult the definitions of the standard views.  (For example, in
   <application>psql</application> you could issue <literal>\d+ pg_stat_activity</literal>.)
   The access functions for per-database statistics take a database OID as an
   argument to identify which database to report on.
   The per-table and per-index functions take a table or index OID.
   The functions for per-function statistics take a function OID.
   Note that only tables, indexes, and functions in the current database
   can be seen with these functions.
-->
統計情報を参照する他の方法は、上述の標準ビューによって使用される基礎的な統計情報アクセス関数と同じ関数を使用した問い合わせを作成することで設定することができます。
こうした関数の名前などに関する詳細については、標準ビューの定義を参照してください。
（例えば<application>psql</application>では<literal>\d+ pg_stat_activity</literal>を発行してください。）
データベースごとの統計情報についてのアクセス関数は、どのデータベースに対して報告するのかを識別するためにデータベースのOIDを取ります。
テーブルごと、インデックスごとの関数はテーブルの、もしくはインデックスのOIDを取ります。
関数ごとの統計情報の関数は、関数のOIDを取ります。
これらの関数を使用して参照できるテーブルとインデックス、および関数は現在のデータベース内のものだけであることに注意してください。
  </para>

  <para>
<!--
   Additional functions related to the cumulative statistics system are listed
   in <xref linkend="monitoring-stats-funcs-table"/>.
-->
その他の累積統計システムに関連した関数を<xref linkend="monitoring-stats-funcs-table"/>に示します。
  </para>

   <table id="monitoring-stats-funcs-table">
<!--
    <title>Additional Statistics Functions</title>
-->
    <title>その他の統計情報関数</title>
    <tgroup cols="1">
     <thead>
      <row>
       <entry role="func_table_entry"><para role="func_signature">
<!--
        Function
-->
関数
       </para>
       <para>
<!--
        Description
-->
説明
       </para></entry>
      </row>
     </thead>

     <tbody>
      <row>
       <!-- See also the entry for this in func.sgml -->
       <entry role="func_table_entry"><para role="func_signature">
        <function>pg_backend_pid</function> ()
        <returnvalue>integer</returnvalue>
       </para>
       <para>
<!--
        Returns the process ID of the server process attached to the current
        session.
-->
現在のセッションにアタッチされたサーバプロセスのプロセスIDを返します。
       </para></entry>
      </row>

      <row>
       <entry role="func_table_entry"><para role="func_signature">
        <indexterm>
         <primary>pg_stat_get_activity</primary>
        </indexterm>
        <function>pg_stat_get_activity</function> ( <type>integer</type> )
        <returnvalue>setof record</returnvalue>
       </para>
       <para>
<!--
        Returns a record of information about the backend with the specified
        process ID, or one record for each active backend in the system
        if <literal>NULL</literal> is specified.  The fields returned are a
        subset of those in the <structname>pg_stat_activity</structname> view.
-->
指定されたプロセスIDに該当するバックエンドの情報のレコードを、<literal>NULL</literal>が指定された場合はシステム上のアクティブな各バックエンドに関するレコードを返します。
返される情報内容は<structname>pg_stat_activity</structname>の一部と同じです。
       </para></entry>
      </row>

      <row>
       <entry role="func_table_entry"><para role="func_signature">
        <indexterm>
         <primary>pg_stat_get_snapshot_timestamp</primary>
        </indexterm>
        <function>pg_stat_get_snapshot_timestamp</function> ()
        <returnvalue>timestamp with time zone</returnvalue>
       </para>
       <para>
<!--
        Returns the timestamp of the current statistics snapshot, or NULL if
        no statistics snapshot has been taken. A snapshot is taken the first
        time cumulative statistics are accessed in a transaction if
        <varname>stats_fetch_consistency</varname> is set to
        <literal>snapshot</literal>
-->
現在の統計スナップショットのタイムスタンプを返します。
統計スナップショットが取得されていない場合はNULLを返します。
<varname>stats_fetch_consistency</varname>が<literal>snapshot</literal>に設定されている場合は、トランザクションで累積統計に初めてアクセスしたときにスナップショットが取得されます。
       </para></entry>
      </row>

      <row>
       <entry role="func_table_entry"><para role="func_signature">
        <indexterm>
         <primary>pg_stat_get_xact_blocks_fetched</primary>
        </indexterm>
        <function>pg_stat_get_xact_blocks_fetched</function> ( <type>oid</type> )
        <returnvalue>bigint</returnvalue>
       </para>
       <para>
<!--
        Returns the number of block read requests for table or index, in the
        current transaction. This number minus
        <function>pg_stat_get_xact_blocks_hit</function> gives the number of
        kernel <function>read()</function> calls; the number of actual
        physical reads is usually lower due to kernel-level buffering.
-->
現在のトランザクションにおけるテーブルまたはインデックスについてのブロック読み取り要求の数を返します。
この数から<function>pg_stat_get_xact_blocks_hit</function>を引いた数がカーネル<function>read()</function>呼び出しの数になります。
実際の物理的な読み取り数は通常、カーネルレベルのバッファリングにより低くなります。
       </para></entry>
      </row>

      <row>
       <entry role="func_table_entry"><para role="func_signature">
        <indexterm>
         <primary>pg_stat_get_xact_blocks_hit</primary>
        </indexterm>
        <function>pg_stat_get_xact_blocks_hit</function> ( <type>oid</type> )
        <returnvalue>bigint</returnvalue>
       </para>
       <para>
<!--
        Returns the number of block read requests for table or index, in the
        current transaction, found in cache (not triggering kernel
        <function>read()</function> calls).
-->
現在トランザクションのテーブルまたはインデックスについて、キャッシュで検出されたブロック読み取り要求の数を返します（カーネル<function>read()</function>呼び出しを引き起こしません）。
       </para></entry>
      </row>

      <row>
       <entry role="func_table_entry"><para role="func_signature">
        <indexterm>
         <primary>pg_stat_clear_snapshot</primary>
        </indexterm>
        <function>pg_stat_clear_snapshot</function> ()
        <returnvalue>void</returnvalue>
       </para>
       <para>
<!--
        Discards the current statistics snapshot or cached information.
-->
現在の統計スナップショットまたはキャッシュされた情報を破棄します。
       </para></entry>
      </row>

      <row>
       <entry role="func_table_entry"><para role="func_signature">
        <indexterm>
         <primary>pg_stat_reset</primary>
        </indexterm>
        <function>pg_stat_reset</function> ()
        <returnvalue>void</returnvalue>
       </para>
       <para>
<!--
        Resets all statistics counters for the current database to zero.
-->
現在のデータベースに関する統計情報カウンタすべてをゼロにリセットします。
       </para>
       <para>
<!--
        This function is restricted to superusers by default, but other users
        can be granted EXECUTE to run the function.
-->
この関数はデフォルトでスーパーユーザに限定されていますが、関数を実行できるように他のユーザにEXECUTE権限を付与できます。
       </para></entry>
      </row>

      <row>
       <entry role="func_table_entry"><para role="func_signature">
        <indexterm>
         <primary>pg_stat_reset_shared</primary>
        </indexterm>
        <function>pg_stat_reset_shared</function> ( <type>text</type> )
        <returnvalue>void</returnvalue>
       </para>
       <para>
<!--
        Resets some cluster-wide statistics counters to zero, depending on the
        argument.  The argument can be <literal>bgwriter</literal> to reset
        all the counters shown in
        the <structname>pg_stat_bgwriter</structname>
        view, <literal>archiver</literal> to reset all the counters shown in
        the <structname>pg_stat_archiver</structname> view,
        <literal>io</literal> to reset all the counters shown in the
        <structname>pg_stat_io</structname> view,
        <literal>wal</literal> to reset all the counters shown in the
        <structname>pg_stat_wal</structname> view or
        <literal>recovery_prefetch</literal> to reset all the counters shown
        in the <structname>pg_stat_recovery_prefetch</structname> view.
-->
引数に応じて、クラスタ全体の統計情報カウンタの一部をゼロにリセットします。
引数に<literal>bgwriter</literal>を指定すると、<structname>pg_stat_bgwriter</structname>ビューで示されるカウンタがすべてリセットされ、<literal>archiver</literal>を指定すると<structname>pg_stat_archiver</structname>ビューで示されるカウンタがすべてリセットされ、<literal>archiver</literal>を指定すると<structname>pg_stat_archiver</structname>ビューで示されるカウンタがすべてリセットされ、<literal>io</literal>を指定すると<structname>pg_stat_io</structname>ビューで示されるカウンタがすべてリセットされ、<literal>wal</literal>を指定すると<structname>pg_stat_wal</structname>ビューで示されるカウンタがすべてリセットされ、<literal>recovery_prefetch</literal>を指定すると<structname>pg_stat_recovery_prefetch</structname> ビュー示されるカウンタがすべてリセットされます。
       </para>
       <para>
<!--
        This function is restricted to superusers by default, but other users
        can be granted EXECUTE to run the function.
-->
この関数はデフォルトでスーパーユーザに限定されていますが、関数を実行できるように他のユーザにEXECUTE権限を付与できます。
       </para></entry>
      </row>

      <row>
       <entry role="func_table_entry"><para role="func_signature">
        <indexterm>
         <primary>pg_stat_reset_single_table_counters</primary>
        </indexterm>
        <function>pg_stat_reset_single_table_counters</function> ( <type>oid</type> )
        <returnvalue>void</returnvalue>
       </para>
       <para>
<!--
        Resets statistics for a single table or index in the current database
        or shared across all databases in the cluster to zero.
-->
現在のデータベース内にある、ひとつのテーブルまたはインデックス、あるいはクラスタ内のすべてのデータベースで共有されている統計情報をゼロにリセットします。
       </para>
       <para>
<!--
        This function is restricted to superusers by default, but other users
        can be granted EXECUTE to run the function.
-->
この関数はデフォルトでスーパーユーザに限定されていますが、関数を実行できるように他のユーザにEXECUTE権限を付与できます。
       </para></entry>
      </row>

      <row>
       <entry role="func_table_entry"><para role="func_signature">
        <indexterm>
         <primary>pg_stat_reset_single_function_counters</primary>
        </indexterm>
        <function>pg_stat_reset_single_function_counters</function> ( <type>oid</type> )
        <returnvalue>void</returnvalue>
       </para>
       <para>
<!--
        Resets statistics for a single function in the current database to
        zero.
-->
現在のデータベース内にある、ひとつの関数の統計情報をゼロにリセットします。
       </para>
       <para>
<!--
        This function is restricted to superusers by default, but other users
        can be granted EXECUTE to run the function.
-->
この関数はデフォルトでスーパーユーザに限定されていますが、関数を実行できるように他のユーザにEXECUTE権限を付与できます。
       </para></entry>
      </row>

      <row>
       <entry role="func_table_entry"><para role="func_signature">
        <indexterm>
         <primary>pg_stat_reset_slru</primary>
        </indexterm>
        <function>pg_stat_reset_slru</function> ( <type>text</type> )
        <returnvalue>void</returnvalue>
       </para>
       <para>
<!--
        Resets statistics to zero for a single SLRU cache, or for all SLRUs in
        the cluster.  If the argument is NULL, all counters shown in
        the <structname>pg_stat_slru</structname> view for all SLRU caches are
        reset.  The argument can be one of
        <literal>CommitTs</literal>,
        <literal>MultiXactMember</literal>,
        <literal>MultiXactOffset</literal>,
        <literal>Notify</literal>,
        <literal>Serial</literal>,
        <literal>Subtrans</literal>, or
        <literal>Xact</literal>
        to reset the counters for only that entry.
        If the argument is <literal>other</literal> (or indeed, any
        unrecognized name), then the counters for all other SLRU caches, such
        as extension-defined caches, are reset.
-->
ひとつのSLRUキャッシュ、またはクラスタ内のすべてのSLRUの統計情報をゼロにリセットします。
引数がNULLであれば、<structname>pg_stat_slru</structname>ビューで示されているすべてのSLRUキャッシュに対するカウンタがリセットされます。
引数は、そのエントリのみに対応するカウンタをリセットするよう<literal>CommitTs</literal>、<literal>MultiXactMember</literal>、<literal>MultiXactOffset</literal>、<literal>Notify</literal>、<literal>Serial</literal>、<literal>Subtrans</literal>、<literal>Xact</literal>の1つを指定できます。
引数が<literal>other</literal>(実際のところは、認められていない名前であれば何でも)であれば、拡張が定義したキャッシュのような、それ以外のSLRUキャッシュに対するカウンタがリセットされます。
       </para>
       <para>
<!--
        This function is restricted to superusers by default, but other users
        can be granted EXECUTE to run the function.
-->
この関数はデフォルトでスーパーユーザに限定されていますが、関数を実行できるように他のユーザにEXECUTE権限を付与できます。
       </para></entry>
      </row>

      <row>
       <entry role="func_table_entry"><para role="func_signature">
        <indexterm>
          <primary>pg_stat_reset_replication_slot</primary>
        </indexterm>
        <function>pg_stat_reset_replication_slot</function> ( <type>text</type> )
        <returnvalue>void</returnvalue>
       </para>
       <para>
<!--
        Resets statistics of the replication slot defined by the argument. If
        the argument is <literal>NULL</literal>, resets statistics for all
        the replication slots.
-->
引数で定義されたレプリケーションスロットの統計情報をリセットします。
引数が<literal>NULL</literal>の場合、すべてのレプリケーションスロットの統計情報をリセットします。
       </para>
       <para>
<!--
         This function is restricted to superusers by default, but other users
         can be granted EXECUTE to run the function.
-->
この関数はデフォルトでスーパーユーザに限定されていますが、関数を実行できるように他のユーザにEXECUTE権限を付与できます。
       </para></entry>
      </row>

      <row>
       <entry role="func_table_entry"><para role="func_signature">
        <indexterm>
          <primary>pg_stat_reset_subscription_stats</primary>
        </indexterm>
        <function>pg_stat_reset_subscription_stats</function> ( <type>oid</type> )
        <returnvalue>void</returnvalue>
       </para>
       <para>
<!--
        Resets statistics for a single subscription shown in the
        <structname>pg_stat_subscription_stats</structname> view to zero. If
        the argument is <literal>NULL</literal>, reset statistics for all
        subscriptions.
-->
<structname>pg_stat_subscription_stats</structname>ビューに表示されている単一サブスクリプションの統計をゼロにリセットします。
引数が<literal>NULL</literal>の場合は、すべてのサブスクリプションの統計をリセットします。
       </para>
       <para>
<!--
        This function is restricted to superusers by default, but other users
        can be granted EXECUTE to run the function.
-->
この関数はデフォルトでスーパーユーザに限定されていますが、関数を実行できるように他のユーザにEXECUTE権限を付与できます。
       </para></entry>
      </row>
     </tbody>
    </tgroup>
   </table>

  <warning>
   <para>
<!--
    Using <function>pg_stat_reset()</function> also resets counters that
    autovacuum uses to determine when to trigger a vacuum or an analyze.
    Resetting these counters can cause autovacuum to not perform necessary
    work, which can cause problems such as table bloat or out-dated
    table statistics.  A database-wide <command>ANALYZE</command> is
    recommended after the statistics have been reset.
-->
<function>pg_stat_reset()</function>を使用すると、自動バキュームがバキュームまたはANALYZEを実行するタイミングを決定するために使用するカウンタもリセットされます。
これらのカウンタをリセットすると、自動バキュームが必要な作業を実行できなくなり、テーブルの膨張や期限切れのテーブル統計情報などの問題が発生する可能性があります。
統計情報がリセットになった後にデータベース全体で<command>ANALYZE</command>を実行することをお勧めします。
   </para>
  </warning>

  <para>
<!--
   <function>pg_stat_get_activity</function>, the underlying function of
   the <structname>pg_stat_activity</structname> view, returns a set of records
   containing all the available information about each backend process.
   Sometimes it may be more convenient to obtain just a subset of this
   information.  In such cases, another set of per-backend statistics
   access functions can be used; these are shown in <xref
   linkend="monitoring-stats-backend-funcs-table"/>.
   These access functions use the session's backend ID number, which is a
   small positive integer that is distinct from the backend ID of any
   concurrent session, although a session's ID can be recycled as soon as
   it exits.  The backend ID is used, among other things, to identify the
   session's temporary schema if it has one.
   The function <function>pg_stat_get_backend_idset</function> provides a
   convenient way to list all the active backends' ID numbers for
   invoking these functions.  For example, to show the <acronym>PID</acronym>s and
   current queries of all backends:
-->
<structname>pg_stat_activity</structname>ビューの基礎となる<function>pg_stat_get_activity</function>関数は、各バックエンドプロセスに関して利用可能な情報をすべて含むレコード集合を返します。
この情報の一部のみを入手することがより簡便である場合があるかもしれません。
このような場合、<xref linkend="monitoring-stats-backend-funcs-table"/>に示す、別のバックエンド単位の統計情報アクセス関数を使用することができます。
これらのアクセス関数は、セッションのバックエンドID番号を使用します。 これは、バックエンドIDが同時に実行されているセッションのIDとは異なる小さな正の整数です。 ただし、セッションのIDは、セッションが終了すると再利用できます。
とりわけバックエンドIDは、セッションが一時スキーマを持つ場合に、それを識別するために使用されます。
<function>pg_stat_get_backend_idset</function>関数は、これらの関数を呼び出すために、活動中のバックエンド毎に1行を生成する簡便な方法を提供します。
例えば以下はすべてのバックエンドについて<acronym>PID</acronym>と現在の問い合わせを示します。

<programlisting>
SELECT pg_stat_get_backend_pid(backendid) AS pid,
       pg_stat_get_backend_activity(backendid) AS query
FROM pg_stat_get_backend_idset() AS backendid;
</programlisting>
  </para>

   <table id="monitoring-stats-backend-funcs-table">
<!--
    <title>Per-Backend Statistics Functions</title>
-->
    <title>バックエンド単位の統計情報関数</title>
    <tgroup cols="1">
     <thead>
      <row>
       <entry role="func_table_entry"><para role="func_signature">
<!--
        Function
-->
関数
       </para>
       <para>
<!--
        Description
-->
説明
       </para></entry>
      </row>
     </thead>

     <tbody>
      <row>
       <entry role="func_table_entry"><para role="func_signature">
        <indexterm>
         <primary>pg_stat_get_backend_activity</primary>
        </indexterm>
        <function>pg_stat_get_backend_activity</function> ( <type>integer</type> )
        <returnvalue>text</returnvalue>
       </para>
       <para>
<!--
        Returns the text of this backend's most recent query.
-->
バックエンドが最後に行った問い合わせテキストを返します。
       </para></entry>
      </row>

      <row>
       <entry role="func_table_entry"><para role="func_signature">
        <indexterm>
         <primary>pg_stat_get_backend_activity_start</primary>
        </indexterm>
        <function>pg_stat_get_backend_activity_start</function> ( <type>integer</type> )
        <returnvalue>timestamp with time zone</returnvalue>
       </para>
       <para>
<!--
        Returns the time when the backend's most recent query was started.
-->
バックエンドの最後の問い合わせが開始された時刻を返します。
       </para></entry>
      </row>

      <row>
       <entry role="func_table_entry"><para role="func_signature">
        <indexterm>
         <primary>pg_stat_get_backend_client_addr</primary>
        </indexterm>
        <function>pg_stat_get_backend_client_addr</function> ( <type>integer</type> )
        <returnvalue>inet</returnvalue>
       </para>
       <para>
<!--
        Returns the IP address of the client connected to this backend.
-->
バックエンドに接続したクライアントのIPアドレスを返します。
       </para></entry>
      </row>

      <row>
       <entry role="func_table_entry"><para role="func_signature">
        <indexterm>
         <primary>pg_stat_get_backend_client_port</primary>
        </indexterm>
        <function>pg_stat_get_backend_client_port</function> ( <type>integer</type> )
        <returnvalue>integer</returnvalue>
       </para>
       <para>
<!--
        Returns the TCP port number that the client is using for communication.
-->
クライアントが通信に使用しているTCPポート番号を返します。
       </para></entry>
      </row>

      <row>
       <entry role="func_table_entry"><para role="func_signature">
        <indexterm>
         <primary>pg_stat_get_backend_dbid</primary>
        </indexterm>
        <function>pg_stat_get_backend_dbid</function> ( <type>integer</type> )
        <returnvalue>oid</returnvalue>
       </para>
       <para>
<!--
        Returns the OID of the database this backend is connected to.
-->
バックエンドが接続するデータベースのOIDを返します。
       </para></entry>
      </row>

      <row>
       <entry role="func_table_entry"><para role="func_signature">
        <indexterm>
         <primary>pg_stat_get_backend_idset</primary>
        </indexterm>
        <function>pg_stat_get_backend_idset</function> ()
        <returnvalue>setof integer</returnvalue>
       </para>
       <para>
<!--
        Returns the set of currently active backend ID numbers.
-->
現在アクティブなバックエンドID番号の集合を返します。
       </para></entry>
      </row>

      <row>
       <entry role="func_table_entry"><para role="func_signature">
        <indexterm>
         <primary>pg_stat_get_backend_pid</primary>
        </indexterm>
        <function>pg_stat_get_backend_pid</function> ( <type>integer</type> )
        <returnvalue>integer</returnvalue>
       </para>
       <para>
<!--
        Returns the process ID of this backend.
-->
バックエンドのプロセスIDを返します。
       </para></entry>
      </row>

      <row>
       <entry role="func_table_entry"><para role="func_signature">
        <indexterm>
         <primary>pg_stat_get_backend_start</primary>
        </indexterm>
        <function>pg_stat_get_backend_start</function> ( <type>integer</type> )
        <returnvalue>timestamp with time zone</returnvalue>
       </para>
       <para>
<!--
        Returns the time when this process was started.
-->
プロセスが開始された時刻を返します。
       </para></entry>
      </row>

      <row>
       <entry role="func_table_entry"><para role="func_signature">
        <indexterm>
         <primary>pg_stat_get_backend_subxact</primary>
        </indexterm>
        <function>pg_stat_get_backend_subxact</function> ( <type>integer</type> )
        <returnvalue>record</returnvalue>
       </para>
       <para>
<!--
        Returns a record of information about the subtransactions of the
        backend with the specified ID.
        The fields returned are <parameter>subxact_count</parameter>, which
        is the number of subtransactions in the backend's subtransaction cache,
        and <parameter>subxact_overflow</parameter>, which indicates whether
        the backend's subtransaction cache is overflowed or not.
-->
指定されたIDを持つバックエンドのサブトランザクションの情報を含むレコードを返します。
返却されるフィールドは、バックエンドのサブトランザクションキャッシュ内のサブトランザクション数を示す<parameter>subxact_count</parameter>と、バックエンドのサブトランザクションキャッシュがオーバーフローしているかどうかを示す<parameter>subxact_overflow</parameter>です。
       </para></entry>
      </row>

      <row>
       <entry role="func_table_entry"><para role="func_signature">
        <indexterm>
         <primary>pg_stat_get_backend_userid</primary>
        </indexterm>
        <function>pg_stat_get_backend_userid</function> ( <type>integer</type> )
        <returnvalue>oid</returnvalue>
       </para>
       <para>
<!--
        Returns the OID of the user logged into this backend.
-->
バックエンドにログインしたユーザのOIDを返します。
       </para></entry>
      </row>

      <row>
       <entry role="func_table_entry"><para role="func_signature">
        <indexterm>
         <primary>pg_stat_get_backend_wait_event</primary>
        </indexterm>
        <function>pg_stat_get_backend_wait_event</function> ( <type>integer</type> )
        <returnvalue>text</returnvalue>
       </para>
       <para>
<!--
        Returns the wait event name if this backend is currently waiting,
        otherwise NULL. See <xref linkend="wait-event-activity-table"/> through
        <xref linkend="wait-event-timeout-table"/>.
-->
バックエンドが現在待機中であれば、待機イベント名を、さもなくばNULLを返します。
詳細は<xref linkend="wait-event-activity-table"/>から<xref linkend="wait-event-timeout-table"/>までを参照してください。
       </para></entry>
      </row>

      <row>
       <entry role="func_table_entry"><para role="func_signature">
        <indexterm>
         <primary>pg_stat_get_backend_wait_event_type</primary>
        </indexterm>
        <function>pg_stat_get_backend_wait_event_type</function> ( <type>integer</type> )
        <returnvalue>text</returnvalue>
       </para>
       <para>
<!--
        Returns the wait event type name if this backend is currently waiting,
        otherwise NULL.  See <xref linkend="wait-event-table"/> for details.
-->
バックエンドが現在待機中であれば、待機イベント型名を、さもなくばNULLを返します。
詳細については<xref linkend="wait-event-table"/>を参照してください。
       </para></entry>
      </row>

      <row>
       <entry role="func_table_entry"><para role="func_signature">
        <indexterm>
         <primary>pg_stat_get_backend_xact_start</primary>
        </indexterm>
        <function>pg_stat_get_backend_xact_start</function> ( <type>integer</type> )
        <returnvalue>timestamp with time zone</returnvalue>
       </para>
       <para>
<!--
        Returns the time when the backend's current transaction was started.
-->
バックエンドの現在のトランザクションが開始された時刻を返します。
       </para></entry>
      </row>
     </tbody>
    </tgroup>
   </table>

 </sect2>
 </sect1>

 <sect1 id="monitoring-locks">
<!--
  <title>Viewing Locks</title>
-->
  <title>ロックの表示</title>

  <indexterm zone="monitoring-locks">
   <primary>lock</primary>
   <secondary>monitoring</secondary>
  </indexterm>
  <indexterm zone="monitoring-locks">
   <primary>ロック</primary>
   <secondary>監視</secondary>
  </indexterm>

  <para>
<!--
   Another useful tool for monitoring database activity is the
   <structname>pg_locks</structname> system table.  It allows the
   database administrator to view information about the outstanding
   locks in the lock manager. For example, this capability can be used
   to:
-->
この他に、データベース活動状況の監視に役立つツールとして<structname>pg_locks</structname>システムテーブルがあります。
これにより、データベース管理者はロックマネージャ内の未解決のロックに関する情報を参照することができます。
例えば、この機能を使用すると以下のことができます。

   <itemizedlist>
    <listitem>
     <para>
<!--
      View all the locks currently outstanding, all the locks on
      relations in a particular database, all the locks on a
      particular relation, or all the locks held by a particular
      <productname>PostgreSQL</productname> session.
-->
現在未解決のロック、特定データベース内のリレーション上のロック、特定のリレーションのロック、または特定の<productname>PostgreSQL</productname>セッションが保持するロックを全て表示する。
     </para>
    </listitem>

    <listitem>
     <para>
<!--
      Determine the relation in the current database with the most
      ungranted locks (which might be a source of contention among
      database clients).
-->
最も許可されにくいロック（データベースクライアント間で競合の原因になる可能性がある）を持つ、現在のデータベースにおけるリレーションを表示する。
     </para>
    </listitem>

    <listitem>
     <para>
<!--
      Determine the effect of lock contention on overall database
      performance, as well as the extent to which contention varies
      with overall database traffic.
-->
競合によって変動するデータベースの全トラフィックの範囲に加えて、全体的なデータベースの性能に対するロック競合の影響を判断する。
     </para>
    </listitem>
   </itemizedlist>

<!--
   Details of the <structname>pg_locks</structname> view appear in
   <xref linkend="view-pg-locks"/>.
   For more information on locking and managing concurrency with
   <productname>PostgreSQL</productname>, refer to <xref linkend="mvcc"/>.
-->
<structname>pg_locks</structname>ビューの詳細は、<xref linkend="view-pg-locks"/>にあります。
<productname>PostgreSQL</productname>のロックと同時実行性についての詳細は、<xref linkend="mvcc"/>を参照してください。
  </para>
 </sect1>

 <sect1 id="progress-reporting">
<!--
  <title>Progress Reporting</title>
-->
  <title>進捗状況のレポート</title>

  <para>
<!--
   <productname>PostgreSQL</productname> has the ability to report the progress of
   certain commands during command execution.  Currently, the only commands
   which support progress reporting are <command>ANALYZE</command>,
   <command>CLUSTER</command>,
   <command>CREATE INDEX</command>, <command>VACUUM</command>,
   <command>COPY</command>,
   and <xref linkend="protocol-replication-base-backup"/> (i.e., replication
   command that <xref linkend="app-pgbasebackup"/> issues to take
   a base backup).
   This may be expanded in the future.
-->
<productname>PostgreSQL</productname>は、何らかのコマンドの実行中に進捗状況をレポートする能力があります。
現在、進捗状況のレポートをサポートしているのは、<command>ANALYZE</command>、<command>CLUSTER</command>、<command>CREATE INDEX</command>、<command>VACUUM</command>、<command>COPY</command>、および、<xref linkend="protocol-replication-base-backup"/>(すなわち、<xref linkend="app-pgbasebackup"/>がベースバックアップのために発行するレプリケーションコマンド)のみです。
将来的にサポートされるコマンドが拡大される可能性があります。
  </para>

 <sect2 id="analyze-progress-reporting">
<!--
  <title>ANALYZE Progress Reporting</title>
-->
  <title>ANALYZEの進捗状況のレポート</title>

  <indexterm>
   <primary>pg_stat_progress_analyze</primary>
  </indexterm>

  <para>
<!--
   Whenever <command>ANALYZE</command> is running, the
   <structname>pg_stat_progress_analyze</structname> view will contain a
   row for each backend that is currently running that command.  The tables
   below describe the information that will be reported and provide
   information about how to interpret it.
-->
<command>ANALYZE</command>が実行されているときにはいつでも、<structname>pg_stat_progress_analyze</structname>ビューには現在コマンドを実行している各バックエンドごとの行が含まれます。
以下の表は、報告される情報を説明し、どのように解釈するかの情報を提供します。
  </para>

  <table id="pg-stat-progress-analyze-view" xreflabel="pg_stat_progress_analyze">
<!--
   <title><structname>pg_stat_progress_analyze</structname> View</title>
-->
   <title><structname>pg_stat_progress_analyze</structname>ビュー</title>
   <tgroup cols="1">
    <thead>
     <row>
      <entry role="catalog_table_entry"><para role="column_definition">
<!--
       Column Type
-->
列 型
      </para>
      <para>
<!--
       Description
-->
説明
      </para></entry>
     </row>
    </thead>

    <tbody>
     <row>
      <entry role="catalog_table_entry"><para role="column_definition">
       <structfield>pid</structfield> <type>integer</type>
      </para>
      <para>
<!--
       Process ID of backend.
-->
バックエンドのプロセスIDです。
      </para></entry>
     </row>

     <row>
      <entry role="catalog_table_entry"><para role="column_definition">
       <structfield>datid</structfield> <type>oid</type>
      </para>
      <para>
<!--
       OID of the database to which this backend is connected.
-->
バックエンドが接続されているデータベースのOIDです。
      </para></entry>
     </row>

     <row>
      <entry role="catalog_table_entry"><para role="column_definition">
       <structfield>datname</structfield> <type>name</type>
      </para>
      <para>
<!--
       Name of the database to which this backend is connected.
-->
バックエンドが接続されているデータベース名です。
      </para></entry>
     </row>

     <row>
      <entry role="catalog_table_entry"><para role="column_definition">
       <structfield>relid</structfield> <type>oid</type>
      </para>
      <para>
<!--
       OID of the table being analyzed.
-->
解析されているテーブルのOIDです。
      </para></entry>
     </row>

     <row>
      <entry role="catalog_table_entry"><para role="column_definition">
       <structfield>phase</structfield> <type>text</type>
      </para>
      <para>
<!--
       Current processing phase. See <xref linkend="analyze-phases"/>.
-->
現在処理中のフェーズです。
<xref linkend="analyze-phases"/>を参照してください。
      </para></entry>
     </row>

     <row>
      <entry role="catalog_table_entry"><para role="column_definition">
       <structfield>sample_blks_total</structfield> <type>bigint</type>
      </para>
      <para>
<!--
       Total number of heap blocks that will be sampled.
-->
サンプルされるヒープブロックの総数です。
      </para></entry>
     </row>

     <row>
      <entry role="catalog_table_entry"><para role="column_definition">
       <structfield>sample_blks_scanned</structfield> <type>bigint</type>
      </para>
      <para>
<!--
       Number of heap blocks scanned.
-->
スキャンされたヒープブロックの数です。
      </para></entry>
     </row>

     <row>
      <entry role="catalog_table_entry"><para role="column_definition">
       <structfield>ext_stats_total</structfield> <type>bigint</type>
      </para>
      <para>
<!--
       Number of extended statistics.
-->
拡張統計情報の個数です。
      </para></entry>
     </row>

     <row>
      <entry role="catalog_table_entry"><para role="column_definition">
       <structfield>ext_stats_computed</structfield> <type>bigint</type>
      </para>
      <para>
<!--
       Number of extended statistics computed. This counter only advances
       when the phase is <literal>computing extended statistics</literal>.
-->
計算された拡張統計情報の個数です。
このカウンタはフェーズが<literal>computing extended statistics</literal>の時にのみ増加します。
      </para></entry>
     </row>

     <row>
      <entry role="catalog_table_entry"><para role="column_definition">
       <structfield>child_tables_total</structfield> <type>bigint</type>
      </para>
      <para>
<!--
       Number of child tables.
-->
子テーブルの数です。
      </para></entry>
     </row>

     <row>
      <entry role="catalog_table_entry"><para role="column_definition">
       <structfield>child_tables_done</structfield> <type>bigint</type>
      </para>
      <para>
<!--
       Number of child tables scanned. This counter only advances when the
       phase is <literal>acquiring inherited sample rows</literal>.
-->
スキャンされた子テーブルの数です。
このカウンタはフェーズが<literal>acquiring inherited sample rows</literal>の時にのみ増加します。
      </para></entry>
     </row>

     <row>
      <entry role="catalog_table_entry"><para role="column_definition">
       <structfield>current_child_table_relid</structfield> <type>oid</type>
      </para>
      <para>
<!--
       OID of the child table currently being scanned. This field is
       only valid when the phase is
       <literal>acquiring inherited sample rows</literal>.
-->
現在スキャンされている子テーブルのOIDです。
このフィールドはフェーズが<literal>acquiring inherited sample rows</literal>の時のみ有効です。
      </para></entry>
     </row>
    </tbody>
   </tgroup>
  </table>

  <table id="analyze-phases">
<!--
   <title>ANALYZE Phases</title>
-->
   <title>ANALYZEのフェーズ</title>
   <tgroup cols="2">
    <colspec colname="col1" colwidth="1*"/>
    <colspec colname="col2" colwidth="2*"/>
    <thead>
     <row>
<!--
      <entry>Phase</entry>
      <entry>Description</entry>
-->
      <entry>フェーズ</entry>
      <entry>説明</entry>
     </row>
    </thead>
    <tbody>
     <row>
      <entry><literal>initializing</literal></entry>
      <entry>
<!--
       The command is preparing to begin scanning the heap.  This phase is
       expected to be very brief.
-->
コマンドはヒープをスキャンし始める準備をしています。
このフェーズは非常に短時間であると予想されます。
      </entry>
     </row>
     <row>
      <entry><literal>acquiring sample rows</literal></entry>
      <entry>
<!--
       The command is currently scanning the table given by
       <structfield>relid</structfield> to obtain sample rows.
-->
コマンドはサンプル行を得るため、<structfield>relid</structfield>で指定されたテーブルを現在スキャンしています。
      </entry>
     </row>
     <row>
      <entry><literal>acquiring inherited sample rows</literal></entry>
      <entry>
<!--
       The command is currently scanning child tables to obtain sample rows.
       Columns <structfield>child_tables_total</structfield>,
       <structfield>child_tables_done</structfield>, and
       <structfield>current_child_table_relid</structfield> contain the
       progress information for this phase.
-->
コマンドはサンプル行を得るため、子テーブルを現在スキャンしています。
列<structfield>child_tables_total</structfield>、<structfield>child_tables_done</structfield>、<structfield>current_child_table_relid</structfield>はこのフェーズの進捗情報を含みます。
      </entry>
     </row>
     <row>
      <entry><literal>computing statistics</literal></entry>
      <entry>
<!--
       The command is computing statistics from the sample rows obtained
       during the table scan.
-->
コマンドはテーブルスキャンの間に得られたサンプルから統計情報を計算しています。
      </entry>
     </row>
     <row>
      <entry><literal>computing extended statistics</literal></entry>
      <entry>
<!--
       The command is computing extended statistics from the sample rows
       obtained during the table scan.
-->
コマンドはテーブルスキャンの間に得られたサンプルから拡張統計情報を計算しています。
      </entry>
     </row>
     <row>
      <entry><literal>finalizing analyze</literal></entry>
      <entry>
<!--
       The command is updating <structname>pg_class</structname>. When this
       phase is completed, <command>ANALYZE</command> will end.
-->
コマンドは<structname>pg_class</structname>を更新しています。
このフェーズが完了すれば、<command>ANALYZE</command>は終わります。
      </entry>
     </row>
    </tbody>
   </tgroup>
  </table>

  <note>
   <para>
<!--
    Note that when <command>ANALYZE</command> is run on a partitioned table,
    all of its partitions are also recursively analyzed.
    In that case, <command>ANALYZE</command>
    progress is reported first for the parent table, whereby its inheritance
    statistics are collected, followed by that for each partition.
-->
<command>ANALYZE</command>がパーティションテーブルで実行される場合は、そのパーティションテーブルのすべても再帰的に解析されることに注意してください。
その場合、<command>ANALYZE</command>の進捗はまず親テーブルについて報告され、それによってその継承の統計情報が集められ、各パーティションの報告が続きます。
   </para>
  </note>
 </sect2>

 <sect2 id="cluster-progress-reporting">
<!--
  <title>CLUSTER Progress Reporting</title>
-->
  <title>CLUSTERの進捗状況のレポート</title>

  <indexterm>
   <primary>pg_stat_progress_cluster</primary>
  </indexterm>

  <para>
<!--
   Whenever <command>CLUSTER</command> or <command>VACUUM FULL</command> is
   running, the <structname>pg_stat_progress_cluster</structname> view will
   contain a row for each backend that is currently running either command.
   The tables below describe the information that will be reported and
   provide information about how to interpret it.
-->
<command>CLUSTER</command>や<command>VACUUM FULL</command>が実行されているときにはいつでも、<structname>pg_stat_progress_cluster</structname>ビューには現在いずれかのコマンドを実行している各バックエンドごとの行が含まれます。
以下の表は、報告される情報を説明し、どのように解釈するかの情報を提供します。
  </para>

  <table id="pg-stat-progress-cluster-view" xreflabel="pg_stat_progress_cluster">
<!--
   <title><structname>pg_stat_progress_cluster</structname> View</title>
-->
   <title><structname>pg_stat_progress_cluster</structname>ビュー</title>
   <tgroup cols="1">
    <thead>
     <row>
      <entry role="catalog_table_entry"><para role="column_definition">
<!--
       Column Type
-->
列 型
      </para>
      <para>
<!--
       Description
-->
説明
      </para></entry>
     </row>
    </thead>

    <tbody>
     <row>
      <entry role="catalog_table_entry"><para role="column_definition">
       <structfield>pid</structfield> <type>integer</type>
      </para>
      <para>
<!--
       Process ID of backend.
-->
バックエンドのプロセスIDです。
      </para></entry>
     </row>

     <row>
      <entry role="catalog_table_entry"><para role="column_definition">
       <structfield>datid</structfield> <type>oid</type>
      </para>
      <para>
<!--
       OID of the database to which this backend is connected.
-->
バックエンドが接続されているデータベースのOIDです。
      </para></entry>
     </row>

     <row>
      <entry role="catalog_table_entry"><para role="column_definition">
       <structfield>datname</structfield> <type>name</type>
      </para>
      <para>
<!--
       Name of the database to which this backend is connected.
-->
バックエンドが接続されているデータベースの名前です。
      </para></entry>
     </row>

     <row>
      <entry role="catalog_table_entry"><para role="column_definition">
       <structfield>relid</structfield> <type>oid</type>
      </para>
      <para>
<!--
       OID of the table being clustered.
-->
クラスタ化されているテーブルのOIDです。
      </para></entry>
     </row>

     <row>
      <entry role="catalog_table_entry"><para role="column_definition">
       <structfield>command</structfield> <type>text</type>
      </para>
      <para>
<!--
       The command that is running. Either <literal>CLUSTER</literal> or <literal>VACUUM FULL</literal>.
-->
実行しているコマンドです。
<literal>CLUSTER</literal>か<literal>VACUUM FULL</literal>のいずれかです。
      </para></entry>
     </row>

     <row>
      <entry role="catalog_table_entry"><para role="column_definition">
       <structfield>phase</structfield> <type>text</type>
      </para>
      <para>
<!--
       Current processing phase. See <xref linkend="cluster-phases"/>.
-->
現在処理しているフェーズです。
<xref linkend="cluster-phases"/>を参照してください。
      </para></entry>
     </row>

     <row>
      <entry role="catalog_table_entry"><para role="column_definition">
       <structfield>cluster_index_relid</structfield> <type>oid</type>
      </para>
      <para>
<!--
       If the table is being scanned using an index, this is the OID of the
       index being used; otherwise, it is zero.
-->
テーブルがインデックスを使ってスキャンされているのであれば、これは使われているインデックスのOIDで、さもなくばゼロです。
      </para></entry>
     </row>

     <row>
      <entry role="catalog_table_entry"><para role="column_definition">
       <structfield>heap_tuples_scanned</structfield> <type>bigint</type>
      </para>
      <para>
<!--
       Number of heap tuples scanned.
       This counter only advances when the phase is
       <literal>seq scanning heap</literal>,
       <literal>index scanning heap</literal>
       or <literal>writing new heap</literal>.
-->
スキャンされたヒープタプルの数です。
このカウンタは、フェーズが<literal>seq scanning heap</literal>、<literal>index scanning heap</literal>、または、<literal>writing new heap</literal>であるときのみ増加します。
      </para></entry>
     </row>

     <row>
      <entry role="catalog_table_entry"><para role="column_definition">
       <structfield>heap_tuples_written</structfield> <type>bigint</type>
      </para>
      <para>
<!--
       Number of heap tuples written.
       This counter only advances when the phase is
       <literal>seq scanning heap</literal>,
       <literal>index scanning heap</literal>
       or <literal>writing new heap</literal>.
-->
書かれたヒープタプルの数です。
このカウンタは、フェーズが<literal>seq scanning heap</literal>、<literal>index scanning heap</literal>、または、<literal>writing new heap</literal>であるときのみ増加します。
      </para></entry>
     </row>

     <row>
      <entry role="catalog_table_entry"><para role="column_definition">
       <structfield>heap_blks_total</structfield> <type>bigint</type>
      </para>
      <para>
<!--
       Total number of heap blocks in the table.  This number is reported
       as of the beginning of <literal>seq scanning heap</literal>.
-->
テーブル内のヒープブロックの総数です。
この数には<literal>seq scanning heap</literal>の開始時の値が報告されます。
      </para></entry>
     </row>

     <row>
      <entry role="catalog_table_entry"><para role="column_definition">
       <structfield>heap_blks_scanned</structfield> <type>bigint</type>
      </para>
      <para>
<!--
       Number of heap blocks scanned.  This counter only advances when the
       phase is <literal>seq scanning heap</literal>.
-->
スキャンされたヒープブロックの数です。
このカウンタは、フェーズが<literal>seq scanning heap</literal>であるときのみ増加します。
      </para></entry>
     </row>

     <row>
      <entry role="catalog_table_entry"><para role="column_definition">
       <structfield>index_rebuild_count</structfield> <type>bigint</type>
      </para>
      <para>
<!--
       Number of indexes rebuilt.  This counter only advances when the phase
       is <literal>rebuilding index</literal>.
-->
インデックス再作成の数です。
このカウンタはフェーズが<literal>rebuilding index</literal>であるときのみ増加します。
      </para></entry>
     </row>
    </tbody>
   </tgroup>
  </table>

  <table id="cluster-phases">
<!--
   <title>CLUSTER and VACUUM FULL Phases</title>
-->
   <title>CLUSTERとVACUUM FULLのフェーズ</title>
   <tgroup cols="2">
    <colspec colname="col1" colwidth="1*"/>
    <colspec colname="col2" colwidth="2*"/>
    <thead>
    <row>
<!--
      <entry>Phase</entry>
      <entry>Description</entry>
-->
      <entry>フェーズ</entry>
      <entry>説明</entry>
     </row>
    </thead>

   <tbody>
    <row>
     <entry><literal>initializing</literal></entry>
     <entry>
<!--
       The command is preparing to begin scanning the heap.  This phase is
       expected to be very brief.
-->
コマンドはヒープのスキャンを開始する準備をしています。
本フェーズはごく短時間になると予想されます。
     </entry>
    </row>
    <row>
     <entry><literal>seq scanning heap</literal></entry>
     <entry>
<!--
       The command is currently scanning the table using a sequential scan.
-->
コマンドは現在、テーブルをシーケンシャルスキャンを使ってスキャンしています。
     </entry>
    </row>
    <row>
     <entry><literal>index scanning heap</literal></entry>
     <entry>
<!--
       <command>CLUSTER</command> is currently scanning the table using an index scan.
-->
<command>CLUSTER</command>は現在、インデックススキャンを使ってテーブルをスキャンしています。
     </entry>
    </row>
    <row>
     <entry><literal>sorting tuples</literal></entry>
     <entry>
<!--
       <command>CLUSTER</command> is currently sorting tuples.
-->
<command>CLUSTER</command>は現在、タプルをソートしています。
     </entry>
    </row>
    <row>
     <entry><literal>writing new heap</literal></entry>
     <entry>
<!--
       <command>CLUSTER</command> is currently writing the new heap.
-->
<command>CLUSTER</command>が新しいヒープに書き込んでいます。
     </entry>
    </row>
    <row>
     <entry><literal>swapping relation files</literal></entry>
     <entry>
<!--
       The command is currently swapping newly-built files into place.
-->
コマンドは現在、新たに構築したファイルを置き換えて設置しています。
     </entry>
    </row>
    <row>
     <entry><literal>rebuilding index</literal></entry>
     <entry>
<!--
       The command is currently rebuilding an index.
-->
コマンドは現在、インデックスを再構築しています。
     </entry>
    </row>
    <row>
     <entry><literal>performing final cleanup</literal></entry>
     <entry>
<!--
       The command is performing final cleanup.  When this phase is
       completed, <command>CLUSTER</command>
       or <command>VACUUM FULL</command> will end.
-->
コマンドは現在、最終クリーンアップを実行中です。
このフェーズが完了すると、<command>CLUSTER</command>や<command>VACUUM FULL</command>は終了します。
     </entry>
    </row>
   </tbody>
   </tgroup>
  </table>
 </sect2>

 <sect2 id="copy-progress-reporting">
<!--
  <title>COPY Progress Reporting</title>
-->
  <title>COPYの進捗状況のレポート</title>

  <indexterm>
   <primary>pg_stat_progress_copy</primary>
  </indexterm>

  <para>
<!--
   Whenever <command>COPY</command> is running, the
   <structname>pg_stat_progress_copy</structname> view will contain one row
   for each backend that is currently running a <command>COPY</command> command.
   The table below describes the information that will be reported and provides
   information about how to interpret it.
-->
<command>COPY</command>が実行されているときはいつでも、<structname>pg_stat_progress_copy</structname>ビューには現在<command>COPY</command>コマンドを実行している各バックエンドごとの行が含まれます。
以下の表は、報告される情報を説明し、どのように解釈するかの情報を提供します。
  </para>

  <table id="pg-stat-progress-copy-view" xreflabel="pg_stat_progress_copy">
<!--
   <title><structname>pg_stat_progress_copy</structname> View</title>
-->
   <title><structname>pg_stat_progress_copy</structname>ビュー</title>
   <tgroup cols="1">
    <thead>
     <row>
      <entry role="catalog_table_entry"><para role="column_definition">
<!--
       Column Type
-->
列 型
      </para>
      <para>
<!--
       Description
-->
説明
      </para></entry>
     </row>
    </thead>

    <tbody>
     <row>
      <entry role="catalog_table_entry"><para role="column_definition">
       <structfield>pid</structfield> <type>integer</type>
      </para>
      <para>
<!--
       Process ID of backend.
-->
バックエンドのプロセスIDです。
      </para></entry>
     </row>

     <row>
      <entry role="catalog_table_entry"><para role="column_definition">
       <structfield>datid</structfield> <type>oid</type>
      </para>
      <para>
<!--
       OID of the database to which this backend is connected.
-->
バックエンドが接続されているデータベースのOIDです。
      </para></entry>
     </row>

     <row>
      <entry role="catalog_table_entry"><para role="column_definition">
       <structfield>datname</structfield> <type>name</type>
      </para>
      <para>
<!--
       Name of the database to which this backend is connected.
-->
バックエンドが接続されているデータベースの名前です。
      </para></entry>
     </row>

     <row>
      <entry role="catalog_table_entry"><para role="column_definition">
       <structfield>relid</structfield> <type>oid</type>
      </para>
      <para>
<!--
       OID of the table on which the <command>COPY</command> command is
       executed. It is set to <literal>0</literal> if copying from a
       <command>SELECT</command> query.
-->
<command>COPY</command>コマンドが実行されるテーブルのOIDです。
<command>SELECT</command>問い合わせからコピーする場合は<literal>0</literal>に設定されます。
      </para></entry>
     </row>

     <row>
      <entry role="catalog_table_entry"><para role="column_definition">
       <structfield>command</structfield> <type>text</type>
      </para>
      <para>
<!--
       The command that is running: <literal>COPY FROM</literal>, or
       <literal>COPY TO</literal>.
-->
実行しているコマンドで、
<literal>COPY FROM</literal>または<literal>COPY TO</literal>です。
      </para></entry>
     </row>

     <row>
      <entry role="catalog_table_entry"><para role="column_definition">
       <structfield>type</structfield> <type>text</type>
      </para>
      <para>
<!--
       The io type that the data is read from or written to:
       <literal>FILE</literal>, <literal>PROGRAM</literal>,
       <literal>PIPE</literal> (for <command>COPY FROM STDIN</command> and
       <command>COPY TO STDOUT</command>), or <literal>CALLBACK</literal>
       (used for example during the initial table synchronization in
       logical replication).
-->
データの読み取りまたは書き込みが行われる入出力の種類で、
<literal>FILE</literal>、
<literal>PROGRAM</literal>、
<literal>PIPE</literal>（<command>COPY FROM STDIN</command>および<command>COPY TO STDOUT</command>用）、
または<literal>CALLBACK</literal>（たとえば、論理レプリケーションの初期テーブル同期中に使用されます）です。
      </para></entry>
     </row>

     <row>
      <entry role="catalog_table_entry"><para role="column_definition">
       <structfield>bytes_processed</structfield> <type>bigint</type>
      </para>
      <para>
<!--
       Number of bytes already processed by <command>COPY</command> command.
-->
<command>COPY</command>コマンドで既に処理されたバイト数です。
      </para></entry>
     </row>

     <row>
      <entry role="catalog_table_entry"><para role="column_definition">
       <structfield>bytes_total</structfield> <type>bigint</type>
      </para>
      <para>
<!--
       Size of source file for <command>COPY FROM</command> command in bytes.
       It is set to <literal>0</literal> if not available.
-->
<command>COPY FROM</command>コマンドのコピー元ファイルのバイト数でのサイズです。
利用できない場合は<literal>0</literal>に設定されます。
      </para></entry>
     </row>

     <row>
      <entry role="catalog_table_entry"><para role="column_definition">
       <structfield>tuples_processed</structfield> <type>bigint</type>
      </para>
      <para>
<!--
       Number of tuples already processed by <command>COPY</command> command.
-->
<command>COPY</command>コマンドで既に処理されたタプル数です。
      </para></entry>
     </row>

     <row>
      <entry role="catalog_table_entry"><para role="column_definition">
       <structfield>tuples_excluded</structfield> <type>bigint</type>
      </para>
      <para>
<!--
       Number of tuples not processed because they were excluded by the
       <command>WHERE</command> clause of the <command>COPY</command> command.
-->
<command>COPY</command>コマンドの<command>WHERE</command>句で除外されたために処理されなかったタプル数です。
      </para></entry>
     </row>
    </tbody>
   </tgroup>
  </table>
 </sect2>

 <sect2 id="create-index-progress-reporting">
<!--
  <title>CREATE INDEX Progress Reporting</title>
-->
  <title>CREATE INDEXの進捗状況のレポート</title>

  <indexterm>
   <primary>pg_stat_progress_create_index</primary>
  </indexterm>

  <para>
<!--
   Whenever <command>CREATE INDEX</command> or <command>REINDEX</command> is running, the
   <structname>pg_stat_progress_create_index</structname> view will contain
   one row for each backend that is currently creating indexes.  The tables
   below describe the information that will be reported and provide information
   about how to interpret it.
-->
<command>CREATE INDEX</command>や<command>REINDEX</command>が実行中であるときにはいつでも、<structname>pg_stat_progress_create_index</structname>ビューには現在インデックスを作成している各バックエンドごとに1行が含まれます。
以下の表は、報告される情報を説明し、どのように解釈するかの情報を提供します。
  </para>

  <table id="pg-stat-progress-create-index-view" xreflabel="pg_stat_progress_create_index">
<!--
   <title><structname>pg_stat_progress_create_index</structname> View</title>
-->
   <title><structname>pg_stat_progress_create_index</structname>ビュー</title>
   <tgroup cols="1">
    <thead>
     <row>
      <entry role="catalog_table_entry"><para role="column_definition">
<!--
       Column Type
-->
列 型
      </para>
      <para>
<!--
       Description
-->
説明
      </para></entry>
     </row>
    </thead>

    <tbody>
     <row>
      <entry role="catalog_table_entry"><para role="column_definition">
       <structfield>pid</structfield> <type>integer</type>
      </para>
      <para>
<!--
       Process ID of the backend creating indexes.
-->
インデックスを作成するバックエンドのプロセスIDです。
      </para></entry>
     </row>

     <row>
      <entry role="catalog_table_entry"><para role="column_definition">
       <structfield>datid</structfield> <type>oid</type>
      </para>
      <para>
<!--
       OID of the database to which this backend is connected.
-->
バックエンドが接続されているデータベースのOIDです。
      </para></entry>
     </row>

     <row>
      <entry role="catalog_table_entry"><para role="column_definition">
       <structfield>datname</structfield> <type>name</type>
      </para>
      <para>
<!--
       Name of the database to which this backend is connected.
-->
バックエンドが接続されているデータベースの名前です。
      </para></entry>
     </row>

     <row>
      <entry role="catalog_table_entry"><para role="column_definition">
       <structfield>relid</structfield> <type>oid</type>
      </para>
      <para>
<!--
       OID of the table on which the index is being created.
-->
インデックスが作られているテーブルのOIDです。
      </para></entry>
     </row>

     <row>
      <entry role="catalog_table_entry"><para role="column_definition">
       <structfield>index_relid</structfield> <type>oid</type>
      </para>
      <para>
<!--
       OID of the index being created or reindexed.  During a
       non-concurrent <command>CREATE INDEX</command>, this is 0.
-->
作成または再作成されているインデックスのOIDです。
同時作成ではない<command>CREATE INDEX</command>のときは、これは0です。
      </para></entry>
     </row>

     <row>
      <entry role="catalog_table_entry"><para role="column_definition">
       <structfield>command</structfield> <type>text</type>
      </para>
      <para>
<!--
       Specific command type: <literal>CREATE INDEX</literal>,
       <literal>CREATE INDEX CONCURRENTLY</literal>,
       <literal>REINDEX</literal>, or <literal>REINDEX CONCURRENTLY</literal>.
-->
特定のコマンドタイプ：<literal>CREATE INDEX</literal>、<literal>CREATE INDEX CONCURRENTLY</literal>、<literal>REINDEX</literal>、または<literal>REINDEX CONCURRENTLY</literal>です。
      </para></entry>
     </row>

     <row>
      <entry role="catalog_table_entry"><para role="column_definition">
       <structfield>phase</structfield> <type>text</type>
      </para>
      <para>
<!--
       Current processing phase of index creation.  See <xref linkend="create-index-phases"/>.
-->
現在処理中のインデックス作成のフェーズです。
<xref linkend="create-index-phases"/>を参照してください。
      </para></entry>
     </row>

     <row>
      <entry role="catalog_table_entry"><para role="column_definition">
       <structfield>lockers_total</structfield> <type>bigint</type>
      </para>
      <para>
<!--
       Total number of lockers to wait for, when applicable.
-->
該当するときに、待機するロック取得者の総数です。
      </para></entry>
     </row>

     <row>
      <entry role="catalog_table_entry"><para role="column_definition">
       <structfield>lockers_done</structfield> <type>bigint</type>
      </para>
      <para>
<!--
       Number of lockers already waited for.
-->
既に待機したロック取得者の数です。
      </para></entry>
     </row>

     <row>
      <entry role="catalog_table_entry"><para role="column_definition">
       <structfield>current_locker_pid</structfield> <type>bigint</type>
      </para>
      <para>
<!--
       Process ID of the locker currently being waited for.
-->
現在待機しているロック取得者のプロセスIDです。
      </para></entry>
     </row>

     <row>
      <entry role="catalog_table_entry"><para role="column_definition">
       <structfield>blocks_total</structfield> <type>bigint</type>
      </para>
      <para>
<!--
       Total number of blocks to be processed in the current phase.
-->
現在のフェーズで処理されることになっているブロックの総数です。
      </para></entry>
     </row>

     <row>
      <entry role="catalog_table_entry"><para role="column_definition">
       <structfield>blocks_done</structfield> <type>bigint</type>
      </para>
      <para>
<!--
       Number of blocks already processed in the current phase.
-->
現在のフェーズで既に処理されたブロック数です。
      </para></entry>
     </row>

     <row>
      <entry role="catalog_table_entry"><para role="column_definition">
       <structfield>tuples_total</structfield> <type>bigint</type>
      </para>
      <para>
<!--
       Total number of tuples to be processed in the current phase.
-->
現在のフェーズで処理されることになっているタプルの総数です。
      </para></entry>
     </row>

     <row>
      <entry role="catalog_table_entry"><para role="column_definition">
       <structfield>tuples_done</structfield> <type>bigint</type>
      </para>
      <para>
<!--
       Number of tuples already processed in the current phase.
-->
現在のフェーズで既に処理されたタプル数です。
      </para></entry>
     </row>

     <row>
      <entry role="catalog_table_entry"><para role="column_definition">
       <structfield>partitions_total</structfield> <type>bigint</type>
      </para>
      <para>
<!--
       Total number of partitions on which the index is to be created
       or attached, including both direct and indirect partitions.
       <literal>0</literal> during a <literal>REINDEX</literal>, or when
       the index is not partitioned.
-->
直接パーティションと間接パーティションの両方を含む、インデックスが作成またはアタッチされるパーティションの総数です。
 <literal>0</literal>は、<literal>REINDEX</literal>中またはインデックスがパーティション化されていない場合です。
      </para></entry>
     </row>

     <row>
      <entry role="catalog_table_entry"><para role="column_definition">
       <structfield>partitions_done</structfield> <type>bigint</type>
      </para>
      <para>
<!--
       Number of partitions on which the index has already been created
       or attached, including both direct and indirect partitions.
       <literal>0</literal> during a <literal>REINDEX</literal>, or when
       the index is not partitioned.
-->
直接パーティションと間接パーティションの両方を含む、インデックスがすでに作成またはアタッチされているパーティションの数です。
 <literal>0</literal>は、<literal>REINDEX</literal>中またはインデックスがパーティション化されていない場合です。
      </para></entry>
     </row>
    </tbody>
   </tgroup>
  </table>

  <table id="create-index-phases">
<!--
   <title>CREATE INDEX Phases</title>
-->
   <title>CREATE INDEXのフェーズ</title>
   <tgroup cols="2">
    <colspec colname="col1" colwidth="1*"/>
    <colspec colname="col2" colwidth="2*"/>
    <thead>
     <row>
<!--
      <entry>Phase</entry>
      <entry>Description</entry>
-->
      <entry>フェーズ</entry>
      <entry>説明</entry>
     </row>
    </thead>
    <tbody>
     <row>
      <entry><literal>initializing</literal></entry>
      <entry>
<!--
       <command>CREATE INDEX</command> or <command>REINDEX</command> is preparing to create the index.  This
       phase is expected to be very brief.
-->
<command>CREATE INDEX</command>や<command>REINDEX</command>はインデックスを作る準備をしています。
このフェーズはごく短時間になると予想されます。
      </entry>
     </row>
     <row>
      <entry><literal>waiting for writers before build</literal></entry>
      <entry>
<!--
       <command>CREATE INDEX CONCURRENTLY</command> or <command>REINDEX CONCURRENTLY</command> is waiting for transactions
       with write locks that can potentially see the table to finish.
       This phase is skipped when not in concurrent mode.
       Columns <structname>lockers_total</structname>, <structname>lockers_done</structname>
       and <structname>current_locker_pid</structname> contain the progress
       information for this phase.
-->
<command>CREATE INDEX CONCURRENTLY</command>や<command>REINDEX CONCURRENTLY</command>は、潜在的にテーブルを参照するかもしれない書き込みロックを伴うトランザクションが終了するのを待機しています。
本フェーズは同時モードでないときには省かれます。
列<structname>lockers_total</structname>、<structname>lockers_done</structname>、および、<structname>current_locker_pid</structname>には本フェーズの進行情報が入ります。
      </entry>
     </row>
     <row>
      <entry><literal>building index</literal></entry>
      <entry>
<!--
       The index is being built by the access method-specific code.  In this phase,
       access methods that support progress reporting fill in their own progress data,
       and the subphase is indicated in this column.  Typically,
       <structname>blocks_total</structname> and <structname>blocks_done</structname>
       will contain progress data, as well as potentially
       <structname>tuples_total</structname> and <structname>tuples_done</structname>.
-->
インデックスがアクセスメソッド固有のコードにより作成されています。
本フェーズでは、進捗レポートをサポートするアクセスメソッドが自身の進捗データを記入し、また、サブフェーズはこの列で示されます。
典型的には、<structname>blocks_total</structname>と<structname>blocks_done</structname>が、さらにあるいは<structname>tuples_total</structname>と<structname>tuples_done</structname>も、進捗データを含みます。
      </entry>
     </row>
     <row>
      <entry><literal>waiting for writers before validation</literal></entry>
      <entry>
<!--
       <command>CREATE INDEX CONCURRENTLY</command> or <command>REINDEX CONCURRENTLY</command> is waiting for transactions
       with write locks that can potentially write into the table to finish.
       This phase is skipped when not in concurrent mode.
       Columns <structname>lockers_total</structname>, <structname>lockers_done</structname>
       and <structname>current_locker_pid</structname> contain the progress
       information for this phase.
-->
<command>CREATE INDEX CONCURRENTLY</command>や<command>REINDEX CONCURRENTLY</command>は、潜在的にテーブルに書き込みするかもしれない書き込みロックを伴うトランザクションが終了するのを待機しています。
本フェーズは同時モードでないときには省かれます。
列<structname>lockers_total</structname>、<structname>lockers_done</structname>、および、<structname>current_locker_pid</structname>には本フェーズの進行情報が入ります。
      </entry>
     </row>
     <row>
      <entry><literal>index validation: scanning index</literal></entry>
      <entry>
<!--
       <command>CREATE INDEX CONCURRENTLY</command> is scanning the index searching
       for tuples that need to be validated.
       This phase is skipped when not in concurrent mode.
       Columns <structname>blocks_total</structname> (set to the total size of the index)
       and <structname>blocks_done</structname> contain the progress information for this phase.
-->
<command>CREATE INDEX CONCURRENTLY</command>は確認が必要なタプルに対するインデックス検索をスキャンしています。
本フェーズは同時モードでないときには省かれます。
列<structname>blocks_total</structname>（インデックスの総サイズが設定される）と<structname>blocks_done</structname>に本フェーズの進行情報が入ります。
      </entry>
     </row>
     <row>
      <entry><literal>index validation: sorting tuples</literal></entry>
      <entry>
<!--
       <command>CREATE INDEX CONCURRENTLY</command> is sorting the output of the
       index scanning phase.
-->
<command>CREATE INDEX CONCURRENTLY</command>はインデックスをスキャンするフェーズ(scanning index)の出力をソートしています。
      </entry>
     </row>
     <row>
      <entry><literal>index validation: scanning table</literal></entry>
      <entry>
<!--
       <command>CREATE INDEX CONCURRENTLY</command> is scanning the table
       to validate the index tuples collected in the previous two phases.
       This phase is skipped when not in concurrent mode.
       Columns <structname>blocks_total</structname> (set to the total size of the table)
       and <structname>blocks_done</structname> contain the progress information for this phase.
-->
<command>CREATE INDEX CONCURRENTLY</command>は、前の2フェーズで収集されたインデックスのタプルを確認するためテーブルをスキャンしています。
本フェーズは同時モードでないときには省かれます。
列<structname>blocks_total</structname>（テーブルの総サイズが設定される）と<structname>blocks_done</structname>に本フェーズの進行情報が入ります。
      </entry>
     </row>
     <row>
      <entry><literal>waiting for old snapshots</literal></entry>
      <entry>
<!--
       <command>CREATE INDEX CONCURRENTLY</command> or <command>REINDEX CONCURRENTLY</command> is waiting for transactions
       that can potentially see the table to release their snapshots.  This
       phase is skipped when not in concurrent mode.
       Columns <structname>lockers_total</structname>, <structname>lockers_done</structname>
       and <structname>current_locker_pid</structname> contain the progress
       information for this phase.
-->
<command>CREATE INDEX CONCURRENTLY</command>や<command>REINDEX CONCURRENTLY</command>は、潜在的にテーブルを参照するかもしれないトランザクションがそれらのスナップショットを解放するのを待機しています。
本フェーズは同時モードでないときには省かれます。
列<structname>lockers_total</structname>、<structname>lockers_done</structname>、および、<structname>current_locker_pid</structname>には本フェーズの進行情報が入ります。
      </entry>
     </row>
     <row>
      <entry><literal>waiting for readers before marking dead</literal></entry>
      <entry>
<!--
       <command>REINDEX CONCURRENTLY</command> is waiting for transactions
       with read locks on the table to finish, before marking the old index dead.
       This phase is skipped when not in concurrent mode.
       Columns <structname>lockers_total</structname>, <structname>lockers_done</structname>
       and <structname>current_locker_pid</structname> contain the progress
       information for this phase.
-->
<command>REINDEX CONCURRENTLY</command>は、古いインデックスに無効と印付けする前に、テーブルへの読み取りロックを伴うトランザクションが終了するのを待機しています。
本フェーズは同時モードでないときには省かれます。
列<structname>lockers_total</structname>、<structname>lockers_done</structname>、および、<structname>current_locker_pid</structname>には本フェーズの進行情報が入ります。
      </entry>
     </row>
     <row>
      <entry><literal>waiting for readers before dropping</literal></entry>
      <entry>
<!--
       <command>REINDEX CONCURRENTLY</command> is waiting for transactions
       with read locks on the table to finish, before dropping the old index.
       This phase is skipped when not in concurrent mode.
       Columns <structname>lockers_total</structname>, <structname>lockers_done</structname>
       and <structname>current_locker_pid</structname> contain the progress
       information for this phase.
-->
<command>REINDEX CONCURRENTLY</command>は、古いインデックスを削除する前に、テーブルへの読み取りロックを伴うトランザクションが終了するのを待機しています。
本フェーズは同時モードでないときには省かれます。
列<structname>lockers_total</structname>、<structname>lockers_done</structname>、および、<structname>current_locker_pid</structname>には本フェーズの進行情報が入ります。
      </entry>
     </row>
    </tbody>
   </tgroup>
  </table>

 </sect2>

 <sect2 id="vacuum-progress-reporting">
<!--
  <title>VACUUM Progress Reporting</title>
-->
  <title>VACUUMの進捗状況のレポート</title>

  <indexterm>
   <primary>pg_stat_progress_vacuum</primary>
  </indexterm>

  <para>
<!--
   Whenever <command>VACUUM</command> is running, the
   <structname>pg_stat_progress_vacuum</structname> view will contain
   one row for each backend (including autovacuum worker processes) that is
   currently vacuuming.  The tables below describe the information
   that will be reported and provide information about how to interpret it.
   Progress for <command>VACUUM FULL</command> commands is reported via
   <structname>pg_stat_progress_cluster</structname>
   because both <command>VACUUM FULL</command> and <command>CLUSTER</command>
   rewrite the table, while regular <command>VACUUM</command> only modifies it
   in place. See <xref linkend="cluster-progress-reporting"/>.
-->
<command>VACUUM</command>を実行するときはいつでも、<structname>pg_stat_progress_vacuum</structname>ビューは、現在バキューム処理している（自動バキュームワーカープロセスを含む）それぞれのバックエンドごとに1行含まれます。
以下の表は、報告される情報を説明し、どのように解釈するかの情報を提供します。
<command>VACUUM FULL</command>コマンドの進捗は<structname>pg_stat_progress_cluster</structname>でレポートされます。これは、通常の<command>VACUUM</command>はテーブル内を書き換えするのみである一方、<command>VACUUM FULL</command>と<command>CLUSTER</command>はいずれもテーブルを再作成するためです。
<xref linkend="cluster-progress-reporting"/>を参照してください。
  </para>

  <table id="pg-stat-progress-vacuum-view" xreflabel="pg_stat_progress_vacuum">
<!--
   <title><structname>pg_stat_progress_vacuum</structname> View</title>
-->
   <title><structname>pg_stat_progress_vacuum</structname>ビュー</title>
   <tgroup cols="1">
    <thead>
     <row>
      <entry role="catalog_table_entry"><para role="column_definition">
<!--
       Column Type
-->
列 型
      </para>
      <para>
<!--
       Description
-->
説明
      </para></entry>
     </row>
    </thead>

    <tbody>
     <row>
      <entry role="catalog_table_entry"><para role="column_definition">
       <structfield>pid</structfield> <type>integer</type>
      </para>
      <para>
<!--
       Process ID of backend.
-->
バックエンドのプロセスIDです。
      </para></entry>
     </row>

     <row>
      <entry role="catalog_table_entry"><para role="column_definition">
       <structfield>datid</structfield> <type>oid</type>
      </para>
      <para>
<!--
       OID of the database to which this backend is connected.
-->
バックエンドが接続されているデータベースのOIDです。
      </para></entry>
     </row>

     <row>
      <entry role="catalog_table_entry"><para role="column_definition">
       <structfield>datname</structfield> <type>name</type>
      </para>
      <para>
<!--
       Name of the database to which this backend is connected.
-->
バックエンドが接続されているデータベース名です。
      </para></entry>
     </row>

     <row>
      <entry role="catalog_table_entry"><para role="column_definition">
       <structfield>relid</structfield> <type>oid</type>
      </para>
      <para>
<!--
       OID of the table being vacuumed.
-->
バキューム処理が行われているテーブルのOIDです。
      </para></entry>
     </row>

     <row>
      <entry role="catalog_table_entry"><para role="column_definition">
       <structfield>phase</structfield> <type>text</type>
      </para>
      <para>
<!--
       Current processing phase of vacuum.  See <xref linkend="vacuum-phases"/>.
-->
現在処理しているバキュームのフェーズです。
<xref linkend="vacuum-phases"/>を参照してください。
      </para></entry>
     </row>

     <row>
      <entry role="catalog_table_entry"><para role="column_definition">
       <structfield>heap_blks_total</structfield> <type>bigint</type>
      </para>
      <para>
<!--
       Total number of heap blocks in the table.  This number is reported
       as of the beginning of the scan; blocks added later will not be (and
       need not be) visited by this <command>VACUUM</command>.
-->
テーブルのヒープブロックの総数です。
この数字は、スキャンの開始を基点としてレポートされます。
後に追加されるブロックは、この<command>VACUUM</command>によって処理されません（必要もありません）。
      </para></entry>
     </row>

     <row>
      <entry role="catalog_table_entry"><para role="column_definition">
       <structfield>heap_blks_scanned</structfield> <type>bigint</type>
      </para>
      <para>
<!--
       Number of heap blocks scanned.  Because the
       <link linkend="storage-vm">visibility map</link> is used to optimize scans,
       some blocks will be skipped without inspection; skipped blocks are
       included in this total, so that this number will eventually become
       equal to <structfield>heap_blks_total</structfield> when the vacuum is complete.
       This counter only advances when the phase is <literal>scanning heap</literal>.
-->
スキャンされたヒープブロックの数です。
<link linkend="storage-vm">可視性マップ</link>がスキャンを最適化するために使用されるため、いくつかのブロックが検査されずに読み飛ばされます。
読み飛ばされたブロックはこの総数に含まれ、そのためこの数字はバキューム処理が完了した時に、最終的に<structfield>heap_blks_total</structfield>と同じになります。
このカウンタは、フェーズが<literal>scanning heap</literal>の時にのみ増加します。
      </para></entry>
     </row>

     <row>
      <entry role="catalog_table_entry"><para role="column_definition">
       <structfield>heap_blks_vacuumed</structfield> <type>bigint</type>
      </para>
      <para>
<!--
       Number of heap blocks vacuumed.  Unless the table has no indexes, this
       counter only advances when the phase is <literal>vacuuming heap</literal>.
       Blocks that contain no dead tuples are skipped, so the counter may
       sometimes skip forward in large increments.
-->
バキューム処理されたヒープブロックの数です。
テーブルにインデックスが１つでも存在するなら、このカウンタはフェーズが<literal>vacuuming heap</literal>の時にのみ増加します。
無効なタプルが含まれていないブロックは読み飛ばされ、それゆえカウンタは時々大きな増加量で早送りされます。
      </para></entry>
     </row>

     <row>
      <entry role="catalog_table_entry"><para role="column_definition">
       <structfield>index_vacuum_count</structfield> <type>bigint</type>
      </para>
      <para>
<!--
       Number of completed index vacuum cycles.
-->
完了したインデックスバキュームサイクルの数です。
      </para></entry>
     </row>

     <row>
      <entry role="catalog_table_entry"><para role="column_definition">
       <structfield>max_dead_tuples</structfield> <type>bigint</type>
      </para>
      <para>
<!--
       Number of dead tuples that we can store before needing to perform
       an index vacuum cycle, based on
       <xref linkend="guc-maintenance-work-mem"/>.
-->
インデックスバキュームサイクルの実行に必要となる前に格納できる、<xref linkend="guc-maintenance-work-mem"/>に基づいた、無効なタプルの数です。
      </para></entry>
     </row>

     <row>
      <entry role="catalog_table_entry"><para role="column_definition">
       <structfield>num_dead_tuples</structfield> <type>bigint</type>
      </para>
      <para>
<!--
       Number of dead tuples collected since the last index vacuum cycle.
-->
最後のインデックスバキュームサイクルから収集された無効タプルの数です。
      </para></entry>
     </row>
    </tbody>
   </tgroup>
  </table>

  <table id="vacuum-phases">
<!--
   <title>VACUUM Phases</title>
-->
   <title>VACUUMのフェーズ</title>
   <tgroup cols="2">
    <colspec colname="col1" colwidth="1*"/>
    <colspec colname="col2" colwidth="2*"/>
    <thead>
    <row>
<!--
      <entry>Phase</entry>
      <entry>Description</entry>
-->
      <entry>フェーズ</entry>
      <entry>説明</entry>
     </row>
    </thead>

   <tbody>
    <row>
     <entry><literal>initializing</literal></entry>
     <entry>
<!--
       <command>VACUUM</command> is preparing to begin scanning the heap.  This
       phase is expected to be very brief.
-->
<command>VACUUM</command>は、ヒープをスキャンし始める準備をしています。
このフェーズは、非常に短時間であると予想されます。
     </entry>
    </row>
    <row>
     <entry><literal>scanning heap</literal></entry>
     <entry>
<!--
       <command>VACUUM</command> is currently scanning the heap.  It will prune and
       defragment each page if required, and possibly perform freezing
       activity.  The <structfield>heap_blks_scanned</structfield> column can be used
       to monitor the progress of the scan.
-->
<command>VACUUM</command>は、現在ヒープをスキャン中です。
必要であればそれぞれのページを切り取り、デフラグし、場合によってはフリーズ活動を実行します。
スキャンの進捗状況の監視に<structfield>heap_blks_scanned</structfield>列が使用できます。
     </entry>
    </row>
    <row>
     <entry><literal>vacuuming indexes</literal></entry>
     <entry>
<!--
       <command>VACUUM</command> is currently vacuuming the indexes.  If a table has
       any indexes, this will happen at least once per vacuum, after the heap
       has been completely scanned.  It may happen multiple times per vacuum
       if <xref linkend="guc-maintenance-work-mem"/> (or, in the case of autovacuum,
       <xref linkend="guc-autovacuum-work-mem"/> if set) is insufficient to store
       the number of dead tuples found.
-->
<command>VACUUM</command>は、現在インデックスをバキューム処理中です。
テーブルにインデックスが存在する場合、ヒープが完全にスキャンされた後に、バキューム実行ごとに少なくとも１回発生します。
<xref linkend="guc-maintenance-work-mem"/>が、発見された無効タプルの数量を格納するのに不十分な場合（または、自動バキュームの場合は<xref linkend="guc-autovacuum-work-mem"/>が設定されている場合）は、バキューム実行ごとに複数回発生する可能性があります。
     </entry>
    </row>
    <row>
     <entry><literal>vacuuming heap</literal></entry>
     <entry>
<!--
       <command>VACUUM</command> is currently vacuuming the heap.  Vacuuming the heap
       is distinct from scanning the heap, and occurs after each instance of
       vacuuming indexes.  If <structfield>heap_blks_scanned</structfield> is less than
       <structfield>heap_blks_total</structfield>, the system will return to scanning
       the heap after this phase is completed; otherwise, it will begin
       cleaning up indexes after this phase is completed.
-->
<command>VACUUM</command>は、現在ヒープをバキューム処理中です。
ヒープのバキュームは、ヒープのスキャンと異なり、インデックスをバキューム処理するそれぞれのインスタンスの後に発生します。
<structfield>heap_blks_scanned</structfield>が<structfield>heap_blks_total</structfield>より少ない場合、システムはこのフェーズの完了後にヒープのスキャン処理に戻ります。
さもなければ、このフェーズの完了後にインデックスの整理を始めます。
     </entry>
    </row>
    <row>
     <entry><literal>cleaning up indexes</literal></entry>
     <entry>
<!--
       <command>VACUUM</command> is currently cleaning up indexes.  This occurs after
       the heap has been completely scanned and all vacuuming of the indexes
       and the heap has been completed.
-->
<command>VACUUM</command>は、現在インデックスの整理処理中です。
これは、ヒープが完全にスキャンされ、インデックスとヒープが完全にすべてバキューム処理された後に発生します。
     </entry>
    </row>
    <row>
     <entry><literal>truncating heap</literal></entry>
     <entry>
<!--
       <command>VACUUM</command> is currently truncating the heap so as to return
       empty pages at the end of the relation to the operating system.  This
       occurs after cleaning up indexes.
-->
<command>VACUUM</command>は、現在リレーションの終点の空のページをオペレーティングシステムに戻すためにヒープを切り詰めています。
これは、インデックスの整理処理後に発生します。
     </entry>
    </row>
    <row>
     <entry><literal>performing final cleanup</literal></entry>
     <entry>
<!--
       <command>VACUUM</command> is performing final cleanup.  During this phase,
       <command>VACUUM</command> will vacuum the free space map, update statistics
       in <literal>pg_class</literal>, and report statistics to the cumulative
       statistics system. When this phase is completed, <command>VACUUM</command> will end.
-->
<command>VACUUM</command>は最終クリーンアップを実行しています。
このフェーズ中に、<command>VACUUM</command>は空き領域マップをバキュームし、<literal>pg_class</literal>内の統計を更新し、累積統計システムに統計を報告します。
このフェーズが完了すると、<command>VACUUM</command>は終了します。
     </entry>
    </row>
   </tbody>
   </tgroup>
  </table>
 </sect2>

 <sect2 id="basebackup-progress-reporting">
<!--
  <title>Base Backup Progress Reporting</title>
-->
  <title>ベースバックアップの進捗状況のレポート</title>

  <indexterm>
   <primary>pg_stat_progress_basebackup</primary>
  </indexterm>

  <para>
<!--
   Whenever an application like <application>pg_basebackup</application>
   is taking a base backup, the
   <structname>pg_stat_progress_basebackup</structname>
   view will contain a row for each WAL sender process that is currently
   running the <command>BASE_BACKUP</command> replication command
   and streaming the backup. The tables below describe the information
   that will be reported and provide information about how to interpret it.
-->
<application>pg_basebackup</application>のようなアプリケーションがベースバックアップを取る時はいつでも、<structname>pg_stat_progress_basebackup</structname>ビューには現在<command>BASE_BACKUP</command>レプリケーションコマンドを実行し、バックアップをストリームしている各WAL送信プロセスごとの行が含まれます。
以下の表は、報告される情報を説明し、どのように解釈するかの情報を提供します。
  </para>

  <table id="pg-stat-progress-basebackup-view" xreflabel="pg_stat_progress_basebackup">
<!--
   <title><structname>pg_stat_progress_basebackup</structname> View</title>
-->
   <title><structname>pg_stat_progress_basebackup</structname>ビュー</title>
   <tgroup cols="1">
    <thead>
     <row>
      <entry role="catalog_table_entry"><para role="column_definition">
<!--
       Column Type
-->
列 型
      </para>
      <para>
<!--
       Description
-->
説明
      </para></entry>
     </row>
    </thead>

    <tbody>
     <row>
      <entry role="catalog_table_entry"><para role="column_definition">
       <structfield>pid</structfield> <type>integer</type>
      </para>
      <para>
<!--
       Process ID of a WAL sender process.
-->
WAL送信プロセスのプロセスIDです。
      </para></entry>
     </row>

     <row>
      <entry role="catalog_table_entry"><para role="column_definition">
       <structfield>phase</structfield> <type>text</type>
      </para>
      <para>
<!--
       Current processing phase. See <xref linkend="basebackup-phases"/>.
-->
現在処理中のフェーズです。
<xref linkend="basebackup-phases"/>を参照してください。
      </para></entry>
     </row>

     <row>
      <entry role="catalog_table_entry"><para role="column_definition">
       <structfield>backup_total</structfield> <type>bigint</type>
      </para>
      <para>
<!--
       Total amount of data that will be streamed. This is estimated and
       reported as of the beginning of
       <literal>streaming database files</literal> phase. Note that
       this is only an approximation since the database
       may change during <literal>streaming database files</literal> phase
       and WAL log may be included in the backup later. This is always
       the same value as <structfield>backup_streamed</structfield>
       once the amount of data streamed exceeds the estimated
       total size. If the estimation is disabled in
       <application>pg_basebackup</application>
       (i.e., <literal>&#45;-no-estimate-size</literal> option is specified),
       this is <literal>NULL</literal>.
-->
ストリームされるデータの総量です。
これは推定され、<literal>streaming database files</literal>フェーズの最初に報告されます。
データベースは<literal>streaming database files</literal>フェーズの間に変化するかもしれませんし、WALログが後ほどバックアップに含められますので、これは近似でしかないことに注意してください。
ストリームされたデータ量が推定された総量を超えたら、これは常に<structfield>backup_streamed</structfield>と同じ値です。
<application>pg_basebackup</application>で推定が無効にされて(すなわち、<literal>--no-estimate-size</literal>オプションが指定されて)いれば、<literal>NULL</literal>です。
      </para></entry>
     </row>

     <row>
      <entry role="catalog_table_entry"><para role="column_definition">
       <structfield>backup_streamed</structfield> <type>bigint</type>
      </para>
      <para>
<!--
       Amount of data streamed. This counter only advances
       when the phase is <literal>streaming database files</literal> or
       <literal>transferring wal files</literal>.
-->
ストリームされるデータの量です。
このカウンタはフェーズが<literal>streaming database files</literal>または<literal>transferring wal files</literal>の時にのみ増加します。
      </para></entry>
     </row>

     <row>
      <entry role="catalog_table_entry"><para role="column_definition">
       <structfield>tablespaces_total</structfield> <type>bigint</type>
      </para>
      <para>
<!--
       Total number of tablespaces that will be streamed.
-->
ストリームされるテーブル空間の総数です。
      </para></entry>
     </row>

     <row>
      <entry role="catalog_table_entry"><para role="column_definition">
       <structfield>tablespaces_streamed</structfield> <type>bigint</type>
      </para>
      <para>
<!--
       Number of tablespaces streamed. This counter only
       advances when the phase is <literal>streaming database files</literal>.
-->
ストリームされたテーブル空間の数です。
このカウンタはフェーズが<literal>streaming database files</literal>の時にのみ増加します。
      </para></entry>
     </row>
    </tbody>
   </tgroup>
  </table>

  <table id="basebackup-phases">
<!--
   <title>Base Backup Phases</title>
-->
   <title>ベースバックアップのフェーズ</title>
   <tgroup cols="2">
    <colspec colname="col1" colwidth="1*"/>
    <colspec colname="col2" colwidth="2*"/>
    <thead>
     <row>
<!--
      <entry>Phase</entry>
      <entry>Description</entry>
-->
      <entry>フェーズ</entry>
      <entry>説明</entry>
     </row>
    </thead>
    <tbody>
     <row>
      <entry><literal>initializing</literal></entry>
      <entry>
<!--
       The WAL sender process is preparing to begin the backup.
       This phase is expected to be very brief.
-->
WAL送信プロセスはバックアップを開始する準備をしています。
このフェーズはごく短時間になると予想されます。
      </entry>
     </row>
     <row>
      <entry><literal>waiting for checkpoint to finish</literal></entry>
      <entry>
<!--
       The WAL sender process is currently performing
       <function>pg_backup_start</function> to prepare to
       take a base backup, and waiting for the start-of-backup
       checkpoint to finish.
-->
WAL送信プロセスは、ベースバックアップを取る準備をするために現在<function>pg_backup_start</function>を実行し、バックアップ開始チェックポイントが完了するのを待っています。
      </entry>
     </row>
     <row>
      <entry><literal>estimating backup size</literal></entry>
      <entry>
<!--
       The WAL sender process is currently estimating the total amount
       of database files that will be streamed as a base backup.
-->
WAL送信プロセスは、ベースバックアップとしてストリームされるデータベースファイルの総量を現在推定しています。
      </entry>
     </row>
     <row>
      <entry><literal>streaming database files</literal></entry>
      <entry>
<!--
       The WAL sender process is currently streaming database files
       as a base backup.
-->
WAL送信プロセスはデータベースファイルをベースバックアップとして現在ストリームしています。
      </entry>
     </row>
     <row>
      <entry><literal>waiting for wal archiving to finish</literal></entry>
      <entry>
<!--
       The WAL sender process is currently performing
       <function>pg_backup_stop</function> to finish the backup,
       and waiting for all the WAL files required for the base backup
       to be successfully archived.
       If either <literal>&#45;-wal-method=none</literal> or
       <literal>&#45;-wal-method=stream</literal> is specified in
       <application>pg_basebackup</application>, the backup will end
       when this phase is completed.
-->
WAL送信プロセスは現在<function>pg_backup_stop</function>を実行してバックアップを終了しており、ベースバックアップに必要なすべてのWALファイルが正常にアーカイブされるのを待機しています。
<application>pg_basebackup</application>で<literal>--wal-method=none</literal>または<literal>--wal-method=stream</literal>が指定された場合、バックアップはこのフェーズが完了した時点で終了します。
      </entry>
     </row>
     <row>
      <entry><literal>transferring wal files</literal></entry>
      <entry>
<!--
       The WAL sender process is currently transferring all WAL logs
       generated during the backup. This phase occurs after
       <literal>waiting for wal archiving to finish</literal> phase if
       <literal>&#45;-wal-method=fetch</literal> is specified in
       <application>pg_basebackup</application>. The backup will end
       when this phase is completed.
-->
WAL送信プロセスはバックアップ中に生成されたWALログをすべて現在転送しています。
<application>pg_basebackup</application>で<literal>--wal-method=fetch</literal>が指定されていれば、このフェーズが<literal>waiting for wal archiving to finish</literal>の次に来ます。
バックアップはこのフェーズが完了したら終了します。
      </entry>
     </row>
    </tbody>
   </tgroup>
  </table>

 </sect2>

 </sect1>

 <sect1 id="dynamic-trace">
<!--
  <title>Dynamic Tracing</title>
-->
  <title>動的追跡</title>

 <indexterm zone="dynamic-trace">
  <primary>DTrace</primary>
 </indexterm>

  <para>
<!--
   <productname>PostgreSQL</productname> provides facilities to support
   dynamic tracing of the database server. This allows an external
   utility to be called at specific points in the code and thereby trace
   execution.
-->
<productname>PostgreSQL</productname>は、データベースサーバの動的追跡をサポートする機能を提供します。
これにより、外部ユーティリティをコードの特定のポイントで呼び出すことができ、追跡を行うことができるようになります。
  </para>

  <para>
<!--
   A number of probes or trace points are already inserted into the source
   code. These probes are intended to be used by database developers and
   administrators. By default the probes are not compiled into
   <productname>PostgreSQL</productname>; the user needs to explicitly tell
   the configure script to make the probes available.
-->
多くの追跡やプローブ用のポイントは、すでにソースコード内部に存在します。
これらのプローブはデータベースの開発者や管理者が使うことを意図しています。
デフォルトでは、これらのプローブは<productname>PostgreSQL</productname>にコンパイルされません。ユーザは明示的にconfigureスクリプトでプローブを有効にするように設定する必要があります。
  </para>

  <para>
<!--
   Currently, the
   <ulink url="https://en.wikipedia.org/wiki/DTrace">DTrace</ulink>
   utility is supported, which, at the time of this writing, is available
   on Solaris, macOS, FreeBSD, NetBSD, and Oracle Linux.  The
   <ulink url="https://sourceware.org/systemtap/">SystemTap</ulink> project
   for Linux provides a DTrace equivalent and can also be used.  Supporting other dynamic
   tracing utilities is theoretically possible by changing the definitions for
   the macros in <filename>src/include/utils/probes.h</filename>.
-->
現在、これを書いている時点ではSolaris、macOS、FreeBSD、NetBSD、Oracle Linuxで利用可能な<ulink url="https://en.wikipedia.org/wiki/DTrace">DTrace</ulink>ユーティリティがサポートされています。
<ulink url="https://sourceware.org/systemtap/">SystemTap</ulink>プロジェクトではDTrace相当の機能をLinux向けに提供しており、それを使うこともできます。
他の動的追跡ユーティリティのサポートは、<filename>src/include/utils/probes.h</filename>内のマクロ定義を変更することで、理論上は可能です。
  </para>

  <sect2 id="compiling-for-trace">
<!--
   <title>Compiling for Dynamic Tracing</title>
-->
   <title>動的追跡のためのコンパイル</title>

  <para>
<!--
   By default, probes are not available, so you will need to
   explicitly tell the configure script to make the probes available
   in <productname>PostgreSQL</productname>. To include DTrace support
   specify <option>&#45;-enable-dtrace</option> to configure.  See <xref
   linkend="configure-options-devel"/> for further information.
-->
デフォルトではプローブは利用ないので、configureスクリプトに明示的にプローブを<productname>PostgreSQL</productname>で利用可能にするように指示する必要があります。
DTraceサポートを含めるには、configureに<option>--enable-dtrace</option>を指定します。
詳細は<xref linkend="configure-options-devel"/>を参照してください。
  </para>
  </sect2>

  <sect2 id="trace-points">
<!--
   <title>Built-in Probes</title>
-->
   <title>組み込み済みのプローブ</title>

  <para>
<!--
   A number of standard probes are provided in the source code,
   as shown in <xref linkend="dtrace-probe-point-table"/>;
   <xref linkend="typedefs-table"/>
   shows the types used in the probes.  More probes can certainly be
   added to enhance <productname>PostgreSQL</productname>'s observability.
-->
<xref linkend="dtrace-probe-point-table"/>で示されるように、多くの標準的なプローブがソースコード内で提供されています。<xref linkend="typedefs-table"/>はプローブで使用している型を示しています。
また、<productname>PostgreSQL</productname>内の可観測性を強化するためのプローブ追加が可能です。
  </para>

 <table id="dtrace-probe-point-table">
<!--
  <title>Built-in DTrace Probes</title>
-->
  <title>組み込み済みのDTraceプローブ</title>
  <tgroup cols="3">
   <colspec colname="col1" colwidth="2*"/>
   <colspec colname="col2" colwidth="3*"/>
   <colspec colname="col3" colwidth="3*"/>
   <thead>
    <row>
<!--
     <entry>Name</entry>
     <entry>Parameters</entry>
     <entry>Description</entry>
-->
     <entry>名前</entry>
     <entry>パラメータ</entry>
     <entry>説明</entry>
    </row>
   </thead>

   <tbody>

    <row>
     <entry><literal>transaction-start</literal></entry>
     <entry><literal>(LocalTransactionId)</literal></entry>
<!--
     <entry>Probe that fires at the start of a new transaction.
      arg0 is the transaction ID.</entry>
-->
     <entry>新しいトランザクションの開始を捕捉するプローブです。arg0はトランザクションIDです。</entry>
    </row>
    <row>
     <entry><literal>transaction-commit</literal></entry>
     <entry><literal>(LocalTransactionId)</literal></entry>
<!--
     <entry>Probe that fires when a transaction completes successfully.
      arg0 is the transaction ID.</entry>
-->
     <entry>トランザクションの正常終了を捕捉するプローブです。arg0はトランザクションIDです。</entry>
    </row>
    <row>
     <entry><literal>transaction-abort</literal></entry>
     <entry><literal>(LocalTransactionId)</literal></entry>
<!--
     <entry>Probe that fires when a transaction completes unsuccessfully.
      arg0 is the transaction ID.</entry>
-->
     <entry>トランザクションの異常終了を捕捉するプローブです。arg0はトランザクションIDです。</entry>
    </row>
    <row>
     <entry><literal>query-start</literal></entry>
     <entry><literal>(const char *)</literal></entry>
<!--
     <entry>Probe that fires when the processing of a query is started.
      arg0 is the query string.</entry>
-->
     <entry>問い合わせ処理の開始を捕捉するプローブです。arg0は問い合わせ文字列です。</entry>
    </row>
    <row>
     <entry><literal>query-done</literal></entry>
     <entry><literal>(const char *)</literal></entry>
<!--
     <entry>Probe that fires when the processing of a query is complete.
      arg0 is the query string.</entry>
-->
     <entry>問い合わせ処理の正常終了を捕捉するプローブです。arg0は問い合わせ文字列です。</entry>
    </row>
    <row>
     <entry><literal>query-parse-start</literal></entry>
     <entry><literal>(const char *)</literal></entry>
<!--
     <entry>Probe that fires when the parsing of a query is started.
      arg0 is the query string.</entry>
-->
     <entry>問い合わせのパース処理の開始を捕捉するプローブです。arg0は問い合わせ文字列です。</entry>
    </row>
    <row>
     <entry><literal>query-parse-done</literal></entry>
     <entry><literal>(const char *)</literal></entry>
<!--
     <entry>Probe that fires when the parsing of a query is complete.
      arg0 is the query string.</entry>
-->
     <entry>問い合わせのパース処理の正常終了を捕捉するプローブです。arg0は問い合わせ文字列です。</entry>
    </row>
    <row>
     <entry><literal>query-rewrite-start</literal></entry>
     <entry><literal>(const char *)</literal></entry>
<!--
     <entry>Probe that fires when the rewriting of a query is started.
      arg0 is the query string.</entry>
-->
     <entry>問い合わせの書き換え処理の開始を捕捉するプローブです。arg0は問い合わせ文字列です。</entry>
    </row>
    <row>
     <entry><literal>query-rewrite-done</literal></entry>
     <entry><literal>(const char *)</literal></entry>
<!--
     <entry>Probe that fires when the rewriting of a query is complete.
      arg0 is the query string.</entry>
-->
     <entry>問い合わせの書き換え処理の正常終了を捕捉するプローブです。arg0は問い合わせ文字列です。</entry>
    </row>
    <row>
     <entry><literal>query-plan-start</literal></entry>
     <entry><literal>()</literal></entry>
<!--
     <entry>Probe that fires when the planning of a query is started.</entry>
-->
     <entry>問い合わせのプランナ処理の開始を捕捉するプローブです。</entry>
    </row>
    <row>
     <entry><literal>query-plan-done</literal></entry>
     <entry><literal>()</literal></entry>
<!--
     <entry>Probe that fires when the planning of a query is complete.</entry>
-->
     <entry>問い合わせのプランナ処理の正常終了を捕捉するプローブです。</entry>
    </row>
    <row>
     <entry><literal>query-execute-start</literal></entry>
     <entry><literal>()</literal></entry>
<!--
     <entry>Probe that fires when the execution of a query is started.</entry>
-->
     <entry>問い合わせの実行(エグゼキュータ)処理の開始を捕捉するプローブです。</entry>
    </row>
    <row>
     <entry><literal>query-execute-done</literal></entry>
     <entry><literal>()</literal></entry>
<!--
     <entry>Probe that fires when the execution of a query is complete.</entry>
-->
     <entry>問い合わせの実行(エグゼキュータ)処理の正常終了を捕捉するプローブです。</entry>
    </row>
    <row>
     <entry><literal>statement-status</literal></entry>
     <entry><literal>(const char *)</literal></entry>
<!--
     <entry>Probe that fires anytime the server process updates its
      <structname>pg_stat_activity</structname>.<structfield>status</structfield>.
      arg0 is the new status string.</entry>
-->
     <entry>
サーバプロセスによる<structname>pg_stat_activity</structname>.<structfield>status</structfield>の状態の更新を捕捉するプローブです。
arg0は新しい状態の文字列です。
     </entry>
    </row>
    <row>
     <entry><literal>checkpoint-start</literal></entry>
     <entry><literal>(int)</literal></entry>
<!--
     <entry>Probe that fires when a checkpoint is started.
      arg0 holds the bitwise flags used to distinguish different checkpoint
      types, such as shutdown, immediate or force.</entry>
-->
     <entry>
チェックポイントの開始を捕捉するプローブです。
arg0はチェックポイントの種類の違い(shutdown、immediate、force)を区別するためのビットフラグを持っています。
     </entry>
    </row>
    <row>
     <entry><literal>checkpoint-done</literal></entry>
     <entry><literal>(int, int, int, int, int)</literal></entry>
<!--
     <entry>Probe that fires when a checkpoint is complete.
      (The probes listed next fire in sequence during checkpoint processing.)
      arg0 is the number of buffers written. arg1 is the total number of
      buffers. arg2, arg3 and arg4 contain the number of WAL files added,
      removed and recycled respectively.</entry>
-->
     <entry>
チェックポイントの正常終了を捕捉するプローブです。
(以下に示すプローブはチェックポイント進行に従い順番に捕捉されます。)
arg0は書き込まれたバッファ数、arg1はバッファの総数、arg2、3、4はそれぞれ追加、削除、再利用されたWALファイルの数です。
     </entry>
    </row>
    <row>
     <entry><literal>clog-checkpoint-start</literal></entry>
     <entry><literal>(bool)</literal></entry>
<!--
     <entry>Probe that fires when the CLOG portion of a checkpoint is started.
      arg0 is true for normal checkpoint, false for shutdown
      checkpoint.</entry>
-->
     <entry>
CLOG部分のチェックポイントの開始を捕捉するプローブです。
arg0がtrueならば通常のチェックポイントであり、falseならばシャットダウン時のチェックポイントを示します。
     </entry>
    </row>
    <row>
     <entry><literal>clog-checkpoint-done</literal></entry>
     <entry><literal>(bool)</literal></entry>
<!--
     <entry>Probe that fires when the CLOG portion of a checkpoint is
      complete. arg0 has the same meaning as for <literal>clog-checkpoint-start</literal>.</entry>
-->
     <entry>
CLOG部分のチェックポイントの正常終了を捕捉するプローブです。
arg0は<literal>clog-checkpoint-start</literal>と同じ意味を持ちます。
     </entry>
    </row>
    <row>
     <entry><literal>subtrans-checkpoint-start</literal></entry>
     <entry><literal>(bool)</literal></entry>
<!--
     <entry>Probe that fires when the SUBTRANS portion of a checkpoint is
      started.
      arg0 is true for normal checkpoint, false for shutdown
      checkpoint.</entry>
-->
     <entry>
サブトランザクション部分のチェックポイントの開始を捕捉するプローブです。
arg0がtrueならば通常のチェックポイントであり、falseならばシャットダウン時のチェックポイントを示します。
     </entry>
    </row>
    <row>
     <entry><literal>subtrans-checkpoint-done</literal></entry>
     <entry><literal>(bool)</literal></entry>
<!--
     <entry>Probe that fires when the SUBTRANS portion of a checkpoint is
      complete. arg0 has the same meaning as for
      <literal>subtrans-checkpoint-start</literal>.</entry>
-->
     <entry>
サブトランザクション部分のチェックポイントの正常終了を捕捉するプローブです。
arg0は<literal>subtrans-checkpoint-start</literal>と同じ意味を持ちます。
     </entry>
    </row>
    <row>
     <entry><literal>multixact-checkpoint-start</literal></entry>
     <entry><literal>(bool)</literal></entry>
<!--
     <entry>Probe that fires when the MultiXact portion of a checkpoint is
      started.
      arg0 is true for normal checkpoint, false for shutdown
      checkpoint.</entry>
-->
     <entry>
マルチトランザクション部分のチェックポイントの開始を捕捉するプローブです。
arg0がtrueならば通常のチェックポイントであり、falseならばシャットダウン時のチェックポイントを示します。
     </entry>
    </row>
    <row>
     <entry><literal>multixact-checkpoint-done</literal></entry>
     <entry><literal>(bool)</literal></entry>
<!--
     <entry>Probe that fires when the MultiXact portion of a checkpoint is
      complete. arg0 has the same meaning as for
      <literal>multixact-checkpoint-start</literal>.</entry>
-->
     <entry>
マルチトランザクション部分のチェックポイントの正常終了を捕捉するプローブです。
arg0は<literal>multixact-checkpoint-start</literal>と同じ意味を持ちます。
     </entry>
    </row>
    <row>
     <entry><literal>buffer-checkpoint-start</literal></entry>
     <entry><literal>(int)</literal></entry>
<!--
     <entry>Probe that fires when the buffer-writing portion of a checkpoint
      is started.
      arg0 holds the bitwise flags used to distinguish different checkpoint
      types, such as shutdown, immediate or force.</entry>
-->
     <entry>
チェックポイントのバッファ書き込み部分の開始を捕捉するプローブです。
arg0はチェックポイントの種類の違い(shutdown、immediate、force)を区別するためのビットフラグを持っています。
     </entry>
    </row>
    <row>
     <entry><literal>buffer-sync-start</literal></entry>
     <entry><literal>(int, int)</literal></entry>
<!--
     <entry>Probe that fires when we begin to write dirty buffers during
      checkpoint (after identifying which buffers must be written).
      arg0 is the total number of buffers.
      arg1 is the number that are currently dirty and need to be written.</entry>
-->
     <entry>
チェックポイント中のダーティバッファの書き出し開始を捕捉するプローブです(どのバッファが書き出す必要があるのかを判定した後です)。
arg0はバッファの総数で、arg1は現在ダーティであり、書き出す必要のあるバッファ数です。
     </entry>
    </row>
    <row>
     <entry><literal>buffer-sync-written</literal></entry>
     <entry><literal>(int)</literal></entry>
<!--
     <entry>Probe that fires after each buffer is written during checkpoint.
      arg0 is the ID number of the buffer.</entry>
-->
     <entry>
チェックポイント中のそれぞれのバッファの書き出し後を捕捉するプローブです。
arg0はバッファのIDを示します。
     </entry>
    </row>
    <row>
     <entry><literal>buffer-sync-done</literal></entry>
     <entry><literal>(int, int, int)</literal></entry>
<!--
     <entry>Probe that fires when all dirty buffers have been written.
      arg0 is the total number of buffers.
      arg1 is the number of buffers actually written by the checkpoint process.
      arg2 is the number that were expected to be written (arg1 of
      <literal>buffer-sync-start</literal>); any difference reflects other processes flushing
      buffers during the checkpoint.</entry>
-->
     <entry>
全てのダーティバッファの書き出し後を捕捉するプローブです。
arg0はバッファの総数です。
arg1はチェックポイント処理により実際に書き出されたバッファ数です。
arg2は書き出されるであろうと見積もられたバッファ数(<literal>buffer-sync-start</literal>のarg1相当)です。
違いはチェックポイント中に他のプロセスがバッファを書き出したことを反映しています。
     </entry>
    </row>
    <row>
     <entry><literal>buffer-checkpoint-sync-start</literal></entry>
     <entry><literal>()</literal></entry>
<!--
     <entry>Probe that fires after dirty buffers have been written to the
      kernel, and before starting to issue fsync requests.</entry>
-->
     <entry>カーネルへのダーティバッファの書き出し処理発行の後、そして同期書き出し要求を開始する前を捕捉するプローブです。</entry>
    </row>
    <row>
     <entry><literal>buffer-checkpoint-done</literal></entry>
     <entry><literal>()</literal></entry>
<!--
     <entry>Probe that fires when syncing of buffers to disk is
      complete.</entry>
-->
     <entry>バッファからディスクへの同期書き出し処理の終了を捕捉するプローブです。</entry>
    </row>
    <row>
     <entry><literal>twophase-checkpoint-start</literal></entry>
     <entry><literal>()</literal></entry>
<!--
     <entry>Probe that fires when the two-phase portion of a checkpoint is
      started.</entry>
-->
     <entry>二相コミット部分のチェックポイントの開始を捕捉するプローブです。</entry>
    </row>
    <row>
     <entry><literal>twophase-checkpoint-done</literal></entry>
     <entry><literal>()</literal></entry>
<!--
     <entry>Probe that fires when the two-phase portion of a checkpoint is
      complete.</entry>
-->
     <entry>二相コミット部分のチェックポイントの正常終了を捕捉するプローブです。</entry>
    </row>
    <row>
     <entry><literal>buffer-extend-start</literal></entry>
     <entry><literal>(ForkNumber, BlockNumber, Oid, Oid, Oid, int, unsigned int)</literal></entry>
<!--
     <entry>Probe that fires when a relation extension starts.
       arg0 contains the fork to be extended. arg1, arg2, and arg3 contain the
       tablespace, database, and relation OIDs identifying the relation.  arg4
       is the ID of the backend which created the temporary relation for a
       local buffer, or <symbol>InvalidBackendId</symbol> (-1) for a shared
       buffer. arg5 is the number of blocks the caller would like to extend
       by.</entry>
-->
      <entry>
リレーションの拡張が開始された時を捕捉するプローブです。
arg0は拡張されるフォークを示します。
arg1、arg2、arg3は対象のリレーションを識別するテーブル空間、データベース、そしてリレーションのOIDです。
arg4はローカルバッファのために一時的なリレーションを作成したバックエンドのID、<symbol>InvalidBackendId</symbol>(-1)であれは共有バッファを指します。
arg5は呼び出し元が拡張したいブロックの数です。
      </entry>
    </row>
    <row>
     <entry><literal>buffer-extend-done</literal></entry>
     <entry><literal>(ForkNumber, BlockNumber, Oid, Oid, Oid, int, unsigned int, BlockNumber)</literal></entry>
<!--
     <entry>Probe that fires when a relation extension is complete.
       arg0 contains the fork to be extended. arg1, arg2, and arg3 contain the
       tablespace, database, and relation OIDs identifying the relation.  arg4
       is the ID of the backend which created the temporary relation for a
       local buffer, or <symbol>InvalidBackendId</symbol> (-1) for a shared
       buffer. arg5 is the number of blocks the relation was extended by, this
       can be less than the number in the
       <literal>buffer-extend-start</literal> due to resource
       constraints. arg6 contains the BlockNumber of the first new
       block.</entry>
-->
      <entry>
リレーションの拡張が完了した時を捕捉するプローブです。
arg0は拡張されるフォークを示します。
arg1、arg2、arg3は対象のリレーションを識別するテーブル空間、データベース、そしてリレーションのOIDです。
arg4はローカルバッファのために一時的なリレーションを作成したバックエンドのID、<symbol>InvalidBackendId</symbol>(-1)であれは共有バッファを指します。
arg5はリレーションが拡張されたブロック数です。これはリソース制約により<literal>buffer-extend-start</literal>で指定された数より少ない場合があります。
arg6は最初の新しいブロックのブロック番号です。
      </entry>
    </row>
    <row>
     <entry><literal>buffer-read-start</literal></entry>
     <entry><literal>(ForkNumber, BlockNumber, Oid, Oid, Oid, int)</literal></entry>
<!--
     <entry>Probe that fires when a buffer read is started.
      arg0 and arg1 contain the fork and block numbers of the page.
      arg2, arg3, and arg4 contain the tablespace, database, and relation OIDs
      identifying the relation.
      arg5 is the ID of the backend which created the temporary relation for a
      local buffer, or <symbol>InvalidBackendId</symbol> (-1) for a shared buffer.
      </entry>
-->
      <entry>
バッファ読み込みの開始を捕捉するプローブです。
arg0とarg1は読み込みページのフォーク番号とブロック番号です。
arg2、arg3、arg4は対象のリレーションを識別するテーブル空間、データベース、そしてリレーションのOIDです。
arg5は一時テーブルをローカルバッファに作成していればそのバックエンドのIDであり、<symbol>InvalidBackendId</symbol>(-1)であれは共有バッファを指します。
      </entry>
    </row>
    <row>
     <entry><literal>buffer-read-done</literal></entry>
     <entry><literal>(ForkNumber, BlockNumber, Oid, Oid, Oid, int, bool)</literal></entry>
<!--
     <entry>Probe that fires when a buffer read is complete.
      arg0 and arg1 contain the fork and block numbers of the page.
      arg2, arg3, and arg4 contain the tablespace, database, and relation OIDs
      identifying the relation.
      arg5 is the ID of the backend which created the temporary relation for a
      local buffer, or <symbol>InvalidBackendId</symbol> (-1) for a shared buffer.
      arg6 is true if the buffer was found in the pool, false if not.</entry>
-->
      <entry>
バッファ読み込みの終了を捕捉するプローブです。
arg0とarg1はそのページのフォーク番号とブロック番号です。
arg2、arg3、arg4は対象のリレーションを識別するテーブル空間、データベース、そしてリレーションのOIDです。
arg5はローカルバッファのために一時的なリレーションを作成したバックエンドのID、<symbol>InvalidBackendId</symbol>(-1)であれは共有バッファを指します。
arg6はtrueならばバッファがプール内にある、falseはプール内に無かったことを示します。
      </entry>
    </row>
    <row>
     <entry><literal>buffer-flush-start</literal></entry>
     <entry><literal>(ForkNumber, BlockNumber, Oid, Oid, Oid)</literal></entry>
<!--
     <entry>Probe that fires before issuing any write request for a shared
      buffer.
      arg0 and arg1 contain the fork and block numbers of the page.
      arg2, arg3, and arg4 contain the tablespace, database, and relation OIDs
      identifying the relation.</entry>
-->
     <entry>
共有バッファへの書き込み要求開始を捕捉するプローブです。
arg0とarg1はそのページのフォーク番号とブロック番号です。
arg2、arg3、arg4は対象のリレーションを識別するテーブル空間、データベース、そしてテーブルのOIDです。
     </entry>
    </row>
    <row>
     <entry><literal>buffer-flush-done</literal></entry>
     <entry><literal>(ForkNumber, BlockNumber, Oid, Oid, Oid)</literal></entry>
<!--
     <entry>Probe that fires when a write request is complete.  (Note
      that this just reflects the time to pass the data to the kernel;
      it's typically not actually been written to disk yet.)
      The arguments are the same as for <literal>buffer-flush-start</literal>.</entry>
-->
     <entry>
書き込み要求の終了を捕捉するプローブです。
(これはカーネルへデータを渡したタイミングのみを反映していることに注意してください。大抵、この時点ではまだ実際にディスクへ書き込まれていません。)
引数は<literal>buffer-flush-start</literal>と同じです。
     </entry>
    </row>
    <row>
     <entry><literal>wal-buffer-write-dirty-start</literal></entry>
     <entry><literal>()</literal></entry>
<!--
     <entry>Probe that fires when a server process begins to write a
      dirty WAL buffer because no more WAL buffer space is available.
      (If this happens often, it implies that
      <xref linkend="guc-wal-buffers"/> is too small.)</entry>
-->
     <entry>
WALバッファ領域の不足によるサーバプロセスのダーティなWALバッファの書き出しを捕捉するプローブです。
(もしこれが頻発するようでしたら、<xref linkend="guc-wal-buffers"/>が小さすぎることを意味します。)
     </entry>
    </row>
    <row>
     <entry><literal>wal-buffer-write-dirty-done</literal></entry>
     <entry><literal>()</literal></entry>
<!--
     <entry>Probe that fires when a dirty WAL buffer write is complete.</entry>
-->
     <entry>ダーティなWALバッファの書き出し終了を捕捉するプローブです。</entry>
    </row>
    <row>
     <entry><literal>wal-insert</literal></entry>
     <entry><literal>(unsigned char, unsigned char)</literal></entry>
<!--
     <entry>Probe that fires when a WAL record is inserted.
      arg0 is the resource manager (rmid) for the record.
      arg1 contains the info flags.</entry>
-->
     <entry>
WALレコードの挿入を捕捉するプローブです。
arg0はレコードのリソースマネージャ(rmid)です。
arg1は情報フラグです。
     </entry>
    </row>
    <row>
     <entry><literal>wal-switch</literal></entry>
     <entry><literal>()</literal></entry>
<!--
     <entry>Probe that fires when a WAL segment switch is requested.</entry>
-->
     <entry>WALセグメントのスイッチ要求を捕捉するプローブです。</entry>
    </row>
    <row>
     <entry><literal>smgr-md-read-start</literal></entry>
     <entry><literal>(ForkNumber, BlockNumber, Oid, Oid, Oid, int)</literal></entry>
<!--
     <entry>Probe that fires when beginning to read a block from a relation.
      arg0 and arg1 contain the fork and block numbers of the page.
      arg2, arg3, and arg4 contain the tablespace, database, and relation OIDs
      identifying the relation.
      arg5 is the ID of the backend which created the temporary relation for a
      local buffer, or <symbol>InvalidBackendId</symbol> (-1) for a shared buffer.</entry>
-->
     <entry>
リレーションからのブロック読み込みの開始を捕捉するプローブ。
arg0とarg1はそのページのフォーク番号とブロック番号です。
arg2、arg3、arg4は対象のリレーションを識別するテーブル空間、データベース、そしてリレーションのOIDです。
arg5は一時テーブルをローカルバッファに作成していればそのバックエンドのIDであり、<symbol>InvalidBackendId</symbol>(-1)であれは共有バッファを指します。
     </entry>
    </row>
    <row>
     <entry><literal>smgr-md-read-done</literal></entry>
     <entry><literal>(ForkNumber, BlockNumber, Oid, Oid, Oid, int, int, int)</literal></entry>
<!--
     <entry>Probe that fires when a block read is complete.
      arg0 and arg1 contain the fork and block numbers of the page.
      arg2, arg3, and arg4 contain the tablespace, database, and relation OIDs
      identifying the relation.
      arg5 is the ID of the backend which created the temporary relation for a
      local buffer, or <symbol>InvalidBackendId</symbol> (-1) for a shared buffer.
      arg6 is the number of bytes actually read, while arg7 is the number
      requested (if these are different it indicates trouble).</entry>
-->
     <entry>
ブロックの読み込み終了を捕捉するプローブです。
arg0とarg1はそのページのフォーク番号とブロック番号です。
arg2、arg3、arg4は対象のリレーションを識別するテーブル空間、データベース、そしてリレーションのOIDです。
arg5は一時テーブルをローカルバッファに作成していればそのバックエンドのIDであり、<symbol>InvalidBackendId</symbol>(-1)であれは共有バッファを指します。
arg6は実際に読み込んだバイト数、arg7はリクエストされた読み込みバイト数です(もし、これらに差異があった場合、何らかの問題があることを示します)。
     </entry>
    </row>
    <row>
     <entry><literal>smgr-md-write-start</literal></entry>
     <entry><literal>(ForkNumber, BlockNumber, Oid, Oid, Oid, int)</literal></entry>
<!--
     <entry>Probe that fires when beginning to write a block to a relation.
      arg0 and arg1 contain the fork and block numbers of the page.
      arg2, arg3, and arg4 contain the tablespace, database, and relation OIDs
      identifying the relation.
      arg5 is the ID of the backend which created the temporary relation for a
      local buffer, or <symbol>InvalidBackendId</symbol> (-1) for a shared buffer.</entry>
-->
     <entry>
リレーションへのブロック書き出しの開始を捕捉するプローブです。
arg0とarg1はそのページのフォーク番号とブロック番号です。
arg2、arg3、arg4は対象のリレーションを識別するテーブル空間、データベース、そしてリレーションのOIDです。
arg5は一時テーブルをローカルバッファに作成していればそのバックエンドのIDであり、<symbol>InvalidBackendId</symbol>(-1)であれは共有バッファを指します。
     </entry>
    </row>
    <row>
     <entry><literal>smgr-md-write-done</literal></entry>
     <entry><literal>(ForkNumber, BlockNumber, Oid, Oid, Oid, int, int, int)</literal></entry>
<!--
     <entry>Probe that fires when a block write is complete.
      arg0 and arg1 contain the fork and block numbers of the page.
      arg2, arg3, and arg4 contain the tablespace, database, and relation OIDs
      identifying the relation.
      arg5 is the ID of the backend which created the temporary relation for a
      local buffer, or <symbol>InvalidBackendId</symbol> (-1) for a shared buffer.
      arg6 is the number of bytes actually written, while arg7 is the number
      requested (if these are different it indicates trouble).</entry>
-->
     <entry>
ブロックの書き出し終了を捕捉するプローブです。
arg0とarg1はそのページのフォーク番号とブロック番号です。
arg2、arg3、arg4は対象のリレーションを識別するテーブル空間、データベース、そしてリレーションのOIDです。
arg5は一時テーブルをローカルバッファに作成していればそのバックエンドのIDであり、<symbol>InvalidBackendId</symbol>(-1)であれは共有バッファを指します。
arg6は実際に書き出したバイト数、arg7はリクエストされた書き出しバイト数です(もし、これらに差異があった場合、何らかの問題があることを示します)。
     </entry>
    </row>
    <row>
     <entry><literal>sort-start</literal></entry>
     <entry><literal>(int, bool, int, int, bool, int)</literal></entry>
<!--
     <entry>Probe that fires when a sort operation is started.
      arg0 indicates heap, index or datum sort.
      arg1 is true for unique-value enforcement.
      arg2 is the number of key columns.
      arg3 is the number of kilobytes of work memory allowed.
      arg4 is true if random access to the sort result is required.
      arg5 indicates serial when <literal>0</literal>, parallel worker when
      <literal>1</literal>, or parallel leader when <literal>2</literal>.</entry>
-->
     <entry>
ソート処理の開始を捕捉するプローブです。
arg0は対象データがヒープ、インデックス、またはdatumのどれかを示します。
arg1はtrueならば一意性を必要としていることを示します。
arg2はカラムのキー数です。
arg3は許容されている作業メモリ(work_mem)のキロバイト数です。
arg4はtrueならばソート結果に対するランダムアクセスが要求されていることを示します。
arg5は、<literal>0</literal>ならばシリアル、<literal>1</literal>ならばパラレルワーカー、<literal>2</literal>ならばパラレルリーダーであることを示します。
     </entry>
    </row>
    <row>
     <entry><literal>sort-done</literal></entry>
     <entry><literal>(bool, long)</literal></entry>
<!--
     <entry>Probe that fires when a sort is complete.
      arg0 is true for external sort, false for internal sort.
      arg1 is the number of disk blocks used for an external sort,
      or kilobytes of memory used for an internal sort.</entry>
-->
     <entry>
ソート処理の終了を捕捉するプローブです。
arg0はtrueならば外部ソート、falseは内部ソートを示します。
arg1は外部ソートで使用されたディスクブロック数、もしくは内部ソートで使用されたメモリのキロバイト数を示します。
     </entry>
    </row>
    <row>
     <entry><literal>lwlock-acquire</literal></entry>
     <entry><literal>(char *, LWLockMode)</literal></entry>
<!--
     <entry>Probe that fires when an LWLock has been acquired.
      arg0 is the LWLock's tranche.
      arg1 is the requested lock mode, either exclusive or shared.</entry>
-->
     <entry>
LWLockの獲得を捕捉するプローブです。
arg0はLWLockのトランシェを示します。
arg1は要求されたロックモード（排他または共有）を示します。
     </entry>
    </row>
    <row>
     <entry><literal>lwlock-release</literal></entry>
     <entry><literal>(char *)</literal></entry>
<!--
     <entry>Probe that fires when an LWLock has been released (but note
      that any released waiters have not yet been awakened).
      arg0 is the LWLock's tranche.</entry>
-->
     <entry>
LWLockの解放を捕捉するプローブです（ただし、解放された待機状態のものにはまだ通知されていないことに注意してください）。
arg0はLWLockのトランシェを示します。
     </entry>
    </row>
    <row>
     <entry><literal>lwlock-wait-start</literal></entry>
     <entry><literal>(char *, LWLockMode)</literal></entry>
<!--
     <entry>Probe that fires when an LWLock was not immediately available and
      a server process has begun to wait for the lock to become available.
      arg0 is the LWLock's tranche.
      arg1 is the requested lock mode, either exclusive or shared.</entry>
-->
     <entry>
LWLockが即座には獲得できず、ロックが利用可能になるまでサーバプロセスが待機を開始したことを捕捉するプローブです。
arg0はLWLockのトランシェを示します。
arg1は要求されたロックモード（排他または共有）を示します。
     </entry>
    </row>
    <row>
     <entry><literal>lwlock-wait-done</literal></entry>
     <entry><literal>(char *, LWLockMode)</literal></entry>
<!--
     <entry>Probe that fires when a server process has been released from its
      wait for an LWLock (it does not actually have the lock yet).
      arg0 is the LWLock's tranche.
      arg1 is the requested lock mode, either exclusive or shared.</entry>
-->
     <entry>
サーバプロセスがLWLockの待機から解放されたことを捕捉するプローブです（まだ実際にはロックを取得していません）。
arg0はLWLockのトランシェを示します。
arg1は要求されたロックモード（排他または共有）を示します。
     </entry>
    </row>
    <row>
     <entry><literal>lwlock-condacquire</literal></entry>
     <entry><literal>(char *, LWLockMode)</literal></entry>
<!--
     <entry>Probe that fires when an LWLock was successfully acquired when the
      caller specified no waiting.
      arg0 is the LWLock's tranche.
      arg1 is the requested lock mode, either exclusive or shared.</entry>
-->
     <entry>
呼び出し元が待機しないことを指定した際の、LWLockの獲得成功を捕捉するプローブです。
arg0はLWLockのトランシェを示します。
arg1は要求されたロックモード（排他または共有）を示します。
     </entry>
    </row>
    <row>
     <entry><literal>lwlock-condacquire-fail</literal></entry>
     <entry><literal>(char *, LWLockMode)</literal></entry>
<!--
     <entry>Probe that fires when an LWLock was not successfully acquired when
      the caller specified no waiting.
      arg0 is the LWLock's tranche.
      arg1 is the requested lock mode, either exclusive or shared.</entry>
-->
     <entry>
呼び出し元が待機しないことを指定した際の、LWLockの獲得失敗を捕捉するプローブです。
arg0はLWLockのトランシェを示します。
arg1は要求されたロックモード（排他または共有）を示します。
     </entry>
    </row>
    <row>
     <entry><literal>lock-wait-start</literal></entry>
     <entry><literal>(unsigned int, unsigned int, unsigned int, unsigned int, unsigned int, LOCKMODE)</literal></entry>
<!--
     <entry>Probe that fires when a request for a heavyweight lock (lmgr lock)
      has begun to wait because the lock is not available.
      arg0 through arg3 are the tag fields identifying the object being
      locked.  arg4 indicates the type of object being locked.
      arg5 indicates the lock type being requested.</entry>
-->
     <entry>
重量ロック(lmgr lock)を即座に取得できなかったため、サーバプロセスがロックを利用できるまでロック待ち状態になった際の開始を捕捉するプローブです。
arg0からarg3はロックされたオブジェクトの識別用タグ領域です。
arg4はロックされたオブジェクトのタイプを示します。
arg5は要求されたロックの種類を示します。
     </entry>
    </row>
    <row>
     <entry><literal>lock-wait-done</literal></entry>
     <entry><literal>(unsigned int, unsigned int, unsigned int, unsigned int, unsigned int, LOCKMODE)</literal></entry>
<!--
     <entry>Probe that fires when a request for a heavyweight lock (lmgr lock)
      has finished waiting (i.e., has acquired the lock).
      The arguments are the same as for <literal>lock-wait-start</literal>.</entry>
-->
     <entry>
重量ロック(lmgr lock)要求の待機終了を捕捉するプローブです(つまりロックを取得した)。
引数は<literal>lock-wait-start</literal>と同じです。
     </entry>
    </row>
    <row>
     <entry><literal>deadlock-found</literal></entry>
     <entry><literal>()</literal></entry>
<!--
     <entry>Probe that fires when a deadlock is found by the deadlock
      detector.</entry>
-->
     <entry>デッドロック検知器によるデッドロックの発見を捕捉するプローブです。</entry>
    </row>

   </tbody>
   </tgroup>
  </table>

 <table id="typedefs-table">
<!--
  <title>Defined Types Used in Probe Parameters</title>
-->
  <title>プローブパラメータで使われる型の定義</title>
  <tgroup cols="2">
   <thead>
    <row>
<!--
     <entry>Type</entry>
     <entry>Definition</entry>
-->
     <entry>型</entry>
     <entry>定義</entry>
    </row>
   </thead>

   <tbody>

    <row>
     <entry><type>LocalTransactionId</type></entry>
     <entry><type>unsigned int</type></entry>
    </row>
    <row>
     <entry><type>LWLockMode</type></entry>
     <entry><type>int</type></entry>
    </row>
    <row>
     <entry><type>LOCKMODE</type></entry>
     <entry><type>int</type></entry>
    </row>
    <row>
     <entry><type>BlockNumber</type></entry>
     <entry><type>unsigned int</type></entry>
    </row>
    <row>
     <entry><type>Oid</type></entry>
     <entry><type>unsigned int</type></entry>
    </row>
    <row>
     <entry><type>ForkNumber</type></entry>
     <entry><type>int</type></entry>
    </row>
    <row>
     <entry><type>bool</type></entry>
     <entry><type>unsigned char</type></entry>
    </row>

   </tbody>
   </tgroup>
  </table>


  </sect2>

  <sect2 id="using-trace-points">
<!--
   <title>Using Probes</title>
-->
   <title>プローブの利用</title>

  <para>
<!--
   The example below shows a DTrace script for analyzing transaction
   counts in the system, as an alternative to snapshotting
   <structname>pg_stat_database</structname> before and after a performance test:
-->
以下の例では、性能試験前後で<structname>pg_stat_database</structname>のスナップショットを取る代わりに、システムにおけるトランザクション数を解析するDTraceスクリプトを示します。
<programlisting>
#!/usr/sbin/dtrace -qs

postgresql$1:::transaction-start
{
      @start["Start"] = count();
      self->ts  = timestamp;
}

postgresql$1:::transaction-abort
{
      @abort["Abort"] = count();
}

postgresql$1:::transaction-commit
/self->ts/
{
      @commit["Commit"] = count();
      @time["Total time (ns)"] = sum(timestamp - self->ts);
      self->ts=0;
}
</programlisting>
<!--
   When executed, the example D script gives output such as:
-->
実行すると、例のDスクリプトは以下のような出力をします。
<screen>
# ./txn_count.d `pgrep -n postgres` or ./txn_count.d &lt;PID&gt;
^C

Start                                          71
Commit                                         70
Total time (ns)                        2312105013
</screen>
  </para>

  <note>
   <para>
<!--
    SystemTap uses a different notation for trace scripts than DTrace does,
    even though the underlying trace points are compatible.  One point worth
    noting is that at this writing, SystemTap scripts must reference probe
    names using double underscores in place of hyphens.  This is expected to
    be fixed in future SystemTap releases.
-->
基本となる追跡ポイントの互換性はありますが、SystemTapはDTraceと異なる追跡スクリプトの表記を用います。
表記に関して特に注意すべき点として、SystemTapでは参照する追跡ポイント名のハイフンの代わりに二重のアンダースコアを用いる必要があります。
これは将来的なSystemTapのリリースで修正されることを期待しています。
   </para>
  </note>

  <para>
<!--
   You should remember that DTrace scripts need to be carefully written and
   debugged, otherwise the trace information collected might
   be meaningless. In most cases where problems are found it is the
   instrumentation that is at fault, not the underlying system. When
   discussing information found using dynamic tracing, be sure to enclose
   the script used to allow that too to be checked and discussed.
-->
DTraceスクリプトの作成には注意が必要であり、デバッグが必要であることは忘れないでください。さもないと、収集される追跡情報の意味がなくなるかもしれません。
ほとんどの場合、見つかる問題はシステムではなく使用方法の間違いです。
動的追跡を使用して見つかった情報に関して議論を行う際には、スクリプトの検査や議論もできるようにスクリプトも含めるようにしてください。
  </para>
  </sect2>

  <sect2 id="defining-trace-points">
<!--
   <title>Defining New Probes</title>
-->
   <title>新規プローブの定義</title>

  <para>
<!--
   New probes can be defined within the code wherever the developer
   desires, though this will require a recompilation. Below are the steps
   for inserting new probes:
-->
開発者が望めばコード内に新しくプローブを定義することができます。しかし、これには再コンパイルが必要です。
下記は、新規プローブの定義の手順です。
  </para>

  <procedure>
   <step>
    <para>
<!--
     Decide on probe names and data to be made available through the probes
-->
プローブの名前とプローブの処理を通じて取得可能とするデータを決めます
    </para>
   </step>

   <step>
    <para>
<!--
     Add the probe definitions to <filename>src/backend/utils/probes.d</filename>
-->
<filename>src/backend/utils/probes.d</filename>にプローブの定義を追加します
    </para>
   </step>

   <step>
    <para>
<!--
     Include <filename>pg_trace.h</filename> if it is not already present in the
     module(s) containing the probe points, and insert
     <literal>TRACE_POSTGRESQL</literal> probe macros at the desired locations
     in the source code
-->
もし、プローブポイントを含むモジュールが<filename>pg_trace.h</filename>をインクルードしていなければそれをインクルードし、ソースコード中のプローブを行いたい場所に<literal>TRACE_POSTGRESQL</literal>マクロを挿入します
    </para>
   </step>

   <step>
    <para>
<!--
     Recompile and verify that the new probes are available
-->
再コンパイルを行い、新規プローブが利用できるか確認します
    </para>
   </step>
  </procedure>

  <formalpara>
<!--
   <title>Example:</title>
-->
   <title>例:</title>
   <para>
<!--
    Here is an example of how you would add a probe to trace all new
    transactions by transaction ID.
-->
これはトランザクションIDを用いて新規トランザクションを追跡するプローブ追加の仕方の例です。
   </para>
  </formalpara>

  <procedure>
   <step>
    <para>
<!--
     Decide that the probe will be named <literal>transaction-start</literal> and
     requires a parameter of type <type>LocalTransactionId</type>
-->
プローブ名を<literal>transaction-start</literal>とし、<type>LocalTransactionId</type>型のパラメータを必要とすることを決めます。
    </para>
   </step>

   <step>
    <para>
<!--
     Add the probe definition to <filename>src/backend/utils/probes.d</filename>:
-->
<filename>src/backend/utils/probes.d</filename>にプローブの定義を追加します:
<programlisting>
probe transaction__start(LocalTransactionId);
</programlisting>
<!--
     Note the use of the double underline in the probe name. In a DTrace
     script using the probe, the double underline needs to be replaced with a
     hyphen, so <literal>transaction-start</literal> is the name to document for
     users.
-->
プローブ名に二重のアンダースコアを使用する場合は注意してください。
DTraceスクリプトでプローブを用いる場合、二重のアンダースコアをハイフンに置き換える必要があります。そのため、<literal>transaction-start</literal>がユーザ向けの文書に記載される名前となります。
    </para>
   </step>

   <step>
    <para>
<!--
     At compile time, <literal>transaction__start</literal> is converted to a macro
     called <literal>TRACE_POSTGRESQL_TRANSACTION_START</literal> (notice the
     underscores are single here), which is available by including
     <filename>pg_trace.h</filename>.  Add the macro call to the appropriate location
     in the source code.  In this case, it looks like the following:
-->
コンパイル時に、<literal>transaction__start</literal>は<literal>TRACE_POSTGRESQL_TRANSACTION_START</literal>と呼ばれるマクロに変換されます(ここではアンダースコアはひとつになります)。このマクロは、<filename>pg_trace.h</filename>をインクルードすることにより使用可能となります。
このマクロをソースコード中の適切な箇所へ追加していきます。
この場合、以下の様になります。

<programlisting>
TRACE_POSTGRESQL_TRANSACTION_START(vxid.localTransactionId);
</programlisting>
    </para>
   </step>

   <step>
    <para>
<!--
     After recompiling and running the new binary, check that your newly added
     probe is available by executing the following DTrace command.  You
     should see similar output:
-->
再コンパイル後に新しいバイナリでサーバを起動し、下記の様なDTraceコマンドの実行により新たに追加したプローブが利用可能かチェックします。
下記の様な出力が確認できるはずです:
<screen>
# dtrace -ln transaction-start
   ID    PROVIDER          MODULE           FUNCTION NAME
18705 postgresql49878     postgres     StartTransactionCommand transaction-start
18755 postgresql49877     postgres     StartTransactionCommand transaction-start
18805 postgresql49876     postgres     StartTransactionCommand transaction-start
18855 postgresql49875     postgres     StartTransactionCommand transaction-start
18986 postgresql49873     postgres     StartTransactionCommand transaction-start
</screen>
    </para>
   </step>
  </procedure>

  <para>
<!--
   There are a few things to be careful about when adding trace macros
   to the C code:
-->
Cのソースコードに追跡用のマクロを追加する際、いくつかの注意点があります:

   <itemizedlist>
    <listitem>
     <para>
<!--
      You should take care that the data types specified for a probe's
      parameters match the data types of the variables used in the macro.
      Otherwise, you will get compilation errors.
-->
プローブの引数に指定したデータ型がマクロで使用される変数のデータ型と一致するよう注意しなければなりません。
でなければ、コンパイル時にエラーとなるでしょう。
     </para>
    </listitem>


    <listitem>
     <para>
<!--
      On most platforms, if <productname>PostgreSQL</productname> is
      built with <option>&#45;-enable-dtrace</option>, the arguments to a trace
      macro will be evaluated whenever control passes through the
      macro, <emphasis>even if no tracing is being done</emphasis>.  This is
      usually not worth worrying about if you are just reporting the
      values of a few local variables.  But beware of putting expensive
      function calls into the arguments.  If you need to do that,
      consider protecting the macro with a check to see if the trace
      is actually enabled:
-->
ほとんどのプラットフォームでは、もし<productname>PostgreSQL</productname>が<option>--enable-dtrace</option>付きでビルドされた場合、<emphasis>何の追跡もされなかった</emphasis>としても、制御がマクロを通過する際はいつでも追跡用マクロの引数が評価されます。
ごく少数のローカルな変数を報告するような場合はそれほど心配はいりません。
ただし、高価な関数呼び出しを引数にする場合は注意してください。
もしそのようにする必要がある場合、追跡が実際に有効かどうかをチェックしてマクロを保護することを考慮してください:

<programlisting>
if (TRACE_POSTGRESQL_TRANSACTION_START_ENABLED())
    TRACE_POSTGRESQL_TRANSACTION_START(some_function(...));
</programlisting>

<!--
      Each trace macro has a corresponding <literal>ENABLED</literal> macro.
-->
各追跡マクロは対応する<literal>ENABLED</literal>マクロを持っています。
     </para>
    </listitem>
   </itemizedlist>

  </para>

  </sect2>

 </sect1>

</chapter><|MERGE_RESOLUTION|>--- conflicted
+++ resolved
@@ -280,25 +280,19 @@
   <para>
 <!--
    The parameter <xref linkend="guc-track-io-timing"/> enables monitoring
-<<<<<<< HEAD
-   of block read and write times.
--->
-<xref linkend="guc-track-io-timing"/>パラメータは、ブロック読み取りおよび書き込み時間を監視するかどうかを指定できます。
-=======
    of block read, write, extend, and fsync times.
->>>>>>> 2caa85f4
+-->
+《マッチ度[76.923077]》<xref linkend="guc-track-io-timing"/>パラメータは、ブロック読み取りおよび書き込み時間を監視するかどうかを指定できます。
+《機械翻訳》パラメータ<xref linkend="guc-track-io-timing"/>は、ブロック監視の読み取り、書き込み、拡張、およびfsync時間を有効にします。
   </para>
 
   <para>
 <!--
    The parameter <xref linkend="guc-track-wal-io-timing"/> enables monitoring
-<<<<<<< HEAD
-   of WAL write times.
--->
-<xref linkend="guc-track-wal-io-timing"/>パラメータは、WALの書き込み時間を監視するかどうかを指定できます。
-=======
    of WAL write and fsync times.
->>>>>>> 2caa85f4
+-->
+《マッチ度[84.615385]》<xref linkend="guc-track-wal-io-timing"/>パラメータは、WALの書き込み時間を監視するかどうかを指定できます。
+《機械翻訳》パラメータ<xref linkend="guc-track-wal-io-timing"/>はWAL書き込み時間とfsync時間の監視を可能にします。
   </para>
 
   <para>

<!--
doc/src/sgml/ref/ecpg-ref.sgml
PostgreSQL documentation
-->

<refentry id="app-ecpg">
 <indexterm zone="app-ecpg">
  <primary>ecpg</primary>
 </indexterm>

 <refmeta>
  <refentrytitle><application>ecpg</application></refentrytitle>
  <manvolnum>1</manvolnum>
<!--
  <refmiscinfo>Application</refmiscinfo>
-->
<refmiscinfo>アプリケーション</refmiscinfo>
 </refmeta>

 <refnamediv>
  <refname><application>ecpg</application></refname>
<!--
  <refpurpose>embedded SQL C preprocessor</refpurpose>
-->
<refpurpose>埋め込みSQL用Cプリプロセッサ</refpurpose>
 </refnamediv>

 <refsynopsisdiv>
  <cmdsynopsis>
   <command>ecpg</command>
   <arg choice="opt" rep="repeat"><replaceable>option</replaceable></arg>
   <arg choice="plain" rep="repeat"><replaceable>file</replaceable></arg>
  </cmdsynopsis>
 </refsynopsisdiv>


 <refsect1 id="app-ecpg-description">
<!--
  <title>Description</title>
-->
<title>説明</title>

  <para>
<!--
   <command>ecpg</command> is the embedded SQL preprocessor for C
   programs.  It converts C programs with embedded SQL statements to
   normal C code by replacing the SQL invocations with special
   function calls.  The output files can then be processed with any C
   compiler tool chain.
-->
<command>ecpg</command>は、Cプログラム用の埋め込みSQLプリプロセッサです。
SQL呼び出しを特別な関数呼び出しに置き換えることによって、埋め込みSQL文を含むCプログラムを、通常のCコードに変換します。
これにより、出力ファイルは、任意のCコンパイラツールを使用して処理することができます。
  </para>

  <para>
<!--
   <command>ecpg</command> will convert each input file given on the
   command line to the corresponding C output file.  If an input file
   name does not have any extension, <filename>.pgc</filename> is
   assumed.  The file's extension will be replaced
   by <filename>.c</filename> to construct the output file name.
   But the output file name can be overridden using the
   <option>-o</option> option.
-->
<command>ecpg</command>は、コマンドラインで指定される各入力ファイルを対応するCの出力ファイルに変換します。
入力ファイルは<filename>.pgc</filename>という拡張子であることが望ましいです。
出力ファイル名の決定にあたり、拡張子が<filename>.c</filename>に置き換えられます。
出力ファイル名は<option>-o</option>オプションによっても指定でき、こちらが優先します。
  </para>

  <para>
<<<<<<< HEAD
<!--
=======
   If an input file name is just <literal>-</literal>,
   <command>ecpg</command> reads the program from standard input
   (and writes to standard output, unless that is overridden
   with <option>-o</option>).
  </para>

  <para>
>>>>>>> 5060275a
   This reference page does not describe the embedded SQL language.
   See <xref linkend="ecpg"/> for more information on that topic.
-->
このマニュアルページでは埋め込みSQL言語については説明しません。
<xref linkend="ecpg"/>を参照してください。
  </para>
 </refsect1>


 <refsect1>
<!--
  <title>Options</title>
-->
<title>オプション</title>

  <para>
<!--
   <command>ecpg</command> accepts the following command-line
   arguments:
-->
   <command>ecpg</command>は、以下のコマンドライン引数を受け付けます。

   <variablelist>
    <varlistentry>
     <term><option>-c</option></term>
     <listitem>
      <para>
<!--
       Automatically generate certain C code from SQL code.  Currently, this
       works for <literal>EXEC SQL TYPE</literal>.
-->
SQLコードから有効なCコードを自動的に生成します。
現在、このオプションは<literal>EXEC SQL TYPE</literal>に対して使用できます。
      </para>
     </listitem>
    </varlistentry>

    <varlistentry>
     <term><option>-C <replaceable>mode</replaceable></option></term>
     <listitem>
      <para>
<!--
       Set a compatibility mode.  <replaceable>mode</replaceable> can
       be <literal>INFORMIX</literal>,
       <literal>INFORMIX_SE</literal>, or <literal>ORACLE</literal>.
-->
互換モードを設定します。
<replaceable>mode</replaceable>は<literal>INFORMIX</literal>、<literal>INFORMIX_SE</literal>、<literal>ORACLE</literal>のどれかを取ることができます。
      </para>
     </listitem>
    </varlistentry>

    <varlistentry>
     <term><option>-D <replaceable>symbol</replaceable></option></term>
     <listitem>
      <para>
<!--
       Define a C preprocessor symbol.
-->
Cプリプロセッサのシンボルを定義します。
      </para>
     </listitem>
    </varlistentry>

    <varlistentry>
     <term><option>-h</option></term>
     <listitem>
      <para>
       Process header files.  When this option is specified, the output file
       extension becomes <literal>.h</literal> not <literal>.c</literal>,
       and the default input file extension is <literal>.pgh</literal>
       not <literal>.pgc</literal>.  Also, the <option>-c</option> option is
       forced on.
      </para>
     </listitem>
    </varlistentry>

    <varlistentry>
     <term><option>-i</option></term>
     <listitem>
      <para>
<!--
       Parse system include files as well.
-->
同様にシステムインクルードファイルも解析します。
      </para>
     </listitem>
    </varlistentry>

    <varlistentry>
     <term><option>-I <replaceable class="parameter">directory</replaceable></option></term>
     <listitem>
      <para>
<!--
       Specify an additional include path, used to find files included
       via <literal>EXEC SQL INCLUDE</literal>.  Defaults are
       <filename>.</filename> (current directory),
       <filename>/usr/local/include</filename>, the
       <productname>PostgreSQL</productname> include directory which
       is defined at compile time (default:
       <filename>/usr/local/pgsql/include</filename>), and
       <filename>/usr/include</filename>, in that order.
-->
追加のインクルード用パスを指定します。
これは、<literal>EXEC SQL INCLUDE</literal>を使用してインクルードされるファイルを検索する際に使用されます。
デフォルトでは順に、<filename>.</filename>（カレントディレクトリ）、<filename>/usr/local/include</filename>、コンパイル時に定義される<productname>PostgreSQL</productname>のインクルードディレクトリ（デフォルトでは<filename>/usr/local/pgsql/include</filename>）、<filename>/usr/include</filename>です。
      </para>
     </listitem>
    </varlistentry>

    <varlistentry>
     <term><option>-o <replaceable>filename</replaceable></option></term>
     <listitem>
      <para>
<!--
       Specifies that <command>ecpg</command> should write all
       its output to the given <replaceable>filename</replaceable>.
<<<<<<< HEAD
-->
<command>ecpg</command>が全ての出力を<replaceable>filename</replaceable>に書き込むことを指定します。
=======
       Write <literal>-o -</literal> to send all output to standard output.
>>>>>>> 5060275a
      </para>
     </listitem>
    </varlistentry>

    <varlistentry>
     <term><option>-r <replaceable>option</replaceable></option></term>
     <listitem>
      <para>
<!--
       Selects run-time behavior.  <replaceable>Option</replaceable> can be
       one of the following:
-->
実行時の動作を選択します。
以下のいずれかを<replaceable>option</replaceable>として取ることができます。
       <variablelist>
        <varlistentry>
         <term><option>no_indicator</option></term>
         <listitem>
         <para>
<!--
         Do not use indicators but instead use special values to represent
         null values. Historically there have been databases using this approach.
-->
指示子を使用せずにNULL値を表す特殊な値を使用します。
歴史的にこの方式を使用したデータベースが存在します。
         </para>
         </listitem>
        </varlistentry>
        <varlistentry>
         <term><option>prepare</option></term>
         <listitem>
         <para>
<!--
         Prepare all statements before using them. Libecpg will keep a cache of
         prepared statements and reuse a statement if it gets executed again. If the
         cache runs full, libecpg will free the least used statement.
-->
すべての文を使用する前に準備(プリペア)します。
libecpgはプリペアド文のキャッシュを保持し、再実行される場合に文を再利用します。
キャッシュが満杯になった場合、libecpgは最も使用されていない文を解放します。
         </para>
         </listitem>
        </varlistentry>
        <varlistentry>
         <term><option>questionmarks</option></term>
         <listitem>
         <para>
<!--
         Allow question mark as placeholder for compatibility reasons.
         This used to be the default long ago.
-->
互換性のためにクエスチョンマークをプレースホルダとして許します。
これは大昔にデフォルトでした。
         </para>
         </listitem>
        </varlistentry>
       </variablelist></para>
     </listitem>
    </varlistentry>

    <varlistentry>
     <term><option>-t</option></term>
     <listitem>
      <para>
<!--
       Turn on autocommit of transactions. In this mode, each SQL command is
       automatically committed unless it is inside an explicit
       transaction block. In the default mode, commands are committed
       only when <command>EXEC SQL COMMIT</command> is issued.
-->
トランザクションの自動コミットを有効にします。
このモードでは、各SQLコマンドは明示的なトランザクションブロックの内部にない限り、自動的にコミットされます。
デフォルトのモードでは、<command>EXEC SQL COMMIT</command>が発行された時にのみコマンドがコミットされます。
      </para>
     </listitem>
    </varlistentry>

    <varlistentry>
     <term><option>-v</option></term>
     <listitem>
      <para>
<!--
       Print additional information including the version and the
       "include" path.
-->
バージョンやインクルード用パスなどの補足情報を表示します。
      </para>
     </listitem>
    </varlistentry>

    <varlistentry>
     <term><option>--version</option></term>
     <listitem>
      <para>
<!--
       Print the <application>ecpg</application> version and exit.
-->
<application>ecpg</application>のバージョンを表示し、終了します。
      </para>
     </listitem>
    </varlistentry>

    <varlistentry>
     <term><option>-?</option></term>
     <term><option>--help</option></term>
     <listitem>
      <para>
<!--
       Show help about <application>ecpg</application> command line
       arguments, and exit.
-->
<application>ecpg</application>のコマンドライン引数の使用方法を表示し、終了します。
      </para>
     </listitem>
    </varlistentry>

   </variablelist>
  </para>
 </refsect1>


 <refsect1>
<!--
  <title>Notes</title>
-->
<title>注釈</title>

  <para>
<!--
   When compiling the preprocessed C code files, the compiler needs to
   be able to find the <application>ECPG</application> header files in the
   <productname>PostgreSQL</productname> include directory.  Therefore, you might
   have to use the <option>-I</option> option when invoking the compiler
   (e.g., <literal>-I/usr/local/pgsql/include</literal>).
-->
前処理されたCコードファイルをコンパイルする際、コンパイラが<productname>PostgreSQL</productname>のインクルードディレクトリ内にある<application>ECPG</application>ヘッダファイルを検索できるようにしなければなりません。
そのため、コンパイラの呼び出し時に、<option>-I</option>オプションを使用しなければならない可能性があります（例：<literal>-I/usr/local/pgsql/include</literal>）。
  </para>

  <para>
<!--
   Programs using C code with embedded SQL have to be linked against
   the <filename>libecpg</filename> library, for example using the
   linker options <literal>-L/usr/local/pgsql/lib -lecpg</literal>.
-->
SQLが埋め込まれたCプログラムには、リンカオプション<literal>-L/usr/local/pgsql/lib -lecpg</literal>を使用するなどして、<filename>libecpg</filename>ライブラリをリンクする必要があります。
  </para>

  <para>
<!--
   The value of either of these directories that is appropriate for
   the installation can be found out using <xref
   linkend="app-pgconfig"/>.
-->
使用するシステムにおいて上記の2つに対応するディレクトリを調べるには、<xref linkend="app-pgconfig"/>を使用します。
  </para>
 </refsect1>


 <refsect1>
<!--
  <title>Examples</title>
-->
<title>例</title>

  <para>
<!--
   If you have an embedded SQL C source file named
   <filename>prog1.pgc</filename>, you can create an executable
   program using the following sequence of commands:
-->
埋め込みSQLを使用した<filename>prog1.pgc</filename>というCソースファイルがある場合、次のコマンドを順番に実行すれば、実行可能プログラムを作成することができます。
<programlisting>
ecpg prog1.pgc
cc -I/usr/local/pgsql/include -c prog1.c
cc -o prog1 prog1.o -L/usr/local/pgsql/lib -lecpg
</programlisting></para>
 </refsect1>

</refentry><|MERGE_RESOLUTION|>--- conflicted
+++ resolved
@@ -70,9 +70,6 @@
   </para>
 
   <para>
-<<<<<<< HEAD
-<!--
-=======
    If an input file name is just <literal>-</literal>,
    <command>ecpg</command> reads the program from standard input
    (and writes to standard output, unless that is overridden
@@ -80,7 +77,7 @@
   </para>
 
   <para>
->>>>>>> 5060275a
+<!--
    This reference page does not describe the embedded SQL language.
    See <xref linkend="ecpg"/> for more information on that topic.
 -->
@@ -198,12 +195,9 @@
 <!--
        Specifies that <command>ecpg</command> should write all
        its output to the given <replaceable>filename</replaceable>.
-<<<<<<< HEAD
+       Write <literal>-o -</literal> to send all output to standard output.
 -->
 <command>ecpg</command>が全ての出力を<replaceable>filename</replaceable>に書き込むことを指定します。
-=======
-       Write <literal>-o -</literal> to send all output to standard output.
->>>>>>> 5060275a
       </para>
      </listitem>
     </varlistentry>

--- conflicted
+++ resolved
@@ -39,16 +39,10 @@
 
 
  <refsect1 id="pg-dump-description">
-<<<<<<< HEAD
+<!--
   <title>Description</title>
-=======
-  <title>
-<!--
-   Description
--->
-説明
-  </title>
->>>>>>> 184958ef
+-->
+  <title>説明</title>
 
   <para>
 <!--
@@ -564,20 +558,16 @@
         so multiple schemas can also be selected by writing wildcard characters
         in the pattern.  When using wildcards, be careful to quote the pattern
         if needed to prevent the shell from expanding the wildcards;  see
-<<<<<<< HEAD
         <xref linkend="pg-dump-examples"/> below.
-=======
-        <xref linkend="pg-dump-examples" endterm="pg-dump-examples-title"/>.
 -->
 <replaceable class="parameter">pattern</replaceable>にマッチするスキーマのみをダンプします。
 これはスキーマ自体とそこに含まれるオブジェクトすべてを選択します。
 このオプションが指定されなければ、対象データベース内にあるシステム以外のスキーマ全てがダンプされます。
 複数の<option>-n</option>オプションを記述することで、複数のスキーマを選択することができます。
-<replaceable class="parameter">pattern</replaceable>パラメータは<application>psql</application>の<literal>\d</literal>コマンドと同じ規則に従うパターン（<xref linkend="app-psql-patterns" endterm="app-psql-patterns-title"/>参照）として解釈されます。
+<replaceable class="parameter">pattern</replaceable>パラメータは<application>psql</application>の<literal>\d</literal>コマンドと同じ規則に従うパターン（<xref linkend="app-psql-patterns"/>参照）として解釈されます。
 ですので、ワイルドカード文字をパターン内に記述することで、複数のスキーマを選択することもできます。
 ワイルドカードを使用する時は、シェルがそのワイルドカードを展開しないように、必要であればパターンを引用符で括ってください。
-<xref linkend="pg-dump-examples" endterm="pg-dump-examples-title"/>を参照してください。
->>>>>>> 184958ef
+<xref linkend="pg-dump-examples"/>を参照してください。
        </para>
 
        <note>
@@ -614,10 +604,7 @@
       <term><option>--exclude-schema=<replaceable class="parameter">pattern</replaceable></option></term>
       <listitem>
        <para>
-<<<<<<< HEAD
-=======
-<!--
->>>>>>> 184958ef
+<!--
         Do not dump any schemas matching <replaceable
         class="parameter">pattern</replaceable>.  The pattern is
         interpreted according to the same rules as for <option>-n</option>.
@@ -756,13 +743,7 @@
        <para>
 <!--
         Dump only tables with names matching
-<<<<<<< HEAD
         <replaceable class="parameter">pattern</replaceable>. Multiple tables
-=======
-        <replaceable class="parameter">pattern</replaceable>.
-        For this purpose, <quote>table</quote> includes views, materialized views,
-        sequences, and foreign tables.  Multiple tables
->>>>>>> 184958ef
         can be selected by writing multiple <option>-t</option> switches.  The
         <replaceable class="parameter">pattern</replaceable> parameter is
         interpreted as a pattern according to the same rules used by
@@ -771,8 +752,15 @@
         so multiple tables can also be selected by writing wildcard characters
         in the pattern.  When using wildcards, be careful to quote the pattern
         if needed to prevent the shell from expanding the wildcards;  see
-<<<<<<< HEAD
         <xref linkend="pg-dump-examples"/> below.
+-->
+<replaceable class="parameter">pattern</replaceable>にマッチする名前のテーブルのみをダンプします。
+この目的において、<quote>テーブル</quote>にはビュー、マテリアライズドビュー、シーケンス、外部テーブルが含まれます。
+複数の<option>-t</option>オプションを記述することで複数のテーブルを選択することができます。
+<replaceable class="parameter">pattern</replaceable>パラメータは<application>psql</application>の <literal>\d</literal>コマンドで使用される規則(<xref linkend="app-psql-patterns"/>参照)と同じ規則に従うパターンとして解釈されます。
+ですので、ワイルドカード文字をパターン内に記述することで、複数のテーブルを選択することもできます。
+ワイルドカードを使用する時は、シェルによりそのワイルドカードを展開させないように、パターンを引用符で括ってください。
+<xref linkend="pg-dump-examples"/>を参照してください。
        </para>
 
        <para>
@@ -781,17 +769,6 @@
         contents of views or materialized views, and the contents of foreign tables will
         only be dumped if the corresponding foreign server is specified with
         <option>--include-foreign-data</option>.
-=======
-        <xref linkend="pg-dump-examples" endterm="pg-dump-examples-title"/>.
--->
-<replaceable class="parameter">pattern</replaceable>にマッチする名前のテーブルのみをダンプします。
-この目的において、<quote>テーブル</quote>にはビュー、マテリアライズドビュー、シーケンス、外部テーブルが含まれます。
-複数の<option>-t</option>オプションを記述することで複数のテーブルを選択することができます。
-<replaceable class="parameter">pattern</replaceable>パラメータは<application>psql</application>の <literal>\d</literal>コマンドで使用される規則(<xref linkend="app-psql-patterns" endterm="app-psql-patterns-title"/>参照)と同じ規則に従うパターンとして解釈されます。
-ですので、ワイルドカード文字をパターン内に記述することで、複数のテーブルを選択することもできます。
-ワイルドカードを使用する時は、シェルによりそのワイルドカードを展開させないように、パターンを引用符で括ってください。
-<xref linkend="pg-dump-examples" endterm="pg-dump-examples-title"/>を参照してください。
->>>>>>> 184958ef
        </para>
 
        <para>
@@ -846,10 +823,7 @@
       <term><option>--exclude-table=<replaceable class="parameter">pattern</replaceable></option></term>
       <listitem>
        <para>
-<<<<<<< HEAD
-=======
-<!--
->>>>>>> 184958ef
+<!--
         Do not dump any tables matching <replaceable
         class="parameter">pattern</replaceable>.  The pattern is
         interpreted according to the same rules as for <option>-t</option>.
@@ -1074,10 +1048,7 @@
       <term><option>--exclude-table-data=<replaceable class="parameter">pattern</replaceable></option></term>
       <listitem>
        <para>
-<<<<<<< HEAD
-=======
-<!--
->>>>>>> 184958ef
+<!--
         Do not dump data for any tables matching <replaceable
         class="parameter">pattern</replaceable>. The pattern is
         interpreted according to the same rules as for <option>-t</option>.
@@ -1104,10 +1075,7 @@
       <term><option>--extra-float-digits=<replaceable class="parameter">ndigits</replaceable></option></term>
       <listitem>
        <para>
-<<<<<<< HEAD
-=======
-<!--
->>>>>>> 184958ef
+<!--
         Use the specified value of <option>extra_float_digits</option> when dumping
         floating-point data, instead of the maximum available precision.
         Routine dumps made for backup purposes should not use this option.
@@ -1122,12 +1090,8 @@
       <term><option>--if-exists</option></term>
       <listitem>
        <para>
-<<<<<<< HEAD
         Use conditional commands (i.e., add an <literal>IF EXISTS</literal>
-=======
-<!--
-        Use conditional commands (i.e. add an <literal>IF EXISTS</literal>
->>>>>>> 184958ef
+<!--
         clause) when cleaning database objects.  This option is not valid
         unless <option>&#045;-clean</option> is also specified.
 -->
@@ -1638,28 +1602,13 @@
        Specifies the name of the database to connect to. This is
        equivalent to specifying <replaceable
        class="parameter">dbname</replaceable> as the first non-option
-<<<<<<< HEAD
        argument on the command line.  The <replaceable>dbname</replaceable>
        can be a <link linkend="libpq-connstring">connection string</link>.
        If so, connection string parameters will override any conflicting
        command line options.
-=======
-       argument on the command line.
 -->
 接続するデータベースの名前を指定します。
 コマンドラインでオプション以外の最初の引数として<replaceable class="parameter">dbname</replaceable>を指定することと同じです。
-      </para>
-      <para>
-<!--
-       If this parameter contains an <symbol>=</symbol> sign or starts
-       with a valid <acronym>URI</acronym> prefix
-       (<literal>postgresql://</literal>
-       or <literal>postgres://</literal>), it is treated as a
-       <parameter>conninfo</parameter> string. See <xref linkend="libpq-connect"/> for more information.
--->
-このパラメータに<symbol>=</symbol>記号が含まれる場合や有効な<acronym>URI</acronym>接頭辞（<literal>postgresql://</literal>または<literal>postgres://</literal>）から始まる場合、<parameter>conninfo</parameter>文字列として扱われます。
-詳細については<xref linkend="libpq-connect"/>を参照してください。
->>>>>>> 184958ef
       </para>
       </listitem>
      </varlistentry>
@@ -1818,10 +1767,7 @@
     <term><envar>PG_COLOR</envar></term>
     <listitem>
      <para>
-<<<<<<< HEAD
-=======
-<!--
->>>>>>> 184958ef
+<!--
       Specifies whether to use color in diagnostic messages. Possible values
       are <literal>always</literal>, <literal>auto</literal> and
       <literal>never</literal>.
@@ -1986,16 +1932,8 @@
   </para>
  </refsect1>
 
-<<<<<<< HEAD
  <refsect1 id="pg-dump-examples" xreflabel="Examples">
   <title>Examples</title>
-=======
- <refsect1 id="pg-dump-examples">
-<!--
-  <title id="pg-dump-examples-title">Examples</title>
--->
-  <title id="pg-dump-examples-title">例</title>
->>>>>>> 184958ef
 
   <para>
 <!--
@@ -2149,7 +2087,7 @@
    like
 -->
 大文字または大文字小文字混在の名前を<option>-t</option>などのスイッチに指定するには、名前を二重引用符で括らなければなりません。
-さもないと小文字に変換されます。（<xref linkend="app-psql-patterns" endterm="app-psql-patterns-title"/>を参照してください。）
+さもないと小文字に変換されます。（<xref linkend="app-psql-patterns"/>を参照してください。）
 しかし、二重引用符はシェルでも特別に扱われますので、これも引用符で括らなければなりません。
 したがって、大文字小文字混在の名前を持つテーブルを1つダンプするには、以下のようにしなければなりません。
 

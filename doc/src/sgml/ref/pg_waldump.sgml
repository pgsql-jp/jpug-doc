--- conflicted
+++ resolved
@@ -389,19 +389,16 @@
        <para>
 <!--
         The full page images are saved with the following file name format:
-<<<<<<< HEAD
         <literal><replaceable>TIMELINE</replaceable>-<replaceable>LSN</replaceable>.<replaceable>RELTABLESPACE</replaceable>.<replaceable>DATOID</replaceable>.<replaceable>RELNODE</replaceable>.<replaceable>BLKNO</replaceable>_<replaceable>FORK</replaceable></literal>
-=======
-        <literal><replaceable>TIMELINE</replaceable>-<replaceable>LSN</replaceable>.<replaceable>RELTABLESPACE</replaceable>.<replaceable>DATOID</replaceable>.<replaceable>RELNODE</replaceable>.<replaceable>BLKNO</replaceable><replaceable>FORK</replaceable></literal>
--->
-ページ全体のイメージは、次のファイル名形式で保存されます。
+-->
+《マッチ度[94.817073]》ページ全体のイメージは、次のファイル名形式で保存されます。
 <literal><replaceable>TIMELINE</replaceable>-<replaceable>LSN</replaceable>.<replaceable>RELTABLESPACE</replaceable>.<replaceable>DATOID</replaceable>.<replaceable>RELNODE</replaceable>.<replaceable>BLKNO</replaceable><replaceable>FORK</replaceable></literal>
->>>>>>> c1fe09c1
 
 <!--
         The file names are composed of the following parts:
 -->
-ファイル名は、次の部分で構成されます。
+《マッチ度[84.313725]》ファイル名は、次の部分で構成されます。
+《機械翻訳》«The file names are composed of the following parts:»
         <informaltable>
          <tgroup cols="2">
           <thead>
@@ -479,15 +476,11 @@
             <entry>
 <!--
              The name of the fork the full page image came from, such as
-<<<<<<< HEAD
              <literal>main</literal>, <literal>fsm</literal>,
              <literal>vm</literal>, or <literal>init</literal>.
-=======
-             <literal>_main</literal>, <literal>_fsm</literal>,
-             <literal>_vm</literal>, or <literal>_init</literal>.
--->
-<literal>_main</literal>、<literal>_fsm</literal>、<literal>_vm</literal>、<literal>_init</literal>のような、ページ全体のイメージの由来するフォークの名前
->>>>>>> c1fe09c1
+-->
+《マッチ度[72.955975]》<literal>_main</literal>、<literal>_fsm</literal>、<literal>_vm</literal>、<literal>_init</literal>のような、ページ全体のイメージの由来するフォークの名前
+《機械翻訳》«The name of the fork the full page image came from, such as <literal>main</literal>, <literal>fsm</literal>, <literal>vm</literal>, or <literal>init</literal>.»
             </entry>
            </row>
           </tbody>

<!-- doc/src/sgml/plpython.sgml -->

<chapter id="plpython">
<!--
 <title>PL/Python &mdash; Python Procedural Language</title>
-->
 <title>PL/Python &mdash; Python手続き言語</title>

 <indexterm zone="plpython"><primary>PL/Python</primary></indexterm>
 <indexterm zone="plpython"><primary>Python</primary></indexterm>

 <para>
<!--
  The <application>PL/Python</application> procedural language allows
  <productname>PostgreSQL</productname> functions and procedures to be written in the
  <ulink url="https://www.python.org">Python language</ulink>.
-->
<application>PL/Python</application>手続き言語を使用して<productname>PostgreSQL</productname>の関数やプロシージャを<ulink url="https://www.python.org">Python言語</ulink>で作成できます。
 </para>

 <para>
<!--
  To install PL/Python in a particular database, use
  <literal>CREATE EXTENSION plpython3u</literal>.
-->
PL/Pythonを特定のデータベースにインストールするには、<literal>CREATE EXTENSION plpython3u</literal>を使用してください。
 </para>

  <tip>
   <para>
<!--
    If a language is installed into <literal>template1</literal>, all subsequently
    created databases will have the language installed automatically.
-->
言語を<literal>template1</literal>にインストールすると、その後に作成されるデータベース全てにその言語は自動的にインストールされます。
   </para>
  </tip>

 <para>
<!--
  PL/Python is only available as an <quote>untrusted</quote> language, meaning
  it does not offer any way of restricting what users can do in it and
  is therefore named <literal>plpython3u</literal>.  A trusted
  variant <literal>plpython</literal> might become available in the future
  if a secure execution mechanism is developed in Python.  The
  writer of a function in untrusted PL/Python must take care that the
  function cannot be used to do anything unwanted, since it will be
  able to do anything that could be done by a user logged in as the
  database administrator.  Only superusers can create functions in
  untrusted languages such as <literal>plpython3u</literal>.
-->
PL/Pythonは<quote>信頼されない</quote>、つまり、ユーザが実行可能なことを制限する方法を提供しない言語としてのみ利用可能です。
したがって、<literal>plpython3u</literal>という名前に変更されました。
Pythonで新しい安全な実行手法が開発されたら、将来信頼できる<literal>plpython</literal>の亜種は利用可能になるかもしれません。
データベース管理者としてログインしたユーザにより行えることをすべて行うことができますので、信頼されないPL/Pythonによる関数開発者は、その関数は不必要なものを行うために使用できないことに注意しなければなりません。
スーパーユーザのみが<literal>plpython3u</literal>などの信頼されない言語で関数を作成することができます。
 </para>

 <note>
  <para>
<!--
   Users of source packages must specially enable the build of
   PL/Python during the installation process.  (Refer to the
   installation instructions for more information.)  Users of binary
   packages might find PL/Python in a separate subpackage.
-->
ソースパッケージを使用するユーザは、インストール処理の過程でPL/Pythonの構築が有効になるように指定する必要があります。
（詳細については、インストール手順を参照してください。）
バイナリパッケージを使用する場合は、別のサブパッケージにPL/Pythonが入っている可能性があります。
  </para>
 </note>

 <sect1 id="plpython-funcs">
<!--
  <title>PL/Python Functions</title>
-->
  <title>PL/Python関数</title>

  <para>
<!--
   Functions in PL/Python are declared via the
   standard <xref linkend="sql-createfunction"/> syntax:
-->
PL/Pythonで作成された関数は標準的な<xref linkend="sql-createfunction"/>構文で宣言されます。

<programlisting>
CREATE FUNCTION <replaceable>funcname</replaceable> (<replaceable>argument-list</replaceable>)
  RETURNS <replaceable>return-type</replaceable>
AS $$
  # PL/Python function body
$$ LANGUAGE plpython3u;
</programlisting>
  </para>

  <para>
<!--
   The body of a function is simply a Python script. When the function
   is called, its arguments are passed as elements of the list
   <varname>args</varname>; named arguments are also passed as
   ordinary variables to the Python script.  Use of named arguments is
   usually more readable.  The result is returned from the Python code
   in the usual way, with <literal>return</literal> or
   <literal>yield</literal> (in case of a result-set statement).  If
   you do not provide a return value, Python returns the default
   <symbol>None</symbol>. <application>PL/Python</application> translates
   Python's <symbol>None</symbol> into the SQL null value.  In a procedure,
   the result from the Python code must be <symbol>None</symbol> (typically
   achieved by ending the procedure without a <literal>return</literal>
   statement or by using a <literal>return</literal> statement without
   argument); otherwise, an error will be raised.
-->
関数本体は単なるPythonスクリプトです。
関数が呼び出されると、引数は<varname>args[]</varname>リストの要素として渡されます。
名前付きの引数も通常の変数としてPythonスクリプトに渡されます。
通常、名前付き引数の方が可読性が高くなります。
結果は、Pythonコードから通常の方法、<literal>return</literal>または<literal>yield</literal>（結果セット文の場合）で返されるものです。
戻り値を提供しない場合、Pythonはデフォルトの<symbol>None</symbol>を返します。
<application>PL/Python</application>はPythonの<symbol>None</symbol>をSQLのNULL値に変換します。
プロシージャでは、Pythonコードからの結果は<symbol>None</symbol>でなければなりません（典型的には<literal>return</literal>文を使わずプロシージャを終了したり、<literal>return</literal>文を引数無しで使うことで達成されます）。
さもないとエラーが起きます。
  </para>

  <para>
<!--
   For example, a function to return the greater of two integers can be
   defined as:
-->
たとえば、2つの整数の内大きな数を返す関数は以下のように定義することができます。

<programlisting>
CREATE FUNCTION pymax (a integer, b integer)
  RETURNS integer
AS $$
  if a &gt; b:
    return a
  return b
$$ LANGUAGE plpython3u;
</programlisting>

<!--
   The Python code that is given as the body of the function definition
   is transformed into a Python function. For example, the above results in:
-->
関数定義の本体として提供されたPythonのコードはPythonの関数に変換されます。
例えば上の例は以下のようになります。

<programlisting>
def __plpython_procedure_pymax_23456():
  if a &gt; b:
    return a
  return b
</programlisting>

<!--
   assuming that 23456 is the OID assigned to the function by
   <productname>PostgreSQL</productname>.
-->
ここで、23456は<productname>PostgreSQL</productname>により割り当てられたこの関数のOIDです。
  </para>

  <para>
<!--
   The arguments are set as global variables.  Because of the scoping
   rules of Python, this has the subtle consequence that an argument
   variable cannot be reassigned inside the function to the value of
   an expression that involves the variable name itself, unless the
   variable is redeclared as global in the block.  For example, the
   following won't work:
-->
引数はグローバル変数として設定されます。
Pythonのスコープ規則のため、これは、ブロック内でグローバルとして再宣言されていない限り、関数内で引数変数に変数名自身を含む式の値として再代入できないという難解な結果をもたらします。
例えば以下は動作しません。
<programlisting>
CREATE FUNCTION pystrip(x text)
  RETURNS text
AS $$
  x = x.strip()  # error
  return x
$$ LANGUAGE plpython3u;
</programlisting>
<!--
   because assigning to <varname>x</varname>
   makes <varname>x</varname> a local variable for the entire block,
   and so the <varname>x</varname> on the right-hand side of the
   assignment refers to a not-yet-assigned local
   variable <varname>x</varname>, not the PL/Python function
   parameter.  Using the <literal>global</literal> statement, this can
   be made to work:
-->
<varname>x</varname>への代入は、<varname>x</varname>をブロック全体に対するローカル変数にしようとし、そして、代入の右辺の<varname>x</varname>がPL/Pythonの関数パラメータではなく、まだ割り当てられていないローカル変数<varname>x</varname>を参照するためです。
<literal>global</literal>文を使用することで、動作するようになります。
<programlisting>
CREATE FUNCTION pystrip(x text)
  RETURNS text
AS $$
  global x
  x = x.strip()  # ok now
  return x
$$ LANGUAGE plpython3u;
</programlisting>
<!--
   But it is advisable not to rely on this implementation detail of
   PL/Python.  It is better to treat the function parameters as
   read-only.
-->
しかし、PL/Pythonのこうした詳細な実装に依存しないようにすることを勧めます。
関数パラメータは読み取りのみとして扱うことを勧めます。
  </para>
 </sect1>

 <sect1 id="plpython-data">
<!--
  <title>Data Values</title>
-->
  <title>データ値</title>
  <para>
<!--
   Generally speaking, the aim of PL/Python is to provide
   a <quote>natural</quote> mapping between the PostgreSQL and the
   Python worlds.  This informs the data mapping rules described
   below.
-->
一般的にいって、PL/Pythonの目標はPostgreSQLとPythonの世界の間で<quote>自然な</quote>対応付けを提供することです。
これは以下のようなデータの対応付けを形成します。
  </para>

<<<<<<< HEAD
  <sect2 id="plpython-data-type-mapping">
=======
  <sect2>
<!--
>>>>>>> 94ef7168
   <title>Data Type Mapping</title>
-->
   <title>データ型の対応付け</title>
   <para>
<!--
    When a PL/Python function is called, its arguments are converted from
    their PostgreSQL data type to a corresponding Python type:
-->
PL/Python関数が呼ばれると、その引数は、以下のようにPostgreSQLの型から対応するPython型に変換されます。

    <itemizedlist>
     <listitem>
      <para>
<!--
       PostgreSQL <type>boolean</type> is converted to Python <type>bool</type>.
-->
PostgreSQLの<type>boolean</type>はPythonの<type>bool</type>に変換されます。
      </para>
     </listitem>

     <listitem>
      <para>
<!--
       PostgreSQL <type>smallint</type>, <type>int</type>, <type>bigint</type>
       and <type>oid</type> are converted to Python <type>int</type>.
-->
PostgreSQLの<type>smallint</type>、<type>int</type>、<type>bigint</type>および<type>oid</type>はPythonの<type>int</type>に変換されます。
      </para>
     </listitem>

     <listitem>
      <para>
<!--
       PostgreSQL <type>real</type> and <type>double</type> are converted to
       Python <type>float</type>.
-->
PostgreSQLの<type>real</type>および<type>double</type>はPythonの<type>float</type>に変換されます。
      </para>
     </listitem>

     <listitem>
      <para>
<!--
       PostgreSQL <type>numeric</type> is converted to
       Python <type>Decimal</type>.  This type is imported from
       the <literal>cdecimal</literal> package if that is available.
       Otherwise,
       <literal>decimal.Decimal</literal> from the standard library will be
       used.  <literal>cdecimal</literal> is significantly faster
       than <literal>decimal</literal>.  In Python 3.3 and up,
       however, <literal>cdecimal</literal> has been integrated into the
       standard library under the name <literal>decimal</literal>, so there is
       no longer any difference.
-->
PostgreSQLの<type>numeric</type>はPythonの<type>Decimal</type>に変換されます。
この型は可能ならば<literal>cdecimal</literal>パッケージからインポートできます。
可能でなければ、標準ライブラリの<literal>decimal.Decimal</literal>が使用できます。
<literal>cdecimal</literal>は<literal>decimal</literal>より高速です。
しかしPython 3.3から、<literal>cdecimal</literal>は<literal>decimal</literal>という名前で標準ライブラリに統合されたので、もはや差異はありません。
      </para>
     </listitem>

     <listitem>
      <para>
<!--
       PostgreSQL <type>bytea</type> is converted to Python <type>bytes</type>.
-->
PostgreSQLの<type>bytea</type>は、Pythonの<type>bytes</type>に変換されます。
      </para>
     </listitem>

     <listitem>
      <para>
<!--
       All other data types, including the PostgreSQL character string types,
       are converted to a Python <type>str</type> (in Unicode like all Python
       strings).
-->
PostgreSQLの文字列型を含む、上記以外のデータ型はすべてPythonの<type>str</type>に(すべてのPython文字列と同様にUnicodeで)変換されます。
      </para>
     </listitem>

     <listitem>
      <para>
<!--
       For nonscalar data types, see below.
-->
スカラデータ型以外については後述します。
      </para>
     </listitem>
    </itemizedlist>
   </para>

   <para>
<!--
    When a PL/Python function returns, its return value is converted to the
    function's declared PostgreSQL return data type as follows:
-->
PL/Python関数が戻る時には、その戻り値は、以下のようにPostgreSQLの宣言された戻り値データ型に変換されます。

    <itemizedlist>
     <listitem>
      <para>
<!--
       When the PostgreSQL return type is <type>boolean</type>, the
       return value will be evaluated for truth according to the
       <emphasis>Python</emphasis> rules.  That is, 0 and empty string
       are false, but notably <literal>'f'</literal> is true.
-->
PostgreSQLの戻り値の型が<type>boolean</type>の場合、戻り値は<emphasis>Python</emphasis>の規約に従った真に対して評価されます。
つまり、0や空文字列は偽です。
<literal>'f'</literal>が真となることには注意してください。
      </para>
     </listitem>

     <listitem>
      <para>
<!--
       When the PostgreSQL return type is <type>bytea</type>, the return value
       will be converted to Python <type>bytes</type> using the respective
       Python built-ins, with the result being converted to
       <type>bytea</type>.
-->
PostgreSQLの戻り値の型が<type>bytea</type>の場合、対応するPythonのビルトインを使用してPythonの<type>bytes</type>に変換され、その結果が<type>bytea</type>に変換されます。
      </para>
     </listitem>

     <listitem>
      <para>
<!--
       For all other PostgreSQL return types, the return value is converted
       to a string using the Python built-in <literal>str</literal>, and the
       result is passed to the input function of the PostgreSQL data type.
       (If the Python value is a <type>float</type>, it is converted using
       the <literal>repr</literal> built-in instead of <literal>str</literal>, to
       avoid loss of precision.)
-->
この他のPostgreSQLの戻り値型では、返される値はPythonのビルトイン<literal>str</literal>を使用して文字列に変換され、その結果がPostgreSQLデータ型の入力関数に渡されます。
(Pythonの値が<type>float</type>であれば、精度が失われるのを避けるため、<literal>str</literal>の代わりに<literal>repr</literal>ビルトインを使って変換されます。)
      </para>

      <para>
<!--
       Strings are automatically converted to the PostgreSQL server encoding
       when they are passed to PostgreSQL.
-->
文字列はPostgreSQLに渡される時に、自動的にPostgreSQLサーバの符号化方式に変換されます。
      </para>
     </listitem>

     <listitem>
      <para>
<!--
       For nonscalar data types, see below.
-->
スカラデータ型以外については後述します。
      </para>
     </listitem>
    </itemizedlist>

<!--
    Note that logical mismatches between the declared PostgreSQL
    return type and the Python data type of the actual return object
    are not flagged; the value will be converted in any case.
-->
宣言されたPostgreSQLの戻り値型と実際に返されるオブジェクトのPythonデータ型との間の論理的な不整合が伝わらないことに注意してください。
値はいかなる場合でも変換されます。
   </para>
  </sect2>

<<<<<<< HEAD
  <sect2 id="plpython-data-null">
=======
  <sect2>
<!--
>>>>>>> 94ef7168
   <title>Null, None</title>
-->
   <title>NullとNone</title>
  <para>
<!--
   If an SQL null value<indexterm><primary>null value</primary><secondary
   sortas="PL/Python">in PL/Python</secondary></indexterm> is passed to a
   function, the argument value will appear as <symbol>None</symbol> in
   Python. For example, the function definition of <function>pymax</function>
   shown in <xref linkend="plpython-funcs"/> will return the wrong answer for null
   inputs. We could add <literal>STRICT</literal> to the function definition
   to make <productname>PostgreSQL</productname> do something more reasonable:
   if a null value is passed, the function will not be called at all,
   but will just return a null result automatically. Alternatively,
   we could check for null inputs in the function body:
-->
SQLのNULL値が関数に渡されると、その引数値はPythonでは<symbol>None</symbol>となります。
<indexterm><primary>NULL値</primary><secondary sortas="PL/Python">PL/Pythonにおける</secondary></indexterm>
例えば、<xref linkend="plpython-funcs"/>に示された<function>pymax</function>関数の定義では、NULL入力に対して間違った結果が返されます。
関数定義に<literal>STRICT</literal>を付与して<productname>PostgreSQL</productname>を、NULL値が渡された場合にその関数を呼び出さず、自動的に単にNULL結果を返すという、より理想的に動作させることができます。
他に、関数本体でNULL入力を検査することもできます。

<programlisting>
CREATE FUNCTION pymax (a integer, b integer)
  RETURNS integer
AS $$
  if (a is None) or (b is None):
    return None
  if a &gt; b:
    return a
  return b
$$ LANGUAGE plpython3u;
</programlisting>

<!--
   As shown above, to return an SQL null value from a PL/Python
   function, return the value <symbol>None</symbol>. This can be done whether the
   function is strict or not.
-->
上で示したように、PL/Python関数からSQL NULL値を返すには、<symbol>None</symbol>という値を返してください。
関数を厳密とした場合でも厳密としない場合でも、これを行うことができます。
  </para>
  </sect2>

  <sect2 id="plpython-arrays">
<!--
   <title>Arrays, Lists</title>
-->
   <title>配列、リスト</title>
  <para>
<!--
   SQL array values are passed into PL/Python as a Python list.  To
   return an SQL array value out of a PL/Python function, return a
   Python list:
-->
SQL配列値はPythonのリストとしてPL/Pythonに渡されます。
PL/Python関数の外部にSQL配列値を返すためには、Pythonのリストを返します。

<programlisting>
CREATE FUNCTION return_arr()
  RETURNS int[]
AS $$
return [1, 2, 3, 4, 5]
$$ LANGUAGE plpython3u;

SELECT return_arr();
 return_arr
-------------
 {1,2,3,4,5}
(1 row)
</programlisting>

<!--
   Multidimensional arrays are passed into PL/Python as nested Python lists.
   A 2-dimensional array is a list of lists, for example. When returning
   a multi-dimensional SQL array out of a PL/Python function, the inner
   lists at each level must all be of the same size. For example:
-->
多次元配列はPL/Pythonに入れ子のPythonのリストとして渡されます。
例えば、2次元配列はリストのリストです。
PL/Pythonから多次元のSQLの配列を返す場合には、各レベルの内側のリストはすべて同じ大きさでなければなりません。
例えば、

<programlisting>
CREATE FUNCTION test_type_conversion_array_int4(x int4[]) RETURNS int4[] AS $$
plpy.info(x, type(x))
return x
$$ LANGUAGE plpython3u;

SELECT * FROM test_type_conversion_array_int4(ARRAY[[1,2,3],[4,5,6]]);
INFO:  ([[1, 2, 3], [4, 5, 6]], &lt;type 'list'&gt;)
 test_type_conversion_array_int4
---------------------------------
 {{1,2,3},{4,5,6}}
(1 row)
</programlisting>

<!--
   Other Python sequences, like tuples, are also accepted for
   backwards-compatibility with PostgreSQL versions 9.6 and below, when
   multi-dimensional arrays were not supported. However, they are always
   treated as one-dimensional arrays, because they are ambiguous with
   composite types. For the same reason, when a composite type is used in a
   multi-dimensional array, it must be represented by a tuple, rather than a
   list.
-->
タプル等のその他のPythonのシーケンスも、PostgreSQLバージョン9.6以下との後方互換性のために受け入れられます。当時は、多次元配列はサポートされていませんでした。
しかしながら、複合型と区別できないため、常に1次元配列として扱われます。
同じ理由で、複合型を多次元配列内で使う場合、リストではなくタプルとして表現しなければなりません。
  </para>
  <para>
<!--
   Note that in Python, strings are sequences, which can have
   undesirable effects that might be familiar to Python programmers:
-->
Pythonでは、文字列はシーケンスであることに注意してください。
これは予想できない影響を与えることがありますが、Pythonプログラマには慣れたものでしょう。

<programlisting>
CREATE FUNCTION return_str_arr()
  RETURNS varchar[]
AS $$
return "hello"
$$ LANGUAGE plpython3u;

SELECT return_str_arr();
 return_str_arr
----------------
 {h,e,l,l,o}
(1 row)
</programlisting>
  </para>
  </sect2>

<<<<<<< HEAD
  <sect2 id="plpython-data-composite-types">
=======
  <sect2>
<!--
>>>>>>> 94ef7168
   <title>Composite Types</title>
-->
   <title>複合型</title>
  <para>
<!--
   Composite-type arguments are passed to the function as Python mappings. The
   element names of the mapping are the attribute names of the composite type.
   If an attribute in the passed row has the null value, it has the value
   <symbol>None</symbol> in the mapping. Here is an example:
-->
複合型の引数はPythonのマップとして渡されます。
マップの要素名は複合型の属性名です。
渡された行の属性値がNULLの場合、マップ上では<symbol>None</symbol>という値となります。
以下に例を示します。

<programlisting>
CREATE TABLE employee (
  name text,
  salary integer,
  age integer
);

CREATE FUNCTION overpaid (e employee)
  RETURNS boolean
AS $$
  if e["salary"] &gt; 200000:
    return True
  if (e["age"] &lt; 30) and (e["salary"] &gt; 100000):
    return True
  return False
$$ LANGUAGE plpython3u;
</programlisting>
  </para>

  <para>
<!--
   There are multiple ways to return row or composite types from a Python
   function. The following examples assume we have:
-->
Python関数から行または複合型を返す方法は複数存在します。
以下の例では

<programlisting>
CREATE TYPE named_value AS (
  name   text,
  value  integer
);
</programlisting>
を前提とします。

<!--
   A composite result can be returned as a:
-->
複合型の結果は以下のように返されます。

   <variablelist>
    <varlistentry>
<!--
     <term>Sequence type (a tuple or list, but not a set because
     it is not indexable)</term>
-->
     <term>シーケンス型（タプルまたはリスト。ただしインデックス付けができないためsetは不可）</term>
     <listitem>
      <para>
<!--
       Returned sequence objects must have the same number of items as the
       composite result type has fields. The item with index 0 is assigned to
       the first field of the composite type, 1 to the second and so on. For
       example:
-->
返されるシーケンスオブジェクトは、結果の複合型が持つフィールドと同じ項目数をもたなければなりません。
0というインデックスの項目が複合型の最初のフィールド、1が次のフィールド、などとなります。
以下に例を示します。

<programlisting>
CREATE FUNCTION make_pair (name text, value integer)
  RETURNS named_value
AS $$
  return ( name, value )
<!--
  # or alternatively, as list: return [ name, value ]
-->
  # もしくは、リストとして返すなら: return [ name, value ]
$$ LANGUAGE plpython3u;
</programlisting>

<!--
       To return an SQL null for any column, insert <symbol>None</symbol> at
       the corresponding position.
-->
任意の列でSQL NULL値を返すには、対応する位置に<symbol>None</symbol>を挿入します。
      </para>
      <para>
<!--
       When an array of composite types is returned, it cannot be returned as a list,
       because it is ambiguous whether the Python list represents a composite type,
       or another array dimension.
-->
複合型の配列を返す場合、Pythonのリストが複合型を表しているのか、また別の配列の次元を表しているのかあいまいですので、リストとして返すことはできません。
      </para>
     </listitem>
    </varlistentry>

    <varlistentry>
<!--
     <term>Mapping (dictionary)</term>
-->
     <term>マップ（辞書）</term>
     <listitem>
      <para>
<!--
       The value for each result type column is retrieved from the mapping
       with the column name as key. Example:
-->
結果型の列の値は、列名をキーとして持つマップから取り出されます。
以下に例を示します。

<programlisting>
CREATE FUNCTION make_pair (name text, value integer)
  RETURNS named_value
AS $$
  return { "name": name, "value": value }
$$ LANGUAGE plpython3u;
</programlisting>

<!--
       Any extra dictionary key/value pairs are ignored. Missing keys are
       treated as errors.
       To return an SQL null value for any column, insert
       <symbol>None</symbol> with the corresponding column name as the key.
-->
余計な辞書のキーと値の組み合わせは無視されます。
存在しないキーはエラーとして扱われます。
任意の列でSQL NULLを返すためには、対応する列名をキーとして<symbol>None</symbol>を挿入してください。
      </para>
     </listitem>
    </varlistentry>

    <varlistentry>
<!--
     <term>Object (any object providing method <literal>__getattr__</literal>)</term>
-->
     <term>オブジェクト（<literal>__getattr__</literal>メソッドを提供する任意のオブジェクト）</term>
     <listitem>
      <para>
<!--
       This works the same as a mapping.
       Example:
-->
これはマップと同じように動作します。
以下に例を示します。

<programlisting>
CREATE FUNCTION make_pair (name text, value integer)
  RETURNS named_value
AS $$
  class named_value:
    def __init__ (self, n, v):
      self.name = n
      self.value = v
  return named_value(name, value)

  # or simply
  class nv: pass
  nv.name = name
  nv.value = value
  return nv
$$ LANGUAGE plpython3u;
</programlisting>
      </para>
     </listitem>
    </varlistentry>
   </variablelist>
  </para>

   <para>
<!--
    Functions with <literal>OUT</literal> parameters are also supported.  For example:
-->
<literal>OUT</literal>パラメータを用いる関数もサポートされています。
以下に例を示します。
<programlisting>
CREATE FUNCTION multiout_simple(OUT i integer, OUT j integer) AS $$
return (1, 2)
$$ LANGUAGE plpython3u;

SELECT * FROM multiout_simple();
</programlisting>
   </para>

   <para>
<!--
    Output parameters of procedures are passed back the same way.  For example:
-->
プロシージャの出力パラメータは同様に戻されます。
以下に例を示します。
<programlisting>
CREATE PROCEDURE python_triple(INOUT a integer, INOUT b integer) AS $$
return (a * 3, b * 3)
$$ LANGUAGE plpython3u;

CALL python_triple(5, 10);
</programlisting>
   </para>
  </sect2>

<<<<<<< HEAD
  <sect2 id="plpython-data-set-returning-funcs">
=======
  <sect2>
<!--
>>>>>>> 94ef7168
   <title>Set-Returning Functions</title>
-->
   <title>集合を返す関数</title>
  <para>
<!--
   A <application>PL/Python</application> function can also return sets of
   scalar or composite types. There are several ways to achieve this because
   the returned object is internally turned into an iterator. The following
   examples assume we have composite type:
-->
また、<application>PL/Python</application>関数はスカラまたは複合型の集合を返すこともできます。
返されるオブジェクトは内部的にイテレータに変換されるため、複数の実現方法があります。
以下の例では、以下の複合型が存在することを仮定します。

<programlisting>
CREATE TYPE greeting AS (
  how text,
  who text
);
</programlisting>

<!--
   A set result can be returned from a:
-->
集合という結果は以下から返されます。

   <variablelist>
    <varlistentry>
<!--
     <term>Sequence type (tuple, list, set)</term>
-->
     <term>シーケンス型（タプル、リスト、セット）</term>
     <listitem>
      <para>
<programlisting>
CREATE FUNCTION greet (how text)
  RETURNS SETOF greeting
AS $$
  # return tuple containing lists as composite types
  # all other combinations work also
  return ( [ how, "World" ], [ how, "PostgreSQL" ], [ how, "PL/Python" ] )
$$ LANGUAGE plpython3u;
</programlisting>
      </para>
     </listitem>
    </varlistentry>

    <varlistentry>
<!--
     <term>Iterator (any object providing <symbol>__iter__</symbol> and
      <symbol>next</symbol> methods)</term>
-->
     <term>
イテレータ（<symbol>__iter__</symbol>メソッドと<symbol>next</symbol>メソッドを提供する任意のオブジェクト）
     </term>
     <listitem>
      <para>
<programlisting>
CREATE FUNCTION greet (how text)
  RETURNS SETOF greeting
AS $$
  class producer:
    def __init__ (self, how, who):
      self.how = how
      self.who = who
      self.ndx = -1

    def __iter__ (self):
      return self

    def next (self):
      self.ndx += 1
      if self.ndx == len(self.who):
        raise StopIteration
      return ( self.how, self.who[self.ndx] )

  return producer(how, [ "World", "PostgreSQL", "PL/Python" ])
$$ LANGUAGE plpython3u;
</programlisting>
      </para>
     </listitem>
    </varlistentry>

    <varlistentry>
<!--
     <term>Generator (<literal>yield</literal>)</term>
-->
     <term>ジェネレータ(<literal>yield</literal>)</term>
     <listitem>
      <para>
<programlisting>
CREATE FUNCTION greet (how text)
  RETURNS SETOF greeting
AS $$
  for who in [ "World", "PostgreSQL", "PL/Python" ]:
    yield ( how, who )
$$ LANGUAGE plpython3u;
</programlisting>

      </para>
     </listitem>
    </varlistentry>
   </variablelist>
  </para>

   <para>
<!--
    Set-returning functions with <literal>OUT</literal> parameters
    (using <literal>RETURNS SETOF record</literal>) are also
    supported.  For example:
-->
（<literal>RETURNS SETOF record</literal>を使用して）<literal>OUT</literal>パラメータを持つ集合を返す関数もサポートされます。
以下に例を示します。
<programlisting>
CREATE FUNCTION multiout_simple_setof(n integer, OUT integer, OUT integer) RETURNS SETOF record AS $$
return [(1, 2)] * n
$$ LANGUAGE plpython3u;

SELECT * FROM multiout_simple_setof(3);
</programlisting>
   </para>
  </sect2>
 </sect1>

 <sect1 id="plpython-sharing">
<!--
  <title>Sharing Data</title>
-->
  <title>データの共有</title>
  <para>
<!--
   The global dictionary <varname>SD</varname> is available to store
   private data between repeated calls to the same function.
   The global dictionary <varname>GD</varname> is public data,
   that is available to all Python functions within a session;  use with
   care.<indexterm><primary>global data</primary>
   <secondary>in PL/Python</secondary></indexterm>
-->
グローバルな<varname>SD</varname>辞書は、同じ関数に対する繰り返しの呼び出しの間でのプライベートなデータ保存のために使用することができます。
グローバルな<varname>GD</varname>辞書は、共有データであり、セッション内の全てのPython関数で使用することができます。注意して使用してください。
<indexterm><primary>グローバルデータ</primary><secondary>PL/Pythonにおける</secondary></indexterm>
  </para>

  <para>
<!--
   Each function gets its own execution environment in the
   Python interpreter, so that global data and function arguments from
   <function>myfunc</function> are not available to
   <function>myfunc2</function>.  The exception is the data in the
   <varname>GD</varname> dictionary, as mentioned above.
-->
各関数は、Pythonインタプリタ内で自身の実行環境を入手します。
そのため、<function>myfunc</function>によるグローバルデータと関数の引数は<function>myfunc2</function>から使用することはできません。
上記で説明した通り、<varname>GD</varname>辞書内のデータは例外です。
  </para>
 </sect1>

 <sect1 id="plpython-do">
<!--
  <title>Anonymous Code Blocks</title>
-->
  <title>匿名コードブロック</title>

  <para>
<!--
   PL/Python also supports anonymous code blocks called with the
   <xref linkend="sql-do"/> statement:
-->
PL/Pythonは<xref linkend="sql-do"/>文で呼び出される匿名コードブロックもサポートします。

<programlisting>
DO $$
    # PL/Python code
$$ LANGUAGE plpython3u;
</programlisting>

<!--
   An anonymous code block receives no arguments, and whatever value it
   might return is discarded.  Otherwise it behaves just like a function.
-->
匿名コードブロックは引数を持たず、また、何か値を返したとしても破棄されます。
その他は関数とまったく同様に動作します。
  </para>
 </sect1>

 <sect1 id="plpython-trigger">
<!--
  <title>Trigger Functions</title>
-->
  <title>トリガ関数</title>

  <indexterm zone="plpython-trigger">
   <primary>trigger</primary>
   <secondary>in PL/Python</secondary>
  </indexterm>
  <indexterm zone="plpython-trigger">
   <primary>トリガ</primary>
   <secondary>PL/Pythonにおける</secondary>
  </indexterm>

  <para>
<!--
   When a function is used as a trigger, the dictionary
   <literal>TD</literal> contains trigger-related values:
-->
トリガとして関数を使用した場合、<literal>TD</literal>辞書にトリガに関連した値が格納されます。
   <variablelist>
    <varlistentry>
     <term><literal>TD["event"]</literal></term>
     <listitem>
      <para>
<!--
       contains the event as a string:
       <literal>INSERT</literal>, <literal>UPDATE</literal>,
       <literal>DELETE</literal>, or <literal>TRUNCATE</literal>.
-->
次のイベントが文字列として格納されます。
<literal>INSERT</literal>、<literal>UPDATE</literal>、<literal>DELETE</literal>、<literal>TRUNCATE</literal>
      </para>
     </listitem>
    </varlistentry>

    <varlistentry>
     <term><literal>TD["when"]</literal></term>
     <listitem>
      <para>
<!--
       contains one of <literal>BEFORE</literal>, <literal>AFTER</literal>, or
       <literal>INSTEAD OF</literal>.
-->
<literal>BEFORE</literal>、<literal>AFTER</literal>、または<literal>INSTEAD OF</literal>のいずれかが格納されます。
      </para>
     </listitem>
    </varlistentry>

    <varlistentry>
     <term><literal>TD["level"]</literal></term>
     <listitem>
      <para>
<!--
       contains <literal>ROW</literal> or <literal>STATEMENT</literal>.
-->
<literal>ROW</literal>または<literal>STATEMENT</literal>が格納されます。
      </para>
     </listitem>
    </varlistentry>

    <varlistentry>
     <term><literal>TD["new"]</literal></term>
     <term><literal>TD["old"]</literal></term>
     <listitem>
      <para>
<!--
       For a row-level trigger, one or both of these fields contain
       the respective trigger rows, depending on the trigger event.
-->
行レベルトリガにおいてトリガイベントに依存して、これらのフィールドの片方または両方に対応するトリガ行が格納されます。
      </para>
     </listitem>
    </varlistentry>

    <varlistentry>
     <term><literal>TD["name"]</literal></term>
     <listitem>
      <para>
<!--
       contains the trigger name.
-->
トリガ名が格納されます。
      </para>
     </listitem>
    </varlistentry>

    <varlistentry>
     <term><literal>TD["table_name"]</literal></term>
     <listitem>
      <para>
<!--
       contains the name of the table on which the trigger occurred.
-->
トリガの発生元のテーブルの名前が格納されます。
      </para>
     </listitem>
    </varlistentry>

    <varlistentry>
     <term><literal>TD["table_schema"]</literal></term>
     <listitem>
      <para>
<!--
       contains the schema of the table on which the trigger occurred.
-->
トリガの発生元のテーブルのスキーマが格納されます。
      </para>
     </listitem>
    </varlistentry>

    <varlistentry>
     <term><literal>TD["relid"]</literal></term>
     <listitem>
      <para>
<!--
       contains the OID of the table on which the trigger occurred.
-->
トリガの発生元テーブルのOIDが格納されます。
      </para>
     </listitem>
    </varlistentry>

    <varlistentry>
     <term><literal>TD["args"]</literal></term>
     <listitem>
      <para>
<!--
       If the <command>CREATE TRIGGER</command> command
       included arguments, they are available in <literal>TD["args"][0]</literal> to
       <literal>TD["args"][<replaceable>n</replaceable>-1]</literal>.
-->
<command>CREATE TRIGGER</command>に引数が含まれていた場合、その引数は<literal>TD["args"][0]</literal>から<literal>TD["args"][<replaceable>n</replaceable>-1]</literal>までの範囲で使用することができます。
      </para>
     </listitem>
    </varlistentry>
   </variablelist>
  </para>

  <para>
<!--
   If <literal>TD["when"]</literal> is <literal>BEFORE</literal> or
   <literal>INSTEAD OF</literal> and
   <literal>TD["level"]</literal> is <literal>ROW</literal>, you can
   return <literal>None</literal> or <literal>"OK"</literal> from the
   Python function to indicate the row is unmodified,
   <literal>"SKIP"</literal> to abort the event, or if <literal>TD["event"]</literal>
   is <command>INSERT</command> or <command>UPDATE</command> you can return
   <literal>"MODIFY"</literal> to indicate you've modified the new row.
   Otherwise the return value is ignored.
-->
<literal>TD["when"]</literal>が<literal>BEFORE</literal>または<literal>INSTEAD OF</literal>で、かつ、<literal>TD["level"]</literal>が<literal>ROW</literal>の場合、Pythonの関数から、行が変更されないことを示す<literal>None</literal>または<literal>"OK"</literal>、イベントを中断したことを示す<literal>"SKIP"</literal>を返すことができます。
また、<literal>TD["event"]</literal>が<command>INSERT</command>または<command>UPDATE</command>の場合、行を変更したことを示す<literal>"MODIFY"</literal>を返すことができます。
さもなければ、戻り値は無視されます。
  </para>
 </sect1>

 <sect1 id="plpython-database">
<!--
  <title>Database Access</title>
-->
  <title>データベースアクセス</title>

  <para>
<!--
   The PL/Python language module automatically imports a Python module
   called <literal>plpy</literal>.  The functions and constants in
   this module are available to you in the Python code as
   <literal>plpy.<replaceable>foo</replaceable></literal>.
-->
PL/Python言語モジュールは自動的に<literal>plpy</literal>というPythonモジュールをインポートします。
このモジュールの関数と定数は、<literal>plpy.<replaceable>foo</replaceable></literal>のように作成したPythonコードから使用することができます。
  </para>

<<<<<<< HEAD
  <sect2 id="plpython-database-access-funcs">
=======
  <sect2>
<!--
>>>>>>> 94ef7168
    <title>Database Access Functions</title>
-->
    <title>データベースアクセス関数</title>

  <para>
<!--
   The <literal>plpy</literal> module provides several functions to execute
   database commands:
-->
<literal>plpy</literal>モジュールはデータベースコマンドを実行するために数個の関数を用意しています。
  </para>

  <variablelist>
   <varlistentry>
    <term><literal>plpy.<function>execute</function>(<replaceable>query</replaceable> [, <replaceable>limit</replaceable>])</literal></term>
    <listitem>
     <para>
<!--
      Calling <function>plpy.execute</function> with a query string and an
      optional row limit argument causes that query to be run and the result to
      be returned in a result object.
-->
<function>plpy.execute</function>を、問い合わせ文字列および省略可能な行数制限引数を付けて呼び出すと、問い合わせが実行され、結果オブジェクトとして問い合わせ結果が返ります。
     </para>

     <para>
<!--
      If <replaceable>limit</replaceable> is specified and is greater than
      zero, then <function>plpy.execute</function> retrieves at
      most <replaceable>limit</replaceable> rows, much as if the query
      included a <literal>LIMIT</literal>
      clause.  Omitting <replaceable>limit</replaceable> or specifying it as
      zero results in no row limit.
-->
<replaceable>limit</replaceable>が指定され、ゼロより大きい場合、<function>plpy.execute</function>は、問い合わせに<literal>LIMIT</literal>句が含まれているかのように、最大<replaceable>limit</replaceable>行を取得します。
<replaceable>limit</replaceable>を省略するか、ゼロとして指定すると、行制限はありません。
     </para>

     <para>
<<<<<<< HEAD
      If <replaceable>limit</replaceable> is specified and is greater than
      zero, then <function>plpy.execute</function> retrieves at
      most <replaceable>limit</replaceable> rows, much as if the query
      included a <literal>LIMIT</literal>
      clause.  Omitting <replaceable>limit</replaceable> or specifying it as
      zero results in no row limit.
     </para>

     <para>
=======
<!--
>>>>>>> 94ef7168
      The result object emulates a list or dictionary object.  The result
      object can be accessed by row number and column name.  For example:
-->
結果オブジェクトはリストもしくは辞書オブジェクトをエミュレートします。
結果オブジェクトは、行番号や列名によってアクセスすることができます。
例を示します。
<programlisting>
rv = plpy.execute("SELECT * FROM my_table", 5)
</programlisting>
<!--
      returns up to 5 rows from <literal>my_table</literal>.  If
      <literal>my_table</literal> has a column
      <literal>my_column</literal>, it would be accessed as:
-->
これは、<literal>my_table</literal>から5行までを返します。
<literal>my_table</literal>に<literal>my_column</literal>列が存在する場合、その列には以下のようにアクセスできます。
<programlisting>
foo = rv[i]["my_column"]
</programlisting>
<!--
      The number of rows returned can be obtained using the built-in
      <function>len</function> function.
-->
戻った行数はビルトイン<function>len</function>関数を使用して取得できます。
     </para>

     <para>
<!--
      The result object has these additional methods:
-->
結果オブジェクトには以下のメソッドが追加されています。
      <variablelist>
       <varlistentry>
        <term><literal><function>nrows</function>()</literal></term>
        <listitem>
         <para>
<!--
          Returns the number of rows processed by the command.  Note that this
          is not necessarily the same as the number of rows returned.  For
          example, an <command>UPDATE</command> command will set this value but
          won't return any rows (unless <literal>RETURNING</literal> is used).
-->
コマンドによる処理の行数を返します。
戻った行数と同じとは限らないことに注意してください。
例えば、<command>UPDATE</command>コマンドではゼロでない値を返しますが、行を戻すことはありません（<literal>RETURNING</literal>を使用したときは別です）。
         </para>
        </listitem>
       </varlistentry>

       <varlistentry>
        <term><literal><function>status</function>()</literal></term>
        <listitem>
         <para>
<!--
          The <function>SPI_execute()</function> return value.
-->
<function>SPI_execute()</function>関数の戻り値を返します。
         </para>
        </listitem>
       </varlistentry>

       <varlistentry>
        <term><literal><function>colnames</function>()</literal></term>
        <term><literal><function>coltypes</function>()</literal></term>
        <term><literal><function>coltypmods</function>()</literal></term>
        <listitem>
         <para>
<!--
          Return a list of column names, list of column type OIDs, and list of
          type-specific type modifiers for the columns, respectively.
-->
各々、列名のリスト、列の型OIDのリスト、列に関する型独自の型修飾子のリストを返します。
         </para>

         <para>
<!--
          These methods raise an exception when called on a result object from
          a command that did not produce a result set, e.g.,
          <command>UPDATE</command> without <literal>RETURNING</literal>, or
          <command>DROP TABLE</command>.  But it is OK to use these methods on
          a result set containing zero rows.
-->
<literal>RETURNING</literal>を持たない<command>UPDATE</command>や<command>DROP TABLE</command>など、結果セットを生成しないコマンドによる結果オブジェクトに対して呼び出された場合、これらのメソッドは例外を発生します。
しかし、ゼロ行の結果セットに対してこれらのメソッドを使用することには問題ありません。
         </para>
        </listitem>
       </varlistentry>

       <varlistentry>
        <term><literal><function>__str__</function>()</literal></term>
        <listitem>
         <para>
<!--
          The standard <literal>__str__</literal> method is defined so that it
          is possible for example to debug query execution results
          using <literal>plpy.debug(rv)</literal>.
-->
標準の<literal>__str__</literal>メソッドが定義されていますので、例えば問い合わせの実行結果を<literal>plpy.debug(rv)</literal>を使ってデバッグできます。
         </para>
        </listitem>
       </varlistentry>
      </variablelist>
     </para>

     <para>
<!--
      The result object can be modified.
-->
結果オブジェクトは変更できます。
     </para>

     <para>
<!--
      Note that calling <literal>plpy.execute</literal> will cause the entire
      result set to be read into memory.  Only use that function when you are
      sure that the result set will be relatively small.  If you don't want to
      risk excessive memory usage when fetching large results,
      use <literal>plpy.cursor</literal> rather
      than <literal>plpy.execute</literal>.
-->
<literal>plpy.execute</literal>を呼び出すことにより、結果セット全体がメモリ内に読み込まれることに注意してください。
結果セットが比較的小さいことが確実な場合だけ、この関数を使用してください。
大規模な結果を取り込む場合の過度のメモリ使用に関する危険を回避したい場合は、<literal>plpy.execute</literal>ではなく<literal>plpy.cursor</literal>を使用してください。
     </para>
    </listitem>
   </varlistentry>

   <varlistentry>
    <term><literal>plpy.<function>prepare</function>(<replaceable>query</replaceable> [, <replaceable>argtypes</replaceable>])</literal></term>
    <term><literal>plpy.<function>execute</function>(<replaceable>plan</replaceable> [, <replaceable>arguments</replaceable> [, <replaceable>limit</replaceable>]])</literal></term>
    <listitem>
     <para>
<!--
      <indexterm><primary>preparing a query</primary><secondary>in PL/Python</secondary></indexterm>
      <function>plpy.prepare</function> prepares the execution plan for a
      query.  It is called with a query string and a list of parameter types,
      if you have parameter references in the query.  For example:
-->
<indexterm><primary>問い合わせの準備</primary><secondary>PL/Pythonにおける</secondary></indexterm>
<function>plpy.prepare</function>は問い合わせの実行計画を準備します。
問い合わせ内にパラメータ参照がある場合、問い合わせ文字列および引数型のリストとともに呼び出されます。
例を示します。
<programlisting>
plan = plpy.prepare("SELECT last_name FROM my_users WHERE first_name = $1", ["text"])
</programlisting>
<!--
      <literal>text</literal> is the type of the variable you will be passing
      for <literal>$1</literal>.  The second argument is optional if you don't
      want to pass any parameters to the query.
-->
<literal>text</literal>は<literal>$1</literal>として渡される変数の型です。
問い合わせにパラメータを渡さない場合、2番目の引数は省略可能です。
     </para>
     <para>
<!--
      After preparing a statement, you use a variant of the
      function <function>plpy.execute</function> to run it:
-->
文を準備した後、それを実行するために関数<function>plpy.execute</function>の亜種を使用します。
<programlisting>
rv = plpy.execute(plan, ["name"], 5)
</programlisting>
<!--
      Pass the plan as the first argument (instead of the query string), and a
      list of values to substitute into the query as the second argument.  The
      second argument is optional if the query does not expect any parameters.
      The third argument is the optional row limit as before.
-->
実行計画を（問い合わせ文字列ではなく）最初の引数として渡してください。
問い合わせに代入する値のリストを、2番目の引数として渡してください。
問い合わせにパラメータがない場合、2番目の引数は省略可能です。
3番目の引数は、前に述べた省略可能な行数制限引数です。
     </para>

     <para>
<!--
      Alternatively, you can call the <function>execute</function> method on
      the plan object:
-->
代わりに、計画オブジェクトの<function>execute</function>メソッドを呼び出すことができます。
<programlisting>
rv = plan.execute(["name"], 5)
</programlisting>
     </para>

     <para>
<!--
      Query parameters and result row fields are converted between PostgreSQL
      and Python data types as described in <xref linkend="plpython-data"/>.
-->
問い合わせパラメータおよび結果行のフィールドは<xref linkend="plpython-data"/>で示した通り、PostgreSQLとPythonのデータ型の間で変換されます。
     </para>

     <para>
<!--
      When you prepare a plan using the PL/Python module it is automatically
      saved.  Read the SPI documentation (<xref linkend="spi"/>) for a
      description of what this means.  In order to make effective use of this
      across function calls one needs to use one of the persistent storage
      dictionaries <literal>SD</literal> or <literal>GD</literal> (see
      <xref linkend="plpython-sharing"/>). For example:
-->
PL/Pythonモジュールを使用して準備した計画は自動的に保存されます。
これが何を意味するのかについてはSPIの文書（<xref linkend="spi"/>）を参照してください。
これを複数呼び出しにおいて効果的に使用するためには、永続的な格納用辞書である<literal>SD</literal>または<literal>GD</literal>（<xref linkend="plpython-sharing"/>を参照）のいずれかを使用する必要があります。
例を示します。
<programlisting>
CREATE FUNCTION usesavedplan() RETURNS trigger AS $$
    if "plan" in SD:
        plan = SD["plan"]
    else:
        plan = plpy.prepare("SELECT 1")
        SD["plan"] = plan
    # rest of function
$$ LANGUAGE plpython3u;
</programlisting>
     </para>
    </listitem>
   </varlistentry>

   <varlistentry>
    <term><literal>plpy.<function>cursor</function>(<replaceable>query</replaceable>)</literal></term>
    <term><literal>plpy.<function>cursor</function>(<replaceable>plan</replaceable> [, <replaceable>arguments</replaceable>])</literal></term>
    <listitem>
     <para>
<!--
      The <literal>plpy.cursor</literal> function accepts the same arguments
      as <literal>plpy.execute</literal> (except for the row limit) and returns
      a cursor object, which allows you to process large result sets in smaller
      chunks.  As with <literal>plpy.execute</literal>, either a query string
      or a plan object along with a list of arguments can be used, or
      the <function>cursor</function> function can be called as a method of
      the plan object.
-->
<literal>plpy.cursor</literal>関数は<literal>plpy.execute</literal>と同じ引数を受け取り（行数制限引数を除いた）カーソルオブジェクトとして返します。
これにより大規模な結果セットをより小さな塊の中で処理することができます。
<literal>plpy.execute</literal>の場合と同様、問い合わせ文字列または引数リスト付きの計画オブジェクトを使用できますし、計画オブジェクトのメソッドとして<function>cursor</function>関数を呼ぶことができます。
     </para>

     <para>
<!--
      The cursor object provides a <literal>fetch</literal> method that accepts
      an integer parameter and returns a result object.  Each time you
      call <literal>fetch</literal>, the returned object will contain the next
      batch of rows, never larger than the parameter value.  Once all rows are
      exhausted, <literal>fetch</literal> starts returning an empty result
      object.  Cursor objects also provide an
      <ulink url="https://docs.python.org/library/stdtypes.html#iterator-types">iterator
      interface</ulink>, yielding one row at a time until all rows are
      exhausted.  Data fetched that way is not returned as result objects, but
      rather as dictionaries, each dictionary corresponding to a single result
      row.
-->
カーソルオブジェクトは、整数パラメータを受付け、結果オブジェクトを返す<literal>fetch</literal>メソッドを提供します。
<literal>fetch</literal>を呼び出す度に、返されるオブジェクトには次の一群の行が含まれます。
この行数はパラメータ値より多くなることはありません。
全ての行が出し尽くされると、<literal>fetch</literal>は空の結果オブジェクトを返すようになります。
カーソルオブジェクトはまた、すべての行を出し尽くすまで一度に１行を生成する<ulink url="https://docs.python.org/library/stdtypes.html#iterator-types">イテレータインタフェース</ulink>を提供します。
この方法で取り出されたデータは結果オブジェクトとしては返されず、１つの辞書が単一の結果行に対応する辞書群として返されます。
     </para>

     <para>
<!--
      An example of two ways of processing data from a large table is:
-->
大きなテーブルのデータを処理する、2つの方法の例を示します。
<programlisting>
CREATE FUNCTION count_odd_iterator() RETURNS integer AS $$
odd = 0
for row in plpy.cursor("select num from largetable"):
    if row['num'] % 2:
         odd += 1
return odd
$$ LANGUAGE plpython3u;

CREATE FUNCTION count_odd_fetch(batch_size integer) RETURNS integer AS $$
odd = 0
cursor = plpy.cursor("select num from largetable")
while True:
    rows = cursor.fetch(batch_size)
    if not rows:
        break
    for row in rows:
        if row['num'] % 2:
            odd += 1
return odd
$$ LANGUAGE plpython3u;

CREATE FUNCTION count_odd_prepared() RETURNS integer AS $$
odd = 0
plan = plpy.prepare("select num from largetable where num % $1 &lt;&gt; 0", ["integer"])
<!--
rows = list(plpy.cursor(plan, [2]))  # or: = list(plan.cursor([2]))
-->
rows = list(plpy.cursor(plan, [2]))  # または = list(plan.cursor([2]))

return len(rows)
$$ LANGUAGE plpython3u;
</programlisting>
     </para>

     <para>
<!--
      Cursors are automatically disposed of.  But if you want to explicitly
      release all resources held by a cursor, use the <literal>close</literal>
      method.  Once closed, a cursor cannot be fetched from anymore.
-->
カーソルは自動的に処分されます。
しかし、カーソルが保有していた資源を明示的に解放したい場合は、<literal>close</literal>メソッドを使用してください。
閉じた後、カーソルからこれ以上取り込むことはできません。
     </para>

     <tip>
      <para>
<!--
        Do not confuse objects created by <literal>plpy.cursor</literal> with
        DB-API cursors as defined by
        the <ulink url="https://www.python.org/dev/peps/pep-0249/">Python
        Database API specification</ulink>.  They don't have anything in common
        except for the name.
-->
<literal>plpy.cursor</literal>によって作成されたオブジェクトと、<ulink url="https://www.python.org/dev/peps/pep-0249/">PythonデータベースAPI仕様</ulink>において定義されたDB-APIカーソルとを混同しないでください。
名称以外の共通点はありません。
      </para>
     </tip>
    </listitem>
   </varlistentry>
  </variablelist>

  </sect2>

  <sect2 id="plpython-trapping">
<!--
   <title>Trapping Errors</title>
-->
   <title>エラーの捕捉</title>

   <para>
<!--
    Functions accessing the database might encounter errors, which
    will cause them to abort and raise an exception.  Both
    <function>plpy.execute</function> and
    <function>plpy.prepare</function> can raise an instance of a subclass of
    <literal>plpy.SPIError</literal>, which by default will terminate
    the function.  This error can be handled just like any other
    Python exception, by using the <literal>try/except</literal>
    construct.  For example:
-->
データベースにアクセスする関数はエラーに遭遇し、エラーが関数をアボートして例外を発生させる原因となります。
<function>plpy.execute</function>および<function>plpy.prepare</function>は、デフォルトでは関数を終了させる<literal>plpy.SPIError</literal>のサブクラスのインスタンスを発生させることができます。
このエラーは、<literal>try/except</literal>構文を使用して、Pythonの他の例外と同様に処理できます。
例を示します。
<programlisting>
CREATE FUNCTION try_adding_joe() RETURNS text AS $$
    try:
        plpy.execute("INSERT INTO users(username) VALUES ('joe')")
    except plpy.SPIError:
<!--
        return "something went wrong"
-->
        "うまくいかなかった" を返す
    else:
<!--
        return "Joe added"
-->
        "Joeが追加された" を返す
$$ LANGUAGE plpython3u;
</programlisting>
   </para>

   <para>
<!--
    The actual class of the exception being raised corresponds to the
    specific condition that caused the error.  Refer
    to <xref linkend="errcodes-table"/> for a list of possible
    conditions.  The module
    <literal>plpy.spiexceptions</literal> defines an exception class
    for each <productname>PostgreSQL</productname> condition, deriving
    their names from the condition name.  For
    instance, <literal>division_by_zero</literal>
    becomes <literal>DivisionByZero</literal>, <literal>unique_violation</literal>
    becomes <literal>UniqueViolation</literal>, <literal>fdw_error</literal>
    becomes <literal>FdwError</literal>, and so on.  Each of these
    exception classes inherits from <literal>SPIError</literal>.  This
    separation makes it easier to handle specific errors, for
    instance:
-->
発生される例外の実クラスはエラーを引き起こした特定の条件と対応します。
<xref linkend="errcodes-table"/>にあり得る条件のリストがありますので参照してください。
<literal>plpy.spiexceptions</literal>モジュールは<productname>PostgreSQL</productname>の条件それぞれに対して、その条件名に因んだ名前の例外クラスを定義しています。
例えば<literal>division_by_zero</literal>は<literal>DivisionByZero</literal>、<literal>unique_violation</literal>は<literal>UniqueViolation</literal>に、<literal>fdw_error</literal>は<literal>FdwError</literal>などのようになります。
これらの例外クラスはそれぞれ<literal>SPIError</literal>を継承したものです。
このように分離することで特定のエラーをより簡単に扱うことができるようになります。
以下に例を示します。
<programlisting>
CREATE FUNCTION insert_fraction(numerator int, denominator int) RETURNS text AS $$
from plpy import spiexceptions
try:
    plan = plpy.prepare("INSERT INTO fractions (frac) VALUES ($1 / $2)", ["int", "int"])
    plpy.execute(plan, [numerator, denominator])
except spiexceptions.DivisionByZero:
    return "denominator cannot equal zero"
except spiexceptions.UniqueViolation:
    return "already have that fraction"
except plpy.SPIError as e:
    return "other error, SQLSTATE %s" % e.sqlstate
else:
    return "fraction inserted"
$$ LANGUAGE plpython3u;
</programlisting>
<!--
    Note that because all exceptions from
    the <literal>plpy.spiexceptions</literal> module inherit
    from <literal>SPIError</literal>, an <literal>except</literal>
    clause handling it will catch any database access error.
-->
<literal>plpy.spiexceptions</literal>モジュールからの全ての例外は<literal>SPIError</literal>を継承するため、例外を処理する<literal>except</literal>句は全てのデータベースアクセスエラーを捕捉することに注意してください。
   </para>

   <para>
<!--
    As an alternative way of handling different error conditions, you
    can catch the <literal>SPIError</literal> exception and determine
    the specific error condition inside the <literal>except</literal>
    block by looking at the <literal>sqlstate</literal> attribute of
    the exception object.  This attribute is a string value containing
    the <quote>SQLSTATE</quote> error code.  This approach provides
    approximately the same functionality
-->
異なったエラー条件を処理する代りの方法として、<literal>SPIError</literal>例外を捕捉して、例外オブジェクトの<literal>sqlstate</literal>属性を調べることにより、<literal>except</literal>ブロック内部の明細なエラー条件を決定できます。
この属性は<quote>SQLSTATE</quote>エラーコードを含む文字列値です。
この方法は、ほぼ同じ機能を提供します。
   </para>
  </sect2>
 </sect1>

 <sect1 id="plpython-subtransaction">
<!--
  <title>Explicit Subtransactions</title>
-->
  <title>明示的サブトランザクション</title>

  <para>
<!--
   Recovering from errors caused by database access as described in
   <xref linkend="plpython-trapping"/> can lead to an undesirable
   situation where some operations succeed before one of them fails,
   and after recovering from that error the data is left in an
   inconsistent state.  PL/Python offers a solution to this problem in
   the form of explicit subtransactions.
-->
<xref linkend="plpython-trapping"/>で説明したデータベースアクセスによって引き起こるエラーからの復旧は、操作の中の１つが失敗する前に、一部の操作が成功し、エラーからの復旧の後一貫性のないデータが残ってしまうという望ましくない状態を導く可能性があります。
PL/Pythonは明示的サブトランザクションにより、この問題の解法を提供します。
  </para>

<<<<<<< HEAD
  <sect2 id="plpython-subtransaction-context-managers">
=======
  <sect2>
<!--
>>>>>>> 94ef7168
   <title>Subtransaction Context Managers</title>
-->
   <title>サブトランザクションのコンテキスト管理</title>

   <para>
<!--
    Consider a function that implements a transfer between two
    accounts:
-->
2つの口座の間の振替えを実装する関数を考えてみます。
<programlisting>
CREATE FUNCTION transfer_funds() RETURNS void AS $$
try:
    plpy.execute("UPDATE accounts SET balance = balance - 100 WHERE account_name = 'joe'")
    plpy.execute("UPDATE accounts SET balance = balance + 100 WHERE account_name = 'mary'")
except plpy.SPIError as e:
    result = "error transferring funds: %s" % e.args
else:
    result = "funds transferred correctly"
plan = plpy.prepare("INSERT INTO operations (result) VALUES ($1)", ["text"])
plpy.execute(plan, [result])
$$ LANGUAGE plpython3u;
</programlisting>
<!--
    If the second <literal>UPDATE</literal> statement results in an
    exception being raised, this function will report the error, but
    the result of the first <literal>UPDATE</literal> will
    nevertheless be committed.  In other words, the funds will be
    withdrawn from Joe's account, but will not be transferred to
    Mary's account.
-->
2番目の<literal>UPDATE</literal>文が例外を発生させる結果となった場合、この関数はエラーを記録しますが、それにもかかわらず最初の<literal>UPDATE</literal>はコミットされます。
言い換えると、資金はジョーの口座から引き落とされますが、メアリーの口座には移転しません。
   </para>

   <para>
<!--
    To avoid such issues, you can wrap your
    <literal>plpy.execute</literal> calls in an explicit
    subtransaction.  The <literal>plpy</literal> module provides a
    helper object to manage explicit subtransactions that gets created
    with the <literal>plpy.subtransaction()</literal> function.
    Objects created by this function implement the
    <ulink url="https://docs.python.org/library/stdtypes.html#context-manager-types">
    context manager interface</ulink>.  Using explicit subtransactions
    we can rewrite our function as:
-->
こうした問題を防ぐために、<literal>plpy.execute</literal>呼び出しを明示的なサブトランザクションで囲むことができます。
<literal>plpy</literal>モジュールは、<literal>plpy.subtransaction()</literal>関数で作成される明示的なサブトランザクションを管理するための補助オブジェクトを提供します。
この関数によって作成されるオブジェクトは<ulink url="https://docs.python.org/library/stdtypes.html#context-manager-types">コンテキストマネージャインタフェース</ulink>を実装します
明示的なサブトランザクションを使用して、上の関数を以下のように書き換えることができます。
<programlisting>
CREATE FUNCTION transfer_funds2() RETURNS void AS $$
try:
    with plpy.subtransaction():
        plpy.execute("UPDATE accounts SET balance = balance - 100 WHERE account_name = 'joe'")
        plpy.execute("UPDATE accounts SET balance = balance + 100 WHERE account_name = 'mary'")
except plpy.SPIError as e:
    result = "error transferring funds: %s" % e.args
else:
    result = "funds transferred correctly"
plan = plpy.prepare("INSERT INTO operations (result) VALUES ($1)", ["text"])
plpy.execute(plan, [result])
$$ LANGUAGE plpython3u;
</programlisting>
<!--
    Note that the use of <literal>try/catch</literal> is still
    required.  Otherwise the exception would propagate to the top of
    the Python stack and would cause the whole function to abort with
    a <productname>PostgreSQL</productname> error, so that the
    <literal>operations</literal> table would not have any row
    inserted into it.  The subtransaction context manager does not
    trap errors, it only assures that all database operations executed
    inside its scope will be atomically committed or rolled back.  A
    rollback of the subtransaction block occurs on any kind of
    exception exit, not only ones caused by errors originating from
    database access.  A regular Python exception raised inside an
    explicit subtransaction block would also cause the subtransaction
    to be rolled back.
-->
<literal>try/catch</literal>の使用がまだ必要なことに注意してください。
さもないと例外がPythonスタックの最上位まで伝播され、関数全体が<productname>PostgreSQL</productname>エラーにより中断され、この結果、<literal>operations</literal>テーブルには挿入されるはずの行が存在しないことになります。
サブトランザクションのコンテキストマネージャはエラーを捕捉しません。
これはそのスコープの内側で実行されるデータベース操作すべてが、原子的にコミットされるかロールバックされるかだけを保証します。
サブトランザクションブロックのロールバックは、データベースアクセスを元にしたエラーによって引き起こる例外だけではなく、何らかの種類の例外終了でも起こります。
明示的なサブトランザクションブロックの内側で発生した通常のPython例外も同様にサブトランザクションをロールバックさせます。
   </para>
  </sect2>
 </sect1>

 <sect1 id="plpython-transactions">
<!--
  <title>Transaction Management</title>
-->
  <title>トランザクション制御</title>

  <para>
<!--
   In a procedure called from the top level or an anonymous code block
   (<command>DO</command> command) called from the top level it is possible to
   control transactions.  To commit the current transaction, call
   <literal>plpy.commit()</literal>.  To roll back the current transaction,
   call <literal>plpy.rollback()</literal>.  (Note that it is not possible to
   run the SQL commands <command>COMMIT</command> or
   <command>ROLLBACK</command> via <function>plpy.execute</function> or
   similar.  It has to be done using these functions.)  After a transaction is
   ended, a new transaction is automatically started, so there is no separate
   function for that.
-->
トップレベル、またはトップレベルから呼ばれた無名コードブロック（<command>DO</command>コマンド）から呼ばれたプロシージャでは、トランザクションの制御が可能です。
現在のトランザクションをコミットするには、<literal>plpy.commit()</literal>を呼びます。
現在のロールバックするには、<literal>plpy.rollback()</literal>を呼びます。
（SQLコマンドの<command>COMMIT</command>や<command>ROLLBACK</command>を<function>plpy.execute</function>などを通して実行することはできない点に注意してください。前述の関数を使って行う必要があります。）
トランザクションが終了した後は新たなトランザクションが自動的に開始されますので、開始のための別の関数はありません。
  </para>

  <para>
<!--
   Here is an example:
-->
以下に例を示します。
<programlisting>
CREATE PROCEDURE transaction_test1()
LANGUAGE plpython3u
AS $$
for i in range(0, 10):
    plpy.execute("INSERT INTO test1 (a) VALUES (%d)" % i)
    if i % 2 == 0:
        plpy.commit()
    else:
        plpy.rollback()
$$;

CALL transaction_test1();
</programlisting>
  </para>

  <para>
<!--
   Transactions cannot be ended when an explicit subtransaction is active.
-->
トランザクションは明示的なサブトランザクションの中では終了できません。
  </para>
 </sect1>

 <sect1 id="plpython-util">
<!--
  <title>Utility Functions</title>
-->
  <title>ユーティリティ関数</title>
  <para>
<!--
   The <literal>plpy</literal> module also provides the functions
-->
<literal>plpy</literal>モジュールでは以下の関数も提供しています。
   <simplelist>
    <member><literal>plpy.debug(<replaceable>msg, **kwargs</replaceable>)</literal></member>
    <member><literal>plpy.log(<replaceable>msg, **kwargs</replaceable>)</literal></member>
    <member><literal>plpy.info(<replaceable>msg, **kwargs</replaceable>)</literal></member>
    <member><literal>plpy.notice(<replaceable>msg, **kwargs</replaceable>)</literal></member>
    <member><literal>plpy.warning(<replaceable>msg, **kwargs</replaceable>)</literal></member>
    <member><literal>plpy.error(<replaceable>msg, **kwargs</replaceable>)</literal></member>
    <member><literal>plpy.fatal(<replaceable>msg, **kwargs</replaceable>)</literal></member>
   </simplelist>
   <indexterm><primary>elog</primary><secondary>in PL/Python</secondary></indexterm>
   <indexterm><primary>elog</primary><secondary>PL/Pythonにおける</secondary></indexterm>
<!--
   <function>plpy.error</function> and <function>plpy.fatal</function>
   actually raise a Python exception which, if uncaught, propagates out to
   the calling query, causing the current transaction or subtransaction to
   be aborted.  <literal>raise plpy.Error(<replaceable>msg</replaceable>)</literal> and
   <literal>raise plpy.Fatal(<replaceable>msg</replaceable>)</literal> are
   equivalent to calling <literal>plpy.error(<replaceable>msg</replaceable>)</literal> and
   <literal>plpy.fatal(<replaceable>msg</replaceable>)</literal>, respectively but
   the <literal>raise</literal> form does not allow passing keyword arguments.
   The other functions only generate messages of different priority levels.
   Whether messages of a particular priority are reported to the client,
   written to the server log, or both is controlled by the
   <xref linkend="guc-log-min-messages"/> and
   <xref linkend="guc-client-min-messages"/> configuration
   variables. See <xref linkend="runtime-config"/> for more information.
-->
<function>plpy.error</function>および<function>plpy.fatal</function>は、実際にPythonの例外を発生させます。
これが捕捉されない場合、呼び出し中の問い合わせに伝わり、その結果、現在のトランザクションもしくはサブトランザクションがアボートします。
<literal>raise plpy.Error(<replaceable>msg</replaceable>)</literal>および<literal>raise plpy.Fatal(<replaceable>msg</replaceable>)</literal>は、それぞれ<literal>plpy.error(<replaceable>msg</replaceable>)</literal>および<literal>plpy.fatal(<replaceable>msg</replaceable>)</literal>の呼び出しと同じですが、<literal>raise</literal>形式ではキーワード引数を渡すことができません。
他の関数は異なる重要度のメッセージを生成するだけです。
<xref linkend="guc-log-min-messages"/>と<xref linkend="guc-client-min-messages"/>設定変数は、特定の重要度のメッセージをクライアントに報告するか、サーバのログに書き出すか、あるいはその両方かを制御します。
詳細は<xref linkend="runtime-config"/>を参照してください。
  </para>

  <para>
<!--
   The <replaceable>msg</replaceable> argument is given as a positional argument.  For
   backward compatibility, more than one positional argument can be given. In
   that case, the string representation of the tuple of positional arguments
   becomes the message reported to the client.
-->
<replaceable>msg</replaceable>引数は位置引数として与えられます。
後方互換性のために、2つ以上の位置引数を与えることができます。
その場合、位置引数のタプルの文字列表現がクライアントに報告されるメッセージになります。
  </para>

  <para>
<!--
   The following keyword-only arguments are accepted:
-->
以下のキーワードのみの引数を受け付けます。
   <simplelist>
    <member><literal>detail</literal></member>
    <member><literal>hint</literal></member>
    <member><literal>sqlstate</literal></member>
    <member><literal>schema_name</literal></member>
    <member><literal>table_name</literal></member>
    <member><literal>column_name</literal></member>
    <member><literal>datatype_name</literal></member>
    <member><literal>constraint_name</literal></member>
   </simplelist>
<!--
   The string representation of the objects passed as keyword-only arguments
   is used to enrich the messages reported to the client. For example:
-->
キーワードのみの引数として渡されたオブジェクトの文字列表現は、クライアントへ報告されるメッセージを豊富にするのに使われます。
例えば、

<programlisting>
CREATE FUNCTION raise_custom_exception() RETURNS void AS $$
plpy.error("custom exception message",
           detail="some info about exception",
           hint="hint for users")
$$ LANGUAGE plpython3u;

=# SELECT raise_custom_exception();
ERROR:  plpy.Error: custom exception message
DETAIL:  some info about exception
HINT:  hint for users
CONTEXT:  Traceback (most recent call last):
  PL/Python function "raise_custom_exception", line 4, in &lt;module&gt;
    hint="hint for users")
PL/Python function "raise_custom_exception"
</programlisting>
  </para>

  <para>
<!--
   Another set of utility functions are
   <literal>plpy.quote_literal(<replaceable>string</replaceable>)</literal>,
   <literal>plpy.quote_nullable(<replaceable>string</replaceable>)</literal>, and
   <literal>plpy.quote_ident(<replaceable>string</replaceable>)</literal>.  They
   are equivalent to the built-in quoting functions described in <xref
   linkend="functions-string"/>.  They are useful when constructing
   ad-hoc queries.  A PL/Python equivalent of dynamic SQL from <xref
   linkend="plpgsql-quote-literal-example"/> would be:
-->
この他のユーティリティ関数群には<literal>plpy.quote_literal(<replaceable>string</replaceable>)</literal>、<literal>plpy.quote_nullable(<replaceable>string</replaceable>)</literal>および<literal>plpy.quote_ident(<replaceable>string</replaceable>)</literal>があります。
これらは<xref linkend="functions-string"/>で説明する組み込みの引用符付け関数と同等です。
これらはその場限りの問い合わせを構築する時に有用です。
<xref linkend="plpgsql-quote-literal-example"/>の動的SQLと同等なPL/Pythonを以下に示します。
<programlisting>
plpy.execute("UPDATE tbl SET %s = %s WHERE key = %s" % (
    plpy.quote_ident(colname),
    plpy.quote_nullable(newvalue),
    plpy.quote_literal(keyvalue)))
</programlisting>
  </para>
 </sect1>

 <sect1 id="plpython-python23">
<!--
  <title>Python 2 vs. Python 3</title>
-->
  <title>Python 2対Python 3</title>

  <para>
<!--
   PL/Python supports only Python 3. Past versions of
   <productname>PostgreSQL</productname> supported Python 2, using the
   <literal>plpythonu</literal> and <literal>plpython2u</literal> language
   names.
-->
PL/PythonはPython 3のみをサポートします。
<productname>PostgreSQL</productname>の以前のバージョンでは、<literal>plpythonu</literal>と<literal>plpython2u</literal>という言語名を使用してPython 2がサポートされていました。
  </para>
 </sect1>

 <sect1 id="plpython-envar">
<!--
  <title>Environment Variables</title>
-->
  <title>環境変数</title>

  <para>
<!--
   Some of the environment variables that are accepted by the Python
   interpreter can also be used to affect PL/Python behavior.  They
   would need to be set in the environment of the main PostgreSQL
   server process, for example in a start script.  The available
   environment variables depend on the version of Python; see the
   Python documentation for details.  At the time of this writing, the
   following environment variables have an affect on PL/Python,
   assuming an adequate Python version:
-->
Pythonインタプリタにより受け付けられる環境変数の一部はまた、PL/Pythonの動作を変更するために使用することができます。
これらは例えば起動スクリプト内など主PostgreSQLサーバプロセスの環境で設定される必要があります。
利用可能な環境変数はPythonのバージョンに依存します。
詳細に付いてはPythonの文書を参照してください。
適切なバージョンのPythonであることが前提ですが、本章の執筆時点では以下の環境変数がPL/Pythonに影響を与えます。
   <itemizedlist>
    <listitem>
     <para><envar>PYTHONHOME</envar></para>
    </listitem>

    <listitem>
     <para><envar>PYTHONPATH</envar></para>
    </listitem>

    <listitem>
     <para><envar>PYTHONY2K</envar></para>
    </listitem>

    <listitem>
     <para><envar>PYTHONOPTIMIZE</envar></para>
    </listitem>

    <listitem>
     <para><envar>PYTHONDEBUG</envar></para>
    </listitem>

    <listitem>
     <para><envar>PYTHONVERBOSE</envar></para>
    </listitem>

    <listitem>
     <para><envar>PYTHONCASEOK</envar></para>
    </listitem>

    <listitem>
     <para><envar>PYTHONDONTWRITEBYTECODE</envar></para>
    </listitem>

    <listitem>
     <para><envar>PYTHONIOENCODING</envar></para>
    </listitem>

    <listitem>
     <para><envar>PYTHONUSERBASE</envar></para>
    </listitem>

    <listitem>
     <para><envar>PYTHONHASHSEED</envar></para>
    </listitem>
   </itemizedlist>

<!--
   (It appears to be a Python implementation detail beyond the control
   of PL/Python that some of the environment variables listed on
   the <command>python</command> man page are only effective in a
   command-line interpreter and not an embedded Python interpreter.)
-->
（<command>python</command>マニュアルページに列挙された環境変数の一部はコマンドラインインタプリタでのみ影響を与え、組み込みPythonインタプリタには影響しないというPL/Pythonの制御を超えたPythonの詳細実装があるようです。）
  </para>
 </sect1>
</chapter><|MERGE_RESOLUTION|>--- conflicted
+++ resolved
@@ -224,12 +224,8 @@
 これは以下のようなデータの対応付けを形成します。
   </para>
 
-<<<<<<< HEAD
   <sect2 id="plpython-data-type-mapping">
-=======
-  <sect2>
-<!--
->>>>>>> 94ef7168
+<!--
    <title>Data Type Mapping</title>
 -->
    <title>データ型の対応付け</title>
@@ -400,12 +396,8 @@
    </para>
   </sect2>
 
-<<<<<<< HEAD
   <sect2 id="plpython-data-null">
-=======
-  <sect2>
-<!--
->>>>>>> 94ef7168
+<!--
    <title>Null, None</title>
 -->
    <title>NullとNone</title>
@@ -540,12 +532,8 @@
   </para>
   </sect2>
 
-<<<<<<< HEAD
   <sect2 id="plpython-data-composite-types">
-=======
-  <sect2>
-<!--
->>>>>>> 94ef7168
+<!--
    <title>Composite Types</title>
 -->
    <title>複合型</title>
@@ -752,12 +740,8 @@
    </para>
   </sect2>
 
-<<<<<<< HEAD
   <sect2 id="plpython-data-set-returning-funcs">
-=======
-  <sect2>
-<!--
->>>>>>> 94ef7168
+<!--
    <title>Set-Returning Functions</title>
 -->
    <title>集合を返す関数</title>
@@ -1118,12 +1102,8 @@
 このモジュールの関数と定数は、<literal>plpy.<replaceable>foo</replaceable></literal>のように作成したPythonコードから使用することができます。
   </para>
 
-<<<<<<< HEAD
   <sect2 id="plpython-database-access-funcs">
-=======
-  <sect2>
-<!--
->>>>>>> 94ef7168
+<!--
     <title>Database Access Functions</title>
 -->
     <title>データベースアクセス関数</title>
@@ -1163,19 +1143,7 @@
      </para>
 
      <para>
-<<<<<<< HEAD
-      If <replaceable>limit</replaceable> is specified and is greater than
-      zero, then <function>plpy.execute</function> retrieves at
-      most <replaceable>limit</replaceable> rows, much as if the query
-      included a <literal>LIMIT</literal>
-      clause.  Omitting <replaceable>limit</replaceable> or specifying it as
-      zero results in no row limit.
-     </para>
-
-     <para>
-=======
-<!--
->>>>>>> 94ef7168
+<!--
       The result object emulates a list or dictionary object.  The result
       object can be accessed by row number and column name.  For example:
 -->
@@ -1631,12 +1599,8 @@
 PL/Pythonは明示的サブトランザクションにより、この問題の解法を提供します。
   </para>
 
-<<<<<<< HEAD
   <sect2 id="plpython-subtransaction-context-managers">
-=======
-  <sect2>
-<!--
->>>>>>> 94ef7168
+<!--
    <title>Subtransaction Context Managers</title>
 -->
    <title>サブトランザクションのコンテキスト管理</title>

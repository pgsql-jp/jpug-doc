--- conflicted
+++ resolved
@@ -79,13 +79,6 @@
 			   VacuumParams *params, List *va_cols,
 			   AcquireSampleRowsFunc acquirefunc, BlockNumber relpages,
 			   bool inh, bool in_outer_xact, int elevel);
-<<<<<<< HEAD
-static void BlockSampler_Init(BlockSampler bs, BlockNumber nblocks,
-				  int samplesize);
-static bool BlockSampler_HasMore(BlockSampler bs);
-static BlockNumber BlockSampler_Next(BlockSampler bs);
-=======
->>>>>>> 8abb52fa
 static void compute_index_stats(Relation onerel, double totalrows,
 					AnlIndexData *indexdata, int nindexes,
 					HeapTuple *rows, int numrows,
@@ -109,14 +102,9 @@
  *	analyze_rel() -- analyze one relation
  */
 void
-<<<<<<< HEAD
-analyze_rel(Oid relid, VacuumStmt *vacstmt,
-			bool in_outer_xact, BufferAccessStrategy bstrategy)
-=======
 analyze_rel(Oid relid, RangeVar *relation, int options,
 			VacuumParams *params, List *va_cols, bool in_outer_xact,
 			BufferAccessStrategy bstrategy)
->>>>>>> 8abb52fa
 {
 	Relation	onerel;
 	int			elevel;
@@ -266,22 +254,14 @@
 	/*
 	 * Do the normal non-recursive ANALYZE.
 	 */
-<<<<<<< HEAD
-	do_analyze_rel(onerel, vacstmt, acquirefunc, relpages,
-=======
 	do_analyze_rel(onerel, options, params, va_cols, acquirefunc, relpages,
->>>>>>> 8abb52fa
 				   false, in_outer_xact, elevel);
 
 	/*
 	 * If there are child tables, do recursive ANALYZE.
 	 */
 	if (onerel->rd_rel->relhassubclass)
-<<<<<<< HEAD
-		do_analyze_rel(onerel, vacstmt, acquirefunc, relpages,
-=======
 		do_analyze_rel(onerel, options, params, va_cols, acquirefunc, relpages,
->>>>>>> 8abb52fa
 					   true, in_outer_xact, elevel);
 
 	/*
@@ -309,16 +289,10 @@
  * appropriate acquirefunc for each child table.
  */
 static void
-<<<<<<< HEAD
-do_analyze_rel(Relation onerel, VacuumStmt *vacstmt,
-			   AcquireSampleRowsFunc acquirefunc, BlockNumber relpages,
-			   bool inh, bool in_outer_xact, int elevel)
-=======
 do_analyze_rel(Relation onerel, int options, VacuumParams *params,
 			   List *va_cols, AcquireSampleRowsFunc acquirefunc,
 			   BlockNumber relpages, bool inh, bool in_outer_xact,
 			   int elevel)
->>>>>>> 8abb52fa
 {
 	int			attr_cnt,
 				tcnt,

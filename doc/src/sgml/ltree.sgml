<!-- doc/src/sgml/ltree.sgml -->

<sect1 id="ltree" xreflabel="ltree">
 <title>ltree</title>

 <indexterm zone="ltree">
  <primary>ltree</primary>
 </indexterm>

 <para>
<!--
  This module implements a data type <type>ltree</type> for representing
  labels of data stored in a hierarchical tree-like structure.
  Extensive facilities for searching through label trees are provided.
-->
本モジュールは階層ツリーを模擬した構造に格納されたデータのラベルを表現する <type>ltree</type>データ型を実装します。
ラベルツリー全体を検索する高度な機能を提供します。
 </para>

 <sect2>
<!--
  <title>Definitions</title>
-->
  <title>定義</title>

  <para>
<!--
   A <firstterm>label</firstterm> is a sequence of alphanumeric characters
   and underscores (for example, in C locale the characters
<<<<<<< HEAD
   <literal>A-Za-z0-9_</literal> are allowed).  Labels must be less than 256 bytes
   long.
-->
<firstterm>ラベル</firstterm>は、アルファベット文字とアンダースコア（例えばCロケールでは<literal>A-Za-z0-9_</literal>文字が許されます。）の並びです。
ラベルの長さは256バイト未満でなければなりません。
=======
   <literal>A-Za-z0-9_</literal> are allowed).
   Labels must be less than 256 characters long.
>>>>>>> 5060275a
  </para>

  <para>
<!--
   Examples: <literal>42</literal>, <literal>Personal_Services</literal>
-->
例えば<literal>42</literal>、<literal>Personal_Services</literal>です。
  </para>

  <para>
<!--
   A <firstterm>label path</firstterm> is a sequence of zero or more
   labels separated by dots, for example <literal>L1.L2.L3</literal>, representing
   a path from the root of a hierarchical tree to a particular node.  The
<<<<<<< HEAD
   length of a label path must be less than 65kB, but keeping it under 2kB is
   preferable.
-->
<firstterm>ラベル経路</firstterm>は、例えば<literal>L1.L2.L3</literal>のようなドットで区切られた0個以上のラベルの並びであり、階層ツリーのルートから特定のノードまでの経路を表します。
ラベル経路の長さは65キロバイト未満に制限されていますが、2キロバイト未満にしておくことをお勧めします。
=======
   length of a label path cannot exceed 65535 labels.
>>>>>>> 5060275a
  </para>

  <para>
<!--
   Example: <literal>Top.Countries.Europe.Russia</literal>
-->
例：<literal>'Top.Countries.Europe.Russia'</literal>
  </para>

  <para>
<!--
   The <filename>ltree</filename> module provides several data types:
-->
<filename>ltree</filename>モジュールは以下の複数のデータ型を提供します。
  </para>

  <itemizedlist>
   <listitem>
    <para>
<!--
     <type>ltree</type> stores a label path.
-->
<type>ltree</type>はラベル経路を格納します。
    </para>
   </listitem>

   <listitem>
    <para>
<!--
     <type>lquery</type> represents a regular-expression-like pattern
     for matching <type>ltree</type> values.  A simple word matches that
     label within a path.  A star symbol (<literal>*</literal>) matches zero
     or more labels.  For example:
-->
<type>lquery</type>は、<type>ltree</type>値に一致する正規表現のようなパターンを表現します。
単一の単語は経路内のラベルに一致します。
スター記号（<literal>*</literal>）は0個以上のラベルに一致します。
以下に例を示します。
<synopsis>
<!--
foo         <lineannotation>Match the exact label path <literal>foo</literal></lineannotation>
*.foo.*     <lineannotation>Match any label path containing the label <literal>foo</literal></lineannotation>
*.foo       <lineannotation>Match any label path whose last label is <literal>foo</literal></lineannotation>
-->
foo         <lineannotation>正確に<literal>foo</literal>というラベル経路に一致します。</lineannotation>
*.foo.*     <lineannotation><literal>foo</literal>というラベルを含むラベル経路すべてに一致します。</lineannotation>
*.foo       <lineannotation><literal>foo</literal>というラベルで終わるラベル経路すべてに一致します。</lineannotation>
</synopsis>
    </para>

    <para>
<!--
     Star symbols can also be quantified to restrict how many labels
     they can match:
-->
スター印は一致可能なラベル数を制限するために量指定を行うことができます。
<synopsis>
<!--
*{<replaceable>n</replaceable>}        <lineannotation>Match exactly <replaceable>n</replaceable> labels</lineannotation>
*{<replaceable>n</replaceable>,}       <lineannotation>Match at least <replaceable>n</replaceable> labels</lineannotation>
*{<replaceable>n</replaceable>,<replaceable>m</replaceable>}      <lineannotation>Match at least <replaceable>n</replaceable> but not more than <replaceable>m</replaceable> labels</lineannotation>
*{,<replaceable>m</replaceable>}       <lineannotation>Match at most <replaceable>m</replaceable> labels &mdash; same as </lineannotation> *{0,<replaceable>m</replaceable>}
-->
*{<replaceable>n</replaceable>}        <lineannotation>正確に<replaceable>n</replaceable>個のラベルに一致します。</lineannotation>
*{<replaceable>n</replaceable>,}       <lineannotation>少なくとも<replaceable>n</replaceable>個のラベルに一致します。</lineannotation>
*{<replaceable>n</replaceable>,<replaceable>m</replaceable>}      <lineannotation>少なくとも<replaceable>n</replaceable>個に一致し、多くても<replaceable>m</replaceable>個を超えないラベルに一致します。</lineannotation>
*{,<replaceable>m</replaceable>}       <lineannotation>最大<replaceable>m</replaceable>個のラベルに一致します。つまり</lineannotation> *{0,<replaceable>m</replaceable>}と同じです。
</synopsis>
    </para>

    <para>
<!--
     There are several modifiers that can be put at the end of a non-star
     label in <type>lquery</type> to make it match more than just the exact match:
-->
単なる正確な一致以上の一致を行うために、<type>lquery</type>の非スターラベルの終端に記述することができる複数の修飾子が存在します。
<synopsis>
<!--
@           <lineannotation>Match case-insensitively, for example <literal>a@</literal> matches <literal>A</literal></lineannotation>
*           <lineannotation>Match any label with this prefix, for example <literal>foo*</literal> matches <literal>foobar</literal></lineannotation>
%           <lineannotation>Match initial underscore-separated words</lineannotation>
-->
@           <lineannotation>大文字小文字を区別しない一致。例えば<literal>a@</literal>は<literal>A</literal>に一致します。</lineannotation>
*           <lineannotation>この接頭辞を持つすべてのラベルに一致。例えば<literal>foo*</literal>は<literal>foobar</literal>に一致します。</lineannotation>
%           <lineannotation>最初のアンダースコアで区切られた単語に一致。</lineannotation>
</synopsis>
<!--
     The behavior of <literal>%</literal> is a bit complicated.  It tries to match
     words rather than the entire label.  For example
     <literal>foo_bar%</literal> matches <literal>foo_bar_baz</literal> but not
     <literal>foo_barbaz</literal>.  If combined with <literal>*</literal>, prefix
     matching applies to each word separately, for example
     <literal>foo_bar%*</literal> matches <literal>foo1_bar2_baz</literal> but
     not <literal>foo1_br2_baz</literal>.
-->
<literal>%</literal>の動作は多少複雑です。
ラベル全体ではなく単語一致を試みます。
例えば<literal>foo_bar%</literal>は<literal>foo_bar_baz</literal>に一致しますが<literal>foo_barbaz</literal>に一致しません。
<literal>*</literal>と組み合わせる場合、接頭辞一致が各単語ごとに適用されます。
例えば<literal>foo_bar%*</literal>は<literal>foo1_bar2_baz</literal>に一致しますが、<literal>foo1_br2_baz</literal>に一致しません。
    </para>

    <para>
<!--
     Also, you can write several possibly-modified labels separated with
     <literal>|</literal> (OR) to match any of those labels, and you can put
     <literal>!</literal> (NOT) at the start to match any label that doesn't
     match any of the alternatives.
-->
また、ラベルのいずれかに一致させるために<literal>|</literal>（論理和）で区切って、複数のおそらく修飾子が付いたラベルを記述することもできます。
さらに、先頭に<literal>!</literal> (否定)を記述して選択肢のいずれかにも一致しないすべてのラベルに一致させることもできます。
    </para>

    <para>
<!--
     Here's an annotated example of <type>lquery</type>:
-->
以下に注釈付きの<type>lquery</type>の例を示します。
<programlisting>
Top.*{0,2}.sport*@.!football|tennis.Russ*|Spain
a.  b.     c.      d.               e.
</programlisting>
<!--
     This query will match any label path that:
-->
この問い合わせは以下のようなラベルに一致します。
    </para>
    <orderedlist numeration="loweralpha">
     <listitem>
      <para>
<!--
       begins with the label <literal>Top</literal>
-->
<literal>Top</literal>ラベルから始まる。
      </para>
     </listitem>
     <listitem>
      <para>
<!--
       and next has zero to two labels before
-->
次いで0から2個のラベルを持つ。
      </para>
     </listitem>
     <listitem>
      <para>
<!--
       a label beginning with the case-insensitive prefix <literal>sport</literal>
-->
直後に<literal>sport</literal>接頭辞（大文字小文字の区別無）から始まるラベルを持つ。
      </para>
     </listitem>
     <listitem>
      <para>
<!--
       then a label not matching <literal>football</literal> nor
       <literal>tennis</literal>
-->
そして、<literal>football</literal>と<literal>tennis</literal>に一致しないラベルを持つ。
      </para>
     </listitem>
     <listitem>
      <para>
<!--
       and then ends with a label beginning with <literal>Russ</literal> or
       exactly matching <literal>Spain</literal>.
-->
<literal>Russ</literal>から始まる、または、正確に<literal>Spain</literal>に一致するラベルで終わる。
      </para>
     </listitem>
    </orderedlist>
   </listitem>

   <listitem>
<!--
    <para><type>ltxtquery</type> represents a full-text-search-like
    pattern for matching <type>ltree</type> values.  An
    <type>ltxtquery</type> value contains words, possibly with the
    modifiers <literal>@</literal>, <literal>*</literal>, <literal>%</literal> at the end;
    the modifiers have the same meanings as in <type>lquery</type>.
    Words can be combined with <literal>&amp;</literal> (AND),
    <literal>|</literal> (OR), <literal>!</literal> (NOT), and parentheses.
    The key difference from
    <type>lquery</type> is that <type>ltxtquery</type> matches words without
    regard to their position in the label path.
-->
    <para>
<type>ltxtquery</type>は<type>ltree</type>値に対する全文検索のようなパターンを表します。
<type>ltxtquery</type>値は、おそらく最後に<literal>@</literal>、<literal>*</literal>、<literal>%</literal>修飾子を持った単語からなります。
修飾子の意味は<type>lquery</type>と同じです。
単語は<literal>&amp;</literal> (論理積)、<literal>|</literal> (論理和)、<literal>!</literal> (否定)、括弧を組み合わせることが可能です。
主な<type>lquery</type>との違いは、<type>ltxtquery</type>はラベル経路上の位置を考慮せずに単語に一致することです。
    </para>

    <para>
<!--
     Here's an example <type>ltxtquery</type>:
-->
<type>ltxtquery</type>の例を示します。
<programlisting>
Europe &amp; Russia*@ &amp; !Transportation
</programlisting>
<!--
     This will match paths that contain the label <literal>Europe</literal> and
     any label beginning with <literal>Russia</literal> (case-insensitive),
     but not paths containing the label <literal>Transportation</literal>.
     The location of these words within the path is not important.
     Also, when <literal>%</literal> is used, the word can be matched to any
     underscore-separated word within a label, regardless of position.
-->
これは<literal>Europe</literal>ラベルと<literal>Russia</literal>（大文字小文字の区別無）から始まるラベルを含む経路に一致します。
しかし、<literal>Transportation</literal>ラベルを含む経路は一致しません。
経路内の単語の位置は重要ではありません。
また、<literal>%</literal>が使用された場合、位置に関係なく、単語をラベル内のアンダースコアで区切られた何らかの単語に一致させることができます。
    </para>
   </listitem>

  </itemizedlist>

  <para>
<!--
   Note: <type>ltxtquery</type> allows whitespace between symbols, but
   <type>ltree</type> and <type>lquery</type> do not.
-->
注意：<type>ltxtquery</type>ではシンボルの間に空白を入れることができますが、<type>ltree</type>と<type>lquery</type>ではできません。
  </para>
 </sect2>

 <sect2>
<!--
  <title>Operators and Functions</title>
-->
  <title>演算子と関数</title>

  <para>
<!--
   Type <type>ltree</type> has the usual comparison operators
   <literal>=</literal>, <literal>&lt;&gt;</literal>,
   <literal>&lt;</literal>, <literal>&gt;</literal>, <literal>&lt;=</literal>, <literal>&gt;=</literal>.
   Comparison sorts in the order of a tree traversal, with the children
   of a node sorted by label text.  In addition, the specialized
   operators shown in <xref linkend="ltree-op-table"/> are available.
-->
<type>ltree</type>型は、通常の比較演算子<literal>=</literal>、<literal>&lt;&gt;</literal>、<literal>&lt;</literal>、<literal>&gt;</literal>、<literal>&lt;=</literal>、<literal>&gt;=</literal>を持ちます。
比較では、ツリーの巡回順でソートされ、ノードの子要素はラベルテキストでソートされます。
さらに、<xref linkend="ltree-op-table"/>に示す特殊な演算子が使用可能です。
  </para>

  <table id="ltree-op-table">
<!--
   <title><type>ltree</type> Operators</title>
-->
   <title><type>ltree</type>演算子</title>

   <tgroup cols="3">
    <thead>
     <row>
<!--
      <entry>Operator</entry>
      <entry>Returns</entry>
      <entry>Description</entry>
-->
      <entry>演算子</entry>
      <entry>戻り値</entry>
      <entry>説明</entry>
     </row>
    </thead>

    <tbody>
     <row>
      <entry><type>ltree</type> <literal>@&gt;</literal> <type>ltree</type></entry>
      <entry><type>boolean</type></entry>
<!--
      <entry>is left argument an ancestor of right (or equal)?</entry>
-->
      <entry>左辺の引数が右辺の祖先要素（か同じ）かどうか</entry>
     </row>

     <row>
      <entry><type>ltree</type> <literal>&lt;@</literal> <type>ltree</type></entry>
      <entry><type>boolean</type></entry>
<!--
      <entry>is left argument a descendant of right (or equal)?</entry>
-->
      <entry>左辺の引数が右辺の子孫要素（か同じ）かどうか</entry>
     </row>

     <row>
      <entry><type>ltree</type> <literal>~</literal> <type>lquery</type></entry>
      <entry><type>boolean</type></entry>
<!--
      <entry>does <type>ltree</type> match <type>lquery</type>?</entry>
-->
      <entry><type>ltree</type>が<type>lquery</type>に一致するかどうか</entry>
     </row>

     <row>
      <entry><type>lquery</type> <literal>~</literal> <type>ltree</type></entry>
      <entry><type>boolean</type></entry>
<!--
      <entry>does <type>ltree</type> match <type>lquery</type>?</entry>
-->
      <entry><type>ltree</type>が<type>lquery</type>に一致するかどうか</entry>
     </row>

     <row>
      <entry><type>ltree</type> <literal>?</literal> <type>lquery[]</type></entry>
      <entry><type>boolean</type></entry>
<!--
      <entry>does <type>ltree</type> match any <type>lquery</type> in array?</entry>
-->
      <entry><type>ltree</type>が配列内のいずれかの<type>lquery</type>に一致するかどうか</entry>
     </row>

     <row>
      <entry><type>lquery[]</type> <literal>?</literal> <type>ltree</type></entry>
      <entry><type>boolean</type></entry>
<!--
      <entry>does <type>ltree</type> match any <type>lquery</type> in array?</entry>
-->
      <entry><type>ltree</type>が配列内のいずれかの<type>lquery</type>に一致するかどうか</entry>
     </row>

     <row>
      <entry><type>ltree</type> <literal>@</literal> <type>ltxtquery</type></entry>
      <entry><type>boolean</type></entry>
<!--
      <entry>does <type>ltree</type> match <type>ltxtquery</type>?</entry>
-->
      <entry><type>ltree</type>が<type>ltxtquery</type>に一致するかどうか</entry>
     </row>

     <row>
      <entry><type>ltxtquery</type> <literal>@</literal> <type>ltree</type></entry>
      <entry><type>boolean</type></entry>
<!--
      <entry>does <type>ltree</type> match <type>ltxtquery</type>?</entry>
-->
      <entry><type>ltree</type>が<type>ltxtquery</type>に一致するかどうか</entry>
     </row>

     <row>
      <entry><type>ltree</type> <literal>||</literal> <type>ltree</type></entry>
      <entry><type>ltree</type></entry>
<!--
      <entry>concatenate <type>ltree</type> paths</entry>
-->
      <entry><type>ltree</type>経路を連結します</entry>
     </row>

     <row>
      <entry><type>ltree</type> <literal>||</literal> <type>text</type></entry>
      <entry><type>ltree</type></entry>
<!--
      <entry>convert text to <type>ltree</type> and concatenate</entry>
-->
      <entry>テキストを<type>ltree</type>に変換し、連結します</entry>
     </row>

     <row>
      <entry><type>text</type> <literal>||</literal> <type>ltree</type></entry>
      <entry><type>ltree</type></entry>
<!--
      <entry>convert text to <type>ltree</type> and concatenate</entry>
-->
      <entry>テキストを<type>ltree</type>に変換し、連結します</entry>
     </row>

     <row>
      <entry><type>ltree[]</type> <literal>@&gt;</literal> <type>ltree</type></entry>
      <entry><type>boolean</type></entry>
<!--
      <entry>does array contain an ancestor of <type>ltree</type>?</entry>
-->
      <entry>配列に<type>ltree</type>の祖先要素が含まれるかどうか</entry>
     </row>

     <row>
      <entry><type>ltree</type> <literal>&lt;@</literal> <type>ltree[]</type></entry>
      <entry><type>boolean</type></entry>
<!--
      <entry>does array contain an ancestor of <type>ltree</type>?</entry>
-->
      <entry>配列に<type>ltree</type>の祖先要素が含まれるかどうか</entry>
     </row>

     <row>
      <entry><type>ltree[]</type> <literal>&lt;@</literal> <type>ltree</type></entry>
      <entry><type>boolean</type></entry>
<!--
      <entry>does array contain a descendant of <type>ltree</type>?</entry>
-->
      <entry>配列に<type>ltree</type>の子孫要素が含まれるかどうか</entry>
     </row>

     <row>
      <entry><type>ltree</type> <literal>@&gt;</literal> <type>ltree[]</type></entry>
      <entry><type>boolean</type></entry>
<!--
      <entry>does array contain a descendant of <type>ltree</type>?</entry>
-->
      <entry>配列に<type>ltree</type>の子孫要素が含まれるかどうか</entry>
     </row>

     <row>
      <entry><type>ltree[]</type> <literal>~</literal> <type>lquery</type></entry>
      <entry><type>boolean</type></entry>
<!--
      <entry>does array contain any path matching <type>lquery</type>?</entry>
-->
      <entry>配列に<type>lquery</type>に一致する経路が含まれるかどうか</entry>
     </row>

     <row>
      <entry><type>lquery</type> <literal>~</literal> <type>ltree[]</type></entry>
      <entry><type>boolean</type></entry>
<!--
      <entry>does array contain any path matching <type>lquery</type>?</entry>
-->
      <entry>配列に<type>lquery</type>に一致する経路が含まれるかどうか</entry>
     </row>

     <row>
      <entry><type>ltree[]</type> <literal>?</literal> <type>lquery[]</type></entry>
      <entry><type>boolean</type></entry>
<!--
      <entry>does <type>ltree</type> array contain any path matching any <type>lquery</type>?</entry>
-->
      <entry><type>ltree</type>配列にいずれかの<type>lquery</type>に一致する経路が含まれるかどうか</entry>
     </row>

     <row>
      <entry><type>lquery[]</type> <literal>?</literal> <type>ltree[]</type></entry>
      <entry><type>boolean</type></entry>
<!--
      <entry>does <type>ltree</type> array contain any path matching any <type>lquery</type>?</entry>
-->
      <entry><type>ltree</type>配列にいずれかの<type>lquery</type>に一致する経路が含まれるかどうか</entry>
     </row>

     <row>
      <entry><type>ltree[]</type> <literal>@</literal> <type>ltxtquery</type></entry>
      <entry><type>boolean</type></entry>
<!--
      <entry>does array contain any path matching <type>ltxtquery</type>?</entry>
-->
      <entry>配列に<type>ltxtquery</type>に一致する経路が含まれるかどうか</entry>
     </row>

     <row>
      <entry><type>ltxtquery</type> <literal>@</literal> <type>ltree[]</type></entry>
      <entry><type>boolean</type></entry>
<!--
      <entry>does array contain any path matching <type>ltxtquery</type>?</entry>
-->
      <entry>配列に<type>ltxtquery</type>に一致する経路が含まれるかどうか</entry>
     </row>

     <row>
      <entry><type>ltree[]</type> <literal>?@&gt;</literal> <type>ltree</type></entry>
      <entry><type>ltree</type></entry>
<!--
      <entry>first array entry that is an ancestor of <type>ltree</type>; NULL if none</entry>
-->
      <entry><type>ltree</type>の祖先要素となる配列内の最初の要素。存在しなければNULL</entry>
     </row>

     <row>
      <entry><type>ltree[]</type> <literal>?&lt;@</literal> <type>ltree</type></entry>
      <entry><type>ltree</type></entry>
<!--
      <entry>first array entry that is a descendant of <type>ltree</type>; NULL if none</entry>
-->
      <entry><type>ltree</type>の子孫要素となる配列内の最初の要素。存在しなければNULL</entry>
     </row>

     <row>
      <entry><type>ltree[]</type> <literal>?~</literal> <type>lquery</type></entry>
      <entry><type>ltree</type></entry>
<!--
      <entry>first array entry that matches <type>lquery</type>; NULL if none</entry>
-->
      <entry><type>lquery</type>に一致する配列内の最初の要素。存在しなければNULL</entry>
     </row>

     <row>
      <entry><type>ltree[]</type> <literal>?@</literal> <type>ltxtquery</type></entry>
      <entry><type>ltree</type></entry>
<!--
      <entry>first array entry that matches <type>ltxtquery</type>; NULL if none</entry>
-->
      <entry><type>ltxtquery</type>に一致する配列内の最初の要素。存在しなければNULL</entry>
     </row>

    </tbody>
   </tgroup>
  </table>

  <para>
<!--
   The operators <literal>&lt;@</literal>, <literal>@&gt;</literal>,
   <literal>@</literal> and <literal>~</literal> have analogues
   <literal>^&lt;@</literal>, <literal>^@&gt;</literal>, <literal>^@</literal>,
   <literal>^~</literal>, which are the same except they do not use
   indexes.  These are useful only for testing purposes.
-->
演算子<literal>&lt;@</literal>、<literal>@&gt;</literal>、<literal>@</literal>、<literal>~</literal>には類似の演算子<literal>^&lt;@</literal>、<literal>^@&gt;</literal>、<literal>^@</literal>、<literal>^~</literal>があります。
後者はインデックスを使用しない点を除き、同一です。
後者は試験の際にだけ役に立ちます。
  </para>

  <para>
<!--
   The available functions are shown in <xref linkend="ltree-func-table"/>.
-->
使用可能な関数を<xref linkend="ltree-func-table"/>に示します。
  </para>

  <table id="ltree-func-table">
<!--
   <title><type>ltree</type> Functions</title>
-->
   <title><type>ltree</type>関数</title>

   <tgroup cols="5">
    <thead>
     <row>
<!--
      <entry>Function</entry>
      <entry>Return Type</entry>
      <entry>Description</entry>
      <entry>Example</entry>
      <entry>Result</entry>
-->
      <entry>関数</entry>
      <entry>戻り値型</entry>
      <entry>説明</entry>
      <entry>例</entry>
      <entry>結果</entry>
     </row>
    </thead>

    <tbody>
     <row>
      <entry><function>subltree(ltree, int start, int end)</function><indexterm><primary>subltree</primary></indexterm></entry>
      <entry><type>ltree</type></entry>
<!--
      <entry>subpath of <type>ltree</type> from position <parameter>start</parameter> to
       position <parameter>end</parameter>-1 (counting from 0)</entry>
-->
      <entry>
<parameter>start</parameter>位置から<parameter>end</parameter>-1位置までの<type>ltree</type>の部分経路（位置は0から始まります）。
      </entry>
      <entry><literal>subltree('Top.Child1.Child2',1,2)</literal></entry>
      <entry><literal>Child1</literal></entry>
     </row>

     <row>
      <entry><function>subpath(ltree, int offset, int len)</function><indexterm><primary>subpath</primary></indexterm></entry>
      <entry><type>ltree</type></entry>
<!--
      <entry>subpath of <type>ltree</type> starting at position
       <parameter>offset</parameter>, length <parameter>len</parameter>.
       If <parameter>offset</parameter> is negative, subpath starts that far from the
       end of the path.  If <parameter>len</parameter> is negative, leaves that many
       labels off the end of the path.</entry>
-->
      <entry>
<parameter>offset</parameter>位置から<parameter>len</parameter>個の<type>ltree</type>の部分経路（位置は0から始まります）。
<parameter>offset</parameter>が負の場合、部分経路は経路の終端から数えた位置から始まります。
<parameter>len</parameter>が負の場合、経路の終端から指定個のラベルを除きます。
      </entry>
      <entry><literal>subpath('Top.Child1.Child2',0,2)</literal></entry>
      <entry><literal>Top.Child1</literal></entry>
     </row>

     <row>
      <entry><function>subpath(ltree, int offset)</function></entry>
      <entry><type>ltree</type></entry>
<!--
      <entry>subpath of <type>ltree</type> starting at position
       <parameter>offset</parameter>, extending to end of path.
       If <parameter>offset</parameter> is negative, subpath starts that far from the
       end of the path.</entry>
-->
      <entry>
<parameter>offset</parameter>位置から経路の終端までの<type>ltree</type>の部分経路（位置は0から始まります）。
<parameter>offset</parameter>が負の場合、部分経路は経路の終端から数えた位置から始まります。</entry>
      <entry><literal>subpath('Top.Child1.Child2',1)</literal></entry>
      <entry><literal>Child1.Child2</literal></entry>
     </row>

     <row>
      <entry><function>nlevel(ltree)</function><indexterm><primary>nlevel</primary></indexterm></entry>
      <entry><type>integer</type></entry>
<!--
      <entry>number of labels in path</entry>
-->
      <entry>経路内のラベル数</entry>
      <entry><literal>nlevel('Top.Child1.Child2')</literal></entry>
      <entry><literal>3</literal></entry>
     </row>

     <row>
      <entry><function>index(ltree a, ltree b)</function><indexterm><primary>index</primary></indexterm></entry>
      <entry><type>integer</type></entry>
<!--
      <entry>position of first occurrence of <parameter>b</parameter> in
       <parameter>a</parameter>; -1 if not found</entry>
-->
      <entry>
<parameter>a</parameter>内で<parameter>b</parameter>が最初に出現する位置。存在しなければ-1
      </entry>
      <entry><literal>index('0.1.2.3.5.4.5.6.8.5.6.8','5.6')</literal></entry>
      <entry><literal>6</literal></entry>
     </row>

     <row>
      <entry><function>index(ltree a, ltree b, int offset)</function></entry>
      <entry><type>integer</type></entry>
<!--
      <entry>position of first occurrence of <parameter>b</parameter> in
       <parameter>a</parameter>, searching starting at <parameter>offset</parameter>;
       negative <parameter>offset</parameter> means start <parameter>-offset</parameter>
       labels from the end of the path</entry>
-->
      <entry>
<parameter>a</parameter>内で<parameter>offset</parameter>から検索を始めて<parameter>b</parameter>が最初に出現する位置。
負の<parameter>offset</parameter>は経路終端から<parameter>-offset</parameter>ラベルから検索を始めることを意味します。
      </entry>
      <entry><literal>index('0.1.2.3.5.4.5.6.8.5.6.8','5.6',-4)</literal></entry>
      <entry><literal>9</literal></entry>
     </row>

     <row>
      <entry><function>text2ltree(text)</function><indexterm><primary>text2ltree</primary></indexterm></entry>
      <entry><type>ltree</type></entry>
<!--
      <entry>cast <type>text</type> to <type>ltree</type></entry>
-->
      <entry><type>text</type>を<type>ltree</type>にキャスト</entry>
      <entry><literal></literal></entry>
      <entry><literal></literal></entry>
     </row>

     <row>
      <entry><function>ltree2text(ltree)</function><indexterm><primary>ltree2text</primary></indexterm></entry>
      <entry><type>text</type></entry>
<!--
      <entry>cast <type>ltree</type> to <type>text</type></entry>
-->
      <entry><type>ltree</type>を<type>text</type>にキャスト</entry>
      <entry><literal></literal></entry>
      <entry><literal></literal></entry>
     </row>

     <row>
      <entry><function>lca(ltree, ltree, ...)</function><indexterm><primary>lca</primary></indexterm></entry>
      <entry><type>ltree</type></entry>
<!--
      <entry>longest common ancestor of paths
       (up to 8 arguments supported)</entry>
-->
      <entry>
経路で共通する最長接頭辞。（最大8個の引数をサポート）
      </entry>
      <entry><literal>lca('1.2.3','1.2.3.4.5.6')</literal></entry>
      <entry><literal>1.2</literal></entry>
     </row>

     <row>
      <entry><function>lca(ltree[])</function></entry>
      <entry><type>ltree</type></entry>
<!--
      <entry>longest common ancestor of paths in array</entry>
-->
      <entry>
経路で共通する配列内の最長接頭辞。
      </entry>
      <entry><literal>lca(array['1.2.3'::ltree,'1.2.3.4'])</literal></entry>
      <entry><literal>1.2</literal></entry>
     </row>

    </tbody>
   </tgroup>
  </table>
 </sect2>

 <sect2>
<!--
  <title>Indexes</title>
-->
  <title>インデックス</title>
  <para>
<!--
   <filename>ltree</filename> supports several types of indexes that can speed
   up the indicated operators:
-->
<filename>ltree</filename>は、以下で示された演算子を高速化できる、複数種類のインデックスをサポートします。
  </para>

  <itemizedlist>
   <listitem>
    <para>
<!--
     B-tree index over <type>ltree</type>:
     <literal>&lt;</literal>, <literal>&lt;=</literal>, <literal>=</literal>,
     <literal>&gt;=</literal>, <literal>&gt;</literal>
-->
<type>ltree</type>に対するB-treeインデックス：<literal>&lt;</literal>、<literal>&lt;=</literal>、<literal>=</literal>、<literal>&gt;=</literal>、<literal>&gt;</literal>
    </para>
   </listitem>
   <listitem>
    <para>
<!--
     GiST index over <type>ltree</type>:
     <literal>&lt;</literal>, <literal>&lt;=</literal>, <literal>=</literal>,
     <literal>&gt;=</literal>, <literal>&gt;</literal>,
     <literal>@&gt;</literal>, <literal>&lt;@</literal>,
     <literal>@</literal>, <literal>~</literal>, <literal>?</literal>
-->
<type>ltree</type>に対するGiSTインデックス：
<literal>&lt;</literal>、<literal>&lt;=</literal>、<literal>=</literal>、<literal>&gt;=</literal>、<literal>&gt;</literal>、<literal>@&gt;</literal>、<literal>&lt;@</literal>、<literal>@</literal>、<literal>~</literal>、<literal>?</literal>
    </para>
    <para>
<!--
     Example of creating such an index:
-->
インデックスの作成例を以下に示します。
    </para>
<programlisting>
CREATE INDEX path_gist_idx ON test USING GIST (path);
</programlisting>
   </listitem>
   <listitem>
    <para>
<!--
     GiST index over <type>ltree[]</type>:
     <literal>ltree[] &lt;@ ltree</literal>, <literal>ltree @&gt; ltree[]</literal>,
     <literal>@</literal>, <literal>~</literal>, <literal>?</literal>
-->
<type>ltree[]</type>に対するGiSTインデックス：<literal>ltree[] &lt;@ ltree</literal>、<literal>ltree @&gt; ltree[]</literal>、<literal>@</literal>、<literal>~</literal>、<literal>?</literal>
    </para>
    <para>
<!--
     Example of creating such an index:
-->
インデックスの作成例を以下に示します。
    </para>
<programlisting>
CREATE INDEX path_gist_idx ON test USING GIST (array_path);
</programlisting>
    <para>
<!--
     Note: This index type is lossy.
-->
注意：この種類のインデックスは非可逆です。
    </para>
   </listitem>
  </itemizedlist>
 </sect2>

 <sect2>
<!--
  <title>Example</title>
-->
  <title>例</title>

  <para>
<!--
   This example uses the following data (also available in file
   <filename>contrib/ltree/ltreetest.sql</filename> in the source distribution):
-->
この例は、後述のデータを使用します（ソース配布内の<filename>contrib/ltree/ltreetest.sql</filename>ファイルでも利用可能です）。
  </para>

<programlisting>
CREATE TABLE test (path ltree);
INSERT INTO test VALUES ('Top');
INSERT INTO test VALUES ('Top.Science');
INSERT INTO test VALUES ('Top.Science.Astronomy');
INSERT INTO test VALUES ('Top.Science.Astronomy.Astrophysics');
INSERT INTO test VALUES ('Top.Science.Astronomy.Cosmology');
INSERT INTO test VALUES ('Top.Hobbies');
INSERT INTO test VALUES ('Top.Hobbies.Amateurs_Astronomy');
INSERT INTO test VALUES ('Top.Collections');
INSERT INTO test VALUES ('Top.Collections.Pictures');
INSERT INTO test VALUES ('Top.Collections.Pictures.Astronomy');
INSERT INTO test VALUES ('Top.Collections.Pictures.Astronomy.Stars');
INSERT INTO test VALUES ('Top.Collections.Pictures.Astronomy.Galaxies');
INSERT INTO test VALUES ('Top.Collections.Pictures.Astronomy.Astronauts');
CREATE INDEX path_gist_idx ON test USING GIST (path);
CREATE INDEX path_idx ON test USING BTREE (path);
</programlisting>

  <para>
<!--
   Now, we have a table <structname>test</structname> populated with data describing
   the hierarchy shown below:
-->
これで、以下の階層を記述するデータが投入された<structname>test</structname>テーブルができます。
  </para>

<literallayout class="monospaced">
                        Top
                     /   |  \
             Science Hobbies Collections
                 /       |              \
        Astronomy   Amateurs_Astronomy Pictures
           /  \                            |
Astrophysics  Cosmology                Astronomy
                                        /  |    \
                                 Galaxies Stars Astronauts
</literallayout>

  <para>
<!--
   We can do inheritance:
-->
継承を行うことができます。
<screen>
ltreetest=&gt; SELECT path FROM test WHERE path &lt;@ 'Top.Science';
                path
------------------------------------
 Top.Science
 Top.Science.Astronomy
 Top.Science.Astronomy.Astrophysics
 Top.Science.Astronomy.Cosmology
(4 rows)
</screen>
  </para>

  <para>
<!--
   Here are some examples of path matching:
-->
経路一致の例をいくつか示します。
<screen>
ltreetest=&gt; SELECT path FROM test WHERE path ~ '*.Astronomy.*';
                     path
-----------------------------------------------
 Top.Science.Astronomy
 Top.Science.Astronomy.Astrophysics
 Top.Science.Astronomy.Cosmology
 Top.Collections.Pictures.Astronomy
 Top.Collections.Pictures.Astronomy.Stars
 Top.Collections.Pictures.Astronomy.Galaxies
 Top.Collections.Pictures.Astronomy.Astronauts
(7 rows)

ltreetest=&gt; SELECT path FROM test WHERE path ~ '*.!pictures@.*.Astronomy.*';
                path
------------------------------------
 Top.Science.Astronomy
 Top.Science.Astronomy.Astrophysics
 Top.Science.Astronomy.Cosmology
(3 rows)
</screen>
  </para>

  <para>
<!--
   Here are some examples of full text search:
-->
全文検索の例をいくつか示します。
<screen>
ltreetest=&gt; SELECT path FROM test WHERE path @ 'Astro*% &amp; !pictures@';
                path
------------------------------------
 Top.Science.Astronomy
 Top.Science.Astronomy.Astrophysics
 Top.Science.Astronomy.Cosmology
 Top.Hobbies.Amateurs_Astronomy
(4 rows)

ltreetest=&gt; SELECT path FROM test WHERE path @ 'Astro* &amp; !pictures@';
                path
------------------------------------
 Top.Science.Astronomy
 Top.Science.Astronomy.Astrophysics
 Top.Science.Astronomy.Cosmology
(3 rows)
</screen>
  </para>

  <para>
<!--
   Path construction using functions:
-->
関数を使用した経路構築の例です。
<screen>
ltreetest=&gt; SELECT subpath(path,0,2)||'Space'||subpath(path,2) FROM test WHERE path &lt;@ 'Top.Science.Astronomy';
                 ?column?
------------------------------------------
 Top.Science.Space.Astronomy
 Top.Science.Space.Astronomy.Astrophysics
 Top.Science.Space.Astronomy.Cosmology
(3 rows)
</screen>
  </para>

  <para>
<!--
   We could simplify this by creating a SQL function that inserts a label
   at a specified position in a path:
-->
経路内の位置にラベルを挿入するSQL関数を作成することで、これを簡略化することができます。
<screen>
CREATE FUNCTION ins_label(ltree, int, text) RETURNS ltree
    AS 'select subpath($1,0,$2) || $3 || subpath($1,$2);'
    LANGUAGE SQL IMMUTABLE;

ltreetest=&gt; SELECT ins_label(path,2,'Space') FROM test WHERE path &lt;@ 'Top.Science.Astronomy';
                ins_label
------------------------------------------
 Top.Science.Space.Astronomy
 Top.Science.Space.Astronomy.Astrophysics
 Top.Science.Space.Astronomy.Cosmology
(3 rows)
</screen>
  </para>
 </sect2>

 <sect2>
<!--
  <title>Transforms</title>
-->
  <title>変換</title>

  <para>
<!--
   Additional extensions are available that implement transforms for
   the <type>ltree</type> type for PL/Python.  The extensions are
   called <literal>ltree_plpythonu</literal>, <literal>ltree_plpython2u</literal>,
   and <literal>ltree_plpython3u</literal>
   (see <xref linkend="plpython-python23"/> for the PL/Python naming
   convention).  If you install these transforms and specify them when
   creating a function, <type>ltree</type> values are mapped to Python lists.
   (The reverse is currently not supported, however.)
-->
PL/Python言語向けに<type>ltree</type>型の変換を実装した追加の拡張が入手可能です。
その拡張は、<literal>ltree_plpythonu</literal>、<literal>ltree_plpython2u</literal>、<literal>ltree_plpython3u</literal>という名前です(PL/Pythonの命名規約については<xref linkend="plpython-python23"/>を参照してください)。
関数を作成するときにこの変換をインストールして指定していれば、<type>ltree</type>の値はPythonのリストにマップされます。
(しかしながら、その逆は今のところサポートされていません。)
  </para>
 </sect2>

 <sect2>
<!--
  <title>Authors</title>
-->
  <title>作者</title>

  <para>
<!--
   All work was done by Teodor Sigaev (<email>teodor@stack.net</email>) and
   Oleg Bartunov (<email>oleg@sai.msu.su</email>). See
   <ulink url="http://www.sai.msu.su/~megera/postgres/gist/"></ulink> for
   additional information. Authors would like to thank Eugeny Rodichev for
   helpful discussions. Comments and bug reports are welcome.
-->
開発はすべてTeodor Sigaev (<email>teodor@stack.net</email>)とOleg Bartunov (<email>oleg@sai.msu.su</email>)によりなされました。
さらなる情報については<ulink url="http://www.sai.msu.su/~megera/postgres/gist/"></ulink>を参照してください。
作者は有用な議論を行ったEugeny Rodichevに感謝しています。
コメントや不具合報告を歓迎します。
  </para>
 </sect2>

</sect1><|MERGE_RESOLUTION|>--- conflicted
+++ resolved
@@ -27,16 +27,11 @@
 <!--
    A <firstterm>label</firstterm> is a sequence of alphanumeric characters
    and underscores (for example, in C locale the characters
-<<<<<<< HEAD
-   <literal>A-Za-z0-9_</literal> are allowed).  Labels must be less than 256 bytes
-   long.
+   <literal>A-Za-z0-9_</literal> are allowed).
+   Labels must be less than 256 characters long.
 -->
 <firstterm>ラベル</firstterm>は、アルファベット文字とアンダースコア（例えばCロケールでは<literal>A-Za-z0-9_</literal>文字が許されます。）の並びです。
 ラベルの長さは256バイト未満でなければなりません。
-=======
-   <literal>A-Za-z0-9_</literal> are allowed).
-   Labels must be less than 256 characters long.
->>>>>>> 5060275a
   </para>
 
   <para>
@@ -51,15 +46,10 @@
    A <firstterm>label path</firstterm> is a sequence of zero or more
    labels separated by dots, for example <literal>L1.L2.L3</literal>, representing
    a path from the root of a hierarchical tree to a particular node.  The
-<<<<<<< HEAD
-   length of a label path must be less than 65kB, but keeping it under 2kB is
-   preferable.
+   length of a label path cannot exceed 65535 labels.
 -->
 <firstterm>ラベル経路</firstterm>は、例えば<literal>L1.L2.L3</literal>のようなドットで区切られた0個以上のラベルの並びであり、階層ツリーのルートから特定のノードまでの経路を表します。
 ラベル経路の長さは65キロバイト未満に制限されていますが、2キロバイト未満にしておくことをお勧めします。
-=======
-   length of a label path cannot exceed 65535 labels.
->>>>>>> 5060275a
   </para>
 
   <para>

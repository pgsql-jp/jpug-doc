--- conflicted
+++ resolved
@@ -254,8 +254,6 @@
     RETURNING t.*
   )
   SELECT * FROM t;
-<<<<<<< HEAD
-=======
  <waiting ...>
 step c2: COMMIT;
 s1: NOTICE:  Update: (1,50,s1,"setup updated by update_bal1_tg") -> (1,100,s1,"setup updated by update_bal1_tg when1")
@@ -286,7 +284,6 @@
 	UPDATE SET balance = balance * 4, val = t.val || ' when2'
   WHEN MATCHED AND balance < 300 THEN
 	UPDATE SET balance = balance * 8, val = t.val || ' when3';
->>>>>>> 3d6a8289
  <waiting ...>
 step c2: COMMIT;
 step merge_bal: <... completed>
@@ -345,15 +342,9 @@
 step c2: COMMIT;
 s1: NOTICE:  Update: (1,70,s1,"setup updated by update1_tg updated by update6_tg") -> (1,140,s1,"setup updated by update1_tg updated by update6_tg when1")
 step merge_bal_tg: <... completed>
-<<<<<<< HEAD
-key|balance|status|val                                  
----+-------+------+-------------------------------------
-  1|    100|s1    |setup updated by update_bal1_tg when1
-=======
 key|balance|status|val                                                    
 ---+-------+------+-------------------------------------------------------
   1|    140|s1    |setup updated by update1_tg updated by update6_tg when1
->>>>>>> 3d6a8289
 (1 row)
 
 step select1_tg: SELECT * FROM target_tg;

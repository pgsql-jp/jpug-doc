--- conflicted
+++ resolved
@@ -332,13 +332,8 @@
 
 		ereport(elevel,
 				(errcode_for_dynamic_shared_memory(),
-<<<<<<< HEAD
-		 errmsg("could not resize shared memory segment \"%s\" to %zu bytes: %m",
-				name, request_size)));
-=======
 				 errmsg("could not resize shared memory segment \"%s\" to %zu bytes: %m",
 						name, request_size)));
->>>>>>> 8abb52fa
 		return false;
 	}
 
@@ -880,13 +875,8 @@
 
 		ereport(elevel,
 				(errcode_for_dynamic_shared_memory(),
-<<<<<<< HEAD
-		 errmsg("could not resize shared memory segment \"%s\" to %zu bytes: %m",
-				name, request_size)));
-=======
 				 errmsg("could not resize shared memory segment \"%s\" to %zu bytes: %m",
 						name, request_size)));
->>>>>>> 8abb52fa
 		return false;
 	}
 	else if (*mapped_size < request_size)

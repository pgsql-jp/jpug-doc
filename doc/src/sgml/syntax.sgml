<!-- doc/src/sgml/syntax.sgml -->

<chapter id="sql-syntax">
<!--
 <title>SQL Syntax</title>
-->
 <title>SQLの構文</title>

 <indexterm zone="sql-syntax">
<!--
  <primary>syntax</primary>
-->
  <primary>構文</primary>
  <secondary>SQL</secondary>
 </indexterm>

 <para>
<!--
  This chapter describes the syntax of SQL.  It forms the foundation
  for understanding the following chapters which will go into detail
  about how SQL commands are applied to define and modify data.
-->
本章ではSQLの構文について説明します。
本章の内容は、データの定義や変更のためにSQLコマンドを適用する方法について詳しく説明する以後の章を理解する上での基礎となります。
 </para>

 <para>
<!--
  We also advise users who are already familiar with SQL to read this
  chapter carefully because it contains several rules and concepts that
  are implemented inconsistently among SQL databases or that are
  specific to <productname>PostgreSQL</productname>.
-->
この章はSQLデータベース間で異なって実装されたり、または<productname>PostgreSQL</productname>に固有な幾つかの規則と概念を含んでいるので、SQLについて熟知しているユーザも本章を注意深く読むことをお勧めします。
 </para>

 <sect1 id="sql-syntax-lexical">
<!--
  <title>Lexical Structure</title>
-->
  <title>字句の構造</title>

  <indexterm>
<!--
   <primary>token</primary>
-->
   <primary>トークン</primary>
  </indexterm>

  <para>
<!--
   SQL input consists of a sequence of
   <firstterm>commands</firstterm>.  A command is composed of a
   sequence of <firstterm>tokens</firstterm>, terminated by a
   semicolon (<quote>;</quote>).  The end of the input stream also
   terminates a command.  Which tokens are valid depends on the syntax
   of the particular command.
-->
SQLの入力は、ひと続きの<firstterm>コマンド</firstterm>からなります。
コマンドは<firstterm>トークン</firstterm>が繋がったもので構成され、最後はセミコロン（<quote>;</quote>）で終わります。
入力ストリームの終了もやはりコマンドを終わらせます。
どのトークンが有効かは特定のコマンドの構文によります。
  </para>

  <para>
<!--
   A token can be a <firstterm>key word</firstterm>, an
   <firstterm>identifier</firstterm>, a <firstterm>quoted
   identifier</firstterm>, a <firstterm>literal</firstterm> (or
   constant), or a special character symbol.  Tokens are normally
   separated by whitespace (space, tab, newline), but need not be if
   there is no ambiguity (which is generally only the case if a
   special character is adjacent to some other token type).
-->
トークンは<firstterm>キーワード</firstterm>、<firstterm>識別子</firstterm>、<firstterm>引用符で囲まれた識別子</firstterm>、<firstterm>リテラル</firstterm>（もしくは定数）、特別な文字シンボルです。
トークンは通常空白（スペース、タブ、改行）で区切られますが、曖昧さがなければ（一般的には特別な文字が他のトークン型と隣接している場合のみ）必要ありません。
  </para>

   <para>
<!--
    For example, the following is (syntactically) valid SQL input:
-->
例えば、以下のものは（構文的に）正しいSQLの入力です。
<programlisting>
SELECT * FROM MY_TABLE;
UPDATE MY_TABLE SET A = 5;
INSERT INTO MY_TABLE VALUES (3, 'hi there');
</programlisting>
<!--
    This is a sequence of three commands, one per line (although this
    is not required; more than one command can be on a line, and
    commands can usefully be split across lines).
-->
この例は1行に1つのコマンドを記述した、3つのコマンドが連続しています（必ずしも1つのコマンドを1行で書く必要はありません。 1行に複数のコマンドを入力することも可能ですし、1つのコマンドを複数行に分けて記述することも可能です）。
   </para>

  <para>
<!--
   Additionally, <firstterm>comments</firstterm> can occur in SQL
   input.  They are not tokens, they are effectively equivalent to
   whitespace.
-->
さらに、入力されたSQLに<firstterm>コメント</firstterm>が付いていても構いません。
コメントはトークンではなく、その効果は空白と同じです。
  </para>

  <para>
<!--
   The SQL syntax is not very consistent regarding what tokens
   identify commands and which are operands or parameters.  The first
   few tokens are generally the command name, so in the above example
   we would usually speak of a <quote>SELECT</quote>, an
   <quote>UPDATE</quote>, and an <quote>INSERT</quote> command.  But
   for instance the <command>UPDATE</command> command always requires
   a <token>SET</token> token to appear in a certain position, and
   this particular variation of <command>INSERT</command> also
   requires a <token>VALUES</token> in order to be complete.  The
   precise syntax rules for each command are described in <xref linkend="reference">.
-->
SQL構文は、どのトークンがコマンドを識別し、どれがオペランドでどれがパラメータかに関してはさほど首尾一貫していません。
最初のいくつかのトークンは一般にコマンド名です。
したがって、上記の例において<quote>SELECT</quote>、<quote>UPDATE</quote>、<quote>INSERT</quote>コマンドについて通常説明することになります。
しかし、例えば<command>UPDATE</command>コマンドでは、<token>SET</token>トークンが特定の位置に常に記述されなければなりませんし、この例で使われている<command>INSERT</command>コマンドを完結するためには<token>VALUES</token>トークンが必要です。
それぞれのコマンドの正確な構文規則は<xref linkend="reference">で説明されています。
  </para>

  <sect2 id="sql-syntax-identifiers">
<!--
   <title>Identifiers and Key Words</title>
-->
   <title>識別子とキーワード</title>

   <indexterm zone="sql-syntax-identifiers">
<!--
    <primary>identifier</primary>
    <secondary>syntax of</secondary>
-->
    <primary>識別子</primary>
    <secondary>の構文</secondary>
   </indexterm>

   <indexterm zone="sql-syntax-identifiers">
<!--
    <primary>name</primary>
    <secondary>syntax of</secondary>
-->
    <primary>名前</primary>
    <secondary>の構文</secondary>
   </indexterm>

   <indexterm zone="sql-syntax-identifiers">
<!--
    <primary>key word</primary>
    <secondary>syntax of</secondary>
-->
    <primary>キーワード</primary>
    <secondary>の構文</secondary>
   </indexterm>

   <para>
<!--
    Tokens such as <token>SELECT</token>, <token>UPDATE</token>, or
    <token>VALUES</token> in the example above are examples of
    <firstterm>key words</firstterm>, that is, words that have a fixed
    meaning in the SQL language.  The tokens <token>MY_TABLE</token>
    and <token>A</token> are examples of
    <firstterm>identifiers</firstterm>.  They identify names of
    tables, columns, or other database objects, depending on the
    command they are used in.  Therefore they are sometimes simply
    called <quote>names</quote>.  Key words and identifiers have the
    same lexical structure, meaning that one cannot know whether a
    token is an identifier or a key word without knowing the language.
    A complete list of key words can be found in <xref
    linkend="sql-keywords-appendix">.
-->
上記の例に出てくる<token>SELECT</token>、<token>UPDATE</token>、もしくは<token>VALUES</token>のようなトークンは、<firstterm>キーワード</firstterm>の一例です。
キーワードとは、SQL言語で決まった意味を持っている単語です。
<token>MY_TABLE</token>トークンや<token>A</token>トークンは<firstterm>識別子</firstterm>の一例です。
これらは、使われるコマンドによって、テーブル、列、他のデータベースオブジェクトの名前を識別します。
したがって、単に<quote>名前</quote>と呼ばれることもあります。
キーワードと識別子は同じ字句の構造を持つため、言語を知らなくてはトークンが識別子なのかキーワードなのかわからないということになります。
全てのキーワードのリストは<xref linkend="sql-keywords-appendix">にあります。
   </para>

   <para>
<!--
    SQL identifiers and key words must begin with a letter
    (<literal>a</literal>-<literal>z</literal>, but also letters with
    diacritical marks and non-Latin letters) or an underscore
    (<literal>_</literal>).  Subsequent characters in an identifier or
    key word can be letters, underscores, digits
    (<literal>0</literal>-<literal>9</literal>), or dollar signs
    (<literal>$</>).  Note that dollar signs are not allowed in identifiers
    according to the letter of the SQL standard, so their use might render
    applications less portable.
    The SQL standard will not define a key word that contains
    digits or starts or ends with an underscore, so identifiers of this
    form are safe against possible conflict with future extensions of the
    standard.
-->
SQL識別子とキーワードは、文字（<literal>a</literal>〜<literal>z</literal>および発音区別符号付き文字と非Latin文字)、アンダースコア（<literal>_</literal>）で始まらなければいけません。
識別子またはキーワードの中で続く文字は、文字、アンダースコア、数字（<literal>0</literal>〜<literal>9</literal>）あるいはドル記号(<literal>$</>)を使用することができます。
標準SQLの記述に従うと、ドル記号は識別子内では使用できないことに注意してください。
ですから、これを使用するとアプリケーションの移植性は低くなる可能性があります。
標準SQLでは、数字を含む、あるいはアンダースコアで始まったり終わったりするキーワードは定義されていません。
したがって、この形式の識別子は標準の今後の拡張と競合する可能性がないという意味で安全と言えます。
   </para>

   <para>
<!--
    <indexterm><primary>identifier</primary><secondary>length</secondary></indexterm>
-->
    <indexterm><primary>識別子</primary><secondary>長さ</secondary></indexterm>
<!--
    The system uses no more than <symbol>NAMEDATALEN</symbol>-1
    bytes of an identifier; longer names can be written in
    commands, but they will be truncated.  By default,
    <symbol>NAMEDATALEN</symbol> is 64 so the maximum identifier
    length is 63 bytes. If this limit is problematic, it can be raised by
    changing the <symbol>NAMEDATALEN</symbol> constant in
    <filename>src/include/pg_config_manual.h</filename>.
-->
システムは<symbol>NAMEDATALEN</symbol>-1バイトより長い識別子を使いません。
より長い名前をコマンドで書くことはできますが、短く切られてしまいます。
デフォルトでは<symbol>NAMEDATALEN</symbol>は64なので、識別子は最長で63バイトです。
この制限が問題になる場合は、<filename>src/include/pg_config_manual.h</filename>内の<symbol>NAMEDATALEN</symbol>定数の値を変更して増やすことができます。
   </para>

   <para>
    <indexterm>
<!--
     <primary>case sensitivity</primary>
     <secondary>of SQL commands</secondary>
-->
     <primary>大文字小文字の区別</primary>
     <secondary>SQLコマンドの</secondary>
    </indexterm>
<!--
    Key words and unquoted identifiers are case insensitive.  Therefore:
-->
キーワードと引用符付きでない識別子は大文字と小文字を区別しません。
したがって、
<programlisting>
UPDATE MY_TABLE SET A = 5;
</programlisting>
<!--
    can equivalently be written as:
-->
は、以下の文と同じ意味になります。
<programlisting>
uPDaTE my_TabLE SeT a = 5;
</programlisting>
<!--
    A convention often used is to write key words in upper
    case and names in lower case, e.g.:
-->
慣習的によく使われる方法では、キーワードを大文字で、名前を小文字で書きます。
例えば下記のようになります。
<programlisting>
UPDATE my_table SET a = 5;
</programlisting>
   </para>

   <para>
    <indexterm>
<!--
     <primary>quotation marks</primary>
     <secondary>and identifiers</secondary>
-->
     <primary>引用符</primary>
     <secondary>および識別子</secondary>
    </indexterm>
<!--
    There is a second kind of identifier:  the <firstterm>delimited
    identifier</firstterm> or <firstterm>quoted
    identifier</firstterm>.  It is formed by enclosing an arbitrary
    sequence of characters in double-quotes
    (<literal>"</literal>). <!&#045;&#045; " font-lock mania &#045;&#045;> A delimited
    identifier is always an identifier, never a key word.  So
    <literal>"select"</literal> could be used to refer to a column or
    table named <quote>select</quote>, whereas an unquoted
    <literal>select</literal> would be taken as a key word and
    would therefore provoke a parse error when used where a table or
    column name is expected.  The example can be written with quoted
    identifiers like this:
-->
識別子には副次的な種類もあります。
<firstterm>区切り識別子</firstterm>あるいは<firstterm>引用符付き識別子</firstterm>です。
任意の文字の連なりを二重引用符（<literal>"</literal>）で囲んだものです。<!-- " フォントロック狂 -->
区切り識別子は常に識別子であって、キーワードではありません。
ですから、<literal>"select"</literal>は<quote>select</quote>という名前の列あるいはテーブルを問い合わせるために使えますが、引用符の付かない<literal>select</literal>はキーワードとして理解されるので、テーブルもしくは列名が期待される部分では解析エラーを起こします。
引用符付き識別子は下記の例のように書くことができます。
<programlisting>
UPDATE "my_table" SET "a" = 5;
</programlisting>
   </para>

   <para>
<!--
    Quoted identifiers can contain any character, except the character
    with code zero.  (To include a double quote, write two double quotes.)
    This allows constructing table or column names that would
    otherwise not be possible, such as ones containing spaces or
    ampersands.  The length limitation still applies.
-->
引用符付き識別子は、コード0の文字以外であればどのような文字でも使えます
（二重引用符を含めたい場合は、二重引用符を2つ入力します）。
これにより、空白やアンパサンド（&amp;）を含むテーブル名や列名など、この方法がなければ作れないような名前のものを作ることが可能になります。
この場合においても長さの制限は適用されます。
   </para>

   <indexterm>
<!--
     <primary>Unicode escape</primary>
     <secondary>in identifiers</secondary>
-->
     <primary>Unicodeエスケープ</primary>
     <secondary>識別子中</secondary>
   </indexterm>

   <para>
<!--
    A variant of quoted
    identifiers allows including escaped Unicode characters identified
    by their code points.  This variant starts
    with <literal>U&amp;</literal> (upper or lower case U followed by
    ampersand) immediately before the opening double quote, without
    any spaces in between, for example <literal>U&amp;"foo"</literal>.
    (Note that this creates an ambiguity with the
    operator <literal>&amp;</literal>.  Use spaces around the operator to
    avoid this problem.)  Inside the quotes, Unicode characters can be
    specified in escaped form by writing a backslash followed by the
    four-digit hexadecimal code point number or alternatively a
    backslash followed by a plus sign followed by a six-digit
    hexadecimal code point number.  For example, the
    identifier <literal>"data"</literal> could be written as
-->
引用符付き識別子には異形があり、コード番号で識別されるエスケープされたUnicode文字を含むことができます。
この異形は、<literal>U&amp;</literal>（大文字または小文字のUの後にアンパサンド）で始まり、その直後に空白を間に入れずに二重引用符を続けます。
例えば、<literal>U&amp;"foo"</literal>となります。
（これにより演算子<literal>&amp;</literal>との不明確性が生じることに注意してください。
この問題を回避するには空白を演算子の前後に入れます。）
引用符の中で、Unicode文字はバックスラッシュとそれに続く４桁１６進数の文字コード番号で、またはもう１つの方法として、バックスラッシュに続いてプラス符号、そして続いた６桁１６進数の文字コード番号によりエスケープ形式で指定されます。
例えば、識別子<literal>"data"</literal>は次のように書くことができます。
<programlisting>
U&amp;"d\0061t\+000061"
</programlisting>
<!--
    The following less trivial example writes the Russian
    word <quote>slon</quote> (elephant) in Cyrillic letters:
-->
次の少し意味のある例はロシア語の<quote>slon</quote>（象）をキリル文字で書いたものです。
<programlisting>
U&amp;"\0441\043B\043E\043D"
</programlisting>
   </para>

   <para>
<!--
    If a different escape character than backslash is desired, it can
    be specified using
    the <literal>UESCAPE</literal><indexterm><primary>UESCAPE</primary></indexterm>
    clause after the string, for example:
-->
バックスラッシュ以外のエスケープ文字を使用したい場合、文字列の後に<literal>UESCAPE</literal><indexterm><primary>UESCAPE</primary></indexterm>句を使用して指定することが可能です。例をあげます。
<programlisting>
U&amp;"d!0061t!+000061" UESCAPE '!'
</programlisting>
<!--
    The escape character can be any single character other than a
    hexadecimal digit, the plus sign, a single quote, a double quote,
    or a whitespace character.  Note that the escape character is
    written in single quotes, not double quotes.
-->
エスケープ文字には、16進表記用の文字、プラス記号、単一引用符、二重引用符、空白文字以外の任意の単一文字を使用することができます。
エスケープ文字には二重引用符ではなく単一引用符で記述していることに注意してください。
   </para>

   <para>
<!--
    To include the escape character in the identifier literally, write
    it twice.
-->
識別子内にエスケープ文字をそのまま含めるためには、それを２つ記述してください。
   </para>

   <para>
<!--
    The Unicode escape syntax works only when the server encoding is
    <literal>UTF8</>.  When other server encodings are used, only code
    points in the ASCII range (up to <literal>\007F</literal>) can be
    specified.  Both the 4-digit and the 6-digit form can be used to
    specify UTF-16 surrogate pairs to compose characters with code
    points larger than U+FFFF, although the availability of the
    6-digit form technically makes this unnecessary.  (Surrogate
    pairs are not stored directly, but combined into a single
    code point that is then encoded in UTF-8.)
-->
Unicodeエスケープ構文はサーバの符号化方式が<literal>UTF8</>の場合のみ有効です。
他のサーバ符号化方式が用いられている場合、ASCII範囲（<literal>\007F</literal>まで）のコードポイントのみ指定できます。
U+FFFFより大きなコードポイントを持つ文字を構成するUTF-16サロゲートペアを指定するために、4桁と6桁の形式の両方を使用することができますが、技術的には6桁形式の機能によりこれは不要になります。
（サロゲートペアは直接格納されるわけではなく、一つのコードポイントに結合されてから、UTF-8に符号化されます。）
   </para>

   <para>
<!--
    Quoting an identifier also makes it case-sensitive, whereas
    unquoted names are always folded to lower case.  For example, the
    identifiers <literal>FOO</literal>, <literal>foo</literal>, and
    <literal>"foo"</literal> are considered the same by
    <productname>PostgreSQL</productname>, but
    <literal>"Foo"</literal> and <literal>"FOO"</literal> are
    different from these three and each other.  (The folding of
    unquoted names to lower case in <productname>PostgreSQL</> is
    incompatible with the SQL standard, which says that unquoted names
    should be folded to upper case.  Thus, <literal>foo</literal>
    should be equivalent to <literal>"FOO"</literal> not
    <literal>"foo"</literal> according to the standard.  If you want
    to write portable applications you are advised to always quote a
    particular name or never quote it.)
-->
引用符が付かない名前は常に小文字に解釈されますが、識別子を引用符で囲むことによって大文字と小文字が区別されるようになります。
例えば、識別子<literal>FOO</literal>、<literal>foo</literal>、<literal>"foo"</literal>は<productname>PostgreSQL</productname>によれば同じものとして解釈されますが、<literal>"Foo"</literal>と<literal>"FOO"</literal>は、これら3つとも、またお互いに違ったものとして解釈されます
（<productname>PostgreSQL</productname>が引用符の付かない名前を小文字として解釈することは標準SQLと互換性がありません。標準SQLでは引用符の付かない名前は大文字に解釈されるべきだとされています。
したがって標準SQLによれば、<literal>foo</literal>は<literal>"FOO"</literal>と同じであるべきで、<literal>"foo"</literal>とは異なるはずなのです。
もし移植可能なアプリケーションを書きたいならば、特定の名前は常に引用符で囲むか、あるいはまったく囲まないかのいずれかに統一することをお勧めします）。
   </para>
  </sect2>


  <sect2 id="sql-syntax-constants">
<!--
   <title>Constants</title>
-->
   <title>定数</title>

   <indexterm zone="sql-syntax-constants">
<!--
    <primary>constant</primary>
-->
    <primary>定数</primary>
   </indexterm>

   <para>
<!--
    There are three kinds of <firstterm>implicitly-typed
    constants</firstterm> in <productname>PostgreSQL</productname>:
    strings, bit strings, and numbers.
    Constants can also be specified with explicit types, which can
    enable more accurate representation and more efficient handling by
    the system. These alternatives are discussed in the following
    subsections.
-->
<productname>PostgreSQL</productname>には、3つの<firstterm>暗黙に型付けされる定数</firstterm>があります。
文字列、ビット文字列、そして数字です。
定数は明示的な型で指定することもでき、その場合はシステムによる、より正確な表現と効率の良い操作が可能になります。
こうした他の方法については後ほど説明します。
   </para>

   <sect3 id="sql-syntax-strings">
<!--
    <title>String Constants</title>
-->
    <title>文字列定数</title>

    <indexterm zone="sql-syntax-strings">
<!--
     <primary>character string</primary>
     <secondary>constant</secondary>
-->
     <primary>文字列</primary>
     <secondary>定数</secondary>
    </indexterm>

    <para>
     <indexterm>
<!--
      <primary>quotation marks</primary>
      <secondary>escaping</secondary>
-->
      <primary>引用符</primary>
      <secondary>エスケープ</secondary>
     </indexterm>
<!--
     A string constant in SQL is an arbitrary sequence of characters
     bounded by single quotes (<literal>'</literal>), for example
     <literal>'This is a string'</literal>.  To include
     a single-quote character within a string constant,
     write two adjacent single quotes, e.g.,
     <literal>'Dianne''s horse'</literal>.
     Note that this is <emphasis>not</> the same as a double-quote
     character (<literal>"</>). 
-->
     <!-- 原文中のコメント font-lock sanity: " -->
SQLにおける文字列定数は、単一引用符（<literal>'</literal>）で括られた任意の文字の並びです。
例えば、<literal>'This is a string'</literal>です。
文字列定数内に単一引用符を含めるには、2つ続けて単一引用符を記述します。
例えば、<literal>'Dianne''s horse'</literal>です。
二重引用符(<literal>"</>)とは同一では<emphasis>ない</>点に注意してください。<!-- font-lock sanity: " -->
    </para>

    <para>
<!--
     Two string constants that are only separated by whitespace
     <emphasis>with at least one newline</emphasis> are concatenated
     and effectively treated as if the string had been written as one
     constant.  For example:
-->
2つの文字列定数が、<emphasis>少なくとも1つの改行</emphasis>を含んだ空白のみで区切られている場合は、2つの定数は連結され、実質的に1つの定数として書かれたように処理されます。
例を示します。
<programlisting>
SELECT 'foo'
'bar';
</programlisting>
<!--
     is equivalent to:
-->
は、
<programlisting>
SELECT 'foobar';
</programlisting>
<!--
     but:
-->
と同じです。しかし、
<programlisting>
SELECT 'foo'      'bar';
</programlisting>
<!--
     is not valid syntax.  (This slightly bizarre behavior is specified
     by <acronym>SQL</acronym>; <productname>PostgreSQL</productname> is
     following the standard.)
-->
は有効な構文ではありません
（このちょっとした奇妙な振舞いは<acronym>SQL</acronym>で決められているもので、<productname>PostgreSQL</productname>ではこの標準に従っています）。
    </para>
   </sect3>

   <sect3 id="sql-syntax-strings-escape">
<!--
    <title>String Constants with C-style Escapes</title>
-->
    <title>C形式エスケープでの文字列定数</title>

     <indexterm zone="sql-syntax-strings-escape">
<!--
      <primary>escape string syntax</primary>
-->
      <primary>エスケープ文字列構文</primary>
     </indexterm>
     <indexterm zone="sql-syntax-strings-escape">
<!--
      <primary>backslash escapes</primary>
-->
      <primary>バックスラッシュエスケープ</primary>
     </indexterm>

    <para>
<!--
     <productname>PostgreSQL</productname> also accepts <quote>escape</>
     string constants, which are an extension to the SQL standard.
     An escape string constant is specified by writing the letter
     <literal>E</literal> (upper or lower case) just before the opening single
     quote, e.g., <literal>E'foo'</>.  (When continuing an escape string
     constant across lines, write <literal>E</> only before the first opening
     quote.)
     Within an escape string, a backslash character (<literal>\</>) begins a
     C-like <firstterm>backslash escape</> sequence, in which the combination
     of backslash and following character(s) represent a special byte
     value, as shown in <xref linkend="sql-backslash-table">.
-->
<productname>PostgreSQL</productname>では、また、<quote>エスケープ</>文字列定数を受け付けます。
これは標準SQLの拡張です。
エスケープ文字列定数は、<literal>E</literal>(大文字でも小文字でもかまいません)を開始単一引用符の直前に記述することで指定されます。
例えば<literal>E'foo'</>です。
（複数行に渡るエスケープ文字列定数では、最初の開始引用符の前にのみ<literal>E</>を記述してください。）
エスケープ文字列の中では、バックスラッシュ文字（<literal>\</>）によりC言語のような<firstterm>バックスラッシュ</>シーケンスが開始し、その中でバックスラッシュとそれに続く文字の組み合わせが（<xref linkend="sql-backslash-table">で示したように）特別なバイト値を表現します。
    </para>

     <table id="sql-backslash-table">
<!--
      <title>Backslash Escape Sequences</title>
-->
      <title>バックスラッシュエスケープシーケンス</title>
      <tgroup cols="2">
      <thead>
       <row>
<!--
        <entry>Backslash Escape Sequence</>
        <entry>Interpretation</entry>
-->
        <entry>バックスラッシュエスケープシーケンス</>
        <entry>解釈</entry>
       </row>
      </thead>

      <tbody>
       <row>
        <entry><literal>\b</literal></entry>
<!--
        <entry>backspace</entry>
-->
        <entry>後退</entry>
       </row>
       <row>
        <entry><literal>\f</literal></entry>
<!--
        <entry>form feed</entry>
-->
        <entry>改ページ</entry>
       </row>
       <row>
        <entry><literal>\n</literal></entry>
<!--
        <entry>newline</entry>
-->
        <entry>改行</entry>
       </row>
       <row>
        <entry><literal>\r</literal></entry>
<!--
        <entry>carriage return</entry>
-->
        <entry>復帰</entry>
       </row>
       <row>
        <entry><literal>\t</literal></entry>
<!--
        <entry>tab</entry>
-->
        <entry>タブ</entry>
       </row>
       <row>
        <entry>
         <literal>\<replaceable>o</replaceable></literal>,
         <literal>\<replaceable>oo</replaceable></literal>,
         <literal>\<replaceable>ooo</replaceable></literal>
         (<replaceable>o</replaceable> = 0 - 7)
        </entry>
<!--
        <entry>octal byte value</entry>
-->
        <entry>８進数バイト値</entry>
       </row>
       <row>
        <entry>
         <literal>\x<replaceable>h</replaceable></literal>,
         <literal>\x<replaceable>hh</replaceable></literal>
         (<replaceable>h</replaceable> = 0 - 9, A - F)
        </entry>
<!--
        <entry>hexadecimal byte value</entry>
-->
        <entry>１６進数バイト値</entry>
       </row>
       <row>
        <entry>
         <literal>\u<replaceable>xxxx</replaceable></literal>,
         <literal>\U<replaceable>xxxxxxxx</replaceable></literal>
         (<replaceable>x</replaceable> = 0 - 9, A - F)
        </entry>
<!--
        <entry>16 or 32-bit hexadecimal Unicode character value</entry>
-->
        <entry>16もしくは32ビットの16進数 Unicode 文字値</entry>
       </row>
      </tbody>
      </tgroup>
     </table>

    <para>
<!--
     Any other
     character following a backslash is taken literally. Thus, to
     include a backslash character, write two backslashes (<literal>\\</>).
     Also, a single quote can be included in an escape string by writing
     <literal>\'</literal>, in addition to the normal way of <literal>''</>.
-->
バックスラッシュの後のそのほかの全ての文字はそのまま扱われます。
従って、バックスラッシュ文字を含ませるときは２つのバックスラッシュ（<literal>\\</>）を記載します。
同時に、エスケープ文字列の中では、単一引用符を、通常の方法の<literal>''</>に加え、<literal>\'</literal>としても含めることができます。
    </para>

    <para>
<!--
     It is your responsibility that the byte sequences you create,
     especially when using the octal or hexadecimal escapes, compose
     valid characters in the server character set encoding.  When the
     server encoding is UTF-8, then the Unicode escapes or the
     alternative Unicode escape syntax, explained
     in <xref linkend="sql-syntax-strings-uescape">, should be used
     instead.  (The alternative would be doing the UTF-8 encoding by
     hand and writing out the bytes, which would be very cumbersome.)
-->
特に8進数や16進数エスケープを用いて作成されるバイトシーケンスが、サーバ文字セット符号化方式において有効な文字で構成されていることはコードを書く人の責任です。
サーバ符号化方式がUTF-8の場合、Unicodeエスケープか、<xref linkend="sql-syntax-strings-uescape">で説明するもう一つのUnicodeエスケープ構文を代わりとして使用すべきです。
（後者は手作業でUTF-8符号化を行い、書き出さなくてはならないのでとても厄介です。）
    </para>

    <para>
<!--
     The Unicode escape syntax works fully only when the server
     encoding is <literal>UTF8</>.  When other server encodings are
     used, only code points in the ASCII range (up
     to <literal>\u007F</>) can be specified.  Both the 4-digit and
     the 8-digit form can be used to specify UTF-16 surrogate pairs to
     compose characters with code points larger than U+FFFF, although
     the availability of the 8-digit form technically makes this
     unnecessary.  (When surrogate pairs are used when the server
     encoding is <literal>UTF8</>, they are first combined into a
     single code point that is then encoded in UTF-8.)
-->
Unicodeエスケープ構文は、サーバの符号化方式が<literal>UTF8</>である場合のみ、完全に動作します。
他のサーバ符号化方式が使用されている場合、ASCII範囲（<literal>\u007F</>まで）のコードポイントのみを指定することができます。
U+FFFFより大きなコードポイントを持つ文字を構成するUTF-16サロゲートペアを指定するために、4桁と8桁の両方の形式を使用することができますが、技術的には8桁形式の機能によりこれは不要になります。
（サーバの符号化方式が<literal>UTF8</>の場合にサロゲートペアが使用される時、まず単一のコードポイントに組み合わされ、その後にUTF-8に符号化されます。）
    </para>

    <caution>
    <para>
<!--
     If the configuration parameter
     <xref linkend="guc-standard-conforming-strings"> is <literal>off</>,
     then <productname>PostgreSQL</productname> recognizes backslash escapes
     in both regular and escape string constants.  However, as of
     <productname>PostgreSQL</> 9.1, the default is <literal>on</>, meaning
     that backslash escapes are recognized only in escape string constants.
     This behavior is more standards-compliant, but might break applications
     which rely on the historical behavior, where backslash escapes
     were always recognized.  As a workaround, you can set this parameter
     to <literal>off</>, but it is better to migrate away from using backslash
     escapes.  If you need to use a backslash escape to represent a special
     character, write the string constant with an <literal>E</>.
-->
設定パラメータ<xref linkend="guc-standard-conforming-strings">が <literal>off</>の場合、<productname>PostgreSQL</productname>はバックスラッシュエスケープを通常の文字列定数とエスケープ文字列定数の両方で認識します。
しかし、<productname>PostgreSQL</>9.1からデフォルトは<literal>on</>になりました。これはバックスラッシュエスケープはエスケープ文字列でのみ認識されるということになります。
この振る舞いはSQL標準仕様に即していますが、バックスラッシュエスケープを常に認識するという歴史的な動作に依存しているアプリケーションは動作しなくなるでしょう。
回避策として、このパラメータを<literal>off</>にすることはできますが、バックスラッシュエスケープの使用を避けるよう移植するのが良いでしょう。
特殊文字を表現するためにバックスラッシュを使用する必要がある場合、<literal>E</>をつけて文字列定数を記述してください。
    </para>

    <para>
<!--
     In addition to <varname>standard_conforming_strings</>, the configuration
     parameters <xref linkend="guc-escape-string-warning"> and
     <xref linkend="guc-backslash-quote"> govern treatment of backslashes
     in string constants.
-->
<varname>standard_conforming_strings</>の他に、設定パラメータ<xref linkend="guc-escape-string-warning">および<xref linkend="guc-backslash-quote">が文字定数内のバックスラッシュの動作を決定します。
    </para>
    </caution>

    <para>
<!--
     The character with the code zero cannot be in a string constant.
-->
コードゼロの文字は文字列定数の中に入れられません。
    </para>
   </sect3>

   <sect3 id="sql-syntax-strings-uescape">
<!--
    <title>String Constants with Unicode Escapes</title>
-->
    <title>Unicodeエスケープがある文字列定数</title>

    <indexterm  zone="sql-syntax-strings-uescape">
<!--
     <primary>Unicode escape</primary>
     <secondary>in string constants</secondary>
-->
     <primary>Unicodeエスケープ</primary>
     <secondary>文字列定数中</secondary>
    </indexterm>

    <para>
<!--
     <productname>PostgreSQL</productname> also supports another type
     of escape syntax for strings that allows specifying arbitrary
     Unicode characters by code point.  A Unicode escape string
     constant starts with <literal>U&amp;</literal> (upper or lower case
     letter U followed by ampersand) immediately before the opening
     quote, without any spaces in between, for
     example <literal>U&amp;'foo'</literal>.  (Note that this creates an
     ambiguity with the operator <literal>&amp;</literal>.  Use spaces
     around the operator to avoid this problem.)  Inside the quotes,
     Unicode characters can be specified in escaped form by writing a
     backslash followed by the four-digit hexadecimal code point
     number or alternatively a backslash followed by a plus sign
     followed by a six-digit hexadecimal code point number.  For
     example, the string <literal>'data'</literal> could be written as
-->
<productname>PostgreSQL</productname>は同時に、文字コード番号で任意のUnicode文字を指定可能な文字列に対するもう一つのエスケープ構文を提供します。
Unicodeエスケープ文字列定数は、<literal>U&amp;</literal>（大文字・小文字のUの後にアンパサンド）で始まり、その直後に、空白を間にはさまず、開始引用符が続きます。
例えば、<literal>U&amp;'foo'</literal>となります。
（これにより演算子<literal>&amp;</literal>との曖昧性が生じることに注意してください。
この問題を回避するには空白を演算子の前後に入れます。）
引用符の中で、Unicode文字はバックスラッシュとそれに続く４桁１６進数の文字コード番号で、またはもう１つの方法として、バックスラッシュに続いてプラス符号、そして続いた６桁１６進数の文字コード番号によりエスケープ形式で指定されます。
例えば、文字列<literal>'data'</literal>は次のように書かれます。
<programlisting>
U&amp;'d\0061t\+000061'
</programlisting>
<!--
     The following less trivial example writes the Russian
     word <quote>slon</quote> (elephant) in Cyrillic letters:
-->
次の少し意味のある例はロシア語の<quote>slon</quote>（象）をキリル文字で書いたものです。
<programlisting>
U&amp;'\0441\043B\043E\043D'
</programlisting>
    </para>

    <para>
<!--
     If a different escape character than backslash is desired, it can
     be specified using
     the <literal>UESCAPE</literal><indexterm><primary>UESCAPE</primary></indexterm>
     clause after the string, for example:
-->
バックスラッシュ以外のエスケープ文字を使用したい場合、文字列の後に<literal>UESCAPE</literal><indexterm><primary>UESCAPE</primary></indexterm>句を使用して指定することが可能です。例をあげます。
<programlisting>
U&amp;'d!0061t!+000061' UESCAPE '!'
</programlisting>
<!--
     The escape character can be any single character other than a
     hexadecimal digit, the plus sign, a single quote, a double quote,
     or a whitespace character.
-->
エスケープ文字には、16進表記用の文字、プラス記号、単一引用符、二重引用符、空白文字以外の任意の単一文字を使用することができます。
    </para>

    <para>
<!--
     The Unicode escape syntax works only when the server encoding is
     <literal>UTF8</>.  When other server encodings are used, only
     code points in the ASCII range (up to <literal>\007F</literal>)
     can be specified.  Both the 4-digit and the 6-digit form can be
     used to specify UTF-16 surrogate pairs to compose characters with
     code points larger than U+FFFF, although the availability of the
     6-digit form technically makes this unnecessary.  (When surrogate
     pairs are used when the server encoding is <literal>UTF8</>, they
     are first combined into a single code point that is then encoded
     in UTF-8.)
-->
Unicodeエスケープ構文はサーバの符号化方式が<literal>UTF8</>の場合のみ有効です。
他のサーバ符号化方式が用いられている場合、ASCII範囲（<literal>\007F</literal>まで）のコードポイントのみ指定できます。
U+FFFFより大きなコードポイントを持つ文字を構成するUTF-16サロゲートペアを指定するために、4桁と6桁の両方の形式を使用することができますが、技術的には6桁形式の機能によりこれは不要になります。
（サーバの符号化方式が<literal>UTF8</>の場合にサロゲートペアが使用される時、まず単一のコードポイントに組み合わされ、その後にUTF-8に符号化されます。）
    </para>

    <para>
<!--
     Also, the Unicode escape syntax for string constants only works
     when the configuration
     parameter <xref linkend="guc-standard-conforming-strings"> is
     turned on.  This is because otherwise this syntax could confuse
     clients that parse the SQL statements to the point that it could
     lead to SQL injections and similar security issues.  If the
     parameter is set to off, this syntax will be rejected with an
     error message.
-->
また、文字列定数に対するユニコードエスケープ構文は設定パラメータ<xref linkend="guc-standard-conforming-strings">が有効なときのみ動作します。
そうでないとこの構文は、SQL文を構文解釈するクライアントを混乱させ、SQLインジェクションや、それに類似したセキュリティ問題に繋がることさえあるからです。
パラメータがoffに設定されていれば、この構文はエラーメッセージを出して拒絶されます。
    </para>

    <para>
<!--
     To include the escape character in the string literally, write it
     twice.
-->
文字列の中に、エスケープ文字をそのまま含めるにはエスケープ文字を２回書きます。
    </para>
   </sect3>

   <sect3 id="sql-syntax-dollar-quoting">
<!--
    <title>Dollar-quoted String Constants</title>
-->
    <title>ドル記号で引用符付けされた文字列定数</title>

     <indexterm>
<!--
      <primary>dollar quoting</primary>
-->
      <primary>ドル引用符付け</primary>
     </indexterm>

    <para>
<!--
     While the standard syntax for specifying string constants is usually
     convenient, it can be difficult to understand when the desired string
     contains many single quotes or backslashes, since each of those must
     be doubled. To allow more readable queries in such situations,
     <productname>PostgreSQL</productname> provides another way, called
     <quote>dollar quoting</quote>, to write string constants.
     A dollar-quoted string constant
     consists of a dollar sign (<literal>$</literal>), an optional
     <quote>tag</quote> of zero or more characters, another dollar
     sign, an arbitrary sequence of characters that makes up the
     string content, a dollar sign, the same tag that began this
     dollar quote, and a dollar sign. For example, here are two
     different ways to specify the string <quote>Dianne's horse</>
     using dollar quoting:
-->
文字列定数の標準の構文はたいていの場合便利ですが、対象とする文字列内に多くの単一引用符やバックスラッシュがあると、それらを全て二重にしなければなりませんので理解しづらくなります。
こうした状況においても問い合わせの可読性をより高めるために<productname>PostgreSQL</productname>は、<quote>ドル引用符付け</quote>という他の文字列定数の指定方法を提供します。
ドル引用符付けされた文字列定数は、ドル記号（<literal>$</literal>）、省略可能な0個以上の文字からなる<quote>タグ</quote>、ドル記号、文字列定数を構成する任意の文字の並び、ドル記号、この引用符付けの始めに指定したものと同じタグ、ドル記号から構成されます。
例えば、<quote>Dianne's horse</>という文字列をドル引用符付けを使用して指定する方法を、以下に2つ示します。
<programlisting>
$$Dianne's horse$$
$SomeTag$Dianne's horse$SomeTag$
</programlisting>
<!--
     Notice that inside the dollar-quoted string, single quotes can be
     used without needing to be escaped.  Indeed, no characters inside
     a dollar-quoted string are ever escaped: the string content is always
     written literally.  Backslashes are not special, and neither are
     dollar signs, unless they are part of a sequence matching the opening
     tag.
-->
ドル引用符付けされた文字列の内側では、単一引用符をエスケープすることなく使用できることを理解して下さい。
実際には、ドル引用符付けされた文字列の内側の文字はまったくエスケープが必要なく、文字列定数はすべてそのまま記述することができます。
その並びが開始タグに一致しない限り、バックスラッシュもドル記号も特別なものではありません。
    </para>

    <para>
<!--
     It is possible to nest dollar-quoted string constants by choosing
     different tags at each nesting level.  This is most commonly used in
     writing function definitions.  For example:
-->
各入れ子レベルに異なるタグを付けることで、ドル引用符付けされた文字列を入れ子にすることができます。
これは、関数定義を作成する時に非常によく使用されます。
以下に例を示します。
<programlisting>
$function$
BEGIN
    RETURN ($1 ~ $q$[\t\r\n\v\\]$q$);
END;
$function$
</programlisting>
<!--
     Here, the sequence <literal>$q$[\t\r\n\v\\]$q$</> represents a
     dollar-quoted literal string <literal>[\t\r\n\v\\]</>, which will
     be recognized when the function body is executed by
     <productname>PostgreSQL</>.  But since the sequence does not match
     the outer dollar quoting delimiter <literal>$function$</>, it is
     just some more characters within the constant so far as the outer
     string is concerned.
-->
ここで、<literal>$q$[\t\r\n\v\\]$q$</>は、ドル引用符付けされた<literal>[\t\r\n\v\\]</>リテラル文字列を表し、<productname>PostgreSQL</>がこの関数本体を実行する時に認識されます。
しかし、この並びは、外側のドル引用符用の区切り文字<literal>$function$</>に一致しませんので、外側の文字列を対象としている場合は単なる文字の並びとなります。
    </para>

    <para>
<!--
     The tag, if any, of a dollar-quoted string follows the same rules
     as an unquoted identifier, except that it cannot contain a dollar sign.
     Tags are case sensitive, so <literal>$tag$String content$tag$</literal>
     is correct, but <literal>$TAG$String content$tag$</literal> is not.
-->
もしあれば、ドル引用符付けされた文字列のタグは、引用符付けされていない識別子と同じ規則に従います。
ただし、タグにはドル記号を含めることはできません。
タグは大文字小文字を区別します。
したがって、<literal>$tag$String content$tag$</literal>は正しいのですが、<literal>$TAG$String content$tag$</literal>は間違いです。
    </para>

    <para>
<!--
     A dollar-quoted string that follows a keyword or identifier must
     be separated from it by whitespace; otherwise the dollar quoting
     delimiter would be taken as part of the preceding identifier.
-->
キーワードや識別子の後にドル引用符付けされた文字列を続ける場合は、空白でそれを区切らなければなりません。
さもないと、ドル引用符の区切り文字は、直前の識別子の一部として解釈されます。
    </para>

    <para>
<!--
     Dollar quoting is not part of the SQL standard, but it is often a more
     convenient way to write complicated string literals than the
     standard-compliant single quote syntax.  It is particularly useful when
     representing string constants inside other constants, as is often needed
     in procedural function definitions.  With single-quote syntax, each
     backslash in the above example would have to be written as four
     backslashes, which would be reduced to two backslashes in parsing the
     original string constant, and then to one when the inner string constant
     is re-parsed during function execution.
-->
ドル引用符付けは、標準SQLで定義されていません。
しかし、複雑な文字列リテラルを記述する場合は標準準拠の単一引用符構文よりも便利なことがよくあります。
特に、他の定数の内部に文字列定数を記述するような場合は役に立ちます。
こうした状況は手続き関数の定義でよく必要とされます。
単一引用符構文では、上の例のバックスラッシュはそれぞれ、4個のバックスラッシュで記述しなければなりません。
この4つのバックスラッシュは、元の文字列定数を解析する際に2つに減少され、そして、関数を実行する際に内部の文字列定数が再解析され1つに減少します。
    </para>
   </sect3>

   <sect3 id="sql-syntax-bit-strings">
<!--
    <title>Bit-string Constants</title>
-->
    <title>ビット文字列定数</title>

    <indexterm zone="sql-syntax-bit-strings">
<!--
     <primary>bit string</primary>
     <secondary>constant</secondary>
-->
     <primary>ビット文字列</primary>
     <secondary>定数</secondary>
    </indexterm>

    <para>
<!--
     Bit-string constants look like regular string constants with a
     <literal>B</literal> (upper or lower case) immediately before the
     opening quote (no intervening whitespace), e.g.,
     <literal>B'1001'</literal>.  The only characters allowed within
     bit-string constants are <literal>0</literal> and
     <literal>1</literal>.
-->
ビット文字列定数は<literal>B</literal>（大文字もしくは小文字）が始まりの引用符の前に付いている（間に空白はありません）通常の文字列定数のように見えます。
例えば<literal>B'1001'</literal>のようになります。
ビット文字列定数の中で許可される文字は<literal>0</literal>と<literal>1</literal>のみです。
    </para>

    <para>
<!--
     Alternatively, bit-string constants can be specified in hexadecimal
     notation, using a leading <literal>X</literal> (upper or lower case),
     e.g., <literal>X'1FF'</literal>.  This notation is equivalent to
     a bit-string constant with four binary digits for each hexadecimal digit.
-->
その他にも、ビット文字列定数は<literal>X'1FF'</literal>といった具合に、先頭に<literal>X</literal>（大文字または小文字）を使用して16進表記で指定することもできます。
この表記は、各16進数値をそれぞれ4つの2進数値に置き換えたビット文字列定数と同等です。
    </para>

    <para>
<!--
     Both forms of bit-string constant can be continued
     across lines in the same way as regular string constants.
     Dollar quoting cannot be used in a bit-string constant.
-->
どちらの形式のビット文字列定数でも、通常の文字列定数と同じように複数行にわたって続けて書くことができます。
ドル引用符付けはビット文字列定数では使用できません。
    </para>
   </sect3>

   <sect3 id="sql-syntax-constants-numeric">
<!--
    <title>Numeric Constants</title>
-->
    <title>数値定数</title>

    <indexterm>
<!--
     <primary>number</primary>
     <secondary>constant</secondary>
-->
     <primary>数値</primary>
     <secondary>定数</secondary>
    </indexterm>

    <para>
<!--
     Numeric constants are accepted in these general forms:
-->
数値定数は下記の一般的な形で受け付けられます。
<synopsis>
<replaceable>digits</replaceable>
<replaceable>digits</replaceable>.<optional><replaceable>digits</replaceable></optional><optional>e<optional>+-</optional><replaceable>digits</replaceable></optional>
<optional><replaceable>digits</replaceable></optional>.<replaceable>digits</replaceable><optional>e<optional>+-</optional><replaceable>digits</replaceable></optional>
<replaceable>digits</replaceable>e<optional>+-</optional><replaceable>digits</replaceable>
</synopsis>
<!--
     where <replaceable>digits</replaceable> is one or more decimal
     digits (0 through 9).  At least one digit must be before or after the
     decimal point, if one is used.  At least one digit must follow the
     exponent marker (<literal>e</literal>), if one is present.
     There cannot be any spaces or other characters embedded in the
     constant.  Note that any leading plus or minus sign is not actually
     considered part of the constant; it is an operator applied to the
     constant.
-->
ここで<replaceable>digits</replaceable>は1つ以上の10進数字（0〜9）です。
小数点を使用する場合は、少なくとも1つの数字が小数点の前か後になくてはなりません。
指数記号<literal>e</literal>の付く形式を使う場合には<literal>e</literal>の後に少なくとも1つの数字がなければいけません。
空白や他の文字は、定数の中に埋め込むことはできません。
プラスまたはマイナスの符号を先頭につけても、定数の一部とはみなされないことに注意してください。
これらの符号は定数に適用される演算子とみなされます。
    </para>

    <para>
<!--
     These are some examples of valid numeric constants:
-->
下記は有効な数値定数のいくつかの例です。
<literallayout>
42
3.5
4.
.001
5e2
1.925e-3
</literallayout>
    </para>

    <para>
     <indexterm><primary>integer</primary></indexterm>
     <indexterm><primary>bigint</primary></indexterm>
     <indexterm><primary>numeric</primary></indexterm>
<!--
     A numeric constant that contains neither a decimal point nor an
     exponent is initially presumed to be type <type>integer</> if its
     value fits in type <type>integer</> (32 bits); otherwise it is
     presumed to be type <type>bigint</> if its
     value fits in type <type>bigint</> (64 bits); otherwise it is
     taken to be type <type>numeric</>.  Constants that contain decimal
     points and/or exponents are always initially presumed to be type
     <type>numeric</>.
-->
小数点も指数も含まない数値定数の場合、まずその値が<type>integer</>型（32ビット）に収まれば<type>integer</>型であるとみなされます。
そうでない場合、<type>bigint</>型（64ビット）で収まれば<type>bigint</>型とみなされます。
どちらでもない場合は、<type>numeric</>型とみなされます。
定数が小数点または指数あるいはその両方を含む場合は、常に最初に<type>numeric</>型であるとみなされます。
    </para>

    <para>
<!--
     The initially assigned data type of a numeric constant is just a
     starting point for the type resolution algorithms.  In most cases
     the constant will be automatically coerced to the most
     appropriate type depending on context.  When necessary, you can
     force a numeric value to be interpreted as a specific data type
     by casting it.<indexterm><primary>type cast</primary></indexterm>
     For example, you can force a numeric value to be treated as type
     <type>real</> (<type>float4</>) by writing:
-->
数値定数に最初に割り振られるデータ型は、型解決アルゴリズムの開始点に過ぎません。
ほとんどの場合、定数は文脈に基づいて自動的に最も適切な型に変換されます。
必要であれば、特定のデータ型にキャストして、数値がそのデータ型として解釈されるように強制することができます。
<indexterm><primary>型キャスト</primary></indexterm>
例えば、以下のようにして数値を<type>real</>型（<type>float4</>）として処理することができます。

<programlisting>
<!--
REAL '1.23'  &#045;&#045; string style
1.23::REAL   &#045;&#045; PostgreSQL (historical) style
-->
REAL '1.23'  -- 文字列書式
1.23::REAL   -- （歴史的な）PostgreSQL書式
</programlisting>

<!--
     These are actually just special cases of the general casting
     notations discussed next.
-->
実のところ、これらは以下で説明する一般的なキャスト記法の特別な場合です。
    </para>
   </sect3>

   <sect3 id="sql-syntax-constants-generic">
<!--
    <title>Constants of Other Types</title>
-->
    <title>他の型の定数</title>

    <indexterm>
<!--
     <primary>data type</primary>
     <secondary>constant</secondary>
-->
     <primary>データ型</primary>
     <secondary>定数</secondary>
    </indexterm>

    <para>
<!--
     A constant of an <emphasis>arbitrary</emphasis> type can be
     entered using any one of the following notations:
-->
<emphasis>任意の</emphasis>型の定数は下記の表記のいずれかを使って入力することができます。
<synopsis>
<replaceable>type</replaceable> '<replaceable>string</replaceable>'
'<replaceable>string</replaceable>'::<replaceable>type</replaceable>
CAST ( '<replaceable>string</replaceable>' AS <replaceable>type</replaceable> )
</synopsis>
<!--
     The string constant's text is passed to the input conversion
     routine for the type called <replaceable>type</replaceable>. The
     result is a constant of the indicated type.  The explicit type
     cast can be omitted if there is no ambiguity as to the type the
     constant must be (for example, when it is assigned directly to a
     table column), in which case it is automatically coerced.
-->
文字列定数のテキストは<replaceable>type</replaceable>と呼ばれる型の入力変換ルーチンへと渡されます。
結果は指示された型の定数です。
明示的な型キャストは、定数がどの型でなければならないかについて曖昧な点がなければ（例えば定数が直接テーブル列に代入されている場合）省略しても構いません。
その場合自動的に型強制されます。
    </para>

    <para>
<!--
     The string constant can be written using either regular SQL
     notation or dollar-quoting.
-->
文字列定数は通常のSQL記法でもドル引用符付けでも記述することができます。
    </para>

    <para>
<!--
     It is also possible to specify a type coercion using a function-like
     syntax:
-->
     関数のような構文を使って型強制を指定することも可能です。
<synopsis>
<replaceable>typename</replaceable> ( '<replaceable>string</replaceable>' )
</synopsis>
<!--
     but not all type names can be used in this way; see <xref
     linkend="sql-syntax-type-casts"> for details.
-->
しかし、全ての型の名前でこの方法は使用できるというわけではありません。
詳細は<xref linkend="sql-syntax-type-casts">を参照してください。
    </para>

    <para>
<!--
     The <literal>::</literal>, <literal>CAST()</literal>, and
     function-call syntaxes can also be used to specify run-time type
     conversions of arbitrary expressions, as discussed in <xref
     linkend="sql-syntax-type-casts">.  To avoid syntactic ambiguity, the
     <literal><replaceable>type</> '<replaceable>string</>'</literal>
     syntax can only be used to specify the type of a simple literal constant.
     Another restriction on the
     <literal><replaceable>type</> '<replaceable>string</>'</literal>
     syntax is that it does not work for array types; use <literal>::</literal>
     or <literal>CAST()</literal> to specify the type of an array constant.
-->
<literal>::</literal>、<literal>CAST()</literal>や関数呼び出し構文は、<xref linkend="sql-syntax-type-casts">で説明する通り、任意の式の実行時の型変換を指定するために使うこともできます。
構文的なあいまいさをなくすために、<literal><replaceable>type</replaceable> '<replaceable>string</replaceable>'</literal>という形式は単なるリテラル定数を指定する場合にのみ使うことができます。
この他<literal><replaceable>type</replaceable> '<replaceable>string</replaceable>'</literal>構文には、配列型では動作しないという制限があります。
配列型の定数の型を指定する場合は<literal>::</literal>か<literal>CAST()</literal>を使用してください。
    </para>

    <para>
<!--
     The <literal>CAST()</> syntax conforms to SQL.  The
     <literal><replaceable>type</> '<replaceable>string</>'</literal>
     syntax is a generalization of the standard: SQL specifies this syntax only
     for a few data types, but <productname>PostgreSQL</productname> allows it
     for all types.  The syntax with
     <literal>::</literal> is historical <productname>PostgreSQL</productname>
     usage, as is the function-call syntax.
-->
<literal>CAST()</>構文はSQLに従っています。
<literal><replaceable>type</> '<replaceable>string</>'</literal>構文は、標準を一般化したものです。
SQLでは、この構文を数個のデータ型でのみ規定しています。
しかし、<productname>PostgreSQL</productname>ではすべての型で使用することができます。
<literal>::</literal>付きの構文は、歴史的に<productname>PostgreSQL</productname>で使用されてきました。
関数呼び出し構文も同じく歴史的に使用されているものです。
    </para>
   </sect3>
  </sect2>

  <sect2 id="sql-syntax-operators">
<!--
   <title>Operators</title>
-->
   <title>演算子</title>

   <indexterm zone="sql-syntax-operators">
<!--
    <primary>operator</primary>
    <secondary>syntax</secondary>
-->
    <primary>演算子</primary>
    <secondary>構文</secondary>
   </indexterm>

   <para>
<!--
    An operator name is a sequence of up to <symbol>NAMEDATALEN</symbol>-1
    (63 by default) characters from the following list:
-->
演算子は<symbol>NAMEDATALEN</symbol>-1（デフォルトは63）までの長さの、以下に示すリストに含まれる文字の並びです。
<literallayout>
+ - * / &lt; &gt; = ~ ! @ # % ^ &amp; | ` ?
</literallayout>

<!--
    There are a few restrictions on operator names, however:
-->
しかし、演算子の名前にはいくつかの制約があります。
    <itemizedlist>
     <listitem>
      <para>
<!--
       <literal>&#045;-</literal> and <literal>/*</literal> cannot appear
       anywhere in an operator name, since they will be taken as the
       start of a comment.
-->
<literal>--</literal>と<literal>/*</literal>は演算子名の中に使うことができません。
なぜならこれらはコメントの始まりと解釈されるからです。
      </para>
     </listitem>

     <listitem>
      <para>
<!--
       A multiple-character operator name cannot end in <literal>+</> or <literal>-</>,
       unless the name also contains at least one of these characters:
-->
複数文字の演算子名は、その名前が少なくとも下記の文字の1つ以上を含まない限り、<literal>+</>や<literal>-</>で終わることができません。
<literallayout>
~ ! @ # % ^ &amp; | ` ?
</literallayout>
<!--
       For example, <literal>@-</literal> is an allowed operator name,
       but <literal>*-</literal> is not.  This restriction allows
       <productname>PostgreSQL</productname> to parse SQL-compliant
       queries without requiring spaces between tokens.
-->
例えば、<literal>@-</literal>は演算子名として認められていますが、<literal>*-</literal>は認められていません。
この制限により<productname>PostgreSQL</productname>は、SQLに準拠する問い合わせをトークン同士の間に空白を要求せず、解析することができます。
      </para>
     </listitem>
    </itemizedlist>
   </para>

   <para>
<!--
    When working with non-SQL-standard operator names, you will usually
    need to separate adjacent operators with spaces to avoid ambiguity.
    For example, if you have defined a left unary operator named <literal>@</literal>,
    you cannot write <literal>X*@Y</literal>; you must write
    <literal>X* @Y</literal> to ensure that
    <productname>PostgreSQL</productname> reads it as two operator names
    not one.
-->
非SQL標準の演算子名を使う場合、通常は曖昧さを回避するために、隣り合った演算子を空白で区切る必要があります。
例えば<literal>@</literal>という左単項演算子を定義した場合、<literal>X*@Y</literal>とは書けません。
<productname>PostgreSQL</productname>がこれを確実に1つではなく2つの演算子名として解釈できるように、<literal>X* @Y</literal>と書く必要があります。
   </para>
  </sect2>

  <sect2 id="sql-syntax-special-chars">
<!--
   <title>Special Characters</title>
-->
   <title>特殊文字</title>

  <para>
<!--
   Some characters that are not alphanumeric have a special meaning
   that is different from being an operator.  Details on the usage can
   be found at the location where the respective syntax element is
   described.  This section only exists to advise the existence and
   summarize the purposes of these characters.
-->
英数字ではないいくつかの文字は、演算子であることとは異なる特殊な意味を持っています。
使用方法の詳細はそれぞれの構文要素についてのところで説明します。
本節では、単にその存在を知らせ、これらの文字の目的をまとめるに留めます。

   <itemizedlist>
    <listitem>
     <para>
<!--
      A dollar sign (<literal>$</literal>) followed by digits is used
      to represent a positional parameter in the body of a function
      definition or a prepared statement.  In other contexts the
      dollar sign can be part of an identifier or a dollar-quoted string
      constant.
-->
直後に数字が続くドル記号（<literal>$</literal>）は、関数定義の本体またはプリペアド文中の位置パラメータを表すために使われます。
他の文脈ではドル記号は識別子名の一部であるかもしれませんし、ドル引用符付けされた文字列定数の一部であるかもしれません。
     </para>
    </listitem>

    <listitem>
     <para>
<!--
      Parentheses (<literal>()</literal>) have their usual meaning to
      group expressions and enforce precedence.  In some cases
      parentheses are required as part of the fixed syntax of a
      particular SQL command.
-->
括弧（<literal>()</literal>）は、通常通り式をまとめ優先するという意味を持ちます。
場合によっては括弧は、特定のSQLコマンドの固定構文の一部として要求されることがあります。
     </para>
    </listitem>

    <listitem>
     <para>
<!--
      Brackets (<literal>[]</literal>) are used to select the elements
      of an array.  See <xref linkend="arrays"> for more information
      on arrays.
-->
大括弧（<literal>[]</literal>）は、配列要素を選択するために使われます。
配列に関する詳しい情報は<xref linkend="arrays">を参照してください。
     </para>
    </listitem>

    <listitem>
     <para>
<!--
      Commas (<literal>,</literal>) are used in some syntactical
      constructs to separate the elements of a list.
-->
カンマ（<literal>,</literal>）は、リストの要素を区切るために構文的構成体で使われることがあります。
     </para>
    </listitem>

    <listitem>
     <para>
<!--
      The semicolon (<literal>;</literal>) terminates an SQL command.
      It cannot appear anywhere within a command, except within a
      string constant or quoted identifier.
-->
セミコロン（<literal>;</literal>）は、SQLコマンドの終わりを意味します。
文字列定数または引用符付き識別子以外では、コマンドの途中では使うことができません。
     </para>
    </listitem>

    <listitem>
     <para>
<!--
      The colon (<literal>:</literal>) is used to select
      <quote>slices</quote> from arrays. (See <xref
      linkend="arrays">.)  In certain SQL dialects (such as Embedded
      SQL), the colon is used to prefix variable names.
-->
コロン（<literal>:</literal>）は、配列から<quote>一部分</quote>を取り出すために使われます
(<xref linkend="arrays">を参照してください）。
いくつかのSQL方言（埋め込みSQLなど）では、コロンは変数名の接頭辞として使われます。
     </para>
    </listitem>

    <listitem>
     <para>
<!--
      The asterisk (<literal>*</literal>) is used in some contexts to denote
      all the fields of a table row or composite value.  It also
      has a special meaning when used as the argument of an
      aggregate function, namely that the aggregate does not require
      any explicit parameter.
-->
アスタリスク（<literal>*</literal>）は、いくつかの文脈において、テーブル行や複合型の全てのフィールドを表現するために使用されます。
また、集約関数の引数として使われる場合も特殊な、つまり、その集約が明示的なパラメータをまったく必要としないという意味を持ちます。
     </para>
    </listitem>

    <listitem>
     <para>
<!--
      The period (<literal>.</literal>) is used in numeric
      constants, and to separate schema, table, and column names.
-->
ピリオド（<literal>.</literal>）は数値定数の中で使われます。
また、スキーマ名、テーブル名、列名を区切るためにも使われます。
     </para>
    </listitem>
   </itemizedlist>

   </para>
  </sect2>

  <sect2 id="sql-syntax-comments">
<!--
   <title>Comments</title>
-->
   <title>コメント</title>

   <indexterm zone="sql-syntax-comments">
<!--
    <primary>comment</primary>
    <secondary sortas="SQL">in SQL</secondary>
-->
    <primary>コメント</primary>
    <secondary>SQL内の</secondary>
   </indexterm>

   <para>
<!--
    A comment is a sequence of characters beginning with
    double dashes and extending to the end of the line, e.g.:
-->
コメントは二重ハイフンで始まる文字の並びで、行の終わりまで続きます。
例えば以下のようになります。
<programlisting>
<!--
&#045;&#045; This is a standard SQL comment
-->
-- これは標準SQLのコメントです
</programlisting>
   </para>

   <para>
<!--
    Alternatively, C-style block comments can be used:
-->
他にも、C言語様式のブロックコメントも使用できます。
<programlisting>
<!--
/* multiline comment
 * with nesting: /* nested block comment */
-->
/* ネストされた複数行にわたる
 * コメント /* ネストされたブロックコメント */
 */
</programlisting>
<!--
    where the comment begins with <literal>/*</literal> and extends to
    the matching occurrence of <literal>*/</literal>. These block
    comments nest, as specified in the SQL standard but unlike C, so that one can
    comment out larger blocks of code that might contain existing block
    comments.
-->
コメントは<literal>/*</literal>で始まり、対応する<literal>*/</literal>で終わります。
これらのブロックコメントはC言語とは異なり、標準SQLで規定されているように入れ子にすることができます。
したがって、既存のブロックコメントを含む可能性のある大きなコードのブロックをコメントアウトすることができます。
   </para>

   <para>
<!--
    A comment is removed from the input stream before further syntax
    analysis and is effectively replaced by whitespace.
-->
コメントは、その後の構文解析が行われる前に入力ストリームから取り去られ、事実上、空白で置き換えられます。
   </para>
  </sect2>

  <sect2 id="sql-precedence">
<!--
   <title>Operator Precedence</title>
-->
   <title>演算子の優先順位</title>

   <indexterm zone="sql-precedence">
<!--
    <primary>operator</primary>
    <secondary>precedence</secondary>
-->
    <primary>演算子</primary>
    <secondary>優先順位</secondary>
   </indexterm>

   <para>
<!--
    <xref linkend="sql-precedence-table"> shows the precedence and
    associativity of the operators in <productname>PostgreSQL</>.
    Most operators have the same precedence and are left-associative.
    The precedence and associativity of the operators is hard-wired
    into the parser.
-->
<xref linkend="sql-precedence-table">は、<productname>PostgreSQL</>の演算子の優先順位と結合性を示しています。
ほとんどの演算子は同じ優先順位を持ち、左結合します。
演算子の優先順位と結合性はパーサに組み込まれています。
   </para>

   <para>
<!--
    You will
    sometimes need to add parentheses when using combinations of
    binary and unary operators.  For instance:
-->
二項演算子と単項演算子を組み合わせて使う場合は括弧を加える必要がある場合があります。
例えば下記のような場合です。
<programlisting>
SELECT 5 ! - 6;
</programlisting>
<!--
   will be parsed as:
-->
は、
<programlisting>
SELECT 5 ! (- 6);
</programlisting>
<!--
    because the parser has no idea &mdash; until it is too late
    &mdash; that <token>!</token> is defined as a postfix operator,
    not an infix one.  To get the desired behavior in this case, you
    must write:
-->
と解析されます。
なぜならば、パーサは<token>!</token>が中置ではなく接尾演算子として定義されていることに最後まで気が付かないためです。
この場合、求める結果を得るためには下記のように書く必要があります。
<programlisting>
SELECT (5 !) - 6;
</programlisting>
<!--
    This is the price one pays for extensibility.
-->
これが拡張性を求める故の代償です。
   </para>

   <table id="sql-precedence-table">
<!--
    <title>Operator Precedence (highest to lowest)</title>
-->
    <title>演算子の優先順位（高いものから低いものへ）</title>

    <tgroup cols="3">
     <thead>
      <row>
<!--
       <entry>Operator/Element</entry>
       <entry>Associativity</entry>
       <entry>Description</entry>
-->
       <entry>演算子/要素</entry>
       <entry>結合性</entry>
       <entry>説明</entry>
      </row>
     </thead>

     <tbody>
      <row>
       <entry><token>.</token></entry>
<!--
       <entry>left</entry>
       <entry>table/column name separator</entry>
-->
       <entry>左</entry>
       <entry>テーブル/列名の区切り文字</entry>
      </row>

      <row>
       <entry><token>::</token></entry>
<!--
       <entry>left</entry>
       <entry><productname>PostgreSQL</productname>-style typecast</entry>
-->
       <entry>左</entry>
       <entry><productname>PostgreSQL</productname>方式の型キャスト</entry>
      </row>

      <row>
       <entry><token>[</token> <token>]</token></entry>
<!--
       <entry>left</entry>
       <entry>array element selection</entry>
-->
       <entry>左</entry>
       <entry>配列要素選択</entry>
      </row>

      <row>
       <entry><token>+</token> <token>-</token></entry>
<!--
       <entry>right</entry>
       <entry>unary plus, unary minus</entry>
-->
       <entry>右</entry>
       <entry>単項加算、単項減算</entry>
      </row>

      <row>
       <entry><token>^</token></entry>
<!--
       <entry>left</entry>
       <entry>exponentiation</entry>
-->
       <entry>左</entry>
       <entry>累乗</entry>
      </row>

      <row>
       <entry><token>*</token> <token>/</token> <token>%</token></entry>
<!--
       <entry>left</entry>
       <entry>multiplication, division, modulo</entry>
-->
       <entry>左</entry>
       <entry>掛け算、割り算、剰余</entry>
      </row>

      <row>
       <entry><token>+</token> <token>-</token></entry>
<!--
       <entry>left</entry>
       <entry>addition, subtraction</entry>
-->
       <entry>左</entry>
       <entry>加算、減算</entry>
      </row>

      <row>
<!--
       <entry>(any other operator)</entry>
-->
       <entry>(その他の演算子)</entry>
<!--
       <entry>left</entry>
       <entry>all other native and user-defined operators</entry>
-->
       <entry>左</entry>
       <entry>その他全ての組み込み、あるいはユーザ定義の演算子</entry>
      </row>

      <row>
       <entry><token>BETWEEN</token> <token>IN</token> <token>LIKE</token> <token>ILIKE</token> <token>SIMILAR</token></entry>
       <entry></entry>
<!--
       <entry>range containment, set membership, string matching</entry>
-->
       <entry>範囲内に包含、集合の要素、文字列の一致</entry>
      </row>

      <row>
       <entry><token>&lt;</token> <token>&gt;</token> <token>=</token> <token>&lt;=</token> <token>&gt;=</token> <token>&lt;&gt;</token>
</entry>
       <entry></entry>
<!--
       <entry>comparison operators</entry>
-->
       <entry>比較演算子</entry>
      </row>

      <row>
       <entry><token>IS</token> <token>ISNULL</token> <token>NOTNULL</token></entry>
       <entry></entry>
<!--
       <entry><literal>IS TRUE</>, <literal>IS FALSE</>, <literal>IS
       NULL</>, <literal>IS DISTINCT FROM</>, etc</entry>
-->
       <entry><literal>IS TRUE</>、<literal>IS FALSE</>、<literal>IS NULL</>、<literal>IS DISTINCT FROM</>、その他</entry>
      </row>

      <row>
       <entry><token>NOT</token></entry>
<!--
       <entry>right</entry>
       <entry>logical negation</entry>
-->
       <entry>右</entry>
       <entry>論理否定</entry>
      </row>

      <row>
       <entry><token>AND</token></entry>
<!--
       <entry>left</entry>
       <entry>logical conjunction</entry>
-->
       <entry>左</entry>
       <entry>論理積</entry>
      </row>

      <row>
       <entry><token>OR</token></entry>
<!--
       <entry>left</entry>
       <entry>logical disjunction</entry>
-->
       <entry>左</entry>
       <entry>論理和</entry>
      </row>
     </tbody>
    </tgroup>
   </table>

   <para>
<!--
    Note that the operator precedence rules also apply to user-defined
    operators that have the same names as the built-in operators
    mentioned above.  For example, if you define a
    <quote>+</quote> operator for some custom data type it will have
    the same precedence as the built-in <quote>+</quote> operator, no
    matter what yours does.
-->
演算子優先順位の規則は、上記で触れた組み込み演算子と同じ名前を持つユーザ定義演算子にも当てはまります。
例えばもし<quote>+</quote>演算子をある独自のデータ型に定義すると、新しい演算子が何をするかにかかわらず、<quote>+</quote>組み込み演算子と同じ優先順位を持つようになります。
   </para>

   <para>
<!--
    When a schema-qualified operator name is used in the
    <literal>OPERATOR</> syntax, as for example in:
-->
次の例のように、<literal>OPERATOR</>構文でスキーマで修飾された演算子名を使用する場合、
<programlisting>
SELECT 3 OPERATOR(pg_catalog.+) 4;
</programlisting>
<!--
    the <literal>OPERATOR</> construct is taken to have the default precedence
    shown in <xref linkend="sql-precedence-table"> for
    <quote>any other operator</>.  This is true no matter
    which specific operator appears inside <literal>OPERATOR()</>.
-->
<literal>OPERATOR</>構文は、<xref linkend="sql-precedence-table">の<quote>その他の演算子</>で示されているデフォルトの優先順位を持つとみなされます。
これは、<literal>OPERATOR()</>にどの特定の演算子が入る場合でも変わりません。
   </para>

   <note>
    <para>
<!--
     <productname>PostgreSQL</> versions before 9.5 used slightly different
     operator precedence rules.  In particular, <token>&lt;=</token>
     <token>&gt;=</token> and <token>&lt;&gt;</token> used to be treated as
     generic operators; <literal>IS</> tests used to have higher priority;
     and <literal>NOT BETWEEN</> and related constructs acted inconsistently,
     being taken in some cases as having the precedence of <literal>NOT</>
     rather than <literal>BETWEEN</>.  These rules were changed for better
     compliance with the SQL standard and to reduce confusion from
     inconsistent treatment of logically equivalent constructs.  In most
     cases, these changes will result in no behavioral change, or perhaps
     in <quote>no such operator</> failures which can be resolved by adding
     parentheses.  However there are corner cases in which a query might
     change behavior without any parsing error being reported.  If you are
     concerned about whether these changes have silently broken something,
     you can test your application with the configuration
     parameter <xref linkend="guc-operator-precedence-warning"> turned on
     to see if any warnings are logged.
-->
9.5より前の<productname>PostgreSQL</>のバージョンでは少し異なる演算子優先順位規則を使っていました。
特に<token>&lt;=</token>、<token>&gt;=</token>、<token>&lt;&gt;</token>は一般的な演算子として扱われていました。<literal>IS</>テストは高い優先順位を持つとして使われていました。<literal>NOT BETWEEN</>とそれに関係する構文は振る舞いが一貫しておらず、<literal>BETWEEN</>ではなく<literal>NOT</>の優先順位を持つと見なされる場合がありました。
標準SQLにより準拠し、論理的に等しい構文の一貫しない扱いから来る混乱を減らすように、これらの規則は変更されました。
ほとんどの場合、これらの変更により振る舞いが変わることはないでしょうし、もし変わっても恐らく<quote>no such operator</>で失敗になるくらいでしょう。後者は括弧を追加することで解決できるでしょう。
しかしながら、稀に問い合わせがパースエラーを返すことなく振る舞いを変える場合があります。
これらの変更が黙って何かを壊してしまったかどうかが心配であれば、設定パラメータ<xref linkend="guc-operator-precedence-warning">をオンにして、何か警告がログに書き込まれるかを見てください。
    </para>
   </note>
  </sect2>
 </sect1>

 <sect1 id="sql-expressions">
<!--
  <title>Value Expressions</title>
-->
  <title>評価式</title>

  <indexterm zone="sql-expressions">
<!--
   <primary>expression</primary>
   <secondary>syntax</secondary>
-->
   <primary>式</primary>
   <secondary>の構文</secondary>
  </indexterm>

  <indexterm zone="sql-expressions">
<!--
   <primary>value expression</primary>
-->
   <primary>評価式</primary>
  </indexterm>

  <indexterm>
<!--
   <primary>scalar</primary>
   <see>expression</see>
-->
   <primary>スカラ</primary>
   <see>式</see>
  </indexterm>

  <para>
<!--
   Value expressions are used in a variety of contexts, such
   as in the target list of the <command>SELECT</command> command, as
   new column values in <command>INSERT</command> or
   <command>UPDATE</command>, or in search conditions in a number of
   commands.  The result of a value expression is sometimes called a
   <firstterm>scalar</firstterm>, to distinguish it from the result of
   a table expression (which is a table).  Value expressions are
   therefore also called <firstterm>scalar expressions</firstterm> (or
   even simply <firstterm>expressions</firstterm>).  The expression
   syntax allows the calculation of values from primitive parts using
   arithmetic, logical, set, and other operations.
-->
評価式は、例えば<command>SELECT</command>コマンドの目的リストとして、<command>INSERT</command>や<command>UPDATE</command>の新しい列の値として、もしくはいくつかのコマンドの検索条件として様々な文脈の中で使われます。
評価式の結果は、テーブル式の結果（つまりテーブル）から区別するために、<firstterm>スカラ</firstterm>と呼ばれることもあります。
したがって、評価式は<firstterm>スカラ式</firstterm>（またはもっと簡単に<firstterm>式</firstterm>）とも呼ばれます。
式の構文によって、基本的な部分から算術、論理、集合などの演算を使って値の計算を行うことができます。
  </para>

  <para>
<!--
   A value expression is one of the following:
-->
評価式は下記のうちのいずれかです。

   <itemizedlist>
    <listitem>
     <para>
<!--
      A constant or literal value
-->
定数あるいはリテラル値
     </para>
    </listitem>

    <listitem>
     <para>
<!--
      A column reference
-->
列の参照
     </para>
    </listitem>

    <listitem>
     <para>
<!--
      A positional parameter reference, in the body of a function definition
      or prepared statement
-->
関数定義の本体やプリペアド文における、位置パラメータ参照
     </para>
    </listitem>

    <listitem>
     <para>
<!--
      A subscripted expression
-->
添字付きの式
     </para>
    </listitem>

    <listitem>
     <para>
<!--
      A field selection expression
-->
フィールド選択式
     </para>
    </listitem>

    <listitem>
     <para>
<!--
      An operator invocation
-->
演算子の呼び出し
     </para>
    </listitem>

    <listitem>
     <para>
<!--
      A function call
-->
関数呼び出し
     </para>
    </listitem>

    <listitem>
     <para>
<!--
      An aggregate expression
-->
集約式
     </para>
    </listitem>

    <listitem>
     <para>
<!--
      A window function call
-->
      ウィンドウ関数呼び出し
     </para>
    </listitem>

    <listitem>
     <para>
<!--
      A type cast
-->
型キャスト
     </para>
    </listitem>

    <listitem>
     <para>
<!--
      A collation expression
-->
照合順序(collation)式
     </para>
    </listitem>

    <listitem>
     <para>
<!--
      A scalar subquery
-->
スカラ副問い合わせ
     </para>
    </listitem>

    <listitem>
     <para>
<!--
      An array constructor
-->
配列コンストラクタ
     </para>
    </listitem>

    <listitem>
     <para>
<!--
      A row constructor
-->
行コンストラクタ
     </para>
    </listitem>

    <listitem>
     <para>
<!--
      Another value expression in parentheses (used to group
      subexpressions and override
      precedence<indexterm><primary>parenthesis</></>)
-->
      （副式をグループ化したり<indexterm><primary>括弧で囲まれた</></>優先順位を変更するのに使用される）括弧で囲まれた別の評価式
     </para>
    </listitem>
   </itemizedlist>
  </para>

  <para>
<!--
   In addition to this list, there are a number of constructs that can
   be classified as an expression but do not follow any general syntax
   rules.  These generally have the semantics of a function or
   operator and are explained in the appropriate location in <xref
   linkend="functions">.  An example is the <literal>IS NULL</literal>
   clause.
-->
これ以外にも、式として分類されるけれども一般的な構文規約には従わない、いくつかの構成要素があります。
これらは一般的に関数あるいは演算子の意味を持ちます。
<xref linkend="functions">の該当部分で説明されています。
例を挙げると<literal>IS NULL</literal>句があります。
  </para>

  <para>
<!--
   We have already discussed constants in <xref
   linkend="sql-syntax-constants">.  The following sections discuss
   the remaining options.
-->
<xref linkend="sql-syntax-constants">で既に定数については説明しました。
続く節では残りのオプションについて説明します。
  </para>

  <sect2 id="sql-expressions-column-refs">
<!--
   <title>Column References</title>
-->
   <title>列の参照</title>

   <indexterm>
<!--
    <primary>column reference</primary>
-->
    <primary>列の参照</primary>
   </indexterm>

   <para>
<!--
    A column can be referenced in the form:
-->
列は、下記のような形式で参照することができます。
<synopsis>
<replaceable>correlation</replaceable>.<replaceable>columnname</replaceable>
</synopsis>
   </para>

   <para>
<!--
    <replaceable>correlation</replaceable> is the name of a
    table (possibly qualified with a schema name), or an alias for a table
    defined by means of a <literal>FROM</literal> clause.
    The correlation name and separating dot can be omitted if the column name
    is unique across all the tables being used in the current query.  (See also <xref linkend="queries">.)
-->
<replaceable>correlation</replaceable>は、テーブル名（スキーマで修飾されている場合もあります）、あるいは<literal>FROM</literal>句で定義されたテーブルの別名です。
correlationの名前と区切り用のドットは、もし列名が現在の問い合わせで使われる全てのテーブルを通して一意である場合は省略することができます。
（<xref linkend="queries">も参照してください）。
   </para>
  </sect2>

  <sect2 id="sql-expressions-parameters-positional">
<!--
   <title>Positional Parameters</title>
-->
   <title>位置パラメータ</title>

   <indexterm>
<!--
    <primary>parameter</primary>
    <secondary>syntax</secondary>
-->
    <primary>パラメータ</primary>
    <secondary>の構文</secondary>
   </indexterm>

   <indexterm>
    <primary>$</primary>
   </indexterm>

   <para>
<!--
    A positional parameter reference is used to indicate a value
    that is supplied externally to an SQL statement.  Parameters are
    used in SQL function definitions and in prepared queries.  Some
    client libraries also support specifying data values separately
    from the SQL command string, in which case parameters are used to
    refer to the out-of-line data values.
    The form of a parameter reference is:
-->
位置パラメータ参照は、外部からSQL文に渡される値を示すために使用されます。
パラメータはSQL関数定義およびプリペアド問い合わせの中で使用されます。
また、クライアントライブラリの中には、SQLコマンド文字列とデータ値を分離して指定できる機能をサポートするものもあります。
この場合、パラメータは行外データ値を参照するために使用されます。
パラメータ参照の形式は以下の通りです。
<synopsis>
$<replaceable>number</replaceable>
</synopsis>
   </para>

   <para>
<!--
    For example, consider the definition of a function,
    <function>dept</function>, as:
-->
例えば、関数 <function>dept</function> の定義が以下のようにされたとします。

<programlisting>
CREATE FUNCTION dept(text) RETURNS dept
    AS $$ SELECT * FROM dept WHERE name = $1 $$
    LANGUAGE SQL;
</programlisting>

<!--
    Here the <literal>$1</literal> references the value of the first
    function argument whenever the function is invoked.
-->
ここで<literal>$1</literal>は関数が呼び出される時に最初の関数引数の値を参照します。
   </para>
  </sect2>

  <sect2 id="sql-expressions-subscripts">
<!--
   <title>Subscripts</title>
-->
   <title>添字</title>

   <indexterm>
<!--
    <primary>subscript</primary>
-->
    <primary>添字</primary>
   </indexterm>

   <para>
<!--
    If an expression yields a value of an array type, then a specific
    element of the array value can be extracted by writing
-->
式が配列型の値となる場合、配列値の特定要素は以下のように記述することで抽出できます。
<synopsis>
<replaceable>expression</replaceable>[<replaceable>subscript</replaceable>]
</synopsis>
<!--
    or multiple adjacent elements (an <quote>array slice</>) can be extracted
    by writing
-->
また、隣接する複数の要素（<quote>配列の一部分</>）は以下のように記述することで抽出できます。
<synopsis>
<replaceable>expression</replaceable>[<replaceable>lower_subscript</replaceable>:<replaceable>upper_subscript</replaceable>]
</synopsis>
<!--
    (Here, the brackets <literal>[ ]</literal> are meant to appear literally.)
    Each <replaceable>subscript</replaceable> is itself an expression,
    which must yield an integer value.
-->
（ここで大括弧<literal>[ ]</literal>は文字通りに記述してください（訳注：これはオプション部分を表す大括弧ではありません）。）
各<replaceable>subscript</replaceable>はそれ自体が式であり、整数値を生成しなければなりません。
   </para>

   <para>
<!--
    In general the array <replaceable>expression</replaceable> must be
    parenthesized, but the parentheses can be omitted when the expression
    to be subscripted is just a column reference or positional parameter.
    Also, multiple subscripts can be concatenated when the original array
    is multidimensional.
    For example:
-->
一般的には、配列<replaceable>expression</replaceable>は括弧で括らなければなりませんが、添字を付けるそのexpressionが単なる列参照や位置パラメータであった場合、その括弧を省略することができます。
また、元の配列が多次元の場合は複数の添字を連結することができます。
以下に例を示します。

<programlisting>
mytable.arraycolumn[4]
mytable.two_d_column[17][34]
$1[10:42]
(arrayfunction(a,b))[42]
</programlisting>

<!--
    The parentheses in the last example are required.
    See <xref linkend="arrays"> for more about arrays.
-->
最後の例では括弧が必要です。
配列の詳細は<xref linkend="arrays">を参照してください。
   </para>
  </sect2>

  <sect2 id="field-selection">
<!--
   <title>Field Selection</title>
-->
   <title>フィールド選択</title>

   <indexterm>
<!--
    <primary>field selection</primary>
-->
    <primary>フィールド選択</primary>
   </indexterm>

   <para>
<!--
    If an expression yields a value of a composite type (row type), then a
    specific field of the row can be extracted by writing
-->
式が複合型（行型）の値を生成する場合、行の特定のフィールドは以下のように記述することで抽出できます。
<synopsis>
<replaceable>expression</replaceable>.<replaceable>fieldname</replaceable>
</synopsis>
   </para>

   <para>
<!--
    In general the row <replaceable>expression</replaceable> must be
    parenthesized, but the parentheses can be omitted when the expression
    to be selected from is just a table reference or positional parameter.
    For example:
-->
一般的には、行<replaceable>expression</replaceable>は括弧で括らなければなりません。
しかし、選択元となる式が単なるテーブル参照や位置パラメータの場合、括弧を省略することができます。
以下に例を示します。

<programlisting>
mytable.mycolumn
$1.somecolumn
(rowfunction(a,b)).col3
</programlisting>

<!--
    (Thus, a qualified column reference is actually just a special case
    of the field selection syntax.)  An important special case is
    extracting a field from a table column that is of a composite type:
-->
（したがって、修飾された列参照は実際のところ、単なるこのフィールド選択構文の特殊な場合です。）
重要となる特殊な場合としては、複合型のテーブル列からフィールドを抽出するときです。

<programlisting>
(compositecol).somefield
(mytable.compositecol).somefield
</programlisting>

<!--
    The parentheses are required here to show that
    <structfield>compositecol</> is a column name not a table name,
    or that <structname>mytable</> is a table name not a schema name
    in the second case.
-->
<structfield>compositecol</>がテーブル名でなく列名であること、または２番目の場合の<structname>mytable</>がスキーマ名でなくテーブル名であることを示すため丸括弧が要求されます。
   </para>

   <para>
<!--
    You can ask for all fields of a composite value by
    writing <literal>.*</literal>:
-->
<literal>.*</literal>を記述することで、複合型の全ての値を問い合わせることが可能です。
<programlisting>
(compositecol).*
</programlisting>
<!--
    This notation behaves differently depending on context;
    see <xref linkend="rowtypes-usage"> for details.
-->
この表記はコンテキストに依存して異なった振る舞いをします。詳細は<xref linkend="rowtypes-usage">を参照してください。
   </para>
  </sect2>

  <sect2 id="sql-expressions-operator-calls">
<!--
   <title>Operator Invocations</title>
-->
   <title>演算子の呼び出し</title>

   <indexterm>
<!--
    <primary>operator</primary>
    <secondary>invocation</secondary>
-->
    <primary>演算子</primary>
    <secondary>呼び出し</secondary>
   </indexterm>

   <para>
<!--
    There are three possible syntaxes for an operator invocation:
-->
演算子の呼び出しには以下の3構文が可能です。
    <simplelist>
<!--
     <member><replaceable>expression</replaceable> <replaceable>operator</replaceable> <replaceable>expression</replaceable> (binary infix operator)</member>
     <member><replaceable>operator</replaceable> <replaceable>expression</replaceable> (unary prefix operator)</member>
     <member><replaceable>expression</replaceable> <replaceable>operator</replaceable> (unary postfix operator)</member>
-->
     <member><replaceable>expression</replaceable> <replaceable>operator</replaceable> <replaceable>expression</replaceable> （二項中置演算子）</member>
     <member><replaceable>operator</replaceable> <replaceable>expression</replaceable> （単項前置演算子）</member>
     <member><replaceable>expression</replaceable> <replaceable>operator</replaceable> （単項後置演算子）</member>
    </simplelist>
<!--
    where the <replaceable>operator</replaceable> token follows the syntax
    rules of <xref linkend="sql-syntax-operators">, or is one of the
    key words <token>AND</token>, <token>OR</token>, and
    <token>NOT</token>, or is a qualified operator name in the form:
-->
ここで<replaceable>operator</replaceable>トークンは、<xref linkend="sql-syntax-operators">構文規則に従うもの、もしくはキーワード<token>AND</token>、<token>OR</token>、<token>NOT</token>のいずれか、または以下の形式の修飾された演算子名です。
<synopsis>
<literal>OPERATOR(</><replaceable>schema</><literal>.</><replaceable>operatorname</><literal>)</>
</synopsis>
<!--
    Which particular operators exist and whether
    they are unary or binary depends on what operators have been
    defined by the system or the user.  <xref linkend="functions">
    describes the built-in operators.
-->
具体的にどんな演算子が存在し、それが単項か二項かどうかは、システムやユーザによってどんな演算子が定義されたかに依存します。
<xref linkend="functions">にて、組み込み演算子について説明します。
   </para>
  </sect2>

  <sect2 id="sql-expressions-function-calls">
<!--
   <title>Function Calls</title>
-->
   <title>関数呼び出し</title>

   <indexterm>
<!--
    <primary>function</primary>
    <secondary>invocation</secondary>
-->
    <primary>関数</primary>
    <secondary>呼び出し</secondary>
   </indexterm>

   <para>
<!--
    The syntax for a function call is the name of a function
    (possibly qualified with a schema name), followed by its argument list
    enclosed in parentheses:
-->
関数呼び出しの構文は、関数名（スキーマ名で修飾されている場合があります）に続けてその引数を丸括弧で囲んで列挙したものです。

<synopsis>
<replaceable>function_name</replaceable> (<optional><replaceable>expression</replaceable> <optional>, <replaceable>expression</replaceable> ... </optional></optional> )
</synopsis>
   </para>

   <para>
<!--
    For example, the following computes the square root of 2:
-->
例えば、以下のものは2の平方根を計算します。
<programlisting>
sqrt(2)
</programlisting>
   </para>

   <para>
<!--
    The list of built-in functions is in <xref linkend="functions">.
    Other functions can be added by the user.
-->
組み込み関数の一覧は<xref linkend="functions">にあります。
他の関数はユーザが追加できます。
   </para>

   <para>
<<<<<<< HEAD
<!--
=======
    When issuing queries in a database where some users mistrust other users,
    observe security precautions from <xref linkend="typeconv-func"> when
    writing function calls.
   </para>

   <para>
>>>>>>> 4191e37a
    The arguments can optionally have names attached.
    See <xref linkend="sql-syntax-calling-funcs"> for details.
-->
引数には名前を任意で付与することができます。詳細は<xref linkend="sql-syntax-calling-funcs">を見て下さい。
   </para>

   <note>
    <para>
<!--
     A function that takes a single argument of composite type can
     optionally be called using field-selection syntax, and conversely
     field selection can be written in functional style.  That is, the
     notations <literal>col(table)</> and <literal>table.col</> are
     interchangeable.  This behavior is not SQL-standard but is provided
     in <productname>PostgreSQL</> because it allows use of functions to
     emulate <quote>computed fields</>.  For more information see
     <xref linkend="rowtypes-usage">.
-->
複合型の単一引数をとる関数はフィールド選択の構文を使っても呼び出すことができます。
反対にフィールド選択を関数形式で記述することもできます。
つまり、<literal>col(table)</>や<literal>table.col</>のどちらを使っても良いということです。
この動作は標準SQLにはありませんが、<productname>PostgreSQL</>では、これにより<quote>計算されたフィールド</>のエミュレートをする関数の利用が可能になるため、提供しています。
詳しくは<xref linkend="rowtypes-usage">を参照してください。
    </para>
   </note>
  </sect2>

  <sect2 id="syntax-aggregates">
<!--
   <title>Aggregate Expressions</title>
-->
   <title>集約式</title>

   <indexterm zone="syntax-aggregates">
<!--
    <primary>aggregate function</primary>
    <secondary>invocation</secondary>
-->
    <primary>集約関数</primary>
    <secondary>呼び出し</secondary>
   </indexterm>

   <indexterm zone="syntax-aggregates">
<!--
    <primary>ordered-set aggregate</primary>
-->
    <primary>順序集合集約</primary>
   </indexterm>

   <indexterm zone="syntax-aggregates">
    <primary>WITHIN GROUP</primary>
   </indexterm>

   <indexterm zone="syntax-aggregates">
    <primary>FILTER</primary>
   </indexterm>

   <para>
<!--
    An <firstterm>aggregate expression</firstterm> represents the
    application of an aggregate function across the rows selected by a
    query.  An aggregate function reduces multiple inputs to a single
    output value, such as the sum or average of the inputs.  The
    syntax of an aggregate expression is one of the following:
-->
<firstterm>集約式</firstterm>は、問い合わせによって選択される行に対して集約関数を適用することを表現します。
集約関数は、例えば入力の合計や平均などのように、複数の入力を単一の出力値にします。
集約式の構文は下記のうちのいずれかです。

<synopsis>
<replaceable>aggregate_name</replaceable> (<replaceable>expression</replaceable> [ , ... ] [ <replaceable>order_by_clause</replaceable> ] ) [ FILTER ( WHERE <replaceable>filter_clause</replaceable> ) ]
<replaceable>aggregate_name</replaceable> (ALL <replaceable>expression</replaceable> [ , ... ] [ <replaceable>order_by_clause</replaceable> ] ) [ FILTER ( WHERE <replaceable>filter_clause</replaceable> ) ]
<replaceable>aggregate_name</replaceable> (DISTINCT <replaceable>expression</replaceable> [ , ... ] [ <replaceable>order_by_clause</replaceable> ] ) [ FILTER ( WHERE <replaceable>filter_clause</replaceable> ) ]
<replaceable>aggregate_name</replaceable> ( * ) [ FILTER ( WHERE <replaceable>filter_clause</replaceable> ) ]
<replaceable>aggregate_name</replaceable> ( [ <replaceable>expression</replaceable> [ , ... ] ] ) WITHIN GROUP ( <replaceable>order_by_clause</replaceable> ) [ FILTER ( WHERE <replaceable>filter_clause</replaceable> ) ]
</synopsis>

<!--
    where <replaceable>aggregate_name</replaceable> is a previously
    defined aggregate (possibly qualified with a schema name) and
    <replaceable>expression</replaceable> is
    any value expression that does not itself contain an aggregate
    expression or a window function call.  The optional
    <replaceable>order_by_clause</replaceable> and
    <replaceable>filter_clause</replaceable> are described below.
-->
ここで、<replaceable>aggregate_name</replaceable>は事前に定義された集約（スキーマ名で修飾された場合もあります）、<replaceable>expression</replaceable>はそれ自体に集約式またはウィンドウ関数呼び出しを含まない任意の値評価式です。
省略可能な<replaceable>order_by_clause</replaceable>と<replaceable>filter_clause</replaceable>は後述します。
   </para>

   <para>
<!--
    The first form of aggregate expression invokes the aggregate
    once for each input row.
    The second form is the same as the first, since
    <literal>ALL</literal> is the default.
    The third form invokes the aggregate once for each distinct value
    of the expression (or distinct set of values, for multiple expressions)
    found in the input rows.
    The fourth form invokes the aggregate once for each input row; since no
    particular input value is specified, it is generally only useful
    for the <function>count(*)</function> aggregate function.
    The last form is used with <firstterm>ordered-set</> aggregate
    functions, which are described below.
-->
集約式の最初の構文は、それぞれの入力行に対して1回ずつ集計を呼び出します。
<literal>ALL</literal>はデフォルトなので、2つ目の形式は最初の形式と同じです。
3番目の形式は、入力行の中にある式の、全ての重複しない値（複数式では重複しない値集合）の集約を呼び出します。
4番目の形式はそれぞれの入力行に対して1回ずつ集約を呼び出します。具体的な入力値が指定されていないため、これは一般的に<function>count(*)</function>集約関数でのみ役に立ちます。
最後の形式は<firstterm>順序集合</>集約関数で使われるもので、順序集合集約関数については後述します。
   </para>

   <para>
<!--
    Most aggregate functions ignore null inputs, so that rows in which
    one or more of the expression(s) yield null are discarded.  This
    can be assumed to be true, unless otherwise specified, for all
    built-in aggregates.
-->
ほとんどの集約関数はNULL入力を無視するため、行内の1つ以上の式がNULLを返す行は破棄されます。
特記されていない限り、すべての組み込み集約がそのような動作になると想定して良いです。
   </para>

   <para>
<!--
    For example, <literal>count(*)</literal> yields the total number
    of input rows; <literal>count(f1)</literal> yields the number of
    input rows in which <literal>f1</literal> is non-null, since
    <function>count</> ignores nulls; and
    <literal>count(distinct f1)</literal> yields the number of
    distinct non-null values of <literal>f1</literal>.
-->
例えば、<literal>count(*)</literal>は入力行の合計数を求めます。
<function>count</>はNULLを無視しますので、<literal>count(f1)</literal>は<literal>f1</literal>が非NULLである入力行の数を求めます。
<literal>count(distinct f1)</literal>は<literal>f1</literal>の重複しない非NULL値の数を求めます。
   </para>

   <para>
<!--
    Ordinarily, the input rows are fed to the aggregate function in an
    unspecified order.  In many cases this does not matter; for example,
    <function>min</> produces the same result no matter what order it
    receives the inputs in.  However, some aggregate functions
    (such as <function>array_agg</> and <function>string_agg</>) produce
    results that depend on the ordering of the input rows.  When using
    such an aggregate, the optional <replaceable>order_by_clause</> can be
    used to specify the desired ordering.  The <replaceable>order_by_clause</>
    has the same syntax as for a query-level <literal>ORDER BY</> clause, as
    described in <xref linkend="queries-order">, except that its expressions
    are always just expressions and cannot be output-column names or numbers.
    For example:
-->
通常、入力行は順序を指定されずに集計関数に与えられます。
多くの場合では問題になりません。たとえば<function>min</>は入力順序に関係なく同一の結果を返します。
しかし一部の集約関数(<function>array_agg</>および<function>string_agg</>など)は入力行の順序に依存した結果を返します。
こうした集約関数を使用する際は、オプションの<replaceable>order_by_clause</>を使用して必要とする順序を指定できます。
<replaceable>order_by_clause</>は、<xref linkend="queries-order">で説明する問い合わせレベルの<literal>ORDER BY</>句と同じ構文を取りますが、その式は常に単なる式であり、出力列名や序数とすることはできません。
以下に例を示します。
<programlisting>
SELECT array_agg(a ORDER BY b DESC) FROM table;
</programlisting>
   </para>

   <para>
<!--
    When dealing with multiple-argument aggregate functions, note that the
    <literal>ORDER BY</> clause goes after all the aggregate arguments.
    For example, write this:
-->
複数の引数を取る集約関数を扱う場合、<literal>ORDER BY</>句はすべての集約引数の後に指定することに注意してください。
例えば、
<programlisting>
SELECT string_agg(a, ',' ORDER BY a) FROM table;
</programlisting>
<!--
    not this:
-->
であり、
<programlisting>
SELECT string_agg(a ORDER BY a, ',') FROM table;  -- incorrect
</programlisting>
ではありません。
<!--
    The latter is syntactically valid, but it represents a call of a
    single-argument aggregate function with two <literal>ORDER BY</> keys
    (the second one being rather useless since it's a constant).
-->
    後者は構文的には有効なものですが、2つの<literal>ORDER BY</>キーを持つ単一引数の集約関数の呼び出しを表しています。(2つ目のキーは定数なので役には立ちません。)
   </para>

   <para>
<!--
    If <literal>DISTINCT</> is specified in addition to an
    <replaceable>order_by_clause</>, then all the <literal>ORDER BY</>
    expressions must match regular arguments of the aggregate; that is,
    you cannot sort on an expression that is not included in the
    <literal>DISTINCT</> list.
-->
<replaceable>order_by_clause</>に加え<literal>DISTINCT</>が指定された場合、すべての<literal>ORDER BY</>式が集約関数の通常の引数に一致しなければなりません。つまり、<literal>DISTINCT</>リストに含まれない式でソートすることはできません。
   </para>

   <note>
    <para>
<!--
     The ability to specify both <literal>DISTINCT</> and <literal>ORDER BY</>
     in an aggregate function is a <productname>PostgreSQL</> extension.
-->
集計関数において<literal>DISTINCT</>と<literal>ORDER BY</>の両方を指定できる機能はPostgreSQLの拡張です。
    </para>
   </note>

   <para>
<!--
    Placing <literal>ORDER BY</> within the aggregate's regular argument
    list, as described so far, is used when ordering the input rows for
    general-purpose and statistical aggregates, for which ordering is
    optional.  There is a
    subclass of aggregate functions called <firstterm>ordered-set
    aggregates</> for which an <replaceable>order_by_clause</replaceable>
    is <emphasis>required</>, usually because the aggregate's computation is
    only sensible in terms of a specific ordering of its input rows.
    Typical examples of ordered-set aggregates include rank and percentile
    calculations.  For an ordered-set aggregate,
    the <replaceable>order_by_clause</replaceable> is written
    inside <literal>WITHIN GROUP (...)</>, as shown in the final syntax
    alternative above.  The expressions in
    the <replaceable>order_by_clause</replaceable> are evaluated once per
    input row just like regular aggregate arguments, sorted as per
    the <replaceable>order_by_clause</replaceable>'s requirements, and fed
    to the aggregate function as input arguments.  (This is unlike the case
    for a non-<literal>WITHIN GROUP</> <replaceable>order_by_clause</>,
    which is not treated as argument(s) to the aggregate function.)  The
    argument expressions preceding <literal>WITHIN GROUP</>, if any, are
    called <firstterm>direct arguments</> to distinguish them from
    the <firstterm>aggregated arguments</> listed in
    the <replaceable>order_by_clause</replaceable>.  Unlike regular aggregate
    arguments, direct arguments are evaluated only once per aggregate call,
    not once per input row.  This means that they can contain variables only
    if those variables are grouped by <literal>GROUP BY</>; this restriction
    is the same as if the direct arguments were not inside an aggregate
    expression at all.  Direct arguments are typically used for things like
    percentile fractions, which only make sense as a single value per
    aggregation calculation.  The direct argument list can be empty; in this
    case, write just <literal>()</> not <literal>(*)</>.
    (<productname>PostgreSQL</> will actually accept either spelling, but
    only the first way conforms to the SQL standard.)
-->
上記のように集約の通常の引数リストに<literal>ORDER BY</>を置くことは、汎用的で統計的な集約への入力行を整列する時に使いますが、その整列は省略可能です。
たいていは集約の計算がその入力行の特定の順序に関してのみ意味を持つために、<replaceable>order_by_clause</replaceable>が<emphasis>必要な</><firstterm>順序集合集約</>と呼ばれる集約関数の副クラスがあります。
順序集合集約の典型的な例は順位や百分位数の計算を含みます。
順序集合集約では、<replaceable>order_by_clause</replaceable>は上の構文の最後に示したように<literal>WITHIN GROUP (...)</>の中に書かれます。
<replaceable>order_by_clause</replaceable>の式は、通常の集約の引数のように入力行1行につき一度評価され、<replaceable>order_by_clause</replaceable>の要求に従って整列され、集約関数に入力引数として渡されます。
(非<literal>WITHIN GROUP</> <replaceable>order_by_clause</>ではない場合はこれとは異なり、集約関数の引数としては扱われません。)
<literal>WITHIN GROUP</>の前に引数の式があれば、<replaceable>order_by_clause</replaceable>に書かれた<firstterm>集約引数</>と区別するために<firstterm>直接引数</>と呼ばれます。
通常の集約引数とは異なり、直接引数は集約の呼び出しの時に一度だけ評価され、入力行1行に一度ではありません。
これは、変数が<literal>GROUP BY</>によりグループ化された場合にのみ、その変数を含むことが可能であることを意味します。この制限は直接引数が集約式の中に全くない場合と同じです。
直接引数は、典型的には1度の集約計算で1つの値だけが意味がある百分位数のようなもので使われます。
直接引数のリストは空でも構いません。この場合、<literal>(*)</>ではなく<literal>()</>と書いてください。
(<productname>PostgreSQL</>は実際にどちらの綴りも受け付けますが、後者だけが標準SQLに準拠しています。)
   </para>

   <para>
    <indexterm>
<!--
     <primary>median</primary>
     <seealso>percentile</seealso>
-->
     <primary>中央値(メジアン)</primary>
     <seealso>百分位数</seealso>
    </indexterm>
<!--
    An example of an ordered-set aggregate call is:
-->
順序集合集約の例は以下の通りです。

<programlisting>
SELECT percentile_cont(0.5) WITHIN GROUP (ORDER BY income) FROM households;
 percentile_cont
-----------------
           50489
</programlisting>

<!--
   which obtains the 50th percentile, or median, value of
   the <structfield>income</> column from table <structname>households</>.
   Here, <literal>0.5</> is a direct argument; it would make no sense
   for the percentile fraction to be a value varying across rows.
-->
これは、テーブル<structname>households</>から<structfield>income</>列の50番目の百分位数、すなわち中央値を得ます。
ここで<literal>0.5</>は直接引数です。百分位数が行毎に変化する値であったら意味がありません。
   </para>

   <para>
<!--
    If <literal>FILTER</literal> is specified, then only the input
    rows for which the <replaceable>filter_clause</replaceable>
    evaluates to true are fed to the aggregate function; other rows
    are discarded.  For example:
-->
<literal>FILTER</literal>が指定されていれば、<replaceable>filter_clause</replaceable>が真と評価した入力行のみがウィンドウ関数に渡されます。それ以外の行は破棄されます。
例えば、
<programlisting>
SELECT
    count(*) AS unfiltered,
    count(*) FILTER (WHERE i < 5) AS filtered
FROM generate_series(1,10) AS s(i);
 unfiltered | filtered
------------+----------
         10 |        4
(1 row)
</programlisting>
   </para>

   <para>
<!--
    The predefined aggregate functions are described in <xref
    linkend="functions-aggregate">.  Other aggregate functions can be added
    by the user.
-->
定義済みの集約関数は<xref linkend="functions-aggregate">で説明されています。
ユーザは他の集約関数を追加することができます。
   </para>

   <para>
<!--
    An aggregate expression can only appear in the result list or
    <literal>HAVING</> clause of a <command>SELECT</> command.
    It is forbidden in other clauses, such as <literal>WHERE</>,
    because those clauses are logically evaluated before the results
    of aggregates are formed.
-->
集約式は、<command>SELECT</>コマンドの結果リストもしくは<literal>HAVING</>句内でのみ記述することができます。
<literal>WHERE</>などの他の句では許されません。
これらの句は集計結果が形成される前に論理的に評価されるためです。
   </para>

   <para>
<!--
    When an aggregate expression appears in a subquery (see
    <xref linkend="sql-syntax-scalar-subqueries"> and
    <xref linkend="functions-subquery">), the aggregate is normally
    evaluated over the rows of the subquery.  But an exception occurs
    if the aggregate's arguments (and <replaceable>filter_clause</replaceable>
    if any) contain only outer-level variables:
    the aggregate then belongs to the nearest such outer level, and is
    evaluated over the rows of that query.  The aggregate expression
    as a whole is then an outer reference for the subquery it appears in,
    and acts as a constant over any one evaluation of that subquery.
    The restriction about
    appearing only in the result list or <literal>HAVING</> clause
    applies with respect to the query level that the aggregate belongs to.
-->
集約式が副問い合わせ（<xref linkend="sql-syntax-scalar-subqueries">と<xref linkend="functions-subquery">を参照）内に現れた場合、通常、集約は副問い合わせの行全体に対して評価されます。
しかし、その集約の引数(と、もしあれば<replaceable>filter_clause</replaceable>)が上位レベルの変数のみを持つ場合は例外です。
その場合、集約は最も近い外側のレベルに属し、その問い合わせの行全体に対して評価されます。
全体として、その集約式は、その後、その集約を含む副問い合わせでは外部参照となり、その副問い合わせにおける評価に対しては定数として動作します。
結果リストもしくは<literal>HAVING</>句にのみ現れるという制約は、その集約が属する問い合わせレベルに関連して適用されます。
   </para>
  </sect2>

  <sect2 id="syntax-window-functions">
<!--
   <title>Window Function Calls</title>
-->
   <title>ウィンドウ関数呼び出し</title>

   <indexterm zone="syntax-window-functions">
<!--
    <primary>window function</primary>
    <secondary>invocation</secondary>
-->
    <primary>ウィンドウ関数</primary>
    <secondary>起動</secondary>
   </indexterm>

   <indexterm zone="syntax-window-functions">
<!--
    <primary>OVER clause</primary>
-->
    <primary>OVER句</primary>
   </indexterm>

   <para>
<!--
    A <firstterm>window function call</firstterm> represents the application
    of an aggregate-like function over some portion of the rows selected
    by a query.  Unlike non-window aggregate calls, this is not tied
    to grouping of the selected rows into a single output row &mdash; each
    row remains separate in the query output.  However the window function
    has access to all the rows that would be part of the current row's
    group according to the grouping specification (<literal>PARTITION BY</>
    list) of the window function call.
    The syntax of a window function call is one of the following:
-->
<firstterm>ウィンドウ関数呼び出し</firstterm>は、問い合わせにより選択された行のある部分に渡って集約のような機能を実現することを表します。
非ウィンドウ集約関数呼び出しと異なり、これは選択された行を1つの行にグループ化することに束縛されず、各行は別途問い合わせ出力に残ります。
しかしウィンドウ関数は、ウィンドウ関数呼び出しのグループ化指定（<literal>PARTITION BY</>リスト）に従った、現在の行のグループの一部となる行にすべてアクセスできます。
ウィンドウ関数呼び出しの構文は以下のいずれかです。

<synopsis>
<replaceable>function_name</replaceable> (<optional><replaceable>expression</replaceable> <optional>, <replaceable>expression</replaceable> ... </optional></optional>) [ FILTER ( WHERE <replaceable>filter_clause</replaceable> ) ] OVER <replaceable>window_name</replaceable>
<replaceable>function_name</replaceable> (<optional><replaceable>expression</replaceable> <optional>, <replaceable>expression</replaceable> ... </optional></optional>) [ FILTER ( WHERE <replaceable>filter_clause</replaceable> ) ] OVER ( <replaceable class="parameter">window_definition</replaceable> )
<replaceable>function_name</replaceable> ( * ) [ FILTER ( WHERE <replaceable>filter_clause</replaceable> ) ] OVER <replaceable>window_name</replaceable>
<replaceable>function_name</replaceable> ( * ) [ FILTER ( WHERE <replaceable>filter_clause</replaceable> ) ] OVER ( <replaceable class="parameter">window_definition</replaceable> )
</synopsis>
<!--
    where <replaceable class="parameter">window_definition</replaceable>
    has the syntax
-->
ここで、<replaceable class="parameter">window_definition</replaceable>は以下の構文になります。
<synopsis>
[ <replaceable class="parameter">existing_window_name</replaceable> ]
[ PARTITION BY <replaceable class="parameter">expression</replaceable> [, ...] ]
[ ORDER BY <replaceable class="parameter">expression</replaceable> [ ASC | DESC | USING <replaceable class="parameter">operator</replaceable> ] [ NULLS { FIRST | LAST } ] [, ...] ]
[ <replaceable class="parameter">frame_clause</replaceable> ]
</synopsis>
<!--
    and the optional <replaceable class="parameter">frame_clause</replaceable>
    can be one of
-->
オプションの<replaceable class="parameter">frame_clause</replaceable>は次の中の１つです。
<synopsis>
{ RANGE | ROWS } <replaceable>frame_start</>
{ RANGE | ROWS } BETWEEN <replaceable>frame_start</> AND <replaceable>frame_end</>
</synopsis>
<!--
    where <replaceable>frame_start</> and <replaceable>frame_end</> can be
    one of
-->
ここで<replaceable>frame_start</>および<replaceable>frame_end</>は以下のいずれかです。
<synopsis>
UNBOUNDED PRECEDING
<replaceable>value</replaceable> PRECEDING
CURRENT ROW
<replaceable>value</replaceable> FOLLOWING
UNBOUNDED FOLLOWING
</synopsis>
   </para>

   <para>
<!--
    Here, <replaceable>expression</replaceable> represents any value
    expression that does not itself contain window function calls.
-->
ここで、<replaceable>expression</replaceable>はそれ自身ウィンドウ関数呼び出しを含まない任意の値式を表わします。
   </para>

   <para>
<!--
    <replaceable>window_name</replaceable> is a reference to a named window
    specification defined in the query's <literal>WINDOW</literal> clause.
    Alternatively, a full <replaceable>window_definition</replaceable> can
    be given within parentheses, using the same syntax as for defining a
    named window in the <literal>WINDOW</literal> clause; see the
    <xref linkend="sql-select"> reference page for details.  It's worth
    pointing out that <literal>OVER wname</> is not exactly equivalent to
    <literal>OVER (wname ...)</>; the latter implies copying and modifying the
    window definition, and will be rejected if the referenced window
    specification includes a frame clause.
-->
<replaceable>window_name</replaceable>は、問い合わせの<literal>WINDOW</literal>句で定義された名前付きウィンドウ仕様への参照です。
あるいはまた、完全な<replaceable>window_definition</replaceable>を<literal>WINDOW</literal>句で定義された名前付きウィンドウと同じ構文を使って丸括弧の中に書くことができます。
詳細は<xref linkend="sql-select">マニュアルページを見てください。
<literal>OVER wname</>は<literal>OVER (wname ...)</>とは厳密には等価ではないことを指摘しておくのは価値のあることでしょう。
後者はウィンドウ定義をコピーしたり修正したりすることを示唆しており、参照されるウィンドウ仕様がフレーム句を含む場合には拒絶されます。
   </para>

   <para>
<!--
    The <literal>PARTITION BY</> clause groups the rows of the query into
    <firstterm>partitions</>, which are processed separately by the window
    function.  <literal>PARTITION BY</> works similarly to a query-level
    <literal>GROUP BY</> clause, except that its expressions are always just
    expressions and cannot be output-column names or numbers.
    Without <literal>PARTITION BY</>, all rows produced by the query are
    treated as a single partition.
    The <literal>ORDER BY</> clause determines the order in which the rows
    of a partition are processed by the window function.  It works similarly
    to a query-level <literal>ORDER BY</> clause, but likewise cannot use
    output-column names or numbers.  Without <literal>ORDER BY</>, rows are
    processed in an unspecified order.
-->
<literal>PARTITION BY</>句は問い合わせの行を<firstterm>パーティション</>に纏め、パーティションはウィンドウ関数により別々に処理されます。
<literal>PARTITION BY</>は、その式が常に式であって出力列名や番号ではないという点を除いて、問い合わせレベルの<literal>GROUP BY</>句と同様に動作します。
<literal>PARTITION BY</>がなければ、問い合わせで生じる行すべてが一つのパーティションとして扱われます。
<literal>ORDER BY</>句はパーティションの行がウィンドウ関数により処理される順序を決定します。
問い合わせレベルの<literal>ORDER BY</>句と同様に動作しますが、やはり出力列名や番号は使えません。
<literal>ORDER BY</>がなければ、行は不定の順序で処理されます。
   </para>

   <para>
<!--
    The <replaceable class="parameter">frame_clause</replaceable> specifies
    the set of rows constituting the <firstterm>window frame</>, which is a
    subset of the current partition, for those window functions that act on
    the frame instead of the whole partition.  The frame can be specified in
    either <literal>RANGE</> or <literal>ROWS</> mode; in either case, it
    runs from the <replaceable>frame_start</> to the
    <replaceable>frame_end</>.  If <replaceable>frame_end</> is omitted,
    it defaults to <literal>CURRENT ROW</>.
-->
<replaceable class="parameter">frame_clause</replaceable>は、パーティション全体ではなくフレーム上で作動するウィンドウ関数に対して、<firstterm>ウィンドウフレーム</>を構成する行の集合を指定します。
ウィンドウフレームは現在のパーティションの部分集合になります。
フレームは<literal>RANGE</>モードでも<literal>ROWS</>モードでも指定できます。
どちらの場合でも<replaceable>frame_start</>から<replaceable>frame_end</>までです。
<replaceable>frame_end</>を省略した場合のデフォルトは<literal>CURRENT ROW</>です。
   </para>

   <para>
<!--
    A <replaceable>frame_start</> of <literal>UNBOUNDED PRECEDING</> means
    that the frame starts with the first row of the partition, and similarly
    a <replaceable>frame_end</> of <literal>UNBOUNDED FOLLOWING</> means
    that the frame ends with the last row of the partition.
-->
<replaceable>frame_start</>が<literal>UNBOUNDED PRECEDING</>であるのはフレームがパーティションの最初の行から始まること意味し、同様に、<replaceable>frame_end</>が<literal>UNBOUNDED FOLLOWING</>であるのはフレームがパーティションの最後の行で終わること意味します。
   </para>

   <para>
<!--
    In <literal>RANGE</> mode, a <replaceable>frame_start</> of
    <literal>CURRENT ROW</> means the frame starts with the current row's
    first <firstterm>peer</> row (a row that <literal>ORDER BY</> considers
    equivalent to the current row), while a <replaceable>frame_end</> of
    <literal>CURRENT ROW</> means the frame ends with the last equivalent
    <literal>ORDER BY</> peer.  In <literal>ROWS</> mode, <literal>CURRENT ROW</> simply means
    the current row.
-->
<literal>RANGE</>モードでは、<replaceable>frame_start</>が<literal>CURRENT ROW</>であるのは、フレームが現在行の最初の<firstterm>ピア</>行（<literal>ORDER BY</>が現在行と同じ順序とみなす行）から始まることを意味し、一方、<replaceable>frame_end</>が<literal>CURRENT ROW</>であるのはフレームが現在行の最後の同等な<literal>ORDER BY</>ピア行で終わることを意味します。
<literal>ROWS</>モードでは、<literal>CURRENT ROW</>は単に現在行を意味します。
   </para>

   <para>
<!--
    The <replaceable>value</> <literal>PRECEDING</> and
    <replaceable>value</> <literal>FOLLOWING</> cases are currently only
    allowed in <literal>ROWS</> mode.  They indicate that the frame starts
    or ends the specified number of rows before or after the current row.
    <replaceable>value</replaceable> must be an integer expression not
    containing any variables, aggregate functions, or window functions.
    The value must not be null or negative; but it can be zero, which
    just selects the current row.
-->
<replaceable>value</> <literal>PRECEDING</>と<replaceable>value</> <literal>FOLLOWING</>の形式は、現在のところ<literal>ROWS</>モードでのみ許可されています。
これは、フレームの開始もしくは終了点となる現在行の前や後に、指定数の行があることを意味します。
<replaceable>value</replaceable>は一切の変数、集計関数、あるいはウィンドウ関数を含まない整数式でなければなりません。
またNULLや負数も許可されませんが、現在行を選択することになる0は指定可能です。
   </para>

   <para>
<!--
    The default framing option is <literal>RANGE UNBOUNDED PRECEDING</>,
    which is the same as <literal>RANGE BETWEEN UNBOUNDED PRECEDING AND
    CURRENT ROW</>.  With <literal>ORDER BY</>, this sets the frame to be
    all rows from the partition start up through the current row's last
    <literal>ORDER BY</> peer.  Without <literal>ORDER BY</>, all rows of the partition are
    included in the window frame, since all rows become peers of the current
    row.
-->
デフォルトのフレーム化オプションは<literal>RANGE UNBOUNDED PRECEDING</>で、<literal>RANGE BETWEEN UNBOUNDED PRECEDING AND CURRENT ROW</>と同じです。
<literal>ORDER BY</>があると、フレームはパーティションの開始から現在行の最後の<literal>ORDER BY</>ピア行までのすべての行になります。
<literal>ORDER BY</>が無い場合は、すべての行が現在行のピアとなるので、パーティションのすべての行がウィンドウフレームに含まれます。
   </para>

   <para>
<!--
    Restrictions are that
    <replaceable>frame_start</> cannot be <literal>UNBOUNDED FOLLOWING</>,
    <replaceable>frame_end</> cannot be <literal>UNBOUNDED PRECEDING</>,
    and the <replaceable>frame_end</> choice cannot appear earlier in the
    above list than the <replaceable>frame_start</> choice &mdash; for example
    <literal>RANGE BETWEEN CURRENT ROW AND <replaceable>value</>
    PRECEDING</literal> is not allowed.
-->
制限は、<replaceable>frame_start</>を<literal>UNBOUNDED FOLLOWING</>とすることができない点、<replaceable>frame_end</>を<literal>UNBOUNDED PRECEDING</>とすることができない点、および<replaceable>frame_end</>の選択は上のリストの中で<replaceable>frame_start</>の選択より先に記述することができない点です。例えば、<literal>RANGE BETWEEN CURRENT ROW AND <replaceable>value</> PRECEDING</literal>は許されません。
   </para>

   <para>
<!--
    If <literal>FILTER</literal> is specified, then only the input
    rows for which the <replaceable>filter_clause</replaceable>
    evaluates to true are fed to the window function; other rows
    are discarded.  Only window functions that are aggregates accept
    a <literal>FILTER</literal> clause.
-->
<literal>FILTER</literal>が指定されていれば、<replaceable>filter_clause</replaceable>が真と評価した入力行のみがウィンドウ関数に渡されます。それ以外の行は破棄されます。
集約ウィンドウ関数だけが<literal>FILTER</literal>句を受け付けます。
   </para>

   <para>
<!--
    The built-in window functions are described in <xref
    linkend="functions-window-table">.  Other window functions can be added by
    the user.  Also, any built-in or user-defined general-purpose or
    statistical aggregate can be used as a window function.  (Ordered-set
    and hypothetical-set aggregates cannot presently be used as window functions.)
-->
組み込みウィンドウ関数は<xref linkend="functions-window-table">に記載されています。その他のウィンドウ関数をユーザが追加することが可能です。
また、全ての組み込み、またはユーザ定義の、汎用または統計集約関数もウィンドウ関数として使用できます。
(順序集合と仮想集合集約は現在のところウィンドウ関数として使用できません。)
   </para>

   <para>
<!--
    The syntaxes using <literal>*</> are used for calling parameter-less
    aggregate functions as window functions, for example
    <literal>count(*) OVER (PARTITION BY x ORDER BY y)</>.
    The asterisk (<literal>*</>) is customarily not used for
    window-specific functions.  Window-specific functions do not
    allow <literal>DISTINCT</> or <literal>ORDER BY</> to be used within the
    function argument list.
-->
<literal>*</>を使用した構文は、例えば<literal>count(*) OVER (PARTITION BY x ORDER BY y)</>のように、パラメータのない集約関数をウィンドウ関数として呼び出すために使用されます。
アスタリスク(<literal>*</>)は習慣的にウィンドウ固有の関数には使われません。
ウィンドウ固有の関数は、関数引数リストの中で<literal>DISTINCT</>や<literal>ORDER BY</>が使われることを許可しません。
   </para>

   <para>
<!--
    Window function calls are permitted only in the <literal>SELECT</literal>
    list and the <literal>ORDER BY</> clause of the query.
-->
ウィンドウ関数呼び出しは問い合わせの<literal>SELECT</literal>リストと<literal>ORDER BY</>句の中でのみ許可されます。
   </para>

   <para>
<!--
    More information about window functions can be found in
    <xref linkend="tutorial-window">,
    <xref linkend="functions-window">, and
    <xref linkend="queries-window">.
-->
更なるウィンドウ関数についての情報は<xref linkend="tutorial-window">、<xref linkend="functions-window">、<xref linkend="queries-window">にあります。
   </para>
  </sect2>

  <sect2 id="sql-syntax-type-casts">
<!--
   <title>Type Casts</title>
-->
   <title>型キャスト</title>

   <indexterm>
<!--
    <primary>data type</primary>
    <secondary>type cast</secondary>
-->
    <primary>データ型</primary>
    <secondary>型キャスト</secondary>
   </indexterm>

   <indexterm>
<!--
    <primary>type cast</primary>
-->
    <primary>型キャスト</primary>
   </indexterm>

   <indexterm>
    <primary>::</primary>
   </indexterm>

   <para>
<!--
    A type cast specifies a conversion from one data type to another.
    <productname>PostgreSQL</productname> accepts two equivalent syntaxes
    for type casts:
-->
型キャストは、あるデータ型から他のデータ型への変換を指定します。
<productname>PostgreSQL</productname>は型キャストに2つの等価な構文を受け付けます。
<synopsis>
CAST ( <replaceable>expression</replaceable> AS <replaceable>type</replaceable> )
<replaceable>expression</replaceable>::<replaceable>type</replaceable>
</synopsis>
<!--
    The <literal>CAST</> syntax conforms to SQL; the syntax with
    <literal>::</literal> is historical <productname>PostgreSQL</productname>
    usage.
-->
<literal>CAST</>構文はSQLに準拠したものです。
<literal>::</literal>を使用する構文は、<productname>PostgreSQL</productname>で伝統的に使用されている方法です。
   </para>

   <para>
<!--
    When a cast is applied to a value expression of a known type, it
    represents a run-time type conversion.  The cast will succeed only
    if a suitable type conversion operation has been defined.  Notice that this
    is subtly different from the use of casts with constants, as shown in
    <xref linkend="sql-syntax-constants-generic">.  A cast applied to an
    unadorned string literal represents the initial assignment of a type
    to a literal constant value, and so it will succeed for any type
    (if the contents of the string literal are acceptable input syntax for the
    data type).
-->
キャストが既知の型の評価式に適用された場合、それは実行時型変換を表します。
このキャストは、適切な型変換操作が定義されている場合のみ成功します。
<xref linkend="sql-syntax-constants-generic">で示すように、これと定数のキャストの使用との微妙な違いに注意してください。
修飾されていない文字列リテラルに対するキャストは、リテラル定数値の初期に割り当てられる型を表します。
ですから、これは（文字列リテラル定数の内容がそのデータ型の入力構文で受け付けられるのであれば）全ての型で成功します。
   </para>

   <para>
<!--
    An explicit type cast can usually be omitted if there is no ambiguity as
    to the type that a value expression must produce (for example, when it is
    assigned to a table column); the system will automatically apply a
    type cast in such cases.  However, automatic casting is only done for
    casts that are marked <quote>OK to apply implicitly</>
    in the system catalogs.  Other casts must be invoked with
    explicit casting syntax.  This restriction is intended to prevent
    surprising conversions from being applied silently.
-->
評価式が生成しなければならない型に曖昧さがない場合（例えばテーブル列への代入時など）、明示的な型キャストは通常は省略することができます。
その場合、システムは自動的に型キャストを適用します。
しかし、自動キャストは、システムカタログに<quote>暗黙的に適用しても問題なし</>と示されている場合にのみ実行されます。
その他のキャストは明示的なキャスト構文で呼び出す必要があります。
この制限は、知らないうちに変換が実行されてしまうことを防ぐためのものです。
   </para>

   <para>
<!--
    It is also possible to specify a type cast using a function-like
    syntax:
-->
また、関数のような構文を使用して型キャストを指定することもできます。
<synopsis>
<replaceable>typename</replaceable> ( <replaceable>expression</replaceable> )
</synopsis>
<!--
    However, this only works for types whose names are also valid as
    function names.  For example, <literal>double precision</literal>
    cannot be used this way, but the equivalent <literal>float8</literal>
    can.  Also, the names <literal>interval</>, <literal>time</>, and
    <literal>timestamp</> can only be used in this fashion if they are
    double-quoted, because of syntactic conflicts.  Therefore, the use of
    the function-like cast syntax leads to inconsistencies and should
    probably be avoided.
-->
しかし、これはその型の名前が関数の名前としても有効な場合にのみ動作します。
例えば、<literal>double precision</literal> はこの方式で使用できませんが、同等の<literal>float8</literal>は使用できます。
また、<literal>interval</>、<literal>time</>、<literal>timestamp</>という名前は、構文が衝突するため、二重引用符で括った場合にのみこの方式で使用できます。
このように、この関数のようなキャスト構文は一貫性がなくなりがちですので、おそらくアプリケーションでは使用すべきではありません
   </para>

   <note>
    <para>
<!--
     The function-like syntax is in fact just a function call.  When
     one of the two standard cast syntaxes is used to do a run-time
     conversion, it will internally invoke a registered function to
     perform the conversion.  By convention, these conversion functions
     have the same name as their output type, and thus the <quote>function-like
     syntax</> is nothing more than a direct invocation of the underlying
     conversion function.  Obviously, this is not something that a portable
     application should rely on.  For further details see
     <xref linkend="sql-createcast">.
-->
この関数のような構文は、実際には単なる関数呼び出しです。
2つの標準的なキャスト構文のうちの1つが実行時変換で使用されると、この構文は登録済みの関数を内部的に呼び出して変換を実行します。
慣習的に、これらの変換関数は自身の出力型と同じ名前を持ち、これにより、<quote>関数のような構文</>は背後にある変換用関数を直接呼び出す以上のことを行いません。
移植性を持つアプリケーションが依存すべきものでないことは明確です。
詳細については<xref linkend="sql-createcast">を参照してください。
    </para>
   </note>
  </sect2>

  <sect2 id="sql-syntax-collate-exprs">
<!--
   <title>Collation Expressions</title>
-->
   <title>照合順序式</title>

   <indexterm>
    <primary>COLLATE</primary>
   </indexterm>

   <para>
<!--
    The <literal>COLLATE</literal> clause overrides the collation of
    an expression.  It is appended to the expression it applies to:
-->
<literal>COLLATE</literal>句は式の照合順序規則を上書きします。
適用するため次の様に式の後に追記します。
<synopsis>
<replaceable>expr</replaceable> COLLATE <replaceable>collation</replaceable>
</synopsis>
<!--
    where <replaceable>collation</replaceable> is a possibly
    schema-qualified identifier.  The <literal>COLLATE</literal>
    clause binds tighter than operators; parentheses can be used when
    necessary.
-->
ここで<replaceable>collation</replaceable>は識別子で、スキーマ修飾可能です。
<literal>COLLATE</literal>句は演算子よりも結合優先度が高いです。
必要に応じて括弧で囲うことができます。
   </para>

   <para>
<!--
    If no collation is explicitly specified, the database system
    either derives a collation from the columns involved in the
    expression, or it defaults to the default collation of the
    database if no column is involved in the expression.
-->
もし照合順序が何も指定されなければ、データベースシステムは式にある列から照合順序を取得します。もし列に関する照合順序が式になければ、データベースのデフォルトの照合順序を使います。
   </para>

   <para>
<!--
    The two common uses of the <literal>COLLATE</literal> clause are
    overriding the sort order in an <literal>ORDER BY</> clause, for
    example:
-->
<literal>COLLATE</literal>句の主な使われ方が２つあります。
１つは<literal>ORDER BY</>句での並び替え順序を上書きをするもので、例えば次のようにします。
<programlisting>
SELECT a, b, c FROM tbl WHERE ... ORDER BY a COLLATE "C";
</programlisting>
<!--
    and overriding the collation of a function or operator call that
    has locale-sensitive results, for example:
-->
もう一つは、計算結果がロケールに依存する関数や演算子の呼び出しについて、照合順序を上書きするもので、例えば次のようにします。
<programlisting>
SELECT * FROM tbl WHERE a &gt; 'foo' COLLATE "C";
</programlisting>
<!--
    Note that in the latter case the <literal>COLLATE</> clause is
    attached to an input argument of the operator we wish to affect.
    It doesn't matter which argument of the operator or function call the
    <literal>COLLATE</> clause is attached to, because the collation that is
    applied by the operator or function is derived by considering all
    arguments, and an explicit <literal>COLLATE</> clause will override the
    collations of all other arguments.  (Attaching non-matching
    <literal>COLLATE</> clauses to more than one argument, however, is an
    error.  For more details see <xref linkend="collation">.)
    Thus, this gives the same result as the previous example:
-->
とします。後者の場合、<literal>COLLATE</>句が、処理対象と想定している入力演算子の引数に対して付与されることに注意してください。演算子や関数の呼び出しのどの引数に対して<literal>COLLATE</>句が付与されるかは問題ではありません。演算子や関数により適用される照合順序は対象となる全ての引数を考慮して引き出され、そして明示的に指定された<literal>COLLATE</>句がその他の全ての引数に対しての照合順序を上書きするからです。(しかし、複数の引数に対して一致しない<literal>COLLATE</>句の付与はエラーとなります。詳細は<xref linkend="collation">を参照してください)。このため、前述の例と同じ結果を次の様にして取得することができます。
<programlisting>
SELECT * FROM tbl WHERE a COLLATE "C" &gt; 'foo';
</programlisting>
<!--
    But this is an error:
-->
ただし、次の例はエラーになります。
<programlisting>
SELECT * FROM tbl WHERE (a &gt; 'foo') COLLATE "C";
</programlisting>
<!--
    because it attempts to apply a collation to the result of the
    <literal>&gt;</> operator, which is of the non-collatable data type
    <type>boolean</>.
-->
<literal>&gt;</>演算子の結果に対して照合順序を適用しようとしますが、<literal>&gt;</>演算子は照合不可能なデータ型である<type>boolean</>となるからです。
   </para>
  </sect2>

  <sect2 id="sql-syntax-scalar-subqueries">
<!--
   <title>Scalar Subqueries</title>
-->
   <title>スカラ副問い合わせ</title>

   <indexterm>
<!--
    <primary>subquery</primary>
-->
    <primary>副問い合わせ</primary>
   </indexterm>

   <para>
<!--
    A scalar subquery is an ordinary
    <command>SELECT</command> query in parentheses that returns exactly one
    row with one column.  (See <xref linkend="queries"> for information about writing queries.)
    The <command>SELECT</command> query is executed
    and the single returned value is used in the surrounding value expression.
    It is an error to use a query that
    returns more than one row or more than one column as a scalar subquery.
    (But if, during a particular execution, the subquery returns no rows,
    there is no error; the scalar result is taken to be null.)
    The subquery can refer to variables from the surrounding query,
    which will act as constants during any one evaluation of the subquery.
    See also <xref linkend="functions-subquery"> for other expressions involving subqueries.
-->
スカラ副問い合わせは、正確に1行1列を返す、括弧内の通常の<command>SELECT</command>問い合わせです
（問い合わせの記述方法については<xref linkend="queries">を参照してください）。
その<command>SELECT</command>問い合わせは実行され、返される単一の値はその値の前後の評価式で使用されます。
1行を超える行や1列を超える列がスカラ副問い合わせ用の問い合わせとして使用された場合はエラーになります
（しかし、ある実行時に、副問い合わせが行を返さない場合はエラーとはなりません。
そのスカラ結果はNULLとして扱われます）。
副問い合わせは、その周りの問い合わせ内の値を参照することができます。
その値は副問い合わせの評価時には定数として扱われます。
副問い合わせに関する他の式については<xref linkend="functions-subquery">も参照してください。
   </para>

   <para>
<!--
    For example, the following finds the largest city population in each
    state:
-->
例えば、以下は各州の最大都市の人口を検索します。
<programlisting>
SELECT name, (SELECT max(pop) FROM cities WHERE cities.state = states.name)
    FROM states;
</programlisting>
   </para>
  </sect2>

  <sect2 id="sql-syntax-array-constructors">
<!--
   <title>Array Constructors</title>
-->
   <title>配列コンストラクタ</title>

   <indexterm>
<!--
    <primary>array</primary>
    <secondary>constructor</secondary>
-->
    <primary>配列</primary>
    <secondary>コンストラクタ</secondary>
   </indexterm>

   <indexterm>
    <primary>ARRAY</primary>
   </indexterm>

   <para>
<!--
    An array constructor is an expression that builds an
    array value using values for its member elements.  A simple array
    constructor
    consists of the key word <literal>ARRAY</literal>, a left square bracket
    <literal>[</>, a list of expressions (separated by commas) for the
    array element values, and finally a right square bracket <literal>]</>.
    For example:
-->
配列コンストラクタは、メンバー要素に対する値を用いて配列値を構築する式です。
単純な配列コンストラクタの構成は、<literal>ARRAY</literal>キーワード、左大括弧<literal>[</>、（カンマで区切った）配列要素値用の式のリストで、最後に右大括弧<literal>]</>です。
以下に例を示します。
<programlisting>
SELECT ARRAY[1,2,3+4];
  array
---------
 {1,2,7}
(1 row)
</programlisting>
<!--
    By default,
    the array element type is the common type of the member expressions,
    determined using the same rules as for <literal>UNION</> or
    <literal>CASE</> constructs (see <xref linkend="typeconv-union-case">).
    You can override this by explicitly casting the array constructor to the
    desired type, for example:
    -->
    デフォルトで配列要素型は、メンバ式の型と同じで、<literal>UNION</>や<literal>CASE</>構文と同じ規則を使用して決定されます
（<xref linkend="typeconv-union-case">を参照してください）。これを明示的に配列コンストラクタを希望する型にキャストすることで書き換えることができます。例をあげます。
<programlisting>
SELECT ARRAY[1,2,22.7]::integer[];
  array
----------
 {1,2,23}
(1 row)
</programlisting>
<!--
    This has the same effect as casting each expression to the array
    element type individually.
    For more on casting, see <xref linkend="sql-syntax-type-casts">.
-->
これはそれぞれの式を配列要素の型に個別にキャストするのと同じ効果があります。
キャストについてより多くは<xref linkend="sql-syntax-type-casts">を参照してください。
   </para>

   <para>
<!--
    Multidimensional array values can be built by nesting array
    constructors.
    In the inner constructors, the key word <literal>ARRAY</literal> can
    be omitted.  For example, these produce the same result:
-->
多次元配列値は、配列コンストラクタを入れ子にすることで構築できます。
内側のコンストラクタでは<literal>ARRAY</literal>キーワードは省略可能です。
例えば、以下は同じ結果になります。

<programlisting>
SELECT ARRAY[ARRAY[1,2], ARRAY[3,4]];
     array
---------------
 {{1,2},{3,4}}
(1 row)

SELECT ARRAY[[1,2],[3,4]];
     array
---------------
 {{1,2},{3,4}}
(1 row)
</programlisting>

<!--
    Since multidimensional arrays must be rectangular, inner constructors
    at the same level must produce sub-arrays of identical dimensions.
    Any cast applied to the outer <literal>ARRAY</> constructor propagates
    automatically to all the inner constructors.
-->
多次元配列は長方形配列でなければなりませんので、同一レベルの内部コンストラクタは同一次元の副配列を生成しなければなりません。外部<literal>ARRAY</>コンストラクタに適用される全てのキャストは自動的に全ての内部コンストラクタに伝播します。
  </para>

  <para>
<!--
    Multidimensional array constructor elements can be anything yielding
    an array of the proper kind, not only a sub-<literal>ARRAY</> construct.
    For example:
-->
多次元配列コンストラクタの要素は、副<literal>ARRAY</>構文だけでなく、適切な種類の配列を生成するものをとることができます。
以下に例を示します。
<programlisting>
CREATE TABLE arr(f1 int[], f2 int[]);

INSERT INTO arr VALUES (ARRAY[[1,2],[3,4]], ARRAY[[5,6],[7,8]]);

SELECT ARRAY[f1, f2, '{{9,10},{11,12}}'::int[]] FROM arr;
                     array
------------------------------------------------
 {{{1,2},{3,4}},{{5,6},{7,8}},{{9,10},{11,12}}}
(1 row)
</programlisting>
  </para>

  <para>
<!--
   You can construct an empty array, but since it's impossible to have an
   array with no type, you must explicitly cast your empty array to the
   desired type.  For example:
-->
空配列を構築できますが、型を所有しない配列を持つことは不可能なので、空配列を望まれる型に明示的にキャストしなければなりません。例をあげます。
<programlisting>
SELECT ARRAY[]::integer[];
 array
-------
 {}
(1 row)
</programlisting>
  </para>

  <para>
<!--
   It is also possible to construct an array from the results of a
   subquery.  In this form, the array constructor is written with the
   key word <literal>ARRAY</literal> followed by a parenthesized (not
   bracketed) subquery. For example:
-->
また、副問い合わせの結果から配列を構成することも可能です。
この形式の場合、配列コンストラクタは<literal>ARRAY</literal>キーワードの後に括弧（大括弧ではない）で括られた副問い合わせとして記述されます。
以下に例を示します。
<programlisting>
SELECT ARRAY(SELECT oid FROM pg_proc WHERE proname LIKE 'bytea%');
                                 array
-----------------------------------------------------------------------
 {2011,1954,1948,1952,1951,1244,1950,2005,1949,1953,2006,31,2412,2413}
(1 row)

SELECT ARRAY(SELECT ARRAY[i, i*2] FROM generate_series(1,5) AS a(i));
              array
----------------------------------
 {{1,2},{2,4},{3,6},{4,8},{5,10}}
(1 row)
</programlisting>
<!--
   The subquery must return a single column.
   If the subquery's output column is of a non-array type, the resulting
   one-dimensional array will have an element for each row in the
   subquery result, with an element type matching that of the
   subquery's output column.
   If the subquery's output column is of an array type, the result will be
   an array of the same type but one higher dimension; in this case all
   the subquery rows must yield arrays of identical dimensionality, else
   the result would not be rectangular.
-->
副問い合わせは単一の列を返さなければなりません。
副問い合わせの出力列が非配列型であれば、その結果である一次元配列は、副問い合わせの出力列と一致する型を要素型とした、副問い合わせの結果内の各行を要素として持ちます。
副問い合わせの出力列が配列型であれば、その結果は、同じ型で1つ次元の高い配列になります。この場合、副問い合わせの列はすべて同じ次元の配列とならなければなりません。そうでないと結果が長方形になりません。
  </para>

  <para>
<!--
   The subscripts of an array value built with <literal>ARRAY</literal>
   always begin with one.  For more information about arrays, see
   <xref linkend="arrays">.
-->
<literal>ARRAY</literal>で構築された配列値の添字は、常に1から始まります。
配列についての詳細は<xref linkend="arrays">を参照してください。
  </para>

  </sect2>

  <sect2 id="sql-syntax-row-constructors">
<!--
   <title>Row Constructors</title>
-->
   <title>行コンストラクタ</title>

   <indexterm>
<!--
    <primary>composite type</primary>
    <secondary>constructor</secondary>
-->
    <primary>複合型</primary>
    <secondary>のコンストラクタ</secondary>
   </indexterm>

   <indexterm>
<!--
    <primary>row type</primary>
    <secondary>constructor</secondary>
-->
    <primary>行型</primary>
    <secondary>のコンストラクタ</secondary>
   </indexterm>

   <indexterm>
    <primary>ROW</primary>
   </indexterm>

   <para>
<!--
    A row constructor is an expression that builds a row value (also
    called a composite value) using values
    for its member fields.  A row constructor consists of the key word
    <literal>ROW</literal>, a left parenthesis, zero or more
    expressions (separated by commas) for the row field values, and finally
    a right parenthesis.  For example:
-->
行コンストラクタは、そのメンバフィールドに対する値を用いて行値（複合値とも呼ばれます）を構築する式です。
行コンストラクタは、<literal>ROW</literal>キーワード、左括弧、行のフィールド値用の0個以上の式（カンマ区切り）、最後に右括弧からなります。
以下に例を示します。
<programlisting>
SELECT ROW(1,2.5,'this is a test');
</programlisting>
<!--
    The key word <literal>ROW</> is optional when there is more than one
    expression in the list.
-->
<literal>ROW</>キーワードは、2つ以上の式がリスト内にある場合は省略することができます。
   </para>

   <para>
<!--
    A row constructor can include the syntax
    <replaceable>rowvalue</replaceable><literal>.*</literal>,
    which will be expanded to a list of the elements of the row value,
    just as occurs when the <literal>.*</> syntax is used at the top level
    of a <command>SELECT</> list (see <xref linkend="rowtypes-usage">).
    For example, if table <literal>t</> has
    columns <literal>f1</> and <literal>f2</>, these are the same:
-->
行コンストラクタには<replaceable>rowvalue</replaceable><literal>.*</literal>構文を含めることができます。
これは、<command>SELECT</>リストの最上位レベルで<literal>.*</>構文が使用された時とまったく同様に、行値の要素の列挙に展開されます(<xref linkend="rowtypes-usage">参照)。
たとえば、テーブル<literal>t</>が<literal>f1</>列と<literal>f2</>列を持つ場合、以下は同一です。
<programlisting>
SELECT ROW(t.*, 42) FROM t;
SELECT ROW(t.f1, t.f2, 42) FROM t;
</programlisting>
   </para>

   <note>
    <para>
<!--
     Before <productname>PostgreSQL</productname> 8.2, the
     <literal>.*</literal> syntax was not expanded in row constructors, so
     that writing <literal>ROW(t.*, 42)</> created a two-field row whose first
     field was another row value.  The new behavior is usually more useful.
     If you need the old behavior of nested row values, write the inner
     row value without <literal>.*</literal>, for instance
     <literal>ROW(t, 42)</>.
-->
<productname>PostgreSQL</productname> 8.2より前では、<literal>.*</literal>構文は行コンストラクタ内では展開されませんでした。
<literal>ROW(t.*, 42)</>と記述すると、1つ目のフィールドにもう一つの行値を持つ、2つのフィールドからなる行が作成されました。
たいていの場合、新しい動作はより使いやすくなっています。
入れ子状の行値という古い動作が必要であれば、内側の行値には<literal>.*</literal>を使用せずに、たとえば<literal>ROW(t, 42)</>と記述してください。
    </para>
   </note>

   <para>
<!--
    By default, the value created by a <literal>ROW</> expression is of
    an anonymous record type.  If necessary, it can be cast to a named
    composite type &mdash; either the row type of a table, or a composite type
    created with <command>CREATE TYPE AS</>.  An explicit cast might be needed
    to avoid ambiguity.  For example:
-->
デフォルトでは、<literal>ROW</>式により作成される値は匿名レコード型になります。
必要に応じて、名前付きの複合型、つまりテーブルの行型あるいは<command>CREATE TYPE AS</>で作成された複合型にキャストすることができます。
曖昧性を防止するために明示的なキャストが必要となることもあります。
以下に例を示します。
<programlisting>
CREATE TABLE mytable(f1 int, f2 float, f3 text);

CREATE FUNCTION getf1(mytable) RETURNS int AS 'SELECT $1.f1' LANGUAGE SQL;

<!--
&#045;&#045; No cast needed since only one getf1() exists
-->
-- getf1()が1つしか存在しないためキャスト不要。
SELECT getf1(ROW(1,2.5,'this is a test'));
 getf1
-------
     1
(1 row)

CREATE TYPE myrowtype AS (f1 int, f2 text, f3 numeric);

CREATE FUNCTION getf1(myrowtype) RETURNS int AS 'SELECT $1.f1' LANGUAGE SQL;

<!--
&#045;&#045; Now we need a cast to indicate which function to call:
-->
-- ここでは、どの関数を呼び出すのかを示すためにキャストが必要。
SELECT getf1(ROW(1,2.5,'this is a test'));
ERROR:  function getf1(record) is not unique

SELECT getf1(ROW(1,2.5,'this is a test')::mytable);
 getf1
-------
     1
(1 row)

SELECT getf1(CAST(ROW(11,'this is a test',2.5) AS myrowtype));
 getf1
-------
    11
(1 row)
</programlisting>
  </para>

  <para>
<!--
   Row constructors can be used to build composite values to be stored
   in a composite-type table column, or to be passed to a function that
   accepts a composite parameter.  Also,
   it is possible to compare two row values or test a row with
   <literal>IS NULL</> or <literal>IS NOT NULL</>, for example:
-->
行コンストラクタは、複合型のテーブル列に格納する複合型の値を構築するため、あるいは複合型のパラメータを受け付ける関数に渡すために使用することができます。
また、以下の例のように、2つの行値を比較することも、<literal>IS NULL</>もしくは<literal>IS NOT NULL</>で行を検査することも可能です。
<programlisting>
SELECT ROW(1,2.5,'this is a test') = ROW(1, 3, 'not the same');

<!--
SELECT ROW(table.*) IS NULL FROM table;  &#045;&#045; detect all-null rows
-->
SELECT ROW(table.*) IS NULL FROM table;  -- すべてがNULLの行を検出します。
</programlisting>
<!--
   For more detail see <xref linkend="functions-comparisons">.
   Row constructors can also be used in connection with subqueries,
   as discussed in <xref linkend="functions-subquery">.
-->
詳細は<xref linkend="functions-comparisons">を参照してください。
行コンストラクタは、<xref linkend="functions-subquery">で説明するように、副問い合わせと一緒に使用することもできます。
  </para>

  </sect2>

  <sect2 id="syntax-express-eval">
<!--
   <title>Expression Evaluation Rules</title>
-->
   <title>式の評価規則</title>

   <indexterm>
<!--
    <primary>expression</primary>
    <secondary>order of evaluation</secondary>
-->
    <primary>式</primary>
    <secondary>の評価順</secondary>
   </indexterm>

   <para>
<!--
    The order of evaluation of subexpressions is not defined.  In
    particular, the inputs of an operator or function are not necessarily
    evaluated left-to-right or in any other fixed order.
-->
副式の評価の順序は定義されていません。
特に演算子や関数の入力は、必ずしも左から右などの決まった順序で評価されるわけではありません。
   </para>

   <para>
<!--
    Furthermore, if the result of an expression can be determined by
    evaluating only some parts of it, then other subexpressions
    might not be evaluated at all.  For instance, if one wrote:
-->
さらに、その式の一部を評価しただけで式の結果を決定できる場合には、他の副式がまったく評価されないこともあります。
例えば、
<programlisting>
SELECT true OR somefunc();
</programlisting>
<!--
    then <literal>somefunc()</literal> would (probably) not be called
    at all. The same would be the case if one wrote:
-->
では、（おそらく）<literal>somefunc()</literal>は呼び出されないでしょう。
以下の場合も同様です。
<programlisting>
SELECT somefunc() OR true;
</programlisting>
<!--
    Note that this is not the same as the left-to-right
    <quote>short-circuiting</quote> of Boolean operators that is found
    in some programming languages.
-->
これは一部のプログラミング言語に見られる、ブーリアン演算子での左から右への<quote>短絡評価</quote>とは異なることに注意してください。
   </para>

   <para>
<!--
    As a consequence, it is unwise to use functions with side effects
    as part of complex expressions.  It is particularly dangerous to
    rely on side effects or evaluation order in <literal>WHERE</> and <literal>HAVING</> clauses,
    since those clauses are extensively reprocessed as part of
    developing an execution plan.  Boolean
    expressions (<literal>AND</>/<literal>OR</>/<literal>NOT</> combinations) in those clauses can be reorganized
    in any manner allowed by the laws of Boolean algebra.
-->
そのため、副次作用がある関数を複雑な式の一部として使用することは推奨されません。
特に、<literal>WHERE</>句および<literal>HAVING</>句で副次作用や評価順に依存するのは危険です。
これらの句は、実行計画を作成する過程で頻繁に再処理されるからです。
これらの句のブール式（<literal>AND</>/<literal>OR</>/<literal>NOT</>の組み合わせ）は、ブール代数の規則で許されるあらゆる方式で再編成される可能性があります。
   </para>

   <para>
<!--
    When it is essential to force evaluation order, a <literal>CASE</>
    construct (see <xref linkend="functions-conditional">) can be
    used.  For example, this is an untrustworthy way of trying to
    avoid division by zero in a <literal>WHERE</> clause:
-->
評価の順序を強制することが重要であれば、<literal>CASE</>構文（<xref linkend="functions-conditional">を参照）を使用できます。
例えば、次の式は<literal>WHERE</>句で0除算を避ける方法としては信頼性の低いものです。
<programlisting>
SELECT ... WHERE x &gt; 0 AND y/x &gt; 1.5;
</programlisting>
<!--
    But this is safe:
-->
しかし、次のようにすれば安全です。
<programlisting>
SELECT ... WHERE CASE WHEN x &gt; 0 THEN y/x &gt; 1.5 ELSE false END;
</programlisting>
<!--
    A <literal>CASE</> construct used in this fashion will defeat optimization
    attempts, so it should only be done when necessary.  (In this particular
    example, it would be better to sidestep the problem by writing
    <literal>y &gt; 1.5*x</> instead.)
-->
このような方法で使用される<literal>CASE</>構文は最適化を妨げるものなので、必要な場合にのみ使用してください。
（特に、この例では、<literal>y &gt; 1.5*x</>と代わりに記述することが問題を回避するより優れた方法です。）
   </para>

   <para>
<!--
    <literal>CASE</> is not a cure-all for such issues, however.
    One limitation of the technique illustrated above is that it does not
    prevent early evaluation of constant subexpressions.
    As described in <xref linkend="xfunc-volatility">, functions and
    operators marked <literal>IMMUTABLE</literal> can be evaluated when
    the query is planned rather than when it is executed.  Thus for example
-->
しかしながら、<literal>CASE</>はそのような問題に対する万能薬ではありません。
上で示したような方法の限界の1つは、定数副式が早く評価されるのを防げないことです。
<xref linkend="xfunc-volatility">に記すように、<literal>IMMUTABLE</literal>と印をつけられた関数と演算子は、実行される時ではなく問い合わせが計画される時に評価されるかもしれません。
そのため、例えば
<programlisting>
SELECT CASE WHEN x &gt; 0 THEN x ELSE 1/0 END FROM tab;
</programlisting>
<!--
    is likely to result in a division-by-zero failure due to the planner
    trying to simplify the constant subexpression,
    even if every row in the table has <literal>x &gt; 0</> so that the
    <literal>ELSE</> arm would never be entered at run time.
-->
は、たとえテーブルのすべての行が<literal>x &gt; 0</>であり、実行時には<literal>ELSE</>節に決して入らないとしても、プランナが定数副式を単純化しようとするためにゼロによる除算での失敗という結果に終わるでしょう。
   </para>

   <para>
<!--
    While that particular example might seem silly, related cases that don't
    obviously involve constants can occur in queries executed within
    functions, since the values of function arguments and local variables
    can be inserted into queries as constants for planning purposes.
    Within <application>PL/pgSQL</> functions, for example, using an
    <literal>IF</>-<literal>THEN</>-<literal>ELSE</> statement to protect
    a risky computation is much safer than just nesting it in a
    <literal>CASE</> expression.
-->
この特別な例は馬鹿げたものに見えるかもしれませんが、定数を含むことが明らかではない関連する場合が関数の中で実行される問い合わせで起こり得ます。関数の引数とローカル変数は計画する目的のために定数として問い合わせに入れられることがあるからです。
例えば、<application>PL/pgSQL</>関数の中では、<literal>IF</>-<literal>THEN</>-<literal>ELSE</>文を使って危険な計算を保護する方が<literal>CASE</>式の中で入れ子にするよりもずっと安全です。
   </para>

   <para>
<!--
    Another limitation of the same kind is that a <literal>CASE</> cannot
    prevent evaluation of an aggregate expression contained within it,
    because aggregate expressions are computed before other
    expressions in a <literal>SELECT</> list or <literal>HAVING</> clause
    are considered.  For example, the following query can cause a
    division-by-zero error despite seemingly having protected against it:
-->
同種の別の限界は、その中に含まれる集約式の評価を<literal>CASE</>が防げないことです。なぜなら、<literal>SELECT</>リストや<literal>HAVING</>句の別の式が考慮される前に、集約式が計算されるからです。
例えば、以下の問い合わせは対策を施しているように見えるにも関わらずゼロ除算エラーになり得ます。
<programlisting>
SELECT CASE WHEN min(employees) > 0
            THEN avg(expenses / employees)
       END
    FROM departments;
</programlisting>
<!--
    The <function>min()</> and <function>avg()</> aggregates are computed
    concurrently over all the input rows, so if any row
    has <structfield>employees</> equal to zero, the division-by-zero error
    will occur before there is any opportunity to test the result of
    <function>min()</>.  Instead, use a <literal>WHERE</>
    or <literal>FILTER</> clause to prevent problematic input rows from
    reaching an aggregate function in the first place.
-->
<function>min()</>と<function>avg()</>集約は入力行すべてに対して同時に計算されますので、もし<structfield>employees</>がゼロになる行があれば、<function>min()</>の結果が検査される機会の前にゼロ除算エラーが起こります。
代わりに、まずは問題のある入力行が集約関数に渡されないようにするために<literal>WHERE</>または<literal>FILTER</>句を使ってください。
   </para>
  </sect2>
 </sect1>

 <sect1 id="sql-syntax-calling-funcs">
<!--
  <title>Calling Functions</title>
-->
  <title>関数呼び出し</title>

   <indexterm zone="sql-syntax-calling-funcs">
<!--
    <primary>notation</primary>
    <secondary>functions</secondary>
-->
    <primary>表記</primary>
    <secondary>関数</secondary>
   </indexterm>

   <para>
<!--
    <productname>PostgreSQL</productname> allows functions that have named
    parameters to be called using either <firstterm>positional</firstterm> or
    <firstterm>named</firstterm> notation.  Named notation is especially
    useful for functions that have a large number of parameters, since it
    makes the associations between parameters and actual arguments more
    explicit and reliable.
    In positional notation, a function call is written with
    its argument values in the same order as they are defined in the function
    declaration.  In named notation, the arguments are matched to the
    function parameters by name and can be written in any order.
<<<<<<< HEAD
-->
<productname>PostgreSQL</productname>では名前付きパラメータを持つ関数について、<firstterm>位置</firstterm>表記と<firstterm>名前付け</firstterm>表記のいずれでも呼び出すことが可能です。
名前付け表記は、パラメータと引数の関連をより明確・確実にするので、多数のパラメータを持つ関数において特に有用です。
位置表記の関数呼び出しでは、関数宣言で定義されたのと同じ並び順で、引数を記述します。
名前付け表記では、引数と関数パラメータは名前で対応付けられ、引数はどのような並び順で書いても構いません。
=======
    For each notation, also consider the effect of function argument types,
    documented in <xref linkend="typeconv-func">.
>>>>>>> 4191e37a
   </para>

   <para>
<!--
    In either notation, parameters that have default values given in the
    function declaration need not be written in the call at all.  But this
    is particularly useful in named notation, since any combination of
    parameters can be omitted; while in positional notation parameters can
    only be omitted from right to left.
-->
どちらの表記でも、関数定義時にデフォルト値を与えられているパラメータについては、呼び出し時に記述される必要はありません。
しかしこれは、名前付け表記で特に有用です。
なぜなら、パラメータ群の任意の組み合わせを省略できるからです。
一方、位置表記のパラメータは右から左へ省略していくことしかできません。
   </para>

   <para>
<!--
    <productname>PostgreSQL</productname> also supports
    <firstterm>mixed</firstterm> notation, which combines positional and
    named notation.  In this case, positional parameters are written first
    and named parameters appear after them.
-->
<productname>PostgreSQL</productname>では、名前付け表記と位置表記の<firstterm>混在</firstterm>表記もサポートしています。この場合、位置表記のパラメータが最初に記述され、その後に名前付け表記のパラメータが記述されることになります。
   </para>

   <para>
<!--
    The following examples will illustrate the usage of all three
    notations, using the following function definition:
-->
本節の例では、次の関数定義を使って、3通りすべての表記方法について説明します。
<programlisting>
CREATE FUNCTION concat_lower_or_upper(a text, b text, uppercase boolean DEFAULT false)
RETURNS text
AS
$$
 SELECT CASE
        WHEN $3 THEN UPPER($1 || ' ' || $2)
        ELSE LOWER($1 || ' ' || $2)
        END;
$$
LANGUAGE SQL IMMUTABLE STRICT;
</programlisting>
<!--
    Function <function>concat_lower_or_upper</function> has two mandatory
    parameters, <literal>a</literal> and <literal>b</literal>.  Additionally
    there is one optional parameter <literal>uppercase</literal> which defaults
    to <literal>false</literal>.  The <literal>a</literal> and
    <literal>b</literal> inputs will be concatenated, and forced to either
    upper or lower case depending on the <literal>uppercase</literal>
    parameter.  The remaining details of this function
    definition are not important here (see <xref linkend="extend"> for
    more information).
-->
<function>concat_lower_or_upper</function>関数は、<literal>a</literal>と<literal>b</literal>の指定必須となる2つのパラメータを持ちます。
加えて、<literal>uppercase</literal>というデフォルトが<literal>false</literal>となっている省略可能なパラメータを一つ持ちます。
<literal>a</literal>と<literal>b</literal>で入力された文字列が結合され、<literal>uppercase</literal>パラメータにより大文字か小文字に変換されます。
他のこの関数定義についての詳細は、ここでは重要ではありません。(詳細は<xref linkend="extend">を参照して下さい。)
   </para>

   <sect2 id="sql-syntax-calling-funcs-positional">
<!--
    <title>Using Positional Notation</title>
-->
    <title>位置表記の使用</title>

    <indexterm>
<!--
     <primary>function</primary>
     <secondary>positional notation</secondary>
-->
     <primary>関数</primary>
     <secondary>位置表記</secondary>
    </indexterm>

    <para>
<!--
     Positional notation is the traditional mechanism for passing arguments
     to functions in <productname>PostgreSQL</productname>.  An example is:
-->
位置表記は、<productname>PostgreSQL</productname>の引数を関数に渡す伝統的な仕組みです。
例を挙げます。
<screen>
SELECT concat_lower_or_upper('Hello', 'World', true);
 concat_lower_or_upper 
-----------------------
 HELLO WORLD
(1 row)
</screen>
<!--
     All arguments are specified in order.  The result is upper case since
     <literal>uppercase</literal> is specified as <literal>true</literal>.
     Another example is:
-->
すべての引数を順番通りに指定します。<literal>uppercase</literal>が<literal>true</literal>と指定されていますので、結果は大文字です。
別の例を示します。
<screen>
SELECT concat_lower_or_upper('Hello', 'World');
 concat_lower_or_upper 
-----------------------
 hello world
(1 row)
</screen>
<!--
     Here, the <literal>uppercase</literal> parameter is omitted, so it
     receives its default value of <literal>false</literal>, resulting in
     lower case output.  In positional notation, arguments can be omitted
     from right to left so long as they have defaults.
-->
ここでは<literal>uppercase</literal>パラメータが省略されていますので、そのデフォルト値である<literal>false</literal>を受け取ることとなり、結果は小文字になります。
位置表記では引数がデフォルト値を持つ限り右側から左の方向で、引数を省略することができます。
    </para>
   </sect2>

   <sect2 id="sql-syntax-calling-funcs-named">
<!--
    <title>Using Named Notation</title>
-->
    <title>名前付け表記の使用</title>

    <indexterm>
<!--
     <primary>function</primary>
     <secondary>named notation</secondary>
-->
     <primary>関数</primary>
     <secondary>名前付け表記</secondary>
    </indexterm>

    <para>
<!--
     In named notation, each argument's name is specified using
     <literal>=&gt;</literal> to separate it from the argument expression.
     For example:
-->
名前付け表記では、各引数の名前は<literal>=&gt;</literal>を使用し引数の式と分けて指定されます。
例を挙げます。
<screen>
SELECT concat_lower_or_upper(a =&gt; 'Hello', b =&gt; 'World');
 concat_lower_or_upper 
-----------------------
 hello world
(1 row)
</screen>
<!--
     Again, the argument <literal>uppercase</literal> was omitted
     so it is set to <literal>false</literal> implicitly.  One advantage of
     using named notation is that the arguments may be specified in any
     order, for example:
-->
この場合も、<literal>uppercase</literal>引数が省略されていますので、暗黙的に<literal>false</literal>に設定されます。
名前付け表記の使用の利点の１つとして、引数を任意の順序で指定できる点があります。
以下に例を示します。
<screen>
SELECT concat_lower_or_upper(a =&gt; 'Hello', b =&gt; 'World', uppercase =&gt; true);
 concat_lower_or_upper 
-----------------------
 HELLO WORLD
(1 row)

SELECT concat_lower_or_upper(a =&gt; 'Hello', uppercase =&gt; true, b =&gt; 'World');
 concat_lower_or_upper 
-----------------------
 HELLO WORLD
(1 row)
</screen>
    </para>

    <para>
<!--
      An older syntax based on ":=" is supported for backward compatibility:
-->
":="に基づく古い文法は後方互換性のためにサポートされます。
<screen>
SELECT concat_lower_or_upper(a := 'Hello', uppercase := true, b := 'World');
 concat_lower_or_upper 
-----------------------
 HELLO WORLD
(1 row)
</screen>
    </para>
   </sect2>

  <sect2 id="sql-syntax-calling-funcs-mixed">
<!--
   <title>Using Mixed Notation</title>
-->
   <title>混在表記の利用</title>

   <indexterm>
<!--
    <primary>function</primary>
    <secondary>mixed notation</secondary>
-->
     <primary>関数</primary>
     <secondary>混在表記</secondary>
   </indexterm>

   <para>
<!--
    The mixed notation combines positional and named notation. However, as
    already mentioned, named arguments cannot precede positional arguments.
    For example:
-->
混在表記は名前付け表記と位置表記を組み合わせたものです。
しかし既に述べたように、名前付けされた引数は位置づけされたパラメータより前に記述することはできません。
例を挙げます。
<screen>
SELECT concat_lower_or_upper('Hello', 'World', uppercase =&gt; true);
 concat_lower_or_upper 
-----------------------
 HELLO WORLD
(1 row)
</screen>
<!--
    In the above query, the arguments <literal>a</literal> and
    <literal>b</literal> are specified positionally, while
    <literal>uppercase</> is specified by name.  In this example,
    that adds little except documentation.  With a more complex function
    having numerous parameters that have default values, named or mixed
    notation can save a great deal of writing and reduce chances for error.
-->
上記の問い合わせでは、<literal>a</literal>と<literal>b</literal>が位置で指定され、<literal>uppercase</>は名前で指定されています。
この例では文書化の目的以外ほとんど意味がありません。
デフォルト値が割り当てられた多くのパラメータを持つ、もっと複雑な関数では、名前付けもしくは混在表記により記述量を大きく減らすことができ、かつ、エラーが紛れ込む可能性を抑えることができます。
   </para>

   <note>
    <para>
<!--
     Named and mixed call notations currently cannot be used when calling an
     aggregate function (but they do work when an aggregate function is used
     as a window function).
-->
名前付けと混在呼び出し表記は集約関数の呼び出しでは現在使用できません（が、集約関数がウィンドウ関数として使われる場合には動作します）。
    </para>
   </note>
  </sect2>
 </sect1>

</chapter><|MERGE_RESOLUTION|>--- conflicted
+++ resolved
@@ -2395,16 +2395,7 @@
    </para>
 
    <para>
-<<<<<<< HEAD
-<!--
-=======
-    When issuing queries in a database where some users mistrust other users,
-    observe security precautions from <xref linkend="typeconv-func"> when
-    writing function calls.
-   </para>
-
-   <para>
->>>>>>> 4191e37a
+<!--
     The arguments can optionally have names attached.
     See <xref linkend="sql-syntax-calling-funcs"> for details.
 -->
@@ -3868,16 +3859,13 @@
     its argument values in the same order as they are defined in the function
     declaration.  In named notation, the arguments are matched to the
     function parameters by name and can be written in any order.
-<<<<<<< HEAD
+    For each notation, also consider the effect of function argument types,
+    documented in <xref linkend="typeconv-func">.
 -->
 <productname>PostgreSQL</productname>では名前付きパラメータを持つ関数について、<firstterm>位置</firstterm>表記と<firstterm>名前付け</firstterm>表記のいずれでも呼び出すことが可能です。
 名前付け表記は、パラメータと引数の関連をより明確・確実にするので、多数のパラメータを持つ関数において特に有用です。
 位置表記の関数呼び出しでは、関数宣言で定義されたのと同じ並び順で、引数を記述します。
 名前付け表記では、引数と関数パラメータは名前で対応付けられ、引数はどのような並び順で書いても構いません。
-=======
-    For each notation, also consider the effect of function argument types,
-    documented in <xref linkend="typeconv-func">.
->>>>>>> 4191e37a
    </para>
 
    <para>

--- conflicted
+++ resolved
@@ -2790,16 +2790,12 @@
          <entry>はい</entry>
 <!--
          <entry>Yes</entry>
-<<<<<<< HEAD
+-->
+         <entry>はい</entry>
+<!--
          <entry>1&ndash;4</entry>
-=======
--->
-         <entry>はい</entry>
-<!--
-         <entry>1&ndash;3</entry>
--->
-         <entry>1-3</entry>
->>>>>>> c1fe09c1
+-->
+         <entry>1-4</entry>
          <entry></entry>
         </row>
         <row>

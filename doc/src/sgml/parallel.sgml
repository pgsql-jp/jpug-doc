--- conflicted
+++ resolved
@@ -190,13 +190,9 @@
   </itemizedlist>
 
   <para>
-<!--
     In addition, the system must not be running in single-user mode.  Since
     the entire database system is running as a single process in this situation,
     no background workers will be available.
--->
-加えて、システムはシングルユーザモードで動いていてはいけません。
-この場合はデータベースシステム全体が一つのプロセスで動いているので、バックグラウンドワーカーが使えません。
   </para>
 
   <para>
@@ -398,19 +394,10 @@
   <itemizedlist>
     <listitem>
       <para>
-<!--
         In a <emphasis>parallel sequential scan</emphasis>, the table's blocks will
-<<<<<<< HEAD
-        be divided among the cooperating processes.  Blocks are handed out one
-        at a time, so that access to the table remains sequential.
--->
-<emphasis>パラレルシーケンシャルスキャン</emphasis>では、テーブルのブロックは、協調するプロセスに分割して割り当てられます。
-ブロックは一度に１個ずつ処理され、テーブルへのアクセスは逐次のままです。
-=======
         be divided into ranges and shared among the cooperating processes.  Each
         worker process will complete the scanning of its given range of blocks before
         requesting an additional range of blocks.
->>>>>>> 8382864e
       </para>
     </listitem>
     <listitem>

<!-- doc/src/sgml/mvcc.sgml -->

 <chapter id="mvcc">
<!--
  <title>Concurrency Control</title>
-->
  <title>同時実行制御</title>

  <indexterm>
<!--
   <primary>concurrency</primary>
-->
   <primary>同時実行制御</primary>
  </indexterm>

  <para>
<!--
   This chapter describes the behavior of the
   <productname>PostgreSQL</productname> database system when two or
   more sessions try to access the same data at the same time.  The
   goals in that situation are to allow efficient access for all
   sessions while maintaining strict data integrity.  Every developer
   of database applications should be familiar with the topics covered
   in this chapter.
-->
本章では同時に2つ以上のセッションが同じデータにアクセスしようとした場合、<productname>PostgreSQL</productname>データベースシステムがどう振舞うかについて説明します。
このような状況でデータの整合性を確実に保つ一方、全てのセッションに対して効果的なアクセスを許可するようにすることが目的です。
データベースアプリケーションを開発する方は、本章で扱われている内容を熟知していなければなりません。
  </para>

  <sect1 id="mvcc-intro">
<!--
   <title>Introduction</title>
-->
   <title>序文</title>

   <indexterm>
<!--
    <primary>Multiversion Concurrency Control</primary>
-->
    <primary>多版型同時実行制御</primary>
   </indexterm>

   <indexterm>
    <primary>MVCC</primary>
   </indexterm>

   <indexterm>
<!--
    <primary>Serializable Snapshot Isolation</primary>
-->
    <primary>シリアライザブルスナップショット分離</primary>
   </indexterm>

   <indexterm>
    <primary>SSI</primary>
   </indexterm>

   <para>
<!--
    <productname>PostgreSQL</productname> provides a rich set of tools
    for developers to manage concurrent access to data.  Internally,
    data consistency is maintained by using a multiversion
    model (Multiversion Concurrency Control, <acronym>MVCC</acronym>).
    This means that each SQL statement sees
    a snapshot of data (a <firstterm>database version</firstterm>)
    as it was some
    time ago, regardless of the current state of the underlying data.
    This prevents statements from viewing inconsistent data produced
    by concurrent transactions performing updates on the same
    data rows, providing <firstterm>transaction isolation</firstterm>
    for each database session.  <acronym>MVCC</acronym>, by eschewing
    the locking methodologies of traditional database systems,
    minimizes lock contention in order to allow for reasonable
    performance in multiuser environments.
-->
<productname>PostgreSQL</productname>は、データへの同時アクセスを管理するために高度な開発者向けツール群を提供します。
内部的に、データ一貫性は多版方式（多版型同時実行制御<acronym>MVCC</acronym>）を使用して管理されています。
つまり、処理の基礎となっているデータの現在の状態にかかわらず、各SQL文は遡ったある時点におけるスナップショット（<firstterm>データベースバージョン</firstterm>）を参照する、というものです。
これは、同時に並行しているトランザクションが同じ行を更新することによって引き起こす整合性を欠いたデータの参照を文にさせないようにし、それぞれのデータベースセッションに対して<firstterm>トランザクションの分離</firstterm>を提供します。
<acronym>MVCC</acronym>は、マルチユーザ環境で理想的な性能を得るために、伝統的なデータベースシステムで行われるようなロック手法を避けることで、ロックの競合を最小化します。
   </para>

   <para>
<!--
    The main advantage of using the <acronym>MVCC</acronym> model of
    concurrency control rather than locking is that in
    <acronym>MVCC</acronym> locks acquired for querying (reading) data
    do not conflict with locks acquired for writing data, and so
    reading never blocks writing and writing never blocks reading.
    <productname>PostgreSQL</productname> maintains this guarantee
    even when providing the strictest level of transaction
    isolation through the use of an innovative <firstterm>Serializable
    Snapshot Isolation</firstterm> (<acronym>SSI</acronym>) level.
-->
ロックではなく同時実行制御の<acronym>MVCC</acronym>モデルを使用する主な利点は、<acronym>MVCC</acronym>では問い合わせ（読み込み）ロックの獲得と、書き込みロックの獲得が競合しないことです。
したがって、読み込みは書き込みを絶対にブロックしませんし、書き込みも読み込みをブロックすることがありません。
革新的な<firstterm>シリアライザブルスナップショット分離</firstterm> (<acronym>SSI</acronym>)レベルの使用を通した最も厳密なトランザクションの分離レベルを提供する場合にも<productname>PostgreSQL</productname>はこれの保証を維持します。
   </para>

   <para>
<!--
    Table- and row-level locking facilities are also available in
    <productname>PostgreSQL</productname> for applications which don't
    generally need full transaction isolation and prefer to explicitly
    manage particular points of conflict.  However, proper
    use of <acronym>MVCC</acronym> will generally provide better
    performance than locks.  In addition, application-defined advisory
    locks provide a mechanism for acquiring locks that are not tied
    to a single transaction.
-->
全般的に完全なトランザクションの分離を必要とせず、明示的に競合する点を管理することを望むアプリケーションのために、<productname>PostgreSQL</productname>ではテーブルレベルおよび行レベルのロック機能も使用可能です。
とはいえ、<acronym>MVCC</acronym>を適切に使用すると通常ロックよりも性能が向上します。
さらに、アプリケーションが定義した勧告的ロックは単一トランザクションに拘束されないロックの獲得機構を提供します。
   </para>
  </sect1>

  <sect1 id="transaction-iso">
<!--
   <title>Transaction Isolation</title>
-->
   <title>トランザクションの分離</title>

   <indexterm>
<!--
    <primary>transaction isolation</primary>
-->
    <primary>トランザクションの分離</primary>
   </indexterm>

   <para>
<!--
    The <acronym>SQL</acronym> standard defines four levels of
    transaction isolation.  The most strict is Serializable,
    which is defined by the standard in a paragraph which says that any
    concurrent execution of a set of Serializable transactions is guaranteed
    to produce the same effect as running them one at a time in some order.
    The other three levels are defined in terms of phenomena, resulting from
    interaction between concurrent transactions, which must not occur at
    each level.  The standard notes that due to the definition of
    Serializable, none of these phenomena are possible at that level.  (This
    is hardly surprising &#045;- if the effect of the transactions must be
    consistent with having been run one at a time, how could you see any
    phenomena caused by interactions?)
-->
<acronym>SQL</acronym>の標準規格では、トランザクションの分離について4つのレベルを定義しています。
標準規格で定義されているもののうち最も厳密なものはシリアライザブルです。
1セットのシリアライザブルなトランザクションを同時実行した場合には、ある順番でひとつずつそれらを実行した場合と同じ結果となることが保証されるものです。本文で詳しく述べます。
他の3レベルは、同時実行しているトランザクション間の相互作用に起因する、各レベルでは発生してはならない現象面に基づき定義されます。
標準規格のシリアライザブルの定義では、このレベルではこれらの現象が起こりえないと述べています。
(これは驚くことではありません。トランザクションの効果がひとつずつ実行された場合と一貫性を持たなければならないとしたら、相互作用によって発生した現象はどうやっても見つけ出すことはできないでしょう。)
   </para>

   <para>
<!--
    The phenomena which are prohibited at various levels are:
-->
各種レベルにおける禁止される現象を以下に示します。

    <variablelist>
     <varlistentry>
      <term>
<!--
       dirty read
       <indexterm><primary>dirty read</primary></indexterm>
-->
ダーティリード
       <indexterm><primary>ダーティリード</primary></indexterm>
      </term>
     <listitem>
      <para>
<!--
        A transaction reads data written by a concurrent uncommitted transaction.
-->
同時に実行されている他のトランザクションが書き込んで未だコミットしていないデータを読み込んでしまう。
       </para>
      </listitem>
     </varlistentry>

     <varlistentry>
      <term>
<!--
       nonrepeatable read
       <indexterm><primary>nonrepeatable read</primary></indexterm>
-->
反復不能読み取り
       <indexterm><primary>反復不能読み取り</primary></indexterm>
      </term>
     <listitem>
      <para>
<!--
        A transaction re-reads data it has previously read and finds that data
        has been modified by another transaction (that committed since the
        initial read).
-->
トランザクションが、以前読み込んだデータを再度読み込み、そのデータが(最初の読み込みの後にコミットした)別のトランザクションによって更新されたことを見出す。
       </para>
      </listitem>
     </varlistentry>

     <varlistentry>
      <term>
<!--
       phantom read
       <indexterm><primary>phantom read</primary></indexterm>
-->
ファントムリード
       <indexterm><primary>ファントムリード</primary></indexterm>
      </term>
     <listitem>
      <para>
<!--
        A transaction re-executes a query returning a set of rows that satisfy a
        search condition and finds that the set of rows satisfying the condition
        has changed due to another recently-committed transaction.
-->
トランザクションが、複数行のある集合を返す検索条件で問い合わせを再実行した時、別のトランザクションがコミットしてしまったために、同じ検索条件で問い合わせを実行しても異なる結果を得てしまう。
       </para>
      </listitem>
     </varlistentry>

     <varlistentry>
      <term>
<!--
       serialization anomaly
       <indexterm><primary>serialization anomaly</primary></indexterm>
-->
直列化異常
       <indexterm><primary>直列化異常</primary></indexterm>
      </term>
     <listitem>
      <para>
<!--
        The result of successfully committing a group of transactions
        is inconsistent with all possible orderings of running those
        transactions one at a time.
-->
複数のトランザクションを正常にコミットした結果が、それらのトランザクションを1つずつあらゆる可能な順序で実行する場合とは一貫性がない。
       </para>
      </listitem>
     </varlistentry>
    </variablelist>
   </para>

   <para>
    <indexterm>
<!--
     <primary>transaction isolation level</primary>
-->
     <primary>トランザクション分離レベル</primary>
    </indexterm>
<!--
    The SQL standard and PostgreSQL-implemented transaction isolation levels
    are described in <xref linkend="mvcc-isolevel-table"/>.
-->
標準SQLおよびPostgreSQLで実装されているトランザクション分離レベルを<xref linkend="mvcc-isolevel-table"/>に示します。
   </para>

    <table tocentry="1" id="mvcc-isolevel-table">
<!--
     <title>Transaction Isolation Levels</title>
-->
     <title>トランザクション分離レベル</title>
     <tgroup cols="5">
      <thead>
       <row>
        <entry>
<!--
         Isolation Level
-->
分離レベル
        </entry>
        <entry>
<!--
         Dirty Read
-->
ダーティリード
        </entry>
        <entry>
<!--
         Nonrepeatable Read
-->
反復不能読み取り
        </entry>
        <entry>
<!--
         Phantom Read
-->
ファントムリード
        </entry>
        <entry>
<!--
         Serialization Anomaly
-->
直列化異常
        </entry>
       </row>
      </thead>
      <tbody>
       <row>
        <entry>
<!--
         Read uncommitted
-->
リードアンコミッティド
        </entry>
        <entry>
<!--
         Allowed, but not in PG
-->
許容されるが、PostgreSQLでは発生しない
        </entry>
        <entry>
<!--
         Possible
-->
可能性あり
        </entry>
        <entry>
<!--
         Possible
-->
可能性あり
        </entry>
        <entry>
<!--
         Possible
-->
可能性あり
        </entry>
       </row>

       <row>
        <entry>
<!--
         Read committed
-->
リードコミッティド
        </entry>
        <entry>
<!--
         Not possible
-->
安全
        </entry>
        <entry>
<!--
         Possible
-->
可能性あり
        </entry>
        <entry>
<!--
         Possible
-->
可能性あり
        </entry>
        <entry>
<!--
         Possible
-->
可能性あり
        </entry>
       </row>

       <row>
        <entry>
<!--
         Repeatable read
-->
リピータブルリード
        </entry>
        <entry>
<!--
         Not possible
-->
安全
        </entry>
        <entry>
<!--
         Not possible
-->
安全
        </entry>
        <entry>
<!--
         Allowed, but not in PG
-->
許容されるが、PostgreSQLでは発生しない
        </entry>
        <entry>
<!--
         Possible
-->
可能性あり
        </entry>
       </row>

       <row>
        <entry>
<!--
         Serializable
-->
シリアライザブル
        </entry>
        <entry>
<!--
         Not possible
-->
安全
        </entry>
        <entry>
<!--
         Not possible
-->
安全
        </entry>
        <entry>
<!--
         Not possible
-->
安全
        </entry>
        <entry>
<!--
         Not possible
-->
安全
        </entry>
       </row>
      </tbody>
     </tgroup>
    </table>

   <para>
<!--
    In <productname>PostgreSQL</productname>, you can request any of
    the four standard transaction isolation levels, but internally only
    three distinct isolation levels are implemented, i.e., PostgreSQL's
    Read Uncommitted mode behaves like Read Committed.  This is because
    it is the only sensible way to map the standard isolation levels to
    PostgreSQL's multiversion concurrency control architecture.
-->
<productname>PostgreSQL</productname>では、4つの標準トランザクション分離レベルを全て要求することができます。
しかし、内部的には3つの分離レベルしか実装されていません。
つまり、PostgreSQLのリードアンコミッティドモードは、リードコミッティドのように動作します。
これは、PostgreSQLの多版型同時実行制御という仕組みに標準の分離レベルを関連付ける実際的な方法がこれしかないからです。
   </para>

   <para>
<!--
    The table also shows that PostgreSQL's Repeatable Read implementation
    does not allow phantom reads.  Stricter behavior is permitted by the
    SQL standard: the four isolation levels only define which phenomena
    must not happen, not which phenomena <emphasis>must</emphasis> happen.
    The behavior of the available isolation levels is detailed in the
    following subsections.
-->
このテーブルはまた、PostgreSQLのリピータブルリードの実装ではファントムリードが起こらないことを示しています。
より厳密な動作をすることは標準SQLでも許されています。
つまり、この4つの分離レベルでは、発生してはならない事象のみが定義され、発生<emphasis>しなければならない</emphasis>事象は定義されていません。
利用可能な分離レベルでの動作については後で詳細に説明します。
   </para>

   <para>
<!--
    To set the transaction isolation level of a transaction, use the
    command <xref linkend="sql-set-transaction"/>.
-->
トランザクションのトランザクション分離レベルを設定するには<xref linkend="sql-set-transaction"/>コマンドを使用してください。
   </para>

   <important>
     <para>
<!--
       Some <productname>PostgreSQL</productname> data types and functions have
       special rules regarding transactional behavior.  In particular, changes
       made to a sequence (and therefore the counter of a
       column declared using <type>serial</type>) are immediately visible
       to all other transactions and are not rolled back if the transaction
       that made the changes aborts.  See <xref linkend="functions-sequence"/>
       and <xref linkend="datatype-serial"/>.
-->
いくつかの<productname>PostgreSQL</productname>データ型と関数はトランザクションの振る舞いに関して特別の規則があります。
特に、シーケンスに対しての変更は（従い、<type>serial</type>を使用して宣言された列のカウンタ）は直後に全ての他のトランザクションで可視となり、変更を行ったトランザクションが中止されるとロールバックはできません。
<xref linkend="functions-sequence"/>および<xref linkend="datatype-serial"/>を参照してください。
     </para>
   </important>

  <sect2 id="xact-read-committed">
<!--
   <title>Read Committed Isolation Level</title>
-->
   <title>リードコミッティド分離レベル</title>

   <indexterm>
<!--
    <primary>transaction isolation level</primary>
    <secondary>read committed</secondary>
-->
    <primary>トランザクション分離レベル</primary>
    <secondary>リードコミッティド</secondary>
   </indexterm>

   <indexterm>
<!--
    <primary>read committed</primary>
-->
    <primary>リードコミッティド</primary>
   </indexterm>

   <para>
<!--
    <firstterm>Read Committed</firstterm> is the default isolation
    level in <productname>PostgreSQL</productname>.  When a transaction
    uses this isolation level, a <command>SELECT</command> query
    (without a <literal>FOR UPDATE/SHARE</literal> clause) sees only data
    committed before the query began; it never sees either uncommitted
    data or changes committed during query execution by concurrent
    transactions.  In effect, a <command>SELECT</command> query sees
    a snapshot of the database as of the instant the query begins to
    run.   However, <command>SELECT</command> does see the effects
    of previous updates executed within its own transaction, even
    though they are not yet committed.  Also note that two successive
    <command>SELECT</command> commands can see different data, even
    though they are within a single transaction, if other transactions
    commit changes after the first <command>SELECT</command> starts and
    before the second <command>SELECT</command> starts.
-->
<productname>PostgreSQL</productname>では<firstterm>リードコミッティド</firstterm>がデフォルトの分離レベルです。
トランザクションがこの分離レベルを使用すると、<command>SELECT</command>問い合わせ（<literal>FOR UPDATE/SHARE</literal>句を伴わない）はその問い合わせが実行される直前までにコミットされたデータのみを参照し、まだコミットされていないデータや、その問い合わせの実行中に別の同時実行トランザクションがコミットした更新は参照しません。
結果として、<command>SELECT</command>問い合わせはその問い合わせが実行を開始した時点のデータベースのスナップショットを参照することになります。
しかし<command>SELECT</command>文は、自分自身のトランザクション内で実行され更新された結果はたとえまだコミットされていなくても参照します。
単一のトランザクション内であっても、<command>SELECT</command>文を2回連続して発行した場合、最初の<command>SELECT</command>文が開始した後で2番目の<command>SELECT</command>文が開始する前に他のトランザクションが更新をコミットすると、最初とその次に発行した<command>SELECT</command>問い合わせは異なるデータを参照してしまうことにも注意してください。
   </para>

   <para>
<!--
    <command>UPDATE</command>, <command>DELETE</command>, <command>SELECT
    FOR UPDATE</command>, and <command>SELECT FOR SHARE</command> commands
    behave the same as <command>SELECT</command>
    in terms of searching for target rows: they will only find target rows
    that were committed as of the command start time.  However, such a target
    row might have already been updated (or deleted or locked) by
    another concurrent transaction by the time it is found.  In this case, the
    would-be updater will wait for the first updating transaction to commit or
    roll back (if it is still in progress).  If the first updater rolls back,
    then its effects are negated and the second updater can proceed with
    updating the originally found row.  If the first updater commits, the
    second updater will ignore the row if the first updater deleted it,
    otherwise it will attempt to apply its operation to the updated version of
    the row.  The search condition of the command (the <literal>WHERE</literal> clause) is
    re-evaluated to see if the updated version of the row still matches the
    search condition.  If so, the second updater proceeds with its operation
    using the updated version of the row.  In the case of
    <command>SELECT FOR UPDATE</command> and <command>SELECT FOR
    SHARE</command>, this means it is the updated version of the row that is
    locked and returned to the client.
-->
<command>UPDATE</command>、<command>DELETE</command>、<command>SELECT FOR UPDATE</command>、および<command>SELECT FOR SHARE</command>コマンドは対象行を検索する際に<command>SELECT</command>コマンドと同じように振舞います。
これらのコマンドは、問い合わせが開始された時点で既にコミットされた対象行のみを検出します。
しかし、その対象行は、検出されるまでに、同時実行中の他のトランザクションによって、既に更新（もしくは削除あるいはロック）されてしまっているかもしれません。
このような場合更新されるべき処理は、最初の更新トランザクションが（それがまだ進行中の場合）コミットもしくはロールバックするのを待ちます。
最初の更新処理がロールバックされるとその結果は無視されて、2番目の更新処理で元々検出した行の更新を続行することができます。
最初の更新処理がコミットされると、2番目の更新処理では、最初の更新処理により行が削除された場合はその行を無視します。
行が削除されなかった時の更新処理は、最初のコミットで更新された行に適用されます。
コマンドの検索条件（<literal>WHERE</literal>句）は、更新された行がまだその検索条件に一致するかどうかの確認のため再評価されます。
検索条件と一致している場合、2番目の更新処理は、更新された行を使用して処理を開始します。
<command>SELECT FOR UPDATE</command>および<command>SELECT FOR SHARE</command>の場合、ロックされクライアントに返されるのは、更新されるバージョンの行であることを意味します。
   </para>

   <para>
<!--
    <command>INSERT</command> with an <literal>ON CONFLICT DO UPDATE</literal> clause
    behaves similarly. In Read Committed mode, each row proposed for insertion
    will either insert or update. Unless there are unrelated errors, one of
    those two outcomes is guaranteed.  If a conflict originates in another
    transaction whose effects are not yet visible to the <command>INSERT
    </command>, the <command>UPDATE</command> clause will affect that row,
    even though possibly <emphasis>no</emphasis> version of that row is
    conventionally visible to the command.
-->
<literal>ON CONFLICT DO UPDATE</literal>句のある<command>INSERT</command>は同じように動作します。
リードコミッティドモードでは、挿入を提案された各行は挿入または更新されます。
無関係なエラーが発生しなければ、それら2つの結果のうち1つが保証されます。
まだその結果が<command>INSERT</command>に対して可視になっていない他のトランザクションに起因する競合では、慣習的な意味でそのコマンドに対して可視のバージョンの行が存在<emphasis>しない</emphasis>にも関わらず、<command>UPDATE</command>句がその行に対して動作します。
   </para>

   <para>
<!--
    <command>INSERT</command> with an <literal>ON CONFLICT DO
    NOTHING</literal> clause may have insertion not proceed for a row due to
    the outcome of another transaction whose effects are not visible
    to the <command>INSERT</command> snapshot.  Again, this is only
    the case in Read Committed mode.
-->
<literal>ON CONFLICT DO NOTHING</literal>句のある<command>INSERT</command>では、<command>INSERT</command>のスナップショットに対してその結果が可視になっていない他のトランザクションの結果のために、行の挿入が処理されないかもしれません。
ここでも、問題になるのはリードコミッティドモードのときだけです。
   </para>

   <para>
<!--
    Because of the above rules, it is possible for an updating command to see
    an inconsistent snapshot: it can see the effects of concurrent updating
    commands on the same rows it is trying to update, but it
    does not see effects of those commands on other rows in the database.
    This behavior makes Read Committed mode unsuitable for commands that
    involve complex search conditions; however, it is just right for simpler
    cases.  For example, consider updating bank balances with transactions
    like:
-->
このような仕組みにより、更新コマンドが、一貫しないスナップショットを参照する可能性があります。
つまり、自分が更新を試みているのと同じ行に対して同時に更新するコマンドの結果は参照できますが、それらのコマンドがデータベース中の他の行に対して更新した結果は参照しません。
このような動作をするために複雑な検索条件を含む問い合わせにリードコミッティドモードを使用することは適切ではありません。
しかし、より単純な検索条件の場合、このモードの使用が適しています。
例えば、銀行の残高を更新する以下のようなトランザクションを考えてみます。

<screen>
BEGIN;
UPDATE accounts SET balance = balance + 100.00 WHERE acctnum = 12345;
UPDATE accounts SET balance = balance - 100.00 WHERE acctnum = 7534;
COMMIT;
</screen>

<!--
    If two such transactions concurrently try to change the balance of account
    12345, we clearly want the second transaction to start with the updated
    version of the account's row.  Because each command is affecting only a
    predetermined row, letting it see the updated version of the row does
    not create any troublesome inconsistency.
-->
2つのこのようなトランザクションが同時に口座番号12345の残高を変更しようとした場合、口座の行の更新されたバージョンに対して2番目のトランザクションが開始されることは明らかに望まれるところです。
各コマンドは事前に決定していた行に対してのみ処理を行うため、行の更新されたバージョンを見せることによって、何の問題となる不整合も引き起こしません。
   </para>

   <para>
<!--
    More complex usage can produce undesirable results in Read Committed
    mode.  For example, consider a <command>DELETE</command> command
    operating on data that is being both added and removed from its
    restriction criteria by another command, e.g., assume
    <literal>website</literal> is a two-row table with
    <literal>website.hits</literal> equaling <literal>9</literal> and
    <literal>10</literal>:
-->
より複雑な使用法により、リードコミッティドモードでは好ましくない結果を生成する場合があります。
例えば、別のコマンドによって<command>DELETE</command>の制約条件からデータが同時に追加・削除される場合を考えます。
例えば、<literal>website</literal>は2行のテーブルで、<literal>website.hits</literal>の値には<literal>9</literal>と<literal>10</literal>があるとします。

<screen>
BEGIN;
UPDATE website SET hits = hits + 1;
<!--
&#045;&#045; run from another session:  DELETE FROM website WHERE hits = 10;
-->
-- 別のセッションから DELETE FROM website WHERE hits = 10; を実行します
COMMIT;
</screen>

<!--
    The <command>DELETE</command> will have no effect even though
    there is a <literal>website.hits = 10</literal> row before and
    after the <command>UPDATE</command>. This occurs because the
    pre-update row value <literal>9</literal> is skipped, and when the
    <command>UPDATE</command> completes and <command>DELETE</command>
    obtains a lock, the new row value is no longer <literal>10</literal> but
    <literal>11</literal>, which no longer matches the criteria.
-->
<command>UPDATE</command>の前後の両方で<literal>website.hits = 10</literal>の行があるにも関わらず、<command>DELETE</command>は何もしません。
なぜこうなるのかと言うと、更新前の行値<literal>9</literal>は読み飛ばされ、また<command>UPDATE</command>が完了して<command>DELETE</command>がロックを獲得した時点では、新しい行値は<literal>10</literal>ではなく<literal>11</literal>となり、判定条件にもはやマッチしなくなっているからです。
   </para>

   <para>
<!--
    Because Read Committed mode starts each command with a new snapshot
    that includes all transactions committed up to that instant,
    subsequent commands in the same transaction will see the effects
    of the committed concurrent transaction in any case.  The point
    at issue above is whether or not a <emphasis>single</emphasis> command
    sees an absolutely consistent view of the database.
-->
リードコミッティドモードは、それぞれのコマンドをその時点までにコミットされた全てのトランザクションを含む新規スナップショットを伴って開始するので、同一のトランザクション内でそれに続くコマンドは、いかなる場合でもコミットされた同時実行トランザクションの結果を参照します。
上記問題の要点は<emphasis>単一の</emphasis>コマンドがデータベースの厳密に一貫性のある見え方を見るか否かです。
   </para>

   <para>
<!--
    The partial transaction isolation provided by Read Committed mode
    is adequate for many applications, and this mode is fast and simple
    to use;  however, it is not sufficient for all cases.  Applications
    that do complex queries and updates might require a more rigorously
    consistent view of the database than Read Committed mode provides.
-->
リードコミッティドモードで提供されている部分的なトランザクション分離は、多くのアプリケーションでは適切です。
またこのモードは高速で、使い方も簡単ですが、全ての場合に対して充分ではありません。
複雑な問い合わせや更新を行うアプリケーションは、リードコミッティドモードが提供する以上のより厳正なデータベースの厳密に一貫性のある見え方を必要とします。
   </para>
  </sect2>

  <sect2 id="xact-repeatable-read">
<!--
   <title>Repeatable Read Isolation Level</title>
-->
   <title>リピータブルリード分離レベル</title>

   <indexterm>
<!--
    <primary>transaction isolation level</primary>
    <secondary>repeatable read</secondary>
-->
    <primary>トランザクション分離レベル</primary>
    <secondary>リピータブルリード</secondary>
   </indexterm>

   <indexterm>
<!--
    <primary>repeatable read</primary>
-->
    <primary>リピータブルリード</primary>
   </indexterm>

   <para>
<!--
    The <firstterm>Repeatable Read</firstterm> isolation level only sees
    data committed before the transaction began; it never sees either
    uncommitted data or changes committed during transaction execution
    by concurrent transactions.  (However, the query does see the
    effects of previous updates executed within its own transaction,
    even though they are not yet committed.)  This is a stronger
    guarantee than is required by the <acronym>SQL</acronym> standard
    for this isolation level, and prevents all of the phenomena described
    in <xref linkend="mvcc-isolevel-table"/> except for serialization
    anomalies.  As mentioned above, this is
    specifically allowed by the standard, which only describes the
    <emphasis>minimum</emphasis> protections each isolation level must
    provide.
-->
<firstterm>リピータブルリード</firstterm>分離レベルは、トランザクションが開始される前までにコミットされたデータのみを参照します。
コミットされていないデータや、そのトランザクションの実行中に別のトランザクションでコミットされた変更を参照しません。
（しかし、その問い合わせと同じトランザクション内で行われた過去の更新は、まだコミットされていませんが、参照します。）
これは<acronym>SQL</acronym>の標準規格で求められるものよりもより強く保証するもので、直列化異常を除いて、<xref linkend="mvcc-isolevel-table"/>で述べている現象をすべて防ぎます。
上で述べたように、これは標準規格によって明示的に許容されているもので、標準ではそれぞれの分離レベルが提供しなくてはならない<emphasis>最小</emphasis>の保護のみが示されています。
   </para>

   <para>
<!--
    This level is different from Read Committed in that a query in a
    repeatable read transaction sees a snapshot as of the start of the
    first non-transaction-control statement in the
    <emphasis>transaction</emphasis>, not as of the start
    of the current statement within the transaction.  Thus, successive
    <command>SELECT</command> commands within a <emphasis>single</emphasis>
    transaction see the same data, i.e., they do not see changes made by
    other transactions that committed after their own transaction started.
-->
リピータブルリードのトランザクション内の問い合わせは、トランザクション内の現在の文の開始時点ではなく、<emphasis>トランザクション</emphasis>の最初のトランザクション制御以外の文の開始時点のスナップショットを見る、という点でこのレベルはリードコミッティドと異なります。
従って、<emphasis>単一</emphasis>トランザクション内の連続する<command>SELECT</command>文は、同じデータを参照します。つまり、自身のトランザクションが開始した後にコミットされた他のトランザクションによる変更を参照しません。
   </para>

   <para>
<!--
    Applications using this level must be prepared to retry transactions
    due to serialization failures.
-->
このレベルを使ったアプリケーションでは、直列化の失敗によるトランザクションの再実行に備えておく必要があります。
   </para>

   <para>
<!--
    <command>UPDATE</command>, <command>DELETE</command>, <command>SELECT
    FOR UPDATE</command>, and <command>SELECT FOR SHARE</command> commands
    behave the same as <command>SELECT</command>
    in terms of searching for target rows: they will only find target rows
    that were committed as of the transaction start time.  However, such a
    target row might have already been updated (or deleted or locked) by
    another concurrent transaction by the time it is found.  In this case, the
    repeatable read transaction will wait for the first updating transaction to commit or
    roll back (if it is still in progress).  If the first updater rolls back,
    then its effects are negated and the repeatable read transaction can proceed
    with updating the originally found row.  But if the first updater commits
    (and actually updated or deleted the row, not just locked it)
    then the repeatable read transaction will be rolled back with the message
-->
<command>UPDATE</command>、<command>DELETE</command>、<command>SELECT FOR UPDATE</command>、および<command>SELECT FOR SHARE</command>コマンドでは、<command>SELECT</command>と同じように対象行を検索します。
これらのコマンドでは、トランザクションが開始された時点で既にコミットされている対象行のみを検出します。
しかし、その対象行は、検出されるまでに、同時実行中の他のトランザクションによって、既に更新（もしくは削除あるいはロック）されている可能性があります。
このような場合、リピータブルリードトランザクションは、最初の更新トランザクションが（それらがまだ進行中の場合）コミットもしくはロールバックするのを待ちます。
最初の更新処理がロールバックされると、その結果は無視され、リピータブルリードトランザクションでは元々検出した行の更新を続行することができます。
しかし、最初の更新処理がコミット（かつ、単にロックされるだけでなく、実際に行が更新または削除）されると、リピータブルリードトランザクションでは、以下のようなメッセージを出力してロールバックを行います。

<screen>
ERROR:  could not serialize access due to concurrent update
</screen>

<!--
    because a repeatable read transaction cannot modify or lock rows changed by
    other transactions after the repeatable read transaction began.
-->
これは、リピータブルリードトランザクションでは、トランザクションが開始された後に別のトランザクションによって更新されたデータは変更またはロックすることができないためです。
   </para>

   <para>
<!--
    When an application receives this error message, it should abort
    the current transaction and retry the whole transaction from
    the beginning.  The second time through, the transaction will see the
    previously-committed change as part of its initial view of the database,
    so there is no logical conflict in using the new version of the row
    as the starting point for the new transaction's update.
-->
アプリケーションがこのエラーメッセージを受け取った場合、現在のトランザクションを中止して、トランザクション全体を始めからやり直されなければなりません。
2回目では、トランザクションはコミットされた変更を含めてデータベースの最初の状態とみなすので、新しいバージョンの行を新しいトランザクションにおける更新の始点としても、論理的矛盾は起こりません。
   </para>

   <para>
<!--
    Note that only updating transactions might need to be retried; read-only
    transactions will never have serialization conflicts.
-->
再実行する必要があるかもしれないのは、更新トランザクションのみです。
読み込み専用トランザクションでは直列化の衝突は決して起こりません。
   </para>

   <para>
<!--
    The Repeatable Read mode provides a rigorous guarantee that each
    transaction sees a completely stable view of the database.  However,
    this view will not necessarily always be consistent with some serial
    (one at a time) execution of concurrent transactions of the same level.
    For example, even a read-only transaction at this level may see a
    control record updated to show that a batch has been completed but
    <emphasis>not</emphasis> see one of the detail records which is logically
    part of the batch because it read an earlier revision of the control
    record.  Attempts to enforce business rules by transactions running at
    this isolation level are not likely to work correctly without careful use
    of explicit locks to block conflicting transactions.
-->
リピータブルリードモードでは、全てのトランザクションがデータベースの一貫した不変のビューの状態を参照することが保証されます。
しかし、このビューは常にいくつかの同じレベルの同時実行トランザクションの直列（一度に一つずつの）実行と一貫性を持つとは限りません。
例えば、このレベルの読み取りのみのトランザクションは、バッチが完了したことを示すために更新された制御レコードを参照することができますが、
制御レコードのより以前のバージョンを読み取るため、論理的にそのバッチの一部となる詳細なレコードの１つを参照することは<emphasis>できません</emphasis>。
この分離レベルで実行するトランザクションによりビジネスルールを強制しようとすることは、競合するトランザクションをブロックするために注意深く明示的なロックを持たないと、正確に動作しないことが多くあります。
   </para>

   <para>
<!--
    The Repeatable Read isolation level is implemented using a technique
    known in academic database literature and in some other database products
    as <firstterm>Snapshot Isolation</firstterm>.  Differences in behavior
    and performance may be observed when compared with systems that use a
    traditional locking technique that reduces concurrency.  Some other
    systems may even offer Repeatable Read and Snapshot Isolation as distinct
    isolation levels with different behavior.  The permitted phenomena that
    distinguish the two techniques were not formalized by database researchers
    until after the SQL standard was developed, and are outside the scope of
    this manual.  For a full treatment, please see
    <xref linkend="berenson95"/>.
-->
リピータブルリード分離レベルは、学術的なデータベースの文献や他のデータベース製品のいくつかでは<firstterm>スナップショット分離</firstterm>として知られる技術を用いて実装されています。
同時実行性の面で劣る伝統的なロック技術を使うシステムと比較すると振舞いや性能の違いが観察されるかもしれません。
他のシステムでは、リピータブルリードとスナップショット分離を異なる振舞いをする別の分離レベルとして提供しているかもしれません。
2つの技術を区別する許容される現象は、標準SQLが制定されるまではデータベース研究者により定式化されておらず、この文書の範囲を超えます。
詳細な取り扱いについては<xref linkend="berenson95"/>を参照してください。
   </para>

   <para>
    The Repeatable Read isolation level is implemented using a technique
    known in academic database literature and in some other database products
    as <firstterm>Snapshot Isolation</firstterm>.  Differences in behavior
    and performance may be observed when compared with systems that use a
    traditional locking technique that reduces concurrency.  Some other
    systems may even offer Repeatable Read and Snapshot Isolation as distinct
    isolation levels with different behavior.  The permitted phenomena that
    distinguish the two techniques were not formalized by database researchers
    until after the SQL standard was developed, and are outside the scope of
    this manual.  For a full treatment, please see
    <xref linkend="berenson95"/>.
   </para>

   <note>
    <para>
<!--
     Prior to <productname>PostgreSQL</productname> version 9.1, a request
     for the Serializable transaction isolation level provided exactly the
     same behavior described here.  To retain the legacy Serializable
     behavior, Repeatable Read should now be requested.
-->
<productname>PostgreSQL</productname> version 9.1より前まででは、シリアライザブル分離レベルの要求はここで説明した通りの動作をそのまま提供していました。
以前のシリアライザブルの動作を維持するためには、リピータブルリードを要求しなければならなくなりました。
    </para>
   </note>
  </sect2>

  <sect2 id="xact-serializable">
<!--
   <title>Serializable Isolation Level</title>
-->
   <title>シリアライザブル分離レベル</title>

   <indexterm>
<!--
    <primary>transaction isolation level</primary>
    <secondary>serializable</secondary>
-->
    <primary>トランザクション分離レベル</primary>
    <secondary>シリアライザブル</secondary>
   </indexterm>

   <indexterm>
<!--
    <primary>serializable</primary>
-->
    <primary>シリアライザブル</primary>
   </indexterm>

   <indexterm>
<!--
    <primary>predicate locking</primary>
-->
    <primary>述語ロック</primary>
   </indexterm>

   <indexterm>
<!--
    <primary>serialization anomaly</primary>
-->
    <primary>直列化異常</primary>
   </indexterm>

   <para>
<!--
    The <firstterm>Serializable</firstterm> isolation level provides
    the strictest transaction isolation.  This level emulates serial
    transaction execution for all committed transactions;
    as if transactions had been executed one after another, serially,
    rather than concurrently.  However, like the Repeatable Read level,
    applications using this level must
    be prepared to retry transactions due to serialization failures.
    In fact, this isolation level works exactly the same as Repeatable
    Read except that it monitors for conditions which could make
    execution of a concurrent set of serializable transactions behave
    in a manner inconsistent with all possible serial (one at a time)
    executions of those transactions.  This monitoring does not
    introduce any blocking beyond that present in repeatable read, but
    there is some overhead to the monitoring, and detection of the
    conditions which could cause a
    <firstterm>serialization anomaly</firstterm> will trigger a
    <firstterm>serialization failure</firstterm>.
-->
<firstterm>シリアライザブル</firstterm>分離レベルは、最も厳しいトランザクションの分離性を提供します。
このレベルではトランザクションが同時にではなく、次から次へと、あたかも順に実行されているように逐次的なトランザクションの実行を全てのコミットされたトランザクションに対しエミュレートします。
しかし、このレベルを使ったアプリケーションでは、リピータブルリードレベルと同様に、直列化の失敗によるトランザクションの再実行に備えておく必要があります。
実際、この分離レベルは、（ある時点で）逐次実行可能なすべてのトランザクションにおいて、シリアライザブルトランザクションの同時実行の組が一貫性のないような振る舞いをしていないか監視することを除き、リピータブルリードと全く同じ動きをします。
この監視では、リピータブルリードが示すものを越えてブロックすることはありませんが、監視によりいくらかのオーバーヘッドがあり、<firstterm>直列化異常</firstterm>を引き起こすような状態の検知は、<firstterm>直列化の失敗</firstterm>を引き起こすでしょう。
   </para>

   <para>
<!--
    As an example,
    consider a table <structname>mytab</structname>, initially containing:
-->
例えば、以下の初期データを持つ<structname>mytab</structname>というテーブルを考えてみます。
<screen>
 class | value
-------+-------
     1 |    10
     1 |    20
     2 |   100
     2 |   200
</screen>
<!--
    Suppose that serializable transaction A computes:
-->
ここでシリアライザブルトランザクションAが以下を計算し、
<screen>
SELECT SUM(value) FROM mytab WHERE class = 1;
</screen>
<!--
    and then inserts the result (30) as the <structfield>value</structfield> in a
    new row with <structfield>class</structfield><literal> = 2</literal>.  Concurrently, serializable
    transaction B computes:
-->
そして、<structfield>value</structfield>にその結果（30）を、<structfield>class</structfield><literal> = 2</literal>の行として新たに挿入したとします。
同時にシリアライザブルトランザクションBが以下を計算し、
<screen>
SELECT SUM(value) FROM mytab WHERE class = 2;
</screen>
<!--
    and obtains the result 300, which it inserts in a new row with
    <structfield>class</structfield><literal> = 1</literal>.  Then both transactions try to commit.
    If either transaction were running at the Repeatable Read isolation level,
    both would be allowed to commit; but since there is no serial order of execution
    consistent with the result, using Serializable transactions will allow one
    transaction to commit and will roll the other back with this message:
-->
その結果300を得、そして、この結果を<structfield>class</structfield><literal> = 1</literal>の新たな行として挿入したとします。
その後、両方のトランザクションがコミットを試みます。
もし一方の処理がリピータブルリード分離レベルで実行していれば、両方のコミットが許されるでしょう。
しかし、この結果と一貫する実行順序が存在しないため、シリアライザブルトランザクションを使用した場合は、ひとつのトランザクションがコミットを許され、他方は次のメッセージとともにロールバックされることになります。

<screen>
ERROR:  could not serialize access due to read/write dependencies among transactions
</screen>

<!--
    This is because if A had
    executed before B, B would have computed the sum 330, not 300, and
    similarly the other order would have resulted in a different sum
    computed by A.
-->
この理由は、もしAがBよりも前に実行されていた場合、Bの総和は300ではなく330と計算され、また同様に逆の順序で実行されたとすればAで計算される総和が異なる結果になるからです。
   </para>

   <para>
<!--
    When relying on Serializable transactions to prevent anomalies, it is
    important that any data read from a permanent user table not be
    considered valid until the transaction which read it has successfully
    committed.  This is true even for read-only transactions, except that
    data read within a <firstterm>deferrable</firstterm> read-only
    transaction is known to be valid as soon as it is read, because such a
    transaction waits until it can acquire a snapshot guaranteed to be free
    from such problems before starting to read any data.  In all other cases
    applications must not depend on results read during a transaction that
    later aborted; instead, they should retry the transaction until it
    succeeds.
-->
異常を防止するためにシリアライザブルトランザクションを使用するのであれば、恒久的なユーザテーブルから読み取られたいかなるデータも、それを読んだトランザクションがコミットされるまで有効とは認められない点は重要です。
このことは読み取り専用トランザクションにも当てはまりますが、<firstterm>遅延可能な</firstterm>読み取り専用トランザクション内で読み込まれたデータは例外で、読み込まれてすぐに有効とみなされます。
なぜなら、遅延可能なトランザクションはすべてのデータを読み込む前にこのような問題がないことを保証されているスナップショットを取得できるまで待機するからです。
それ以外の全ての場合において、後に中止されたトランザクション内で読み込まれた結果をアプリケーションは信用してはならず、アプリケーションはトランザクションが成功するまで再試行すべきです。
   </para>

   <para>
<!--
    To guarantee true serializability <productname>PostgreSQL</productname>
    uses <firstterm>predicate locking</firstterm>, which means that it keeps locks
    which allow it to determine when a write would have had an impact on
    the result of a previous read from a concurrent transaction, had it run
    first.  In <productname>PostgreSQL</productname> these locks do not
    cause any blocking and therefore can <emphasis>not</emphasis> play any part in
    causing a deadlock.  They are used to identify and flag dependencies
    among concurrent Serializable transactions which in certain combinations
    can lead to serialization anomalies.  In contrast, a Read Committed or
    Repeatable Read transaction which wants to ensure data consistency may
    need to take out a lock on an entire table, which could block other
    users attempting to use that table, or it may use <literal>SELECT FOR
    UPDATE</literal> or <literal>SELECT FOR SHARE</literal> which not only
    can block other transactions but cause disk access.
-->
真の直列性を保証するために<productname>PostgreSQL</productname>では、<firstterm>述語ロック</firstterm>を使います。
述語ロックでは、トランザクションが最初に実行されたとしたら、それによる書き込みが同時実行トランザクションによる読み取り結果にいつ影響を及ぼしたかの決定を可能にするロックを保持します。
<productname>PostgreSQL</productname>では、これらのロックはブロッキングを引き起こさないため、デッドロックの要因となら<emphasis>ない</emphasis>ものです。
それらは、同時実行中のシリアライザブルトランザクションが、直列化異常につながる組み合わせであることを識別しフラグを立てることに使用されます。
それとは対照的に、データの一貫性を保証したいリードコミッティドあるいはリピータブルリードトランザクションでは、テーブル全体のロック（そのテーブルを使用しようとしている他のユーザをブロックするかもしれません）を必要とするかもしれませんし、あるいは、他のトランザクションをブロックするだけでなくディスク・アクセスを引き起こす<literal>SELECT FOR UPDATE</literal>あるいは<literal>SELECT FOR SHARE</literal>を使用するかもしれません。
   </para>

   <para>
<!--
    Predicate locks in <productname>PostgreSQL</productname>, like in most
    other database systems, are based on data actually accessed by a
    transaction.  These will show up in the
    <link linkend="view-pg-locks"><structname>pg_locks</structname></link>
    system view with a <literal>mode</literal> of <literal>SIReadLock</literal>.  The
    particular locks
    acquired during execution of a query will depend on the plan used by
    the query, and multiple finer-grained locks (e.g., tuple locks) may be
    combined into fewer coarser-grained locks (e.g., page locks) during the
    course of the transaction to prevent exhaustion of the memory used to
    track the locks.  A <literal>READ ONLY</literal> transaction may be able to
    release its SIRead locks before completion, if it detects that no
    conflicts can still occur which could lead to a serialization anomaly.
    In fact, <literal>READ ONLY</literal> transactions will often be able to
    establish that fact at startup and avoid taking any predicate locks.
    If you explicitly request a <literal>SERIALIZABLE READ ONLY DEFERRABLE</literal>
    transaction, it will block until it can establish this fact.  (This is
    the <emphasis>only</emphasis> case where Serializable transactions block but
    Repeatable Read transactions don't.)  On the other hand, SIRead locks
    often need to be kept past transaction commit, until overlapping read
    write transactions complete.
-->
<productname>PostgreSQL</productname>の述語ロックは、他のほとんどのデータベースシステムと同様、トランザクションによって実際にアクセスされたデータを元にしています。
これらは、<link linkend="view-pg-locks"><structname>pg_locks</structname></link>システムビューに<literal>mode</literal>が<literal>SIReadLock</literal>のデータとして現れます。
問い合わせの実行期間中に獲得される個別のロックは、問い合わせが使用した計画に依存するでしょう。
また、ロックを追跡するために使用されるメモリの消耗を防ぐために、トランザクションの過程において、多数のよりきめの細かいロック（例えばタプル・ロック）が結合されて、より少数のよりきめの粗いロック（例えばページ・ロック）になるかもしれません。
直列化異常につながるような競合が継続して生じないことを検知すると、<literal>READ ONLY</literal>トランザクションは、それが完了する前にSIReadロックを解放できるかもしれません。
実際、<literal>READ ONLY</literal>トランザクションは、よく開始時点でその事実を確証し、どんな述語ロックもとらないこともあります。
<literal>SERIALIZABLE READ ONLY DEFERRABLE</literal>トランザクションを明示的に要求した場合には、この事実を確証できるまでブロックします。
（これは、シリアライザブルトランザクションはブロックするけれども、リピータブルリードトランザクションはブロックしない<emphasis>唯一</emphasis>のケースです。）
他方で、SIReadロックは、しばしば読み取りと書き込みが重なっているトランザクションが完了するまで、トランザクションのコミットが終わっても保持される必要があります。
   </para>

   <para>
<!--
    Consistent use of Serializable transactions can simplify development.
    The guarantee that any set of successfully committed concurrent
    Serializable transactions will have the same effect as if they were run
    one at a time means that if you can demonstrate that a single transaction,
    as written, will do the right thing when run by itself, you can have
    confidence that it will do the right thing in any mix of Serializable
    transactions, even without any information about what those other
    transactions might do, or it will not successfully commit.  It is
    important that an environment which uses this technique have a
    generalized way of handling serialization failures (which always return
    with an SQLSTATE value of '40001'), because it will be very hard to
    predict exactly which transactions might contribute to the read/write
    dependencies and need to be rolled back to prevent serialization
    anomalies.  The monitoring of read/write dependencies has a cost, as does
    the restart of transactions which are terminated with a serialization
    failure, but balanced against the cost and blocking involved in use of
    explicit locks and <literal>SELECT FOR UPDATE</literal> or <literal>SELECT FOR
    SHARE</literal>, Serializable transactions are the best performance choice
    for some environments.
-->
シリアライザブルトランザクションの一貫した使用は開発を単純化することができます。
正常にコミットされた同時実行のシリアライザブルトランザクションのどんな集合も、あたかもそれらが一度に一つずつ実行されたのと同じ結果になることが保証されるので、単独で実行されたときに単一トランザクションが正しく動作するよう書かれていると実証できるなら、他のトランザクションが何をしているかの情報が全く無くとも、複数シリアライザブルトランザクションが混在する中で正しく動作するかコミットに成功しないかであると確証を持つことができます。
この技術を使用する環境では、直列化の失敗(常にSQLSTATE値が'40001'で返る)を扱うための、汎用的な手段を持っていることが重要です。
なぜなら、どのトランザクションが読み取り/書き込みの依存性に影響し、直列化異常を防ぐためにロールバックさせる必要があるかということを、正確に予測することは非常に困難だからです。
読み取り/書き込みの依存性を監視したり、直列化異常で終了したトランザクションを再起動することはコストがかかります。
しかしながら、このコストと、明示的なロックと<literal>SELECT FOR UPDATE</literal>または<literal>SELECT FOR SHARE</literal>を使用したブロッキングとで比較検討すると、シリアライザブルトランザクションはいくつかの環境において最良な実行を選択することになります。
   </para>

   <para>
<!--
    While <productname>PostgreSQL</productname>'s Serializable transaction isolation
    level only allows concurrent transactions to commit if it can prove there
    is a serial order of execution that would produce the same effect, it
    doesn't always prevent errors from being raised that would not occur in
    true serial execution.  In particular, it is possible to see unique
    constraint violations caused by conflicts with overlapping Serializable
    transactions even after explicitly checking that the key isn't present
    before attempting to insert it.  This can be avoided by making sure
    that <emphasis>all</emphasis> Serializable transactions that insert potentially
    conflicting keys explicitly check if they can do so first.  For example,
    imagine an application that asks the user for a new key and then checks
    that it doesn't exist already by trying to select it first, or generates
    a new key by selecting the maximum existing key and adding one.  If some
    Serializable transactions insert new keys directly without following this
    protocol, unique constraints violations might be reported even in cases
    where they could not occur in a serial execution of the concurrent
    transactions.
-->
<productname>PostgreSQL</productname>のシリアライザブルトランザクション隔離レベルが同じ結果を生む実行順序があることを証明できるときだけ、同時のトランザクションのコミットを許すとはいえ、本当のシリアル実行では起こらないエラーが常に防げるわけではありません。
特に、たとえそのキーが生成されていないことを挿入しようとする前に明示的に調査した後でも重複しているシリアライザブルトランザクションとの競合が原因で一意性制約違反を見ることになる可能性があります。
これは潜在的に競合しているキーを挿入する<emphasis>全ての</emphasis>シリアライザブルトランザクションで確実に挿入できるかどうか最初に明示的に調査することで防ぐことができます。
例えば、ユーザに新しいキーを聞いてからまずselectでそれがすでに存在しているか確かめるアプリケーション、もしくは存在している中で一番大きなキーを選択しそれに1を足すことで新しいキーを生成するアプリケーションを想像してみてください。
もしいくつかのシリアライザブルトランザクションがこのプロトコルに沿わずに直接新しいキーを挿入すれば、たとえそれがシリアル実行の同時トランザクションでは起こりえないケースでも一意性制約違反が報告されることになります。
   </para>

   <para>
<!--
    For optimal performance when relying on Serializable transactions for
    concurrency control, these issues should be considered:
-->
同時実行制御のためにシリアライザブルトランザクションを使用する場合、最適な性能のためには、以下の問題を考慮すべきです。

    <itemizedlist>
     <listitem>
      <para>
<!--
       Declare transactions as <literal>READ ONLY</literal> when possible.
-->
可能であればトランザクションを<literal>READ ONLY</literal>として宣言してください。
      </para>
     </listitem>
     <listitem>
      <para>
<!--
       Control the number of active connections, using a connection pool if
       needed.  This is always an important performance consideration, but
       it can be particularly important in a busy system using Serializable
       transactions.
-->
もし必要ならばコネクションプールを使用して、活動中の接続数を制御してください。
これは常に重要な性能上の考慮点ですが、シリアライザブルトランザクションを使用した多忙なシステムにおいては、特に重要になる可能性があります。
      </para>
     </listitem>
     <listitem>
      <para>
<!--
       Don't put more into a single transaction than needed for integrity
       purposes.
-->
完全性のために必要とされる以上のものを１つのトランザクションに入れないようにしてください。
      </para>
     </listitem>
     <listitem>
      <para>
<!--
       Don't leave connections dangling <quote>idle in transaction</quote>
       longer than necessary.  The configuration parameter
       <xref linkend="guc-idle-in-transaction-session-timeout"/> may be used to
       automatically disconnect lingering sessions.
-->
必要以上に長く<quote>トランザクション内で待機状態</quote>で接続したまま放置しておかないようにしてください。
長引くセッションを自動的に切断するために、設定パラメータ<xref linkend="guc-idle-in-transaction-session-timeout"/>を使うことができます。
      </para>
     </listitem>
     <listitem>
      <para>
<!--
       Eliminate explicit locks, <literal>SELECT FOR UPDATE</literal>, and
       <literal>SELECT FOR SHARE</literal> where no longer needed due to the
       protections automatically provided by Serializable transactions.
-->
シリアライザブルトランザクションにより自動的に提供される保護により、不必要な、明示的なロック、<literal>SELECT FOR UPDATE</literal>および<literal>SELECT FOR SHARE</literal>を取り除いてください。
      </para>
     </listitem>
     <listitem>
      <para>
<!--
       When the system is forced to combine multiple page-level predicate
       locks into a single relation-level predicate lock because the predicate
       lock table is short of memory, an increase in the rate of serialization
       failures may occur.  You can avoid this by increasing
       <xref linkend="guc-max-pred-locks-per-transaction"/>,
       <xref linkend="guc-max-pred-locks-per-relation"/>, and/or
       <xref linkend="guc-max-pred-locks-per-page"/>.
-->
述語ロックのテーブルがメモリ不足になると、複数のページレベルの述語ロックを単一のリレーションレベルの述語ロックへと結合するようシステムが強いられ、直列化失敗の発生割合が増加する恐れがあります。
これは、<xref linkend="guc-max-pred-locks-per-transaction"/>、<xref linkend="guc-max-pred-locks-per-relation"/>、<xref linkend="guc-max-pred-locks-per-page"/>のいずれか、あるいは、すべてを増やすことにより回避することができます。
      </para>
     </listitem>
     <listitem>
      <para>
<!--
       A sequential scan will always necessitate a relation-level predicate
       lock.  This can result in an increased rate of serialization failures.
       It may be helpful to encourage the use of index scans by reducing
       <xref linkend="guc-random-page-cost"/> and/or increasing
       <xref linkend="guc-cpu-tuple-cost"/>.  Be sure to weigh any decrease
       in transaction rollbacks and restarts against any overall change in
       query execution time.
-->
シーケンシャルスキャンは常にリレーションレベルでの述語ロックを必要とします。
これによって、直列化失敗の頻度が増える可能性があります。
<xref linkend="guc-random-page-cost"/>を縮小および(または)<xref linkend="guc-cpu-tuple-cost"/>を増加することによりインデックススキャンの使用を促進することは有用かもしれません。
トランザクションのロールバックや再実行の減少を、問い合わせ実行時間の全体的な変化と比較検討するようにしてください。
      </para>
     </listitem>
    </itemizedlist>
   </para>

   <para>
<<<<<<< HEAD
=======
<!--
>>>>>>> 9a9c638e
    The Serializable isolation level is implemented using a technique known
    in academic database literature as Serializable Snapshot Isolation, which
    builds on Snapshot Isolation by adding checks for serialization anomalies.
    Some differences in behavior and performance may be observed when compared
    with other systems that use a traditional locking technique.  Please see
    <xref linkend="ports12"/> for detailed information.
<<<<<<< HEAD
=======
-->
シリアライザブル分離レベルは、学術的なデータベースの文献ではシリアライザブルスナップショット分離として知られる技術を使って実装されています。シリアライザブルスナップショット分離は、スナップショット分離の上に直列化異常の確認を追加することで構築されています。
伝統的なロック技術を使う他のシステムと比較すると振舞いや性能の違いが観察されるかもしれません。
詳細な情報は<xref linkend="ports12"/>を参照してください。
>>>>>>> 9a9c638e
   </para>
  </sect2>
 </sect1>

  <sect1 id="explicit-locking">
<!--
   <title>Explicit Locking</title>
-->
   <title>明示的ロック</title>

   <indexterm>
<!--
    <primary>lock</primary>
-->
    <primary>ロック</primary>
   </indexterm>

   <para>
<!--
    <productname>PostgreSQL</productname> provides various lock modes
    to control concurrent access to data in tables.  These modes can
    be used for application-controlled locking in situations where
    <acronym>MVCC</acronym> does not give the desired behavior.  Also,
    most <productname>PostgreSQL</productname> commands automatically
    acquire locks of appropriate modes to ensure that referenced
    tables are not dropped or modified in incompatible ways while the
    command executes.  (For example, <command>TRUNCATE</command> cannot safely be
    executed concurrently with other operations on the same table, so it
<<<<<<< HEAD
    obtains an <literal>ACCESS EXCLUSIVE</literal> lock on the table to
    enforce that.)
=======
    obtains an exclusive lock on the table to enforce that.)
-->
<productname>PostgreSQL</productname>は、テーブル内のデータに対する同時アクセスを制御するために様々な種類のロックモードを備えています。
これらのモードは、<acronym>MVCC</acronym>では必要な動作を得られない場合、アプリケーション制御のロックに使用することができます。
また、ほとんどの<productname>PostgreSQL</productname>コマンドでは、参照されるテーブルがそのコマンドの実行中に別の方法で削除もしくは変更されていないことを確実にするために、適切なモードのロックを自動的に獲得します。
（例えば、<command>TRUNCATE</command>コマンドは、同じテーブルに対する他の操作と同時に安全に実行することはできないので、それを確実に実行するため、そのテーブルの排他ロックを獲得します。）
>>>>>>> 9a9c638e
   </para>

   <para>
<!--
    To examine a list of the currently outstanding locks in a database
    server, use the
    <link linkend="view-pg-locks"><structname>pg_locks</structname></link>
    system view. For more information on monitoring the status of the lock
    manager subsystem, refer to <xref linkend="monitoring"/>.
-->
現在のデータベースサーバに残っているロックの一覧を確認するには、<link linkend="view-pg-locks"><structname>pg_locks</structname></link>システムビューを使用してください。
ロック管理サブシステムの状況監視についての詳細は<xref linkend="monitoring"/>を参照してください。
   </para>

  <sect2 id="locking-tables">
<!--
   <title>Table-Level Locks</title>
-->
   <title>テーブルレベルロック</title>

   <indexterm zone="locking-tables">
    <primary>LOCK</primary>
   </indexterm>

   <para>
<!--
    The list below shows the available lock modes and the contexts in
    which they are used automatically by
    <productname>PostgreSQL</productname>.  You can also acquire any
    of these locks explicitly with the command <xref
    linkend="sql-lock"/>.
    Remember that all of these lock modes are table-level locks,
    even if the name contains the word
    <quote>row</quote>; the names of the lock modes are historical.
    To some extent the names reflect the typical usage of each lock
    mode &mdash; but the semantics are all the same.  The only real difference
    between one lock mode and another is the set of lock modes with
    which each conflicts (see <xref linkend="table-lock-compatibility"/>).
    Two transactions cannot hold locks of conflicting
    modes on the same table at the same time.  (However, a transaction
    never conflicts with itself.  For example, it might acquire
    <literal>ACCESS EXCLUSIVE</literal> lock and later acquire
    <literal>ACCESS SHARE</literal> lock on the same table.)  Non-conflicting
    lock modes can be held concurrently by many transactions.  Notice in
    particular that some lock modes are self-conflicting (for example,
    an <literal>ACCESS EXCLUSIVE</literal> lock cannot be held by more than one
    transaction at a time) while others are not self-conflicting (for example,
    an <literal>ACCESS SHARE</literal> lock can be held by multiple transactions).
-->
以下のリストに、使用可能なロックモードとそれらが<productname>PostgreSQL</productname>で自動的に使用される文脈を示します。
また、<xref linkend="sql-lock"/>コマンドを使用して、こうしたロックを明示的に獲得することもできます。
これらのロックモードは、たとえその名前に<quote>row（行）</quote>という言葉が付いていても、全てテーブルレベルのロックであることに注意してください。
ロックモードの名前は歴史的なものです。
これらの名前は、各ロックモードの代表的な使用方法をある程度表しています。
しかし、意味的には全て同じです。
ロックモード間における唯一の実質的な差異は、どのモードがどのモードと競合するかというロックモードの組み合わせです(<xref linkend="table-lock-compatibility"/>を参照してください)。
2つのトランザクションで、競合するモードのロックを同時に同一テーブル上に保持することはできません
（しかし、トランザクションは自分自身とは決して競合しません。
例えば、<literal>ACCESS EXCLUSIVE</literal>ロックを獲得し、その後同じテーブルに<literal>ACCESS SHARE</literal>ロックを獲得できる可能性があります）。
競合しないロックモードは、多くのトランザクションで同時に保持することが可能です。
特に、ロックモードには、自己競合するもの（例えば、<literal>ACCESS EXCLUSIVE</literal>は同時に複数のトランザクションで保持することは不可能）と、自己競合しないもの（例えば、<literal>ACCESS SHARE</literal>は複数のトランザクションで保持可能）があることに注意してください。
   </para>

     <variablelist>
<!--
      <title>Table-Level Lock Modes</title>
-->
      <title>テーブルレベルロックモード</title>
      <varlistentry>
       <term>
        <literal>ACCESS SHARE</literal>
       </term>
       <listitem>
        <para>
<!--
         Conflicts with the <literal>ACCESS EXCLUSIVE</literal> lock
         mode only.
-->
         <literal>ACCESS EXCLUSIVE</literal>ロックモードとのみ競合します。
        </para>

        <para>
<!--
         The <command>SELECT</command> command acquires a lock of this mode on
         referenced tables.  In general, any query that only <emphasis>reads</emphasis> a table
         and does not modify it will acquire this lock mode.
-->
<command>SELECT</command>コマンドにより、参照されるテーブルに対してこのモードのロックが獲得されます。
通常、テーブルの<emphasis>読み取り</emphasis>のみで変更を行わない問い合わせであれば全て、このロックモードを獲得します。
        </para>
       </listitem>
      </varlistentry>

      <varlistentry>
       <term>
        <literal>ROW SHARE</literal>
       </term>
       <listitem>
        <para>
<!--
         Conflicts with the <literal>EXCLUSIVE</literal> and
         <literal>ACCESS EXCLUSIVE</literal> lock modes.
-->
<literal>EXCLUSIVE</literal>および<literal>ACCESS EXCLUSIVE</literal>ロックモードと競合します。
        </para>

        <para>
<!--
         The <command>SELECT FOR UPDATE</command> and
         <command>SELECT FOR SHARE</command> commands acquire a
         lock of this mode on the target table(s) (in addition to
         <literal>ACCESS SHARE</literal> locks on any other tables
         that are referenced but not selected
         <option>FOR UPDATE/FOR SHARE</option>).
-->
<command>SELECT FOR UPDATE</command>および<command>SELECT FOR SHARE</command>コマンドは、（参照はされているが、<option>FOR UPDATE/FOR SHARE</option>として選択はされていない他のテーブルに対する<literal>ACCESS SHARE</literal>ロックに加えて）対象となるテーブル上にこのモードのロックを獲得します。
        </para>
       </listitem>
      </varlistentry>

      <varlistentry>
       <term>
        <literal>ROW EXCLUSIVE</literal>
       </term>
       <listitem>
        <para>
<!--
         Conflicts with the <literal>SHARE</literal>, <literal>SHARE ROW
         EXCLUSIVE</literal>, <literal>EXCLUSIVE</literal>, and
         <literal>ACCESS EXCLUSIVE</literal> lock modes.
-->
<literal>SHARE</literal>、<literal>SHARE ROW EXCLUSIVE</literal>、<literal>EXCLUSIVE</literal>、および<literal>ACCESS EXCLUSIVE</literal>ロックモードと競合します。
        </para>

        <para>
<!--
         The commands <command>UPDATE</command>,
         <command>DELETE</command>, and <command>INSERT</command>
         acquire this lock mode on the target table (in addition to
         <literal>ACCESS SHARE</literal> locks on any other referenced
         tables).  In general, this lock mode will be acquired by any
         command that <emphasis>modifies data</emphasis> in a table.
-->
<command>UPDATE</command>、<command>DELETE</command>、および<command>INSERT</command>コマンドは、（参照される他の全てのテーブルに対する<literal>ACCESS SHARE</literal>ロックに加えて）対象となるテーブル上にこのモードのロックを獲得します。
通常、このロックモードは、テーブルの<emphasis>データを変更する</emphasis>問い合わせにより獲得されます。
        </para>
       </listitem>
      </varlistentry>

      <varlistentry>
       <term>
        <literal>SHARE UPDATE EXCLUSIVE</literal>
       </term>
       <listitem>
        <para>
<!--
         Conflicts with the <literal>SHARE UPDATE EXCLUSIVE</literal>,
         <literal>SHARE</literal>, <literal>SHARE ROW
         EXCLUSIVE</literal>, <literal>EXCLUSIVE</literal>, and
         <literal>ACCESS EXCLUSIVE</literal> lock modes.
         This mode protects a table against
         concurrent schema changes and <command>VACUUM</command> runs.
-->
<literal>SHARE UPDATE EXCLUSIVE</literal>、<literal>SHARE</literal>、<literal>SHARE ROW EXCLUSIVE</literal>、<literal>EXCLUSIVE</literal>、および<literal>ACCESS EXCLUSIVE</literal>ロックモードと競合します。
このモードにより、同時実行されるスキーマの変更および<command>VACUUM</command>コマンドの実行から、テーブルを保護します。
        </para>

        <para>
<!--
         Acquired by <command>VACUUM</command> (without <option>FULL</option>),
         <command>ANALYZE</command>, <command>CREATE INDEX CONCURRENTLY</command>,
         <command>REINDEX CONCURRENTLY</command>,
<<<<<<< HEAD
         <command>CREATE STATISTICS</command>, and certain <link linkend="sql-alterindex"><command>ALTER
         INDEX</command></link> and <link linkend="sql-altertable"><command>ALTER TABLE</command></link> variants (for full
         details see the documentation of these commands).
=======
         <command>CREATE STATISTICS</command>, and certain <command>ALTER
         INDEX</command> and <command>ALTER TABLE</command> variants (for full
         details see <xref linkend="sql-alterindex"/> and <xref
         linkend="sql-altertable"/>).
-->
（<option>FULL</option>なしの）<command>VACUUM</command>、<command>ANALYZE</command>、<command>CREATE INDEX CONCURRENTLY</command>、<command>REINDEX CONCURRENTLY</command>、<command>CREATE STATISTICS</command>、および、<command>ALTER INDEX</command>や<command>ALTER TABLE</command>の特定の亜種(詳細は<xref linkend="sql-alterindex"/>や<xref linkend="sql-altertable"/>を参照してください)によって獲得されます。
>>>>>>> 9a9c638e
        </para>
       </listitem>
      </varlistentry>

      <varlistentry>
       <term>
        <literal>SHARE</literal>
       </term>
       <listitem>
        <para>
<!--
         Conflicts with the <literal>ROW EXCLUSIVE</literal>,
         <literal>SHARE UPDATE EXCLUSIVE</literal>, <literal>SHARE ROW
         EXCLUSIVE</literal>, <literal>EXCLUSIVE</literal>, and
         <literal>ACCESS EXCLUSIVE</literal> lock modes.
         This mode protects a table against concurrent data changes.
-->
<literal>ROW EXCLUSIVE</literal>、<literal>SHARE UPDATE EXCLUSIVE</literal>、<literal>SHARE ROW EXCLUSIVE</literal>、<literal>EXCLUSIVE</literal>、および<literal>ACCESS EXCLUSIVE</literal>ロックモードと競合します。
このモードは、同時実行されるデータ変更からテーブルを保護します。
        </para>

        <para>
<!--
         Acquired by <command>CREATE INDEX</command>
         (without <option>CONCURRENTLY</option>).
-->
（<option>CONCURRENTLY</option>なしの）<command>CREATE INDEX</command>によって獲得されます。
        </para>
       </listitem>
      </varlistentry>

      <varlistentry>
       <term>
        <literal>SHARE ROW EXCLUSIVE</literal>
       </term>
       <listitem>
        <para>
<!--
         Conflicts with the <literal>ROW EXCLUSIVE</literal>,
         <literal>SHARE UPDATE EXCLUSIVE</literal>,
         <literal>SHARE</literal>, <literal>SHARE ROW
         EXCLUSIVE</literal>, <literal>EXCLUSIVE</literal>, and
         <literal>ACCESS EXCLUSIVE</literal> lock modes.
         This mode protects a table against concurrent data changes, and
         is self-exclusive so that only one session can hold it at a time.
-->
<literal>ROW EXCLUSIVE</literal>、<literal>SHARE UPDATE EXCLUSIVE</literal>、
<literal>SHARE</literal>、<literal>SHARE ROW EXCLUSIVE</literal>、<literal>EXCLUSIVE</literal>、および<literal>ACCESS EXCLUSIVE</literal>ロックモードと競合します。
このモードは、1つのセッションだけが一度にそれを保持することができるよう、自己排他的に同時のデータ変更からテーブルを保護します。
        </para>

        <para>
<!--
         Acquired by <command>CREATE TRIGGER</command> and some forms of
<<<<<<< HEAD
         <link linkend="sql-altertable"><command>ALTER TABLE</command></link>.
=======
         <command>ALTER TABLE</command> (see <xref linkend="sql-altertable"/>).
-->
<command>CREATE TRIGGER</command>、および、<command>ALTER TABLE</command>（<xref linkend="sql-altertable"/>参照）のいくつか形式により獲得されます。
>>>>>>> 9a9c638e
        </para>
       </listitem>
      </varlistentry>

      <varlistentry>
       <term>
        <literal>EXCLUSIVE</literal>
       </term>
       <listitem>
        <para>
<!--
         Conflicts with the <literal>ROW SHARE</literal>, <literal>ROW
         EXCLUSIVE</literal>, <literal>SHARE UPDATE
         EXCLUSIVE</literal>, <literal>SHARE</literal>, <literal>SHARE
         ROW EXCLUSIVE</literal>, <literal>EXCLUSIVE</literal>, and
         <literal>ACCESS EXCLUSIVE</literal> lock modes.
         This mode allows only concurrent <literal>ACCESS SHARE</literal> locks,
         i.e., only reads from the table can proceed in parallel with a
         transaction holding this lock mode.
-->
<literal>ROW SHARE</literal>、<literal>ROW EXCLUSIVE</literal>、
<literal>SHARE UPDATE EXCLUSIVE</literal>、<literal>SHARE</literal>、
<literal>SHARE ROW EXCLUSIVE</literal>、<literal>EXCLUSIVE</literal>、および<literal>ACCESS EXCLUSIVE</literal>ロックモードと競合します。
このモードは、同時実行される<literal>ACCESS SHARE</literal>のみを許可します。
つまり、このロックモードを保持するトランザクションと並行して実行できる処理は、テーブルの読み取りだけです。
        </para>

        <para>
<!--
         Acquired by <command>REFRESH MATERIALIZED VIEW CONCURRENTLY</command>.
-->
<command>REFRESH MATERIALIZED VIEW CONCURRENTLY</command>により獲得されます。
        </para>
       </listitem>
      </varlistentry>

      <varlistentry>
       <term>
        <literal>ACCESS EXCLUSIVE</literal>
       </term>
       <listitem>
        <para>
<!--
         Conflicts with locks of all modes (<literal>ACCESS
         SHARE</literal>, <literal>ROW SHARE</literal>, <literal>ROW
         EXCLUSIVE</literal>, <literal>SHARE UPDATE
         EXCLUSIVE</literal>, <literal>SHARE</literal>, <literal>SHARE
         ROW EXCLUSIVE</literal>, <literal>EXCLUSIVE</literal>, and
         <literal>ACCESS EXCLUSIVE</literal>).
         This mode guarantees that the
         holder is the only transaction accessing the table in any way.
-->
全てのモードのロック（<literal>ACCESS
         SHARE</literal>、<literal>ROW SHARE</literal>、<literal>ROW
         EXCLUSIVE</literal>、<literal>SHARE UPDATE
         EXCLUSIVE</literal>、<literal>SHARE</literal>、<literal>SHARE
         ROW EXCLUSIVE</literal>、<literal>EXCLUSIVE</literal>、および
         <literal>ACCESS EXCLUSIVE</literal>）と競合します。
このモードにより、その保持者以外にテーブルにアクセスするトランザクションがないことが保証されます。
        </para>

        <para>
<!--
         Acquired by the <command>DROP TABLE</command>,
         <command>TRUNCATE</command>, <command>REINDEX</command>,
         <command>CLUSTER</command>, <command>VACUUM FULL</command>,
         and <command>REFRESH MATERIALIZED VIEW</command> (without
         <option>CONCURRENTLY</option>)
         commands. Many forms of <command>ALTER INDEX</command> and <command>ALTER TABLE</command> also acquire
         a lock at this level. This is also the default lock mode for
         <command>LOCK TABLE</command> statements that do not specify
         a mode explicitly.
-->
<command>DROP TABLE</command>、<command>TRUNCATE</command>、<command>REINDEX</command>、<command>CLUSTER</command>、<command>VACUUM FULL</command>、（<option>CONCURRENTLY</option>なしの）<command>REFRESH MATERIALIZED VIEW</command>コマンドによって獲得されます。
<command>ALTER INDEX</command>と<command>ALTER TABLE</command>の多くの形式もこのレベルでロックを獲得します。
これはまた、明示的にモードを指定しない<command>LOCK TABLE</command>文のデフォルトのロックモードです。
        </para>
       </listitem>
      </varlistentry>
     </variablelist>

     <tip>
      <para>
<!--
       Only an <literal>ACCESS EXCLUSIVE</literal> lock blocks a
       <command>SELECT</command> (without <option>FOR UPDATE/SHARE</option>)
       statement.
-->
<literal>ACCESS EXCLUSIVE</literal>ロックのみが、<command>SELECT</command>（<option>FOR UPDATE/SHARE</option>なし）文をブロックします。
      </para>
     </tip>

   <para>
<!--
    Once acquired, a lock is normally held until the end of the transaction.  But if a
    lock is acquired after establishing a savepoint, the lock is released
    immediately if the savepoint is rolled back to.  This is consistent with
    the principle that <command>ROLLBACK</command> cancels all effects of the
    commands since the savepoint.  The same holds for locks acquired within a
    <application>PL/pgSQL</application> exception block: an error escape from the block
    releases locks acquired within it.
-->
通常ロックは獲得した後、トランザクションの終わりまで保持されます。
しかし、ロックがセーブポイントの確立後に獲得された場合、セーブポイントがロールバックされると、ロックは即座に解放されます。
これは、<command>ROLLBACK</command>がセーブポイント以降に行われたすべてのコマンドの効果を取消すという原則と整合性が取れています。
<application>PL/pgSQL</application>例外ブロック内で獲得されたロックに対しても同様です。
そのブロックからエラーで抜けた後、獲得されたロックは解放されます。
   </para>



    <table tocentry="1" id="table-lock-compatibility">
<<<<<<< HEAD
     <title>Conflicting Lock Modes</title>
=======
<!--
     <title> Conflicting Lock Modes</title>
-->
     <title> ロックモードの競合</title>
>>>>>>> 9a9c638e
     <tgroup cols="9">
      <colspec colnum="1" colwidth="1.25*"/>
      <colspec colnum="2" colwidth="1*" colname="lockst"/>
      <colspec colnum="3" colwidth="1*"/>
      <colspec colnum="4" colwidth="1*"/>
      <colspec colnum="5" colwidth="1*"/>
      <colspec colnum="6" colwidth="1*"/>
      <colspec colnum="7" colwidth="1*"/>
      <colspec colnum="8" colwidth="1*"/>
      <colspec colnum="9" colwidth="1*" colname="lockend"/>
      <spanspec spanname="lockreq" namest="lockst" nameend="lockend" align="center"/>
      <thead>
       <row>
<!--
        <entry morerows="1">Requested Lock Mode</entry>
        <entry spanname="lockreq">Existing Lock Mode</entry>
-->
        <entry morerows="1">要求するロックモード</entry>
        <entry spanname="lockreq">既存のロックモード</entry>
       </row>
       <row>
        <entry><literal>ACCESS SHARE</literal></entry>
        <entry><literal>ROW SHARE</literal></entry>
        <entry><literal>ROW EXCL.</literal></entry>
        <entry><literal>SHARE UPDATE EXCL.</literal></entry>
        <entry><literal>SHARE</literal></entry>
        <entry><literal>SHARE ROW EXCL.</literal></entry>
        <entry><literal>EXCL.</literal></entry>
        <entry><literal>ACCESS EXCL.</literal></entry>
       </row>
      </thead>
      <tbody>
       <row>
        <entry><literal>ACCESS SHARE</literal></entry>
        <entry align="center"></entry>
        <entry align="center"></entry>
        <entry align="center"></entry>
        <entry align="center"></entry>
        <entry align="center"></entry>
        <entry align="center"></entry>
        <entry align="center"></entry>
        <entry align="center">X</entry>
       </row>
       <row>
        <entry><literal>ROW SHARE</literal></entry>
        <entry align="center"></entry>
        <entry align="center"></entry>
        <entry align="center"></entry>
        <entry align="center"></entry>
        <entry align="center"></entry>
        <entry align="center"></entry>
        <entry align="center">X</entry>
        <entry align="center">X</entry>
       </row>
       <row>
        <entry><literal>ROW EXCL.</literal></entry>
        <entry align="center"></entry>
        <entry align="center"></entry>
        <entry align="center"></entry>
        <entry align="center"></entry>
        <entry align="center">X</entry>
        <entry align="center">X</entry>
        <entry align="center">X</entry>
        <entry align="center">X</entry>
       </row>
       <row>
        <entry><literal>SHARE UPDATE EXCL.</literal></entry>
        <entry align="center"></entry>
        <entry align="center"></entry>
        <entry align="center"></entry>
        <entry align="center">X</entry>
        <entry align="center">X</entry>
        <entry align="center">X</entry>
        <entry align="center">X</entry>
        <entry align="center">X</entry>
       </row>
       <row>
        <entry><literal>SHARE</literal></entry>
        <entry align="center"></entry>
        <entry align="center"></entry>
        <entry align="center">X</entry>
        <entry align="center">X</entry>
        <entry align="center"></entry>
        <entry align="center">X</entry>
        <entry align="center">X</entry>
        <entry align="center">X</entry>
       </row>
       <row>
        <entry><literal>SHARE ROW EXCL.</literal></entry>
        <entry align="center"></entry>
        <entry align="center"></entry>
        <entry align="center">X</entry>
        <entry align="center">X</entry>
        <entry align="center">X</entry>
        <entry align="center">X</entry>
        <entry align="center">X</entry>
        <entry align="center">X</entry>
       </row>
       <row>
        <entry><literal>EXCL.</literal></entry>
        <entry align="center"></entry>
        <entry align="center">X</entry>
        <entry align="center">X</entry>
        <entry align="center">X</entry>
        <entry align="center">X</entry>
        <entry align="center">X</entry>
        <entry align="center">X</entry>
        <entry align="center">X</entry>
       </row>
       <row>
        <entry><literal>ACCESS EXCL.</literal></entry>
        <entry align="center">X</entry>
        <entry align="center">X</entry>
        <entry align="center">X</entry>
        <entry align="center">X</entry>
        <entry align="center">X</entry>
        <entry align="center">X</entry>
        <entry align="center">X</entry>
        <entry align="center">X</entry>
       </row>
      </tbody>
     </tgroup>
    </table>
   </sect2>

   <sect2 id="locking-rows">
<!--
    <title>Row-Level Locks</title>
-->
    <title>行レベルロック</title>

    <para>
<!--
     In addition to table-level locks, there are row-level locks, which
     are listed as below with the contexts in which they are used
     automatically by <productname>PostgreSQL</productname>.  See
     <xref linkend="row-lock-compatibility"/> for a complete table of
     row-level lock conflicts.  Note that a transaction can hold
     conflicting locks on the same row, even in different subtransactions;
     but other than that, two transactions can never hold conflicting locks
     on the same row.  Row-level locks do not affect data querying; they
     block only <emphasis>writers and lockers</emphasis> to the same
     row.  Row-level locks are released at transaction end or during
     savepoint rollback, just like table-level locks.
-->
テーブルレベルロックに加えて、行レベルロックがあります。<productname>PostgreSQL</productname>が自動的に使う文脈付きで以下に行レベルロックの一覧があります。
行レベルロックの競合の完全な表については<xref linkend="row-lock-compatibility"/>を参照してください。
トランザクションは異なる副トランザクション内であっても、同じ行に対して競合するロックを保持できることに注意してください。
しかし、それ以外では、二つのトランザクションは同じ行に対して競合するロックを決して保持できません。
行レベルロックは、データの問い合わせには影響を与えません。
行レベルロックは、<emphasis>同じ行に対する書き込みとロック</emphasis>だけをブロックします。
テーブルレベルロックと同じように、行レベルロックはトランザクションの終わり、または、セーブポイントへのロールバックで解放されます。
    </para>

     <variablelist>
<!--
      <title>Row-Level Lock Modes</title>
-->
      <title>行レベルロックモード</title>
      <varlistentry>
       <term>
        <literal>FOR UPDATE</literal>
       </term>
       <listitem>
        <para>
<!--
         <literal>FOR UPDATE</literal> causes the rows retrieved by the
         <command>SELECT</command> statement to be locked as though for
         update.  This prevents them from being locked, modified or deleted by
         other transactions until the current transaction ends.  That is,
         other transactions that attempt <command>UPDATE</command>,
         <command>DELETE</command>,
         <command>SELECT FOR UPDATE</command>,
         <command>SELECT FOR NO KEY UPDATE</command>,
         <command>SELECT FOR SHARE</command> or
         <command>SELECT FOR KEY SHARE</command>
         of these rows will be blocked until the current transaction ends;
         conversely, <command>SELECT FOR UPDATE</command> will wait for a
         concurrent transaction that has run any of those commands on the
         same row,
         and will then lock and return the updated row (or no row, if the
         row was deleted).  Within a <literal>REPEATABLE READ</literal> or
         <literal>SERIALIZABLE</literal> transaction,
         however, an error will be thrown if a row to be locked has changed
         since the transaction started.  For further discussion see
         <xref linkend="applevel-consistency"/>.
-->
<literal>FOR UPDATE</literal>により<command>SELECT</command>文により取り出された行が更新用であるかのようにロックされます。
これにより、それらは現在のトランザクションが終わるまで、他のトランザクションがロック、変更、削除できなくなります。
すなわち、これらの行に対して<command>UPDATE</command>、<command>DELETE</command>、<command>SELECT FOR UPDATE</command>、<command>SELECT FOR NO KEY UPDATE</command>、<command>SELECT FOR SHARE</command>、<command>SELECT FOR KEY SHARE</command>をしようとする他のトランザクションは現在のトランザクションが終わるまでブロックされます。逆に言えば、<command>SELECT FOR UPDATE</command>は同じ行に対して上記のコマンドを実行している同時実行トランザクションを待ち、それから更新された行をロックして返します(行が削除されていれば、行は返しません)。
しかし、<literal>REPEATABLE READ</literal>もしくは<literal>SERIALIZABLE</literal>トランザクション内では、ロックする行がトランザクションの開始した後に変更された場合にはエラーが返ります。
これ以上の議論は<xref linkend="applevel-consistency"/>を参照してください。
        </para>
        <para>
<!--
         The <literal>FOR UPDATE</literal> lock mode
         is also acquired by any <command>DELETE</command> on a row, and also by an
         <command>UPDATE</command> that modifies the values of certain columns.  Currently,
         the set of columns considered for the <command>UPDATE</command> case are those that
         have a unique index on them that can be used in a foreign key (so partial
         indexes and expressional indexes are not considered), but this may change
         in the future.
-->
<literal>FOR UPDATE</literal>ロックモードは行に対する<command>DELETE</command>でも、ある列の値を変更する<command>UPDATE</command>でも獲得されます。
現時点では、<command>UPDATE</command>の場合に考慮される列の集合は、外部キーとして使うことのできる一意のインデックス(つまり部分インデックスや式インデックスは考慮されません)があるものですが、これは将来変わるかもしれません。
        </para>
       </listitem>
      </varlistentry>

      <varlistentry>
       <term>
        <literal>FOR NO KEY UPDATE</literal>
       </term>
       <listitem>
        <para>
<!--
         Behaves similarly to <literal>FOR UPDATE</literal>, except that the lock
         acquired is weaker: this lock will not block
         <literal>SELECT FOR KEY SHARE</literal> commands that attempt to acquire
         a lock on the same rows. This lock mode is also acquired by any
         <command>UPDATE</command> that does not acquire a <literal>FOR UPDATE</literal> lock.
-->
獲得するロックが弱い以外は<literal>FOR UPDATE</literal>と同じように振る舞います。このロックは同じ行のロックを獲得しようとする<literal>SELECT FOR KEY SHARE</literal>コマンドをブロックしません。
このロックモードは<literal>FOR UPDATE</literal>ロックを獲得しない<command>UPDATE</command>によっても獲得されます。
        </para>
       </listitem>
      </varlistentry>

      <varlistentry>
       <term>
        <literal>FOR SHARE</literal>
       </term>
       <listitem>
        <para>
<!--
         Behaves similarly to <literal>FOR NO KEY UPDATE</literal>, except that it
         acquires a shared lock rather than exclusive lock on each retrieved
         row.  A shared lock blocks other transactions from performing
         <command>UPDATE</command>, <command>DELETE</command>,
         <command>SELECT FOR UPDATE</command> or
         <command>SELECT FOR NO KEY UPDATE</command> on these rows, but it does not
         prevent them from performing <command>SELECT FOR SHARE</command> or
         <command>SELECT FOR KEY SHARE</command>.
-->
取り出された各行に対して排他ロックではなく共有ロックを獲得する以外は、<literal>FOR NO KEY UPDATE</literal>と同じように振る舞います。
共有ロックは、他のトランザクションがこれらの行に対して<command>UPDATE</command>、<command>DELETE</command>、<command>SELECT FOR UPDATE</command>、<command>SELECT FOR NO KEY UPDATE</command>を実行するのをブロックしますが、<command>SELECT FOR SHARE</command>や<command>SELECT FOR KEY SHARE</command>を実行するのを阻害しません。
        </para>
       </listitem>
      </varlistentry>

      <varlistentry>
       <term>
        <literal>FOR KEY SHARE</literal>
       </term>
       <listitem>
        <para>
<!--
         Behaves similarly to <literal>FOR SHARE</literal>, except that the
         lock is weaker: <literal>SELECT FOR UPDATE</literal> is blocked, but not
         <literal>SELECT FOR NO KEY UPDATE</literal>.  A key-shared lock blocks
         other transactions from performing <command>DELETE</command> or
         any <command>UPDATE</command> that changes the key values, but not
         other <command>UPDATE</command>, and neither does it prevent
         <command>SELECT FOR NO KEY UPDATE</command>, <command>SELECT FOR SHARE</command>,
         or <command>SELECT FOR KEY SHARE</command>.
-->
獲得するロックが弱い以外は<literal>FOR SHARE</literal>と同じように振る舞います。<literal>SELECT FOR UPDATE</literal>はブロックされますが、<literal>SELECT FOR NO KEY UPDATE</literal>はブロックされません。
キー共有ロックは、他のトランザクションが<command>DELETE</command>やキー値を変更する<command>UPDATE</command>を実行するのをブロックしますが、それ以外の<command>UPDATE</command>や、<command>SELECT FOR NO KEY UPDATE</command>、<command>SELECT FOR SHARE</command>、<command>SELECT FOR KEY SHARE</command>を阻害しません。
        </para>
       </listitem>
      </varlistentry>
     </variablelist>

    <para>
<!--
     <productname>PostgreSQL</productname> doesn't remember any
     information about modified rows in memory, so there is no limit on
     the number of rows locked at one time.  However, locking a row
     might cause a disk write, e.g., <command>SELECT FOR
     UPDATE</command> modifies selected rows to mark them locked, and so
     will result in disk writes.
-->
<productname>PostgreSQL</productname>では、メモリ上に変更された行の情報を記憶しないため、同時にロックできる行数の上限はありません。
しかし、行をロックする際に、ディスクに書き込む作業が発生するかもしれません。
例えば<command>SELECT FOR UPDATE</command>は、選択された行をロックしたものと印を付けるために変更を行いますので、ディスクにその結果を書き込むことになります。
    </para>

    <table tocentry="1" id="row-lock-compatibility">
<!--
     <title>Conflicting Row-Level Locks</title>
-->
     <title>行レベルロックの競合</title>
     <tgroup cols="5">
      <colspec colname="col1"    colwidth="1.5*"/>
      <colspec colname="lockst"  colwidth="1*"/>
      <colspec colname="col3"    colwidth="1*"/>
      <colspec colname="col4"    colwidth="1*"/>
      <colspec colname="lockend" colwidth="1*"/>
      <spanspec namest="lockst" nameend="lockend" spanname="lockreq"/>
      <thead>
       <row>
<!--
        <entry morerows="1">Requested Lock Mode</entry>
        <entry spanname="lockreq">Current Lock Mode</entry>
-->
        <entry morerows="1">要求するロックモード</entry>
        <entry spanname="lockreq">現在のロックモード</entry>
       </row>
       <row>
        <entry>FOR KEY SHARE</entry>
        <entry>FOR SHARE</entry>
        <entry>FOR NO KEY UPDATE</entry>
        <entry>FOR UPDATE</entry>
       </row>
      </thead>
      <tbody>
       <row>
        <entry>FOR KEY SHARE</entry>
        <entry align="center"></entry>
        <entry align="center"></entry>
        <entry align="center"></entry>
        <entry align="center">X</entry>
       </row>
       <row>
        <entry>FOR SHARE</entry>
        <entry align="center"></entry>
        <entry align="center"></entry>
        <entry align="center">X</entry>
        <entry align="center">X</entry>
       </row>
       <row>
        <entry>FOR NO KEY UPDATE</entry>
        <entry align="center"></entry>
        <entry align="center">X</entry>
        <entry align="center">X</entry>
        <entry align="center">X</entry>
       </row>
       <row>
        <entry>FOR UPDATE</entry>
        <entry align="center">X</entry>
        <entry align="center">X</entry>
        <entry align="center">X</entry>
        <entry align="center">X</entry>
       </row>
      </tbody>
     </tgroup>
    </table>
   </sect2>

   <sect2 id="locking-pages">
<!--
    <title>Page-Level Locks</title>
-->
    <title>ページレベルロック</title>

    <para>
<!--
     In addition to table and row locks, page-level share/exclusive locks are
     used to control read/write access to table pages in the shared buffer
     pool.  These locks are released immediately after a row is fetched or
     updated.  Application developers normally need not be concerned with
     page-level locks, but they are mentioned here for completeness.
-->
テーブルと行ロックに加え、ページレベルの共有/排他ロックがあり、これらは共有バッファプールにあるテーブルページへの読み書きのアクセスを管理するために使用されます。
これらのロックは、行が取得された後や更新された後に即座に解除されます。
アプリケーション開発者は通常ページレベルロックを考慮する必要はありませんが、ロックについて全てを説明したかったためここで取り上げました。
    </para>

   </sect2>

   <sect2 id="locking-deadlocks">
<!--
    <title>Deadlocks</title>
-->
    <title>デッドロック</title>

    <indexterm zone="locking-deadlocks">
<!--
     <primary>deadlock</primary>
-->
     <primary>デッドロック</primary>
    </indexterm>

    <para>
<!--
     The use of explicit locking can increase the likelihood of
     <firstterm>deadlocks</firstterm>, wherein two (or more) transactions each
     hold locks that the other wants.  For example, if transaction 1
     acquires an exclusive lock on table A and then tries to acquire
     an exclusive lock on table B, while transaction 2 has already
     exclusive-locked table B and now wants an exclusive lock on table
     A, then neither one can proceed.
     <productname>PostgreSQL</productname> automatically detects
     deadlock situations and resolves them by aborting one of the
     transactions involved, allowing the other(s) to complete.
     (Exactly which transaction will be aborted is difficult to
     predict and should not be relied upon.)
-->
明示的なロックの使用は、<firstterm>デッドロック</firstterm>の原因となる可能性があります。
デッドロックとは、2つ（もしくはそれ以上）のトランザクションにおいて、それぞれが、他方のトランザクションが必要とするロックを所持してしまうことです。
例えば、トランザクション1がテーブルAに排他ロックを獲得していて、次にテーブルBに排他ロックを獲得しようとする際に、トランザクション2が既にテーブルBに排他ロックを獲得済みであって、今からテーブルAに排他ロックを獲得しようと試みる場合、どちらのトランザクションも処理を進められません。
<productname>PostgreSQL</productname>では、自動的にデッドロック状況を検知し、関係するトランザクションの一方をアボートすることにより、この状況を解決し、もう一方のトランザクションの処理を完了させます
（どちらのトランザクションをアボートするかを正確に予期するのは難しく、これに依存すべきではありません）。
    </para>

    <para>
<!--
     Note that deadlocks can also occur as the result of row-level
     locks (and thus, they can occur even if explicit locking is not
     used). Consider the case in which two concurrent
     transactions modify a table. The first transaction executes:
-->
デッドロックは行レベルロックの結果として発生する可能性があります
（したがって、明示的なロック処理を使用していなくても発生する可能性があります）。
2つの同時実行トランザクションがあるテーブルを変更する状況を考えてみます。
1つ目のトランザクションは以下を実行します。

<screen>
UPDATE accounts SET balance = balance + 100.00 WHERE acctnum = 11111;
</screen>

<!--
     This acquires a row-level lock on the row with the specified
     account number. Then, the second transaction executes:
-->
これは、指定した口座番号の行に対し行レベルロックを獲得します。
次に2番目のトランザクションが以下を実行します。

<screen>
UPDATE accounts SET balance = balance + 100.00 WHERE acctnum = 22222;
UPDATE accounts SET balance = balance - 100.00 WHERE acctnum = 11111;
</screen>

<!--
     The first <command>UPDATE</command> statement successfully
     acquires a row-level lock on the specified row, so it succeeds in
     updating that row. However, the second <command>UPDATE</command>
     statement finds that the row it is attempting to update has
     already been locked, so it waits for the transaction that
     acquired the lock to complete. Transaction two is now waiting on
     transaction one to complete before it continues execution. Now,
     transaction one executes:
-->
1つ目の<command>UPDATE</command>文は指定された行に対する行レベルロックの獲得に成功し、この行の更新に成功します。
しかし、2つ目の<command>UPDATE</command>文は、更新対象の行がロックされていることを検知し、ロックを獲得したトランザクションが完了するまで待機します。
トランザクション2は、ここで、続きを実行する前にトランザクション1が完了するのを待機しています。
さて、トランザクション1がここで以下を実行します。

<screen>
UPDATE accounts SET balance = balance - 100.00 WHERE acctnum = 22222;
</screen>

<!--
     Transaction one attempts to acquire a row-level lock on the
     specified row, but it cannot: transaction two already holds such
     a lock. So it waits for transaction two to complete. Thus,
     transaction one is blocked on transaction two, and transaction
     two is blocked on transaction one: a deadlock
     condition. <productname>PostgreSQL</productname> will detect this
     situation and abort one of the transactions.
-->
トランザクション1は指定した行の行レベルロックを獲得しようとしますが、これは不可能です。
トランザクション2がそのロックを既に獲得しているからです。
そのため、トランザクション2が完了するのを待機することになります。
こうして、トランザクション1はトランザクション2でブロックされ、トランザクション2はトランザクション1でブロックされる、つまり、デッドロック状態です。
<productname>PostgreSQL</productname>はデッドロック状態を検知し、片方のトランザクションを中断させます。
    </para>

    <para>
<!--
     The best defense against deadlocks is generally to avoid them by
     being certain that all applications using a database acquire
     locks on multiple objects in a consistent order. In the example
     above, if both transactions
     had updated the rows in the same order, no deadlock would have
     occurred. One should also ensure that the first lock acquired on
     an object in a transaction is the most restrictive mode that will be
     needed for that object.  If it is not feasible to verify this in
     advance, then deadlocks can be handled on-the-fly by retrying
     transactions that abort due to deadlocks.
-->
デッドロックを防ぐ最も良い方法は、データベースを使用する全てのアプリケーションが、整合性のある順序で複数のオブジェクトに対するロックを獲得することです。
前に示したデッドロックの例で、もし両方のトランザクションで同じ順序で行を更新していたらデッドロックは起こりません。
また、トランザクション内のオブジェクトに対して獲得した最初のロックが、そのオブジェクトが必要とする最も制限的なモードであることを確実に保証すべきです。
このことが事前に検証できない場合、デッドロックによりアボートするトランザクションを再試行すれば、デッドロックをデータベースを稼働させながらでも処理することができます。
    </para>

    <para>
<!--
     So long as no deadlock situation is detected, a transaction seeking
     either a table-level or row-level lock will wait indefinitely for
     conflicting locks to be released.  This means it is a bad idea for
     applications to hold transactions open for long periods of time
     (e.g., while waiting for user input).
-->
デッドロック状況が検出されなければ、テーブルレベルロックもしくは行レベルロックを要求するトランザクションは、競合するロックが解放されるまで、無期限に待機します。
したがって、アプリケーションで長時間（例えば、ユーザの入力待ち）トランザクションを開いたまま保持しておくのは、推奨されません。
    </para>
   </sect2>

   <sect2 id="advisory-locks">
<!--
    <title>Advisory Locks</title>
-->
    <title>勧告的ロック</title>

    <indexterm zone="advisory-locks">
<!--
     <primary>advisory lock</primary>
-->
     <primary>勧告的ロック</primary>
    </indexterm>

    <indexterm zone="advisory-locks">
<!--
     <primary>lock</primary>
     <secondary>advisory</secondary>
-->
     <primary>ロック</primary>
     <secondary>勧告的</secondary>
    </indexterm>

    <para>
<!--
     <productname>PostgreSQL</productname> provides a means for
     creating locks that have application-defined meanings.  These are
     called <firstterm>advisory locks</firstterm>, because the system does not
     enforce their use &mdash; it is up to the application to use them
     correctly.  Advisory locks can be useful for locking strategies
     that are an awkward fit for the MVCC model.
     For example, a common use of advisory locks is to emulate pessimistic
     locking strategies typical of so-called <quote>flat file</quote> data
     management systems.
     While a flag stored in a table could be used for the same purpose,
     advisory locks are faster, avoid table bloat, and are automatically
     cleaned up by the server at the end of the session.
-->
<productname>PostgreSQL</productname>は、アプリケーション独自の意味を持つロックを生成する手法を提供します。
これは、その使用に関してシステムによる制限がないこと、つまり、正しい使用に関してはアプリケーションが責任を持つことから<firstterm>勧告的ロック</firstterm>と呼ばれます。
勧告的ロックは、MVCC方式に合わせづらいロック戦略で有用に使用することができます。
例えば、勧告的ロックのよくある利用として、いわゆる<quote>フラットファイル</quote>データ管理システムで典型的な、悲観的なロック戦略を模擬することです。
この用途のためにテーブル内にフラグを格納することもできますが、勧告的ロックの方が高速で、テーブルの膨張を防ぐことができます。
また、セッション終了時にサーバによる自動整理を行うこともできるようになります。
    </para>

    <para>
<!--
     There are two ways to acquire an advisory lock in
     <productname>PostgreSQL</productname>: at session level or at
     transaction level.
     Once acquired at session level, an advisory lock is held until
     explicitly released or the session ends.  Unlike standard lock requests,
     session-level advisory lock requests do not honor transaction semantics:
     a lock acquired during a transaction that is later rolled back will still
     be held following the rollback, and likewise an unlock is effective even
     if the calling transaction fails later.  A lock can be acquired multiple
     times by its owning process; for each completed lock request there must
     be a corresponding unlock request before the lock is actually released.
     Transaction-level lock requests, on the other hand, behave more like
     regular lock requests: they are automatically released at the end of the
     transaction, and there is no explicit unlock operation.  This behavior
     is often more convenient than the session-level behavior for short-term
     usage of an advisory lock.
     Session-level and transaction-level lock requests for the same advisory
     lock identifier will block each other in the expected way.
     If a session already holds a given advisory lock, additional requests by
     it will always succeed, even if other sessions are awaiting the lock; this
     statement is true regardless of whether the existing lock hold and new
     request are at session level or transaction level.
-->
<productname>PostgreSQL</productname>には、セッションレベルとトランザクションレベルという２つの勧告的ロックの獲得方法があります。
セッションレベルで獲得すると、勧告的ロックは明示的に解放されるか、セッションが終了するまで保持されます。
標準のロック要求と異なり、セッションレベル勧告的ロックはトランザクションという意味には従いません。
ロックがトランザクション期間中に獲得され、そのトランザクションを後でロールバックしたとしても、ロールバック後も保持されます。
そして、呼び出し元のトランザクションが後で失敗したとしてもロック解除は有効です。
所有するプロセスの中で、同一のセッションレベルのロックを複数回獲得することもできます。
この場合、個々のロック要求に対して、ロックを実際に解放する前に対応するロック解除要求がなければなりません。
一方トランザクションレベルのロックはより通常のロックに似たように動作します。
それらは、処理の終わりに自動的に解放されますので、明示的なロック解放操作はありません。
短期間の勧告的ロックを利用する場合は、セッションレベルの動作よりもこの動作の方が便利なことが多くあります。
同じ勧告的ロック識別子に対するセッションレベルのロックとトランザクションレベルのロック要求は、想像通り互いをブロックします。
セッションがすでに指定された勧告的ロックを保持している場合、他のセッションがそのロックを待機していたとしても、追加の要求は常に成功します。
これは保持されているロックと新しい要求がセッションレベルかトランザクションレベルかどうかに関わらず、この文は当てはまります。
    </para>

    <para>
<!--
     Like all locks in
     <productname>PostgreSQL</productname>, a complete list of advisory locks
     currently held by any session can be found in the <link
     linkend="view-pg-locks"><structname>pg_locks</structname></link> system
     view.
-->
<productname>PostgreSQL</productname>におけるすべてのロックと同様に、現時点ですべてのセッションで保持されている勧告的ロックの全一覧は<link linkend="view-pg-locks"><structname>pg_locks</structname></link>システムビューにあります。
    </para>

    <para>
<!--
     Both advisory locks and regular locks are stored in a shared memory
     pool whose size is defined by the configuration variables
     <xref linkend="guc-max-locks-per-transaction"/> and
     <xref linkend="guc-max-connections"/>.
     Care must be taken not to exhaust this
     memory or the server will be unable to grant any locks at all.
     This imposes an upper limit on the number of advisory locks
     grantable by the server, typically in the tens to hundreds of thousands
     depending on how the server is configured.
-->
勧告的ロックと通常のロックは共有メモリプールに割り当てられ、その容量は<xref linkend="guc-max-locks-per-transaction"/>と<xref linkend="guc-max-connections"/>設定変数により決定されます。
このメモリを浪費しないように注意が必要です。
さもないと、サーバはロック獲得をまったく許可することができなくなります。
これは、サーバで許可できる勧告的ロック数に上限があることを意味します。
サーバの設定によりますが、通常、1万から10万程度になります。
    </para>

    <para>
<!--
     In certain cases using advisory locking methods, especially in queries
     involving explicit ordering and <literal>LIMIT</literal> clauses, care must be
     taken to control the locks acquired because of the order in which SQL
     expressions are evaluated.  For example:
-->
特に明示的な順序付けと<literal>LIMIT</literal>句を持つ問い合わせでは、この勧告ロックモードを使用する幾つかの場合において、SQL式が評価される順序を考慮し獲得されたロックを制御することに気を配らなければなりません。
以下に例を示します。
<screen>
<!--
SELECT pg_advisory_lock(id) FROM foo WHERE id = 12345; &#045;&#045; ok
SELECT pg_advisory_lock(id) FROM foo WHERE id &gt; 12345 LIMIT 100; &#045;&#045; danger!
SELECT pg_advisory_lock(q.id) FROM
(
  SELECT id FROM foo WHERE id &gt; 12345 LIMIT 100
) q; &#045;&#045; ok
-->
SELECT pg_advisory_lock(id) FROM foo WHERE id = 12345; -- 問題なし
SELECT pg_advisory_lock(id) FROM foo WHERE id &gt; 12345 LIMIT 100; -- 危険！
SELECT pg_advisory_lock(q.id) FROM
(
  SELECT id FROM foo WHERE id &gt; 12345 LIMIT 100
) q; -- 問題なし
</screen>
<!--
     In the above queries, the second form is dangerous because the
     <literal>LIMIT</literal> is not guaranteed to be applied before the locking
     function is executed.  This might cause some locks to be acquired
     that the application was not expecting, and hence would fail to release
     (until it ends the session).
     From the point of view of the application, such locks
     would be dangling, although still viewable in
     <structname>pg_locks</structname>.
-->
上の例では、ロック獲得関数が実行される前に<literal>LIMIT</literal> が適用されることを保障できないため、2番目の形式は危険です。
これにより、アプリケーションが想定していないなんらかのロックが生成される可能性があります。
そのため、（セッションが終了するまで）解放に失敗することになります。
アプリケーションから見ると、こうしたロックはただの飾りですが、<structname>pg_locks</structname>からは参照され続けます。
    </para>

    <para>
<!--
     The functions provided to manipulate advisory locks are described in
     <xref linkend="functions-advisory-locks"/>.
-->
勧告的ロックを扱うための関数については、<xref linkend="functions-advisory-locks"/>で説明します。
    </para>
   </sect2>

  </sect1>

  <sect1 id="applevel-consistency">
<!--
   <title>Data Consistency Checks at the Application Level</title>
-->
   <title>アプリケーションレベルでのデータの一貫性チェック</title>

   <para>
<!--
    It is very difficult to enforce business rules regarding data integrity
    using Read Committed transactions because the view of the data is
    shifting with each statement, and even a single statement may not
    restrict itself to the statement's snapshot if a write conflict occurs.
-->
データの参照範囲は各ステートメントで変化するので、リードコミッティドトランザクションを使用して、データ保全性に関するビジネスルールを強化するのは非常に難しいことです。また、書き込み競合が生じる場合、単一のステートメントでさえステートメントのスナップショットに限定されないかもしれません。
   </para>

   <para>
<!--
    While a Repeatable Read transaction has a stable view of the data
    throughout its execution, there is a subtle issue with using
    <acronym>MVCC</acronym> snapshots for data consistency checks, involving
    something known as <firstterm>read/write conflicts</firstterm>.
    If one transaction writes data and a concurrent transaction attempts
    to read the same data (whether before or after the write), it cannot
    see the work of the other transaction.  The reader then appears to have
    executed first regardless of which started first or which committed
    first.  If that is as far as it goes, there is no problem, but
    if the reader also writes data which is read by a concurrent transaction
    there is now a transaction which appears to have run before either of
    the previously mentioned transactions.  If the transaction which appears
    to have executed last actually commits first, it is very easy for a
    cycle to appear in a graph of the order of execution of the transactions.
    When such a cycle appears, integrity checks will not work correctly
    without some help.
-->
リピータブルリードトランザクションは実行全体にわたってデータの安定した参照範囲を持ちますが、<acronym>MVCC</acronym>スナップショットをデータ完全性チェックに使用することによる、<firstterm>読み取り/書き込み競合</firstterm>として知られるものを含む、微妙な問題があります。
1つのトランザクションがデータを書き、同時に実行するトランザクションが、同じデータ(書き込みの前に、あるいはその書き込みの後にも)を読むことを試みる場合、それは別のトランザクションの働きを見ることができません。
その後、読み手は、どれが最初にスタートしたか、あるいは、どれが最初にコミットしたかにかかわらず最初に実行したように見えます。
そのままいけば問題はありませんが、読み手がさらにデータを書けば、同時に実行したトランザクションがそれを読んだ場合、上で述べたトランザクションのどちらかの前に走ったように見えるトランザクションとなってしまいます。
最後に実行したように見えるトランザクションが実際には最初にコミットしていた場合、トランザクションの実行順のグラフには循環が容易に出現します。
そのような循環が出現する時、完全性のチェックはなにかしらの支援がなければ正しく動作しません。
   </para>

   <para>
<!--
    As mentioned in <xref linkend="xact-serializable"/>, Serializable
    transactions are just Repeatable Read transactions which add
    nonblocking monitoring for dangerous patterns of read/write conflicts.
    When a pattern is detected which could cause a cycle in the apparent
    order of execution, one of the transactions involved is rolled back to
    break the cycle.
-->
<xref linkend="xact-serializable"/>により述べたように、シリアライザブルトランザクションは、危険なパターンの読み取り/書き込み競合のための非ブロッキング監視を加えたリピータブルリードトランザクションです。
明白に実行順が循環を引き起こすパターンが検知された場合、含まれていたトランザクションのうちの1つは循環を断ち切るためにロールバックされます。
   </para>

   <sect2 id="serializable-consistency">
<!--
    <title>Enforcing Consistency with Serializable Transactions</title>
-->
    <title>シリアライザブルトランザクションを用いた一貫性の強化</title>

    <para>
<!--
     If the Serializable transaction isolation level is used for all writes
     and for all reads which need a consistent view of the data, no other
     effort is required to ensure consistency.  Software from other
     environments which is written to use serializable transactions to
     ensure consistency should <quote>just work</quote> in this regard in
     <productname>PostgreSQL</productname>.
-->
シリアライザブルトランザクション分離レベルが、データの一貫性を必要とするすべての書き込みおよびすべての読み取りに使用される場合、一貫性を確実にするために必要なことは他にはありません。
一貫性を保証するためにシリアライザブルトランザクションを使用するよう書かれている他の環境からのソフトウェアは、<productname>PostgreSQL</productname>でこの点に関して<quote>正しく動く</quote>べきです。
    </para>

    <para>
<!--
     When using this technique, it will avoid creating an unnecessary burden
     for application programmers if the application software goes through a
     framework which automatically retries transactions which are rolled
     back with a serialization failure.  It may be a good idea to set
     <literal>default_transaction_isolation</literal> to <literal>serializable</literal>.
     It would also be wise to take some action to ensure that no other
     transaction isolation level is used, either inadvertently or to
     subvert integrity checks, through checks of the transaction isolation
     level in triggers.
-->
この技術を使用した場合、アプリケーションソフトウェアが直列化失敗でロールバックしたトランザクションを自動的に再試行するようなフレームワークを備えている場合、アプリケーションプログラマにとって不必要な負担を生み出さないようにするでしょう。
<literal>default_transaction_isolation</literal>を<literal>serializable</literal>にセットすることはよい考えかもしれません。
他のトランザクション分離レベルは使用されないことを保証する処置を講ずる、そうでなければ、不注意に完全位チェックを失わないよう、トリガーでトランザクション分離レベルのチェックをすることも賢明でしょう。
    </para>

    <para>
<!--
     See <xref linkend="xact-serializable"/> for performance suggestions.
-->
実行に関する提言は<xref linkend="xact-serializable"/>を参照してください。
    </para>

    <warning>
     <para>
<!--
      This level of integrity protection using Serializable transactions
      does not yet extend to hot standby mode (<xref linkend="hot-standby"/>).
      Because of that, those using hot standby may want to use Repeatable
<<<<<<< HEAD
      Read and explicit locking on the primary.
=======
      Read and explicit locking on the master.
-->
シリアライザブルトランザクションを使用する整合性保護レベルは、まだホットスタンバイモード(<xref linkend="hot-standby"/>)には拡張されていません。そのために、ホットスタンバイを使用する場合は、マスタにおけるリピータブルリードと明示的なロック処理の利用が望まれるかもしれません。
>>>>>>> 9a9c638e
     </para>
    </warning>
   </sect2>

   <sect2 id="non-serializable-consistency">
<!--
    <title>Enforcing Consistency with Explicit Blocking Locks</title>
-->
    <title>明示的なブロッキングロックを用いた一貫性の強化</title>

    <para>
<!--
     When non-serializable writes are possible,
     to ensure the current validity of a row and protect it against
     concurrent updates one must use <command>SELECT FOR UPDATE</command>,
     <command>SELECT FOR SHARE</command>, or an appropriate <command>LOCK
     TABLE</command> statement.  (<command>SELECT FOR UPDATE</command>
     and <command>SELECT FOR SHARE</command> lock just the
     returned rows against concurrent updates, while <command>LOCK
     TABLE</command> locks the whole table.)  This should be taken into
     account when porting applications to
     <productname>PostgreSQL</productname> from other environments.
-->
非シリアライザブルの書き込みが可能な場合、
ある行の現時点の有効性を確実なものとし、同時更新を避けるためには、<command>SELECT FOR UPDATE</command>文や<command>SELECT FOR SHARE</command>文、適切な<command>LOCK TABLE</command>文を使用する必要があります
（<command>SELECT FOR UPDATE</command>文および<command>SELECT FOR SHARE</command>文は返ってきた行のみを同時に起こる更新からロックし、<command>LOCK TABLE</command>はテーブル全体をロックします）。
これは<productname>PostgreSQL</productname>に他の環境からアプリケーションを移植する時に考慮されなければなりません
    </para>

    <para>
<!--
     Also of note to those converting from other environments is the fact
     that <command>SELECT FOR UPDATE</command> does not ensure that a
     concurrent transaction will not update or delete a selected row.
     To do that in <productname>PostgreSQL</productname> you must actually
     update the row, even if no values need to be changed.
     <command>SELECT FOR UPDATE</command> <emphasis>temporarily blocks</emphasis>
     other transactions from acquiring the same lock or executing an
     <command>UPDATE</command> or <command>DELETE</command> which would
     affect the locked row, but once the transaction holding this lock
     commits or rolls back, a blocked transaction will proceed with the
     conflicting operation unless an actual <command>UPDATE</command> of
     the row was performed while the lock was held.
-->
他の環境から切り替えた場合のさらなる注意点としては、同時実行トランザクションが選択された行を更新しないか削除しないということを<command>SELECT FOR UPDATE</command>が保証しないという事実です。
<productname>PostgreSQL</productname>でそれをするためには、値を変更する必要がなくても、実際に行を更新しなければなりません。
<command>SELECT FOR UPDATE</command>は、他のトランザクションが同じロックを獲得すること、または、ロックされた行に影響する<command>UPDATE</command>または<command>DELETE</command>を実行することを<emphasis>一時的にブロックします。</emphasis>
しかしトランザクションがコミットするかロールバックして一度このロックを獲得すると、ロックが獲得されている間に、行の実際の<command>UPDATE</command>が行なわれなかった場合、ブロックされたトランザクションは、競合した操作を続けることになります。
    </para>

    <para>
<!--
     Global validity checks require extra thought under
     non-serializable <acronym>MVCC</acronym>.
     For example, a banking application might wish to check that the sum of
     all credits in one table equals the sum of debits in another table,
     when both tables are being actively updated.  Comparing the results of two
     successive <literal>SELECT sum(...)</literal> commands will not work reliably in
     Read Committed mode, since the second query will likely include the results
     of transactions not counted by the first.  Doing the two sums in a
     single repeatable read transaction will give an accurate picture of only the
     effects of transactions that committed before the repeatable read transaction
     started &mdash; but one might legitimately wonder whether the answer is still
     relevant by the time it is delivered.  If the repeatable read transaction
     itself applied some changes before trying to make the consistency check,
     the usefulness of the check becomes even more debatable, since now it
     includes some but not all post-transaction-start changes.  In such cases
     a careful person might wish to lock all tables needed for the check,
     in order to get an indisputable picture of current reality.  A
     <literal>SHARE</literal> mode (or higher) lock guarantees that there are no
     uncommitted changes in the locked table, other than those of the current
     transaction.
-->
非シリアライザブル<acronym>MVCC</acronym>においては全体的な有効性チェックに特別な考慮を払わなければなりません。
例えば銀行のアプリケーションで、１つのテーブルにある全ての貸方の合計が、別のテーブルにある借方の合計と同じであることを、二つのテーブルが常に更新されているときに、チェックする必要があるとします。
2つの連続する<literal>SELECT sum(...)</literal>コマンドの結果を比べると、2番目の問い合わせは、おそらく最初の問い合わせによってカウントされなかったトランザクションの結果を含んでいるため、リードコミッティドモードでは信頼のおける処理を実行できないことがわかります。
1つのリピータブルリードトランザクションで2つの合計を出力すると、リピータブルリードトランザクションが開始される前にコミットされたトランザクション結果のみの正確な状況を得ることができます。
しかし、その結果がもたらされた時点でもなお妥当であるかどうかは、実際には疑わしいかもしれません。
整合性チェックを行う前にリピータブルリードトランザクション自身が変更を行った場合、そのチェックの有効性はさらに疑わしくなります。
これにより、トランザクション開始後に行われる変更の全てだけでなく、何か別のものが含まれるためです。
このような場合、注意深い人であれば、現状を確実に把握するためにチェックに必要な全てのテーブルをロックするでしょう。
<literal>SHARE</literal>モード（もしくはそれ以上）のロックにより、現在のトランザクションでの変更を除き、ロックされたテーブルにコミットされていない変更が存在しないことが保証されます。
    </para>

    <para>
<!--
     Note also that if one is relying on explicit locking to prevent concurrent
     changes, one should either use Read Committed mode, or in Repeatable Read
     mode be careful to obtain
     locks before performing queries.  A lock obtained by a
     repeatable read transaction guarantees that no other transactions modifying
     the table are still running, but if the snapshot seen by the
     transaction predates obtaining the lock, it might predate some now-committed
     changes in the table.  A repeatable read transaction's snapshot is actually
     frozen at the start of its first query or data-modification command
     (<literal>SELECT</literal>, <literal>INSERT</literal>,
     <literal>UPDATE</literal>, or <literal>DELETE</literal>), so
     it is possible to obtain locks explicitly before the snapshot is
     frozen.
-->
同時に、明示的なロック処理を使用して、同時に変更が実行されるのを防ごうとする場合、リードコミッティドモードを使用するか、または、リピータブルリードモードの場合は、問い合わせを実行する前にロックを獲得するよう留意してください。
リピータブルリードトランザクションにおいて獲得されたロックは、テーブルに変更をかける他のトランザクションが現在実行されていないことを保証します。
しかし、トランザクションが参照しているスナップショットが、ロックの獲得より前に取得されたものであれば、そのスナップショットは現時点においてコミットされている変更より前のテーブルのものである可能性があります。
リピータブルリードトランザクションのスナップショットは、実際にはその最初の問い合わせもしくはデータ変更コマンド（<literal>SELECT</literal>、<literal>INSERT</literal>、<literal>UPDATE</literal>、または<literal>DELETE</literal>）が開始された時点で取得されます。
したがって、スナップショットを取得する前に、明示的にロックを獲得することが可能です。
    </para>
   </sect2>
  </sect1>

  <sect1 id="mvcc-caveats">
<!--
   <title>Caveats</title>
-->
   <title>警告</title>

   <para>
<<<<<<< HEAD
    Some DDL commands, currently only <link linkend="sql-truncate"><command>TRUNCATE</command></link> and the
    table-rewriting forms of <link linkend="sql-altertable"><command>ALTER TABLE</command></link>, are not
=======
<!--
    Some DDL commands, currently only <xref linkend="sql-truncate"/> and the
    table-rewriting forms of <xref linkend="sql-altertable"/>, are not
>>>>>>> 9a9c638e
    MVCC-safe.  This means that after the truncation or rewrite commits, the
    table will appear empty to concurrent transactions, if they are using a
    snapshot taken before the DDL command committed.  This will only be an
    issue for a transaction that did not access the table in question
    before the DDL command started &mdash; any transaction that has done so
    would hold at least an <literal>ACCESS SHARE</literal> table lock,
    which would block the DDL command until that transaction completes.
    So these commands will not cause any apparent inconsistency in the
    table contents for successive queries on the target table, but they
    could cause visible inconsistency between the contents of the target
    table and other tables in the database.
-->
DDLコマンドの中には、現在は<xref linkend="sql-truncate"/>とテーブルを書き換える形の<xref linkend="sql-altertable"/>だけですが、MVCCセーフでないものがあります。
これは、DDLコマンドをコミットする前に取得したスナップショットを使っていると、切り詰めまたは書き換えのコミット後に、同時実行トランザクションに対してテーブルが空に見えることを意味しています。
該当するテーブルにDDLコマンドが開始する前にアクセスしなかったトランザクションにとってのみ、これは問題となるでしょう&mdash;開始前にアクセスしたトランザクションは少なくとも<literal>ACCESS SHARE</literal>テーブルロックを保持しており、そのトランザクションが完了するまでDDLコマンドはブロックされるでしょう。
ですので、対象のテーブルに対する連続した問い合わせで、このコマンドはテーブルの内容の見かけ上の不整合の原因とはなりません。しかし、対象のテーブルとデータベース内の他のテーブルの内容の間の可視の不整合の原因となるかもしれません。
   </para>

   <para>
<!--
    Support for the Serializable transaction isolation level has not yet
    been added to Hot Standby replication targets (described in
    <xref linkend="hot-standby"/>).  The strictest isolation level currently
    supported in hot standby mode is Repeatable Read.  While performing all
    permanent database writes within Serializable transactions on the
    primary will ensure that all standbys will eventually reach a consistent
    state, a Repeatable Read transaction run on the standby can sometimes
    see a transient state that is inconsistent with any serial execution
<<<<<<< HEAD
    of the transactions on the primary.
   </para>

   <para>
=======
    of the transactions on the master.
-->
シリアライザブルトランザクション分離レベルのサポートは、まだホットスタンバイレプリケーションは対象に加えられていません(<xref linkend="hot-standby"/>で述べます)。
ホットスタンバイモードで現在サポートされた最も厳しい分離レベルはリピータブルリードです。
マスタ上でシリアライザブルトランザクション中にデータベースに永続的な書き込みを行なえば、スタンバイはすべて最終的に一貫した状態に達するだろうということは保証されるでしょうが、スタンバイ上で実行されたリピータブルリードトランザクションは、時々マスタのトランザクションの任意の連続する実行と一致しない過渡状態を見ることがあるでしょう。
   </para>

   <para>
<!--
>>>>>>> 9a9c638e
    Internal access to the system catalogs is not done using the isolation
    level of the current transaction.  This means that newly created database
    objects such as tables are visible to concurrent Repeatable Read and
    Serializable transactions, even though the rows they contain are not.  In
    contrast, queries that explicitly examine the system catalogs don't see
    rows representing concurrently created database objects, in the higher
    isolation levels.
<<<<<<< HEAD
=======
-->
システムカタログへの内部のアクセスは現在のトランザクションの分離レベルを使っては行われません。
これは、テーブルのような新しく作られたデータベースオブジェクトが、たとえシステムカタログが含む行が可視でないとしても、並行するリピータブルリードトランザクションやシリアライザブルトランザクションに対して可視であることを意味します。
対照的に、明示的にシステムカタログを確認する問い合わせは、より高い分離レベルで並行して作られているデータベースオブジェクトを表す行を見ることはできません。
>>>>>>> 9a9c638e
   </para>
  </sect1>

  <sect1 id="locking-indexes">
<!--
   <title>Locking and Indexes</title>
-->
   <title>ロックとインデックス</title>

   <indexterm zone="locking-indexes">
<!--
    <primary>index</primary>
    <secondary>locks</secondary>
-->
    <primary>インデックス</primary>
    <secondary>ロック</secondary>
   </indexterm>

   <para>
<!--
    Though <productname>PostgreSQL</productname>
    provides nonblocking read/write access to table
    data, nonblocking read/write access is not currently offered for every
    index access method implemented
    in <productname>PostgreSQL</productname>.
    The various index types are handled as follows:
-->
<productname>PostgreSQL</productname>は、テーブルデータへのノンブロック読み込み/書き込みアクセスを備えています。しかし現在、この機能は<productname>PostgreSQL</productname>で実装されている全てのインデックスアクセスメソッドに対して実装されているわけではありません。
各種のインデックスでは下記のように扱われます。

    <variablelist>
     <varlistentry>
      <term>
<!--
       B-tree, <acronym>GiST</acronym> and <acronym>SP-GiST</acronym> indexes
-->
B-treeインデックス、<acronym>GiST</acronym>および<acronym>SP-GiST</acronym>インデックス
      </term>
      <listitem>
       <para>
<!--
        Short-term share/exclusive page-level locks are used for
        read/write access. Locks are released immediately after each
        index row is fetched or inserted.  These index types provide
        the highest concurrency without deadlock conditions.
-->
読み込み/書き込みアクセスに短期の共有/排他モードのページレベルロックを使います。
ロックは、インデックス行が挿入または取り出されるとただちに解放されます。
これらのインデックス種類は、デッドロック状態になることなく、最も高い同時実行性を提供します。
       </para>
      </listitem>
     </varlistentry>

     <varlistentry>
      <term>
<!--
       Hash indexes
-->
       ハッシュインデックス
      </term>
      <listitem>
       <para>
<!--
        Share/exclusive hash-bucket-level locks are used for read/write
        access.  Locks are released after the whole bucket is processed.
        Bucket-level locks provide better concurrency than index-level
        ones, but deadlock is possible since the locks are held longer
        than one index operation.
-->
読み込み/書き込みアクセスに共有/排他モードのハッシュバケットレベルロックを使います。
ロックは、バケット全体が処理された後に解放されます。
バケットレベルロックは、インデックスレベルのロックよりも同時実行性に優れていますが、1つのインデックス操作よりも長くロックが保持されますので、デッドロックに陥りやすくなります。
       </para>
      </listitem>
     </varlistentry>

     <varlistentry>
      <term>
<!--
       <acronym>GIN</acronym> indexes
-->
       <acronym>GIN</acronym>インデックス
      </term>
      <listitem>
       <para>
<!--
        Short-term share/exclusive page-level locks are used for
        read/write access. Locks are released immediately after each
        index row is fetched or inserted. But note that insertion of a
        GIN-indexed value usually produces several index key insertions
        per row, so GIN might do substantial work for a single value's
        insertion.
-->
読み込み/書き込みアクセスに短期の共有/排他モードのページレベルロックを使います。
ロックは、インデックス行が挿入または取り出されるとただちに解放されます。
しかし、GINによりインデックス付けされた値の挿入は、通常1行当たり複数のインデックスキーの挿入をもたらすことに注意してください。
そのため、GINは単一の値を挿入する時に更に多くの作業を行います。
       </para>
      </listitem>
     </varlistentry>
    </variablelist>
   </para>

   <para>
<!--
    Currently, B-tree indexes offer the best performance for concurrent
    applications; since they also have more features than hash
    indexes, they are the recommended index type for concurrent
    applications that need to index scalar data. When dealing with
    non-scalar data, B-trees are not useful, and GiST, SP-GiST or GIN
    indexes should be used instead.
-->
現時点では、B-treeインデックスは同時実行アプリケーションにおいて最善の性能を提供します。
これはまた、ハッシュインデックスよりも多くの機能を持つため、スカラデータのインデックスが必要な同時実行アプリケーションで推奨するインデックス型です。
非スカラデータを扱う場合、B-treeを使用することができないことは明確です。
この場合は代わりにGiST、SP-GiSTもしくはGINインデックスを使用すべきです。
   </para>
  </sect1>
 </chapter><|MERGE_RESOLUTION|>--- conflicted
+++ resolved
@@ -1242,23 +1242,17 @@
    </para>
 
    <para>
-<<<<<<< HEAD
-=======
-<!--
->>>>>>> 9a9c638e
+<!--
     The Serializable isolation level is implemented using a technique known
     in academic database literature as Serializable Snapshot Isolation, which
     builds on Snapshot Isolation by adding checks for serialization anomalies.
     Some differences in behavior and performance may be observed when compared
     with other systems that use a traditional locking technique.  Please see
     <xref linkend="ports12"/> for detailed information.
-<<<<<<< HEAD
-=======
 -->
 シリアライザブル分離レベルは、学術的なデータベースの文献ではシリアライザブルスナップショット分離として知られる技術を使って実装されています。シリアライザブルスナップショット分離は、スナップショット分離の上に直列化異常の確認を追加することで構築されています。
 伝統的なロック技術を使う他のシステムと比較すると振舞いや性能の違いが観察されるかもしれません。
 詳細な情報は<xref linkend="ports12"/>を参照してください。
->>>>>>> 9a9c638e
    </para>
   </sect2>
  </sect1>
@@ -1287,17 +1281,13 @@
     tables are not dropped or modified in incompatible ways while the
     command executes.  (For example, <command>TRUNCATE</command> cannot safely be
     executed concurrently with other operations on the same table, so it
-<<<<<<< HEAD
     obtains an <literal>ACCESS EXCLUSIVE</literal> lock on the table to
     enforce that.)
-=======
-    obtains an exclusive lock on the table to enforce that.)
 -->
 <productname>PostgreSQL</productname>は、テーブル内のデータに対する同時アクセスを制御するために様々な種類のロックモードを備えています。
 これらのモードは、<acronym>MVCC</acronym>では必要な動作を得られない場合、アプリケーション制御のロックに使用することができます。
 また、ほとんどの<productname>PostgreSQL</productname>コマンドでは、参照されるテーブルがそのコマンドの実行中に別の方法で削除もしくは変更されていないことを確実にするために、適切なモードのロックを自動的に獲得します。
 （例えば、<command>TRUNCATE</command>コマンドは、同じテーブルに対する他の操作と同時に安全に実行することはできないので、それを確実に実行するため、そのテーブルの排他ロックを獲得します。）
->>>>>>> 9a9c638e
    </para>
 
    <para>
@@ -1470,18 +1460,11 @@
          Acquired by <command>VACUUM</command> (without <option>FULL</option>),
          <command>ANALYZE</command>, <command>CREATE INDEX CONCURRENTLY</command>,
          <command>REINDEX CONCURRENTLY</command>,
-<<<<<<< HEAD
          <command>CREATE STATISTICS</command>, and certain <link linkend="sql-alterindex"><command>ALTER
          INDEX</command></link> and <link linkend="sql-altertable"><command>ALTER TABLE</command></link> variants (for full
          details see the documentation of these commands).
-=======
-         <command>CREATE STATISTICS</command>, and certain <command>ALTER
-         INDEX</command> and <command>ALTER TABLE</command> variants (for full
-         details see <xref linkend="sql-alterindex"/> and <xref
-         linkend="sql-altertable"/>).
 -->
 （<option>FULL</option>なしの）<command>VACUUM</command>、<command>ANALYZE</command>、<command>CREATE INDEX CONCURRENTLY</command>、<command>REINDEX CONCURRENTLY</command>、<command>CREATE STATISTICS</command>、および、<command>ALTER INDEX</command>や<command>ALTER TABLE</command>の特定の亜種(詳細は<xref linkend="sql-alterindex"/>や<xref linkend="sql-altertable"/>を参照してください)によって獲得されます。
->>>>>>> 9a9c638e
         </para>
        </listitem>
       </varlistentry>
@@ -1536,13 +1519,9 @@
         <para>
 <!--
          Acquired by <command>CREATE TRIGGER</command> and some forms of
-<<<<<<< HEAD
          <link linkend="sql-altertable"><command>ALTER TABLE</command></link>.
-=======
-         <command>ALTER TABLE</command> (see <xref linkend="sql-altertable"/>).
 -->
 <command>CREATE TRIGGER</command>、および、<command>ALTER TABLE</command>（<xref linkend="sql-altertable"/>参照）のいくつか形式により獲得されます。
->>>>>>> 9a9c638e
         </para>
        </listitem>
       </varlistentry>
@@ -1655,14 +1634,10 @@
 
 
     <table tocentry="1" id="table-lock-compatibility">
-<<<<<<< HEAD
+<!--
      <title>Conflicting Lock Modes</title>
-=======
-<!--
-     <title> Conflicting Lock Modes</title>
 -->
      <title> ロックモードの競合</title>
->>>>>>> 9a9c638e
      <tgroup cols="9">
       <colspec colnum="1" colwidth="1.25*"/>
       <colspec colnum="2" colwidth="1*" colname="lockst"/>
@@ -2435,13 +2410,9 @@
       This level of integrity protection using Serializable transactions
       does not yet extend to hot standby mode (<xref linkend="hot-standby"/>).
       Because of that, those using hot standby may want to use Repeatable
-<<<<<<< HEAD
       Read and explicit locking on the primary.
-=======
-      Read and explicit locking on the master.
 -->
 シリアライザブルトランザクションを使用する整合性保護レベルは、まだホットスタンバイモード(<xref linkend="hot-standby"/>)には拡張されていません。そのために、ホットスタンバイを使用する場合は、マスタにおけるリピータブルリードと明示的なロック処理の利用が望まれるかもしれません。
->>>>>>> 9a9c638e
      </para>
     </warning>
    </sect2>
@@ -2558,14 +2529,9 @@
    <title>警告</title>
 
    <para>
-<<<<<<< HEAD
+<!--
     Some DDL commands, currently only <link linkend="sql-truncate"><command>TRUNCATE</command></link> and the
     table-rewriting forms of <link linkend="sql-altertable"><command>ALTER TABLE</command></link>, are not
-=======
-<!--
-    Some DDL commands, currently only <xref linkend="sql-truncate"/> and the
-    table-rewriting forms of <xref linkend="sql-altertable"/>, are not
->>>>>>> 9a9c638e
     MVCC-safe.  This means that after the truncation or rewrite commits, the
     table will appear empty to concurrent transactions, if they are using a
     snapshot taken before the DDL command committed.  This will only be an
@@ -2594,13 +2560,7 @@
     primary will ensure that all standbys will eventually reach a consistent
     state, a Repeatable Read transaction run on the standby can sometimes
     see a transient state that is inconsistent with any serial execution
-<<<<<<< HEAD
     of the transactions on the primary.
-   </para>
-
-   <para>
-=======
-    of the transactions on the master.
 -->
 シリアライザブルトランザクション分離レベルのサポートは、まだホットスタンバイレプリケーションは対象に加えられていません(<xref linkend="hot-standby"/>で述べます)。
 ホットスタンバイモードで現在サポートされた最も厳しい分離レベルはリピータブルリードです。
@@ -2609,7 +2569,6 @@
 
    <para>
 <!--
->>>>>>> 9a9c638e
     Internal access to the system catalogs is not done using the isolation
     level of the current transaction.  This means that newly created database
     objects such as tables are visible to concurrent Repeatable Read and
@@ -2617,13 +2576,10 @@
     contrast, queries that explicitly examine the system catalogs don't see
     rows representing concurrently created database objects, in the higher
     isolation levels.
-<<<<<<< HEAD
-=======
 -->
 システムカタログへの内部のアクセスは現在のトランザクションの分離レベルを使っては行われません。
 これは、テーブルのような新しく作られたデータベースオブジェクトが、たとえシステムカタログが含む行が可視でないとしても、並行するリピータブルリードトランザクションやシリアライザブルトランザクションに対して可視であることを意味します。
 対照的に、明示的にシステムカタログを確認する問い合わせは、より高い分離レベルで並行して作られているデータベースオブジェクトを表す行を見ることはできません。
->>>>>>> 9a9c638e
    </para>
   </sect1>
 

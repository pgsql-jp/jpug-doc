--- conflicted
+++ resolved
@@ -10,13 +10,8 @@
 msgstr ""
 "Project-Id-Version: PostgreSQL 17\n"
 "Report-Msgid-Bugs-To: pgsql-bugs@lists.postgresql.org\n"
-<<<<<<< HEAD
-"POT-Creation-Date: 2024-07-20 21:23+0000\n"
-"PO-Revision-Date: 2024-09-16 16:28+0200\n"
-=======
 "POT-Creation-Date: 2025-07-07 18:53+0000\n"
 "PO-Revision-Date: 2025-07-07 21:39+0200\n"
->>>>>>> 3d6a8289
 "Last-Translator: Guillaume Lelarge <guillaume@lelarge.info>\n"
 "Language-Team: French <guillaume@lelarge.info>\n"
 "Language: fr\n"
@@ -24,42 +19,24 @@
 "Content-Type: text/plain; charset=UTF-8\n"
 "Content-Transfer-Encoding: 8bit\n"
 "Plural-Forms: nplurals=2; plural=(n > 1);\n"
-<<<<<<< HEAD
-"X-Generator: Poedit 3.5\n"
-
-#: ../../../src/common/logging.c:276
-=======
 "X-Generator: Poedit 3.6\n"
 
 #: ../../../src/common/logging.c:279
->>>>>>> 3d6a8289
 #, c-format
 msgid "error: "
 msgstr "erreur : "
 
-<<<<<<< HEAD
-#: ../../../src/common/logging.c:283
-=======
 #: ../../../src/common/logging.c:286
->>>>>>> 3d6a8289
 #, c-format
 msgid "warning: "
 msgstr "attention : "
 
-<<<<<<< HEAD
-#: ../../../src/common/logging.c:294
-=======
 #: ../../../src/common/logging.c:297
->>>>>>> 3d6a8289
 #, c-format
 msgid "detail: "
 msgstr "détail : "
 
-<<<<<<< HEAD
-#: ../../../src/common/logging.c:301
-=======
 #: ../../../src/common/logging.c:304
->>>>>>> 3d6a8289
 #, c-format
 msgid "hint: "
 msgstr "astuce : "
@@ -75,76 +52,43 @@
 msgid "cannot duplicate null pointer (internal error)\n"
 msgstr "ne peut pas dupliquer un pointeur nul (erreur interne)\n"
 
-<<<<<<< HEAD
-#: pg_archivecleanup.c:68
-=======
 #: pg_archivecleanup.c:69
->>>>>>> 3d6a8289
 #, c-format
 msgid "archive location \"%s\" does not exist"
 msgstr "l'emplacement d'archivage « %s » n'existe pas"
 
-<<<<<<< HEAD
-#: pg_archivecleanup.c:100
-=======
 #: pg_archivecleanup.c:101
->>>>>>> 3d6a8289
 #, c-format
 msgid "could not open archive location \"%s\": %m"
 msgstr "n'a pas pu ouvrir l'emplacement de l'archive « %s » : %m"
 
-<<<<<<< HEAD
-#: pg_archivecleanup.c:164
-=======
 #: pg_archivecleanup.c:165
->>>>>>> 3d6a8289
 #, c-format
 msgid "could not remove file \"%s\": %m"
 msgstr "n'a pas pu supprimer le fichier « %s » : %m"
 
-<<<<<<< HEAD
-#: pg_archivecleanup.c:169
-=======
 #: pg_archivecleanup.c:170
->>>>>>> 3d6a8289
 #, c-format
 msgid "could not read archive location \"%s\": %m"
 msgstr "n'a pas pu lire l'emplacement de l'archive « %s » : %m"
 
-<<<<<<< HEAD
-#: pg_archivecleanup.c:172
-=======
 #: pg_archivecleanup.c:173
->>>>>>> 3d6a8289
 #, c-format
 msgid "could not close archive location \"%s\": %m"
 msgstr "n'a pas pu fermer l'emplacement de l'archive « %s » : %m"
 
-<<<<<<< HEAD
-#: pg_archivecleanup.c:245
-=======
 #: pg_archivecleanup.c:246
->>>>>>> 3d6a8289
 #, c-format
 msgid "invalid file name argument"
 msgstr "argument du nom de fichier invalide"
 
-<<<<<<< HEAD
-#: pg_archivecleanup.c:246 pg_archivecleanup.c:334 pg_archivecleanup.c:354
-#: pg_archivecleanup.c:366 pg_archivecleanup.c:373
-=======
 #: pg_archivecleanup.c:247 pg_archivecleanup.c:335 pg_archivecleanup.c:355
 #: pg_archivecleanup.c:367 pg_archivecleanup.c:374
->>>>>>> 3d6a8289
 #, c-format
 msgid "Try \"%s --help\" for more information."
 msgstr "Essayez « %s --help » pour plus d'informations."
 
-<<<<<<< HEAD
-#: pg_archivecleanup.c:259
-=======
 #: pg_archivecleanup.c:260
->>>>>>> 3d6a8289
 #, c-format
 msgid ""
 "%s removes older WAL files from PostgreSQL archives.\n"
@@ -153,29 +97,17 @@
 "%s supprime les anciens fichiers WAL des archives de PostgreSQL.\n"
 "\n"
 
-<<<<<<< HEAD
-#: pg_archivecleanup.c:260
-=======
 #: pg_archivecleanup.c:261
->>>>>>> 3d6a8289
 #, c-format
 msgid "Usage:\n"
 msgstr "Usage :\n"
 
-<<<<<<< HEAD
-#: pg_archivecleanup.c:261
-=======
 #: pg_archivecleanup.c:262
->>>>>>> 3d6a8289
 #, c-format
 msgid "  %s [OPTION]... ARCHIVELOCATION OLDESTKEPTWALFILE\n"
 msgstr "  %s [OPTION]... EMPLACEMENTARCHIVE PLUSANCIENFICHIERWALCONSERVÉ\n"
 
-<<<<<<< HEAD
-#: pg_archivecleanup.c:262
-=======
 #: pg_archivecleanup.c:263
->>>>>>> 3d6a8289
 #, c-format
 msgid ""
 "\n"
@@ -184,69 +116,41 @@
 "\n"
 "Options :\n"
 
-<<<<<<< HEAD
-#: pg_archivecleanup.c:263
-=======
 #: pg_archivecleanup.c:264
->>>>>>> 3d6a8289
 #, c-format
 msgid "  -b, --clean-backup-history  clean up files including backup history files\n"
 msgstr "  -b, --clean-backup-history  nettoie les fichiers, y compris les historiques de sauvegarde\n"
 
-<<<<<<< HEAD
-#: pg_archivecleanup.c:264
-=======
 #: pg_archivecleanup.c:265
->>>>>>> 3d6a8289
 #, c-format
 msgid "  -d, --debug                 generate debug output (verbose mode)\n"
 msgstr "  -d, --debug                 affiche des informations de débogage (mode verbeux)\n"
 
-<<<<<<< HEAD
-#: pg_archivecleanup.c:265
-=======
 #: pg_archivecleanup.c:266
->>>>>>> 3d6a8289
 #, c-format
 msgid ""
 "  -n, --dry-run               dry run, show the names of the files that would be\n"
 "                              removed\n"
 msgstr "  -n, --dry-run               test, affiche le nom des fichiers qui seraient supprimés\n"
 
-<<<<<<< HEAD
-#: pg_archivecleanup.c:267
-=======
 #: pg_archivecleanup.c:268
->>>>>>> 3d6a8289
 #, c-format
 msgid "  -V, --version               output version information, then exit\n"
 msgstr "  -V, --version               affiche la version, puis quitte\n"
 
-<<<<<<< HEAD
-#: pg_archivecleanup.c:268
-=======
 #: pg_archivecleanup.c:269
->>>>>>> 3d6a8289
 #, c-format
 msgid ""
 "  -x, --strip-extension=EXT   strip this extension before identifying files for\n"
 "                              clean up\n"
 msgstr "  -x, --strip-extension=EXT   supprime cette extension avant d'identifier les fichiers pour nettoyage\n"
 
-<<<<<<< HEAD
-#: pg_archivecleanup.c:270
-=======
 #: pg_archivecleanup.c:271
->>>>>>> 3d6a8289
 #, c-format
 msgid "  -?, --help                  show this help, then exit\n"
 msgstr "  -?, --help                  affiche cette aide, puis quitte\n"
 
-<<<<<<< HEAD
-#: pg_archivecleanup.c:271
-=======
 #: pg_archivecleanup.c:272
->>>>>>> 3d6a8289
 #, c-format
 msgid ""
 "\n"
@@ -261,11 +165,7 @@
 "Par exemple :\n"
 "  archive_cleanup_command = 'pg_archivecleanup /mnt/serveur/reparchives %%r'\n"
 
-<<<<<<< HEAD
-#: pg_archivecleanup.c:276
-=======
 #: pg_archivecleanup.c:277
->>>>>>> 3d6a8289
 #, c-format
 msgid ""
 "\n"
@@ -278,11 +178,7 @@
 "Par exemple :\n"
 "  pg_archivecleanup /mnt/serveur/reparchives 000000010000000000000010.00000020.backup\n"
 
-<<<<<<< HEAD
-#: pg_archivecleanup.c:280
-=======
 #: pg_archivecleanup.c:281
->>>>>>> 3d6a8289
 #, c-format
 msgid ""
 "\n"
@@ -291,38 +187,22 @@
 "\n"
 "Rapporter les bogues à <%s>.\n"
 
-<<<<<<< HEAD
-#: pg_archivecleanup.c:281
-=======
 #: pg_archivecleanup.c:282
->>>>>>> 3d6a8289
 #, c-format
 msgid "%s home page: <%s>\n"
 msgstr "Page d'accueil de %s : <%s>\n"
 
-<<<<<<< HEAD
-#: pg_archivecleanup.c:353
-=======
 #: pg_archivecleanup.c:354
->>>>>>> 3d6a8289
 #, c-format
 msgid "must specify archive location"
 msgstr "doit spécifier l'emplacement de l'archive"
 
-<<<<<<< HEAD
-#: pg_archivecleanup.c:365
-=======
 #: pg_archivecleanup.c:366
->>>>>>> 3d6a8289
 #, c-format
 msgid "must specify oldest kept WAL file"
 msgstr "doit spécifier le plus ancien journal de transactions conservé"
 
-<<<<<<< HEAD
-#: pg_archivecleanup.c:372
-=======
 #: pg_archivecleanup.c:373
->>>>>>> 3d6a8289
 #, c-format
 msgid "too many command-line arguments"
 msgstr "trop d'arguments en ligne de commande"
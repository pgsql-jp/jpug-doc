--- conflicted
+++ resolved
@@ -274,15 +274,12 @@
     <term><literal>VERBOSE</literal></term>
     <listitem>
      <para>
-<<<<<<< HEAD
-<!--
-      Prints a progress report as each index is reindexed.
--->
-各インデックスが再作成されるときに、進捗レポートを表示します。
-=======
+<!--
       Prints a progress report as each index is reindexed
       at <literal>INFO</literal> level.
->>>>>>> 3d6a8289
+-->
+《マッチ度[54.117647]》各インデックスが再作成されるときに、進捗レポートを表示します。
+《機械翻訳》«Prints a progress report as each index is reindexed at <literal>INFO</literal> level.»
      </para>
     </listitem>
    </varlistentry>
@@ -441,6 +438,8 @@
    partitioned table, such commands skip the privilege checks when processing
    the individual partitions.  Reindexing a schema or database requires being the
    owner of that schema or database or having privileges of the
+-->
+《機械翻訳》«Reindexing a single index or table requires having the <literal>MAINTAIN</literal> privilege on the table. Note that while <command>REINDEX</command> on a partitioned index or table requires having the <literal>MAINTAIN</literal> privilege on the partitioned table, such commands skip the privilege checks when processing the individual partitions. Reindexing a schema or database requires being the owner of that schema or database or having privileges of the»
    <xref linkend="predefined-role-pg-maintain"/>
    role.  Note specifically that it's thus
    possible for non-superusers to rebuild indexes of tables owned by
@@ -449,13 +448,6 @@
    and <command>REINDEX SYSTEM</command> will skip indexes on shared catalogs
    unless the user has the <literal>MAINTAIN</literal> privilege on the
    catalog.
--->
-単一のインデックスまたはテーブルを再インデックスするには、テーブルに対する<literal>MAINTAIN</literal>権限が必要です。
-パーティション化されたインデックスまたはテーブルに対する<command>REINDEX</command>には、パーティション化されたテーブルに対する<literal>MAINTAIN</literal>権限が必要であることに注意してください。
-しかし、このようなコマンドで個々のパーティションを処理する際には権限チェックをスキップします。
-スキーマまたはデータベースの再インデックスを実行するには、そのスキーマまたはデータベースの所有者であるか、<link linkend="predefined-roles-table"><literal>pg_maintain</literal></link>ロールの権限が必要です。
-したがって、スーパーユーザ以外のユーザが、他のユーザが所有するテーブルのインデックスを再構築できることに注意してください。
-ただし、特別な例外として、ユーザがカタログに対して<literal>MAINTAIN</literal>権限を持っていない場合、<command>REINDEX DATABASE</command>、<command>REINDEX SCHEMA</command>、および<command>REINDEX SYSTEM</command>は共有カタログ上のインデックスをスキップします。
   </para>
 
   <para>
@@ -694,14 +686,11 @@
     A nonzero number may be appended to the suffix of the invalid index
     names to keep them unique, like <literal>_ccnew1</literal>,
     <literal>_ccold2</literal>, etc.
-<<<<<<< HEAD
 -->
 <literal>INVALID</literal>と印づけられたインデックスに接尾辞<literal>_ccnew</literal>がついている場合、それは同時実行操作中に作られた一時的なインデックスに対応します。お勧めの回復法は<literal>DROP INDEX</literal>を使ってそれを削除して、再度<command>REINDEX CONCURRENTLY</command>を試みることです。
 無効なインデックスにその代わりに接尾辞<literal>_ccold</literal>がついている場合、それは削除できなかった元のインデックスに対応します。
 正式な再構築は成功していますので、お勧めの回復法は単に前記のインデックスを削除することです。
 一意性を保つため、<literal>_ccnew1</literal>、<literal>_ccold2</literal>などのように、無効なインデックス名の接尾辞に非ゼロの番号が追加されることがあります。
-=======
->>>>>>> 3d6a8289
    </para>
 
    <para>

<!-- doc/src/sgml/appendix-obsolete-recovery-config.sgml -->
<!--
  See doc/src/sgml/appendix-obsolete.sgml for why this file exists. Do not change the id attribute.
-->

<sect1 id="recovery-config" xreflabel="recovery.conf">
<!--
  <title><filename>recovery.conf</filename> file merged into <filename>postgresql.conf</filename></title>
-->
  <title><filename>recovery.conf</filename>ファイルを<filename>postgresql.conf</filename>に統合</title>

   <indexterm>
     <primary><filename>recovery.conf</filename></primary>
   </indexterm>

   <para>
<!--
    PostgreSQL 11 and below used a configuration file named
    <filename>recovery.conf</filename>
    <indexterm><primary>recovery.conf</primary></indexterm>
    to manage replicas and standbys. Support for this file was removed in PostgreSQL 12. See
    <link linkend="release-prior">the release notes for PostgreSQL 12</link> for details
    on this change.
-->
PostgreSQL 11以下では、<filename>recovery.conf</filename>
<indexterm><primary>recovery.conf</primary></indexterm>
という名前の設定ファイルを使用して、レプリカとスタンバイを管理していました。
このファイルのサポートはPostgreSQL 12で削除されました。
この変更の詳細については、<link linkend="release-prior">PostgreSQL 12のリリースノート</link>を参照してください。
   </para>

   <para>
<!--
    On PostgreSQL 12 and above,
    <link linkend="continuous-archiving">archive recovery, streaming replication, and PITR</link>
    are configured using
    <link linkend="runtime-config-replication-standby">normal server configuration parameters</link>.
    These are set in <filename>postgresql.conf</filename> or via
    <link linkend="sql-altersystem">ALTER SYSTEM</link>
    like any other parameter.
-->
PostgreSQL 12以上では、<link linkend="continuous-archiving">アーカイブリカバリ、ストリーミングレプリケーション、およびPITR</link>は<link linkend="runtime-config-replication-standby">通常のサーバ設定パラメータ</link>を使用して設定されています。
これらは<filename>postgresql.conf</filename>で設定されるか、他のパラメータと同様に<link linkend="sql-altersystem">ALTER SYSTEM</link>を介して設定されます。
   </para>

   <para>
<!--
    The server will not start if a <filename>recovery.conf</filename> exists.
-->
<filename>recovery.conf</filename>が存在する場合、サーバは起動しません。
   </para>

   <para>
<<<<<<< HEAD
    PostgreSQL 15 and below had a setting
    <literal>promote_trigger_file</literal>, or
    <literal>trigger_file</literal> before 12.
    Use <command>pg_ctl promote</command> or call
    <function>pg_promote()</function> to promote a standby instead.
=======
<!--
    The
    <literal>trigger_file</literal>
    <indexterm>
     <primary>trigger_file</primary>
     <see>promote_trigger_file</see>
    </indexterm>
    setting has been renamed to
    <xref linkend="guc-promote-trigger-file"/>.
-->
<literal>trigger_file</literal>の
<indexterm><primary>trigger_file</primary>
<see>promote_trigger_file</see>
</indexterm>
設定は<xref linkend="guc-promote-trigger-file"/>に名前が変更されました。
>>>>>>> 94ef7168
   </para>

   <para>
<!--
    The
    <literal>standby_mode</literal>
    <indexterm>
     <primary>standby_mode</primary>
     <see>standby.signal</see>
    </indexterm>
    setting has been removed. A <filename>standby.signal</filename> file in the data directory
    is used instead. See <xref linkend="standby-server-operation"/> for details.
-->
<literal>standby_mode</literal>の
<indexterm>
<primary>standby_mode</primary>
<see>standby.signal</see>
</indexterm>
設定が削除されました。
代わりに、dataディレクトリ内の<filename>standby.signal</filename>ファイルが使用されます。
詳細については、<xref linkend="standby-server-operation"/>を参照してください。
   </para>

</sect1><|MERGE_RESOLUTION|>--- conflicted
+++ resolved
@@ -51,29 +51,11 @@
    </para>
 
    <para>
-<<<<<<< HEAD
     PostgreSQL 15 and below had a setting
     <literal>promote_trigger_file</literal>, or
     <literal>trigger_file</literal> before 12.
     Use <command>pg_ctl promote</command> or call
     <function>pg_promote()</function> to promote a standby instead.
-=======
-<!--
-    The
-    <literal>trigger_file</literal>
-    <indexterm>
-     <primary>trigger_file</primary>
-     <see>promote_trigger_file</see>
-    </indexterm>
-    setting has been renamed to
-    <xref linkend="guc-promote-trigger-file"/>.
--->
-<literal>trigger_file</literal>の
-<indexterm><primary>trigger_file</primary>
-<see>promote_trigger_file</see>
-</indexterm>
-設定は<xref linkend="guc-promote-trigger-file"/>に名前が変更されました。
->>>>>>> 94ef7168
    </para>
 
    <para>

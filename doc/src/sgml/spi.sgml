<!-- doc/src/sgml/spi.sgml -->

<chapter id="spi">
<!--
 <title>Server Programming Interface</title>
-->
 <title>サーバプログラミングインタフェース</title>

 <indexterm zone="spi">
  <primary>SPI</primary>
 </indexterm>

 <para>
<!--
  The <firstterm>Server Programming Interface</firstterm>
  (<acronym>SPI</acronym>) gives writers of user-defined
  <acronym>C</acronym> functions the ability to run
  <acronym>SQL</acronym> commands inside their functions or procedures.
  <acronym>SPI</acronym> is a set of
  interface functions to simplify access to the parser, planner,
  and executor. <acronym>SPI</acronym> also does some
  memory management.
-->
<firstterm>サーバプログラミングインタフェース</firstterm>（<acronym>SPI</acronym>）は、ユーザ定義の<acronym>C</acronym>関数が関数やプロシージャから<acronym>SQL</acronym>コマンドを実行する機能をユーザに提供します。
<acronym>SPI</acronym>はパーサ、プランナ、エグゼキュータへのアクセスを単純化したインタフェース関数の集合です。
また、<acronym>SPI</acronym>は多少のメモリ管理を行います。
 </para>

 <note>
  <para>
<!--
   The available procedural languages provide various means to
   execute SQL commands from functions.  Most of these facilities are
   based on SPI, so this documentation might be of use for users
   of those languages as well.
-->
利用可能な手続き言語は、関数からSQLコマンドを実行するための各種手段を提供します。
これらのほとんどは、SPIを基にしていますので、この文書はこれらの言語のユーザにとっても有用な場合があります。
  </para>
 </note>

 <para>
<!--
  Note that if a command invoked via SPI fails, then control will not be
  returned to your C function.  Rather, the
  transaction or subtransaction in which your C function executes will be
  rolled back.  (This might seem surprising given that the SPI functions mostly
  have documented error-return conventions.  Those conventions only apply
  for errors detected within the SPI functions themselves, however.)
  It is possible to recover control after an error by establishing your own
  subtransaction surrounding SPI calls that might fail.
-->
コマンドがSPIの失敗を起こした場合、その制御はC関数には戻らないことに注意してください。
それどころか、プロシージャを実行していたトランザクションもしくは副トランザクションはロールバックされます
（これはSPI関数のほとんどでエラーを返す規約があることから奇妙に思われるかもしれません。
しかし、こうした規約はSPI関数自身でエラーを検知した時にのみ適用されるものです）。
失敗する可能性があるSPI呼び出しを囲む副トランザクションを独自に用意することで、エラーの後の制御を戻すことができます。
 </para>

 <para>
<!--
  <acronym>SPI</acronym> functions return a nonnegative result on
  success (either via a returned integer value or in the global
  variable <varname>SPI_result</varname>, as described below).  On
  error, a negative result or <symbol>NULL</symbol> will be returned.
-->
<acronym>SPI</acronym>関数は成功時に非負の結果を（戻り値、もしくは後述の<varname>SPI_result</varname>グローバル変数の中に）返します。
エラー時、負の結果もしくは<symbol>NULL</symbol>を返します。
 </para>

 <para>
<!--
  Source code files that use SPI must include the header file
  <filename>executor/spi.h</filename>.
-->
SPIを使用するソースコードファイルでは<filename>executor/spi.h</filename>ヘッダファイルをincludeしなければなりません。
 </para>


<sect1 id="spi-interface">
<!--
 <title>Interface Functions</title>
-->
 <title>インタフェース関数</title>

 <refentry id="spi-spi-connect">
  <indexterm><primary>SPI_connect</primary></indexterm>
  <indexterm><primary>SPI_connect_ext</primary></indexterm>

  <refmeta>
   <refentrytitle>SPI_connect</refentrytitle>
   <manvolnum>3</manvolnum>
  </refmeta>

  <refnamediv>
   <refname>SPI_connect</refname>
   <refname>SPI_connect_ext</refname>
<!--
   <refpurpose>connect a C function to the SPI manager</refpurpose>
-->
   <refpurpose>SPIマネージャにC関数を接続する</refpurpose>
 </refnamediv>

 <refsynopsisdiv>
<synopsis>
int SPI_connect(void)
</synopsis>

 <synopsis>
int SPI_connect_ext(int <parameter>options</parameter>)
</synopsis>
 </refsynopsisdiv>

 <refsect1>
<!--
  <title>Description</title>
-->
  <title>説明</title>

  <para>
<!--
   <function>SPI_connect</function> opens a connection from a
   C function invocation to the SPI manager.  You must call this
   function if you want to execute commands through SPI.  Some utility
   SPI functions can be called from unconnected C functions.
-->
<function>SPI_connect</function>はC関数の呼び出しからSPIマネージャへの接続を開きます。
SPIを経由してコマンドを実行させる場合、この関数を呼び出さなければなりません。
SPIユーティリティ関数の中には、未接続のC関数から呼び出し可能なものがあります。
  </para>

  <para>
<!--
   <function>SPI_connect_ext</function> does the same but has an argument that
   allows passing option flags.  Currently, the following option values are
   available:
-->
<function>SPI_connect_ext</function>は同様に動作しますが、オプションフラグを渡せる引数を一つもちます。
今のところ以下のオプション値が使えます。
   <variablelist>
    <varlistentry>
     <term><symbol>SPI_OPT_NONATOMIC</symbol></term>
     <listitem>
      <para>
<!--
       Sets the SPI connection to be <firstterm>nonatomic</firstterm>, which
       means that transaction control calls (<function>SPI_commit</function>,
       <function>SPI_rollback</function>) are allowed.  Otherwise,
       calling those functions will result in an immediate error.
-->
SPI接続を<firstterm>非原子的</firstterm>になるように設定します。これはトランザクション制御呼び出し(<function>SPI_commit</function>、<function>SPI_rollback</function>)が可能であることを意味します。
このフラグなしで、これら関数を呼び出すと即座にエラーになります。
      </para>
     </listitem>
    </varlistentry>
   </variablelist>
  </para>

  <para>
<!--
   <literal>SPI_connect()</literal> is equivalent to
   <literal>SPI_connect_ext(0)</literal>.
-->
<literal>SPI_connect()</literal>は<literal>SPI_connect_ext(0)</literal>と同義です。
  </para>
 </refsect1>

 <refsect1>
<!--
  <title>Return Value</title>
-->
  <title>戻り値</title>

  <variablelist>
   <varlistentry>
    <term><symbol>SPI_OK_CONNECT</symbol></term>
    <listitem>
     <para>
<!--
      on success
-->
成功した場合。
     </para>
    </listitem>
   </varlistentry>

   <varlistentry>
    <term><symbol>SPI_ERROR_CONNECT</symbol></term>
    <listitem>
     <para>
<!--
      on error
-->
エラーが発生した場合。
     </para>
    </listitem>
   </varlistentry>
  </variablelist>
 </refsect1>
</refentry>

<!-- *********************************************** -->

<refentry id="spi-spi-finish">
 <indexterm><primary>SPI_finish</primary></indexterm>

 <refmeta>
  <refentrytitle>SPI_finish</refentrytitle>
  <manvolnum>3</manvolnum>
 </refmeta>

 <refnamediv>
  <refname>SPI_finish</refname>
<!--
  <refpurpose>disconnect a C function from the SPI manager</refpurpose>
-->
  <refpurpose>C関数をSPIマネージャから切断する</refpurpose>
 </refnamediv>

 <refsynopsisdiv>
<synopsis>
int SPI_finish(void)
</synopsis>
 </refsynopsisdiv>

 <refsect1>
<!--
  <title>Description</title>
-->
  <title>説明</title>

  <para>
<!--
   <function>SPI_finish</function> closes an existing connection to
   the SPI manager.  You must call this function after completing the
   SPI operations needed during your C function's current invocation.
   You do not need to worry about making this happen, however, if you
   abort the transaction via <literal>elog(ERROR)</literal>.  In that
   case SPI will clean itself up automatically.
-->
<function>SPI_finish</function>は既存のSPIマネージャへの接続を切断します。
C関数の現在の呼び出し期間内で必要なSPI操作が完了した後この関数を呼び出さなければなりません。
しかし、<literal>elog(ERROR)</literal>経由でトランザクションを中断させる場合は、この関数が何を行うかを気にする必要はありません。
その場合、SPIは自動的に自身を整理します。
  </para>
 </refsect1>

 <refsect1>
<!--
  <title>Return Value</title>
-->
  <title>戻り値</title>

  <variablelist>
   <varlistentry>
    <term><symbol>SPI_OK_FINISH</symbol></term>
    <listitem>
     <para>
<!--
      if properly disconnected
-->
適切に切断された場合。
     </para>
    </listitem>
   </varlistentry>

   <varlistentry>
    <term><symbol>SPI_ERROR_UNCONNECTED</symbol></term>
    <listitem>
     <para>
<!--
      if called from an unconnected C function
-->
未接続のC関数から呼び出された場合
     </para>
    </listitem>
   </varlistentry>
  </variablelist>
 </refsect1>
</refentry>

<!-- *********************************************** -->

<refentry id="spi-spi-execute">
 <indexterm><primary>SPI_execute</primary></indexterm>

 <refmeta>
  <refentrytitle>SPI_execute</refentrytitle>
  <manvolnum>3</manvolnum>
 </refmeta>

 <refnamediv>
  <refname>SPI_execute</refname>
<!--
  <refpurpose>execute a command</refpurpose>
-->
  <refpurpose>コマンドを実行する</refpurpose>
 </refnamediv>

 <refsynopsisdiv>
<synopsis>
int SPI_execute(const char * <parameter>command</parameter>, bool <parameter>read_only</parameter>, long <parameter>count</parameter>)
</synopsis>
 </refsynopsisdiv>

 <refsect1>
<!--
  <title>Description</title>
-->
  <title>説明</title>

  <para>
<!--
   <function>SPI_execute</function> executes the specified SQL command
   for <parameter>count</parameter> rows.  If <parameter>read_only</parameter>
   is <literal>true</literal>, the command must be read-only, and execution overhead
   is somewhat reduced.
-->
<function>SPI_execute</function>は指定したSQLコマンドを、<parameter>count</parameter>行分実行します。
<parameter>read_only</parameter>が<literal>true</literal>の場合、そのコマンドは読み取りのみでなければなりませんが、多少のオーバーヘッドが削減されます。
  </para>

  <para>
<!--
   This function can only be called from a connected C function.
-->
この関数は接続済みのC関数からのみ呼び出し可能です。
  </para>

  <para>
<!--
   If <parameter>count</parameter> is zero then the command is executed
   for all rows that it applies to.  If <parameter>count</parameter>
   is greater than zero, then no more than <parameter>count</parameter> rows
   will be retrieved; execution stops when the count is reached, much like
   adding a <literal>LIMIT</literal> clause to the query. For example,
-->
<parameter>count</parameter>が0の場合、そのコマンドを、適用される全ての行に対して実行します。
<parameter>count</parameter>が0より多ければ、<parameter>count</parameter>を超えない数の行が取り出されます。
問い合わせに<literal>LIMIT</literal>句と追加するの同じように、countに達すれば、実行は止まります。
例えば、
<programlisting>
SPI_execute("SELECT * FROM foo", true, 5);
</programlisting>
<!--
   will retrieve at most 5 rows from the table.  Note that such a limit
   is only effective when the command actually returns rows.  For example,
-->
は、テーブルから多くても5行しか取り出しません。
この制限はコマンドが実際に行を返した場合にのみ有効なことに注意して下さい。
例えば
<programlisting>
SPI_execute("INSERT INTO foo SELECT * FROM bar", false, 5);
</programlisting>
<!--
   inserts all rows from <structname>bar</structname>, ignoring the
   <parameter>count</parameter> parameter.  However, with
-->
は、<parameter>count</parameter>パラメータを無視して、<structname>bar</structname>からすべての行を挿入します。
しかし、
<programlisting>
SPI_execute("INSERT INTO foo SELECT * FROM bar RETURNING *", false, 5);
</programlisting>
<!--
   at most 5 rows would be inserted, since execution would stop after the
   fifth <literal>RETURNING</literal> result row is retrieved.
-->
は、5番目の<literal>RETURNING</literal>の結果行を取り出した後に実行が止まりますので、多くても5行を挿入するだけです。
  </para>

  <para>
<!--
   You can pass multiple commands in one string;
   <function>SPI_execute</function> returns the
   result for the command executed last.  The <parameter>count</parameter>
   limit applies to each command separately (even though only the last
   result will actually be returned).  The limit is not applied to any
   hidden commands generated by rules.
-->
複数のコマンドを1つの文字列として渡すことができます。
<function>SPI_execute</function>は最後に実行したコマンドの結果を返します。
<parameter>count</parameter>制限は（最後の結果が返されただけだとしても）それぞれのコマンドに独立に適用されます。
この制限はルールによって生成される隠れたコマンドには適用されません。
  </para>

  <para>
<!--
   When <parameter>read_only</parameter> is <literal>false</literal>,
   <function>SPI_execute</function> increments the command
   counter and computes a new <firstterm>snapshot</firstterm> before executing each
   command in the string.  The snapshot does not actually change if the
   current transaction isolation level is <literal>SERIALIZABLE</literal> or <literal>REPEATABLE READ</literal>, but in
   <literal>READ COMMITTED</literal> mode the snapshot update allows each command to
   see the results of newly committed transactions from other sessions.
   This is essential for consistent behavior when the commands are modifying
   the database.
-->
<parameter>read_only</parameter>が<literal>false</literal>の場合、文字列内の各コマンドを実行する前に<function>SPI_execute</function>はコマンドカウンタを増分し、新しい<firstterm>スナップショット</firstterm>を作成します。
このスナップショットは、現在のトランザクション分離レベルが<literal>SERIALIZABLE</literal>または<literal>REPEATABLE READ</literal>の場合は変更されません。
しかし、<literal>READ COMMITTED</literal>モードでは、このスナップショットは更新され、他のセッションで新しくコミットされたトランザクションの結果を各コマンドから参照できます。
これは、そのコマンドがデータベースを変更する場合、一貫性の維持に重要です。
  </para>

  <para>
<!--
   When <parameter>read_only</parameter> is <literal>true</literal>,
   <function>SPI_execute</function> does not update either the snapshot
   or the command counter, and it allows only plain <command>SELECT</command>
   commands to appear in the command string.  The commands are executed
   using the snapshot previously established for the surrounding query.
   This execution mode is somewhat faster than the read/write mode due
   to eliminating per-command overhead.  It also allows genuinely
   <firstterm>stable</firstterm> functions to be built: since successive executions
   will all use the same snapshot, there will be no change in the results.
-->
<parameter>read_only</parameter>が<literal>true</literal>の場合は、<function>SPI_execute</function>はスナップショットもコマンドカウンタも更新しません。
さらに、普通の<command>SELECT</command>コマンドのみをコマンド文字列内に記述することができます。
このコマンドは、その前後の問い合わせによって事前に確立済みのスナップショットを使用して実行されます。
この実行モードは読み書きモードよりもコマンドごとのオーバーヘッドが省略される分多少高速です。
また、これにより本当に<firstterm>安定（stable）</firstterm>な関数を構築することができます。
つまり、連続した実行は全て同じスナップショットを使用しますので、結果は変わることがないということです。
  </para>

  <para>
<!--
   It is generally unwise to mix read-only and read-write commands within
   a single function using SPI; that could result in very confusing behavior,
   since the read-only queries would not see the results of any database
   updates done by the read-write queries.
-->
一般的に、SPIを使用する1つの関数内で読み取りのみコマンドと読み書きコマンドを混在させることは勧めません。
読み取りのみの問い合わせでは、読み書き問い合わせでなされたデータベースの更新結果を参照しないため、非常に混乱した動作に陥ることがあります。
  </para>

  <para>
<!--
   The actual number of rows for which the (last) command was executed
   is returned in the global variable <varname>SPI_processed</varname>.
   If the return value of the function is <symbol>SPI_OK_SELECT</symbol>,
   <symbol>SPI_OK_INSERT_RETURNING</symbol>,
   <symbol>SPI_OK_DELETE_RETURNING</symbol>, or
   <symbol>SPI_OK_UPDATE_RETURNING</symbol>,
   then you can use the
   global pointer <literal>SPITupleTable *SPI_tuptable</literal> to
   access the result rows.  Some utility commands (such as
   <command>EXPLAIN</command>) also return row sets, and <literal>SPI_tuptable</literal>
   will contain the result in these cases too. Some utility commands
   (<command>COPY</command>, <command>CREATE TABLE AS</command>) don't return a row set, so
   <literal>SPI_tuptable</literal> is NULL, but they still return the number of
   rows processed in <varname>SPI_processed</varname>.
-->
（最後の）コマンドが実行した実際の行数は、<varname>SPI_processed</varname>グローバル変数に返されます。
関数の戻り値が<symbol>SPI_OK_SELECT</symbol>、<symbol>SPI_OK_INSERT_RETURNING</symbol>、<symbol>SPI_OK_DELETE_RETURNING</symbol>、または<symbol>SPI_OK_UPDATE_RETURNING</symbol>の場合、<literal>SPITupleTable *SPI_tuptable</literal>グローバルポインタを使用して、結果の行にアクセスすることができます。
また、一部のユーティリティコマンド（<command>EXPLAIN</command>など）は行セットを返しますが、この場合も<literal>SPI_tuptable</literal>にはその結果が含まれます。
一部のユーティリティコマンド（<command>COPY</command>, <command>CREATE TABLE AS</command>）は行セットを返しません。
このため<literal>SPI_tuptable</literal>はNULLですが、<varname>SPI_processed</varname>の中で処理行数を返します。
  </para>

  <para>
<!--
   The structure <structname>SPITupleTable</structname> is defined
   thus:
-->
<structname>SPITupleTable</structname>構造体は以下のように定義されています。
<programlisting>
typedef struct SPITupleTable
{
<!--
    /* Public members */
    TupleDesc   tupdesc;        /* tuple descriptor */
    HeapTuple  *vals;           /* array of tuples */
    uint64      numvals;        /* number of valid tuples */
-->
    /* 公開メンバ */
    TupleDesc   tupdesc;        /* タプル記述子 */
    HeapTuple  *vals;           /* タプルの配列 */
    uint64      numvals;        /* 有効なタプルの数 */

<!--
    /* Private members, not intended for external callers */
    uint64      alloced;        /* allocated length of vals array */
    MemoryContext tuptabcxt;    /* memory context of result table */
    slist_node  next;           /* link for internal bookkeeping */
    SubTransactionId subid;     /* subxact in which tuptable was created */
-->
    /* 非公開メンバ、外部呼び出し側のためのものではない */
    uint64      alloced;        /* vals配列に割り当てられた長さ */
    MemoryContext tuptabcxt;    /* 結果テーブルのメモリコンテキスト */
    slist_node  next;           /* 内部情報のためのリンク */
    SubTransactionId subid;     /* SPITupleTableが生成されたサブトランザクション */
} SPITupleTable;
</programlisting>
<!--
   The fields <structfield>tupdesc</structfield>,
   <structfield>vals</structfield>, and
   <structfield>numvals</structfield>
   can be used by SPI callers; the remaining fields are internal.
   <structfield>vals</structfield> is an array of pointers to rows.
   The number of rows is given by <structfield>numvals</structfield>
   (for somewhat historical reasons, this count is also returned
   in <varname>SPI_processed</varname>).
   <structfield>tupdesc</structfield> is a row descriptor which you can pass to
   SPI functions dealing with rows.
-->
フィールド<structfield>tupdesc</structfield>、<structfield>vals</structfield>、<structfield>numvals</structfield>はSPIの呼び出し側で使えます。残りのフィールドは内部のものです。
<structfield>vals</structfield>は行へのポインタの配列です。
行数は<structfield>numvals</structfield>で与えられます(ちょっとした歴史的理由により、この数は<varname>SPI_processed</varname>でも返されます)。
<structfield>tupdesc</structfield>は、行を扱うSPI関数に渡すことのできる行記述子です。
  </para>

  <para>
<!--
   <function>SPI_finish</function> frees all
   <structname>SPITupleTable</structname>s allocated during the current
   C function.  You can free a particular result table earlier, if you
   are done with it, by calling <function>SPI_freetuptable</function>.
-->
<function>SPI_finish</function>は、現在のC関数で割り当てられた<structname>SPITupleTable</structname>をすべて解放します。
<function>SPI_freetuptable</function>を呼び出して解放する場合、特定の結果テーブルを早めに解放することができます。
  </para>
 </refsect1>

 <refsect1>
<!--
  <title>Arguments</title>
-->
  <title>引数</title>

  <variablelist>
   <varlistentry>
    <term><literal>const char * <parameter>command</parameter></literal></term>
    <listitem>
     <para>
<!--
      string containing command to execute
-->
実行するコマンドを含む文字列。
     </para>
    </listitem>
   </varlistentry>

   <varlistentry>
    <term><literal>bool <parameter>read_only</parameter></literal></term>
    <listitem>
<!--
     <para><literal>true</literal> for read-only execution</para>
-->
     <para>
読み取りのみの実行の場合<literal>true</literal>。
     </para>
    </listitem>
   </varlistentry>

   <varlistentry>
    <term><literal>long <parameter>count</parameter></literal></term>
    <listitem>
     <para>
<!--
      maximum number of rows to return,
      or <literal>0</literal> for no limit
-->
返される行の最大数。無制限なら<literal>0</literal>。
     </para>
    </listitem>
   </varlistentry>
  </variablelist>
 </refsect1>

 <refsect1>
<!--
  <title>Return Value</title>
-->
  <title>戻り値</title>

  <para>
<!--
   If the execution of the command was successful then one of the
   following (nonnegative) values will be returned:
-->
コマンドの実行に成功した場合、以下のいずれかの（非負の）値が返されます。

   <variablelist>
    <varlistentry>
     <term><symbol>SPI_OK_SELECT</symbol></term>
     <listitem>
      <para>
<!--
       if a <command>SELECT</command> (but not <command>SELECT
       INTO</command>) was executed
-->
<command>SELECT</command>（<command>SELECT INTO</command>を除く）が実行された場合。
      </para>
     </listitem>
    </varlistentry>

    <varlistentry>
     <term><symbol>SPI_OK_SELINTO</symbol></term>
     <listitem>
      <para>
<!--
       if a <command>SELECT INTO</command> was executed
-->
<command>SELECT INTO</command>が実行された場合。
      </para>
     </listitem>
    </varlistentry>

    <varlistentry>
     <term><symbol>SPI_OK_INSERT</symbol></term>
     <listitem>
      <para>
<!--
       if an <command>INSERT</command> was executed
-->
<command>INSERT</command>が実行された場合。
      </para>
     </listitem>
    </varlistentry>

    <varlistentry>
     <term><symbol>SPI_OK_DELETE</symbol></term>
     <listitem>
      <para>
<!--
       if a <command>DELETE</command> was executed
-->
<command>DELETE</command>が実行された場合。
      </para>
     </listitem>
    </varlistentry>

    <varlistentry>
     <term><symbol>SPI_OK_UPDATE</symbol></term>
     <listitem>
      <para>
<!--
       if an <command>UPDATE</command> was executed
-->
<command>UPDATE</command>が実行された場合。
      </para>
     </listitem>
    </varlistentry>

    <varlistentry>
     <term><symbol>SPI_OK_MERGE</symbol></term>
     <listitem>
      <para>
<!--
       if a <command>MERGE</command> was executed
-->
<command>MERGE</command>が実行された場合。
      </para>
     </listitem>
    </varlistentry>

    <varlistentry>
     <term><symbol>SPI_OK_INSERT_RETURNING</symbol></term>
     <listitem>
      <para>
<!--
       if an <command>INSERT RETURNING</command> was executed
-->
<command>INSERT RETURNING</command>が実行された場合。
      </para>
     </listitem>
    </varlistentry>

    <varlistentry>
     <term><symbol>SPI_OK_DELETE_RETURNING</symbol></term>
     <listitem>
      <para>
<!--
       if a <command>DELETE RETURNING</command> was executed
-->
<command>DELETE RETURNING</command>が実行された場合。
      </para>
     </listitem>
    </varlistentry>

    <varlistentry>
     <term><symbol>SPI_OK_UPDATE_RETURNING</symbol></term>
     <listitem>
      <para>
<!--
       if an <command>UPDATE RETURNING</command> was executed
-->
<command>UPDATE RETURNING</command>が実行された場合。
      </para>
     </listitem>
    </varlistentry>

    <varlistentry>
     <term><symbol>SPI_OK_UTILITY</symbol></term>
     <listitem>
      <para>
<!--
       if a utility command (e.g., <command>CREATE TABLE</command>)
       was executed
-->
ユーティリティコマンド（<command>CREATE TABLE</command>など）が実行された場合。
      </para>
     </listitem>
    </varlistentry>

    <varlistentry>
     <term><symbol>SPI_OK_REWRITTEN</symbol></term>
     <listitem>
      <para>
<!--
       if the command was rewritten into another kind of command (e.g.,
       <command>UPDATE</command> became an <command>INSERT</command>) by a <link linkend="rules">rule</link>.
-->
<link linkend="rules">ルール</link>によって（例えば、<command>UPDATE</command>が<command>INSERT</command>になったような）あるコマンドが他の種類のコマンドに書き換えられた場合です。
      </para>
     </listitem>
    </varlistentry>
   </variablelist>
  </para>

  <para>
<!--
   On error, one of the following negative values is returned:
-->
エラーの場合、以下のいずれかの負の値が返されます。

   <variablelist>
    <varlistentry>
     <term><symbol>SPI_ERROR_ARGUMENT</symbol></term>
     <listitem>
      <para>
<!--
       if <parameter>command</parameter> is <symbol>NULL</symbol> or
       <parameter>count</parameter> is less than 0
-->
<parameter>command</parameter>が<symbol>NULL</symbol>、あるいは<parameter>count</parameter>が0未満の場合。
      </para>
     </listitem>
    </varlistentry>

    <varlistentry>
     <term><symbol>SPI_ERROR_COPY</symbol></term>
     <listitem>
      <para>
<!--
       if <command>COPY TO stdout</command> or <command>COPY FROM stdin</command>
       was attempted
-->
<command>COPY TO stdout</command>あるいは<command>COPY FROM stdin</command>が試行された場合。
      </para>
     </listitem>
    </varlistentry>

    <varlistentry>
     <term><symbol>SPI_ERROR_TRANSACTION</symbol></term>
     <listitem>
      <para>
<!--
       if a transaction manipulation command was attempted
       (<command>BEGIN</command>,
       <command>COMMIT</command>,
       <command>ROLLBACK</command>,
       <command>SAVEPOINT</command>,
       <command>PREPARE TRANSACTION</command>,
       <command>COMMIT PREPARED</command>,
       <command>ROLLBACK PREPARED</command>,
       or any variant thereof)
-->
トランザクション操作を行うコマンド（<command>BEGIN</command>、<command>COMMIT</command>、<command>ROLLBACK</command>、<command>SAVEPOINT</command>、<command>PREPARE TRANSACTION</command>、<command>COMMIT PREPARED</command>、<command>ROLLBACK PREPARED</command>、およびこれらの亜種）が試行された場合。
      </para>
     </listitem>
    </varlistentry>

    <varlistentry>
     <term><symbol>SPI_ERROR_OPUNKNOWN</symbol></term>
     <listitem>
      <para>
<!--
       if the command type is unknown (shouldn't happen)
-->
コマンド種類が不明な場合（起きてはなりません）。
      </para>
     </listitem>
    </varlistentry>

    <varlistentry>
     <term><symbol>SPI_ERROR_UNCONNECTED</symbol></term>
     <listitem>
      <para>
<!--
       if called from an unconnected C function
-->
未接続のC関数から呼び出された場合
      </para>
     </listitem>
    </varlistentry>
   </variablelist>
  </para>
 </refsect1>

 <refsect1>
<!--
  <title>Notes</title>
-->
  <title>注意</title>

  <para>
<!--
   All SPI query-execution functions set both
   <varname>SPI_processed</varname> and
   <varname>SPI_tuptable</varname> (just the pointer, not the contents
   of the structure).  Save these two global variables into local
   C function variables if you need to access the result table of
   <function>SPI_execute</function> or another query-execution function
   across later calls.
-->
SPI問い合わせ実行関数はすべて<varname>SPI_processed</varname>と<varname>SPI_tuptable</varname>の両方を変更します（ポインタのみで、構造体の内容は変更しません）。
<function>SPI_exec</function>や他の問い合わせ実行関数の結果テーブルを後の呼び出しでまたがってアクセスしたいのであれば、これら2つのグローバル変数を局所的なプロシージャ変数に保存してください。
  </para>
 </refsect1>
</refentry>

<!-- *********************************************** -->

<refentry id="spi-spi-exec">
 <indexterm><primary>SPI_exec</primary></indexterm>

 <refmeta>
  <refentrytitle>SPI_exec</refentrytitle>
  <manvolnum>3</manvolnum>
 </refmeta>

 <refnamediv>
  <refname>SPI_exec</refname>
<!--
  <refpurpose>execute a read/write command</refpurpose>
-->
  <refpurpose>読み書きコマンドを実行する</refpurpose>
 </refnamediv>

 <refsynopsisdiv>
<synopsis>
int SPI_exec(const char * <parameter>command</parameter>, long <parameter>count</parameter>)
</synopsis>
 </refsynopsisdiv>

 <refsect1>
<!--
  <title>Description</title>
-->
  <title>説明</title>

  <para>
<!--
   <function>SPI_exec</function> is the same as
   <function>SPI_execute</function>, with the latter's
   <parameter>read_only</parameter> parameter always taken as
   <literal>false</literal>.
-->
<function>SPI_exec</function>は、常に<parameter>read_only</parameter>パラメータを<literal>false</literal>とした<function>SPI_execute</function>と同じです。
  </para>
 </refsect1>

 <refsect1>
<!--
  <title>Arguments</title>
-->
  <title>引数</title>

  <variablelist>
   <varlistentry>
    <term><literal>const char * <parameter>command</parameter></literal></term>
    <listitem>
     <para>
<!--
      string containing command to execute
-->
実行するコマンドを含む文字列。
     </para>
    </listitem>
   </varlistentry>

   <varlistentry>
    <term><literal>long <parameter>count</parameter></literal></term>
    <listitem>
     <para>
<!--
      maximum number of rows to return,
      or <literal>0</literal> for no limit
-->
返される行の最大数。無制限なら<literal>0</literal>。
     </para>
    </listitem>
   </varlistentry>
  </variablelist>
 </refsect1>

 <refsect1>
<!--
  <title>Return Value</title>
-->
  <title>戻り値</title>

  <para>
<!--
   See <function>SPI_execute</function>.
-->
<function>SPI_execute</function>を参照してください。
  </para>
 </refsect1>
</refentry>

<!-- *********************************************** -->

<refentry id="spi-spi-execute-extended">
 <indexterm><primary>SPI_execute_extended</primary></indexterm>

 <refmeta>
  <refentrytitle>SPI_execute_extended</refentrytitle>
  <manvolnum>3</manvolnum>
 </refmeta>

 <refnamediv>
  <refname>SPI_execute_extended</refname>
<!--
  <refpurpose>execute a command with out-of-line parameters</refpurpose>
-->
  <refpurpose>行外のパラメータを持つコマンドを実行する</refpurpose>
 </refnamediv>

 <refsynopsisdiv>
<synopsis>
int SPI_execute_extended(const char *<parameter>command</parameter>,
                         const SPIExecuteOptions * <parameter>options</parameter>)
</synopsis>
 </refsynopsisdiv>

 <refsect1>
<!--
  <title>Description</title>
-->
  <title>説明</title>

  <para>
<!--
   <function>SPI_execute_extended</function> executes a command that might
   include references to externally supplied parameters.  The command text
   refers to a parameter as <literal>$<replaceable>n</replaceable></literal>,
   and the <parameter>options-&gt;params</parameter> object (if supplied)
   provides values and type information for each such symbol.
   Various execution options can be specified
   in the <parameter>options</parameter> struct, too.
-->
<function>SPI_execute_extended</function>は外部から供給されるパラメータへの参照を含むコマンドを実行します。
コマンドテキストはパラメータを<literal>$<replaceable>n</replaceable></literal>として参照し、<parameter>options-&gt;params</parameter>オブジェクトは(供給されれば)こうしたシンボル毎にデータ型と値を提供します。
様々な実行オプションを<parameter>options</parameter>構造体にも指定できます。
  </para>

  <para>
<!--
   The <parameter>options-&gt;params</parameter> object should normally
   mark each parameter with the <literal>PARAM_FLAG_CONST</literal> flag,
   since a one-shot plan is always used for the query.
-->
その問い合わせに対しては一度限りの計画が必ず使われますので、<parameter>options-&gt;params</parameter>オブジェクトは通常各パラメータに<literal>PARAM_FLAG_CONST</literal>フラグをつけるべきです。
  </para>

  <para>
<!--
   If <parameter>options-&gt;dest</parameter> is not NULL, then result
   tuples are passed to that object as they are generated by the executor,
   instead of being accumulated in <varname>SPI_tuptable</varname>.  Using
   a caller-supplied <literal>DestReceiver</literal> object is particularly
   helpful for queries that might generate many tuples, since the data can
   be processed on-the-fly instead of being accumulated in memory.
-->
<parameter>options-&gt;dest</parameter>がNULLでなければ、結果タプルは、<varname>SPI_tuptable</varname>に蓄積される代わりに、エグゼキュータにより生成された時にそのオブジェクトに渡されます。
データがメモリに蓄積される代わりにその場で処理されるので、呼び出し元が提供する<literal>DestReceiver</literal>オブジェクトを使うことは、多数のタプルを生成する問い合わせに対して特に有用です。
  </para>
 </refsect1>

 <refsect1>
<!--
  <title>Arguments</title>
-->
  <title>引数</title>

  <variablelist>
   <varlistentry>
    <term><literal>const char * <parameter>command</parameter></literal></term>
    <listitem>
     <para>
<!--
      command string
-->
コマンド文字列
     </para>
    </listitem>
   </varlistentry>

   <varlistentry>
    <term><literal>const SPIExecuteOptions * <parameter>options</parameter></literal></term>
    <listitem>
     <para>
<!--
      struct containing optional arguments
-->
オプションの引数を含む構造体
     </para>
    </listitem>
   </varlistentry>
  </variablelist>

  <para>
<!--
   Callers should always zero out the entire <parameter>options</parameter>
   struct, then fill whichever fields they want to set.  This ensures forward
   compatibility of code, since any fields that are added to the struct in
   future will be defined to behave backwards-compatibly if they are zero.
   The currently available <parameter>options</parameter> fields are:
-->
呼び出し元は、必ず<parameter>options</parameter>構造体全体をゼロクリアしてから、設定したいフィールドを埋めるべきです。
構造体に将来追加されるフィールドは、ゼロであれば後方互換性があるように振る舞うよう定義されますので、これはコードの将来の互換性を確実にします。
現在利用可能な<parameter>options</parameter>フィールドは以下の通りです。
  </para>

  <variablelist>
   <varlistentry>
    <term><literal>ParamListInfo <parameter>params</parameter></literal></term>
    <listitem>
     <para>
<!--
      data structure containing query parameter types and values; NULL if none
-->
問い合わせパラメータの型と値を含むデータ構造。なければNULL
     </para>
    </listitem>
   </varlistentry>

   <varlistentry>
    <term><literal>bool <parameter>read_only</parameter></literal></term>
    <listitem>
<!--
     <para><literal>true</literal> for read-only execution</para>
-->
     <para>読み取りのみの実行の場合<literal>true</literal></para>
    </listitem>
   </varlistentry>

   <varlistentry>
    <term><literal>bool <parameter>allow_nonatomic</parameter></literal></term>
    <listitem>
     <para>
<!--
      <literal>true</literal> allows non-atomic execution of CALL and DO
      statements
-->
<literal>true</literal>でCALLとDO文の非原子的実行を許可します
     </para>
    </listitem>
   </varlistentry>

   <varlistentry>
    <term><literal>bool <parameter>must_return_tuples</parameter></literal></term>
    <listitem>
     <para>
<!--
      if <literal>true</literal>, raise error if the query is not of a kind
      that returns tuples (this does not forbid the case where it happens to
      return zero tuples)
-->
<literal>true</literal>であれば、問い合わせがタプルを返す種類のものでない場合にエラーを発生します(これはたまたま0個のタプルを返す場合を禁止しません)
     </para>
    </listitem>
   </varlistentry>

   <varlistentry>
    <term><literal>uint64 <parameter>tcount</parameter></literal></term>
    <listitem>
     <para>
<!--
      maximum number of rows to return,
      or <literal>0</literal> for no limit
-->
返される行の最大数、無制限の場合には<literal>0</literal>
     </para>
    </listitem>
   </varlistentry>

   <varlistentry>
    <term><literal>DestReceiver * <parameter>dest</parameter></literal></term>
    <listitem>
     <para>
<!--
      <literal>DestReceiver</literal> object that will receive any tuples
      emitted by the query; if NULL, result tuples are accumulated into
      a <varname>SPI_tuptable</varname> structure, as
      in <function>SPI_execute</function>
-->
問い合わせが出すタプルを受け取る<literal>DestReceiver</literal>オブジェクト。
NULLなら、<function>SPI_execute</function>のように、結果タプルは<varname>SPI_tuptable</varname>構造体に蓄積されます。
     </para>
    </listitem>
   </varlistentry>

   <varlistentry>
    <term><literal>ResourceOwner <parameter>owner</parameter></literal></term>
    <listitem>
     <para>
<!--
      This field is present for consistency
      with <function>SPI_execute_plan_extended</function>, but it is
      ignored, since the plan used
      by <function>SPI_execute_extended</function> is never saved.
-->
このフィールドは<function>SPI_execute_plan_extended</function>との一貫性のために存在しますが、無視されます。<function>SPI_execute_extended</function>が使う計画は決して保存されないからです。
     </para>
    </listitem>
   </varlistentry>
  </variablelist>
 </refsect1>

 <refsect1>
<!--
  <title>Return Value</title>
-->
  <title>戻り値</title>

  <para>
<!--
   The return value is the same as for <function>SPI_execute</function>.
-->
戻り値は<function>SPI_execute</function>と同じです。
  </para>

  <para>
<!--
   When <parameter>options-&gt;dest</parameter> is NULL,
   <varname>SPI_processed</varname> and
   <varname>SPI_tuptable</varname> are set as in
   <function>SPI_execute</function>.
   When <parameter>options-&gt;dest</parameter> is not NULL,
   <varname>SPI_processed</varname> is set to zero and
   <varname>SPI_tuptable</varname> is set to NULL.  If a tuple count
   is required, the caller's <literal>DestReceiver</literal> object must
   calculate it.
-->
<parameter>options-&gt;dest</parameter>がNULLであれば、<varname>SPI_processed</varname>と<varname>SPI_tuptable</varname>は<function>SPI_execute</function>と同様に設定されます。
<parameter>options-&gt;dest</parameter>がNULLでなければ、<varname>SPI_processed</varname>はゼロに設定され、<varname>SPI_tuptable</varname>はNULLに設定されます。
タプルの集計が必要なら、呼び出し元の<literal>DestReceiver</literal>オブジェクトが計算しなければなりません。
  </para>
 </refsect1>
</refentry>

<!-- *********************************************** -->

<refentry id="spi-spi-execute-with-args">
 <indexterm><primary>SPI_execute_with_args</primary></indexterm>

 <refmeta>
  <refentrytitle>SPI_execute_with_args</refentrytitle>
  <manvolnum>3</manvolnum>
 </refmeta>

 <refnamediv>
  <refname>SPI_execute_with_args</refname>
<!--
  <refpurpose>execute a command with out-of-line parameters</refpurpose>
-->
  <refpurpose>行外のパラメータを持つコマンドを実行する</refpurpose>
 </refnamediv>

 <refsynopsisdiv>
<synopsis>
int SPI_execute_with_args(const char *<parameter>command</parameter>,
                          int <parameter>nargs</parameter>, Oid *<parameter>argtypes</parameter>,
                          Datum *<parameter>values</parameter>, const char *<parameter>nulls</parameter>,
                          bool <parameter>read_only</parameter>, long <parameter>count</parameter>)
</synopsis>
 </refsynopsisdiv>

 <refsect1>
<!--
  <title>Description</title>
-->
  <title>説明</title>

  <para>
<!--
   <function>SPI_execute_with_args</function> executes a command that might
   include references to externally supplied parameters.  The command text
   refers to a parameter as <literal>$<replaceable>n</replaceable></literal>, and
   the call specifies data types and values for each such symbol.
   <parameter>read_only</parameter> and <parameter>count</parameter> have
   the same interpretation as in <function>SPI_execute</function>.
-->
<function>SPI_execute_with_args</function>は外部から供給されるパラメータへの参照を含むコマンドを実行します。
コマンドテキストはパラメータを<literal>$<replaceable>n</replaceable></literal>として参照し、呼び出しはこうしたシンボル毎にデータ型と値を指定します。
<parameter>read_only</parameter>と<parameter>count</parameter>は<function>SPI_execute</function>と同じ解釈をします。
  </para>

  <para>
<!--
   The main advantage of this routine compared to
   <function>SPI_execute</function> is that data values can be inserted
   into the command without tedious quoting/escaping, and thus with much
   less risk of SQL-injection attacks.
-->
<function>SPI_execute</function>と比較して、このルーチンの主たる利点は、データ値を面倒な引用やエスケープを要せずコマンドに埋め込むことができることで、従ってSQLインジェクション攻撃の危険性を軽減します。
  </para>

  <para>
<!--
   Similar results can be achieved with <function>SPI_prepare</function> followed by
   <function>SPI_execute_plan</function>; however, when using this function
   the query plan is always customized to the specific parameter values
   provided.
   For one-time query execution, this function should be preferred.
   If the same command is to be executed with many different parameters,
   either method might be faster, depending on the cost of re-planning
   versus the benefit of custom plans.
-->
後に<function>SPI_execute_plan</function>が続いた<function>SPI_prepare</function>でも同様の結果が得られますが、この関数を使用するときには、提供された特定のパラメータ値に対して問い合わせ計画が必ずカスタマイズされます。
１回限りの問い合わせ実行に対しては、この関数を選ぶべきです。
多くの異なったパラメータを持つ同一のコマンドを実行する場合、再計画のコストと独自計画による利益に依存して、どちらか一方の方法がより早くなります。
  </para>
 </refsect1>

 <refsect1>
<!--
  <title>Arguments</title>
-->
  <title>引数</title>

  <variablelist>
   <varlistentry>
    <term><literal>const char * <parameter>command</parameter></literal></term>
    <listitem>
     <para>
<!--
      command string
-->
コマンド文字列
     </para>
    </listitem>
   </varlistentry>

   <varlistentry>
    <term><literal>int <parameter>nargs</parameter></literal></term>
    <listitem>
     <para>
<!--
      number of input parameters (<literal>$1</literal>, <literal>$2</literal>, etc.)
-->
入力パラメータ（<literal>$1</literal>、<literal>$2</literal>など）の数
     </para>
    </listitem>
   </varlistentry>

   <varlistentry>
    <term><literal>Oid * <parameter>argtypes</parameter></literal></term>
    <listitem>
     <para>
<!--
      an array of length <parameter>nargs</parameter>, containing the
      <acronym>OID</acronym>s of the data types of the parameters
-->
パラメータのデータ型の<acronym>OID</acronym>を含む、<parameter>nargs</parameter>長の配列
     </para>
    </listitem>
   </varlistentry>

   <varlistentry>
    <term><literal>Datum * <parameter>values</parameter></literal></term>
    <listitem>
     <para>
<!--
      an array of length <parameter>nargs</parameter>, containing the actual
      parameter values
-->
実パラメータ値を含む、<parameter>nargs</parameter>長の配列
     </para>
    </listitem>
   </varlistentry>

   <varlistentry>
    <term><literal>const char * <parameter>nulls</parameter></literal></term>
    <listitem>
     <para>
<!--
      an array of length <parameter>nargs</parameter>, describing which
      parameters are null
-->
どのパラメータがnullかを記述する、<parameter>nargs</parameter>長の配列
     </para>

     <para>
<!--
      If <parameter>nulls</parameter> is <symbol>NULL</symbol> then
      <function>SPI_execute_with_args</function> assumes that no parameters
      are null.  Otherwise, each entry of the <parameter>nulls</parameter>
      array should be <literal>'&nbsp;'</literal> if the corresponding parameter
      value is non-null, or <literal>'n'</literal> if the corresponding parameter
      value is null.  (In the latter case, the actual value in the
      corresponding <parameter>values</parameter> entry doesn't matter.)  Note
      that <parameter>nulls</parameter> is not a text string, just an array:
      it does not need a <literal>'\0'</literal> terminator.
-->
<parameter>nulls</parameter>が<symbol>NULL</symbol>であれば、<function>SPI_execute_with_args</function>はどのパラメータもnullでないと看做します。
さもなければ、<parameter>nulls</parameter>配列の各項目は、対応するパラメータが非NULLならば<literal>'&nbsp;'</literal>、対応するパラメータがNULLならば<literal>'n'</literal>です。
（後者の場合、<parameter>values</parameter>内の対応する値は注意されません。）
<parameter>nulls</parameter>はテキスト文字列ではなく単なる配列であることに注意してください。
<literal>'\0'</literal>終端は必要ありません。
     </para>
    </listitem>
   </varlistentry>

   <varlistentry>
    <term><literal>bool <parameter>read_only</parameter></literal></term>
    <listitem>
<!--
     <para><literal>true</literal> for read-only execution</para>
-->
     <para>
読み取りのみの実行の場合<literal>true</literal>
     </para>
    </listitem>
   </varlistentry>

   <varlistentry>
    <term><literal>long <parameter>count</parameter></literal></term>
    <listitem>
     <para>
<!--
      maximum number of rows to return,
      or <literal>0</literal> for no limit
-->
返される行の最大数。無制限なら<literal>0</literal>。
     </para>
    </listitem>
   </varlistentry>
  </variablelist>
 </refsect1>

 <refsect1>
<!--
  <title>Return Value</title>
-->
  <title>戻り値</title>

  <para>
<!--
   The return value is the same as for <function>SPI_execute</function>.
-->
戻り値は<function>SPI_execute</function>と同じです。
  </para>

  <para>
<!--
   <varname>SPI_processed</varname> and
   <varname>SPI_tuptable</varname> are set as in
   <function>SPI_execute</function> if successful.
-->
成功した場合<varname>SPI_processed</varname>と<varname>SPI_tuptable</varname>は<function>SPI_execute</function>と同様に設定されます。
  </para>
 </refsect1>
</refentry>

<!-- *********************************************** -->

<refentry id="spi-spi-prepare">
 <indexterm><primary>SPI_prepare</primary></indexterm>

 <refmeta>
  <refentrytitle>SPI_prepare</refentrytitle>
  <manvolnum>3</manvolnum>
 </refmeta>

 <refnamediv>
  <refname>SPI_prepare</refname>
<!--
  <refpurpose>prepare a statement, without executing it yet</refpurpose>
-->
  <refpurpose>文を準備する。文の実行はまだ行わない</refpurpose>
 </refnamediv>

 <refsynopsisdiv>
<synopsis>
SPIPlanPtr SPI_prepare(const char * <parameter>command</parameter>, int <parameter>nargs</parameter>, Oid * <parameter>argtypes</parameter>)
</synopsis>
 </refsynopsisdiv>

 <refsect1>
<!--
  <title>Description</title>
-->
  <title>説明</title>

  <para>
<!--
   <function>SPI_prepare</function> creates and returns a prepared
   statement for the specified command, but doesn't execute the command.
   The prepared statement can later be executed repeatedly using
   <function>SPI_execute_plan</function>.
-->
<function>SPI_prepare</function>は指定したコマンド用の準備済み文を作成し、それを返します。
しかし、そのコマンドは実行しません。
その準備済み文は<function>SPI_execute_plan</function>を使って後で繰り返し実行できます。
  </para>

  <para>
<!--
   When the same or a similar command is to be executed repeatedly, it
   is generally advantageous to perform parse analysis only once, and
   might furthermore be advantageous to re-use an execution plan for the
   command.
   <function>SPI_prepare</function> converts a command string into a
   prepared statement that encapsulates the results of parse analysis.
   The prepared statement also provides a place for caching an execution plan
   if it is found that generating a custom plan for each execution is not
   helpful.
-->
同じ、あるいは類似のコマンドが繰り返し実行される場合、一度だけ解析を計画作成を行うことには一般に利点があります。
また、コマンドの実行計画を再利用することにはさらに利点があるかも知れません。
<function>SPI_prepare</function>はコマンド文字列を、解析結果をカプセル化した準備済み文に変換します。
実行の度に独自計画を生成するのが役に立たないと分かった場合には、準備済み文は実行計画をキャッシュする場所も提供します。
  </para>

  <para>
<!--
   A prepared command can be generalized by writing parameters
   (<literal>$1</literal>, <literal>$2</literal>, etc.) in place of what would be
   constants in a normal command.  The actual values of the parameters
   are then specified when <function>SPI_execute_plan</function> is called.
   This allows the prepared command to be used over a wider range of
   situations than would be possible without parameters.
-->
プリペアドコマンドは、通常のコマンド内の定数となる場所を（<literal>$1</literal>、<literal>$2</literal>などの）パラメータで記述することで一般化することができます。
そしてパラメータの実際の値は、<function>SPI_execute_plan</function> が呼び出される時に指定されます。
これにより、プリペアドコマンドは、パラメータがない場合に比べ、より広範な状況で使用できるようになります。
  </para>

  <para>
<!--
   The statement returned by <function>SPI_prepare</function> can be used
   only in the current invocation of the C function, since
   <function>SPI_finish</function> frees memory allocated for such a
   statement.  But the statement can be saved for longer using the functions
   <function>SPI_keepplan</function> or <function>SPI_saveplan</function>.
-->
<function>SPI_finish</function>が文のために割り当てられたメモリを解放しますので、<function>SPI_prepare</function>で返される文は、そのC関数の現在の呼び出し内でのみ使用することができます。
しかし、関数<function>SPI_keepplan</function>や<function>SPI_saveplan</function>を使用して長期間文を保存することもできます。
  </para>
 </refsect1>

 <refsect1>
<!--
  <title>Arguments</title>
-->
  <title>引数</title>

  <variablelist>
   <varlistentry>
    <term><literal>const char * <parameter>command</parameter></literal></term>
    <listitem>
     <para>
<!--
      command string
-->
コマンド文字列
     </para>
    </listitem>
   </varlistentry>

   <varlistentry>
    <term><literal>int <parameter>nargs</parameter></literal></term>
    <listitem>
     <para>
<!--
      number of input parameters (<literal>$1</literal>, <literal>$2</literal>, etc.)
-->
入力パラメータ（<literal>$1</literal>、<literal>$2</literal>など）の数
     </para>
    </listitem>
   </varlistentry>

   <varlistentry>
    <term><literal>Oid * <parameter>argtypes</parameter></literal></term>
    <listitem>
     <para>
<!--
      pointer to an array containing the <acronym>OID</acronym>s of
      the data types of the parameters
-->
パラメータのデータ型の<acronym>OID</acronym>を持つ配列へのポインタ
     </para>
    </listitem>
   </varlistentry>
  </variablelist>
 </refsect1>

 <refsect1>
<!--
  <title>Return Value</title>
-->
  <title>戻り値</title>

  <para>
<!--
   <function>SPI_prepare</function> returns a non-null pointer to an
   <type>SPIPlan</type>, which is an opaque struct representing a prepared
   statement.  On error, <symbol>NULL</symbol> will be returned,
   and <varname>SPI_result</varname> will be set to one of the same
   error codes used by <function>SPI_execute</function>, except that
   it is set to <symbol>SPI_ERROR_ARGUMENT</symbol> if
   <parameter>command</parameter> is <symbol>NULL</symbol>, or if
   <parameter>nargs</parameter> is less than 0, or if <parameter>nargs</parameter> is
   greater than 0 and <parameter>argtypes</parameter> is <symbol>NULL</symbol>.
-->
<function>SPI_prepare</function>は<type>SPIPlan</type>への非NULLのポインタを返します。
ここで<type>SPIPlan</type>は準備済み文を表すopaque構造体です
エラーの場合、<symbol>NULL</symbol>が返され、<function>SPI_execute</function>で使用されるエラーコードと同じコードの1つが<varname>SPI_result</varname>に設定されます。
しかし、<parameter>command</parameter>が<symbol>NULL</symbol>の場合や、<parameter>nargs</parameter>が0未満の場合、<parameter>nargs</parameter>が0より大きくかつ<parameter>argtypes</parameter>が<symbol>NULL</symbol>の場合は、<symbol>SPI_ERROR_ARGUMENT</symbol>に設定されます。
  </para>
 </refsect1>

 <refsect1>
<!--
  <title>Notes</title>
-->
  <title>注意</title>

  <para>
<!--
   If no parameters are defined, a generic plan will be created at the
   first use of <function>SPI_execute_plan</function>, and used for all
   subsequent executions as well.  If there are parameters, the first few uses
   of <function>SPI_execute_plan</function> will generate custom plans
   that are specific to the supplied parameter values.  After enough uses
   of the same prepared statement, <function>SPI_execute_plan</function> will
   build a generic plan, and if that is not too much more expensive than the
   custom plans, it will start using the generic plan instead of re-planning
   each time.  If this default behavior is unsuitable, you can alter it by
   passing the <literal>CURSOR_OPT_GENERIC_PLAN</literal> or
   <literal>CURSOR_OPT_CUSTOM_PLAN</literal> flag to
   <function>SPI_prepare_cursor</function>, to force use of generic or custom
   plans respectively.
-->
パラメータが定義されていなければ、<function>SPI_execute_plan</function>が最初に使用された時に一般的な計画が作成され、以降の実行すべてでも利用されます。
パラメータがあれば、始めの何回かの<function>SPI_execute_plan</function>の使用で、与えられたパラメータの値に固有の独自計画が作成されます。
同じ準備済み文が十分に使用された後、<function>SPI_execute_plan</function>は一般的な計画を作成し、独自計画よりもそれほど高価でなければ、毎回再計画する代わりに一般的な計画を使い始めるようになります。
このデフォルトの動作が不適切であれば、<function>SPI_prepare_cursor</function>に<literal>CURSOR_OPT_GENERIC_PLAN</literal>または<literal>CURSOR_OPT_CUSTOM_PLAN</literal>フラグを設定することで、それぞれ一般的な計画か独自計画を強制的に利用するよう変更できます。
  </para>

  <para>
<!--
   Although the main point of a prepared statement is to avoid repeated parse
   analysis and planning of the statement, <productname>PostgreSQL</productname> will
   force re-analysis and re-planning of the statement before using it
   whenever database objects used in the statement have undergone
   definitional (DDL) changes since the previous use of the prepared
   statement.  Also, if the value of <xref linkend="guc-search-path"/> changes
   from one use to the next, the statement will be re-parsed using the new
   <varname>search_path</varname>.  (This latter behavior is new as of
   <productname>PostgreSQL</productname> 9.3.)  See <xref
   linkend="sql-prepare"/> for more information about the behavior of prepared
   statements.
-->
プリペアド文の主要な利点は、文の解析処理と計画作成処理の繰り返しを防止することですが、<productname>PostgreSQL</productname>では、以前にそのプリペアド文を使用してから、文の中で使用されているデータベースオブジェクトが定義（DDL）の変更を受けた時は常に再解析処理と計画再作成処理を強制します。
また、一度使用してから<xref linkend="guc-search-path"/>の値が変わった場合も、文は新しい<varname>search_path</varname>を使用して再解析されます。
（後者の振る舞いは<productname>PostgreSQL</productname> 9.3の時に追加されました。）
プリペアド文の動作については<xref linkend="sql-prepare"/>を参照してください。
  </para>

  <para>
<!--
   This function should only be called from a connected C function.
-->
この関数は接続済みのC関数からのみ呼び出してください。
  </para>

  <para>
<!--
   <type>SPIPlanPtr</type> is declared as a pointer to an opaque struct type in
   <filename>spi.h</filename>.  It is unwise to try to access its contents
   directly, as that makes your code much more likely to break in
   future revisions of <productname>PostgreSQL</productname>.
-->
<type>SPIPlanPtr</type>は<filename>spi.h</filename>内でopaque構造体型へのポインタとして宣言されています。
たいていの場合将来のバージョンの<productname>PostgreSQL</productname>でそのコードが壊れてしまうため、この内容に直接アクセスすることは避けてください。
  </para>

  <para>
<!--
   The name <type>SPIPlanPtr</type> is somewhat historical, since the data
   structure no longer necessarily contains an execution plan.
-->
そのデータ構造はもはや実行計画を含むとは限りませんので、<type>SPIPlanPtr</type>という名前はいくらか歴史的なものです。
  </para>
 </refsect1>
</refentry>

<!-- *********************************************** -->

<refentry id="spi-spi-prepare-cursor">
 <indexterm><primary>SPI_prepare_cursor</primary></indexterm>

 <refmeta>
  <refentrytitle>SPI_prepare_cursor</refentrytitle>
  <manvolnum>3</manvolnum>
 </refmeta>

 <refnamediv>
  <refname>SPI_prepare_cursor</refname>
<!--
  <refpurpose>prepare a statement, without executing it yet</refpurpose>
-->
  <refpurpose>文を準備する。まだ実行は行わない</refpurpose>
 </refnamediv>

 <refsynopsisdiv>
<synopsis>
SPIPlanPtr SPI_prepare_cursor(const char * <parameter>command</parameter>, int <parameter>nargs</parameter>,
                              Oid * <parameter>argtypes</parameter>, int <parameter>cursorOptions</parameter>)
</synopsis>
 </refsynopsisdiv>

 <refsect1>
<!--
  <title>Description</title>
-->
  <title>説明</title>

  <para>
<!--
   <function>SPI_prepare_cursor</function> is identical to
   <function>SPI_prepare</function>, except that it also allows specification
   of the planner's <quote>cursor options</quote> parameter.  This is a bit mask
   having the values shown in <filename>nodes/parsenodes.h</filename>
   for the <structfield>options</structfield> field of <structname>DeclareCursorStmt</structname>.
   <function>SPI_prepare</function> always takes the cursor options as zero.
-->
<function>SPI_prepare_cursor</function>は、プランナの<quote>カーソルオプション</quote>パラメータを指定できる点を除き、<function>SPI_prepare</function>と同じです。
これは<structname>DeclareCursorStmt</structname>の<structfield>options</structfield>フィールド用に<filename>nodes/parsenodes.h</filename>で示された値を持つビットマスクです。
<function>SPI_prepare</function>では常にカーソルオプションをゼロとして扱います。
  </para>

  <para>
<!--
   This function is now deprecated in favor
   of <function>SPI_prepare_extended</function>.
-->
この関数は<function>SPI_prepare_extended</function>のため現在では廃止予定です。
  </para>
 </refsect1>

 <refsect1>
<!--
  <title>Arguments</title>
-->
  <title>引数</title>

  <variablelist>
   <varlistentry>
    <term><literal>const char * <parameter>command</parameter></literal></term>
    <listitem>
     <para>
<!--
      command string
-->
コマンド文字列
     </para>
    </listitem>
   </varlistentry>

   <varlistentry>
    <term><literal>int <parameter>nargs</parameter></literal></term>
    <listitem>
     <para>
<!--
      number of input parameters (<literal>$1</literal>, <literal>$2</literal>, etc.)
-->
入力パラメータ（<literal>$1</literal>、<literal>$2</literal>など）の数
     </para>
    </listitem>
   </varlistentry>

   <varlistentry>
    <term><literal>Oid * <parameter>argtypes</parameter></literal></term>
    <listitem>
     <para>
<!--
      pointer to an array containing the <acronym>OID</acronym>s of
      the data types of the parameters
-->
パラメータのデータ型の<acronym>OID</acronym>を持つ配列へのポインタ
     </para>
    </listitem>
   </varlistentry>

   <varlistentry>
    <term><literal>int <parameter>cursorOptions</parameter></literal></term>
    <listitem>
     <para>
<!--
      integer bit mask of cursor options; zero produces default behavior
-->
カーソルオプションの整数ビットマスク。
ゼロはデフォルトの動作を引き起こします
     </para>
    </listitem>
   </varlistentry>
  </variablelist>
 </refsect1>

 <refsect1>
<!--
  <title>Return Value</title>
-->
  <title>戻り値</title>

  <para>
<!--
   <function>SPI_prepare_cursor</function> has the same return conventions as
   <function>SPI_prepare</function>.
-->
<function>SPI_prepare_cursor</function>は<function>SPI_prepare</function>と同じ戻り値の規則を持ちます。
  </para>
 </refsect1>

 <refsect1>
<!--
  <title>Notes</title>
-->
  <title>注釈</title>

  <para>
<!--
   Useful bits to set in <parameter>cursorOptions</parameter> include
   <symbol>CURSOR_OPT_SCROLL</symbol>,
   <symbol>CURSOR_OPT_NO_SCROLL</symbol>,
   <symbol>CURSOR_OPT_FAST_PLAN</symbol>,
   <symbol>CURSOR_OPT_GENERIC_PLAN</symbol>, and
   <symbol>CURSOR_OPT_CUSTOM_PLAN</symbol>.  Note in particular that
   <symbol>CURSOR_OPT_HOLD</symbol> is ignored.
-->
<parameter>cursorOptions</parameter>に指定できるビットには、<symbol>CURSOR_OPT_SCROLL</symbol>、<symbol>CURSOR_OPT_NO_SCROLL</symbol>、<symbol>CURSOR_OPT_FAST_PLAN</symbol>、<symbol>CURSOR_OPT_GENERIC_PLAN</symbol>、<symbol>CURSOR_OPT_CUSTOM_PLAN</symbol>があります。
特に<symbol>CURSOR_OPT_HOLD</symbol>は無視される点に注意してください。
  </para>
 </refsect1>
</refentry>

<!-- *********************************************** -->

<refentry id="spi-spi-prepare-extended">
 <indexterm><primary>SPI_prepare_extended</primary></indexterm>

 <refmeta>
  <refentrytitle>SPI_prepare_extended</refentrytitle>
  <manvolnum>3</manvolnum>
 </refmeta>

 <refnamediv>
  <refname>SPI_prepare_extended</refname>
<!--
  <refpurpose>prepare a statement, without executing it yet</refpurpose>
-->
  <refpurpose>文を準備する。文の実行はまだ行わない</refpurpose>
 </refnamediv>

 <refsynopsisdiv>
<synopsis>
SPIPlanPtr SPI_prepare_extended(const char * <parameter>command</parameter>,
                                const SPIPrepareOptions * <parameter>options</parameter>)
</synopsis>
 </refsynopsisdiv>

 <refsect1>
<!--
  <title>Description</title>
-->
  <title>説明</title>

  <para>
<!--
   <function>SPI_prepare_extended</function> creates and returns a prepared
   statement for the specified command, but doesn't execute the command.
   This function is equivalent to <function>SPI_prepare</function>,
   with the addition that the caller can specify options to control
   the parsing of external parameter references, as well as other facets
   of query parsing and planning.
-->
<function>SPI_prepare_extended</function>は指定したコマンド用の準備済み文を作成し、それを返します。しかし、そのコマンドは実行しません。
この関数は、呼び出し元が、問い合わせの解析や計画のその他の面だけでなく、外部のパラメータ参照の解析も制御するオプションを指定できる追加機能のある<function>SPI_prepare</function>と等価です。
  </para>
 </refsect1>

 <refsect1>
<!--
  <title>Arguments</title>
-->
  <title>引数</title>

  <variablelist>
   <varlistentry>
    <term><literal>const char * <parameter>command</parameter></literal></term>
    <listitem>
     <para>
<!--
      command string
-->
コマンド文字列
     </para>
    </listitem>
   </varlistentry>

   <varlistentry>
    <term><literal>const SPIPrepareOptions * <parameter>options</parameter></literal></term>
    <listitem>
     <para>
<!--
      struct containing optional arguments
-->
オプションの引数を含む構造体
     </para>
    </listitem>
   </varlistentry>
  </variablelist>

  <para>
<!--
   Callers should always zero out the entire <parameter>options</parameter>
   struct, then fill whichever fields they want to set.  This ensures forward
   compatibility of code, since any fields that are added to the struct in
   future will be defined to behave backwards-compatibly if they are zero.
   The currently available <parameter>options</parameter> fields are:
-->
呼び出し元は、必ず<parameter>options</parameter>構造体全体をゼロクリアしてから、設定したいフィールドを埋めるべきです。
構造体に将来追加されるフィールドは、ゼロであれば後方互換性があるように振る舞うよう定義されますので、これはコードの将来の互換性を確実にします。
現在利用可能な<parameter>options</parameter>フィールドは以下の通りです。
  </para>

  <variablelist>
   <varlistentry>
    <term><literal>ParserSetupHook <parameter>parserSetup</parameter></literal></term>
    <listitem>
     <para>
<!--
      Parser hook setup function
-->
パーサフック設定関数
     </para>
    </listitem>
   </varlistentry>

   <varlistentry>
    <term><literal>void * <parameter>parserSetupArg</parameter></literal></term>
    <listitem>
     <para>
<!--
      pass-through argument for <parameter>parserSetup</parameter>
-->
<parameter>parserSetup</parameter>に渡される引数
     </para>
    </listitem>
   </varlistentry>

   <varlistentry>
    <term><literal>RawParseMode <parameter>parseMode</parameter></literal></term>
    <listitem>
     <para>
<!--
      mode for raw parsing; <literal>RAW_PARSE_DEFAULT</literal> (zero)
      produces default behavior
-->
raw解析のモード。
<literal>RAW_PARSE_DEFAULT</literal>(ゼロ)はデフォルトの振舞いになります
     </para>
    </listitem>
   </varlistentry>

   <varlistentry>
    <term><literal>int <parameter>cursorOptions</parameter></literal></term>
    <listitem>
     <para>
<!--
      integer bit mask of cursor options; zero produces default behavior
-->
カーソルオプションの整数ビットマスク。ゼロはデフォルトの振舞いになります
     </para>
    </listitem>
   </varlistentry>
  </variablelist>
 </refsect1>

 <refsect1>
<!--
  <title>Return Value</title>
-->
  <title>戻り値</title>

  <para>
<!--
   <function>SPI_prepare_extended</function> has the same return conventions as
   <function>SPI_prepare</function>.
-->
<function>SPI_prepare_extended</function>は<function>SPI_prepare</function>と同じ戻り値の規則を持ちます。
  </para>
 </refsect1>
</refentry>

<!-- *********************************************** -->

<refentry id="spi-spi-prepare-params">
 <indexterm><primary>SPI_prepare_params</primary></indexterm>

 <refmeta>
  <refentrytitle>SPI_prepare_params</refentrytitle>
  <manvolnum>3</manvolnum>
 </refmeta>

 <refnamediv>
  <refname>SPI_prepare_params</refname>
<!--
  <refpurpose>prepare a statement, without executing it yet</refpurpose>
-->
  <refpurpose>文を準備する。まだ実行は行わない</refpurpose>
 </refnamediv>

 <refsynopsisdiv>
<synopsis>
SPIPlanPtr SPI_prepare_params(const char * <parameter>command</parameter>,
                              ParserSetupHook <parameter>parserSetup</parameter>,
                              void * <parameter>parserSetupArg</parameter>,
                              int <parameter>cursorOptions</parameter>)
</synopsis>
 </refsynopsisdiv>

 <refsect1>
<!--
  <title>Description</title>
-->
  <title>説明</title>

  <para>
<!--
   <function>SPI_prepare_params</function> creates and returns a prepared
   statement for the specified command, but doesn't execute the command.
   This function is equivalent to <function>SPI_prepare_cursor</function>,
   with the addition that the caller can specify parser hook functions
   to control the parsing of external parameter references.
-->
<function>SPI_prepare_params</function>は指定したコマンドの準備済み文を作成し返します。
しかしそのコマンドを実行しません。
この関数は<function>SPI_prepare_cursor</function>と同じですが、呼び出し元が外部パラメータ参照の解析を制御するパーサフック関数を指定できる点が追加されています。
  </para>

  <para>
<!--
   This function is now deprecated in favor
   of <function>SPI_prepare_extended</function>.
-->
この関数は<function>SPI_prepare_extended</function>のため現在では廃止予定です。
  </para>
 </refsect1>

 <refsect1>
<!--
  <title>Arguments</title>
-->
  <title>引数</title>

  <variablelist>
   <varlistentry>
    <term><literal>const char * <parameter>command</parameter></literal></term>
    <listitem>
     <para>
<!--
      command string
-->
コマンド文字列
     </para>
    </listitem>
   </varlistentry>

   <varlistentry>
    <term><literal>ParserSetupHook <parameter>parserSetup</parameter></literal></term>
    <listitem>
     <para>
<!--
      Parser hook setup function
-->
パーサフック設定関数
     </para>
    </listitem>
   </varlistentry>

   <varlistentry>
    <term><literal>void * <parameter>parserSetupArg</parameter></literal></term>
    <listitem>
     <para>
<!--
      pass-through argument for <parameter>parserSetup</parameter>
-->
<parameter>parserSetup</parameter>に渡される引数
     </para>
    </listitem>
   </varlistentry>

   <varlistentry>
    <term><literal>int <parameter>cursorOptions</parameter></literal></term>
    <listitem>
     <para>
<!--
      integer bit mask of cursor options; zero produces default behavior
-->
カーソルオプションの整数ビットマスク。
ゼロはデフォルトの動作を引き起こします
     </para>
    </listitem>
   </varlistentry>
  </variablelist>
 </refsect1>

 <refsect1>
<!--
  <title>Return Value</title>
-->
  <title>戻り値</title>

  <para>
<!--
   <function>SPI_prepare_params</function> has the same return conventions as
   <function>SPI_prepare</function>.
-->
<function>SPI_prepare_params</function>は<function>SPI_prepare</function>と同じ戻り値の規則を持ちます。
  </para>
 </refsect1>
</refentry>

<!-- *********************************************** -->

<refentry id="spi-spi-getargcount">
 <indexterm><primary>SPI_getargcount</primary></indexterm>

 <refmeta>
  <refentrytitle>SPI_getargcount</refentrytitle>
  <manvolnum>3</manvolnum>
 </refmeta>

 <refnamediv>
  <refname>SPI_getargcount</refname>
<!--
  <refpurpose>return the number of arguments needed by a statement
  prepared by <function>SPI_prepare</function></refpurpose>
-->
  <refpurpose>
<function>SPI_prepare</function>により準備した文に必要とされる引数の数を返す
  </refpurpose>
 </refnamediv>

 <refsynopsisdiv>
<synopsis>
int SPI_getargcount(SPIPlanPtr <parameter>plan</parameter>)
</synopsis>
 </refsynopsisdiv>

 <refsect1>
<!--
  <title>Description</title>
-->
  <title>説明</title>

  <para>
<!--
   <function>SPI_getargcount</function> returns the number of arguments needed
   to execute a statement prepared by <function>SPI_prepare</function>.
-->
<function>SPI_getargcount</function>は、<function>SPI_prepare</function>により準備された文を実行する時に必要とされる引数の数を返します。
  </para>
 </refsect1>

 <refsect1>
<!--
  <title>Arguments</title>
-->
  <title>引数</title>

  <variablelist>
   <varlistentry>
    <term><literal>SPIPlanPtr <parameter>plan</parameter></literal></term>
    <listitem>
     <para>
<!--
      prepared statement (returned by <function>SPI_prepare</function>)
-->
（<function>SPI_prepare</function>で返される）準備済み文
     </para>
    </listitem>
   </varlistentry>
  </variablelist>
 </refsect1>

 <refsect1>
<!--
  <title>Return Value</title>
-->
  <title>戻り値</title>
  <para>
<!--
    The count of expected arguments for the <parameter>plan</parameter>.
    If the <parameter>plan</parameter> is <symbol>NULL</symbol> or invalid,
    <varname>SPI_result</varname> is set to <symbol>SPI_ERROR_ARGUMENT</symbol>
    and -1 is returned.
-->
<parameter>plan</parameter>で想定される引数の数です。
<parameter>plan</parameter>が<symbol>NULL</symbol>または無効な場合は<varname>SPI_result</varname>に<symbol>SPI_ERROR_ARGUMENT</symbol>が設定され、-1が返されます。
  </para>
 </refsect1>
</refentry>

<!-- *********************************************** -->

<refentry id="spi-spi-getargtypeid">
 <indexterm><primary>SPI_getargtypeid</primary></indexterm>

 <refmeta>
  <refentrytitle>SPI_getargtypeid</refentrytitle>
  <manvolnum>3</manvolnum>
 </refmeta>

 <refnamediv>
  <refname>SPI_getargtypeid</refname>
<!--
  <refpurpose>return the data type OID for an argument of
  a statement prepared by <function>SPI_prepare</function></refpurpose>
-->
  <refpurpose>
<function>SPI_prepare</function>で準備された文で指定される引数のデータ型のOIDを返す
  </refpurpose>
 </refnamediv>

 <refsynopsisdiv>
<synopsis>
Oid SPI_getargtypeid(SPIPlanPtr <parameter>plan</parameter>, int <parameter>argIndex</parameter>)
</synopsis>
 </refsynopsisdiv>

 <refsect1>
<!--
  <title>Description</title>
-->
  <title>説明</title>

  <para>
<!--
   <function>SPI_getargtypeid</function> returns the OID representing the type
   for the <parameter>argIndex</parameter>'th argument of a statement prepared by
   <function>SPI_prepare</function>. First argument is at index zero.
-->
<function>SPI_getargtypeid</function>は、<function>SPI_prepare</function>で準備された文における<parameter>argIndex</parameter>番目の引数の型を表すOIDを返します。
インデックス0は最初の引数を示します。
  </para>
 </refsect1>

 <refsect1>
<!--
  <title>Arguments</title>
-->
  <title>引数</title>

  <variablelist>
   <varlistentry>
    <term><literal>SPIPlanPtr <parameter>plan</parameter></literal></term>
    <listitem>
     <para>
<!--
      prepared statement (returned by <function>SPI_prepare</function>)
-->
（<function>SPI_prepare</function>で返される）準備済み文
     </para>
    </listitem>
   </varlistentry>

   <varlistentry>
    <term><literal>int <parameter>argIndex</parameter></literal></term>
    <listitem>
     <para>
<!--
      zero based index of the argument
-->
0から始まる引数のインデックス
     </para>
    </listitem>
   </varlistentry>
  </variablelist>
 </refsect1>

 <refsect1>
<!--
  <title>Return Value</title>
-->
  <title>戻り値</title>
  <para>
<!--
    The type OID of the argument at the given index.
    If the <parameter>plan</parameter> is <symbol>NULL</symbol> or invalid,
    or <parameter>argIndex</parameter> is less than 0 or
    not less than the number of arguments declared for the
    <parameter>plan</parameter>,
    <varname>SPI_result</varname> is set to <symbol>SPI_ERROR_ARGUMENT</symbol>
    and <symbol>InvalidOid</symbol> is returned.
-->
指定したインデックスにおける引数の型OIDです。
<parameter>plan</parameter>が<symbol>NULL</symbol>または無効、あるいは<parameter>argIndex</parameter>が0未満、<parameter>plan</parameter>で宣言された引数の数以上の場合、<varname>SPI_result</varname>に<symbol>SPI_ERROR_ARGUMENT</symbol>が設定され、<symbol>InvalidOid</symbol>が返されます。
  </para>
 </refsect1>
</refentry>

<!-- *********************************************** -->

<refentry id="spi-spi-is-cursor-plan">
 <indexterm><primary>SPI_is_cursor_plan</primary></indexterm>

 <refmeta>
  <refentrytitle>SPI_is_cursor_plan</refentrytitle>
  <manvolnum>3</manvolnum>
 </refmeta>

 <refnamediv>
  <refname>SPI_is_cursor_plan</refname>
<!--
  <refpurpose>return <symbol>true</symbol> if a statement
  prepared by <function>SPI_prepare</function> can be used with
  <function>SPI_cursor_open</function></refpurpose>
-->
  <refpurpose>
<function>SPI_prepare</function>で準備された文が<function>SPI_cursor_open</function>で使用できる場合に<symbol>true</symbol>を返す
  </refpurpose>
 </refnamediv>

 <refsynopsisdiv>
<synopsis>
bool SPI_is_cursor_plan(SPIPlanPtr <parameter>plan</parameter>)
</synopsis>
 </refsynopsisdiv>

 <refsect1>
<!--
  <title>Description</title>
-->
  <title>説明</title>

  <para>
<!--
   <function>SPI_is_cursor_plan</function> returns <symbol>true</symbol>
   if a statement prepared by <function>SPI_prepare</function> can be passed
   as an argument to <function>SPI_cursor_open</function>, or
   <symbol>false</symbol> if that is not the case. The criteria are that the
   <parameter>plan</parameter> represents one single command and that this
   command returns tuples to the caller; for example, <command>SELECT</command>
   is allowed unless it contains an <literal>INTO</literal> clause, and
   <command>UPDATE</command> is allowed only if it contains a <literal>RETURNING</literal>
   clause.
-->
<function>SPI_prepare</function>で準備済み文が<function>SPI_cursor_open</function>への引数として渡すことができる場合、<function>SPI_is_cursor_plan</function>は<symbol>true</symbol>を返します。
渡すことができない場合は<symbol>false</symbol>を返します。
この基準は、<parameter>plan</parameter>が単一のコマンドであり、かつ、そのコマンドが呼び出し元にタプルを返すことです。
例えば、<literal>INTO</literal>句を含んでいない<command>SELECT</command>は可能です。
そして、<literal>RETURNING</literal>句を含む場合のみ<command>UPDATE</command>も可能です。
  </para>
 </refsect1>

 <refsect1>
<!--
  <title>Arguments</title>
-->
  <title>引数</title>

  <variablelist>
   <varlistentry>
    <term><literal>SPIPlanPtr <parameter>plan</parameter></literal></term>
    <listitem>
     <para>
<!--
      prepared statement (returned by <function>SPI_prepare</function>)
-->
（<function>SPI_prepare</function>で返される）準備済み文
     </para>
    </listitem>
   </varlistentry>
  </variablelist>
 </refsect1>

 <refsect1>
<!--
  <title>Return Value</title>
-->
  <title>戻り値</title>
  <para>
<!--
    <symbol>true</symbol> or <symbol>false</symbol> to indicate if the
    <parameter>plan</parameter> can produce a cursor or not, with
    <varname>SPI_result</varname> set to zero.
    If it is not possible to determine the answer (for example,
    if the <parameter>plan</parameter> is <symbol>NULL</symbol> or invalid,
    or if called when not connected to SPI), then
    <varname>SPI_result</varname> is set to a suitable error code
    and <symbol>false</symbol> is returned.
-->
<parameter>plan</parameter>がカーソルを生成することができるかどうかを示す<symbol>true</symbol>もしくは<symbol>false</symbol>です。
そして<varname>SPI_result</varname>をゼロに設定します。
解答を決定することができない場合（例えば<parameter>plan</parameter>が<symbol>NULL</symbol>、または無効な場合、もしくはSPI未接続時に呼び出された場合）は<varname>SPI_result</varname>に適切なエラーコードが設定され、<symbol>false</symbol>が返されます。
  </para>
 </refsect1>
</refentry>

<!-- *********************************************** -->

<refentry id="spi-spi-execute-plan">
 <indexterm><primary>SPI_execute_plan</primary></indexterm>

 <refmeta>
  <refentrytitle>SPI_execute_plan</refentrytitle>
  <manvolnum>3</manvolnum>
 </refmeta>

 <refnamediv>
  <refname>SPI_execute_plan</refname>
<!--
  <refpurpose>execute a statement prepared by <function>SPI_prepare</function></refpurpose>
-->
  <refpurpose><function>SPI_prepare</function>で準備された文を実行する</refpurpose>
 </refnamediv>

 <refsynopsisdiv>
<synopsis>
int SPI_execute_plan(SPIPlanPtr <parameter>plan</parameter>, Datum * <parameter>values</parameter>, const char * <parameter>nulls</parameter>,
                     bool <parameter>read_only</parameter>, long <parameter>count</parameter>)
</synopsis>
 </refsynopsisdiv>

 <refsect1>
<!--
  <title>Description</title>
-->
  <title>説明</title>

  <para>
<!--
   <function>SPI_execute_plan</function> executes a statement prepared by
   <function>SPI_prepare</function> or one of its siblings.
   <parameter>read_only</parameter> and
   <parameter>count</parameter> have the same interpretation as in
   <function>SPI_execute</function>.
-->
<function>SPI_execute_plan</function>は、<function>SPI_prepare</function>もしくは類似の関数で準備された文を実行します。
<parameter>read_only</parameter>と<parameter>count</parameter>は<function>SPI_execute</function>と同様の解釈がなされます。
  </para>
 </refsect1>

 <refsect1>
<!--
  <title>Arguments</title>
-->
  <title>引数</title>

  <variablelist>
   <varlistentry>
    <term><literal>SPIPlanPtr <parameter>plan</parameter></literal></term>
    <listitem>
     <para>
<!--
      prepared statement (returned by <function>SPI_prepare</function>)
-->
（<function>SPI_prepare</function>で返される）準備済み文
     </para>
    </listitem>
   </varlistentry>

   <varlistentry>
    <term><literal>Datum * <parameter>values</parameter></literal></term>
    <listitem>
     <para>
<!--
      An array of actual parameter values.  Must have same length as the
      statement's number of arguments.
-->
実パラメータ値の配列。
文の引数の数と同じ長さでなければなりません
     </para>
    </listitem>
   </varlistentry>

   <varlistentry>
    <term><literal>const char * <parameter>nulls</parameter></literal></term>
    <listitem>
     <para>
<!--
      An array describing which parameters are null.  Must have same length as
      the statement's number of arguments.
-->
どのパラメータがNULLであるかを示す配列。
文の引数の数と同じ長さでなければなりません。
     </para>

     <para>
<!--
      If <parameter>nulls</parameter> is <symbol>NULL</symbol> then
      <function>SPI_execute_plan</function> assumes that no parameters
      are null.  Otherwise, each entry of the <parameter>nulls</parameter>
      array should be <literal>'&nbsp;'</literal> if the corresponding parameter
      value is non-null, or <literal>'n'</literal> if the corresponding parameter
      value is null.  (In the latter case, the actual value in the
      corresponding <parameter>values</parameter> entry doesn't matter.)  Note
      that <parameter>nulls</parameter> is not a text string, just an array:
      it does not need a <literal>'\0'</literal> terminator.
-->
<parameter>nulls</parameter>が<symbol>NULL</symbol>の場合、<function>SPI_execute_plan</function>はすべてのパラメータがNULLではないとみなします。
さもなければ、<parameter>nulls</parameter>配列の各項目は、対応するパラメータが非NULLならば<literal>'&nbsp;'</literal>、対応するパラメータがNULLならば<literal>'n'</literal>です。
（後者の場合、<parameter>values</parameter>内の対応する値は注意されません。）
<parameter>nulls</parameter>はテキスト文字列ではなく単なる配列であることに注意してください。
<literal>'\0'</literal>終端は必要ありません。
     </para>
    </listitem>
   </varlistentry>

   <varlistentry>
    <term><literal>bool <parameter>read_only</parameter></literal></term>
    <listitem>
<!--
     <para><literal>true</literal> for read-only execution</para>
-->
     <para>
読み取りのみの実行の場合<literal>true</literal>
     </para>
    </listitem>
   </varlistentry>

   <varlistentry>
    <term><literal>long <parameter>count</parameter></literal></term>
    <listitem>
     <para>
<!--
      maximum number of rows to return,
      or <literal>0</literal> for no limit
-->
返される行の最大数。無制限なら<literal>0</literal>。
     </para>
    </listitem>
   </varlistentry>
  </variablelist>
 </refsect1>

 <refsect1>
<!--
  <title>Return Value</title>
-->
  <title>戻り値</title>

  <para>
<!--
   The return value is the same as for <function>SPI_execute</function>,
   with the following additional possible error (negative) results:
-->
戻り値は、<function>SPI_execute</function>同様のものに加え、以下のエラー（負）の結果を取ることがあります。

   <variablelist>
    <varlistentry>
     <term><symbol>SPI_ERROR_ARGUMENT</symbol></term>
     <listitem>
      <para>
<!--
       if <parameter>plan</parameter> is <symbol>NULL</symbol> or invalid,
       or <parameter>count</parameter> is less than 0
-->
<parameter>plan</parameter>が<symbol>NULL</symbol>または無効、あるいは、<parameter>count</parameter>が0未満の場合
      </para>
     </listitem>
    </varlistentry>

    <varlistentry>
     <term><symbol>SPI_ERROR_PARAM</symbol></term>
     <listitem>
      <para>
<!--
       if <parameter>values</parameter> is <symbol>NULL</symbol> and
       <parameter>plan</parameter> was prepared with some parameters
-->
<parameter>values</parameter>が<symbol>NULL</symbol>、かつ、<parameter>plan</parameter>がパラメータ付きで準備された場合
      </para>
     </listitem>
    </varlistentry>
   </variablelist>
  </para>

  <para>
<!--
   <varname>SPI_processed</varname> and
   <varname>SPI_tuptable</varname> are set as in
   <function>SPI_execute</function> if successful.
-->
成功時、<varname>SPI_processed</varname>と<varname>SPI_tuptable</varname>が<function>SPI_execute</function>同様に設定されます。
  </para>
 </refsect1>
</refentry>

<!-- *********************************************** -->

<refentry id="spi-spi-execute-plan-extended">
 <indexterm><primary>SPI_execute_plan_extended</primary></indexterm>

 <refmeta>
  <refentrytitle>SPI_execute_plan_extended</refentrytitle>
  <manvolnum>3</manvolnum>
 </refmeta>

 <refnamediv>
  <refname>SPI_execute_plan_extended</refname>
<!--
  <refpurpose>execute a statement prepared by <function>SPI_prepare</function></refpurpose>
-->
  <refpurpose><function>SPI_prepare</function>で準備された文を実行する</refpurpose>
 </refnamediv>

 <refsynopsisdiv>
<synopsis>
int SPI_execute_plan_extended(SPIPlanPtr <parameter>plan</parameter>,
                              const SPIExecuteOptions * <parameter>options</parameter>)
</synopsis>
 </refsynopsisdiv>

 <refsect1>
<!--
  <title>Description</title>
-->
  <title>説明</title>

  <para>
<!--
   <function>SPI_execute_plan_extended</function> executes a statement
   prepared by <function>SPI_prepare</function> or one of its siblings.
   This function is equivalent to <function>SPI_execute_plan</function>,
   except that information about the parameter values to be passed to the
   query is presented differently, and additional execution-controlling
   options can be passed.
-->
<function>SPI_execute_plan_extended</function>は<function>SPI_prepare</function>もしくは類似の関数で準備された文を実行します。
この関数は、問い合わせに渡すパラメータ値に関する情報が異なる形で存在する点と追加の実行制御オプションを渡せる点を除いて<function>SPI_execute_plan</function>と等価です。
  </para>

  <para>
<!--
   Query parameter values are represented by
   a <literal>ParamListInfo</literal> struct, which is convenient for passing
   down values that are already available in that format.  Dynamic parameter
   sets can also be used, via hook functions specified
   in <literal>ParamListInfo</literal>.
-->
問い合わせパラメータ値は<literal>ParamListInfo</literal>構造体で表現されていますので、既にその形で利用可能な値を渡すには便利です。
<literal>ParamListInfo</literal>で指定されたフック関数経由で、動的なパラメータ群も使うことができます。
  </para>

  <para>
<!--
   Also, instead of always accumulating the result tuples into a
   <varname>SPI_tuptable</varname> structure, tuples can be passed to a
   caller-supplied <literal>DestReceiver</literal> object as they are
   generated by the executor.  This is particularly helpful for queries
   that might generate many tuples, since the data can be processed
   on-the-fly instead of being accumulated in memory.
-->
また、結果タプルを必ず<varname>SPI_tuptable</varname>構造体に蓄積する代わりに、エグゼキュータにより生成された時にタプルを呼び出し元が提供する<literal>DestReceiver</literal>オブジェクトに渡すことができます。
データがメモリに蓄積される代わりにその場で処理されるので、多数のタプルを生成する問い合わせに対して特に有用です。
  </para>
 </refsect1>

 <refsect1>
<!--
  <title>Arguments</title>
-->
  <title>引数</title>

  <variablelist>
   <varlistentry>
    <term><literal>SPIPlanPtr <parameter>plan</parameter></literal></term>
    <listitem>
     <para>
<!--
      prepared statement (returned by <function>SPI_prepare</function>)
-->
（<function>SPI_prepare</function>で返される）準備済み文
     </para>
    </listitem>
   </varlistentry>

   <varlistentry>
    <term><literal>const SPIExecuteOptions * <parameter>options</parameter></literal></term>
    <listitem>
     <para>
<!--
      struct containing optional arguments
-->
オプションの引数を含む構造体
     </para>
    </listitem>
   </varlistentry>
  </variablelist>

  <para>
<!--
   Callers should always zero out the entire <parameter>options</parameter>
   struct, then fill whichever fields they want to set.  This ensures forward
   compatibility of code, since any fields that are added to the struct in
   future will be defined to behave backwards-compatibly if they are zero.
   The currently available <parameter>options</parameter> fields are:
-->
呼び出し元は、必ず<parameter>options</parameter>構造体全体をゼロクリアしてから、設定したいフィールドを埋めるべきです。
構造体に将来追加されるフィールドは、ゼロであれば後方互換性があるように振る舞うよう定義されますので、これはコードの将来の互換性を確実にします。
現在利用可能な<parameter>options</parameter>フィールドは以下の通りです。
  </para>

  <variablelist>
   <varlistentry>
    <term><literal>ParamListInfo <parameter>params</parameter></literal></term>
    <listitem>
     <para>
<!--
      data structure containing query parameter types and values; NULL if none
-->
問い合わせパラメータの型と値を含むデータ構造。なければNULL
     </para>
    </listitem>
   </varlistentry>

   <varlistentry>
    <term><literal>bool <parameter>read_only</parameter></literal></term>
    <listitem>
<!--
     <para><literal>true</literal> for read-only execution</para>
-->
     <para>読み取りのみの実行の場合<literal>true</literal></para>
    </listitem>
   </varlistentry>

   <varlistentry>
    <term><literal>bool <parameter>allow_nonatomic</parameter></literal></term>
    <listitem>
     <para>
<!--
      <literal>true</literal> allows non-atomic execution of CALL and DO
      statements
-->
<literal>true</literal>でCALLとDO文の非原子的実行を許可します
     </para>
    </listitem>
   </varlistentry>

   <varlistentry>
    <term><literal>bool <parameter>must_return_tuples</parameter></literal></term>
    <listitem>
     <para>
<!--
      if <literal>true</literal>, raise error if the query is not of a kind
      that returns tuples (this does not forbid the case where it happens to
      return zero tuples)
-->
<literal>true</literal>であれば、問い合わせがタプルを返す種類のものでない場合にエラーを発生します(これはたまたま0個のタプルを返す場合を禁止しません)
     </para>
    </listitem>
   </varlistentry>

   <varlistentry>
    <term><literal>uint64 <parameter>tcount</parameter></literal></term>
    <listitem>
     <para>
<!--
      maximum number of rows to return,
      or <literal>0</literal> for no limit
-->
返される行の最大数、無制限の場合には<literal>0</literal>
     </para>
    </listitem>
   </varlistentry>

   <varlistentry>
    <term><literal>DestReceiver * <parameter>dest</parameter></literal></term>
    <listitem>
     <para>
<!--
      <literal>DestReceiver</literal> object that will receive any tuples
      emitted by the query; if NULL, result tuples are accumulated into
      a <varname>SPI_tuptable</varname> structure, as
      in <function>SPI_execute_plan</function>
-->
問い合わせが出すタプルを受け取る<literal>DestReceiver</literal>オブジェクト。
NULLなら、<function>SPI_execute_plan</function>のように、結果タプルは<varname>SPI_tuptable</varname>構造体に蓄積されます。
     </para>
    </listitem>
   </varlistentry>

   <varlistentry>
    <term><literal>ResourceOwner <parameter>owner</parameter></literal></term>
    <listitem>
     <para>
<!--
      The resource owner that will hold a reference count on the plan while
      it is executed.  If NULL, CurrentResourceOwner is used.  Ignored for
      non-saved plans, as SPI does not acquire reference counts on those.
-->
実行中、計画の参照カウントを保持するリソース所有者。
NULLならCurrentResourceOwnerが使われます。
SPIは保存されない計画の参照カウントを取得しませんので、保存されない計画に対しては無視されます。
     </para>
    </listitem>
   </varlistentry>
  </variablelist>
 </refsect1>

 <refsect1>
<!--
  <title>Return Value</title>
-->
  <title>戻り値</title>

  <para>
<!--
   The return value is the same as for <function>SPI_execute_plan</function>.
-->
戻り値は<function>SPI_execute_plan</function>と同じです。
  </para>

  <para>
<!--
   When <parameter>options-&gt;dest</parameter> is NULL,
   <varname>SPI_processed</varname> and
   <varname>SPI_tuptable</varname> are set as in
   <function>SPI_execute_plan</function>.
   When <parameter>options-&gt;dest</parameter> is not NULL,
   <varname>SPI_processed</varname> is set to zero and
   <varname>SPI_tuptable</varname> is set to NULL.  If a tuple count
   is required, the caller's <literal>DestReceiver</literal> object must
   calculate it.
-->
<parameter>options-&gt;dest</parameter>がNULLであれば、<varname>SPI_processed</varname>と<varname>SPI_tuptable</varname>は<function>SPI_execute_plan</function>と同様に設定されます。
<parameter>options-&gt;dest</parameter>がNULLでなければ、<varname>SPI_processed</varname>はゼロに設定され、<varname>SPI_tuptable</varname>はNULLに設定されます。
タプルの集計が必要なら、呼び出し元の<literal>DestReceiver</literal>オブジェクトが計算しなければなりません。
  </para>
 </refsect1>
</refentry>

<!-- *********************************************** -->

<refentry id="spi-spi-execute-plan-with-paramlist">
 <indexterm><primary>SPI_execute_plan_with_paramlist</primary></indexterm>

 <refmeta>
  <refentrytitle>SPI_execute_plan_with_paramlist</refentrytitle>
  <manvolnum>3</manvolnum>
 </refmeta>

 <refnamediv>
  <refname>SPI_execute_plan_with_paramlist</refname>
<!--
  <refpurpose>execute a statement prepared by <function>SPI_prepare</function></refpurpose>
-->
  <refpurpose><function>SPI_prepare</function>で準備された文を実行する</refpurpose>
 </refnamediv>

 <refsynopsisdiv>
<synopsis>
int SPI_execute_plan_with_paramlist(SPIPlanPtr <parameter>plan</parameter>,
                                    ParamListInfo <parameter>params</parameter>,
                                    bool <parameter>read_only</parameter>,
                                    long <parameter>count</parameter>)
</synopsis>
 </refsynopsisdiv>

 <refsect1>
<!--
  <title>Description</title>
-->
  <title>説明</title>

  <para>
<!--
   <function>SPI_execute_plan_with_paramlist</function> executes a statement
   prepared by <function>SPI_prepare</function>.
   This function is equivalent to <function>SPI_execute_plan</function>
   except that information about the parameter values to be passed to the
   query is presented differently.  The <literal>ParamListInfo</literal>
   representation can be convenient for passing down values that are
   already available in that format.  It also supports use of dynamic
   parameter sets via hook functions specified in <literal>ParamListInfo</literal>.
-->
<function>SPI_execute_plan_with_paramlist</function>は<function>SPI_prepare</function>で準備された文を実行します。
この関数は<function>SPI_execute_plan</function>と同じですが、問い合わせに渡されるパラメータ値に関する情報が別途存在する点が異なります。
<literal>ParamListInfo</literal>表現は、すでに利用可能な形式で値を渡すために便利です。
また<literal>ParamListInfo</literal>で指定されたフック関数経由での動的なパラメータ群の使用をサポートします。
  </para>

  <para>
<!--
   This function is now deprecated in favor
   of <function>SPI_execute_plan_extended</function>.
-->
この関数は<function>SPI_execute_plan_extended</function>のため現在では廃止予定です。
  </para>
 </refsect1>

 <refsect1>
<!--
  <title>Arguments</title>
-->
  <title>引数</title>

  <variablelist>
   <varlistentry>
    <term><literal>SPIPlanPtr <parameter>plan</parameter></literal></term>
    <listitem>
     <para>
<!--
      prepared statement (returned by <function>SPI_prepare</function>)
-->
（<function>SPI_prepare</function>で返される）準備済み文
     </para>
    </listitem>
   </varlistentry>

   <varlistentry>
    <term><literal>ParamListInfo <parameter>params</parameter></literal></term>
    <listitem>
     <para>
<!--
      data structure containing parameter types and values; NULL if none
-->
パラメータの型と値からなるデータ構造。
なければNULL。
     </para>
    </listitem>
   </varlistentry>

   <varlistentry>
    <term><literal>bool <parameter>read_only</parameter></literal></term>
    <listitem>
<!--
     <para><literal>true</literal> for read-only execution</para>
-->
     <para>
読み取りのみの実行の場合<literal>true</literal>
     </para>
    </listitem>
   </varlistentry>

   <varlistentry>
    <term><literal>long <parameter>count</parameter></literal></term>
    <listitem>
     <para>
<!--
      maximum number of rows to return,
      or <literal>0</literal> for no limit
-->
返される行の最大数。無制限なら<literal>0</literal>。
     </para>
    </listitem>
   </varlistentry>
  </variablelist>
 </refsect1>

 <refsect1>
<!--
  <title>Return Value</title>
-->
  <title>戻り値</title>

  <para>
<!--
   The return value is the same as for <function>SPI_execute_plan</function>.
-->
戻り値は<function>SPI_execute_plan</function>と同じです。
  </para>

  <para>
<!--
   <varname>SPI_processed</varname> and
   <varname>SPI_tuptable</varname> are set as in
   <function>SPI_execute_plan</function> if successful.
-->
成功時、<varname>SPI_processed</varname>と<varname>SPI_tuptable</varname>が<function>SPI_execute_plan</function>同様に設定されます。
  </para>
 </refsect1>
</refentry>

<!-- *********************************************** -->

<refentry id="spi-spi-execp">
 <indexterm><primary>SPI_execp</primary></indexterm>

 <refmeta>
  <refentrytitle>SPI_execp</refentrytitle>
  <manvolnum>3</manvolnum>
 </refmeta>

 <refnamediv>
  <refname>SPI_execp</refname>
<!--
  <refpurpose>execute a statement in read/write mode</refpurpose>
-->
  <refpurpose>読み書きモードで文を実行する</refpurpose>
 </refnamediv>

 <refsynopsisdiv>
<synopsis>
int SPI_execp(SPIPlanPtr <parameter>plan</parameter>, Datum * <parameter>values</parameter>, const char * <parameter>nulls</parameter>, long <parameter>count</parameter>)
</synopsis>
 </refsynopsisdiv>

 <refsect1>
<!--
  <title>Description</title>
-->
  <title>説明</title>

  <para>
<!--
   <function>SPI_execp</function> is the same as
   <function>SPI_execute_plan</function>, with the latter's
   <parameter>read_only</parameter> parameter always taken as
   <literal>false</literal>.
-->
<function>SPI_execp</function>は、常に<parameter>read_only</parameter>パラメータを<literal>false</literal>とした<function>SPI_execute_plan</function>と同じです。
  </para>
 </refsect1>

 <refsect1>
<!--
  <title>Arguments</title>
-->
  <title>引数</title>

  <variablelist>
   <varlistentry>
    <term><literal>SPIPlanPtr <parameter>plan</parameter></literal></term>
    <listitem>
     <para>
<!--
      prepared statement (returned by <function>SPI_prepare</function>)
-->
（<function>SPI_prepare</function>で返される）準備済み文
     </para>
    </listitem>
   </varlistentry>

   <varlistentry>
    <term><literal>Datum * <parameter>values</parameter></literal></term>
    <listitem>
     <para>
<!--
      An array of actual parameter values.  Must have same length as the
      statement's number of arguments.
-->
実パラメータ値の配列。
文の引数の数と同じ長さでなければなりません。
     </para>
    </listitem>
   </varlistentry>

   <varlistentry>
    <term><literal>const char * <parameter>nulls</parameter></literal></term>
    <listitem>
     <para>
<!--
      An array describing which parameters are null.  Must have same length as
      the statement's number of arguments.
-->
どのパラメータがNULLであるかを示す配列。
文の引数の数と同じ長さでなければなりません。
     </para>

     <para>
<!--
      If <parameter>nulls</parameter> is <symbol>NULL</symbol> then
      <function>SPI_execp</function> assumes that no parameters
      are null.  Otherwise, each entry of the <parameter>nulls</parameter>
      array should be <literal>'&nbsp;'</literal> if the corresponding parameter
      value is non-null, or <literal>'n'</literal> if the corresponding parameter
      value is null.  (In the latter case, the actual value in the
      corresponding <parameter>values</parameter> entry doesn't matter.)  Note
      that <parameter>nulls</parameter> is not a text string, just an array:
      it does not need a <literal>'\0'</literal> terminator.
-->
<parameter>nulls</parameter>が<symbol>NULL</symbol>の場合、<function>SPI_execp</function>はすべてのパラメータがNULLではないとみなします。
さもなければ、<parameter>nulls</parameter>配列の各項目は、対応するパラメータが非NULLならば<literal>'&nbsp;'</literal>、対応するパラメータがNULLならば<literal>'n'</literal>です。
（後者の場合、<parameter>values</parameter>内の対応する値は注意されません。）
<parameter>nulls</parameter>はテキスト文字列ではなく単なる配列であることに注意してください。
<literal>'\0'</literal>終端は必要ありません。
     </para>
    </listitem>
   </varlistentry>

   <varlistentry>
    <term><literal>long <parameter>count</parameter></literal></term>
    <listitem>
     <para>
<!--
      maximum number of rows to return,
      or <literal>0</literal> for no limit
-->
返される行の最大数。無制限なら<literal>0</literal>。
     </para>
    </listitem>
   </varlistentry>
  </variablelist>
 </refsect1>

 <refsect1>
<!--
  <title>Return Value</title>
-->
  <title>戻り値</title>

  <para>
<!--
   See <function>SPI_execute_plan</function>.
-->
<function>SPI_execute_plan</function>を参照してください。
  </para>

  <para>
<!--
   <varname>SPI_processed</varname> and
   <varname>SPI_tuptable</varname> are set as in
   <function>SPI_execute</function> if successful.
-->
成功時、<function>SPI_execute</function>同様に<varname>SPI_processed</varname>と<varname>SPI_tuptable</varname>が設定されます。
  </para>
 </refsect1>
</refentry>

<!-- *********************************************** -->

<refentry id="spi-spi-cursor-open">
 <indexterm><primary>SPI_cursor_open</primary></indexterm>

 <refmeta>
  <refentrytitle>SPI_cursor_open</refentrytitle>
  <manvolnum>3</manvolnum>
 </refmeta>

 <refnamediv>
  <refname>SPI_cursor_open</refname>
<!--
  <refpurpose>set up a cursor using a statement created with <function>SPI_prepare</function></refpurpose>
-->
  <refpurpose><function>SPI_prepare</function>で作成された文を使用したカーソルを設定する</refpurpose>
 </refnamediv>

 <refsynopsisdiv>
<synopsis>
Portal SPI_cursor_open(const char * <parameter>name</parameter>, SPIPlanPtr <parameter>plan</parameter>,
                       Datum * <parameter>values</parameter>, const char * <parameter>nulls</parameter>,
                       bool <parameter>read_only</parameter>)
</synopsis>
 </refsynopsisdiv>

 <refsect1>
<!--
  <title>Description</title>
-->
  <title>説明</title>

  <para>
<!--
   <function>SPI_cursor_open</function> sets up a cursor (internally,
   a portal) that will execute a statement prepared by
   <function>SPI_prepare</function>.  The parameters have the same
   meanings as the corresponding parameters to
   <function>SPI_execute_plan</function>.
-->
<function>SPI_cursor_open</function>は、<function>SPI_prepare</function>によって準備された文を実行するカーソル（内部的にはポータル）を設定します。
このパラメータは<function>SPI_execute_plan</function>の対応するパラメータと同じ意味を持ちます。
  </para>

  <para>
<!--
   Using a cursor instead of executing the statement directly has two
   benefits.  First, the result rows can be retrieved a few at a time,
   avoiding memory overrun for queries that return many rows.  Second,
   a portal can outlive the current C function (it can, in fact, live
   to the end of the current transaction).  Returning the portal name
   to the C function's caller provides a way of returning a row set as
   result.
-->
文を直接実行するのではなくカーソルを使用することには2つの利点があります。
1つ目は、結果行を一度に少なく取り出し、多くの行を返す問い合わせでのメモリの過使用を防ぐことができる点です。
2つ目は、ポータルは現在のC関数の外部でも有効である点です（実際、現在のトランザクションの終端まで有効とすることができます）。
C関数の呼び出し元にポータルの名前を返すことで、結果として行セットを返す手段を提供します。
  </para>

  <para>
<!--
   The passed-in parameter data will be copied into the cursor's portal, so it
   can be freed while the cursor still exists.
-->
渡されるパラメータデータはカーソルのポータルにコピーされます。
そのため、カーソルが存在している間にそのデータを解放することができます。
  </para>
 </refsect1>

 <refsect1>
<!--
  <title>Arguments</title>
-->
  <title>引数</title>

  <variablelist>
   <varlistentry>
    <term><literal>const char * <parameter>name</parameter></literal></term>
    <listitem>
     <para>
<!--
      name for portal, or <symbol>NULL</symbol> to let the system
      select a name
-->
ポータルの名前、あるいはシステムに名前を決定させる場合は<symbol>NULL</symbol>
     </para>
    </listitem>
   </varlistentry>

   <varlistentry>
    <term><literal>SPIPlanPtr <parameter>plan</parameter></literal></term>
    <listitem>
     <para>
<!--
      prepared statement (returned by <function>SPI_prepare</function>)
-->
（<function>SPI_prepare</function>で返される）準備済み文
     </para>
    </listitem>
   </varlistentry>

   <varlistentry>
    <term><literal>Datum * <parameter>values</parameter></literal></term>
    <listitem>
     <para>
<!--
      An array of actual parameter values.  Must have same length as the
      statement's number of arguments.
-->
実パラメータ値の配列。
文の引数の数と同じ長さでなければなりません。
     </para>
    </listitem>
   </varlistentry>

   <varlistentry>
    <term><literal>const char * <parameter>nulls</parameter></literal></term>
    <listitem>
     <para>
<!--
      An array describing which parameters are null.  Must have same length as
      the statement's number of arguments.
-->
どのパラメータがNULLであるかを示す配列。
文の引数の数と同じ長さでなければなりません。
     </para>

     <para>
<!--
      If <parameter>nulls</parameter> is <symbol>NULL</symbol> then
      <function>SPI_cursor_open</function> assumes that no parameters
      are null.  Otherwise, each entry of the <parameter>nulls</parameter>
      array should be <literal>'&nbsp;'</literal> if the corresponding parameter
      value is non-null, or <literal>'n'</literal> if the corresponding parameter
      value is null.  (In the latter case, the actual value in the
      corresponding <parameter>values</parameter> entry doesn't matter.)  Note
      that <parameter>nulls</parameter> is not a text string, just an array:
      it does not need a <literal>'\0'</literal> terminator.
-->
<parameter>nulls</parameter>が<symbol>NULL</symbol>の場合、<function>SPI_cursor_open</function>は全てのパラメータがNULLではないとみなします。
さもなければ、<parameter>nulls</parameter>配列の各項目は、対応するパラメータが非NULLならば<literal>'&nbsp;'</literal>、対応するパラメータがNULLならば<literal>'n'</literal>です。
（後者の場合、<parameter>values</parameter>内の対応する値は注意されません。）
<parameter>nulls</parameter>はテキスト文字列ではなく単なる配列であることに注意してください。
<literal>'\0'</literal>終端は必要ありません。
     </para>
    </listitem>
   </varlistentry>

   <varlistentry>
    <term><literal>bool <parameter>read_only</parameter></literal></term>
    <listitem>
<!--
     <para><literal>true</literal> for read-only execution</para>
-->
     <para>
読み取りのみの実行の場合<literal>true</literal>
     </para>
    </listitem>
   </varlistentry>
  </variablelist>
 </refsect1>

 <refsect1>
<!--
  <title>Return Value</title>
-->
  <title>戻り値</title>

  <para>
<!--
   Pointer to portal containing the cursor.  Note there is no error
   return convention; any error will be reported via <function>elog</function>.
-->
カーソルを含むポータルへのポインタ。
戻り値の規約にはエラーを表すものがないことに注意してください。
エラーはすべて<function>elog</function>経由で報告されます。
  </para>
 </refsect1>
</refentry>

<!-- *********************************************** -->

<refentry id="spi-spi-cursor-open-with-args">
 <indexterm><primary>SPI_cursor_open_with_args</primary></indexterm>

 <refmeta>
  <refentrytitle>SPI_cursor_open_with_args</refentrytitle>
  <manvolnum>3</manvolnum>
 </refmeta>

 <refnamediv>
  <refname>SPI_cursor_open_with_args</refname>
<!--
  <refpurpose>set up a cursor using a query and parameters</refpurpose>
-->
  <refpurpose>問い合わせとパラメータを使ってカーソルを設定する</refpurpose>
 </refnamediv>

 <refsynopsisdiv>
<synopsis>
Portal SPI_cursor_open_with_args(const char *<parameter>name</parameter>,
                                 const char *<parameter>command</parameter>,
                                 int <parameter>nargs</parameter>, Oid *<parameter>argtypes</parameter>,
                                 Datum *<parameter>values</parameter>, const char *<parameter>nulls</parameter>,
                                 bool <parameter>read_only</parameter>, int <parameter>cursorOptions</parameter>)
</synopsis>
 </refsynopsisdiv>

 <refsect1>
<!--
  <title>Description</title>
-->
  <title>説明</title>

  <para>
<!--
   <function>SPI_cursor_open_with_args</function> sets up a cursor
   (internally, a portal) that will execute the specified query.
   Most of the parameters have the same meanings as the corresponding
   parameters to <function>SPI_prepare_cursor</function>
   and <function>SPI_cursor_open</function>.
-->
<function>SPI_cursor_open_with_args</function>は特定の問い合わせを実行するカーソル（内部的にはポータル）を設定します。
ほとんどのパラメータは<function>SPI_prepare_cursor</function>と<function>SPI_cursor_open</function>に対応するパラメータと同じ意味を持っています。
  </para>

  <para>
<!--
   For one-time query execution, this function should be preferred
   over <function>SPI_prepare_cursor</function> followed by
   <function>SPI_cursor_open</function>.
   If the same command is to be executed with many different parameters,
   either method might be faster, depending on the cost of re-planning
   versus the benefit of custom plans.
-->
１回限りの問い合わせ実行に対しては、後に<function>SPI_cursor_open</function>が続いた<function>SPI_prepare_cursor</function>よりも、この関数を選ぶべきです。
多くの異なったパラメータを持つ同一のコマンドを実行する場合、再計画のコストと独自計画による利益に依存して、どちらか一方の方法がより早くなります。
  </para>

  <para>
<!--
   The passed-in parameter data will be copied into the cursor's portal, so it
   can be freed while the cursor still exists.
-->
渡されたパラメータデータはカーソルのポータルにコピーされますので、カーソルが存在している間は解放することができます。
  </para>

  <para>
<!--
   This function is now deprecated in favor
   of <function>SPI_cursor_parse_open</function>, which provides equivalent
   functionality using a more modern API for handling query parameters.
-->
この関数は、問い合わせパラメータを取り扱う、より新しいAPIを使って等価な機能を提供する<function>SPI_cursor_parse_open</function>のため現在では廃止予定です。
  </para>
 </refsect1>

 <refsect1>
<!--
  <title>Arguments</title>
-->
  <title>引数</title>

  <variablelist>
   <varlistentry>
    <term><literal>const char * <parameter>name</parameter></literal></term>
    <listitem>
     <para>
<!--
      name for portal, or <symbol>NULL</symbol> to let the system
      select a name
-->
ポータルの名前、またはシステムに名前を選択させる<symbol>NULL</symbol>
     </para>
    </listitem>
   </varlistentry>

   <varlistentry>
    <term><literal>const char * <parameter>command</parameter></literal></term>
    <listitem>
     <para>
<!--
      command string
-->
コマンド文字列
     </para>
    </listitem>
   </varlistentry>

   <varlistentry>
    <term><literal>int <parameter>nargs</parameter></literal></term>
    <listitem>
     <para>
<!--
      number of input parameters (<literal>$1</literal>, <literal>$2</literal>, etc.)
-->
入力パラメータ（<literal>$1</literal>、<literal>$2</literal>など）の数
     </para>
    </listitem>
   </varlistentry>

   <varlistentry>
    <term><literal>Oid * <parameter>argtypes</parameter></literal></term>
    <listitem>
     <para>
<!--
      an array of length <parameter>nargs</parameter>, containing the
      <acronym>OID</acronym>s of the data types of the parameters
-->
パラメータのデータ型の<acronym>OID</acronym>を含む、<parameter>nargs</parameter>長の配列
     </para>
    </listitem>
   </varlistentry>

   <varlistentry>
    <term><literal>Datum * <parameter>values</parameter></literal></term>
    <listitem>
     <para>
<!--
      an array of length <parameter>nargs</parameter>, containing the actual
      parameter values
-->
実パラメータ値を含む、<parameter>nargs</parameter>長の配列
     </para>
    </listitem>
   </varlistentry>

   <varlistentry>
    <term><literal>const char * <parameter>nulls</parameter></literal></term>
    <listitem>
     <para>
<!--
      an array of length <parameter>nargs</parameter>, describing which
      parameters are null
-->
どのパラメータがnullかを記述する、<parameter>nargs</parameter>長の配列
     </para>

     <para>
<!--
      If <parameter>nulls</parameter> is <symbol>NULL</symbol> then
      <function>SPI_cursor_open_with_args</function> assumes that no parameters
      are null.  Otherwise, each entry of the <parameter>nulls</parameter>
      array should be <literal>'&nbsp;'</literal> if the corresponding parameter
      value is non-null, or <literal>'n'</literal> if the corresponding parameter
      value is null.  (In the latter case, the actual value in the
      corresponding <parameter>values</parameter> entry doesn't matter.)  Note
      that <parameter>nulls</parameter> is not a text string, just an array:
      it does not need a <literal>'\0'</literal> terminator.
-->
<parameter>nulls</parameter>が<symbol>NULL</symbol>であれば、<function>SPI_cursor_open_with_args</function>はどのパラメータもnullでないとみなします。
さもなければ、<parameter>nulls</parameter>配列の各項目は、対応するパラメータが非NULLならば<literal>'&nbsp;'</literal>、対応するパラメータがNULLならば<literal>'n'</literal>です。
（後者の場合、<parameter>values</parameter>内の対応する値は注意されません。）
<parameter>nulls</parameter>はテキスト文字列ではなく単なる配列であることに注意してください。
<literal>'\0'</literal>終端は必要ありません。
     </para>
    </listitem>
   </varlistentry>

   <varlistentry>
    <term><literal>bool <parameter>read_only</parameter></literal></term>
    <listitem>
<!--
     <para><literal>true</literal> for read-only execution</para>
-->
     <para>
読み取りのみの実行の場合<literal>true</literal>
     </para>
    </listitem>
   </varlistentry>

   <varlistentry>
    <term><literal>int <parameter>cursorOptions</parameter></literal></term>
    <listitem>
     <para>
<!--
      integer bit mask of cursor options; zero produces default behavior
-->
カーソルオプションの整数ビットマスク。ゼロの場合はデフォルトの動作
     </para>
    </listitem>
   </varlistentry>
  </variablelist>
 </refsect1>

 <refsect1>
<!--
  <title>Return Value</title>
-->
  <title>戻り値</title>

  <para>
<!--
   Pointer to portal containing the cursor.  Note there is no error
   return convention; any error will be reported via <function>elog</function>.
-->
カーソルを含んだポータルへのポインタ。
エラーを返す規約がないことに注意してください。
すべてのエラーは<function>elog</function>で報告されます。
  </para>
 </refsect1>
</refentry>

<!-- *********************************************** -->

<refentry id="spi-spi-cursor-open-with-paramlist">
 <indexterm><primary>SPI_cursor_open_with_paramlist</primary></indexterm>

 <refmeta>
  <refentrytitle>SPI_cursor_open_with_paramlist</refentrytitle>
  <manvolnum>3</manvolnum>
 </refmeta>

 <refnamediv>
  <refname>SPI_cursor_open_with_paramlist</refname>
<!--
  <refpurpose>set up a cursor using parameters</refpurpose>
-->
  <refpurpose>パラメータを使ってカーソルを設定する</refpurpose>
 </refnamediv>

 <refsynopsisdiv>
<synopsis>
Portal SPI_cursor_open_with_paramlist(const char *<parameter>name</parameter>,
                                      SPIPlanPtr <parameter>plan</parameter>,
                                      ParamListInfo <parameter>params</parameter>,
                                      bool <parameter>read_only</parameter>)
</synopsis>
 </refsynopsisdiv>

 <refsect1>
<!--
  <title>Description</title>
-->
  <title>説明</title>

  <para>
<!--
   <function>SPI_cursor_open_with_paramlist</function> sets up a cursor
   (internally, a portal) that will execute a statement prepared by
   <function>SPI_prepare</function>.
   This function is equivalent to <function>SPI_cursor_open</function>
   except that information about the parameter values to be passed to the
   query is presented differently.  The <literal>ParamListInfo</literal>
   representation can be convenient for passing down values that are
   already available in that format.  It also supports use of dynamic
   parameter sets via hook functions specified in <literal>ParamListInfo</literal>.
-->
<function>SPI_cursor_open_with_paramlist</function>は<function>SPI_prepare</function>で準備された文を実行するカーソル(内部的にはポータル)を設定します。
この関数は<function>SPI_cursor_open</function>と同じですが、問い合わせに渡されるパラメータ値に関する情報が別途存在することが異なります。
<literal>ParamListInfo</literal>表現は、すでに利用可能な形式で値を渡すために便利です。
また<literal>ParamListInfo</literal>で指定されたフック関数経由での動的なパラメータ群の使用をサポートします。
  </para>

  <para>
<!--
   The passed-in parameter data will be copied into the cursor's portal, so it
   can be freed while the cursor still exists.
-->
渡されるパラメータデータはカーソルのポータルにコピーされます。
そのため、カーソルが存在している間にそのデータを解放することができます。
  </para>
 </refsect1>

 <refsect1>
<!--
  <title>Arguments</title>
-->
  <title>引数</title>

  <variablelist>
   <varlistentry>
    <term><literal>const char * <parameter>name</parameter></literal></term>
    <listitem>
     <para>
<!--
      name for portal, or <symbol>NULL</symbol> to let the system
      select a name
-->
ポータルの名前、あるいはシステムに名前を決定させる場合は<symbol>NULL</symbol>
     </para>
    </listitem>
   </varlistentry>

   <varlistentry>
    <term><literal>SPIPlanPtr <parameter>plan</parameter></literal></term>
    <listitem>
     <para>
<!--
      prepared statement (returned by <function>SPI_prepare</function>)
-->
（<function>SPI_prepare</function>で返される）準備済み文
     </para>
    </listitem>
   </varlistentry>

   <varlistentry>
    <term><literal>ParamListInfo <parameter>params</parameter></literal></term>
    <listitem>
     <para>
<!--
      data structure containing parameter types and values; NULL if none
-->
パラメータの型と値からなるデータ構造。
なければNULL。
     </para>
    </listitem>
   </varlistentry>

   <varlistentry>
    <term><literal>bool <parameter>read_only</parameter></literal></term>
    <listitem>
<!--
     <para><literal>true</literal> for read-only execution</para>
-->
     <para>
読み取りのみの実行の場合<literal>true</literal>
     </para>
    </listitem>
   </varlistentry>
  </variablelist>
 </refsect1>

 <refsect1>
<!--
  <title>Return Value</title>
-->
  <title>戻り値</title>

  <para>
<!--
   Pointer to portal containing the cursor.  Note there is no error
   return convention; any error will be reported via <function>elog</function>.
-->
カーソルを含むポータルへのポインタ。
戻り値の規約にはエラーを表すものがないことに注意してください。
エラーはすべて<function>elog</function>経由で報告されます。
  </para>
 </refsect1>
</refentry>

<!-- *********************************************** -->

<refentry id="spi-spi-cursor-parse-open">
 <indexterm><primary>SPI_cursor_parse_open</primary></indexterm>

 <refmeta>
  <refentrytitle>SPI_cursor_parse_open</refentrytitle>
  <manvolnum>3</manvolnum>
 </refmeta>

 <refnamediv>
  <refname>SPI_cursor_parse_open</refname>
<!--
  <refpurpose>set up a cursor using a query string and parameters</refpurpose>
-->
  <refpurpose>問い合わせ文字列とパラメータを使ってカーソルを設定する</refpurpose>
 </refnamediv>

 <refsynopsisdiv>
<synopsis>
Portal SPI_cursor_parse_open(const char *<parameter>name</parameter>,
                             const char *<parameter>command</parameter>,
                             const SPIParseOpenOptions * <parameter>options</parameter>)
</synopsis>
 </refsynopsisdiv>

 <refsect1>
<!--
  <title>Description</title>
-->
  <title>説明</title>

  <para>
<!--
   <function>SPI_cursor_parse_open</function> sets up a cursor
   (internally, a portal) that will execute the specified query string.
   This is comparable to <function>SPI_prepare_cursor</function> followed
   by <function>SPI_cursor_open_with_paramlist</function>, except that
   parameter references within the query string are handled entirely by
   supplying a <literal>ParamListInfo</literal> object.
-->
<function>SPI_cursor_parse_open</function>は特定の問い合わせ文字列を実行するカーソル（内部的にはポータル）を設定します。
これは、問い合わせ文字列内のパラメータ参照が<literal>ParamListInfo</literal>を与えることで完全に取り扱われることを除いて、<function>SPI_prepare_cursor</function>に続けて<function>SPI_cursor_open_with_paramlist</function>を実行するのと似ています。
  </para>

  <para>
<!--
   For one-time query execution, this function should be preferred
   over <function>SPI_prepare_cursor</function> followed by
   <function>SPI_cursor_open_with_paramlist</function>.
   If the same command is to be executed with many different parameters,
   either method might be faster, depending on the cost of re-planning
   versus the benefit of custom plans.
-->
一度限りの問い合わせの実行に対しては、この関数は<function>SPI_prepare_cursor</function>に続いて<function>SPI_cursor_open_with_paramlist</function>を実行するよりも好ましいです。
同じコマンドが多くの異なるパラメータで実行されるのなら、再計画のコストとカスタム計画の利益に依存してどちらかの方法がより速いでしょう。
  </para>

  <para>
<!--
   The <parameter>options-&gt;params</parameter> object should normally
   mark each parameter with the <literal>PARAM_FLAG_CONST</literal> flag,
   since a one-shot plan is always used for the query.
-->
その問い合わせに対しては一度限りの計画が必ず使われますので、<parameter>options-&gt;params</parameter>オブジェクトは通常各パラメータに<literal>PARAM_FLAG_CONST</literal>フラグをつけるべきです。
  </para>

  <para>
<!--
   The passed-in parameter data will be copied into the cursor's portal, so it
   can be freed while the cursor still exists.
-->
渡されてきたパラメータデータはカーソルのポータルにコピーされますので、カーソルが存在している間に解放できます。
  </para>
 </refsect1>

 <refsect1>
<!--
  <title>Arguments</title>
-->
  <title>引数</title>

  <variablelist>
   <varlistentry>
    <term><literal>const char * <parameter>name</parameter></literal></term>
    <listitem>
     <para>
<!--
      name for portal, or <symbol>NULL</symbol> to let the system
      select a name
-->
ポータルの名前、あるいはシステムに名前を決定させる場合は<symbol>NULL</symbol>
     </para>
    </listitem>
   </varlistentry>

   <varlistentry>
    <term><literal>const char * <parameter>command</parameter></literal></term>
    <listitem>
     <para>
<!--
      command string
-->
コマンド文字列
     </para>
    </listitem>
   </varlistentry>

   <varlistentry>
    <term><literal>const SPIParseOpenOptions * <parameter>options</parameter></literal></term>
    <listitem>
     <para>
<!--
      struct containing optional arguments
-->
オプションの引数を含む構造体
     </para>
    </listitem>
   </varlistentry>
  </variablelist>

  <para>
<!--
   Callers should always zero out the entire <parameter>options</parameter>
   struct, then fill whichever fields they want to set.  This ensures forward
   compatibility of code, since any fields that are added to the struct in
   future will be defined to behave backwards-compatibly if they are zero.
   The currently available <parameter>options</parameter> fields are:
-->
呼び出し元は、必ず<parameter>options</parameter>構造体全体をゼロクリアしてから、設定したいフィールドを埋めるべきです。
構造体に将来追加されるフィールドは、ゼロであれば後方互換性があるように振る舞うよう定義されますので、これはコードの将来の互換性を確実にします。
現在利用可能な<parameter>options</parameter>フィールドは以下の通りです。
  </para>

  <variablelist>
   <varlistentry>
    <term><literal>ParamListInfo <parameter>params</parameter></literal></term>
    <listitem>
     <para>
<!--
      data structure containing query parameter types and values; NULL if none
-->
問い合わせパラメータの型と値を含むデータ構造。なければNULL
     </para>
    </listitem>
   </varlistentry>

   <varlistentry>
    <term><literal>int <parameter>cursorOptions</parameter></literal></term>
    <listitem>
     <para>
<!--
      integer bit mask of cursor options; zero produces default behavior
-->
カーソルオプションの整数ビットマスク。ゼロの場合はデフォルトの動作
     </para>
    </listitem>
   </varlistentry>

   <varlistentry>
    <term><literal>bool <parameter>read_only</parameter></literal></term>
    <listitem>
<!--
     <para><literal>true</literal> for read-only execution</para>
-->
     <para>読み取りのみの実行の場合<literal>true</literal></para>
    </listitem>
   </varlistentry>
  </variablelist>
 </refsect1>

 <refsect1>
<!--
  <title>Return Value</title>
-->
  <title>戻り値</title>

  <para>
<!--
   Pointer to portal containing the cursor.  Note there is no error
   return convention; any error will be reported via <function>elog</function>.
-->
カーソルを含んだポータルへのポインタ。
エラーを返す規約がないことに注意してください。
すべてのエラーは<function>elog</function>で報告されます。
  </para>
 </refsect1>
</refentry>

<!-- *********************************************** -->

<refentry id="spi-spi-cursor-find">
 <indexterm><primary>SPI_cursor_find</primary></indexterm>

 <refmeta>
  <refentrytitle>SPI_cursor_find</refentrytitle>
  <manvolnum>3</manvolnum>
 </refmeta>

 <refnamediv>
  <refname>SPI_cursor_find</refname>
<!--
  <refpurpose>find an existing cursor by name</refpurpose>
-->
  <refpurpose>既存のカーソルを名前で検索する</refpurpose>
 </refnamediv>

 <refsynopsisdiv>
<synopsis>
Portal SPI_cursor_find(const char * <parameter>name</parameter>)
</synopsis>
 </refsynopsisdiv>

 <refsect1>
<!--
  <title>Description</title>
-->
  <title>説明</title>

  <para>
<!--
   <function>SPI_cursor_find</function> finds an existing portal by
   name.  This is primarily useful to resolve a cursor name returned
   as text by some other function.
-->
<function>SPI_cursor_find</function>は既存のカーソルを名前で検索します。
これは主に、他の何らかの関数でテキストとして返されたカーソル名の名前解決の際に使用されます。
  </para>
 </refsect1>

 <refsect1>
<!--
  <title>Arguments</title>
-->
  <title>引数</title>

  <variablelist>
   <varlistentry>
    <term><literal>const char * <parameter>name</parameter></literal></term>
    <listitem>
     <para>
<!--
      name of the portal
-->
ポータルの名前
     </para>
    </listitem>
   </varlistentry>
  </variablelist>
 </refsect1>

 <refsect1>
<!--
  <title>Return Value</title>
-->
  <title>戻り値</title>

  <para>
<!--
   pointer to the portal with the specified name, or
   <symbol>NULL</symbol> if none was found
-->
指定された名前のポータルへのポインタ。見つからない場合は<symbol>NULL</symbol>です。
  </para>
 </refsect1>
</refentry>

<!-- *********************************************** -->

<refentry id="spi-spi-cursor-fetch">
 <indexterm><primary>SPI_cursor_fetch</primary></indexterm>

 <refmeta>
  <refentrytitle>SPI_cursor_fetch</refentrytitle>
  <manvolnum>3</manvolnum>
 </refmeta>

 <refnamediv>
  <refname>SPI_cursor_fetch</refname>
<!--
  <refpurpose>fetch some rows from a cursor</refpurpose>
-->
  <refpurpose>カーソルから数行を取り出す</refpurpose>
 </refnamediv>

 <refsynopsisdiv>
<synopsis>
void SPI_cursor_fetch(Portal <parameter>portal</parameter>, bool <parameter>forward</parameter>, long <parameter>count</parameter>)
</synopsis>
 </refsynopsisdiv>

 <refsect1>
<!--
  <title>Description</title>
-->
  <title>説明</title>

  <para>
<!--
   <function>SPI_cursor_fetch</function> fetches some rows from a
   cursor.  This is equivalent to a subset of the SQL command
   <command>FETCH</command> (see <function>SPI_scroll_cursor_fetch</function>
   for more functionality).
-->
<function>SPI_cursor_fetch</function>はカーソルから数行を取り出します。
これは、<command>FETCH</command> SQLコマンドと部分的に等価です。
（詳細機能については<function>SPI_scroll_cursor_fetch</function>を参照してください。）
  </para>
 </refsect1>

 <refsect1>
<!--
  <title>Arguments</title>
-->
  <title>引数</title>

  <variablelist>
   <varlistentry>
    <term><literal>Portal <parameter>portal</parameter></literal></term>
    <listitem>
     <para>
<!--
      portal containing the cursor
-->
カーソルを持つポータル
     </para>
    </listitem>
   </varlistentry>

   <varlistentry>
    <term><literal>bool <parameter>forward</parameter></literal></term>
    <listitem>
     <para>
<!--
      true for fetch forward, false for fetch backward
-->
前方方向の取り出しの場合、真。後方方向の場合は偽。
     </para>
    </listitem>
   </varlistentry>

   <varlistentry>
    <term><literal>long <parameter>count</parameter></literal></term>
    <listitem>
     <para>
<!--
      maximum number of rows to fetch
-->
取り出す最大行数。
     </para>
    </listitem>
   </varlistentry>
  </variablelist>
 </refsect1>

 <refsect1>
<!--
  <title>Return Value</title>
-->
  <title>戻り値</title>

  <para>
<!--
   <varname>SPI_processed</varname> and
   <varname>SPI_tuptable</varname> are set as in
   <function>SPI_execute</function> if successful.
-->
成功時、<varname>SPI_processed</varname>と<varname>SPI_tuptable</varname>が<function>SPI_execute</function>同様に設定されます。
  </para>
 </refsect1>

 <refsect1>
<!--
  <title>Notes</title>
-->
  <title>注釈</title>

  <para>
<!--
   Fetching backward may fail if the cursor's plan was not created
   with the <symbol>CURSOR_OPT_SCROLL</symbol> option.
-->
カーソルの計画が <symbol>CURSOR_OPT_SCROLL</symbol>オプションを付けて作成されなかった場合、後方方向の取り出しは失敗する可能性があります。
  </para>
 </refsect1>
</refentry>

<!-- *********************************************** -->

<refentry id="spi-spi-cursor-move">
 <indexterm><primary>SPI_cursor_move</primary></indexterm>

 <refmeta>
  <refentrytitle>SPI_cursor_move</refentrytitle>
  <manvolnum>3</manvolnum>
 </refmeta>

 <refnamediv>
  <refname>SPI_cursor_move</refname>
<!--
  <refpurpose>move a cursor</refpurpose>
-->
  <refpurpose>カーソルを移動する</refpurpose>
 </refnamediv>

 <refsynopsisdiv>
<synopsis>
void SPI_cursor_move(Portal <parameter>portal</parameter>, bool <parameter>forward</parameter>, long <parameter>count</parameter>)
</synopsis>
 </refsynopsisdiv>

 <refsect1>
<!--
  <title>Description</title>
-->
  <title>説明</title>

  <para>
<!--
   <function>SPI_cursor_move</function> skips over some number of rows
   in a cursor.  This is equivalent to a subset of the SQL command
   <command>MOVE</command> (see <function>SPI_scroll_cursor_move</function>
   for more functionality).
-->
<function>SPI_cursor_move</function>はカーソル内で、数行を飛ばします。
これは<command>MOVE</command> SQLコマンドと部分的に等価です。
（詳細機能については<function>SPI_scroll_cursor_move</function>を参照してください。）
  </para>
 </refsect1>

 <refsect1>
<!--
  <title>Arguments</title>
-->
  <title>引数</title>

  <variablelist>
   <varlistentry>
    <term><literal>Portal <parameter>portal</parameter></literal></term>
    <listitem>
     <para>
<!--
      portal containing the cursor
-->
カーソルを持つポータル
     </para>
    </listitem>
   </varlistentry>

   <varlistentry>
    <term><literal>bool <parameter>forward</parameter></literal></term>
    <listitem>
     <para>
<!--
      true for move forward, false for move backward
-->
前方方向の移動の場合、真。後方方向の場合は偽。
     </para>
    </listitem>
   </varlistentry>

   <varlistentry>
    <term><literal>long <parameter>count</parameter></literal></term>
    <listitem>
     <para>
<!--
      maximum number of rows to move
-->
移動する最大行数。
     </para>
    </listitem>
   </varlistentry>
  </variablelist>
 </refsect1>

 <refsect1>
<!--
  <title>Notes</title>
-->
  <title>注釈</title>

  <para>
<!--
   Moving backward may fail if the cursor's plan was not created
   with the <symbol>CURSOR_OPT_SCROLL</symbol> option.
-->
カーソルの計画が<symbol>CURSOR_OPT_SCROLL</symbol>オプション付きで作成されなかった場合、後方方向への移動は失敗する可能性があります。
  </para>
 </refsect1>
</refentry>

<!-- *********************************************** -->

<refentry id="spi-spi-scroll-cursor-fetch">
 <indexterm><primary>SPI_scroll_cursor_fetch</primary></indexterm>

 <refmeta>
  <refentrytitle>SPI_scroll_cursor_fetch</refentrytitle>
  <manvolnum>3</manvolnum>
 </refmeta>

 <refnamediv>
  <refname>SPI_scroll_cursor_fetch</refname>
<!--
  <refpurpose>fetch some rows from a cursor</refpurpose>
-->
  <refpurpose>カーソルから一部の行を取り出す</refpurpose>
 </refnamediv>

 <refsynopsisdiv>
<synopsis>
void SPI_scroll_cursor_fetch(Portal <parameter>portal</parameter>, FetchDirection <parameter>direction</parameter>,
                             long <parameter>count</parameter>)
</synopsis>
 </refsynopsisdiv>

 <refsect1>
<!--
  <title>Description</title>
-->
  <title>説明</title>

  <para>
<!--
   <function>SPI_scroll_cursor_fetch</function> fetches some rows from a
   cursor.  This is equivalent to the SQL command <command>FETCH</command>.
-->
<function>SPI_scroll_cursor_fetch</function>はカーソルから行の一部を取り出します。
これはSQLコマンド<command>FETCH</command>と等価です。
  </para>
 </refsect1>

 <refsect1>
<!--
  <title>Arguments</title>
-->
  <title>引数</title>

  <variablelist>
   <varlistentry>
    <term><literal>Portal <parameter>portal</parameter></literal></term>
    <listitem>
     <para>
<!--
      portal containing the cursor
-->
カーソルを含むポータル
     </para>
    </listitem>
   </varlistentry>

   <varlistentry>
    <term><literal>FetchDirection <parameter>direction</parameter></literal></term>
    <listitem>
     <para>
<!--
      one of <symbol>FETCH_FORWARD</symbol>,
      <symbol>FETCH_BACKWARD</symbol>,
      <symbol>FETCH_ABSOLUTE</symbol> or
      <symbol>FETCH_RELATIVE</symbol>
-->
<symbol>FETCH_FORWARD</symbol>、<symbol>FETCH_BACKWARD</symbol>、<symbol>FETCH_ABSOLUTE</symbol>、<symbol>FETCH_RELATIVE</symbol>のいずれか
     </para>
    </listitem>
   </varlistentry>

   <varlistentry>
    <term><literal>long <parameter>count</parameter></literal></term>
    <listitem>
     <para>
<!--
      number of rows to fetch for
      <symbol>FETCH_FORWARD</symbol> or
      <symbol>FETCH_BACKWARD</symbol>; absolute row number to fetch for
      <symbol>FETCH_ABSOLUTE</symbol>; or relative row number to fetch for
      <symbol>FETCH_RELATIVE</symbol>
-->
<symbol>FETCH_FORWARD</symbol>または<symbol>FETCH_BACKWARD</symbol>では取り出す行数。
<symbol>FETCH_ABSOLUTE</symbol>では取り出す行の絶対番号。
<symbol>FETCH_RELATIVE</symbol>では取り出す行の相対的番号。
     </para>
    </listitem>
   </varlistentry>
  </variablelist>
 </refsect1>

 <refsect1>
<!--
  <title>Return Value</title>
-->
  <title>戻り値</title>

  <para>
<!--
   <varname>SPI_processed</varname> and
   <varname>SPI_tuptable</varname> are set as in
   <function>SPI_execute</function> if successful.
-->
成功時、<function>SPI_execute</function>同様に<varname>SPI_processed</varname>と<varname>SPI_tuptable</varname>が設定されます。
  </para>
 </refsect1>

 <refsect1>
<!--
  <title>Notes</title>
-->
  <title>注釈</title>

  <para>
<!--
   See the SQL <xref linkend="sql-fetch"/> command
   for details of the interpretation of the
   <parameter>direction</parameter> and
   <parameter>count</parameter> parameters.
-->
<parameter>direction</parameter>パラメータおよび<parameter>count</parameter>パラメータの解釈の詳細についてはSQL <xref linkend="sql-fetch"/>コマンドを参照してください。
  </para>

  <para>
<!--
   Direction values other than <symbol>FETCH_FORWARD</symbol>
   may fail if the cursor's plan was not created
   with the <symbol>CURSOR_OPT_SCROLL</symbol> option.
-->
カーソルの計画が<symbol>CURSOR_OPT_SCROLL</symbol>オプション付きで作成されていない場合、<symbol>FETCH_FORWARD</symbol>以外の方向値は失敗する可能性があります。
  </para>
 </refsect1>
</refentry>

<!-- *********************************************** -->

<refentry id="spi-spi-scroll-cursor-move">
 <indexterm><primary>SPI_scroll_cursor_move</primary></indexterm>

 <refmeta>
  <refentrytitle>SPI_scroll_cursor_move</refentrytitle>
  <manvolnum>3</manvolnum>
 </refmeta>

 <refnamediv>
  <refname>SPI_scroll_cursor_move</refname>
<!--
  <refpurpose>move a cursor</refpurpose>
-->
  <refpurpose>カーソルを移動する</refpurpose>
 </refnamediv>

 <refsynopsisdiv>
<synopsis>
void SPI_scroll_cursor_move(Portal <parameter>portal</parameter>, FetchDirection <parameter>direction</parameter>,
                            long <parameter>count</parameter>)
</synopsis>
 </refsynopsisdiv>

 <refsect1>
<!--
  <title>Description</title>
-->
  <title>説明</title>

  <para>
<!--
   <function>SPI_scroll_cursor_move</function> skips over some number of rows
   in a cursor.  This is equivalent to the SQL command
   <command>MOVE</command>.
-->
<function>SPI_scroll_cursor_move</function>はカーソル内の行の一部を飛ばします。
これはSQLコマンド<command>MOVE</command>と等価です。
  </para>
 </refsect1>

 <refsect1>
<!--
  <title>Arguments</title>
-->
  <title>引数</title>

  <variablelist>
   <varlistentry>
    <term><literal>Portal <parameter>portal</parameter></literal></term>
    <listitem>
     <para>
<!--
      portal containing the cursor
-->
カーソルを含むポータル
     </para>
    </listitem>
   </varlistentry>

   <varlistentry>
    <term><literal>FetchDirection <parameter>direction</parameter></literal></term>
    <listitem>
     <para>
<!--
      one of <symbol>FETCH_FORWARD</symbol>,
      <symbol>FETCH_BACKWARD</symbol>,
      <symbol>FETCH_ABSOLUTE</symbol> or
      <symbol>FETCH_RELATIVE</symbol>
-->
<symbol>FETCH_FORWARD</symbol>、<symbol>FETCH_BACKWARD</symbol>、<symbol>FETCH_ABSOLUTE</symbol>、<symbol>FETCH_RELATIVE</symbol>のいずれか
     </para>
    </listitem>
   </varlistentry>

   <varlistentry>
    <term><literal>long <parameter>count</parameter></literal></term>
    <listitem>
     <para>
<!--
      number of rows to move for
      <symbol>FETCH_FORWARD</symbol> or
      <symbol>FETCH_BACKWARD</symbol>; absolute row number to move to for
      <symbol>FETCH_ABSOLUTE</symbol>; or relative row number to move to for
      <symbol>FETCH_RELATIVE</symbol>
-->
<symbol>FETCH_FORWARD</symbol>または<symbol>FETCH_BACKWARD</symbol>では移動する行数。
<symbol>FETCH_ABSOLUTE</symbol>では移動する行の絶対番号。
<symbol>FETCH_RELATIVE</symbol>では移動する行の相対的番号。
     </para>
    </listitem>
   </varlistentry>
  </variablelist>
 </refsect1>

 <refsect1>
<!--
  <title>Return Value</title>
-->
  <title>戻り値</title>

  <para>
<!--
   <varname>SPI_processed</varname> is set as in
   <function>SPI_execute</function> if successful.
   <varname>SPI_tuptable</varname> is set to <symbol>NULL</symbol>, since
   no rows are returned by this function.
-->
成功時、<function>SPI_execute</function>同様に<varname>SPI_processed</varname>が設定されます。
この関数は行を返しませんので、<varname>SPI_tuptable</varname>は<symbol>NULL</symbol>に設定されます。
  </para>
 </refsect1>

 <refsect1>
<!--
  <title>Notes</title>
-->
  <title>注釈</title>

  <para>
<!--
   See the SQL <xref linkend="sql-fetch"/> command
   for details of the interpretation of the
   <parameter>direction</parameter> and
   <parameter>count</parameter> parameters.
-->
<parameter>direction</parameter>パラメータおよび<parameter>count</parameter>パラメータの解釈の詳細についてはSQL <xref linkend="sql-fetch"/>コマンドを参照してください。
  </para>

  <para>
<!--
   Direction values other than <symbol>FETCH_FORWARD</symbol>
   may fail if the cursor's plan was not created
   with the <symbol>CURSOR_OPT_SCROLL</symbol> option.
-->
カーソルの計画が<symbol>CURSOR_OPT_SCROLL</symbol>オプション付きで作成されていない場合、<symbol>FETCH_FORWARD</symbol>以外の方向値は失敗する可能性があります。
  </para>
 </refsect1>
</refentry>

<!-- *********************************************** -->

<refentry id="spi-spi-cursor-close">
 <indexterm><primary>SPI_cursor_close</primary></indexterm>

 <refmeta>
  <refentrytitle>SPI_cursor_close</refentrytitle>
  <manvolnum>3</manvolnum>
 </refmeta>

 <refnamediv>
  <refname>SPI_cursor_close</refname>
<!--
  <refpurpose>close a cursor</refpurpose>
-->
  <refpurpose>カーソルを閉じる</refpurpose>
 </refnamediv>

 <refsynopsisdiv>
<synopsis>
void SPI_cursor_close(Portal <parameter>portal</parameter>)
</synopsis>
 </refsynopsisdiv>

 <refsect1>
<!--
  <title>Description</title>
-->
  <title>説明</title>

  <para>
<!--
   <function>SPI_cursor_close</function> closes a previously created
   cursor and releases its portal storage.
-->
<function>SPI_cursor_close</function>は事前に作成されたカーソルを閉じ、そのポータル用の領域を解放します。
  </para>

  <para>
<!--
   All open cursors are closed automatically at the end of a
   transaction.  <function>SPI_cursor_close</function> need only be
   invoked if it is desirable to release resources sooner.
-->
トランザクションの終了時に全ての開いているカーソルが自動的に閉ざされます。
<function>SPI_cursor_close</function>は、リソースの解放をより早めに行いたい場合にのみ呼び出す必要があります。
  </para>
 </refsect1>

 <refsect1>
<!--
  <title>Arguments</title>
-->
  <title>引数</title>

  <variablelist>
   <varlistentry>
    <term><literal>Portal <parameter>portal</parameter></literal></term>
    <listitem>
     <para>
<!--
      portal containing the cursor
-->
カーソルを持つポータル
     </para>
    </listitem>
   </varlistentry>
  </variablelist>
 </refsect1>
</refentry>

<!-- *********************************************** -->

<refentry id="spi-spi-keepplan">
 <indexterm><primary>SPI_keepplan</primary></indexterm>

 <refmeta>
  <refentrytitle>SPI_keepplan</refentrytitle>
  <manvolnum>3</manvolnum>
 </refmeta>

 <refnamediv>
  <refname>SPI_keepplan</refname>
<!--
  <refpurpose>save a prepared statement</refpurpose>
-->
  <refpurpose>準備済み文を保持する</refpurpose>
 </refnamediv>

 <refsynopsisdiv>
<synopsis>
int SPI_keepplan(SPIPlanPtr <parameter>plan</parameter>)
</synopsis>
 </refsynopsisdiv>

 <refsect1>
<!--
  <title>Description</title>
-->
  <title>説明</title>

  <para>
<!--
   <function>SPI_keepplan</function> saves a passed statement (prepared by
   <function>SPI_prepare</function>) so that it will not be freed
   by <function>SPI_finish</function> nor by the transaction manager.
   This gives you the ability to reuse prepared statements in the subsequent
   invocations of your C function in the current session.
-->
<function>SPI_keepplan</function>は渡された（<function>SPI_prepare</function>で準備された）文を<function>SPI_finish</function>とトランザクションマネージャで解放されないメモリ内に保存します。
これは、現在のセッションにおける、その後のC関数の呼び出しで準備済み文を再利用できる機能を提供します。
  </para>
 </refsect1>

 <refsect1>
<!--
  <title>Arguments</title>
-->
  <title>引数</title>

  <variablelist>
   <varlistentry>
    <term><literal>SPIPlanPtr <parameter>plan</parameter></literal></term>
    <listitem>
     <para>
<!--
      the prepared statement to be saved
-->
保存する準備済み文
     </para>
    </listitem>
   </varlistentry>
  </variablelist>
 </refsect1>

 <refsect1>
<!--
  <title>Return Value</title>
-->
  <title>戻り値</title>

  <para>
<!--
   0 on success;
   <symbol>SPI_ERROR_ARGUMENT</symbol> if <parameter>plan</parameter>
   is <symbol>NULL</symbol> or invalid
-->
成功時は0。
<parameter>plan</parameter>が<symbol>NULL</symbol>または無効な場合は<symbol>SPI_ERROR_ARGUMENT</symbol>
  </para>
 </refsect1>

 <refsect1>
<!--
  <title>Notes</title>
-->
  <title>注意</title>

  <para>
<!--
   The passed-in statement is relocated to permanent storage by means
   of pointer adjustment (no data copying is required).  If you later
   wish to delete it, use <function>SPI_freeplan</function> on it.
-->
渡された文はポインタの調整により永続的記憶領域に再配置されます(データコピーは不要です)。
後ほど削除したければ、<function>SPI_freeplan</function>を実行してください。
  </para>
 </refsect1>
</refentry>

<!-- *********************************************** -->

<refentry id="spi-spi-saveplan">
 <indexterm><primary>SPI_saveplan</primary></indexterm>

 <refmeta>
  <refentrytitle>SPI_saveplan</refentrytitle>
  <manvolnum>3</manvolnum>
 </refmeta>

 <refnamediv>
  <refname>SPI_saveplan</refname>
<!--
  <refpurpose>save a prepared statement</refpurpose>
-->
  <refpurpose>準備済み文を保存する</refpurpose>
 </refnamediv>

 <refsynopsisdiv>
<synopsis>
SPIPlanPtr SPI_saveplan(SPIPlanPtr <parameter>plan</parameter>)
</synopsis>
 </refsynopsisdiv>

 <refsect1>
<!--
  <title>Description</title>
-->
  <title>説明</title>

  <para>
<!--
   <function>SPI_saveplan</function> copies a passed statement (prepared by
   <function>SPI_prepare</function>) into memory that will not be freed
   by <function>SPI_finish</function> nor by the transaction manager,
   and returns a pointer to the copied statement.  This gives you the
   ability to reuse prepared statements in the subsequent invocations of
   your C function in the current session.
-->
<function>SPI_saveplan</function>は渡された（<function>SPI_prepare</function>で準備された）文を<function>SPI_finish</function>とトランザクションマネージャで解放されないメモリ内にコピーします。
そして、コピーした文のポインタを返します。
これは、現在のセッションにおける、その後のC関数の呼び出しで準備済み文を再利用できる機能を提供します。
  </para>
 </refsect1>

 <refsect1>
<!--
  <title>Arguments</title>
-->
  <title>引数</title>

  <variablelist>
   <varlistentry>
    <term><literal>SPIPlanPtr <parameter>plan</parameter></literal></term>
    <listitem>
     <para>
<!--
      the prepared statement to be saved
-->
保存する準備済み文
     </para>
    </listitem>
   </varlistentry>
  </variablelist>
 </refsect1>

 <refsect1>
<!--
  <title>Return Value</title>
-->
  <title>戻り値</title>

  <para>
<!--
   Pointer to the copied statement; or <symbol>NULL</symbol> if unsuccessful.
   On error, <varname>SPI_result</varname> is set thus:
-->
コピーした文へのポインタ。
失敗した場合は<symbol>NULL</symbol>です。
エラー時、<varname>SPI_result</varname>は以下のように設定されます。

   <variablelist>
    <varlistentry>
     <term><symbol>SPI_ERROR_ARGUMENT</symbol></term>
     <listitem>
      <para>
<!--
       if <parameter>plan</parameter> is <symbol>NULL</symbol> or invalid
-->
<parameter>plan</parameter>が<symbol>NULL</symbol>、または無効な場合
      </para>
     </listitem>
    </varlistentry>

    <varlistentry>
     <term><symbol>SPI_ERROR_UNCONNECTED</symbol></term>
     <listitem>
      <para>
<!--
       if called from an unconnected C function
-->
未接続のC関数から呼び出された場合
      </para>
     </listitem>
    </varlistentry>
   </variablelist>
  </para>
 </refsect1>

 <refsect1>
<!--
  <title>Notes</title>
-->
  <title>注意</title>

  <para>
<!--
   The originally passed-in statement is not freed, so you might wish to do
   <function>SPI_freeplan</function> on it to avoid leaking memory
   until <function>SPI_finish</function>.
-->
渡された元の文は解放されません。
ですので、<function>SPI_finish</function>を行うまでのメモリリークを防ぎたければ<function>SPI_freeplan</function>を実行してください。
  </para>

  <para>
<!--
   In most cases, <function>SPI_keepplan</function> is preferred to this
   function, since it accomplishes largely the same result without needing
   to physically copy the prepared statement's data structures.
-->
準備済み文のデータ構造を物理的にコピーする必要なく、ほとんど同じ結果をもたらしますので、たいていの場合、この関数よりも<function>SPI_keepplan</function>の方が好ましいです。
  </para>
 </refsect1>
</refentry>

<!-- *********************************************** -->

<refentry id="spi-spi-register-relation">
 <indexterm><primary>SPI_register_relation</primary></indexterm>

 <indexterm>
  <primary>ephemeral named relation</primary>
  <secondary>registering with SPI</secondary>
 </indexterm>
 <indexterm>
  <primary>短命の名前付きリレーション</primary>
  <secondary>SPIで登録する</secondary>
 </indexterm>

 <refmeta>
  <refentrytitle>SPI_register_relation</refentrytitle>
  <manvolnum>3</manvolnum>
 </refmeta>

 <refnamediv>
  <refname>SPI_register_relation</refname>
<!--
  <refpurpose>make an ephemeral named relation available by name in SPI queries</refpurpose>
-->
  <refpurpose>短命の名前付きリレーションをSPIの問い合わせから名前で参照可能にする</refpurpose>
 </refnamediv>

 <refsynopsisdiv>
<synopsis>
int SPI_register_relation(EphemeralNamedRelation <parameter>enr</parameter>)
</synopsis>
 </refsynopsisdiv>

 <refsect1>
<!--
  <title>Description</title>
-->
  <title>説明</title>

  <para>
<!--
   <function>SPI_register_relation</function> makes an ephemeral named
   relation, with associated information, available to queries planned and
   executed through the current SPI connection.
-->
<function>SPI_register_relation</function>は短命の名前付きリレーションを、現在のSPI接続を通して計画され、実行される問い合わせに対して、関連情報と一緒に参照できるようにします。
  </para>
 </refsect1>

 <refsect1>
<!--
  <title>Arguments</title>
-->
  <title>引数</title>

  <variablelist>
   <varlistentry>
    <term><literal>EphemeralNamedRelation <parameter>enr</parameter></literal></term>
    <listitem>
     <para>
<!--
      the ephemeral named relation registry entry
-->
短命の名前付きリレーションの登録エントリ
     </para>
    </listitem>
   </varlistentry>
  </variablelist>
 </refsect1>

 <refsect1>
<!--
  <title>Return Value</title>
-->
  <title>戻り値</title>

  <para>
<!--
   If the execution of the command was successful then the following
   (nonnegative) value will be returned:
-->
コマンドの実行に成功したときは、次の（負でない）値が返されます。

   <variablelist>
    <varlistentry>
     <term><symbol>SPI_OK_REL_REGISTER</symbol></term>
     <listitem>
      <para>
<!--
       if the relation has been successfully registered by name
-->
リレーションが名前で登録できた場合
      </para>
     </listitem>
    </varlistentry>
   </variablelist>
  </para>

  <para>
<!--
   On error, one of the following negative values is returned:
-->
エラーが発生したときは、以下の負の値の一つが返されます。

   <variablelist>
    <varlistentry>
     <term><symbol>SPI_ERROR_ARGUMENT</symbol></term>
     <listitem>
      <para>
<!--
       if <parameter>enr</parameter> is <symbol>NULL</symbol> or its
       <varname>name</varname> field is <symbol>NULL</symbol>
-->
<parameter>enr</parameter>が<symbol>NULL</symbol>か、その<varname>name</varname>フィールドが<symbol>NULL</symbol>の場合
      </para>
     </listitem>
    </varlistentry>

    <varlistentry>
     <term><symbol>SPI_ERROR_UNCONNECTED</symbol></term>
     <listitem>
      <para>
<!--
       if called from an unconnected C function
-->
未接続のC関数から呼び出された場合
      </para>
     </listitem>
    </varlistentry>

    <varlistentry>
     <term><symbol>SPI_ERROR_REL_DUPLICATE</symbol></term>
     <listitem>
      <para>
<!--
       if the name specified in the <varname>name</varname> field of
       <parameter>enr</parameter> is already registered for this connection
-->
<parameter>enr</parameter>の<varname>name</varname>フィールドで指定された名前が、現在の接続で既に登録済みの場合
      </para>
     </listitem>
    </varlistentry>
   </variablelist>
  </para>
 </refsect1>
</refentry>

<!-- *********************************************** -->

<refentry id="spi-spi-unregister-relation">
 <indexterm><primary>SPI_unregister_relation</primary></indexterm>

 <indexterm>
  <primary>ephemeral named relation</primary>
  <secondary>unregistering from SPI</secondary>
 </indexterm>
 <indexterm>
  <primary>短命の名前付きリレーション</primary>
  <secondary>SPIから登録解除する</secondary>
 </indexterm>

 <refmeta>
  <refentrytitle>SPI_unregister_relation</refentrytitle>
  <manvolnum>3</manvolnum>
 </refmeta>

 <refnamediv>
  <refname>SPI_unregister_relation</refname>
<!--
  <refpurpose>remove an ephemeral named relation from the registry</refpurpose>
-->
  <refpurpose>短命の名前付きリレーションをSPIのレジストリから削除する</refpurpose>
 </refnamediv>

 <refsynopsisdiv>
<synopsis>
int SPI_unregister_relation(const char * <parameter>name</parameter>)
</synopsis>
 </refsynopsisdiv>

 <refsect1>
<!--
  <title>Description</title>
-->
  <title>説明</title>

  <para>
<!--
   <function>SPI_unregister_relation</function> removes an ephemeral named
   relation from the registry for the current connection.
-->
<function>SPI_unregister_relation</function>は短命の名前付きリレーションを現在の接続のレジストリから削除します。
  </para>
 </refsect1>

 <refsect1>
<!--
  <title>Arguments</title>
-->
  <title>引数</title>

  <variablelist>
   <varlistentry>
    <term><literal>const char * <parameter>name</parameter></literal></term>
    <listitem>
     <para>
<!--
      the relation registry entry name
-->
リレーションのレジストリエントリの名前
     </para>
    </listitem>
   </varlistentry>
  </variablelist>
 </refsect1>

 <refsect1>
<!--
  <title>Return Value</title>
-->
  <title>戻り値</title>

  <para>
<!--
   If the execution of the command was successful then the following
   (nonnegative) value will be returned:
-->
コマンドの実行に成功したときは、次の（負でない）値が返されます。

   <variablelist>
    <varlistentry>
     <term><symbol>SPI_OK_REL_UNREGISTER</symbol></term>
     <listitem>
      <para>
<!--
       if the tuplestore has been successfully removed from the registry
-->
タプルストアがレジストリから削除された場合
      </para>
     </listitem>
    </varlistentry>
   </variablelist>
  </para>

  <para>
<!--
   On error, one of the following negative values is returned:
-->
エラーが発生したときは、以下の負の値の一つが返されます。

   <variablelist>
    <varlistentry>
     <term><symbol>SPI_ERROR_ARGUMENT</symbol></term>
     <listitem>
      <para>
<!--
       if <parameter>name</parameter> is <symbol>NULL</symbol>
-->
<parameter>name</parameter>が<symbol>NULL</symbol>の場合
      </para>
     </listitem>
    </varlistentry>

    <varlistentry>
     <term><symbol>SPI_ERROR_UNCONNECTED</symbol></term>
     <listitem>
      <para>
<!--
       if called from an unconnected C function
-->
未接続のC関数から呼び出された場合
      </para>
     </listitem>
    </varlistentry>

    <varlistentry>
     <term><symbol>SPI_ERROR_REL_NOT_FOUND</symbol></term>
     <listitem>
      <para>
<!--
       if <parameter>name</parameter> is not found in the registry for the
       current connection
-->
<parameter>name</parameter>が現在の接続のレジストリに見つからない場合
      </para>
     </listitem>
    </varlistentry>
   </variablelist>
  </para>
 </refsect1>
</refentry>

<!-- *********************************************** -->

<refentry id="spi-spi-register-trigger-data">
 <indexterm><primary>SPI_register_trigger_data</primary></indexterm>

 <indexterm>
  <primary>ephemeral named relation</primary>
  <secondary>registering with SPI</secondary>
 </indexterm>
 <indexterm>
  <primary>短命の名前付きリレーション</primary>
  <secondary>SPIで登録する</secondary>
 </indexterm>

 <indexterm>
  <primary>transition tables</primary>
  <secondary>implementation in PLs</secondary>
 </indexterm>
 <indexterm>
  <primary>遷移テーブル</primary>
  <secondary>PLでの実装</secondary>
 </indexterm>

 <refmeta>
  <refentrytitle>SPI_register_trigger_data</refentrytitle>
  <manvolnum>3</manvolnum>
 </refmeta>

 <refnamediv>
  <refname>SPI_register_trigger_data</refname>
<!--
  <refpurpose>make ephemeral trigger data available in SPI queries</refpurpose>
-->
  <refpurpose>短命のトリガーデータをSPIの問い合わせから利用可能にする</refpurpose>
 </refnamediv>

 <refsynopsisdiv>
<synopsis>
int SPI_register_trigger_data(TriggerData *<parameter>tdata</parameter>)
</synopsis>
 </refsynopsisdiv>

 <refsect1>
<!--
  <title>Description</title>
-->
  <title>説明</title>

  <para>
<!--
   <function>SPI_register_trigger_data</function> makes any ephemeral
   relations captured by a trigger available to queries planned and executed
   through the current SPI connection.  Currently, this means the transition
   tables captured by an <literal>AFTER</literal> trigger defined with a
   <literal>REFERENCING OLD/NEW TABLE AS</literal> ... clause.  This function
   should be called by a PL trigger handler function after connecting.
-->
<function>SPI_register_trigger_data</function>はトリガによって捕捉される任意の短命のリレーションを、現在のSPI接続を通して計画され、実行される問い合わせで利用可能にします。
現在のところ、これは<literal>REFERENCING OLD/NEW TABLE AS</literal>の句で定義される<literal>AFTER</literal>トリガによって捕捉される遷移テーブルを意味します。
この関数は接続後にPLのトリガハンドラ関数から呼び出されるようにします。
  </para>
 </refsect1>

 <refsect1>
<!--
  <title>Arguments</title>
-->
  <title>引数</title>

  <variablelist>
   <varlistentry>
    <term><literal>TriggerData *<parameter>tdata</parameter></literal></term>
    <listitem>
     <para>
<!--
       the <structname>TriggerData</structname> object passed to a trigger
       handler function as <literal>fcinfo->context</literal>
-->
トリガハンドラ関数に<literal>fcinfo->context</literal>として渡される<structname>TriggerData</structname>オブジェクト
     </para>
    </listitem>
   </varlistentry>
  </variablelist>
 </refsect1>

 <refsect1>
<!--
  <title>Return Value</title>
-->
  <title>戻り値</title>

  <para>
<!--
   If the execution of the command was successful then the following
   (nonnegative) value will be returned:
-->
コマンドの実行に成功したときは、次の（負でない）値が返されます。

   <variablelist>
    <varlistentry>
     <term><symbol>SPI_OK_TD_REGISTER</symbol></term>
     <listitem>
      <para>
<!--
       if the captured trigger data (if any) has been successfully registered
-->
捕捉されたトリガデータ（あれば）が登録された場合
      </para>
     </listitem>
    </varlistentry>
   </variablelist>
  </para>

  <para>
<!--
   On error, one of the following negative values is returned:
-->
エラーが発生したときは、以下の負の値の一つが返されます。

   <variablelist>
    <varlistentry>
     <term><symbol>SPI_ERROR_ARGUMENT</symbol></term>
     <listitem>
      <para>
<!--
       if <parameter>tdata</parameter> is <symbol>NULL</symbol>
-->
<parameter>tdata</parameter>が<symbol>NULL</symbol>の場合
      </para>
     </listitem>
    </varlistentry>

    <varlistentry>
     <term><symbol>SPI_ERROR_UNCONNECTED</symbol></term>
     <listitem>
      <para>
<!--
       if called from an unconnected C function
-->
未接続のC関数から呼び出された場合
      </para>
     </listitem>
    </varlistentry>

    <varlistentry>
     <term><symbol>SPI_ERROR_REL_DUPLICATE</symbol></term>
     <listitem>
      <para>
<!--
       if the name of any trigger data transient relation is already
       registered for this connection
-->
トリガデータの遷移リレーションのどれかの名前が、この接続で既に登録されている場合
      </para>
     </listitem>
    </varlistentry>
   </variablelist>
  </para>
 </refsect1>
</refentry>

<!-- *********************************************** -->

</sect1>

<sect1 id="spi-interface-support">
<!--
 <title>Interface Support Functions</title>
-->
 <title>インタフェースサポート関数</title>

 <para>
<!--
  The functions described here provide an interface for extracting
  information from result sets returned by <function>SPI_execute</function> and
  other SPI functions.
-->
以下で説明する関数は、<function>SPI_execute</function>や他のSPI関数で返される結果セットから情報を取り出すためのインタフェースを提供します。
 </para>

 <para>
<!--
  All functions described in this section can be used by both
  connected and unconnected C functions.
-->
本節で説明する関数は全て、接続、未接続のC関数のどちらからでも使用することができます。
 </para>

<!-- *********************************************** -->

<refentry id="spi-spi-fname">
 <indexterm><primary>SPI_fname</primary></indexterm>

 <refmeta>
  <refentrytitle>SPI_fname</refentrytitle>
  <manvolnum>3</manvolnum>
 </refmeta>

 <refnamediv>
  <refname>SPI_fname</refname>
<!--
  <refpurpose>determine the column name for the specified column number</refpurpose>
-->
  <refpurpose>指定した列番号に対する列名を決定する</refpurpose>
 </refnamediv>

 <refsynopsisdiv>
<synopsis>
char * SPI_fname(TupleDesc <parameter>rowdesc</parameter>, int <parameter>colnumber</parameter>)
</synopsis>
 </refsynopsisdiv>

 <refsect1>
<!--
  <title>Description</title>
-->
  <title>説明</title>

  <para>
<!--
   <function>SPI_fname</function> returns a copy of the column name of the
   specified column.  (You can use <function>pfree</function> to
   release the copy of the name when you don't need it anymore.)
-->
<function>SPI_fname</function> は指定した列の列名のコピーを返します
（名前のコピーが不要になった場合<function>pfree</function>を使用してその領域を解放することができます）。
  </para>
 </refsect1>

 <refsect1>
<!--
  <title>Arguments</title>
-->
  <title>引数</title>

  <variablelist>
   <varlistentry>
    <term><literal>TupleDesc <parameter>rowdesc</parameter></literal></term>
    <listitem>
     <para>
<!--
      input row description
-->
入力行の記述
     </para>
    </listitem>
   </varlistentry>

   <varlistentry>
    <term><literal>int <parameter>colnumber</parameter></literal></term>
    <listitem>
     <para>
<!--
      column number (count starts at 1)
-->
（1から始まる）列番号
     </para>
    </listitem>
   </varlistentry>
  </variablelist>
 </refsect1>

 <refsect1>
<!--
  <title>Return Value</title>
-->
  <title>戻り値</title>

  <para>
<!--
   The column name; <symbol>NULL</symbol> if
   <parameter>colnumber</parameter> is out of range.
   <varname>SPI_result</varname> set to
   <symbol>SPI_ERROR_NOATTRIBUTE</symbol> on error.
-->
列の名前です。
<parameter>colnumber</parameter>が範囲外の場合は<symbol>NULL</symbol>です。
エラー時、<varname>SPI_result</varname>は<symbol>SPI_ERROR_NOATTRIBUTE</symbol>に設定されます。
  </para>
 </refsect1>
</refentry>

<!-- *********************************************** -->

<refentry id="spi-spi-fnumber">
 <indexterm><primary>SPI_fnumber</primary></indexterm>

 <refmeta>
  <refentrytitle>SPI_fnumber</refentrytitle>
  <manvolnum>3</manvolnum>
 </refmeta>

 <refnamediv>
  <refname>SPI_fnumber</refname>
<!--
  <refpurpose>determine the column number for the specified column name</refpurpose>
-->
  <refpurpose>指定した列名から列番号を決定する</refpurpose>
 </refnamediv>

 <refsynopsisdiv>
<synopsis>
int SPI_fnumber(TupleDesc <parameter>rowdesc</parameter>, const char * <parameter>colname</parameter>)
</synopsis>
 </refsynopsisdiv>

 <refsect1>
<!--
  <title>Description</title>
-->
  <title>説明</title>

  <para>
<!--
   <function>SPI_fnumber</function> returns the column number for the
   column with the specified name.
-->
<function>SPI_fnumber</function>は指定した名前の列の列番号を返します。
  </para>

  <para>
<!--
   If <parameter>colname</parameter> refers to a system column (e.g.,
   <literal>ctid</literal>) then the appropriate negative column number will
   be returned.  The caller should be careful to test the return value
   for exact equality to <symbol>SPI_ERROR_NOATTRIBUTE</symbol> to
   detect an error; testing the result for less than or equal to 0 is
   not correct unless system columns should be rejected.
-->
<parameter>colname</parameter>が（<literal>ctid</literal>などの）システム列を参照する場合、適切な負の列番号が返されます。
呼び出し元は、エラーを検知するために戻り値が<symbol>SPI_ERROR_NOATTRIBUTE</symbol>と正確に同一であるかどうかを注意して検査しなければなりません。
システム列を拒絶させたくなければ、結果が0あるいは0未満かを検査するという方法は、正しくありません。
  </para>
 </refsect1>

 <refsect1>
<!--
  <title>Arguments</title>
-->
  <title>引数</title>

  <variablelist>
   <varlistentry>
    <term><literal>TupleDesc <parameter>rowdesc</parameter></literal></term>
    <listitem>
     <para>
<!--
      input row description
-->
入力行の記述
     </para>
    </listitem>
   </varlistentry>

   <varlistentry>
    <term><literal>const char * <parameter>colname</parameter></literal></term>
    <listitem>
     <para>
<!--
      column name
-->
列名
     </para>
    </listitem>
   </varlistentry>
  </variablelist>
 </refsect1>

 <refsect1>
<!--
  <title>Return Value</title>
-->
  <title>戻り値</title>

  <para>
<!--
   Column number (count starts at 1 for user-defined columns), or
   <symbol>SPI_ERROR_NOATTRIBUTE</symbol> if the named column was not
   found.
-->
（ユーザ定義の列について1から始まる）列番号。
指定された名前の列が見つからなければ、<symbol>SPI_ERROR_NOATTRIBUTE</symbol>です。
  </para>
 </refsect1>
</refentry>

<!-- *********************************************** -->

<refentry id="spi-spi-getvalue">
 <indexterm><primary>SPI_getvalue</primary></indexterm>

 <refmeta>
  <refentrytitle>SPI_getvalue</refentrytitle>
  <manvolnum>3</manvolnum>
 </refmeta>

 <refnamediv>
  <refname>SPI_getvalue</refname>
<!--
  <refpurpose>return the string value of the specified column</refpurpose>
-->
  <refpurpose>指定された列の文字列値を返す</refpurpose>
 </refnamediv>

 <refsynopsisdiv>
<synopsis>
char * SPI_getvalue(HeapTuple <parameter>row</parameter>, TupleDesc <parameter>rowdesc</parameter>, int <parameter>colnumber</parameter>)
</synopsis>
 </refsynopsisdiv>

 <refsect1>
<!--
  <title>Description</title>
-->
  <title>説明</title>

  <para>
<!--
   <function>SPI_getvalue</function> returns the string representation
   of the value of the specified column.
-->
<function>SPI_getvalue</function>は指定された列の値の文字列表現を返します。
  </para>

  <para>
<!--
   The result is returned in memory allocated using
   <function>palloc</function>.  (You can use
   <function>pfree</function> to release the memory when you don't
   need it anymore.)
-->
結果は、<function>palloc</function>を使用して割り当てられたメモリ内に返されます
（不要になった段階で、<function>pfree</function>を使用してメモリを解放することができます）。
  </para>
 </refsect1>

 <refsect1>
<!--
  <title>Arguments</title>
-->
  <title>引数</title>

  <variablelist>
   <varlistentry>
    <term><literal>HeapTuple <parameter>row</parameter></literal></term>
    <listitem>
     <para>
<!--
      input row to be examined
-->
検査対象の入力行
     </para>
    </listitem>
   </varlistentry>

   <varlistentry>
    <term><literal>TupleDesc <parameter>rowdesc</parameter></literal></term>
    <listitem>
     <para>
<!--
      input row description
-->
入力行の記述
     </para>
    </listitem>
   </varlistentry>

   <varlistentry>
    <term><literal>int <parameter>colnumber</parameter></literal></term>
    <listitem>
     <para>
<!--
      column number (count starts at 1)
-->
（1から始まる）列番号
     </para>
    </listitem>
   </varlistentry>
  </variablelist>
 </refsect1>

 <refsect1>
<!--
  <title>Return Value</title>
-->
  <title>戻り値</title>

  <para>
<!--
   Column value, or <symbol>NULL</symbol> if the column is null,
   <parameter>colnumber</parameter> is out of range
   (<varname>SPI_result</varname> is set to
   <symbol>SPI_ERROR_NOATTRIBUTE</symbol>), or no output function is
   available (<varname>SPI_result</varname> is set to
   <symbol>SPI_ERROR_NOOUTFUNC</symbol>).
-->
列の値。
列がNULLの場合、あるいは<parameter>colnumber</parameter>が範囲外の場合は<symbol>NULL</symbol>です（<varname>SPI_result</varname>が<symbol>SPI_ERROR_NOATTRIBUTE</symbol>に設定されます）。
利用できる出力関数が存在しない場合は、<symbol>NULL</symbol>です
（<varname>SPI_result</varname>が<symbol>SPI_ERROR_NOOUTFUNC</symbol>に設定されます）。
  </para>
 </refsect1>
</refentry>

<!-- *********************************************** -->

<refentry id="spi-spi-getbinval">
 <indexterm><primary>SPI_getbinval</primary></indexterm>

 <refmeta>
  <refentrytitle>SPI_getbinval</refentrytitle>
  <manvolnum>3</manvolnum>
 </refmeta>

 <refnamediv>
  <refname>SPI_getbinval</refname>
<!--
  <refpurpose>return the binary value of the specified column</refpurpose>
-->
  <refpurpose>指定した列のバイナリ値を返す</refpurpose>
 </refnamediv>

 <refsynopsisdiv>
<synopsis>
Datum SPI_getbinval(HeapTuple <parameter>row</parameter>, TupleDesc <parameter>rowdesc</parameter>, int <parameter>colnumber</parameter>,
                    bool * <parameter>isnull</parameter>)
</synopsis>
 </refsynopsisdiv>

 <refsect1>
<!--
  <title>Description</title>
-->
  <title>説明</title>

  <para>
<!--
   <function>SPI_getbinval</function> returns the value of the
   specified column in the internal form (as type <type>Datum</type>).
-->
<function>SPI_getbinval</function> は指定された列の値を内部形式で（<type>Datum</type>として）返します。
  </para>

  <para>
<!--
   This function does not allocate new space for the datum.  In the
   case of a pass-by-reference data type, the return value will be a
   pointer into the passed row.
-->
この関数はデータ用に新しい領域を確保しません。
参照渡しのデータ型の場合、戻り値は渡された行の内部を示すポインタとなります。
  </para>
 </refsect1>

 <refsect1>
<!--
  <title>Arguments</title>
-->
  <title>引数</title>

  <variablelist>
   <varlistentry>
    <term><literal>HeapTuple <parameter>row</parameter></literal></term>
    <listitem>
     <para>
<!--
      input row to be examined
-->
対象とする入力行
     </para>
    </listitem>
   </varlistentry>

   <varlistentry>
    <term><literal>TupleDesc <parameter>rowdesc</parameter></literal></term>
    <listitem>
     <para>
<!--
      input row description
-->
入力行の記述
     </para>
    </listitem>
   </varlistentry>

   <varlistentry>
    <term><literal>int <parameter>colnumber</parameter></literal></term>
    <listitem>
     <para>
<!--
      column number (count starts at 1)
-->
（1から始まる）列番号
     </para>
    </listitem>
   </varlistentry>

   <varlistentry>
    <term><literal>bool * <parameter>isnull</parameter></literal></term>
    <listitem>
     <para>
<!--
      flag for a null value in the column
-->
列のNULL値についてのフラグ
     </para>
    </listitem>
   </varlistentry>
  </variablelist>
 </refsect1>

 <refsect1>
<!--
  <title>Return Value</title>
-->
  <title>戻り値</title>

  <para>
<!--
   The binary value of the column is returned.  The variable pointed
   to by <parameter>isnull</parameter> is set to true if the column is
   null, else to false.
-->
列のバイナリ値が返されます。
<parameter>isnull</parameter>で指し示される変数は、列がNULLならば真に、さもなくば、偽に設定されます。
  </para>

  <para>
<!--
   <varname>SPI_result</varname> is set to
   <symbol>SPI_ERROR_NOATTRIBUTE</symbol> on error.
-->
エラー時、<varname>SPI_result</varname>は<symbol>SPI_ERROR_NOATTRIBUTE</symbol>に設定されます。
  </para>
 </refsect1>
</refentry>

<!-- *********************************************** -->

<refentry id="spi-spi-gettype">
 <indexterm><primary>SPI_gettype</primary></indexterm>

 <refmeta>
  <refentrytitle>SPI_gettype</refentrytitle>
  <manvolnum>3</manvolnum>
 </refmeta>

 <refnamediv>
  <refname>SPI_gettype</refname>
<!--
  <refpurpose>return the data type name of the specified column</refpurpose>
-->
  <refpurpose>指定された列のデータ型名を返す</refpurpose>
 </refnamediv>

 <refsynopsisdiv>
<synopsis>
char * SPI_gettype(TupleDesc <parameter>rowdesc</parameter>, int <parameter>colnumber</parameter>)
</synopsis>
 </refsynopsisdiv>

 <refsect1>
<!--
  <title>Description</title>
-->
  <title>説明</title>

  <para>
<!--
   <function>SPI_gettype</function> returns a copy of the data type name of the
   specified column.  (You can use <function>pfree</function> to
   release the copy of the name when you don't need it anymore.)
-->
<function>SPI_gettype</function>は指定された列のデータ型名のコピーを返します
（不要になった段階で、<function>pfree</function>を使用して名前のコピーを解放することができます）。
  </para>
 </refsect1>

 <refsect1>
<!--
  <title>Arguments</title>
-->
  <title>引数</title>

  <variablelist>
   <varlistentry>
    <term><literal>TupleDesc <parameter>rowdesc</parameter></literal></term>
    <listitem>
     <para>
<!--
      input row description
-->
入力行の記述
     </para>
    </listitem>
   </varlistentry>

   <varlistentry>
    <term><literal>int <parameter>colnumber</parameter></literal></term>
    <listitem>
     <para>
<!--
      column number (count starts at 1)
-->
（1から始まる）列番号
     </para>
    </listitem>
   </varlistentry>
  </variablelist>
 </refsect1>

 <refsect1>
<!--
  <title>Return Value</title>
-->
  <title>戻り値</title>

  <para>
<!--
   The data type name of the specified column, or
   <symbol>NULL</symbol> on error.  <varname>SPI_result</varname> is
   set to <symbol>SPI_ERROR_NOATTRIBUTE</symbol> on error.
-->
指定された列のデータ型名。
エラー時は<symbol>NULL</symbol>です。
エラー時、<varname>SPI_result</varname>は<symbol>SPI_ERROR_NOATTRIBUTE</symbol>に設定されます。
  </para>
 </refsect1>
</refentry>

<!-- *********************************************** -->

<refentry id="spi-spi-gettypeid">
 <indexterm><primary>SPI_gettypeid</primary></indexterm>

 <refmeta>
  <refentrytitle>SPI_gettypeid</refentrytitle>
  <manvolnum>3</manvolnum>
 </refmeta>

 <refnamediv>
  <refname>SPI_gettypeid</refname>
<!--
  <refpurpose>return the data type <acronym>OID</acronym> of the specified column</refpurpose>
-->
  <refpurpose>指定された列のデータ型の<acronym>OID</acronym>を返す</refpurpose>
 </refnamediv>

 <refsynopsisdiv>
<synopsis>
Oid SPI_gettypeid(TupleDesc <parameter>rowdesc</parameter>, int <parameter>colnumber</parameter>)
</synopsis>
 </refsynopsisdiv>

 <refsect1>
<!--
  <title>Description</title>
-->
  <title>説明</title>

  <para>
<!--
   <function>SPI_gettypeid</function> returns the
   <acronym>OID</acronym> of the data type of the specified column.
-->
   <function>SPI_gettypeid</function>は指定された列のデータ型の<acronym>OID</acronym>を返します。
  </para>
 </refsect1>

 <refsect1>
<!--
  <title>Arguments</title>
-->
  <title>引数</title>

  <variablelist>
   <varlistentry>
    <term><literal>TupleDesc <parameter>rowdesc</parameter></literal></term>
    <listitem>
     <para>
<!--
      input row description
-->
入力行の記述
     </para>
    </listitem>
   </varlistentry>

   <varlistentry>
    <term><literal>int <parameter>colnumber</parameter></literal></term>
    <listitem>
     <para>
<!--
      column number (count starts at 1)
-->
（1から始まる）列番号
     </para>
    </listitem>
   </varlistentry>
  </variablelist>
 </refsect1>

 <refsect1>
<!--
  <title>Return Value</title>
-->
  <title>戻り値</title>

  <para>
<!--
   The <acronym>OID</acronym> of the data type of the specified column
   or <symbol>InvalidOid</symbol> on error.  On error,
   <varname>SPI_result</varname> is set to
   <symbol>SPI_ERROR_NOATTRIBUTE</symbol>.
-->
指定された列のデータ型の<acronym>OID</acronym>です。
エラー時は<symbol>InvalidOid</symbol>です。
エラー時、<varname>SPI_result</varname>は<symbol>SPI_ERROR_NOATTRIBUTE</symbol>に設定されます。
  </para>
 </refsect1>
</refentry>

<!-- *********************************************** -->

<refentry id="spi-spi-getrelname">
 <indexterm><primary>SPI_getrelname</primary></indexterm>

 <refmeta>
  <refentrytitle>SPI_getrelname</refentrytitle>
  <manvolnum>3</manvolnum>
 </refmeta>

 <refnamediv>
  <refname>SPI_getrelname</refname>
<!--
  <refpurpose>return the name of the specified relation</refpurpose>
-->
  <refpurpose>指定されたリレーションの名前を返す</refpurpose>
 </refnamediv>

 <refsynopsisdiv>
<synopsis>
char * SPI_getrelname(Relation <parameter>rel</parameter>)
</synopsis>
 </refsynopsisdiv>

 <refsect1>
<!--
  <title>Description</title>
-->
  <title>説明</title>

  <para>
<!--
   <function>SPI_getrelname</function> returns a copy of the name of the
   specified relation.  (You can use <function>pfree</function> to
   release the copy of the name when you don't need it anymore.)
-->
<function>SPI_getrelname</function>は指定リレーションの名前のコピーを返します
（不要になった段階で、<function>pfree</function>を使用して名前のコピーを解放することができます）。
  </para>
 </refsect1>

 <refsect1>
<!--
  <title>Arguments</title>
-->
  <title>引数</title>

  <variablelist>
   <varlistentry>
    <term><literal>Relation <parameter>rel</parameter></literal></term>
    <listitem>
     <para>
<!--
      input relation
-->
入力リレーション
     </para>
    </listitem>
   </varlistentry>
  </variablelist>
 </refsect1>

 <refsect1>
<!--
  <title>Return Value</title>
-->
  <title>戻り値</title>

  <para>
<!--
   The name of the specified relation.
-->
指定されたリレーションの名前です。
  </para>
 </refsect1>
</refentry>

<refentry id="spi-spi-getnspname">
 <indexterm><primary>SPI_getnspname</primary></indexterm>

 <refmeta>
  <refentrytitle>SPI_getnspname</refentrytitle>
  <manvolnum>3</manvolnum>
 </refmeta>

 <refnamediv>
  <refname>SPI_getnspname</refname>
<!--
  <refpurpose>return the namespace of the specified relation</refpurpose>
-->
  <refpurpose>指定されたリレーションの名前空間を返す</refpurpose>
 </refnamediv>

 <refsynopsisdiv>
<synopsis>
char * SPI_getnspname(Relation <parameter>rel</parameter>)
</synopsis>
 </refsynopsisdiv>

 <refsect1>
<!--
  <title>Description</title>
-->
  <title>説明</title>

  <para>
<!--
   <function>SPI_getnspname</function> returns a copy of the name of
   the namespace that the specified <structname>Relation</structname>
   belongs to. This is equivalent to the relation's schema. You should
   <function>pfree</function> the return value of this function when
   you are finished with it.
-->
<function>SPI_getnspname</function>は、指定した<structname>Relation</structname>が属する名前空間名のコピーを返します。
これはリレーションのスキーマと同じです。
作業終了時に、この関数の戻り値に対して<function>pfree</function>を行わなければなりません。
  </para>
 </refsect1>

 <refsect1>
<!--
  <title>Arguments</title>
-->
  <title>引数</title>

  <variablelist>
   <varlistentry>
    <term><literal>Relation <parameter>rel</parameter></literal></term>
    <listitem>
     <para>
<!--
      input relation
-->
入力リレーション
     </para>
    </listitem>
   </varlistentry>
  </variablelist>
 </refsect1>

 <refsect1>
<!--
  <title>Return Value</title>
-->
  <title>戻り値</title>

  <para>
<!--
   The name of the specified relation's namespace.
-->
指定したリレーションの名前空間の名称です。
  </para>
 </refsect1>
</refentry>

<refentry id="spi-spi-result-code-string">
 <indexterm><primary>SPI_result_code_string</primary></indexterm>

 <refmeta>
  <refentrytitle>SPI_result_code_string</refentrytitle>
  <manvolnum>3</manvolnum>
 </refmeta>

 <refnamediv>
  <refname>SPI_result_code_string</refname>
<!--
  <refpurpose>return error code as string</refpurpose>
-->
  <refpurpose>文字列でエラーコードを返します</refpurpose>
 </refnamediv>

 <refsynopsisdiv>
<synopsis>
const char * SPI_result_code_string(int <parameter>code</parameter>);
</synopsis>
 </refsynopsisdiv>

 <refsect1>
<!--
  <title>Description</title>
-->
  <title>説明</title>

  <para>
<!--
   <function>SPI_result_code_string</function> returns a string representation
   of the result code returned by various SPI functions or stored
   in <varname>SPI_result</varname>.
-->
<function>SPI_result_code_string</function>は、様々なSPI関数から返されたか、<varname>SPI_result</varname>に格納された結果コードの文字列表現を返します。
  </para>
 </refsect1>

 <refsect1>
<!--
  <title>Arguments</title>
-->
  <title>引数</title>

  <variablelist>
   <varlistentry>
    <term><literal>int <parameter>code</parameter></literal></term>
    <listitem>
     <para>
<!--
      result code
-->
結果コード
     </para>
    </listitem>
   </varlistentry>
  </variablelist>
 </refsect1>

 <refsect1>
<!--
  <title>Return Value</title>
-->
  <title>戻り値</title>

  <para>
<!--
   A string representation of the result code.
-->
結果コードの文字列表現
  </para>
 </refsect1>
</refentry>

 </sect1>

 <sect1 id="spi-memory">
<!--
  <title>Memory Management</title>
-->
  <title>メモリ管理</title>

  <para>
    <indexterm>
     <primary>memory context</primary>
     <secondary>in SPI</secondary>
    </indexterm>
    <indexterm>
     <primary>メモリコンテキスト</primary>
     <secondary>SPI内部の</secondary>
    </indexterm>
<!--
   <productname>PostgreSQL</productname> allocates memory within
   <firstterm>memory contexts</firstterm>, which provide a convenient method of
   managing allocations made in many different places that need to
   live for differing amounts of time.  Destroying a context releases
   all the memory that was allocated in it.  Thus, it is not necessary
   to keep track of individual objects to avoid memory leaks; instead
   only a relatively small number of contexts have to be managed.
   <function>palloc</function> and related functions allocate memory
   from the <quote>current</quote> context.
-->
<productname>PostgreSQL</productname>は、<firstterm>メモリコンテキスト</firstterm>内にメモリを確保します。
これは、様々な場所で、必要な有効期間がそれぞれ異なるような割り当てを管理する便利な方法を提供します。
コンテキストを破壊することで、そこで割り当てられた全てのメモリを解放します。
したがって、メモリリークを防ぐための個々のオブジェクトの追跡を維持することは不要です。
その代わり、相対的に少量のコンテキストを管理する必要があります。
<function>palloc</function>と関連する関数は<quote>現在の</quote>コンテキストからメモリを確保します。
  </para>

  <para>
<!--
   <function>SPI_connect</function> creates a new memory context and
   makes it current.  <function>SPI_finish</function> restores the
   previous current memory context and destroys the context created by
   <function>SPI_connect</function>.  These actions ensure that
   transient memory allocations made inside your C function are
   reclaimed at C function exit, avoiding memory leakage.
-->
<function>SPI_connect</function>は新しくメモリコンテキストを作成し、それを現在のコンテキストとします。
<function>SPI_finish</function>は直前の現在のメモリコンテキストを戻し、<function>SPI_connect</function>で作成されたコンテキストを破壊します。
これらの動作により、C関数内で割り当てが行われる一時的なメモリがC関数の終了時に回収され、メモリリークが防止されることが保証されます。
  </para>

  <para>
<!--
   However, if your C function needs to return an object in allocated
   memory (such as a value of a pass-by-reference data type), you
   cannot allocate that memory using <function>palloc</function>, at
   least not while you are connected to SPI.  If you try, the object
   will be deallocated by <function>SPI_finish</function>, and your
   C function will not work reliably.  To solve this problem, use
   <function>SPI_palloc</function> to allocate memory for your return
   object.  <function>SPI_palloc</function> allocates memory in the
   <quote>upper executor context</quote>, that is, the memory context
   that was current when <function>SPI_connect</function> was called,
   which is precisely the right context for a value returned from your
   C function.  Several of the other utility functions described in
   this section also return objects created in the upper executor context.
-->
しかし、（参照渡しのデータ型の値といった）C関数が割り当てられたメモリ内のオブジェクトを返す必要がある場合、少なくともSPIに接続していない期間は、<function>palloc</function>を使用してメモリを確保することができません。
これを試行すると、そのオブジェクトは<function>SPI_finish</function>で解放されてしまい、C関数は正しく動作しないでしょう。
この問題を解決するには、<function>SPI_palloc</function>を使用して、戻り値となるオブジェクト用のメモリを確保してください。
<function>SPI_palloc</function>は<quote>上位エグゼキュータコンテキスト</quote>内にメモリを割り当てます。
このメモリコンテキストは、<function>SPI_connect</function>が呼び出された時点において現在のコンテキストだったものであり、C関数の戻り値用のコンテキストとしてまさに正しいものです。
この章で説明されているほかのユーティリティ関数のいくつかも、上位エグゼキュータコンテキスト内で作成されたオブジェクトを返します。
  </para>

  <para>
<!--
   When <function>SPI_connect</function> is called, the private
   context of the C function, which is created by
   <function>SPI_connect</function>, is made the current context.  All
   allocations made by <function>palloc</function>,
   <function>repalloc</function>, or SPI utility functions (except as
   described in this section) are made in this context.  When a
   C function disconnects from the SPI manager (via
   <function>SPI_finish</function>) the current context is restored to
   the upper executor context, and all allocations made in the
   C function memory context are freed and cannot be used any more.
-->
<function>SPI_connect</function>が呼び出されると、<function>SPI_connect</function>によって作成されるC関数固有のコンテキストが現在のコンテキストに作成されます。
<function>palloc</function>、<function>repalloc</function>、SPIユーティリティ関数（この章で説明されているものは除きます）によって作成される割り当ては全て、このコンテキスト内に作成されます。
C関数がSPIマネージャから（<function>SPI_finish</function>経由で）切断した時、現在のコンテキストは上位エグゼキュータコンテキストに戻され、C関数のメモリコンテキスト内で割り当てられたメモリは全て解放され、二度と使用することができません。
  </para>

<!-- *********************************************** -->

<refentry id="spi-spi-palloc">
 <indexterm><primary>SPI_palloc</primary></indexterm>

 <refmeta>
  <refentrytitle>SPI_palloc</refentrytitle>
  <manvolnum>3</manvolnum>
 </refmeta>

 <refnamediv>
  <refname>SPI_palloc</refname>
<!--
  <refpurpose>allocate memory in the upper executor context</refpurpose>
-->
  <refpurpose>上位エグゼキュータコンテキスト内にメモリを割り当てる</refpurpose>
 </refnamediv>

 <refsynopsisdiv>
<synopsis>
void * SPI_palloc(Size <parameter>size</parameter>)
</synopsis>
 </refsynopsisdiv>

 <refsect1>
<!--
  <title>Description</title>
-->
  <title>説明</title>

  <para>
<!--
   <function>SPI_palloc</function> allocates memory in the upper
   executor context.
-->
<function>SPI_palloc</function>は上位エグゼキュータコンテキスト内にメモリを割り当てます。
  </para>

  <para>
<!--
   This function can only be used while connected to SPI.
   Otherwise, it throws an error.
-->
この関数はSPIに接続されている間にのみ使うことができます。
それ以外の場合はエラーを発生させます。
  </para>
 </refsect1>

 <refsect1>
<!--
  <title>Arguments</title>
-->
  <title>引数</title>

  <variablelist>
   <varlistentry>
    <term><literal>Size <parameter>size</parameter></literal></term>
    <listitem>
     <para>
<!--
      size in bytes of storage to allocate
-->
割り当てる領域のバイト数
     </para>
    </listitem>
   </varlistentry>
  </variablelist>
 </refsect1>

 <refsect1>
<!--
  <title>Return Value</title>
-->
  <title>戻り値</title>

  <para>
<!--
   pointer to new storage space of the specified size
-->
指定サイズの新しい格納領域へのポインタ
  </para>
 </refsect1>
</refentry>

<!-- *********************************************** -->

<refentry id="spi-realloc">
 <indexterm><primary>SPI_repalloc</primary></indexterm>

 <refmeta>
  <refentrytitle>SPI_repalloc</refentrytitle>
  <manvolnum>3</manvolnum>
 </refmeta>

 <refnamediv>
  <refname>SPI_repalloc</refname>
<!--
  <refpurpose>reallocate memory in the upper executor context</refpurpose>
-->
  <refpurpose>上位エグゼキュータコンテキスト内にメモリを再割り当てる</refpurpose>
 </refnamediv>

 <refsynopsisdiv>
<synopsis>
void * SPI_repalloc(void * <parameter>pointer</parameter>, Size <parameter>size</parameter>)
</synopsis>
 </refsynopsisdiv>

 <refsect1>
<!--
  <title>Description</title>
-->
  <title>説明</title>

  <para>
<!--
   <function>SPI_repalloc</function> changes the size of a memory
   segment previously allocated using <function>SPI_palloc</function>.
-->
<function>SPI_repalloc</function>は、以前に<function>SPI_palloc</function>を使用して割り当てられたメモリセグメントのサイズを変更します。
  </para>

  <para>
<!--
   This function is no longer different from plain
   <function>repalloc</function>.  It's kept just for backward
   compatibility of existing code.
-->
この関数はもはや通常の<function>repalloc</function>とは異なるものではありません。
単に既存コードの後方互換性のために保持されています。
  </para>
 </refsect1>

 <refsect1>
<!--
  <title>Arguments</title>
-->
  <title>引数</title>

  <variablelist>
   <varlistentry>
    <term><literal>void * <parameter>pointer</parameter></literal></term>
    <listitem>
     <para>
<!--
      pointer to existing storage to change
-->
変更する既存の領域へのポインタ
     </para>
    </listitem>
   </varlistentry>

   <varlistentry>
    <term><literal>Size <parameter>size</parameter></literal></term>
    <listitem>
     <para>
<!--
      size in bytes of storage to allocate
-->
割り当てる領域のバイト数
     </para>
    </listitem>
   </varlistentry>
  </variablelist>
 </refsect1>

 <refsect1>
<!--
  <title>Return Value</title>
-->
  <title>戻り値</title>

  <para>
<!--
   pointer to new storage space of specified size with the contents
   copied from the existing area
-->
指定サイズに新規に割り当てられ、既存領域の内容をコピーした領域へのポインタ
  </para>
 </refsect1>
</refentry>

<!-- *********************************************** -->

<refentry id="spi-spi-pfree">
 <indexterm><primary>SPI_pfree</primary></indexterm>

 <refmeta>
  <refentrytitle>SPI_pfree</refentrytitle>
  <manvolnum>3</manvolnum>
 </refmeta>

 <refnamediv>
  <refname>SPI_pfree</refname>
<!--
  <refpurpose>free memory in the upper executor context</refpurpose>
-->
  <refpurpose>上位エグゼキュータコンテキスト内のメモリを解放する</refpurpose>
 </refnamediv>

 <refsynopsisdiv>
<synopsis>
void SPI_pfree(void * <parameter>pointer</parameter>)
</synopsis>
 </refsynopsisdiv>

 <refsect1>
<!--
  <title>Description</title>
-->
  <title>説明</title>

  <para>
<!--
   <function>SPI_pfree</function> frees memory previously allocated
   using <function>SPI_palloc</function> or
   <function>SPI_repalloc</function>.
-->
<function>SPI_pfree</function>は、以前に<function>SPI_palloc</function>や<function>SPI_repalloc</function>を使用して割り当てられたメモリを解放します。
  </para>

  <para>
<!--
   This function is no longer different from plain
   <function>pfree</function>.  It's kept just for backward
   compatibility of existing code.
-->
この関数はもはや通常の<function>pfree</function>とは異なるものではありません。
単に既存コードの後方互換性のために保持されています。
  </para>
 </refsect1>

 <refsect1>
<!--
  <title>Arguments</title>
-->
  <title>引数</title>

  <variablelist>
   <varlistentry>
    <term><literal>void * <parameter>pointer</parameter></literal></term>
    <listitem>
     <para>
<!--
      pointer to existing storage to free
-->
解放する既存の領域へのポインタ
     </para>
    </listitem>
   </varlistentry>
  </variablelist>
 </refsect1>
</refentry>

<!-- *********************************************** -->

<refentry id="spi-spi-copytuple">
 <indexterm><primary>SPI_copytuple</primary></indexterm>

 <refmeta>
  <refentrytitle>SPI_copytuple</refentrytitle>
  <manvolnum>3</manvolnum>
 </refmeta>

 <refnamediv>
  <refname>SPI_copytuple</refname>
<!--
  <refpurpose>make a copy of a row in the upper executor context</refpurpose>
-->
  <refpurpose>上位エグゼキュータ内に行のコピーを作成する</refpurpose>
 </refnamediv>

 <refsynopsisdiv>
<synopsis>
HeapTuple SPI_copytuple(HeapTuple <parameter>row</parameter>)
</synopsis>
 </refsynopsisdiv>

 <refsect1>
<!--
  <title>Description</title>
-->
  <title>説明</title>

  <para>
<!--
   <function>SPI_copytuple</function> makes a copy of a row in the
   upper executor context.  This is normally used to return a modified
   row from a trigger.  In a function declared to return a composite
   type, use <function>SPI_returntuple</function> instead.
-->
<function>SPI_copytuple</function>は上位エグゼキュータコンテキスト内に行のコピーを作成します。
これは通常、トリガから変更した行を返す時に使用されます。
複合型を返すものと宣言された関数では、代わりに<function>SPI_returntuple</function>を使用してください。
  </para>

  <para>
<!--
   This function can only be used while connected to SPI.
   Otherwise, it returns NULL and sets <varname>SPI_result</varname> to
   <symbol>SPI_ERROR_UNCONNECTED</symbol>.
-->
この関数はSPIに接続されている間にのみ使うことができます。
それ以外の場合はNULLを返し、<varname>SPI_result</varname>を<symbol>SPI_ERROR_UNCONNECTED</symbol>にセットします。
  </para>
 </refsect1>

 <refsect1>
<!--
  <title>Arguments</title>
-->
  <title>引数</title>

  <variablelist>
   <varlistentry>
    <term><literal>HeapTuple <parameter>row</parameter></literal></term>
    <listitem>
     <para>
<!--
      row to be copied
-->
コピーされる行
     </para>
    </listitem>
   </varlistentry>
  </variablelist>
 </refsect1>

 <refsect1>
<!--
  <title>Return Value</title>
-->
  <title>戻り値</title>

  <para>
<!--
   the copied row, or <symbol>NULL</symbol> on error
   (see <varname>SPI_result</varname> for an error indication)
-->
コピーされた行、あるいはエラー時は<symbol>NULL</symbol>
（エラーの表示については<varname>SPI_result</varname>を参照してください）
  </para>
 </refsect1>
</refentry>

<!-- *********************************************** -->

<refentry id="spi-spi-returntuple">
 <indexterm><primary>SPI_returntuple</primary></indexterm>

 <refmeta>
  <refentrytitle>SPI_returntuple</refentrytitle>
  <manvolnum>3</manvolnum>
 </refmeta>

 <refnamediv>
  <refname>SPI_returntuple</refname>
<!--
  <refpurpose>prepare to return a tuple as a Datum</refpurpose>
-->
  <refpurpose>Datumとしてタプルを返す準備をする</refpurpose>
 </refnamediv>

 <refsynopsisdiv>
<synopsis>
HeapTupleHeader SPI_returntuple(HeapTuple <parameter>row</parameter>, TupleDesc <parameter>rowdesc</parameter>)
</synopsis>
 </refsynopsisdiv>

 <refsect1>
<!--
  <title>Description</title>
-->
  <title>説明</title>

  <para>
<!--
   <function>SPI_returntuple</function> makes a copy of a row in
   the upper executor context, returning it in the form of a row type <type>Datum</type>.
   The returned pointer need only be converted to <type>Datum</type> via <function>PointerGetDatum</function>
   before returning.
-->
<function>SPI_returntuple</function>は上位エグゼキュータコンテキスト内に行の複製を作成し、それを行型の<type>Datum</type>形式で返します。
返されるポインタは、返す前に<function>PointerGetDatum</function>を使用して<type>Datum</type>に変換することのみが必要です。
  </para>

  <para>
<!--
   This function can only be used while connected to SPI.
   Otherwise, it returns NULL and sets <varname>SPI_result</varname> to
   <symbol>SPI_ERROR_UNCONNECTED</symbol>.
-->
この関数はSPIに接続されている間にのみ使うことができます。
それ以外の場合はNULLを返し、<varname>SPI_result</varname>を<symbol>SPI_ERROR_UNCONNECTED</symbol>にセットします。
  </para>

  <para>
<!--
   Note that this should be used for functions that are declared to return
   composite types.  It is not used for triggers; use
   <function>SPI_copytuple</function> for returning a modified row in a trigger.
-->
この関数は複合型を返すものと宣言された関数に対して使用しなければなりません。
トリガでは使用されません。
トリガで変更された行を返すには<function>SPI_copytuple</function>を使用してください。
  </para>
 </refsect1>

 <refsect1>
<!--
  <title>Arguments</title>
-->
  <title>引数</title>

  <variablelist>
   <varlistentry>
    <term><literal>HeapTuple <parameter>row</parameter></literal></term>
    <listitem>
     <para>
<!--
      row to be copied
-->
コピーされる行
     </para>
    </listitem>
   </varlistentry>

   <varlistentry>
    <term><literal>TupleDesc <parameter>rowdesc</parameter></literal></term>
    <listitem>
     <para>
<!--
      descriptor for row (pass the same descriptor each time for most
      effective caching)
-->
行の記述子（最も効率的にキャッシュを行えるように毎回同一の記述子を渡してください）
     </para>
    </listitem>
   </varlistentry>
  </variablelist>
 </refsect1>

 <refsect1>
<!--
  <title>Return Value</title>
-->
  <title>戻り値</title>

  <para>
<!--
   <type>HeapTupleHeader</type> pointing to copied row,
   or <symbol>NULL</symbol> on error
   (see <varname>SPI_result</varname> for an error indication)
-->
コピーされた行を指し示す<type>HeapTupleHeader</type>、あるいはエラー時は<symbol>NULL</symbol>です。
（エラーの表示については<varname>SPI_result</varname>を参照してください）
  </para>
 </refsect1>
</refentry>

<!-- *********************************************** -->

<refentry id="spi-spi-modifytuple">
 <indexterm><primary>SPI_modifytuple</primary></indexterm>

 <refmeta>
  <refentrytitle>SPI_modifytuple</refentrytitle>
  <manvolnum>3</manvolnum>
 </refmeta>

 <refnamediv>
  <refname>SPI_modifytuple</refname>
<!--
  <refpurpose>create a row by replacing selected fields of a given row</refpurpose>
-->
  <refpurpose>与えられた行の選択フィールドを置き換えた行を作成する</refpurpose>
 </refnamediv>

 <refsynopsisdiv>
<synopsis>
HeapTuple SPI_modifytuple(Relation <parameter>rel</parameter>, HeapTuple <parameter>row</parameter>, int <parameter>ncols</parameter>,
                          int * <parameter>colnum</parameter>, Datum * <parameter>values</parameter>, const char * <parameter>nulls</parameter>)
</synopsis>
 </refsynopsisdiv>

 <refsect1>
<!--
  <title>Description</title>
-->
  <title>説明</title>

  <para>
<!--
   <function>SPI_modifytuple</function> creates a new row by
   substituting new values for selected columns, copying the original
   row's columns at other positions.  The input row is not modified.
   The new row is returned in the upper executor context.
-->
<function>SPI_modifytuple</function>は、選択された列は新しい値で置き換え、その他の位置は元の行の列をコピーした、新しい行を作成します。
入力行は変更されません。
新しい行は上位エグゼキュータコンテキスト内に返されます。
  </para>

  <para>
<!--
   This function can only be used while connected to SPI.
   Otherwise, it returns NULL and sets <varname>SPI_result</varname> to
   <symbol>SPI_ERROR_UNCONNECTED</symbol>.
-->
この関数はSPIに接続されている間にのみ使うことができます。
それ以外の場合はNULLを返し、<varname>SPI_result</varname>を<symbol>SPI_ERROR_UNCONNECTED</symbol>にセットします。
  </para>
 </refsect1>

 <refsect1>
<!--
  <title>Arguments</title>
-->
  <title>引数</title>

  <variablelist>
   <varlistentry>
    <term><literal>Relation <parameter>rel</parameter></literal></term>
    <listitem>
     <para>
<!--
      Used only as the source of the row descriptor for the row.
      (Passing a relation rather than a row descriptor is a
      misfeature.)
-->
行の行記述子のソースとしてのみ使用されます。
（行記述子ではなくリレーションを渡すことは設計ミスです。）
     </para>
    </listitem>
   </varlistentry>

   <varlistentry>
    <term><literal>HeapTuple <parameter>row</parameter></literal></term>
    <listitem>
     <para>
<!--
      row to be modified
-->
変更される行
     </para>
    </listitem>
   </varlistentry>

   <varlistentry>
    <term><literal>int <parameter>ncols</parameter></literal></term>
    <listitem>
     <para>
<!--
      number of columns to be changed
-->
変更された列数
     </para>
    </listitem>
   </varlistentry>

   <varlistentry>
    <term><literal>int * <parameter>colnum</parameter></literal></term>
    <listitem>
     <para>
<!--
      an array of length <parameter>ncols</parameter>, containing the numbers
      of the columns that are to be changed (column numbers start at 1)
-->
変更される列番号を含む、<parameter>ncols</parameter>長の配列（列番号は1から始まります）
     </para>
    </listitem>
   </varlistentry>

   <varlistentry>
    <term><literal>Datum * <parameter>values</parameter></literal></term>
    <listitem>
     <para>
<!--
      an array of length <parameter>ncols</parameter>, containing the
      new values for the specified columns
-->
指定された列の新しい値を含む、<parameter>ncols</parameter>長の配列
     </para>
    </listitem>
   </varlistentry>

   <varlistentry>
    <term><literal>const char * <parameter>nulls</parameter></literal></term>
    <listitem>
     <para>
<!--
      an array of length <parameter>ncols</parameter>, describing which
      new values are null
-->
新しい値のどれがNULLかを記述する、<parameter>ncols</parameter>長の配列
     </para>

     <para>
<!--
      If <parameter>nulls</parameter> is <symbol>NULL</symbol> then
      <function>SPI_modifytuple</function> assumes that no new values
      are null.  Otherwise, each entry of the <parameter>nulls</parameter>
      array should be <literal>'&nbsp;'</literal> if the corresponding new value is
      non-null, or <literal>'n'</literal> if the corresponding new value is
      null.  (In the latter case, the actual value in the corresponding
      <parameter>values</parameter> entry doesn't matter.)  Note that
      <parameter>nulls</parameter> is not a text string, just an array: it
      does not need a <literal>'\0'</literal> terminator.
-->
<parameter>nulls</parameter>が<symbol>NULL</symbol>であれば、<function>SPI_modifytuple</function>はどの新しい値もnullでないとみなします。
さもなければ、<parameter>nulls</parameter>配列の各項目は、対応するパラメータが非NULLならば<literal>'&nbsp;'</literal>、対応するパラメータがNULLならば<literal>'n'</literal>です。
（後者の場合、<parameter>values</parameter>内の対応する値は注意されません。）
<parameter>nulls</parameter>はテキスト文字列ではなく単なる配列であることに注意してください。
<literal>'\0'</literal>終端は必要ありません。
     </para>
    </listitem>
   </varlistentry>
  </variablelist>
 </refsect1>

 <refsect1>
<!--
  <title>Return Value</title>
-->
  <title>戻り値</title>

  <para>
<!--
   new row with modifications, allocated in the upper executor
   context, or <symbol>NULL</symbol> on error
   (see <varname>SPI_result</varname> for an error indication)
-->
変更された新しい行。上位エグゼキュータコンテキストに割り当てられます。
エラー時は<symbol>NULL</symbol>です。
（エラーの表示については<varname>SPI_result</varname>を参照してください）
  </para>

  <para>
<!--
   On error, <varname>SPI_result</varname> is set as follows:
-->
エラー時、<varname>SPI_result</varname>が以下のように設定されます。
   <variablelist>
    <varlistentry>
     <term><symbol>SPI_ERROR_ARGUMENT</symbol></term>
     <listitem>
      <para>
<!--
       if <parameter>rel</parameter> is <symbol>NULL</symbol>, or if
       <parameter>row</parameter> is <symbol>NULL</symbol>, or if <parameter>ncols</parameter>
       is less than or equal to 0, or if <parameter>colnum</parameter> is
       <symbol>NULL</symbol>, or if <parameter>values</parameter> is <symbol>NULL</symbol>.
-->
<parameter>rel</parameter>が<symbol>NULL</symbol>の場合、<parameter>row</parameter>が<symbol>NULL</symbol>の場合、<parameter>ncols</parameter>が0以下の場合、<parameter>colnum</parameter>が<symbol>NULL</symbol>の場合、<parameter>values</parameter>が<symbol>NULL</symbol>の場合。
      </para>
     </listitem>
    </varlistentry>

    <varlistentry>
     <term><symbol>SPI_ERROR_NOATTRIBUTE</symbol></term>
     <listitem>
      <para>
<!--
       if <parameter>colnum</parameter> contains an invalid column number (less
       than or equal to 0 or greater than the number of columns in
       <parameter>row</parameter>)
-->
<parameter>colnum</parameter>が無効な列番号を持つ場合
（0以下、<parameter>row</parameter>の列数以上）。
      </para>
     </listitem>
    </varlistentry>

    <varlistentry>
     <term><symbol>SPI_ERROR_UNCONNECTED</symbol></term>
     <listitem>
      <para>
<!--
       if SPI is not active
-->
SPIが動作していない場合
      </para>
     </listitem>
    </varlistentry>
   </variablelist>
  </para>
 </refsect1>
</refentry>

<!-- *********************************************** -->

<refentry id="spi-spi-freetuple">
 <indexterm><primary>SPI_freetuple</primary></indexterm>

 <refmeta>
  <refentrytitle>SPI_freetuple</refentrytitle>
  <manvolnum>3</manvolnum>
 </refmeta>

 <refnamediv>
  <refname>SPI_freetuple</refname>
<!--
  <refpurpose>free a row allocated in the upper executor context</refpurpose>
-->
  <refpurpose>上位エグゼキュータコンテキスト内に割り当てられた行を解放する</refpurpose>
 </refnamediv>

 <refsynopsisdiv>
<synopsis>
void SPI_freetuple(HeapTuple <parameter>row</parameter>)
</synopsis>
 </refsynopsisdiv>

 <refsect1>
<!--
  <title>Description</title>
-->
  <title>説明</title>

  <para>
<!--
   <function>SPI_freetuple</function> frees a row previously allocated
   in the upper executor context.
-->
<function>SPI_freetuple</function>は以前に上位エグゼキュータコンテキスト内に割り当てられた行を解放します。
  </para>

  <para>
<!--
   This function is no longer different from plain
   <function>heap_freetuple</function>.  It's kept just for backward
   compatibility of existing code.
-->
この関数はもはや通常の<function>heap_freetuple</function>とは異なるものではありません。
単に既存コードの後方互換性のために保持されています。
  </para>
 </refsect1>

 <refsect1>
<!--
  <title>Arguments</title>
-->
  <title>引数</title>

  <variablelist>
   <varlistentry>
    <term><literal>HeapTuple <parameter>row</parameter></literal></term>
    <listitem>
     <para>
<!--
      row to free
-->
解放する行
     </para>
    </listitem>
   </varlistentry>
  </variablelist>
 </refsect1>
</refentry>

<!-- *********************************************** -->

<refentry id="spi-spi-freetupletable">
 <indexterm><primary>SPI_freetuptable</primary></indexterm>

 <refmeta>
  <refentrytitle>SPI_freetuptable</refentrytitle>
  <manvolnum>3</manvolnum>
 </refmeta>

 <refnamediv>
  <refname>SPI_freetuptable</refname>
<!--
  <refpurpose>free a row set created by <function>SPI_execute</function> or a similar
  function</refpurpose>
-->
  <refpurpose><function>SPI_execute</function>や類似の関数によって生成された行セットを解放する</refpurpose>
 </refnamediv>

 <refsynopsisdiv>
<synopsis>
void SPI_freetuptable(SPITupleTable * <parameter>tuptable</parameter>)
</synopsis>
 </refsynopsisdiv>

 <refsect1>
<!--
  <title>Description</title>
-->
  <title>説明</title>

  <para>
<!--
   <function>SPI_freetuptable</function> frees a row set created by a
   prior SPI command execution function, such as
   <function>SPI_execute</function>.  Therefore, this function is often called
   with the global variable <varname>SPI_tuptable</varname> as
   argument.
-->
<function>SPI_freetuptable</function>は、以前に<function>SPI_execute</function>などのSPIコマンド実行関数によって作成された行セットを解放します。
そのため、この関数はよく<varname>SPI_tuptable</varname>グローバル変数を引数として呼び出されます。
  </para>

  <para>
<!--
   This function is useful if an SPI-using C function needs to execute
   multiple commands and does not want to keep the results of earlier
   commands around until it ends.  Note that any unfreed row sets will
   be freed anyway at <function>SPI_finish</function>.
   Also, if a subtransaction is started and then aborted within execution
   of an SPI-using C function, SPI automatically frees any row sets created while
   the subtransaction was running.
-->
この関数はSPIプロシージャが複数のコマンドを実行する必要があり、かつ、初期のコマンドの結果を終わりまで保持したくない場合に有用です。
解放されない行セットは、<function>SPI_finish</function>時に全て解放されることに注意してください。
また副トランザクションが始まった後SPIプロシージャの実行中にアボートした場合、SPIは自動的に副トランザクションが実行中に作成された行セットすべてを解放します。
  </para>

  <para>
<!--
   Beginning in <productname>PostgreSQL</productname> 9.3,
   <function>SPI_freetuptable</function> contains guard logic to protect
   against duplicate deletion requests for the same row set.  In previous
   releases, duplicate deletions would lead to crashes.
-->
<productname>PostgreSQL</productname> 9.3から<function>SPI_freetuptable</function>には同一行セットに対して重複する削除要求から保護する保護ロジックが含まれます。
過去のリリースでは重複する削除がクラッシュをもたらすかもしれませんでした。
  </para>
 </refsect1>

 <refsect1>
<!--
  <title>Arguments</title>
-->
  <title>引数</title>

  <variablelist>
   <varlistentry>
    <term><literal>SPITupleTable * <parameter>tuptable</parameter></literal></term>
    <listitem>
     <para>
<!--
      pointer to row set to free, or NULL to do nothing
-->
解放する行セットへのポインタ。または何も行わないことを示すNULL。
     </para>
    </listitem>
   </varlistentry>
  </variablelist>
 </refsect1>
</refentry>

<!-- *********************************************** -->

<refentry id="spi-spi-freeplan">
 <indexterm><primary>SPI_freeplan</primary></indexterm>

 <refmeta>
  <refentrytitle>SPI_freeplan</refentrytitle>
  <manvolnum>3</manvolnum>
 </refmeta>

 <refnamediv>
  <refname>SPI_freeplan</refname>
<!--
  <refpurpose>free a previously saved prepared statement</refpurpose>
-->
  <refpurpose>以前に保存した準備済み文を解放する</refpurpose>
 </refnamediv>

 <refsynopsisdiv>
<synopsis>
int SPI_freeplan(SPIPlanPtr <parameter>plan</parameter>)
</synopsis>
 </refsynopsisdiv>

 <refsect1>
<!--
  <title>Description</title>
-->
  <title>説明</title>

  <para>
<!--
   <function>SPI_freeplan</function> releases a prepared statement
   previously returned by <function>SPI_prepare</function> or saved by
   <function>SPI_keepplan</function> or <function>SPI_saveplan</function>.
-->
<function>SPI_freeplan</function>は、以前に<function>SPI_prepare</function>から返された、あるいは<function>SPI_keepplan</function>や<function>SPI_saveplan</function>で保存された準備済み文を解放します。
  </para>
 </refsect1>

 <refsect1>
<!--
  <title>Arguments</title>
-->
  <title>引数</title>

  <variablelist>
   <varlistentry>
    <term><literal>SPIPlanPtr <parameter>plan</parameter></literal></term>
    <listitem>
     <para>
<!--
      pointer to statement to free
-->
解放する文へのポインタ
     </para>
    </listitem>
   </varlistentry>
  </variablelist>
 </refsect1>

 <refsect1>
<!--
  <title>Return Value</title>
-->
  <title>戻り値</title>

  <para>
<!--
   0 on success;
   <symbol>SPI_ERROR_ARGUMENT</symbol> if <parameter>plan</parameter>
   is <symbol>NULL</symbol> or invalid
-->
成功時は0。
<parameter>plan</parameter>が<symbol>NULL</symbol>または無効な場合、<symbol>SPI_ERROR_ARGUMENT</symbol>です。
  </para>
 </refsect1>
</refentry>

 </sect1>

 <sect1 id="spi-transaction">
<!--
  <title>Transaction Management</title>
-->
  <title>トランザクション管理</title>

  <para>
<!--
   It is not possible to run transaction control commands such
   as <command>COMMIT</command> and <command>ROLLBACK</command> through SPI
   functions such as <function>SPI_execute</function>.  There are, however,
   separate interface functions that allow transaction control through SPI.
-->
<command>COMMIT</command>や<command>ROLLBACK</command>といったトランザクション制御コマンドを<function>SPI_execute</function>などのSPI関数を通して実行することはできません。
しかしながら、SPIを通してトランザクション制御ができる別のインタフェース関数があります。
  </para>

  <para>
<!--
   It is not generally safe and sensible to start and end transactions in
   arbitrary user-defined SQL-callable functions without taking into account
   the context in which they are called.  For example, a transaction boundary
   in the middle of a function that is part of a complex SQL expression that
   is part of some SQL command will probably result in obscure internal errors
   or crashes.  The interface functions presented here are primarily intended
   to be used by procedural language implementations to support transaction
   management in SQL-level procedures that are invoked by the <command>CALL</command>
   command, taking the context of the <command>CALL</command> invocation into
   account.  SPI-using procedures implemented in C can implement the same logic, but
   the details of that are beyond the scope of this documentation.
-->
どこで呼び出されるかという文脈を考慮することなく、ユーザ定義された任意のSQL呼び出し可能な関数でトランザクションを開始・終了することは、一般的に安全でも思慮のあることではありません。
例えば、SQLコマンドの一部の複雑なSQL式の一部である関数中のトランザクションブロックは、おそらく不明瞭な内部エラーやクラッシュになります。
ここに示されるインタフェース関数は、<command>CALL</command>起動の文脈を考慮しており、主として<command>CALL</command>コマンドから起動される手続き言語から使われることを意図しています。
SPIを使ったCで実装されたプロシージャは同じロジックを実装できますが、その詳細は本文書の範囲を超えます。
  </para>

<!-- *********************************************** -->

<refentry id="spi-spi-commit">
 <indexterm><primary>SPI_commit</primary></indexterm>
 <indexterm><primary>SPI_commit_and_chain</primary></indexterm>

 <refmeta>
  <refentrytitle>SPI_commit</refentrytitle>
  <manvolnum>3</manvolnum>
 </refmeta>

 <refnamediv>
  <refname>SPI_commit</refname>
  <refname>SPI_commit_and_chain</refname>
<!--
  <refpurpose>commit the current transaction</refpurpose>
-->
  <refpurpose>現在のトランザクションをコミットします。</refpurpose>
 </refnamediv>

 <refsynopsisdiv>
<synopsis>
void SPI_commit(void)
</synopsis>

<synopsis>
void SPI_commit_and_chain(void)
</synopsis>
 </refsynopsisdiv>

 <refsect1>
<!--
  <title>Description</title>
-->
  <title>説明</title>

  <para>
<!--
   <function>SPI_commit</function> commits the current transaction.  It is
   approximately equivalent to running the SQL
   command <command>COMMIT</command>.  After the transaction is committed, a
   new transaction is automatically started using default transaction
   characteristics, so that the caller can continue using SPI facilities.
   If there is a failure during commit, the current transaction is instead
   rolled back and a new transaction is started, after which the error is
   thrown in the usual way.
-->
<function>SPI_commit</function>は現在のトランザクションをコミットします。
これはSQLコマンドの<command>COMMIT</command>を実行することと概ね同等です。
トランザクションがコミットされた後には、新しいトランザクションが自動的にデフォルトのトランザクションの特性を使って開始されます。ですので、呼び出し元はSPIを使い続けることができます。
コミット中に失敗した場合、現在のトランザクションは代わりにロールバックされ、新しいトランザクションが開始され、その後、通常通りエラーが発生します。
  </para>

  <para>
<!--
   <function>SPI_commit_and_chain</function> is the same, but the new
   transaction is started with the same transaction
   characteristics as the just finished one, like with the SQL command
   <command>COMMIT AND CHAIN</command>.
-->
<function>SPI_commit_and_chain</function>は同じですが、新しいトランザクションは、SQLコマンド<command>COMMIT AND CHAIN</command>と同じように、直前に完了したものと同じトランザクションの特性で開始されます。
  </para>

  <para>
<!--
   These functions can only be executed if the SPI connection has been set as
   nonatomic in the call to <function>SPI_connect_ext</function>.
-->
これらの関数はSPI接続が<function>SPI_connect_ext</function>の呼び出しで非原子的と設定されている場合のみ、実行できます。
  </para>
 </refsect1>
</refentry>

<!-- *********************************************** -->

<refentry id="spi-spi-rollback">
 <indexterm><primary>SPI_rollback</primary></indexterm>
 <indexterm><primary>SPI_rollback_and_chain</primary></indexterm>

 <refmeta>
  <refentrytitle>SPI_rollback</refentrytitle>
  <manvolnum>3</manvolnum>
 </refmeta>

 <refnamediv>
  <refname>SPI_rollback</refname>
  <refname>SPI_rollback_and_chain</refname>
<!--
  <refpurpose>abort the current transaction</refpurpose>
-->
  <refpurpose>現在のトランザクションを中断します。</refpurpose>
 </refnamediv>

 <refsynopsisdiv>
<synopsis>
void SPI_rollback(void)
</synopsis>

<synopsis>
void SPI_rollback_and_chain(void)
</synopsis>
 </refsynopsisdiv>

 <refsect1>
<!--
  <title>Description</title>
-->
  <title>説明</title>

  <para>
<!--
   <function>SPI_rollback</function> rolls back the current transaction.  It
   is approximately equivalent to running the SQL
   command <command>ROLLBACK</command>.  After the transaction is rolled back,
   a new transaction is automatically started using default transaction
   characteristics, so that the caller can continue using SPI facilities.
-->
<function>SPI_rollback</function>は現在のトランザクションをロールバックします。
これはSQLコマンドの<command>ROLLBACK</command>を実行することと概ね同等です。
トランザクションがロールバックされた後には、新しいトランザクションが自動的にデフォルトのトランザクションの特性を使って開始されます。ですので、呼び出し元はSPIを使い続けることができます。
  </para>
  <para>
<!--
   <function>SPI_rollback_and_chain</function> is the same, but the new
   transaction is started with the same transaction
   characteristics as the just finished one, like with the SQL command
   <command>ROLLBACK AND CHAIN</command>.
-->
<function>SPI_rollback_and_chain</function>は同じですが、新しいトランザクションは、SQLコマンド<command>ROLLBACK AND CHAIN</command>と同じように、直前に完了したものと同じトランザクションの特性で開始されます。
  </para>

  <para>
<!--
   These functions can only be executed if the SPI connection has been set as
   nonatomic in the call to <function>SPI_connect_ext</function>.
-->
これらの関数はSPI接続が<function>SPI_connect_ext</function>の呼び出しで非原子的と設定されている場合のみ、実行できます。
  </para>
 </refsect1>
</refentry>

<!-- *********************************************** -->

<refentry id="spi-spi-start-transaction">
 <indexterm><primary>SPI_start_transaction</primary></indexterm>

 <refmeta>
  <refentrytitle>SPI_start_transaction</refentrytitle>
  <manvolnum>3</manvolnum>
 </refmeta>

 <refnamediv>
  <refname>SPI_start_transaction</refname>
<!--
  <refpurpose>obsolete function</refpurpose>
-->
  <refpurpose>廃れた関数</refpurpose>
 </refnamediv>

 <refsynopsisdiv>
<synopsis>
void SPI_start_transaction(void)
</synopsis>
 </refsynopsisdiv>

 <refsect1>
<!--
  <title>Description</title>
-->
  <title>説明</title>

  <para>
<!--
   <function>SPI_start_transaction</function> does nothing, and exists
   only for code compatibility with
   earlier <productname>PostgreSQL</productname> releases.  It used to
   be required after calling <function>SPI_commit</function>
   or <function>SPI_rollback</function>, but now those functions start
   a new transaction automatically.
-->
<function>SPI_start_transaction</function>は何もしません。以前の<productname>PostgreSQL</productname>のリリースとのコードの互換性のためだけに存在します。
<function>SPI_commit</function>または<function>SPI_rollback</function>の呼び出しの後で要求されていましたが、今はこれらの関数は自動的に新しいトランザクションを開始します。
  </para>
 </refsect1>
</refentry>

 </sect1>

 <sect1 id="spi-visibility">
<!--
  <title>Visibility of Data Changes</title>
-->
  <title>データ変更の可視性</title>

  <para>
<!--
   The following rules govern the visibility of data changes in
   functions that use SPI (or any other C function):
-->
SPI（や他の任意のC関数）を使用する関数内のデータの可視性は、以下の規則に従います。

   <itemizedlist>
    <listitem>
     <para>
<!--
      During the execution of an SQL command, any data changes made by
      the command are invisible to the command itself.  For
      example, in:
-->
SQLコマンドの実行中、そのコマンドで行われたデータ変更はそのコマンドからは不可視です。
例えば、
<programlisting>
INSERT INTO a SELECT * FROM a;
</programlisting>
<!--
      the inserted rows are invisible to the <command>SELECT</command>
      part.
-->
では、挿入された行は<command>SELECT</command>部からは不可視です。
     </para>
    </listitem>

    <listitem>
     <para>
<!--
      Changes made by a command C are visible to all commands that are
      started after C, no matter whether they are started inside C
      (during the execution of C) or after C is done.
-->
コマンドCで行われた変更は、Cの後に開始された全てのコマンドからは可視です。
Cの内側（処理中）に開始したかCの処理後に開始したかは関係ありません。
     </para>
    </listitem>

    <listitem>
     <para>
<!--
      Commands executed via SPI inside a function called by an SQL command
      (either an ordinary function or a trigger) follow one or the
      other of the above rules depending on the read/write flag passed
      to SPI.  Commands executed in read-only mode follow the first
      rule: they cannot see changes of the calling command.  Commands executed
      in read-write mode follow the second rule: they can see all changes made
      so far.
-->
SQLコマンドによって呼び出される関数（普通の関数やトリガ関数）の内側で、SPIを使用して実行されるコマンドは、SPIに渡される読み書きフラグに応じて上の規則のいくつかに従います。
読み取りのみモードで実行されるコマンドは、呼び出し中のコマンドの変更は不可視であるという最初の規則に従います。
読み書きモードで実行されるコマンドは、今までに行われた変更はすべて可視であるという2番目の規則に従います。
     </para>
    </listitem>

    <listitem>
     <para>
<!--
      All standard procedural languages set the SPI read-write mode
      depending on the volatility attribute of the function.  Commands of
      <literal>STABLE</literal> and <literal>IMMUTABLE</literal> functions are done in
      read-only mode, while commands of <literal>VOLATILE</literal> functions are
      done in read-write mode.  While authors of C functions are able to
      violate this convention, it's unlikely to be a good idea to do so.
-->
標準の手続き言語は全て、関数の変動属性に応じてSPI読み書きモードを設定します。
<literal>STABLE</literal>および<literal>IMMUTABLE</literal>関数のコマンドは、読み取りのみモードで行われ、<literal>VOLATILE</literal>関数のコマンドは読み書きモードで行われます。
C言語関数の作者はこの規約を無視することができますが、それはほとんどの場合勧められません。
     </para>
    </listitem>
   </itemizedlist>
  </para>

  <para>
<!--
   The next section contains an example that illustrates the
   application of these rules.
-->
次節には、これら規則の適用についてを示す例があります。
  </para>
 </sect1>

 <sect1 id="spi-examples">
<!--
  <title>Examples</title>
-->
  <title>例</title>

  <para>
<!--
   This section contains a very simple example of SPI usage. The
   C function <function>execq</function> takes an SQL command as its
   first argument and a row count as its second, executes the command
   using <function>SPI_exec</function> and returns the number of rows
   that were processed by the command.  You can find more complex
   examples for SPI in the source tree in
   <filename>src/test/regress/regress.c</filename> and in the
   <xref linkend="contrib-spi"/> module.
-->
本節には、SPIを使用する非常に簡単な例があります。
C関数<function>execq</function>は1つ目の引数としてSQLコマンドを、2つ目の引数として行数を取り、<function>SPI_exec</function>コマンドを実行し、そのコマンドで処理された行数を返します。
SPIのより複雑な例はソースツリー内の<filename>src/test/regress/regress.c</filename>と<xref linkend="contrib-spi"/>モジュールにあります。
  </para>

<programlisting>
#include "postgres.h"

#include "executor/spi.h"
#include "utils/builtins.h"

PG_MODULE_MAGIC;

PG_FUNCTION_INFO_V1(execq);

Datum
execq(PG_FUNCTION_ARGS)
{
    char *command;
    int cnt;
    int ret;
    uint64 proc;

<!--
    /* Convert given text object to a C string */
-->
    /* 与えられたテキストオブジェクトをC文字列に変換 */
    command = text_to_cstring(PG_GETARG_TEXT_PP(0));
    cnt = PG_GETARG_INT32(1);

    SPI_connect();

    ret = SPI_exec(command, cnt);

    proc = SPI_processed;

    /*
<!--
     * If some rows were fetched, print them via elog(INFO).
-->
     * 何らかの行が取り出された場合は、行をelog(INFO)を使用して表示
     */
    if (ret &gt; 0 &amp;&amp; SPI_tuptable != NULL)
    {
        SPITupleTable *tuptable = SPI_tuptable;
        TupleDesc tupdesc = tuptable-&gt;tupdesc;
        char buf[8192];
        uint64 j;

        for (j = 0; j &lt; tuptable-&gt;numvals; j++)
        {
            HeapTuple tuple = tuptable-&gt;vals[j];
            int i;

            for (i = 1, buf[0] = 0; i &lt;= tupdesc-&gt;natts; i++)
                snprintf(buf + strlen(buf), sizeof(buf) - strlen(buf), " %s%s",
                        SPI_getvalue(tuple, tupdesc, i),
                        (i == tupdesc-&gt;natts) ? " " : " |");
            elog(INFO, "EXECQ: %s", buf);
        }
    }

    SPI_finish();
    pfree(command);

    PG_RETURN_INT64(proc);
}
</programlisting>

  <para>
<!--
   This is how you declare the function after having compiled it into
   a shared library (details are in <xref linkend="dfunc"/>.):
-->
以下は、コンパイルし共有ライブラリ（<xref linkend="dfunc"/>を参照）を作成した後で、関数を宣言する方法です。

<programlisting>
CREATE FUNCTION execq(text, integer) RETURNS int8
    AS '<replaceable>filename</replaceable>'
    LANGUAGE C STRICT;
</programlisting>
  </para>

  <para>
<!--
   Here is a sample session:
-->
以下はセッションの例です。

<programlisting>
=&gt; SELECT execq('CREATE TABLE a (x integer)', 0);
 execq
-------
     0
(1 row)

=&gt; INSERT INTO a VALUES (execq('INSERT INTO a VALUES (0)', 0));
INSERT 0 1
=&gt; SELECT execq('SELECT * FROM a', 0);
<<<<<<< HEAD
<!--
INFO:  EXECQ:  0    &#45;- inserted by execq
INFO:  EXECQ:  1    &#45;- returned by execq and inserted by upper INSERT
-->
INFO:  EXECQ:  0    -- execqによって挿入された
INFO:  EXECQ:  1    -- execqによって返され、上位のINSERTによって挿入された
=======
INFO:  EXECQ:  0    <lineannotation>-- inserted by execq</lineannotation>
INFO:  EXECQ:  1    <lineannotation>-- returned by execq and inserted by upper INSERT</lineannotation>
>>>>>>> 83ed1f71

 execq
-------
     2
(1 row)

=&gt; SELECT execq('INSERT INTO a SELECT x + 2 FROM a RETURNING *', 1);
INFO:  EXECQ:  2    <lineannotation>-- 0 + 2, then execution was stopped by count</lineannotation>
 execq
-------
     1
(1 row)

=&gt; SELECT execq('SELECT * FROM a', 10);
INFO:  EXECQ:  0
INFO:  EXECQ:  1
<<<<<<< HEAD
<!--
INFO:  EXECQ:  2    &#45;- 0 + 2, only one row inserted - as specified
-->
INFO:  EXECQ:  2    -- 指定された、0 + 2という1つの行のみが挿入された
=======
INFO:  EXECQ:  2

 execq
-------
     3              <lineannotation>-- 10 is the max value only, 3 is the real number of rows</lineannotation>
(1 row)
>>>>>>> 83ed1f71

=&gt; SELECT execq('INSERT INTO a SELECT x + 10 FROM a', 1);
 execq
-------
<<<<<<< HEAD
<!--
     3              &#45;- 10 is the max value only, 3 is the real number of rows
-->
     3              -- 10は最大値を示すのみで、3が実際の行数です。
=======
     3              <lineannotation>-- all rows processed; count does not stop it, because nothing is returned</lineannotation>
>>>>>>> 83ed1f71
(1 row)

=&gt; SELECT * FROM a;
 x
----
  0
  1
  2
 10
 11
 12
(6 rows)

=&gt; DELETE FROM a;
DELETE 6
=&gt; INSERT INTO a VALUES (execq('SELECT * FROM a', 0) + 1);
INSERT 0 1
=&gt; SELECT * FROM a;
 x
---
<<<<<<< HEAD
<!--
 1                  &#45;- no rows in a (0) + 1
-->
 1                  -- aテーブルに行がない(0) + 1
=======
 1                  <lineannotation>-- 0 (no rows in a) + 1</lineannotation>
>>>>>>> 83ed1f71
(1 row)

=&gt; INSERT INTO a VALUES (execq('SELECT * FROM a', 0) + 1);
INFO:  EXECQ:  1
INSERT 0 1
=&gt; SELECT * FROM a;
 x
---
 1
<<<<<<< HEAD
<!--
 2                  &#45;- there was one row in a + 1
-->
 2                  -- aテーブルに1行あり + 1
(2 rows)

<!--
&#45;- This demonstrates the data changes visibility rule:
-->
--   これはデータ変更に関する可視性規則を説明します。
=======
 2                  <lineannotation>-- 1 (there was one row in a) + 1</lineannotation>
(2 rows)

<lineannotation>-- This demonstrates the data changes visibility rule.</lineannotation>
<lineannotation>-- execq is called twice and sees different numbers of rows each time:</lineannotation>
>>>>>>> 83ed1f71

=&gt; INSERT INTO a SELECT execq('SELECT * FROM a', 0) * x FROM a;
INFO:  EXECQ:  1    <lineannotation>-- results from first execq</lineannotation>
INFO:  EXECQ:  2
INFO:  EXECQ:  1    <lineannotation>-- results from second execq</lineannotation>
INFO:  EXECQ:  2
INFO:  EXECQ:  2
INSERT 0 2
=&gt; SELECT * FROM a;
 x
---
 1
 2
<<<<<<< HEAD
<!--
 2                  &#45;- 2 rows * 1 (x in first row)
 6                  &#45;- 3 rows (2 + 1 just inserted) * 2 (x in second row)
(4 rows)               ^^^^^^
                       rows visible to execq() in different invocations
-->
 2                  -- 2 行 * 1 （xは最初の行）
 6                  -- 3 行 （2 + 挿入された 1） * 2 （2行目のx）
(4 rows)               ^^^^^^
                       別の呼び出しで execq()で可視な行
=======
 2                  <lineannotation>-- 2 rows * 1 (x in first row)</lineannotation>
 6                  <lineannotation>-- 3 rows (2 + 1 just inserted) * 2 (x in second row)</lineannotation>
(4 rows)
>>>>>>> 83ed1f71
</programlisting>
  </para>
 </sect1>
</chapter><|MERGE_RESOLUTION|>--- conflicted
+++ resolved
@@ -7453,17 +7453,8 @@
 =&gt; INSERT INTO a VALUES (execq('INSERT INTO a VALUES (0)', 0));
 INSERT 0 1
 =&gt; SELECT execq('SELECT * FROM a', 0);
-<<<<<<< HEAD
-<!--
-INFO:  EXECQ:  0    &#45;- inserted by execq
-INFO:  EXECQ:  1    &#45;- returned by execq and inserted by upper INSERT
--->
-INFO:  EXECQ:  0    -- execqによって挿入された
-INFO:  EXECQ:  1    -- execqによって返され、上位のINSERTによって挿入された
-=======
 INFO:  EXECQ:  0    <lineannotation>-- inserted by execq</lineannotation>
 INFO:  EXECQ:  1    <lineannotation>-- returned by execq and inserted by upper INSERT</lineannotation>
->>>>>>> 83ed1f71
 
  execq
 -------
@@ -7480,31 +7471,17 @@
 =&gt; SELECT execq('SELECT * FROM a', 10);
 INFO:  EXECQ:  0
 INFO:  EXECQ:  1
-<<<<<<< HEAD
-<!--
-INFO:  EXECQ:  2    &#45;- 0 + 2, only one row inserted - as specified
--->
-INFO:  EXECQ:  2    -- 指定された、0 + 2という1つの行のみが挿入された
-=======
 INFO:  EXECQ:  2
 
  execq
 -------
      3              <lineannotation>-- 10 is the max value only, 3 is the real number of rows</lineannotation>
 (1 row)
->>>>>>> 83ed1f71
 
 =&gt; SELECT execq('INSERT INTO a SELECT x + 10 FROM a', 1);
  execq
 -------
-<<<<<<< HEAD
-<!--
-     3              &#45;- 10 is the max value only, 3 is the real number of rows
--->
-     3              -- 10は最大値を示すのみで、3が実際の行数です。
-=======
      3              <lineannotation>-- all rows processed; count does not stop it, because nothing is returned</lineannotation>
->>>>>>> 83ed1f71
 (1 row)
 
 =&gt; SELECT * FROM a;
@@ -7525,14 +7502,7 @@
 =&gt; SELECT * FROM a;
  x
 ---
-<<<<<<< HEAD
-<!--
- 1                  &#45;- no rows in a (0) + 1
--->
- 1                  -- aテーブルに行がない(0) + 1
-=======
  1                  <lineannotation>-- 0 (no rows in a) + 1</lineannotation>
->>>>>>> 83ed1f71
 (1 row)
 
 =&gt; INSERT INTO a VALUES (execq('SELECT * FROM a', 0) + 1);
@@ -7542,24 +7512,11 @@
  x
 ---
  1
-<<<<<<< HEAD
-<!--
- 2                  &#45;- there was one row in a + 1
--->
- 2                  -- aテーブルに1行あり + 1
-(2 rows)
-
-<!--
-&#45;- This demonstrates the data changes visibility rule:
--->
---   これはデータ変更に関する可視性規則を説明します。
-=======
  2                  <lineannotation>-- 1 (there was one row in a) + 1</lineannotation>
 (2 rows)
 
 <lineannotation>-- This demonstrates the data changes visibility rule.</lineannotation>
 <lineannotation>-- execq is called twice and sees different numbers of rows each time:</lineannotation>
->>>>>>> 83ed1f71
 
 =&gt; INSERT INTO a SELECT execq('SELECT * FROM a', 0) * x FROM a;
 INFO:  EXECQ:  1    <lineannotation>-- results from first execq</lineannotation>
@@ -7573,22 +7530,9 @@
 ---
  1
  2
-<<<<<<< HEAD
-<!--
- 2                  &#45;- 2 rows * 1 (x in first row)
- 6                  &#45;- 3 rows (2 + 1 just inserted) * 2 (x in second row)
-(4 rows)               ^^^^^^
-                       rows visible to execq() in different invocations
--->
- 2                  -- 2 行 * 1 （xは最初の行）
- 6                  -- 3 行 （2 + 挿入された 1） * 2 （2行目のx）
-(4 rows)               ^^^^^^
-                       別の呼び出しで execq()で可視な行
-=======
  2                  <lineannotation>-- 2 rows * 1 (x in first row)</lineannotation>
  6                  <lineannotation>-- 3 rows (2 + 1 just inserted) * 2 (x in second row)</lineannotation>
 (4 rows)
->>>>>>> 83ed1f71
 </programlisting>
   </para>
  </sect1>

--- conflicted
+++ resolved
@@ -119,35 +119,21 @@
      The previous <command>initdb</command> step should have told you how to
      start up the database server. Do so now. The command should look
      something like:
-<<<<<<< HEAD
 <programlisting>/usr/local/pgsql/bin/pg_ctl -D /usr/local/pgsql/data start</programlisting>
-=======
 -->
 前の<command>initdb</command>ステップでデータベースサーバを起動する方法を説明しておくべきでした。
 今、起動してください。
 コマンドは以下のようになります。
 <programlisting>/usr/local/pgsql/bin/postgres -D /usr/local/pgsql/data</programlisting>
-<!--
-     This will start the server in the foreground. To put the server
-     in the background use something like:
--->
-これはサーバをフォアグラウンドで開始します。
-サーバをバックグラウンドで動作させるには以下のようにしてください。
-<programlisting>nohup /usr/local/pgsql/bin/postgres -D /usr/local/pgsql/data \
-    &lt;/dev/null &gt;&gt;server.log 2&gt;&amp;1 &lt;/dev/null &amp;</programlisting>
->>>>>>> bd0a9e56
     </para>
 
     <para>
 <!--
      To stop a server running in the background you can type:
-<<<<<<< HEAD
 <programlisting>/usr/local/pgsql/bin/pg_ctl -D /usr/local/pgsql/data stop</programlisting>
-=======
 -->
 バックグラウンドで動作しているサーバを停止するには、以下のようにタイプします。
 <programlisting>kill `cat /usr/local/pgsql/data/postmaster.pid`</programlisting>
->>>>>>> bd0a9e56
     </para>
    </step>
 
@@ -155,11 +141,9 @@
     <para>
 <!--
      Create a database:
-<<<<<<< HEAD
 <screen><userinput>/usr/local/pgsql/bin/createdb testdb</userinput></screen>
      Then enter:
 <screen><userinput>/usr/local/pgsql/bin/psql testdb</userinput></screen>
-=======
 -->
 データベースを作成してください。
 <screen><userinput>createdb testdb</userinput></screen>
@@ -169,7 +153,6 @@
 次にそのデータベースに接続するために以下のように入力します。
 <screen><userinput>psql testdb</userinput></screen>
 <!--
->>>>>>> bd0a9e56
      to connect to that database. At the prompt you can enter SQL
      commands and start experimenting.
 -->

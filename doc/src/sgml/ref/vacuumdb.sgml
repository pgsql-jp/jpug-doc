--- conflicted
+++ resolved
@@ -538,7 +538,6 @@
        <para>
 <!--
         Only calculate statistics for use by the optimizer (no vacuum),
-<<<<<<< HEAD
         like <option>--analyze-only</option>.  Run three
         stages of analyze; the first stage uses the lowest possible statistics
         target (see <xref linkend="guc-default-statistics-target"/>)
@@ -553,22 +552,6 @@
         Be aware that running with this option in a database with existing
         statistics may cause the query optimizer choices to become
         transiently worse due to the low statistics targets of the early
-=======
-        like <option>&#045;-analyze-only</option>.  Run several (currently three)
-        stages of analyze with different configuration settings, to produce
-        usable statistics faster.
--->
-<option>--analyze-only</option>と同様、オプティマイザにより使用される統計情報の計算のみを行います（バキュームを行いません）。
-利用可能な統計情報をより速く生成するため、異なる設定を使って複数回(現在は3回)の解析を行います。
-       </para>
-
-       <para>
-<!--
-        This option is useful to analyze a database that was newly populated
-        from a restored dump or by <command>pg_upgrade</command>.  This option
-        will try to create some statistics as fast as possible, to make the
-        database usable, and then produce full statistics in the subsequent
->>>>>>> 185876a6
         stages.
 -->
 このオプションは、ダンプからリストアした、あるいは<command>pg_upgrade</command>を使って新しくデータを入れたデータベースを解析する時に便利です。

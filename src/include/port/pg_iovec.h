/*-------------------------------------------------------------------------
 *
 * pg_iovec.h
 *	  Header for vectored I/O functions, to use in place of <sys/uio.h>.
 *
 * Portions Copyright (c) 1996-2025, PostgreSQL Global Development Group
 * Portions Copyright (c) 1994, Regents of the University of California
 *
 * src/include/port/pg_iovec.h
 *
 *-------------------------------------------------------------------------
 */
#ifndef PG_IOVEC_H
#define PG_IOVEC_H

#ifndef WIN32

#include <limits.h>
#include <sys/uio.h>			/* IWYU pragma: export */
#include <unistd.h>

#else

/* Define our own POSIX-compatible iovec struct. */
struct iovec
{
	void	   *iov_base;
	size_t		iov_len;
};

#endif

/*
 * If <limits.h> didn't define IOV_MAX, define our own.  X/Open requires at
 * least 16.  (GNU Hurd apparently feel that they're not bound by X/Open,
 * because they don't define this symbol at all.)
 */
#ifndef IOV_MAX
#define IOV_MAX 16
#endif

<<<<<<< HEAD
/* Define a reasonable maximum that is safe to use on the stack. */
#define PG_IOV_MAX Min(IOV_MAX, 32)
=======
/*
 * Define a reasonable maximum that is safe to use on the stack in arrays of
 * struct iovec and other small types.  The operating system could limit us to
 * a number as low as 16, but most systems have 1024.
 */
#define PG_IOV_MAX Min(IOV_MAX, 128)
>>>>>>> 3d6a8289

/*
 * Like preadv(), but with a prefix to remind us of a side-effect: on Windows
 * this changes the current file position.
 */
static inline ssize_t
pg_preadv(int fd, const struct iovec *iov, int iovcnt, off_t offset)
{
#if HAVE_DECL_PREADV
	/*
	 * Avoid a small amount of argument copying overhead in the kernel if
	 * there is only one iovec.
	 */
	if (iovcnt == 1)
		return pread(fd, iov[0].iov_base, iov[0].iov_len, offset);
	else
		return preadv(fd, iov, iovcnt, offset);
#else
	ssize_t		sum = 0;
	ssize_t		part;

	for (int i = 0; i < iovcnt; ++i)
	{
		part = pg_pread(fd, iov[i].iov_base, iov[i].iov_len, offset);
		if (part < 0)
		{
			if (i == 0)
				return -1;
			else
				return sum;
		}
		sum += part;
		offset += part;
		if ((size_t) part < iov[i].iov_len)
			return sum;
	}
	return sum;
#endif
}

/*
 * Like pwritev(), but with a prefix to remind us of a side-effect: on Windows
 * this changes the current file position.
 */
static inline ssize_t
pg_pwritev(int fd, const struct iovec *iov, int iovcnt, off_t offset)
{
#if HAVE_DECL_PWRITEV
	/*
	 * Avoid a small amount of argument copying overhead in the kernel if
	 * there is only one iovec.
	 */
	if (iovcnt == 1)
		return pwrite(fd, iov[0].iov_base, iov[0].iov_len, offset);
	else
		return pwritev(fd, iov, iovcnt, offset);
#else
	ssize_t		sum = 0;
	ssize_t		part;

	for (int i = 0; i < iovcnt; ++i)
	{
		part = pg_pwrite(fd, iov[i].iov_base, iov[i].iov_len, offset);
		if (part < 0)
		{
			if (i == 0)
				return -1;
			else
				return sum;
		}
		sum += part;
		offset += part;
		if ((size_t) part < iov[i].iov_len)
			return sum;
	}
	return sum;
#endif
}

#endif							/* PG_IOVEC_H */<|MERGE_RESOLUTION|>--- conflicted
+++ resolved
@@ -39,17 +39,12 @@
 #define IOV_MAX 16
 #endif
 
-<<<<<<< HEAD
-/* Define a reasonable maximum that is safe to use on the stack. */
-#define PG_IOV_MAX Min(IOV_MAX, 32)
-=======
 /*
  * Define a reasonable maximum that is safe to use on the stack in arrays of
  * struct iovec and other small types.  The operating system could limit us to
  * a number as low as 16, but most systems have 1024.
  */
 #define PG_IOV_MAX Min(IOV_MAX, 128)
->>>>>>> 3d6a8289
 
 /*
  * Like preadv(), but with a prefix to remind us of a side-effect: on Windows

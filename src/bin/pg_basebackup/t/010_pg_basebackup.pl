
# Copyright (c) 2021-2025, PostgreSQL Global Development Group

use strict;
use warnings FATAL => 'all';
use Config;
use File::Basename qw(basename dirname);
use File::Path     qw(rmtree);
use PostgreSQL::Test::Cluster;
use PostgreSQL::Test::Utils;
use Test::More;

program_help_ok('pg_basebackup');
program_version_ok('pg_basebackup');
program_options_handling_ok('pg_basebackup');

my $tempdir = PostgreSQL::Test::Utils::tempdir;

my $node = PostgreSQL::Test::Cluster->new('main');

# For nearly all pg_basebackup invocations some options should be specified,
# to keep test times reasonable. Using @pg_basebackup_defs as the first
# element of the array passed to IPC::Run interpolate the array (as it is
# not a reference to an array)...
my @pg_basebackup_defs = ('pg_basebackup', '--no-sync', '-cfast');


# Set umask so test directories and files are created with default permissions
umask(0077);

# Initialize node without replication settings
$node->init(
	extra => ['--data-checksums'],
	auth_extra => [ '--create-role' => 'backupuser' ]);
$node->start;
my $pgdata = $node->data_dir;

$node->command_fails(['pg_basebackup'],
	'pg_basebackup needs target directory specified');

# Sanity checks for options
$node->command_fails_like(
	[
		'pg_basebackup',
		'--pgdata' => "$tempdir/backup",
		'--compress' => 'none:1'
	],
	qr/\Qcompression algorithm "none" does not accept a compression level/,
	'failure if method "none" specified with compression level');
$node->command_fails_like(
	[
		'pg_basebackup',
		'--pgdata' => "$tempdir/backup",
		'--compress' => 'none+'
	],
	qr/\Qunrecognized compression algorithm: "none+"/,
	'failure on incorrect separator to define compression level');

# Some Windows ANSI code pages may reject this filename, in which case we
# quietly proceed without this bit of test coverage.
if (open my $badchars, '>>', "$tempdir/pgdata/FOO\xe0\xe0\xe0BAR")
{
	print $badchars "test backup of file with non-UTF8 name\n";
	close $badchars;
}

$node->set_replication_conf();
$node->reload;

$node->command_fails(
	[ @pg_basebackup_defs, '--pgdata' => "$tempdir/backup" ],
	'pg_basebackup fails because of WAL configuration');

ok(!-d "$tempdir/backup", 'backup directory was cleaned up');

# Create a backup directory that is not empty so the next command will fail
# but leave the data directory behind
mkdir("$tempdir/backup")
  or BAIL_OUT("unable to create $tempdir/backup");
append_to_file("$tempdir/backup/dir-not-empty.txt", "Some data");

$node->command_fails(
	[ @pg_basebackup_defs, '--pgdata' => "$tempdir/backup", '-n' ],
	'failing run with no-clean option');

ok(-d "$tempdir/backup", 'backup directory was created and left behind');
rmtree("$tempdir/backup");

open my $conf, '>>', "$pgdata/postgresql.conf" or die $!;
print $conf "max_replication_slots = 10\n";
print $conf "max_wal_senders = 10\n";
print $conf "wal_level = replica\n";
close $conf;
$node->restart;

# Now that we have a server that supports replication commands, test whether
# certain invalid compression commands fail on the client side with client-side
# compression and on the server side with server-side compression.
SKIP:
{
	skip "postgres was not built with ZLIB support", 6
	  if (!check_pg_config("#define HAVE_LIBZ 1"));

	my $client_fails = 'pg_basebackup: error: ';
	my $server_fails =
	  'pg_basebackup: error: could not initiate base backup: ERROR:  ';
	my @compression_failure_tests = (
		[
			'extrasquishy',
			'unrecognized compression algorithm: "extrasquishy"',
			'failure on invalid compression algorithm'
		],
		[
			'gzip:',
			'invalid compression specification: found empty string where a compression option was expected',
			'failure on empty compression options list'
		],
		[
			'gzip:thunk',
			'invalid compression specification: unrecognized compression option: "thunk"',
			'failure on unknown compression option'
		],
		[
			'gzip:level',
			'invalid compression specification: compression option "level" requires a value',
			'failure on missing compression level'
		],
		[
			'gzip:level=',
			'invalid compression specification: value for compression option "level" must be an integer',
			'failure on empty compression level'
		],
		[
			'gzip:level=high',
			'invalid compression specification: value for compression option "level" must be an integer',
			'failure on non-numeric compression level'
		],
		[
			'gzip:level=236',
			'invalid compression specification: compression algorithm "gzip" expects a compression level between 1 and 9',
			'failure on out-of-range compression level'
		],
		[
			'gzip:level=9,',
			'invalid compression specification: found empty string where a compression option was expected',
			'failure on extra, empty compression option'
		],
		[
			'gzip:workers=3',
			'invalid compression specification: compression algorithm "gzip" does not accept a worker count',
			'failure on worker count for gzip'
		],
		[
			'gzip:long',
			'invalid compression specification: compression algorithm "gzip" does not support long-distance mode',
			'failure on long mode for gzip'
		],);

	for my $cft (@compression_failure_tests)
	{
		my $cfail = quotemeta($client_fails . $cft->[1]);
		my $sfail = quotemeta($server_fails . $cft->[1]);
		$node->command_fails_like(
			[
				'pg_basebackup',
				'--pgdata' => "$tempdir/backup",
				'--compress' => $cft->[0],
			],
			qr/$cfail/,
			'client ' . $cft->[2]);
		$node->command_fails_like(
			[
				'pg_basebackup',
				'--pgdata' => "$tempdir/backup",
				'--compress' => 'server-' . $cft->[0],
			],
			qr/$sfail/,
			'server ' . $cft->[2]);
	}
}

# Write some files to test that they are not copied.
foreach my $filename (
	qw(backup_label tablespace_map postgresql.auto.conf.tmp
	current_logfiles.tmp global/pg_internal.init.123))
{
	open my $file, '>>', "$pgdata/$filename" or die $!;
	print $file "DONOTCOPY";
	close $file;
}

# Test that macOS system files are skipped. Only test on non-macOS systems
# however since creating incorrect .DS_Store files on a macOS system may have
# unintended side effects.
if ($Config{osname} ne 'darwin')
{
	open my $file, '>>', "$pgdata/.DS_Store" or die $!;
	print $file "DONOTCOPY";
	close $file;
}

# Connect to a database to create global/pg_internal.init.  If this is removed
# the test to ensure global/pg_internal.init is not copied will return a false
# positive.
$node->safe_psql('postgres', 'SELECT 1;');

# Create an unlogged table to test that forks other than init are not copied.
$node->safe_psql('postgres', 'CREATE UNLOGGED TABLE base_unlogged (id int)');

my $baseUnloggedPath = $node->safe_psql('postgres',
	q{select pg_relation_filepath('base_unlogged')});

# Make sure main and init forks exist
ok(-f "$pgdata/${baseUnloggedPath}_init", 'unlogged init fork in base');
ok(-f "$pgdata/$baseUnloggedPath", 'unlogged main fork in base');

# Create files that look like temporary relations to ensure they are ignored.
my $postgresOid = $node->safe_psql('postgres',
	q{select oid from pg_database where datname = 'postgres'});

my @tempRelationFiles =
  qw(t999_999 t9999_999.1 t999_9999_vm t99999_99999_vm.1);

foreach my $filename (@tempRelationFiles)
{
	append_to_file("$pgdata/base/$postgresOid/$filename", 'TEMP_RELATION');
}

# Run base backup.
$node->command_ok(
	[
		@pg_basebackup_defs,
		'--pgdata' => "$tempdir/backup",
		'--wal-method' => 'none'
	],
	'pg_basebackup runs');
ok(-f "$tempdir/backup/PG_VERSION", 'backup was created');
ok(-f "$tempdir/backup/backup_manifest", 'backup manifest included');

# Permissions on backup should be default
SKIP:
{
	skip "unix-style permissions not supported on Windows", 1
	  if ($windows_os);

	ok(check_mode_recursive("$tempdir/backup", 0700, 0600),
		"check backup dir permissions");
}

# Only archive_status and summaries directories should be copied in pg_wal/.
is_deeply(
	[ sort(slurp_dir("$tempdir/backup/pg_wal/")) ],
	[ sort qw(. .. archive_status summaries) ],
	'no WAL files copied');

# Contents of these directories should not be copied.
foreach my $dirname (
	qw(pg_dynshmem pg_notify pg_replslot pg_serial pg_snapshots pg_stat_tmp pg_subtrans)
  )
{
	is_deeply(
		[ sort(slurp_dir("$tempdir/backup/$dirname/")) ],
		[ sort qw(. ..) ],
		"contents of $dirname/ not copied");
}

# These files should not be copied.
foreach my $filename (
	qw(postgresql.auto.conf.tmp postmaster.opts postmaster.pid tablespace_map current_logfiles.tmp
	global/pg_internal.init global/pg_internal.init.123))
{
	ok(!-f "$tempdir/backup/$filename", "$filename not copied");
}

# We only test .DS_Store files being skipped on non-macOS systems
if ($Config{osname} ne 'darwin')
{
	ok(!-f "$tempdir/backup/.DS_Store", ".DS_Store not copied");
}

# Unlogged relation forks other than init should not be copied
ok(-f "$tempdir/backup/${baseUnloggedPath}_init",
	'unlogged init fork in backup');
ok( !-f "$tempdir/backup/$baseUnloggedPath",
	'unlogged main fork not in backup');

# Temp relations should not be copied.
foreach my $filename (@tempRelationFiles)
{
	ok( !-f "$tempdir/backup/base/$postgresOid/$filename",
		"base/$postgresOid/$filename not copied");
}

# Make sure existing backup_label was ignored.
isnt(slurp_file("$tempdir/backup/backup_label"),
	'DONOTCOPY', 'existing backup_label not copied');
rmtree("$tempdir/backup");

# Now delete the bogus backup_label file since it will interfere with startup
unlink("$pgdata/backup_label")
  or BAIL_OUT("unable to unlink $pgdata/backup_label");

$node->command_ok(
	[
		@pg_basebackup_defs,
		'--pgdata' => "$tempdir/backup2",
		'--no-manifest',
		'--waldir' => "$tempdir/xlog2"
	],
	'separate xlog directory');
ok(-f "$tempdir/backup2/PG_VERSION", 'backup was created');
ok(!-f "$tempdir/backup2/backup_manifest", 'manifest was suppressed');
ok(-d "$tempdir/xlog2/", 'xlog directory was created');
rmtree("$tempdir/backup2");
rmtree("$tempdir/xlog2");

$node->command_ok(
	[
		@pg_basebackup_defs,
		'--pgdata' => "$tempdir/tarbackup",
		'--format' => 'tar'
	],
	'tar format');
ok(-f "$tempdir/tarbackup/base.tar", 'backup tar was created');
rmtree("$tempdir/tarbackup");

$node->command_fails_like(
	[
		@pg_basebackup_defs,
		'--pgdata' => "$tempdir/backup_foo",
		'--format' => 'plain',
		'--tablespace-mapping' => '=/foo'
	],
	qr/invalid tablespace mapping format/,
	'--tablespace-mapping with empty old directory fails');
$node->command_fails_like(
	[
		@pg_basebackup_defs,
		'--pgdata' => "$tempdir/backup_foo",
		'--format' => 'plain',
		'--tablespace-mapping' => '/foo='
	],
	qr/invalid tablespace mapping format/,
	'--tablespace-mapping with empty new directory fails');
$node->command_fails_like(
	[
		@pg_basebackup_defs,
		'--pgdata' => "$tempdir/backup_foo",
		'--format' => 'plain',
		'--tablespace-mapping' => '/foo=/bar=/baz'
	],
	qr/multiple "=" signs in tablespace mapping/,
	'--tablespace-mapping with multiple = fails');
$node->command_fails_like(
	[
		@pg_basebackup_defs,
		'--pgdata' => "$tempdir/backup_foo",
		'--format' => 'plain',
		'--tablespace-mapping' => 'foo=/bar'
	],
	qr/old directory is not an absolute path in tablespace mapping/,
	'--tablespace-mapping with old directory not absolute fails');
$node->command_fails_like(
	[
		@pg_basebackup_defs,
		'--pgdata' => "$tempdir/backup_foo",
		'--format' => 'plain',
		'--tablespace-mapping' => '/foo=bar'
	],
	qr/new directory is not an absolute path in tablespace mapping/,
	'--tablespace-mapping with new directory not absolute fails');
$node->command_fails_like(
	[
		@pg_basebackup_defs,
		'--pgdata' => "$tempdir/backup_foo",
		'--format' => 'plain',
		'--tablespace-mapping' => 'foo'
	],
	qr/invalid tablespace mapping format/,
	'--tablespace-mapping with invalid format fails');

my $superlongname = "superlongname_" . ("x" x 100);
# Tar format doesn't support filenames longer than 100 bytes.
SKIP:
{
	my $superlongpath = "$pgdata/$superlongname";

	skip "File path too long", 1
	  if $windows_os && length($superlongpath) > 255;

	open my $file, '>', "$superlongpath"
	  or die "unable to create file $superlongpath";
	close $file;
	$node->command_fails(
		[
			@pg_basebackup_defs,
			'--pgdata' => "$tempdir/tarbackup_l1",
			'--format' => 'tar'
		],
		'pg_basebackup tar with long name fails');
	unlink "$superlongpath";
}

# The following tests are for symlinks.

# Move pg_replslot out of $pgdata and create a symlink to it.
$node->stop;

# Set umask so test directories and files are created with group permissions
umask(0027);

# Enable group permissions on PGDATA
chmod_recursive("$pgdata", 0750, 0640);

# Create a temporary directory in the system location.
my $sys_tempdir = PostgreSQL::Test::Utils::tempdir_short;

# pg_replslot should be empty. We remove it and recreate it in $sys_tempdir
# before symlinking, in order to avoid possibly trying to move things across
# drives.
rmdir("$pgdata/pg_replslot")
  or BAIL_OUT "could not remove $pgdata/pg_replslot";
<<<<<<< HEAD
mkdir("$sys_tempdir/pg_replslot"); # if this fails the symlink will fail
=======
mkdir("$sys_tempdir/pg_replslot");    # if this fails the symlink will fail
>>>>>>> 3d6a8289
dir_symlink("$sys_tempdir/pg_replslot", "$pgdata/pg_replslot")
  or BAIL_OUT "could not symlink to $pgdata/pg_replslot";

$node->start;

# Test backup of a tablespace using tar format.
# Symlink the system located tempdir to our physical temp location.
# That way we can use shorter names for the tablespace directories,
# which hopefully won't run afoul of the 99 character length limit.
my $real_sys_tempdir = "$sys_tempdir/tempdir";
dir_symlink "$tempdir", $real_sys_tempdir;

mkdir "$tempdir/tblspc1";
my $realTsDir = "$real_sys_tempdir/tblspc1";
$node->safe_psql('postgres',
	"CREATE TABLESPACE tblspc1 LOCATION '$realTsDir';");
$node->safe_psql('postgres',
		"CREATE TABLE test1 (a int) TABLESPACE tblspc1;"
	  . "INSERT INTO test1 VALUES (1234);");
$node->backup('tarbackup2', backup_options => [ '--format' => 'tar' ]);
# empty test1, just so that it's different from the to-be-restored data
$node->safe_psql('postgres', "TRUNCATE TABLE test1;");

# basic checks on the output
my $backupdir = $node->backup_dir . '/tarbackup2';
ok(-f "$backupdir/base.tar", 'backup tar was created');
ok(-f "$backupdir/pg_wal.tar", 'WAL tar was created');
my @tblspc_tars = glob "$backupdir/[0-9]*.tar";
is(scalar(@tblspc_tars), 1, 'one tablespace tar was created');

# Try to verify the tar-format backup by restoring it.
# For this, we use the tar program identified by configure.
SKIP:
{
	my $tar = $ENV{TAR};
	# don't check for a working tar here, to accommodate various odd
	# cases. If tar doesn't work the init_from_backup below will fail.
	skip "no tar program available", 1
	  if (!defined $tar || $tar eq '');

	my $node2 = PostgreSQL::Test::Cluster->new('replica');

	# Recover the backup
	$tblspc_tars[0] =~ m|/([0-9]*)\.tar$|;
	my $tblspcoid = $1;
	my $realRepTsDir = "$real_sys_tempdir/tblspc1replica";
	$node2->init_from_backup(
		$node, 'tarbackup2',
		tar_program => $tar,
		tablespace_map => { $tblspcoid => $realRepTsDir });

	$node2->start;
	my $result = $node2->safe_psql('postgres', 'SELECT * FROM test1');
	is($result, '1234', "tablespace data restored from tar-format backup");
	$node2->stop;
}

# Create an unlogged table to test that forks other than init are not copied.
$node->safe_psql('postgres',
	'CREATE UNLOGGED TABLE tblspc1_unlogged (id int) TABLESPACE tblspc1;');

my $tblspc1UnloggedPath = $node->safe_psql('postgres',
	q{select pg_relation_filepath('tblspc1_unlogged')});

# Make sure main and init forks exist
ok( -f "$pgdata/${tblspc1UnloggedPath}_init",
	'unlogged init fork in tablespace');
ok(-f "$pgdata/$tblspc1UnloggedPath", 'unlogged main fork in tablespace');

# Create files that look like temporary relations to ensure they are ignored
# in a tablespace.
@tempRelationFiles = qw(t888_888 t888888_888888_vm.1);
my $tblSpc1Id = basename(
	dirname(
		dirname(
			$node->safe_psql(
				'postgres', q{select pg_relation_filepath('test1')}))));

foreach my $filename (@tempRelationFiles)
{
	append_to_file(
		"$real_sys_tempdir/tblspc1/$tblSpc1Id/$postgresOid/$filename",
		'TEMP_RELATION');
}

$node->command_fails(
	[
		@pg_basebackup_defs,
		'--pgdata' => "$tempdir/backup1",
		'--format' => 'plain'
	],
	'plain format with tablespaces fails without tablespace mapping');

$node->command_ok(
	[
		@pg_basebackup_defs,
		'--pgdata' => "$tempdir/backup1",
		'--format' => 'plain',
		'--tablespace-mapping' => "$realTsDir=$tempdir/tbackup/tblspc1",
	],
	'plain format with tablespaces succeeds with tablespace mapping');
ok(-d "$tempdir/tbackup/tblspc1", 'tablespace was relocated');

# This symlink check is not supported on Windows as -l
# doesn't work with junctions
SKIP:
{
	skip "symlink check not implemented on Windows", 1
	  if ($windows_os);
	opendir(my $dh, "$pgdata/pg_tblspc") or die;
	ok( (   grep {
				-l "$tempdir/backup1/pg_tblspc/$_"
				  and readlink "$tempdir/backup1/pg_tblspc/$_" eq
				  "$tempdir/tbackup/tblspc1"
			} readdir($dh)),
		"tablespace symlink was updated");
	closedir $dh;
}

# Group access should be enabled on all backup files
SKIP:
{
	skip "unix-style permissions not supported on Windows", 1
	  if ($windows_os || $Config::Config{osname} eq 'cygwin');

	ok(check_mode_recursive("$tempdir/backup1", 0750, 0640),
		"check backup dir permissions");
}

# Unlogged relation forks other than init should not be copied
my ($tblspc1UnloggedBackupPath) =
  $tblspc1UnloggedPath =~ /[^\/]*\/[^\/]*\/[^\/]*$/g;

ok(-f "$tempdir/tbackup/tblspc1/${tblspc1UnloggedBackupPath}_init",
	'unlogged init fork in tablespace backup');
ok(!-f "$tempdir/tbackup/tblspc1/$tblspc1UnloggedBackupPath",
	'unlogged main fork not in tablespace backup');

# Temp relations should not be copied.
foreach my $filename (@tempRelationFiles)
{
	ok(!-f "$tempdir/tbackup/tblspc1/$tblSpc1Id/$postgresOid/$filename",
		"[tblspc1]/$postgresOid/$filename not copied");

	# Also remove temp relation files or tablespace drop will fail.
	my $filepath =
	  "$real_sys_tempdir/tblspc1/$tblSpc1Id/$postgresOid/$filename";

	unlink($filepath)
	  or BAIL_OUT("unable to unlink $filepath");
}

ok( -d "$tempdir/backup1/pg_replslot",
	'pg_replslot symlink copied as directory');
rmtree("$tempdir/backup1");

mkdir "$tempdir/tbl=spc2";
$realTsDir = "$real_sys_tempdir/tbl=spc2";
$node->safe_psql('postgres', "DROP TABLE test1;");
$node->safe_psql('postgres', "DROP TABLE tblspc1_unlogged;");
$node->safe_psql('postgres', "DROP TABLESPACE tblspc1;");
$node->safe_psql('postgres',
	"CREATE TABLESPACE tblspc2 LOCATION '$realTsDir';");
$realTsDir =~ s/=/\\=/;
$node->command_ok(
	[
		@pg_basebackup_defs,
		'--pgdata' => "$tempdir/backup3",
		'--format' => 'plain',
		'--tablespace-mapping' => "$realTsDir=$tempdir/tbackup/tbl\\=spc2",
	],
	'mapping tablespace with = sign in path');
ok(-d "$tempdir/tbackup/tbl=spc2", 'tablespace with = sign was relocated');
$node->safe_psql('postgres', "DROP TABLESPACE tblspc2;");
rmtree("$tempdir/backup3");

mkdir "$tempdir/$superlongname";
$realTsDir = "$real_sys_tempdir/$superlongname";
$node->safe_psql('postgres',
	"CREATE TABLESPACE tblspc3 LOCATION '$realTsDir';");
$node->command_ok(
	[
		@pg_basebackup_defs,
		'--pgdata' => "$tempdir/tarbackup_l3",
		'--format' => 'tar'
	],
	'pg_basebackup tar with long symlink target');
$node->safe_psql('postgres', "DROP TABLESPACE tblspc3;");
rmtree("$tempdir/tarbackup_l3");

$node->command_ok(
	[
		@pg_basebackup_defs,
		'--pgdata' => "$tempdir/backupR",
		'--write-recovery-conf'
	],
	'pg_basebackup --write-recovery-conf runs');
ok(-f "$tempdir/backupR/postgresql.auto.conf", 'postgresql.auto.conf exists');
ok(-f "$tempdir/backupR/standby.signal", 'standby.signal was created');
my $recovery_conf = slurp_file "$tempdir/backupR/postgresql.auto.conf";
rmtree("$tempdir/backupR");

my $port = $node->port;
like(
	$recovery_conf,
	qr/^primary_conninfo = '.*port=$port.*'\n/m,
	'postgresql.auto.conf sets primary_conninfo');

$node->command_ok([ @pg_basebackup_defs, '--pgdata' => "$tempdir/backupxd" ],
	'pg_basebackup runs in default xlog mode');
ok(grep(/^[0-9A-F]{24}$/, slurp_dir("$tempdir/backupxd/pg_wal")),
	'WAL files copied');
rmtree("$tempdir/backupxd");

$node->command_ok(
	[
		@pg_basebackup_defs,
		'--pgdata' => "$tempdir/backupxf",
		'--wal-method' => 'fetch'
	],
	'pg_basebackup --wal-method fetch runs');
ok(grep(/^[0-9A-F]{24}$/, slurp_dir("$tempdir/backupxf/pg_wal")),
	'WAL files copied');
rmtree("$tempdir/backupxf");
$node->command_ok(
	[
		@pg_basebackup_defs,
		'--pgdata' => "$tempdir/backupxs",
		'--wal-method' => 'stream'
	],
	'pg_basebackup --wal-method stream runs');
ok(grep(/^[0-9A-F]{24}$/, slurp_dir("$tempdir/backupxs/pg_wal")),
	'WAL files copied');
rmtree("$tempdir/backupxs");
$node->command_ok(
	[
		@pg_basebackup_defs,
		'--pgdata' => "$tempdir/backupxst",
		'--wal-method' => 'stream',
		'--format' => 'tar'
	],
	'pg_basebackup --wal-method stream runs in tar mode');
ok(-f "$tempdir/backupxst/pg_wal.tar", "tar file was created");
rmtree("$tempdir/backupxst");
$node->command_ok(
	[
		@pg_basebackup_defs,
		'--pgdata' => "$tempdir/backupnoslot",
		'--wal-method' => 'stream',
		'--no-slot'
	],
	'pg_basebackup --wal-method stream runs with --no-slot');
rmtree("$tempdir/backupnoslot");
$node->command_ok(
	[
		@pg_basebackup_defs,
		'--pgdata' => "$tempdir/backupxf",
		'--wal-method' => 'fetch'
	],
	'pg_basebackup --wal-method fetch runs');

$node->command_fails_like(
	[ @pg_basebackup_defs, '--target' => 'blackhole' ],
	qr/WAL cannot be streamed when a backup target is specified/,
	'backup target requires --wal-method');
$node->command_fails_like(
	[
		@pg_basebackup_defs,
		'--target' => 'blackhole',
		'--wal-method' => 'stream'
	],
	qr/WAL cannot be streamed when a backup target is specified/,
	'backup target requires --wal-method other than --wal-method stream');
$node->command_fails_like(
	[ @pg_basebackup_defs, '--target' => 'bogus', '--wal-method' => 'none' ],
	qr/unrecognized target/,
	'backup target unrecognized');
$node->command_fails_like(
	[
		@pg_basebackup_defs,
		'--target' => 'blackhole',
		'--wal-method' => 'none',
		'--pgdata' => "$tempdir/blackhole"
	],
	qr/cannot specify both output directory and backup target/,
	'backup target and output directory');
$node->command_fails_like(
	[
		@pg_basebackup_defs,
		'--target' => 'blackhole',
		'--wal-method' => 'none',
		'--format' => 'tar'
	],
	qr/cannot specify both format and backup target/,
	'backup target and format');
$node->command_ok(
	[
		@pg_basebackup_defs,
		'--target' => 'blackhole',
		'--wal-method' => 'none'
	],
	'backup target blackhole');
$node->command_ok(
	[
		@pg_basebackup_defs,
		'--target' => "server:$tempdir/backuponserver",
		'--wal-method' => 'none'
	],
	'backup target server');
ok(-f "$tempdir/backuponserver/base.tar", 'backup tar was created');
rmtree("$tempdir/backuponserver");

$node->command_ok(
	[qw(createuser --replication --role=pg_write_server_files backupuser)],
	'create backup user');
$node->command_ok(
	[
		@pg_basebackup_defs,
		'--username' => 'backupuser',
		'--target' => "server:$tempdir/backuponserver",
		'--wal-method' => 'none'
	],
	'backup target server');
ok( -f "$tempdir/backuponserver/base.tar",
	'backup tar was created as non-superuser');
rmtree("$tempdir/backuponserver");

$node->command_fails_like(
	[
		@pg_basebackup_defs,
		'--pgdata' => "$tempdir/backupxs_sl_fail",
		'--wal-method' => 'stream',
		'--slot' => 'slot0'
	],
	qr/replication slot "slot0" does not exist/,
	'pg_basebackup fails with nonexistent replication slot');

$node->command_fails_like(
	[
		@pg_basebackup_defs,
		'--pgdata' => "$tempdir/backupxs_slot",
		'--create-slot'
	],
	qr/--create-slot needs a slot to be specified using --slot/,
	'pg_basebackup --create-slot fails without slot name');

$node->command_fails_like(
	[
		@pg_basebackup_defs,
		'--pgdata' => "$tempdir/backupxs_slot",
		'--create-slot',
		'--slot' => 'slot0',
		'--no-slot'
	],
	qr/--no-slot cannot be used with slot name/,
	'pg_basebackup fails with --create-slot --slot --no-slot');
$node->command_fails_like(
	[
		@pg_basebackup_defs,
		'--target' => 'blackhole',
		'--pgdata' => "$tempdir/blackhole"
	],
	qr/cannot specify both output directory and backup target/,
	'backup target and output directory');

$node->command_ok(
	[
		@pg_basebackup_defs,
		'--pgdata' => "$tempdir/backuptr/co",
		'--wal-method' => 'none'
	],
	'pg_basebackup --wal-method fetch runs');

$node->command_ok(
	[
		@pg_basebackup_defs,
		'--pgdata' => "$tempdir/backupxs_slot",
		'--create-slot',
		'--slot' => 'slot0'
	],
	'pg_basebackup --create-slot runs');
rmtree("$tempdir/backupxs_slot");

is( $node->safe_psql(
		'postgres',
		q{SELECT slot_name FROM pg_replication_slots WHERE slot_name = 'slot0'}
	),
	'slot0',
	'replication slot was created');
isnt(
	$node->safe_psql(
		'postgres',
		q{SELECT restart_lsn FROM pg_replication_slots WHERE slot_name = 'slot0'}
	),
	'',
	'restart LSN of new slot is not null');

$node->command_fails_like(
	[
		@pg_basebackup_defs,
		'--pgdata' => "$tempdir/backupxs_slot1",
		'--create-slot',
		'--slot' => 'slot0'
	],
	qr/replication slot "slot0" already exists/,
	'pg_basebackup fails with --create-slot --slot and a previously existing slot'
);

$node->safe_psql('postgres',
	q{SELECT * FROM pg_create_physical_replication_slot('slot1')});
my $lsn = $node->safe_psql('postgres',
	q{SELECT restart_lsn FROM pg_replication_slots WHERE slot_name = 'slot1'}
);
is($lsn, '', 'restart LSN of new slot is null');
$node->command_fails(
	[
		@pg_basebackup_defs,
		'--pgdata' => "$tempdir/fail",
		'--slot' => 'slot1',
		'--wal-method' => 'none'
	],
	'pg_basebackup with replication slot fails without WAL streaming');
$node->command_ok(
	[
		@pg_basebackup_defs,
		'--pgdata' => "$tempdir/backupxs_sl",
		'--wal-method' => 'stream',
		'--slot' => 'slot1'
	],
	'pg_basebackup --wal-method stream with replication slot runs');
$lsn = $node->safe_psql('postgres',
	q{SELECT restart_lsn FROM pg_replication_slots WHERE slot_name = 'slot1'}
);
like($lsn, qr!^0/[0-9A-Z]{7,8}$!, 'restart LSN of slot has advanced');
rmtree("$tempdir/backupxs_sl");

$node->command_ok(
	[
		@pg_basebackup_defs,
		'--pgdata' => "$tempdir/backupxs_sl_R",
		'--wal-method' => 'stream',
		'--slot' => 'slot1',
		'--write-recovery-conf',
	],
	'pg_basebackup with replication slot and --write-recovery-conf runs');
like(
	slurp_file("$tempdir/backupxs_sl_R/postgresql.auto.conf"),
	qr/^primary_slot_name = 'slot1'\n/m,
	'recovery conf file sets primary_slot_name');

my $checksum = $node->safe_psql('postgres', 'SHOW data_checksums;');
is($checksum, 'on', 'checksums are enabled');
rmtree("$tempdir/backupxs_sl_R");

$node->command_ok(
	[
		@pg_basebackup_defs,
		'--pgdata' => "$tempdir/backup_dbname_R",
		'--wal-method' => 'stream',
		'--dbname' => "dbname=db1",
		'--write-recovery-conf',
	],
	'pg_basebackup with dbname and --write-recovery-conf runs');
like(slurp_file("$tempdir/backup_dbname_R/postgresql.auto.conf"),
	qr/dbname=db1/m, 'recovery conf file sets dbname');

rmtree("$tempdir/backup_dbname_R");

# create tables to corrupt and get their relfilenodes
my $file_corrupt1 = $node->safe_psql('postgres',
	q{CREATE TABLE corrupt1 AS SELECT a FROM generate_series(1,10000) AS a; ALTER TABLE corrupt1 SET (autovacuum_enabled=false); SELECT pg_relation_filepath('corrupt1')}
);
my $file_corrupt2 = $node->safe_psql('postgres',
	q{CREATE TABLE corrupt2 AS SELECT b FROM generate_series(1,2) AS b; ALTER TABLE corrupt2 SET (autovacuum_enabled=false); SELECT pg_relation_filepath('corrupt2')}
);

# get block size for corruption steps
my $block_size = $node->safe_psql('postgres', 'SHOW block_size;');

# induce corruption
$node->stop;
$node->corrupt_page_checksum($file_corrupt1, 0);
$node->start;

$node->command_checks_all(
	[ @pg_basebackup_defs, '--pgdata' => "$tempdir/backup_corrupt" ],
	1,
	[qr{^$}],
	[qr/^WARNING.*checksum verification failed/s],
	'pg_basebackup reports checksum mismatch');
rmtree("$tempdir/backup_corrupt");

# induce further corruption in 5 more blocks
$node->stop;
for my $i (1 .. 5)
{
	$node->corrupt_page_checksum($file_corrupt1, $i * $block_size);
}
$node->start;

$node->command_checks_all(
	[ @pg_basebackup_defs, '--pgdata' => "$tempdir/backup_corrupt2" ],
	1,
	[qr{^$}],
	[qr/^WARNING.*further.*failures.*will.not.be.reported/s],
	'pg_basebackup does not report more than 5 checksum mismatches');
rmtree("$tempdir/backup_corrupt2");

# induce corruption in a second file
$node->stop;
$node->corrupt_page_checksum($file_corrupt2, 0);
$node->start;

$node->command_checks_all(
	[ @pg_basebackup_defs, '--pgdata' => "$tempdir/backup_corrupt3" ],
	1,
	[qr{^$}],
	[qr/^WARNING.*7 total checksum verification failures/s],
	'pg_basebackup correctly report the total number of checksum mismatches');
rmtree("$tempdir/backup_corrupt3");

# do not verify checksums, should return ok
$node->command_ok(
	[
		@pg_basebackup_defs,
		'--pgdata' => "$tempdir/backup_corrupt4",
		'--no-verify-checksums',
	],
	'pg_basebackup with -k does not report checksum mismatch');
rmtree("$tempdir/backup_corrupt4");

$node->safe_psql('postgres', "DROP TABLE corrupt1;");
$node->safe_psql('postgres', "DROP TABLE corrupt2;");

note "Testing pg_basebackup with compression methods";

# Check ZLIB compression if available.
SKIP:
{
	skip "postgres was not built with ZLIB support", 7
	  if (!check_pg_config("#define HAVE_LIBZ 1"));

	$node->command_ok(
		[
			@pg_basebackup_defs,
			'--pgdata' => "$tempdir/backup_gzip",
			'--compress' => '1',
			'--format' => 't'
		],
		'pg_basebackup with --compress');
	$node->command_ok(
		[
			@pg_basebackup_defs,
			'--pgdata' => "$tempdir/backup_gzip2",
			'--gzip',
			'--format' => 't'
		],
		'pg_basebackup with --gzip');
	$node->command_ok(
		[
			@pg_basebackup_defs,
			'--pgdata' => "$tempdir/backup_gzip3",
			'--compress' => 'gzip:1',
			'--format' => 't'
		],
		'pg_basebackup with --compress=gzip:1');

	# Verify that the stored files are generated with their expected
	# names.
	my @zlib_files = glob "$tempdir/backup_gzip/*.tar.gz";
	is(scalar(@zlib_files), 2,
		"two files created with --compress=NUM (base.tar.gz and pg_wal.tar.gz)"
	);
	my @zlib_files2 = glob "$tempdir/backup_gzip2/*.tar.gz";
	is(scalar(@zlib_files2), 2,
		"two files created with --gzip (base.tar.gz and pg_wal.tar.gz)");
	my @zlib_files3 = glob "$tempdir/backup_gzip3/*.tar.gz";
	is(scalar(@zlib_files3), 2,
		"two files created with --compress=gzip:NUM (base.tar.gz and pg_wal.tar.gz)"
	);

	# Check the integrity of the files generated.
	my $gzip = $ENV{GZIP_PROGRAM};
	skip "program gzip is not found in your system", 1
	  if (!defined $gzip
		|| $gzip eq '');

	my $gzip_is_valid =
	  system_log($gzip, '--test', @zlib_files, @zlib_files2, @zlib_files3);
	is($gzip_is_valid, 0, "gzip verified the integrity of compressed data");
	rmtree("$tempdir/backup_gzip");
	rmtree("$tempdir/backup_gzip2");
	rmtree("$tempdir/backup_gzip3");
}

# Test background stream process terminating before the basebackup has
# finished, the main process should exit gracefully with an error message on
# stderr. To reduce the risk of timing related issues we invoke the base
# backup with rate throttling enabled.
$node->safe_psql('postgres',
	q{CREATE TABLE t AS SELECT a FROM generate_series(1,10000) AS a;});

my $sigchld_bb_timeout =
  IPC::Run::timer($PostgreSQL::Test::Utils::timeout_default);
my ($sigchld_bb_stdin, $sigchld_bb_stdout, $sigchld_bb_stderr) = ('', '', '');
my $sigchld_bb = IPC::Run::start(
	[
		@pg_basebackup_defs, '--wal-method=stream',
		'--pgdata' => "$tempdir/sigchld",
		'--max-rate' => '32',
		'--dbname' => $node->connstr('postgres')
	],
	'<' => \$sigchld_bb_stdin,
	'>' => \$sigchld_bb_stdout,
	'2>' => \$sigchld_bb_stderr,
	$sigchld_bb_timeout);

is( $node->poll_query_until(
		'postgres',
		"SELECT pg_terminate_backend(pid) FROM pg_stat_activity WHERE "
		  . "application_name = '010_pg_basebackup.pl' AND wait_event = 'WalSenderMain' "
		  . "AND backend_type = 'walsender' AND query ~ 'START_REPLICATION'"),
	"1",
	"Walsender killed");

ok( pump_until(
		$sigchld_bb, $sigchld_bb_timeout,
		\$sigchld_bb_stderr, qr/background process terminated unexpectedly/),
	'background process exit message');
$sigchld_bb->finish();

# Test that we can back up an in-place tablespace
$node->safe_psql('postgres',
	"SET allow_in_place_tablespaces = on; CREATE TABLESPACE tblspc2 LOCATION '';"
);
$node->safe_psql('postgres',
		"CREATE TABLE test2 (a int) TABLESPACE tblspc2;"
	  . "INSERT INTO test2 VALUES (1234);");
my $tblspc_oid = $node->safe_psql('postgres',
	"SELECT oid FROM pg_tablespace WHERE spcname = 'tblspc2';");
$node->backup('backup3');
$node->safe_psql('postgres', "DROP TABLE test2;");
$node->safe_psql('postgres', "DROP TABLESPACE tblspc2;");

# check that the in-place tablespace exists in the backup
$backupdir = $node->backup_dir . '/backup3';
my @dst_tblspc = glob "$backupdir/pg_tblspc/$tblspc_oid/PG_*";
is(@dst_tblspc, 1, 'tblspc directory copied');

# Can't take backup with referring manifest of different cluster
#
# Set up another new database instance with force initdb option. We don't want
# to initializing database system by copying initdb template for this, because
# we want it to be a separate cluster with a different system ID.
my $node2 = PostgreSQL::Test::Cluster->new('node2');
$node2->init(force_initdb => 1, has_archiving => 1, allows_streaming => 1);
$node2->append_conf('postgresql.conf', 'summarize_wal = on');
$node2->start;

$node2->command_fails_like(
	[
		@pg_basebackup_defs,
		'--pgdata' => "$tempdir/diff_sysid",
		'--incremental' => "$backupdir/backup_manifest",
	],
	qr/system identifier in backup manifest is .*, but database system identifier is/,
	"pg_basebackup fails with different database system manifest");

done_testing();<|MERGE_RESOLUTION|>--- conflicted
+++ resolved
@@ -420,11 +420,7 @@
 # drives.
 rmdir("$pgdata/pg_replslot")
   or BAIL_OUT "could not remove $pgdata/pg_replslot";
-<<<<<<< HEAD
-mkdir("$sys_tempdir/pg_replslot"); # if this fails the symlink will fail
-=======
 mkdir("$sys_tempdir/pg_replslot");    # if this fails the symlink will fail
->>>>>>> 3d6a8289
 dir_symlink("$sys_tempdir/pg_replslot", "$pgdata/pg_replslot")
   or BAIL_OUT "could not symlink to $pgdata/pg_replslot";
 

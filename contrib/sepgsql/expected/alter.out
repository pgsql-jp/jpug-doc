--- conflicted
+++ resolved
@@ -118,11 +118,8 @@
 LOG:  SELinux: allowed { search } scontext=unconfined_u:unconfined_r:sepgsql_regtest_superuser_t:s0 tcontext=unconfined_u:object_r:sepgsql_schema_t:s0 tclass=db_schema name="regtest_schema_2"
 LOG:  SELinux: allowed { search } scontext=unconfined_u:unconfined_r:sepgsql_regtest_superuser_t:s0 tcontext=system_u:object_r:sepgsql_schema_t:s0 tclass=db_schema name="public"
 LOG:  SELinux: allowed { search } scontext=unconfined_u:unconfined_r:sepgsql_regtest_superuser_t:s0 tcontext=system_u:object_r:sepgsql_schema_t:s0 tclass=db_schema name="pg_catalog"
-<<<<<<< HEAD
-=======
 LINE 1: ALTER TABLE regtest_table ADD COLUMN d float;
                                                ^
->>>>>>> 8abb52fa
 LOG:  SELinux: allowed { search } scontext=unconfined_u:unconfined_r:sepgsql_regtest_superuser_t:s0 tcontext=system_u:object_r:sepgsql_schema_t:s0 tclass=db_schema name="pg_catalog"
 LOG:  SELinux: allowed { create } scontext=unconfined_u:unconfined_r:sepgsql_regtest_superuser_t:s0 tcontext=unconfined_u:object_r:sepgsql_table_t:s0 tclass=db_column name="regtest_schema_2.regtest_table.d"
 LOG:  SELinux: allowed { search } scontext=unconfined_u:unconfined_r:sepgsql_regtest_superuser_t:s0 tcontext=system_u:object_r:sepgsql_schema_t:s0 tclass=db_schema name="pg_catalog"
@@ -165,13 +162,9 @@
                                                              ^
 QUERY:  SELECT fk."a" FROM ONLY "regtest_schema_2"."regtest_table" fk LEFT OUTER JOIN ONLY "regtest_schema"."regtest_table_3" pk ON ( pk."x" OPERATOR(pg_catalog.=) fk."a") WHERE pk."x" IS NULL AND (fk."a" IS NOT NULL)
 LOG:  SELinux: allowed { search } scontext=unconfined_u:unconfined_r:sepgsql_regtest_superuser_t:s0 tcontext=system_u:object_r:sepgsql_schema_t:s0 tclass=db_schema name="pg_catalog"
-<<<<<<< HEAD
-CONTEXT:  SQL statement "SELECT fk."a" FROM ONLY "regtest_schema_2"."regtest_table" fk LEFT OUTER JOIN ONLY "regtest_schema"."regtest_table_3" pk ON ( pk."x" OPERATOR(pg_catalog.=) fk."a") WHERE pk."x" IS NULL AND (fk."a" IS NOT NULL)"
-=======
 LINE 1: ..."regtest_schema"."regtest_table_3" pk ON ( pk."x" OPERATOR(p...
                                                              ^
 QUERY:  SELECT fk."a" FROM ONLY "regtest_schema_2"."regtest_table" fk LEFT OUTER JOIN ONLY "regtest_schema"."regtest_table_3" pk ON ( pk."x" OPERATOR(pg_catalog.=) fk."a") WHERE pk."x" IS NULL AND (fk."a" IS NOT NULL)
->>>>>>> 8abb52fa
 LOG:  SELinux: allowed { search } scontext=unconfined_u:unconfined_r:sepgsql_regtest_superuser_t:s0 tcontext=system_u:object_r:sepgsql_schema_t:s0 tclass=db_schema name="pg_catalog"
 CONTEXT:  SQL statement "SELECT fk."a" FROM ONLY "regtest_schema_2"."regtest_table" fk LEFT OUTER JOIN ONLY "regtest_schema"."regtest_table_3" pk ON ( pk."x" OPERATOR(pg_catalog.=) fk."a") WHERE pk."x" IS NULL AND (fk."a" IS NOT NULL)"
 LOG:  SELinux: allowed { select } scontext=unconfined_u:unconfined_r:sepgsql_regtest_superuser_t:s0 tcontext=unconfined_u:object_r:sepgsql_table_t:s0 tclass=db_table name="regtest_schema_2.regtest_table"

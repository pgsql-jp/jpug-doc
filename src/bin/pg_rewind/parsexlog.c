--- conflicted
+++ resolved
@@ -227,11 +227,7 @@
 
 			snprintf(xlogfname, MAXFNAMELEN, XLOGDIR "/");
 
-<<<<<<< HEAD
-			/* update curent values */
-=======
 			/* update current values */
->>>>>>> 3d6a8289
 			current_tli = xlogreader->seg.ws_tli;
 			current_segno = xlogreader->seg.ws_segno;
 

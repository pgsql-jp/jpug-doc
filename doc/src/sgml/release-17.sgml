--- conflicted
+++ resolved
@@ -1097,9 +1097,6 @@
 許可される操作は、バキューム、ANALYZE、インデックス再作成、リフレッシュ、マテリアライズドビュー、クラスタ、ロックテーブルです。
 </para>
 </listitem>
-
-<!--
--->
 
 <listitem>
 <para>
@@ -2358,15 +2355,11 @@
 
 <listitem>
 <para>
-<<<<<<< HEAD
 <!--
 Add functions to convert integers to hex and binary strings (Eric Radman, Nathan Bossart)
 -->
 《機械翻訳》整数を16進数および2進数に変換する関数を追加しました。
 (Eric Radman, Nathan Bossart)
-=======
-Add functions to convert integers to binary and octal strings (Eric Radman, Nathan Bossart)
->>>>>>> 00ac25a3
 </para>
 
 <para>
@@ -2791,21 +2784,15 @@
 2024-04-08 [304b6b1a6] Add more tab completion support for ALTER DEFAULT PRIVIL
 Author: Alexander Korotkov <akorotkov@postgresql.org>
 2024-04-30 [60ae37a8b] Add tab completion for partition MERGE/SPLIT operations
-Author: Michael Paquier <michael@paquier.xyz>
-2024-05-01 [2800fbb2b] Add tab completion for EXPLAIN (MEMORY|SERIALIZE)
--->
-
-<listitem>
-<para>
-<<<<<<< HEAD
+-->
+
+<listitem>
+<para>
 <!--
 Improve psql tab completion (Dagfinn Ilmari Mannsåker, Gilles Darold, Christoph Heiss, Steve Chavez, Vignesh C, Pavel Borisov)
 -->
 《機械翻訳》psqlのタブ補完機能の改善。
 (Dagfinn Ilmari Mannsåker, Gilles Darold, Christoph Heiss, Steve Chavez, Vignesh C, Pavel Borisov)
-=======
-Improve psql tab completion (Dagfinn Ilmari Mannsåker, Gilles Darold, Christoph Heiss, Steve Chavez, Vignesh C, Pavel Borisov, Jian He)
->>>>>>> 00ac25a3
 </para>
 </listitem>
 
@@ -3873,6 +3860,7 @@
 
 <listitem>
 <para>
+
 <!--
 Add pg_stat_statements columns "stats_since" and "minmax_stats_since" to track entry creation time and last min/max reset time (Andrei Zubkov)
 -->

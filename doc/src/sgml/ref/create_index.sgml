<!--
doc/src/sgml/ref/create_index.sgml
PostgreSQL documentation
-->

<refentry id="SQL-CREATEINDEX">
 <indexterm zone="sql-createindex">
  <primary>CREATE INDEX</primary>
 </indexterm>

 <refmeta>
  <refentrytitle>CREATE INDEX</refentrytitle>
  <manvolnum>7</manvolnum>
<!--
  <refmiscinfo>SQL - Language Statements</refmiscinfo>
-->
<refmiscinfo>SQL - 言語</refmiscinfo>
 </refmeta>

 <refnamediv>
  <refname>CREATE INDEX</refname>
<!--
  <refpurpose>define a new index</refpurpose>
-->
  <refpurpose>
新しいインデックスを定義する
  </refpurpose>
 </refnamediv>

 <refsynopsisdiv>
<synopsis>
CREATE [ UNIQUE ] INDEX [ CONCURRENTLY ] [ [ IF NOT EXISTS ] <replaceable class="parameter">name</replaceable> ] ON <replaceable class="parameter">table_name</replaceable> [ USING <replaceable class="parameter">method</replaceable> ]
    ( { <replaceable class="parameter">column_name</replaceable> | ( <replaceable class="parameter">expression</replaceable> ) } [ COLLATE <replaceable class="parameter">collation</replaceable> ] [ <replaceable class="parameter">opclass</replaceable> ] [ ASC | DESC ] [ NULLS { FIRST | LAST } ] [, ...] )
    [ WITH ( <replaceable class="PARAMETER">storage_parameter</replaceable> = <replaceable class="PARAMETER">value</replaceable> [, ... ] ) ]
    [ TABLESPACE <replaceable class="parameter">tablespace_name</replaceable> ]
    [ WHERE <replaceable class="parameter">predicate</replaceable> ]
</synopsis>
 </refsynopsisdiv>

 <refsect1>
<!--
  <title>Description</title>
-->
  <title>説明</title>

  <para>
<!--
   <command>CREATE INDEX</command> constructs an index on the specified column(s)
   of the specified relation, which can be a table or a materialized view.
   Indexes are primarily used to enhance database performance (though
   inappropriate use can result in slower performance).
-->
<command>CREATE INDEX</command>は、指定したリレーションの指定した列(複数可)に対するインデックスを作ります。
リレーションとしてテーブルまたはマテリアライズドビューを取ることができます。
インデックスは主にデータベースの性能を向上するために使われます
（しかし、インデックスの不適切な使用は性能の低下につながる可能性があります）。
  </para>

  <para>
<!--
   The key field(s) for the index are specified as column names,
   or alternatively as expressions written in parentheses.
   Multiple fields can be specified if the index method supports
   multicolumn indexes.
-->
インデックスのキーフィールドは、列名、または括弧に囲まれた式として指定されます。
インデックスメソッドが複数列に対するインデックスをサポートする場合は、複数のフィールドを指定できます。
  </para>

  <para>
<!--
   An index field can be an expression computed from the values of
   one or more columns of the table row.  This feature can be used
   to obtain fast access to data based on some transformation of
   the basic data. For example, an index computed on
   <literal>upper(col)</> would allow the clause
   <literal>WHERE upper(col) = 'JIM'</> to use an index.
-->
インデックスのフィールドとして、テーブル行の1つ以上の列の値から計算する式を指定できます。
この機能は、元のデータに何らかの変換を加えた値を基とするデータへの高速なアクセスを行う手段として使用することができます。
例えば、<literal>upper(col)</>という計算に基づくインデックスがあれば、<literal>WHERE upper(col) = 'JIM'</>という句ではインデックスを使用することができます。
  </para>

  <para>
<!--
   <productname>PostgreSQL</productname> provides the index methods
<<<<<<< HEAD
   B-tree, hash, GiST, SP-GiST, GIN, and BRIN.  Users can also define their own
   index methods, but that is fairly complicated.
=======
   B-tree, hash, GiST, SP-GiST, and GIN.  Users can also define their own index
   methods, but that is fairly complicated.
-->
<application>PostgreSQL</application>はB-tree、ハッシュ、GiST、SP-GiST、GINのインデックスメソッドを用意しています。
ユーザが独自にインデックスメソッドを定義することもできますが、これはかなり複雑です。
>>>>>>> de74b4ab
  </para>

  <para>
<!--
    When the <literal>WHERE</literal> clause is present, a
    <firstterm>partial index</firstterm> is created.
    A partial index is an index that contains entries for only a portion of
    a table, usually a portion that is more useful for indexing than the
    rest of the table. For example, if you have a table that contains both
    billed and unbilled orders where the unbilled orders take up a small
    fraction of the total table and yet that is an often used section, you
    can improve performance by creating an index on just that portion.
    Another possible application is to use <literal>WHERE</literal> with
    <literal>UNIQUE</literal> to enforce uniqueness over a subset of a
    table.  See <xref linkend="indexes-partial"> for more discussion.
-->
<literal>WHERE</literal>句が存在する場合、<firstterm>部分インデックス</firstterm>が作成されます。
部分インデックスは、テーブルの一部、通常は、テーブルの中でよりインデックスが有用な部分のみのエントリを持つインデックスです。
例えば、請求済みの注文と未請求の注文を情報として持つテーブルがあり、テーブル全体における未請求の注文の割合が小さく、かつ、頻繁に使用される場合、未請求の注文のみにインデックスを作成することで性能を向上できます。
部分インデックスのその他の利用方法として、<command>UNIQUE</command>付きの<command>WHERE</command>を使用して、テーブルの部分集合に一意性を強制する例が考えられます。
詳細は<xref linkend="indexes-partial">を参照してください。
  </para>

  <para>
<!--
    The expression used in the <literal>WHERE</literal> clause can refer
    only to columns of the underlying table, but it can use all columns,
    not just the ones being indexed.  Presently, subqueries and
    aggregate expressions are also forbidden in <literal>WHERE</literal>.
    The same restrictions apply to index fields that are expressions.
-->
<literal>WHERE</literal>句内の式では、元となるテーブルの列のみを参照できます。
しかし、インデックスを付加する列だけではなく、全ての列を使用することができます。
また、現在、副問い合わせと集約式については、<command>WHERE</command>で使用することができません。
同一の制限は、式で表されたインデックスのフィールドにも適用されます。
  </para>

  <para>
<!--
   All functions and operators used in an index definition must be
   <quote>immutable</>, that is, their results must depend only on
   their arguments and never on any outside influence (such as
   the contents of another table or the current time).  This restriction
   ensures that the behavior of the index is well-defined.  To use a
   user-defined function in an index expression or <literal>WHERE</literal>
   clause, remember to mark the function immutable when you create it.
-->
インデックスの定義で使用される全ての関数と演算子は、<quote>不変</>（immutable）でなければなりません。
つまり、結果は入力引数にのみに依存し、（他のテーブルの内容や現時刻などの）外部からの影響を受けてはなりません。
この制限によって、インデックスの動作が十分定義されていることが保証されます。  
インデックス式や<literal>WHERE</literal>句にユーザ定義の関数を使用する場合、関数を作成する際、IMMUTABLE（不変）オプションを付けることを忘れないでください。
  </para>
 </refsect1>

 <refsect1>
<!--
  <title>Parameters</title>
-->
  <title>パラメータ</title>

    <variablelist>
     <varlistentry>
      <term><literal>UNIQUE</literal></term>
      <listitem>
       <para>
<!--
        Causes the system to check for
        duplicate values in the table when the index is created (if data
        already exist) and each time data is added. Attempts to
        insert or update data which would result in duplicate entries
        will generate an error.
-->
インデックスを（既にデータがある状態で）作成する時、およびテーブルにデータを追加する時に、テーブル内の値が重複していないかを検査します。
重複エントリを生じるデータの挿入または更新はエラーとなります。
       </para>
      </listitem>
     </varlistentry>

     <varlistentry>
      <term><literal>CONCURRENTLY</literal></term>
      <listitem>
       <para>
<!--
        When this option is used, <productname>PostgreSQL</> will build the
        index without taking any locks that prevent concurrent inserts,
        updates, or deletes on the table; whereas a standard index build
        locks out writes (but not reads) on the table until it's done.
        There are several caveats to be aware of when using this option
        &mdash; see <xref linkend="SQL-CREATEINDEX-CONCURRENTLY"
        endterm="SQL-CREATEINDEX-CONCURRENTLY-title">.
-->
このオプションを使用すると、<productname>PostgreSQL</>は、対象テーブルに対する同時挿入、更新、削除を防止するようなロックを獲得せずにインデックスを作成します。
通常のインデックス作成処理では、完了するまで対象テーブルへの書き込みはできません（読み取りは可能です）。
このオプションを使用する際に注意しなければならない点が複数あります。
<xref linkend="SQL-CREATEINDEX-CONCURRENTLY" endterm="SQL-CREATEINDEX-CONCURRENTLY-title">を参照してください。
       </para>
      </listitem>
     </varlistentry>

     <varlistentry>
      <term><literal>IF NOT EXISTS</literal></term>
      <listitem>
       <para>
        Do not throw an error if a relation with the same name already exists.
        A notice is issued in this case. Note that there is no guarantee that
        the existing index is anything like the one that would have been created.
        Index name is required when <literal>IF NOT EXISTS</literal> is specified.
       </para>
      </listitem>
     </varlistentry>

     <varlistentry>
      <term><replaceable class="parameter">name</replaceable></term>
      <listitem>
       <para>
<!--
        The name of the index to be created.  No schema name can be included
        here; the index is always created in the same schema as its parent
        table.  If the name is omitted, <productname>PostgreSQL</> chooses a
        suitable name based on the parent table's name and the indexed column
        name(s).
-->
作成するインデックスの名前です。 
この名前には、スキーマ名を含めることはできません。
インデックスは、常にその親テーブルと同じスキーマに作成されます。
この名前を省略すると、<productname>PostgreSQL</>はその親テーブルの名前とインデックス付けされる列名に基づいた適切な名前を選びます。
       </para>
      </listitem>
     </varlistentry>

     <varlistentry>
      <term><replaceable class="parameter">table_name</replaceable></term>
      <listitem>
       <para>
<!--
        The name (possibly schema-qualified) of the table to be indexed.
-->
インデックスを作成するテーブルの名前です（スキーマ修飾名の場合もあります）。
       </para>
      </listitem>
     </varlistentry>

     <varlistentry>
      <term><replaceable class="parameter">method</replaceable></term>
      <listitem>
       <para>
<!--
        The name of the index method to be used.  Choices are
        <literal>btree</literal>, <literal>hash</literal>,
        <literal>gist</literal>, <literal>spgist</>, <literal>gin</>, and
        <literal>brin</>.
        The default method is <literal>btree</literal>.
-->
使用するインデックスメソッドの名前です。
<literal>btree</literal>、<literal>hash</literal>、<literal>gist</literal>、<literal>spgist</>、<literal>gin</>から選択します。
デフォルトのメソッドは<literal>btree</literal>です。
       </para>
      </listitem>
     </varlistentry>

     <varlistentry>
      <term><replaceable class="parameter">column_name</replaceable></term>
      <listitem>
       <para>
<!--
        The name of a column of the table.
-->
テーブルの列の名前です。
       </para>
      </listitem>
     </varlistentry>

     <varlistentry>
      <term><replaceable class="parameter">expression</replaceable></term>
      <listitem>
       <para>
<!--
        An expression based on one or more columns of the table.  The
        expression usually must be written with surrounding parentheses,
        as shown in the syntax.  However, the parentheses can be omitted
        if the expression has the form of a function call.
-->
テーブル上の1つ以上の列を使用した式です。
通常この式は、構文で示した通り括弧で囲む必要があります。
しかし、式が関数呼び出し形式になっている場合は括弧を省略することができます。
       </para>
      </listitem>
     </varlistentry>

     <varlistentry>
      <term><replaceable class="parameter">collation</replaceable></term>
      <listitem>
       <para>
<!--
        The name of the collation to use for the index.  By default,
        the index uses the collation declared for the column to be
        indexed or the result collation of the expression to be
        indexed.  Indexes with non-default collations can be useful for
        queries that involve expressions using non-default collations.
-->
インデックスで使用する照合順序の名前です。
デフォルトではインデックスはインデックス付け対象の列で宣言された照合順序またはインデックス付け対象の式の結果の照合順序を使用します。
デフォルト以外の照合順序を使用する式を含む問い合わせで、デフォルト以外の照合順序を持つインデックスが有用になるかもしれません。
       </para>
      </listitem>
     </varlistentry>

     <varlistentry>
      <term><replaceable class="parameter">opclass</replaceable></term>
      <listitem>
       <para>
<!--
        The name of an operator class. See below for details.
-->
演算子クラスの名前です。詳細は下記を参照してください。
       </para>
      </listitem>
     </varlistentry>

     <varlistentry>
      <term><literal>ASC</></term>
      <listitem>
       <para>
<!--
        Specifies ascending sort order (which is the default).
-->
正方向のソート順を指定します(これがデフォルトです)。
       </para>
      </listitem>
     </varlistentry>

     <varlistentry>
      <term><literal>DESC</></term>
      <listitem>
       <para>
<!--
        Specifies descending sort order.
-->
逆方向のソート順を指定します。
       </para>
      </listitem>
     </varlistentry>

     <varlistentry>
      <term><literal>NULLS FIRST</></term>
      <listitem>
       <para>
<!--
        Specifies that nulls sort before non-nulls.  This is the default
        when <literal>DESC</> is specified.
-->
NULLを非NULLより前にソートすることを指定します。
これは<literal>DESC</>が指定された場合のデフォルトです。
       </para>
      </listitem>
     </varlistentry>

     <varlistentry>
      <term><literal>NULLS LAST</></term>
      <listitem>
       <para>
<!--
        Specifies that nulls sort after non-nulls.  This is the default
        when <literal>DESC</> is not specified.
-->
NULLを非NULLより後にソートすることを指定します。
これは<literal>DESC</>が指定されない場合のデフォルトです。
       </para>
      </listitem>
     </varlistentry>

     <varlistentry>
      <term><replaceable class="parameter">storage_parameter</replaceable></term>
      <listitem>
       <para>
<!--
        The name of an index-method-specific storage parameter.  See
        <xref linkend="sql-createindex-storage-parameters" endterm="sql-createindex-storage-parameters-title">
        for details.
-->
インデックスメソッド固有の格納パラメータの名前です。
<xref linkend="sql-createindex-storage-parameters" endterm="sql-createindex-storage-parameters-title">を参照してください。
       </para>
      </listitem>
     </varlistentry>

     <varlistentry>
      <term><replaceable class="parameter">tablespace_name</replaceable></term>
      <listitem>
       <para>
<!--
        The tablespace in which to create the index.  If not specified,
        <xref linkend="guc-default-tablespace"> is consulted, or
        <xref linkend="guc-temp-tablespaces"> for indexes on temporary
        tables.
-->
インデックスを生成するテーブル空間です。
指定されなかった場合、<xref linkend="guc-default-tablespace">、もし一時テーブル上のインデックスであれば、<xref linkend="guc-temp-tablespaces">が考慮されます。
       </para>
      </listitem>
     </varlistentry>

     <varlistentry>
      <term><replaceable class="parameter">predicate</replaceable></term>
      <listitem>
       <para>
<!--
        The constraint expression for a partial index.
-->
部分インデックス用の制約式です。
       </para>
      </listitem>
     </varlistentry>

    </variablelist>

  <refsect2 id="SQL-CREATEINDEX-storage-parameters">
<!--
   <title id="SQL-CREATEINDEX-storage-parameters-title">Index Storage Parameters</title>
-->
   <title id="SQL-CREATEINDEX-storage-parameters-title">インデックス格納パラメータ</title>

   <para>
<!--
    The optional <literal>WITH</> clause specifies <firstterm>storage
    parameters</> for the index.  Each index method has its own set of allowed
    storage parameters.  The B-tree, hash, GiST and SP-GiST index methods all
    accept this parameter:
-->
<literal>WITH</>句を使うと、インデックスの<firstterm>格納パラメータ</>を指定できます。
インデックスメソッドはそれぞれ固有の設定可能な格納パラメータを持ちます。
B-tree、ハッシュ、GiSTおよびSP-GiSTといったインデックスはすべて次のパラメータを受け付けます。
   </para>

   <variablelist>
   <varlistentry>
    <term><literal>fillfactor</></term>
    <listitem>
     <para>
<!--
      The fillfactor for an index is a percentage that determines how full
      the index method will try to pack index pages.  For B-trees, leaf pages
      are filled to this percentage during initial index build, and also
      when extending the index at the right (adding new largest key values).
      If pages
      subsequently become completely full, they will be split, leading to
      gradual degradation in the index's efficiency.  B-trees use a default
      fillfactor of 90, but any integer value from 10 to 100 can be selected.
      If the table is static then fillfactor 100 is best to minimize the
      index's physical size, but for heavily updated tables a smaller
      fillfactor is better to minimize the need for page splits.  The
      other index methods use fillfactor in different but roughly analogous
      ways; the default fillfactor varies between methods.
-->
インデックス用のフィルファクタは割合（パーセント）で、インデックスメソッドがインデックスページをまとめ上げる時にどの程度ページを使用するかを決定するものです。
B-treeでは、リーフページは初期インデックス構築時と右側（新しい最大キー値を追加する方向）にインデックスを拡張する時にこの割合分までページを使用します。
その後ページすべてが完全に使用されると分割され、インデックスの効果が徐々に劣化します。
B-treeのデフォルトのフィルファクタは90ですが、10から100までの任意の整数値を設定することができます。
テーブルが静的な場合、100が最善でインデックスの物理サイズを最小化できます。
更新が非常に多い場合は、ページ分割の頻度を少なくするために、より小さなフィルファクタを設定する方が良いです。
この他のインデックスメソッドでは、フィルファクタを異なる意味で使用しますが、おおよそは同じです。
メソッドによってフィルファクタのデフォルト値は異なります。
     </para>
    </listitem>
   </varlistentry>
   </variablelist>

   <para>
<!--
    GiST indexes additionally accept this parameter:
-->
GiSTインデックスではさらに以下のパラメータを受け付けます。
   </para>

   <variablelist>
   <varlistentry>
    <term><literal>buffering</></term>
    <listitem>
    <para>
<!--
     Determines whether the buffering build technique described in
     <xref linkend="gist-buffering-build"> is used to build the index. With
     <literal>OFF</> it is disabled, with <literal>ON</> it is enabled, and
     with <literal>AUTO</> it is initially disabled, but turned on
     on-the-fly once the index size reaches <xref linkend="guc-effective-cache-size">. The default is <literal>AUTO</>.
-->
<xref linkend="gist-buffering-build">で説明するバッファリング構築技術をインデックスを構築する時に使用するかどうかを決定します。
<literal>OFF</>で無効に、<literal>ON</>で有効になります。
また<literal>AUTO</>と指定すると、最初は無効ですが、
インデックスサイズが<xref linkend="guc-effective-cache-size">に達した後はその場で有効になります。
デフォルトは<literal>AUTO</>です。
    </para>
    </listitem>
   </varlistentry>
   </variablelist>

   <para>
<<<<<<< HEAD
    GIN indexes accept different parameters:
=======
<!--
    GIN indexes accept a different parameter:
-->
GINインデックスでは以下の異なるパラメータを受け付けます。
>>>>>>> de74b4ab
   </para>

   <variablelist>
   <varlistentry>
    <term><literal>fastupdate</></term>
    <listitem>
    <para>
<!--
     This setting controls usage of the fast update technique described in
     <xref linkend="gin-fast-update">.  It is a Boolean parameter:
     <literal>ON</> enables fast update, <literal>OFF</> disables it.
     (Alternative spellings of <literal>ON</> and <literal>OFF</> are
     allowed as described in <xref linkend="config-setting">.)  The
     default is <literal>ON</>.
-->
この設定は<xref linkend="gin-fast-update">で説明する高速更新技法を使用するかどうかを制御します。
これは論理値パラメータであり、<literal>ON</>は高速更新を有効に、<literal>OFF</>は無効にします。
（<xref linkend="config-setting">の説明のように、<literal>ON</>や<literal>OFF</>と異なる記載も可能です。）
デフォルトは<literal>ON</>です。
    </para>

    <note>
     <para>
<<<<<<< HEAD
      Turning <literal>fastupdate</> off via <command>ALTER INDEX</> prevents
=======
<!--
      Turning <literal>FASTUPDATE</> off via <command>ALTER INDEX</> prevents
>>>>>>> de74b4ab
      future insertions from going into the list of pending index entries,
      but does not in itself flush previous entries.  You might want to
      <command>VACUUM</> the table afterward to ensure the pending list is
      emptied.
-->
<command>ALTER INDEX</>を使用して<literal>FASTUPDATE</>を無効にすることにより、以後の挿入は待機中のインデックス項目リストに入らないようになります。
しかし、このコマンド自体はこれまでの項目を吐き出しません。
確実に待機中のリストを空にするためには、続いてテーブルを<command>VACUUM</>する方が良いでしょう。
     </para>
    </note>
    </listitem>
   </varlistentry>
   </variablelist>
   <variablelist>
   <varlistentry>
    <term><literal>gin_pending_list_limit</></term>
    <listitem>
    <para>
     Custom <xref linkend="guc-gin-pending-list-limit"> parameter.
     This value is specified in kilobytes.
    </para>
    </listitem>
   </varlistentry>
   </variablelist>

   <para>
    <acronym>BRIN</> indexes accept a different parameter:
   </para>

   <variablelist>
   <varlistentry>
    <term><literal>pages_per_range</></term>
    <listitem>
    <para>
     Defines the number of table blocks that make up one block range for
     each entry of a <acronym>BRIN</> index (see <xref linkend="brin-intro">
     for more details).  The default is <literal>128</>.
    </para>
    </listitem>
   </varlistentry>
   </variablelist>
  </refsect2>

  <refsect2 id="SQL-CREATEINDEX-CONCURRENTLY">
<!--
   <title id="SQL-CREATEINDEX-CONCURRENTLY-title">Building Indexes Concurrently</title>
-->
   <title id="SQL-CREATEINDEX-CONCURRENTLY-title">インデックスの同時作成</title>

   <indexterm zone="SQL-CREATEINDEX-CONCURRENTLY">
<!--
   <primary>index</primary>
   <secondary>building concurrently</secondary>
-->
   <primary>インデックス</primary>
   <secondary>同時作成</secondary>
   </indexterm>

   <para>
<!--
    Creating an index can interfere with regular operation of a database.
    Normally <productname>PostgreSQL</> locks the table to be indexed against
    writes and performs the entire index build with a single scan of the
    table. Other transactions can still read the table, but if they try to
    insert, update, or delete rows in the table they will block until the
    index build is finished. This could have a severe effect if the system is
    a live production database.  Very large tables can take many hours to be
    indexed, and even for smaller tables, an index build can lock out writers
    for periods that are unacceptably long for a production system.
-->
インデックスの作成が、通常のデータベース操作に影響を与えることがあります。
通常<productname>PostgreSQL</>は、対象テーブルに対する書き込みをロックしてから、対象テーブル全体のインデックス作成を一度のスキャンで行います。
他のトランザクションはテーブルを読み取ることはできますが、対象テーブル内の行を挿入、更新、削除しようとすると、インデックス作成が完了するまでブロックされます。
実行中の運用状態のデータベースシステムの場合、これは重大な影響を与える可能性があります。
非常に大規模なテーブルに対するインデックス作成は何時間もかかることがあり得ます。
また小規模なテーブルであっても、インデックス作成により、運用状態のシステムとしては受け入れられないほど長い時間、書き込みロックがかかる可能性があります。
   </para>

   <para>
<!--
    <productname>PostgreSQL</> supports building indexes without locking
    out writes.  This method is invoked by specifying the
    <literal>CONCURRENTLY</> option of <command>CREATE INDEX</>.
    When this option is used,
    <productname>PostgreSQL</> must perform two scans of the table, and in
    addition it must wait for all existing transactions that could potentially
    use the index to terminate.  Thus
    this method requires more total work than a standard index build and takes
    significantly longer to complete.  However, since it allows normal
    operations to continue while the index is built, this method is useful for
    adding new indexes in a production environment.  Of course, the extra CPU
    and I/O load imposed by the index creation might slow other operations.
-->
<productname>PostgreSQL</>は書き込みをロックしないインデックス作成もサポートしています。
<command>CREATE INDEX</>に<literal>CONCURRENTLY</>オプションをつけることでこの方式が行われます。
このオプションを使うと、<productname>PostgreSQL</>はテーブルを2回スキャンしなければなりません。
さらに、潜在的にそのインデックスを使用する可能性がある、実行中のすべてのトランザクションが終わるまで待機しなければなりません。
したがって、この方式は通常の方式よりも総作業時間がかかり、また、完了するまでの時間が非常に長くなります。
しかし、インデックス作成中に通常の操作を行い続けることができますので、この方式は運用環境での新規インデックス作成に有用です。
もちろん、インデックス作成によりCPUや入出力に余分に負荷がかかりますので、他の操作が低速になる可能性があります。
   </para>

   <para>
<!--
    In a concurrent index build, the index is actually entered into
    the system catalogs in one transaction, then two table scans occur in
    two more transactions.  Any transaction active when the second table
    scan starts can block concurrent index creation until it completes,
    even transactions that only reference the table after the second table
    scan starts.   Concurrent index creation serially waits for each old
    transaction to complete using the method outlined in section <xref
    linkend="view-pg-locks">.
-->
同時実行インデックス構築では実際、1つのトランザクションでシステムカタログに登録され、さらに2つのトランザクションで２つのテーブルスキャンが起こります。
２回目のテーブルスキャンが始まった後にそのテーブルを参照するのみのトランザクションであったとしても、２回目のテーブルスキャンが始まった時に有効なトランザクションは、その完了まで、同時実行インデックス作成をブロックする可能性があります。
同時実行インデックス作成は、<xref linkend="view-pg-locks">節で概要を示す方法を用いて、古いトランザクションが完了することを直列的に待機します。
   </para>

   <para>
<!--
    If a problem arises while scanning the table, such as a deadlock or a
    uniqueness violation in a unique index, the <command>CREATE INDEX</>
    command will fail but leave behind an <quote>invalid</> index. This index
    will be ignored for querying purposes because it might be incomplete;
    however it will still consume update overhead. The <application>psql</>
    <command>\d</> command will report such an index as <literal>INVALID</>:
-->
たとえばデッドロックや一意性インデックスにおける一意性違反など、テーブルスキャン中に問題が発生すると、<command>CREATE INDEX</>は失敗しますが、<quote>無効な</>インデックスが残ってしまいます。
こうしたインデックスは完全ではない可能性がありますので、問い合わせの際には無視されます。
しかし、更新時にオーバーヘッドがかかります。
<application>psql</>の<command>\d</>コマンドでは、こうしたインデックスを<literal>INVALID</>として報告します。

<programlisting>
postgres=# \d tab
       Table "public.tab"
 Column |  Type   | Modifiers 
--------+---------+-----------
 col    | integer | 
Indexes:
    "idx" btree (col) INVALID
</programlisting>

<!--
    The recommended recovery
    method in such cases is to drop the index and try again to perform
    <command>CREATE INDEX CONCURRENTLY</>.  (Another possibility is to rebuild
    the index with <command>REINDEX</>.  However, since <command>REINDEX</>
    does not support concurrent builds, this option is unlikely to seem
    attractive.)
-->
こうした場合の推奨復旧方法は、インデックスを削除し、再度<command>CREATE INDEX CONCURRENTLY</>を実行することです。
（他にも<command>REINDEX</>を使用したインデックスの再作成という方法もあります。
しかし、<command>REINDEX</>は同時作成をサポートしていませんので、この方法は魅力がありません。）
   </para>

   <para>
<!--
    Another caveat when building a unique index concurrently is that the
    uniqueness constraint is already being enforced against other transactions
    when the second table scan begins.  This means that constraint violations
    could be reported in other queries prior to the index becoming available
    for use, or even in cases where the index build eventually fails.  Also,
    if a failure does occur in the second scan, the <quote>invalid</> index
    continues to enforce its uniqueness constraint afterwards.
-->
この他に一意性インデックスを同時作成する場合の注意事項があります。
2回目のテーブルスキャンが始まる時点で、他のトランザクションに対する一意性制約が既に有効になっているという点です。
これは、インデックスが使用できるようになる前やインデックス作成が最終的に失敗したとしても、制約違反が他のトランザクションで報告されてしまうことを意味します。
また、2回目のスキャン中に失敗した後も、<quote>無効な</>インデックスによる一意性制約は強制され続けます。
   </para>

   <para>
<!--
    Concurrent builds of expression indexes and partial indexes are supported.
    Errors occurring in the evaluation of these expressions could cause
    behavior similar to that described above for unique constraint violations.
-->
式インデックスや部分インデックスの同時作成もサポートされています。
式の評価中にエラーが発生した場合も、上で説明した一意性制約違反と同様な状況が発生します。
   </para>

   <para>
<!--
    Regular index builds permit other regular index builds on the
    same table to occur in parallel, but only one concurrent index build
    can occur on a table at a time.  In both cases, no other types of schema
    modification on the table are allowed meanwhile.  Another difference
    is that a regular <command>CREATE INDEX</> command can be performed within
    a transaction block, but <command>CREATE INDEX CONCURRENTLY</> cannot.
-->
同一テーブルに対する通常のインデックス作成処理は複数並行して行うことができます。
しかし、あるテーブルに対するインデックスの同時作成は一度に1つしか行うことができません。
また、どの場合でもインデックス作成中はテーブルスキーマの変更はできません。
この他に、通常の<command>CREATE INDEX</>コマンドはトランザクションブロック内で実行させることができますが、<command>CREATE INDEX CONCURRENTLY</>は実行させることができないという相違点があります。
   </para>
  </refsect2>
 </refsect1>

 <refsect1>
<!--
  <title>Notes</title>
-->
  <title>注釈</title>

  <para>
<!--
   See <xref linkend="indexes"> for information about when indexes can
   be used, when they are not used, and in which particular situations
   they can be useful.
-->
インデックスが、どのような時に使用され、どのような時に使用されないか、また、どのような場合に有用かといった情報については<xref linkend="indexes">を参照してください。
  </para>

  <caution>
   <para>
<!--
    Hash index operations are not presently WAL-logged,
    so hash indexes might need to be rebuilt with <command>REINDEX</>
    after a database crash if there were unwritten changes.
    Also, changes to hash indexes are not replicated over streaming or
    file-based replication after the initial base backup, so they
    give wrong answers to queries that subsequently use them.
<<<<<<< HEAD
    Hash indexes are also not properly restored during point-in-time
    recovery.  For these reasons, hash index use is presently discouraged.
=======
    For these reasons, hash index use is presently discouraged.
-->
ハッシュインデックス操作は現在WALに記録されません。
このためハッシュインデックスは、データベースクラッシュの後未書き込みな変更があれば、<command>REINDEX</>を用いて再構築しなければならない可能性があります。
また、ハッシュインデックスの変更は最初のベースバックアップ以降のストリーミングまたはファイルベースのレプリケーションでは複製されません。
ですので、その後にそのインデックスを使用する問い合わせに対して間違った答えが返ります。
このような理由から現在ハッシュインデックスの使用を勧めません。
>>>>>>> de74b4ab
   </para>
  </caution>

  <para>
<<<<<<< HEAD
   Currently, only the B-tree, GiST, GIN, and BRIN index methods support
=======
<!--
   Currently, only the B-tree, GiST and GIN index methods support
>>>>>>> de74b4ab
   multicolumn indexes. Up to 32 fields can be specified by default.
   (This limit can be altered when building
   <productname>PostgreSQL</productname>.)  Only B-tree currently
   supports unique indexes.
-->    
現在は、B-tree、GiST、GINインデックスメソッドのみが、複数列に対するインデックスをサポートしています。
指定できる列は、デフォルトでは32個までです（この制限は<productname>PostgreSQL</productname>のコンパイル時に変更できます）。
現在、B-treeのみが一意性インデックスをサポートしています。
  </para>

  <para>
<!--
   An <firstterm>operator class</firstterm> can be specified for each
   column of an index. The operator class identifies the operators to be
   used by the index for that column. For example, a B-tree index on
   four-byte integers would use the <literal>int4_ops</literal> class;
   this operator class includes comparison functions for four-byte
   integers. In practice the default operator class for the column's data
   type is usually sufficient. The main point of having operator classes
   is that for some data types, there could be more than one meaningful
   ordering. For example, we might want to sort a complex-number data
   type either by absolute value or by real part. We could do this by
   defining two operator classes for the data type and then selecting
   the proper class when making an index.  More information about
   operator classes is in <xref linkend="indexes-opclass"> and in <xref
   linkend="xindex">.
-->
<firstterm>演算子クラス</firstterm>は、インデックスのそれぞれの列に指定することができます。
演算子クラスは、その列のインデックスが使う演算子を識別します。
例えば、4バイト整数に対するB-treeインデックスには、<literal>int4_ops</literal>クラスを使います。
この演算子クラスには、4バイト整数の比較関数が含まれています。
実際の使用では、通常、列のデータ型のデフォルト演算子クラスで十分です。
演算子クラスを保持する主な理由は、データ型の中には有意な順序を2つ以上持つものがあるかもしれないからです。
例えば、複素数のソートで絶対値または実数部のどちらかを使いたい場合がありえます。
これを実現するには、データ型として2つの演算子クラスを定義し、インデックスを作る時に適切なクラスを選択します。
演算子クラスについての詳細は、<xref linkend="indexes-opclass">と<xref linkend="xindex">を参照してください。
  </para>

  <para>
<!--
   For index methods that support ordered scans (currently, only B-tree),
   the optional clauses <literal>ASC</>, <literal>DESC</>, <literal>NULLS
   FIRST</>, and/or <literal>NULLS LAST</> can be specified to modify
   the sort ordering of the index.  Since an ordered index can be
   scanned either forward or backward, it is not normally useful to create a
   single-column <literal>DESC</> index &mdash; that sort ordering is already
   available with a regular index.  The value of these options is that
   multicolumn indexes can be created that match the sort ordering requested
   by a mixed-ordering query, such as <literal>SELECT ... ORDER BY x ASC, y
   DESC</>.  The <literal>NULLS</> options are useful if you need to support
   <quote>nulls sort low</> behavior, rather than the default <quote>nulls
   sort high</>, in queries that depend on indexes to avoid sorting steps.
-->
順序付きスキャンをサポートするインデックスメソッド（現時点ではB-Treeのみ）では、<literal>ASC</>、<literal>DESC</>、<literal>NULLS FIRST</>、<literal>NULLS LAST</>句(省略可能)をオプションで指定し、インデックスのソート順を変更することができます。
順序付きインデックスは正方向にも逆方向にもスキャンすることができますので、単一列に対する<literal>DESC</>インデックスは通常は有用ではありません。
このソート順序はすでに通常のインデックスを使用して実現できます。
これらのオプションの価値は、<literal>SELECT ... ORDER BY x ASC, y DESC</>などの順序指定が混在する問い合わせによって要求されるソート順に一致する、複数列に対するインデックスを作成できる点です。
<literal>NULLS</>オプションは、インデックスに基づいた問い合わせにおいてソート処理を省略するために<quote>NULLのソート順を低くする</>動作をサポートする必要がある場合に有用です。
デフォルトの動作は<quote>NULLのソート順を高くする</>です。
  </para>

  <para>
<!--
   For most index methods, the speed of creating an index is
   dependent on the setting of <xref linkend="guc-maintenance-work-mem">.
   Larger values will reduce the time needed for index creation, so long
   as you don't make it larger than the amount of memory really available,
   which would drive the machine into swapping.  For hash indexes, the
   value of <xref linkend="guc-effective-cache-size"> is also relevant to
   index creation time: <productname>PostgreSQL</productname> will use one
   of two different hash index creation methods depending on whether the
   estimated index size is more or less than <varname>effective_cache_size</>.
   For best results, make sure that this parameter is also set to something
   reflective of available memory, and be careful that the sum of
   <varname>maintenance_work_mem</> and <varname>effective_cache_size</> is
   less than the machine's RAM less whatever space is needed by other
   programs.
-->
ほとんどのインデックスメソッドにおいて、インデックス作成速度は<xref linkend="guc-maintenance-work-mem">の設定に依存します。
より大きな値を設定すると、インデックス作成に必要となる時間が短縮されます。
ただし、実際に使用できるメモリ量を超えるほど大きくすると、マシンがスワップ状態になり、遅くなります。
ハッシュインデックスでは、<xref linkend="guc-effective-cache-size">の値もインデックス作成時間に影響を与えます。
<productname>PostgreSQL</productname>は、推定インデックスサイズが<varname>effective_cache_size</>より大きいか小さいかによって、2つのハッシュインデックス作成方法のうち、どちらを使用するかを決めます。
最善の結果を得るために、このパラメータが利用可能なメモリを反映した値に設定されていることを確認してください。
また、<varname>maintenance_work_mem</>と<varname>effective_cache_size</>の和が、マシンのRAM容量から他のプログラムで必要とされる容量を差し引いた容量より小さくなるよう注意してください。
  </para>

  <para>
<!--
   Use <xref linkend="sql-dropindex">
   to remove an index.
-->
インデックスを削除するには、<xref linkend="sql-dropindex">を使用してください。
  </para>

  <para>
<!--
   Prior releases of <productname>PostgreSQL</productname> also had an
   R-tree index method.  This method has been removed because
   it had no significant advantages over the GiST method.
   If <literal>USING rtree</> is specified, <command>CREATE INDEX</>
   will interpret it as <literal>USING gist</>, to simplify conversion
   of old databases to GiST.
-->
以前の<productname>PostgreSQL</productname>にはR-treeインデックスメソッドがありました。
GiSTメソッドに比べて大きな利点がありませんでしたので、このメソッドは削除されました。
古いデータベースからGiSTへの変換を簡単にするため、<literal>USING rtree</>が指定された場合、<command>CREATE INDEX</>は<literal>USING gist</>と解釈します。
  </para>
 </refsect1>

 <refsect1>
<!--
  <title>Examples</title>
-->
  <title>例</title>

  <para>
<!--
   To create a B-tree index on the column <literal>title</literal> in
   the table <literal>films</literal>:
-->
テーブル<literal>films</literal>の列<literal>title</literal>にB-treeインデックスを作成します。
<programlisting>
CREATE UNIQUE INDEX title_idx ON films (title);
</programlisting>
  </para>

  <para>
<!--
   To create an index on the expression <literal>lower(title)</>,
   allowing efficient case-insensitive searches:
-->
大文字小文字を区別しない検索が効率的になるように、式<literal>lower(title)</>に対してインデックスを作成します。
<programlisting>
CREATE INDEX ON films ((lower(title)));
</programlisting>
<!--
   (In this example we have chosen to omit the index name, so the system
   will choose a name, typically <literal>films_lower_idx</>.)
-->
(この例では、インデックス名を省略することを選びました。
このためシステムが<literal>films_lower_idx</>などという名前を選ぶことになります。)
  </para>

  <para>
<!--
   To create an index with non-default collation:
-->
デフォルト以外の照合順序でインデックスを作成します。
<programlisting>
CREATE INDEX title_idx_german ON films (title COLLATE "de_DE");
</programlisting>
  </para>

  <para>
<!--
   To create an index with non-default sort ordering of nulls:
-->
デフォルトと異なるNULLのソート順を指定したインデックスを作成します。
<programlisting>
CREATE INDEX title_idx_nulls_low ON films (title NULLS FIRST);
</programlisting>
  </para>

  <para>
<!--
   To create an index with non-default fill factor:
-->
デフォルトと異なるフィルファクタを持つインデックスを作成します。
<programlisting>
CREATE UNIQUE INDEX title_idx ON films (title) WITH (fillfactor = 70);
</programlisting>
  </para>

  <para>
<!--
   To create a <acronym>GIN</> index with fast updates disabled:
-->
高速更新を無効にして<acronym>GIN</>インデックスを作成します。
<programlisting>
CREATE INDEX gin_idx ON documents_table USING gin (locations) WITH (fastupdate = off);
</programlisting>
  </para>

  <para>
<!--
   To create an index on the column <literal>code</> in the table
   <literal>films</> and have the index reside in the tablespace
   <literal>indexspace</>:
-->
テーブル<literal>films</>上の列<literal>code</>に対するインデックスを作成します。
また、このインデックスをテーブル空間<literal>indexspace</>内に生成します。
<programlisting>
CREATE INDEX code_idx ON films (code) TABLESPACE indexspace;
</programlisting>
  </para>

  <para>
<!--
   To create a GiST index on a point attribute so that we
   can efficiently use box operators on the result of the
   conversion function:
-->
変換関数の結果に対するbox操作を効率的に使用できるようにpoint属性にGiSTインデックスを作成します。
<programlisting>
CREATE INDEX pointloc
    ON points USING gist (box(location,location));
SELECT * FROM points
    WHERE box(location,location) &amp;&amp; '(0,0),(1,1)'::box;
</programlisting>
  </para>

  <para>
<!--
   To create an index without locking out writes to the table:
-->
対象テーブルへの書き込みをロックせずにインデックスを作成します。
<programlisting>
CREATE INDEX CONCURRENTLY sales_quantity_index ON sales_table (quantity);
</programlisting></para>

 </refsect1>

 <refsect1>
<!--
  <title>Compatibility</title>
-->
  <title>互換性</title>

  <para>
<!--
   <command>CREATE INDEX</command> is a
   <productname>PostgreSQL</productname> language extension.  There
   are no provisions for indexes in the SQL standard.
-->
<command>CREATE INDEX</command>は<productname>PostgreSQL</productname>の拡張です。
標準SQLにはインデックスについての規定はありません。
  </para>
 </refsect1>

 <refsect1>
<!--
  <title>See Also</title>
-->
  <title>関連項目</title>

  <simplelist type="inline">
   <member><xref linkend="sql-alterindex"></member>
   <member><xref linkend="sql-dropindex"></member>
  </simplelist>
 </refsect1>
</refentry><|MERGE_RESOLUTION|>--- conflicted
+++ resolved
@@ -29,7 +29,7 @@
 
  <refsynopsisdiv>
 <synopsis>
-CREATE [ UNIQUE ] INDEX [ CONCURRENTLY ] [ [ IF NOT EXISTS ] <replaceable class="parameter">name</replaceable> ] ON <replaceable class="parameter">table_name</replaceable> [ USING <replaceable class="parameter">method</replaceable> ]
+CREATE [ UNIQUE ] INDEX [ CONCURRENTLY ] [ <replaceable class="parameter">name</replaceable> ] ON <replaceable class="parameter">table_name</replaceable> [ USING <replaceable class="parameter">method</replaceable> ]
     ( { <replaceable class="parameter">column_name</replaceable> | ( <replaceable class="parameter">expression</replaceable> ) } [ COLLATE <replaceable class="parameter">collation</replaceable> ] [ <replaceable class="parameter">opclass</replaceable> ] [ ASC | DESC ] [ NULLS { FIRST | LAST } ] [, ...] )
     [ WITH ( <replaceable class="PARAMETER">storage_parameter</replaceable> = <replaceable class="PARAMETER">value</replaceable> [, ... ] ) ]
     [ TABLESPACE <replaceable class="parameter">tablespace_name</replaceable> ]
@@ -84,16 +84,11 @@
   <para>
 <!--
    <productname>PostgreSQL</productname> provides the index methods
-<<<<<<< HEAD
-   B-tree, hash, GiST, SP-GiST, GIN, and BRIN.  Users can also define their own
-   index methods, but that is fairly complicated.
-=======
    B-tree, hash, GiST, SP-GiST, and GIN.  Users can also define their own index
    methods, but that is fairly complicated.
 -->
 <application>PostgreSQL</application>はB-tree、ハッシュ、GiST、SP-GiST、GINのインデックスメソッドを用意しています。
 ユーザが独自にインデックスメソッドを定義することもできますが、これはかなり複雑です。
->>>>>>> de74b4ab
   </para>
 
   <para>
@@ -194,18 +189,6 @@
      </varlistentry>
 
      <varlistentry>
-      <term><literal>IF NOT EXISTS</literal></term>
-      <listitem>
-       <para>
-        Do not throw an error if a relation with the same name already exists.
-        A notice is issued in this case. Note that there is no guarantee that
-        the existing index is anything like the one that would have been created.
-        Index name is required when <literal>IF NOT EXISTS</literal> is specified.
-       </para>
-      </listitem>
-     </varlistentry>
-
-     <varlistentry>
       <term><replaceable class="parameter">name</replaceable></term>
       <listitem>
        <para>
@@ -243,8 +226,7 @@
 <!--
         The name of the index method to be used.  Choices are
         <literal>btree</literal>, <literal>hash</literal>,
-        <literal>gist</literal>, <literal>spgist</>, <literal>gin</>, and
-        <literal>brin</>.
+        <literal>gist</literal>, <literal>spgist</> and <literal>gin</>.
         The default method is <literal>btree</literal>.
 -->
 使用するインデックスメソッドの名前です。
@@ -430,7 +412,7 @@
 
    <variablelist>
    <varlistentry>
-    <term><literal>fillfactor</></term>
+    <term><literal>FILLFACTOR</></term>
     <listitem>
      <para>
 <!--
@@ -470,7 +452,7 @@
 
    <variablelist>
    <varlistentry>
-    <term><literal>buffering</></term>
+    <term><literal>BUFFERING</></term>
     <listitem>
     <para>
 <!--
@@ -491,19 +473,15 @@
    </variablelist>
 
    <para>
-<<<<<<< HEAD
-    GIN indexes accept different parameters:
-=======
 <!--
     GIN indexes accept a different parameter:
 -->
 GINインデックスでは以下の異なるパラメータを受け付けます。
->>>>>>> de74b4ab
    </para>
 
    <variablelist>
    <varlistentry>
-    <term><literal>fastupdate</></term>
+    <term><literal>FASTUPDATE</></term>
     <listitem>
     <para>
 <!--
@@ -522,12 +500,8 @@
 
     <note>
      <para>
-<<<<<<< HEAD
-      Turning <literal>fastupdate</> off via <command>ALTER INDEX</> prevents
-=======
 <!--
       Turning <literal>FASTUPDATE</> off via <command>ALTER INDEX</> prevents
->>>>>>> de74b4ab
       future insertions from going into the list of pending index entries,
       but does not in itself flush previous entries.  You might want to
       <command>VACUUM</> the table afterward to ensure the pending list is
@@ -538,34 +512,6 @@
 確実に待機中のリストを空にするためには、続いてテーブルを<command>VACUUM</>する方が良いでしょう。
      </para>
     </note>
-    </listitem>
-   </varlistentry>
-   </variablelist>
-   <variablelist>
-   <varlistentry>
-    <term><literal>gin_pending_list_limit</></term>
-    <listitem>
-    <para>
-     Custom <xref linkend="guc-gin-pending-list-limit"> parameter.
-     This value is specified in kilobytes.
-    </para>
-    </listitem>
-   </varlistentry>
-   </variablelist>
-
-   <para>
-    <acronym>BRIN</> indexes accept a different parameter:
-   </para>
-
-   <variablelist>
-   <varlistentry>
-    <term><literal>pages_per_range</></term>
-    <listitem>
-    <para>
-     Defines the number of table blocks that make up one block range for
-     each entry of a <acronym>BRIN</> index (see <xref linkend="brin-intro">
-     for more details).  The default is <literal>128</>.
-    </para>
     </listitem>
    </varlistentry>
    </variablelist>
@@ -750,10 +696,6 @@
     Also, changes to hash indexes are not replicated over streaming or
     file-based replication after the initial base backup, so they
     give wrong answers to queries that subsequently use them.
-<<<<<<< HEAD
-    Hash indexes are also not properly restored during point-in-time
-    recovery.  For these reasons, hash index use is presently discouraged.
-=======
     For these reasons, hash index use is presently discouraged.
 -->
 ハッシュインデックス操作は現在WALに記録されません。
@@ -761,17 +703,12 @@
 また、ハッシュインデックスの変更は最初のベースバックアップ以降のストリーミングまたはファイルベースのレプリケーションでは複製されません。
 ですので、その後にそのインデックスを使用する問い合わせに対して間違った答えが返ります。
 このような理由から現在ハッシュインデックスの使用を勧めません。
->>>>>>> de74b4ab
    </para>
   </caution>
 
   <para>
-<<<<<<< HEAD
-   Currently, only the B-tree, GiST, GIN, and BRIN index methods support
-=======
 <!--
    Currently, only the B-tree, GiST and GIN index methods support
->>>>>>> de74b4ab
    multicolumn indexes. Up to 32 fields can be specified by default.
    (This limit can be altered when building
    <productname>PostgreSQL</productname>.)  Only B-tree currently

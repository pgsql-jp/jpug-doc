--- conflicted
+++ resolved
@@ -41,8 +41,11 @@
   <para>
 <!--
    <command>CREATE CONVERSION</command> defines a new conversion between
-<<<<<<< HEAD
    two character set encodings.
+-->
+<command>CREATE CONVERSION</command>を使用すると、新しい文字セット符号化方式間の変換を定義できます。
+また、<literal>DEFAULT</literal>として指定された変換は、クライアントとサーバの間での自動的な符号化方式の変換に使用できます。
+このためには、符号化方式Aから符号化方式Bへ、<emphasis>および</emphasis>、符号化方式Bから符号化方式Aへという2つの変換を定義する必要があります。
   </para>
 
   <para>
@@ -51,18 +54,6 @@
    usage, two conversions, from encoding A to B <emphasis>and</emphasis>
    from encoding B to A, must be defined.
   </para>
-=======
-   character set encodings.  Also, conversions that
-   are marked <literal>DEFAULT</literal> can be used for automatic encoding
-   conversion between
-   client and server. For this purpose, two conversions, from encoding A to
-   B <emphasis>and</emphasis> from encoding B to A, must be defined.
--->
-<command>CREATE CONVERSION</command>を使用すると、新しい文字セット符号化方式間の変換を定義できます。
-また、<literal>DEFAULT</literal>として指定された変換は、クライアントとサーバの間での自動的な符号化方式の変換に使用できます。
-このためには、符号化方式Aから符号化方式Bへ、<emphasis>および</emphasis>、符号化方式Bから符号化方式Aへという2つの変換を定義する必要があります。
- </para>
->>>>>>> 184958ef
 
   <para>
 <!--
@@ -192,7 +183,6 @@
   <title>注釈</title>
 
   <para>
-<<<<<<< HEAD
    Neither the source nor the destination encoding can
    be <literal>SQL_ASCII</literal>, as the server's behavior for cases
    involving the <literal>SQL_ASCII</literal> <quote>encoding</quote> is
@@ -200,9 +190,7 @@
   </para>
 
   <para>
-=======
-<!--
->>>>>>> 184958ef
+<!--
    Use <command>DROP CONVERSION</command> to remove user-defined conversions.
 -->
 ユーザ定義の変換を削除するには、<command>DROP CONVERSION</command>を使用します。

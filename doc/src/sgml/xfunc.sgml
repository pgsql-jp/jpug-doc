--- conflicted
+++ resolved
@@ -1,14 +1,10 @@
 <!-- doc/src/sgml/xfunc.sgml -->
 
  <sect1 id="xfunc">
-<<<<<<< HEAD
+<!--
   <title>User-Defined Functions</title>
-=======
-<!--
-  <title>User-Defined Functions</title>
 -->
   <title>ユーザ定義関数</title>
->>>>>>> 184958ef
 
   <indexterm zone="xfunc">
 <!--
@@ -117,14 +113,10 @@
   </sect1>
 
   <sect1 id="xproc">
-<<<<<<< HEAD
+<!--
    <title>User-Defined Procedures</title>
-=======
-<!--
-   <title>User-Defined Procedures</title>
 -->
    <title>ユーザ定義プロシージャ</title>
->>>>>>> 184958ef
 
   <indexterm zone="xproc">
 <!--
@@ -140,20 +132,15 @@
     A procedure is a database object similar to a function.  The difference is
     that a procedure does not return a value, so there is no return type
     declaration.  While a function is called as part of a query or DML
-<<<<<<< HEAD
     command, a procedure is called in isolation using
     the <xref linkend="sql-call"/> command.  If the CALL command is not
     part of an explicit transaction, a procedure in many server-side
     languages can commit, rollback, and begin new transactions during
     its execution, which is not possible in functions.
-=======
-    command, a procedure is called explicitly using
-    the <xref linkend="sql-call"/> statement.
 -->
 プロシージャは関数と似たデータベースオブジェクトです。
 違いはプロシージャは値を返さず、そのため戻り型の宣言が無いことです。
 関数が問い合わせやDMLコマンドの一部として呼び出されるのに対して、プロシージャは明示的に<xref linkend="sql-call"/>文を使って呼び出されます。
->>>>>>> 184958ef
    </para>
 
    <para>
@@ -584,7 +571,7 @@
     </para>
 
     <para>
-<<<<<<< HEAD
+<!--
      If the final <literal>SELECT</literal> or <literal>RETURNING</literal>
      clause in a <acronym>SQL</acronym> function does not return exactly
      the function's declared result
@@ -594,18 +581,10 @@
      For example, suppose we wanted the
      previous <function>add_em</function> function to return
      type <type>float8</type> instead.  It's sufficient to write
-=======
-<!--
-     A <acronym>SQL</acronym> function must return exactly its declared
-     result type.  This may require inserting an explicit cast.
-     For example, suppose we wanted the
-     previous <function>add_em</function> function to return
-     type <type>float8</type> instead.  This won't work:
 -->
 <acronym>SQL</acronym>関数は正確に宣言された結果型を返さなければなりません。
 明示キャストの挿入を要するかもしれません。
 例えば、前出の<function>add_em</function>関数が代わりに<type>float8</type>型を返してほしいとします。
->>>>>>> 184958ef
 
 <programlisting>
 CREATE FUNCTION add_em(integer, integer) RETURNS float8 AS $$
@@ -613,17 +592,11 @@
 $$ LANGUAGE SQL;
 </programlisting>
 
-<<<<<<< HEAD
+<!--
      since the <type>integer</type> sum can be implicitly cast
      to <type>float8</type>.
      (See <xref linkend="typeconv"/> or <xref linkend="sql-createcast"/>
      for more about casts.)
-=======
-<!--
-     even though in other contexts <productname>PostgreSQL</productname>
-     would be willing to insert an implicit cast to
-     convert <type>integer</type> to <type>float8</type>.
-     We need to write it as
 -->
 他の文脈では<productname>PostgreSQL</productname>は<type>integer</type>から<type>float8</type>への暗黙キャストを挿入するにもかかわらず、これは動作しません。
 以下のように書く必要があります。
@@ -633,7 +606,6 @@
     SELECT ($1 + $2)::float8;
 $$ LANGUAGE SQL;
 </programlisting>
->>>>>>> 184958ef
     </para>
    </sect2>
 
@@ -770,14 +742,9 @@
       </listitem>
       <listitem>
        <para>
-<<<<<<< HEAD
+<!--
         We must ensure each expression's type can be cast to that of
         the corresponding column of the composite type.
-=======
-<!--
-        We must ensure each expression's type matches the corresponding
-        column of the composite type, inserting a cast if necessary.
->>>>>>> 184958ef
         Otherwise we'll get errors like this:
 -->
 必要に応じてキャストを挿入して、各式の型を対応する複合型の列と一致させなければなりません。
@@ -788,16 +755,11 @@
 DETAIL:  Final statement returns text instead of point at column 4.
 </computeroutput>
 </screen>
-<<<<<<< HEAD
+<!--
         As with the base-type case, the system will not insert explicit
         casts automatically, only implicit or assignment casts.
-=======
-<!--
-        As with the base-type case, the function will not insert any casts
-        automatically.
 -->
 基本型の場合、関数はいかなるキャストも自動で挿入しません。
->>>>>>> 184958ef
        </para>
       </listitem>
      </itemizedlist>
@@ -824,16 +786,11 @@
      Another example is that if we are trying to write a function that
      returns a domain over composite, rather than a plain composite type,
      it is always necessary to write it as returning a single column,
-<<<<<<< HEAD
      since there is no way to cause a coercion of the whole row result.
-=======
-     since there is no other way to produce a value that is exactly of
-     the domain type.
 -->
 ここで、正しい複合型の単一の列を単に返す<command>SELECT</command>を記述しました。
 今回の例ではこれはより優れたものとはいえませんが、例えば、必要な複合値を返す他の関数を呼び出して結果を計算しなければならない場合など、便利な解法になることがあります。
 他の例としては、単なる複合型ではなく複合型のドメインを返す関数を書こうとしてる場合に、単一列を返すように書くことが常に必要となります。なぜなら、厳密にドメイン型の値を生成する他の手段が無いからです。
->>>>>>> 184958ef
     </para>
 
     <para>
@@ -1797,12 +1754,8 @@
     </para>
    </sect2>
 
-<<<<<<< HEAD
    <sect2 id="xfunc-sql-polymorphic-functions">
-=======
-   <sect2>
-<!--
->>>>>>> 184958ef
+<!--
     <title>Polymorphic <acronym>SQL</acronym> Functions</title>
 -->
     <title>多様<acronym>SQL</acronym>関数</title>
@@ -3515,10 +3468,7 @@
     </para>
 
     <para>
-<<<<<<< HEAD
-=======
-<!--
->>>>>>> 184958ef
+<!--
      The macro <function>PG_ARGISNULL(<replaceable>n</replaceable>)</function>
      allows a function to test whether each input is null.  (Of course, doing
      this is only necessary in functions not declared <quote>strict</quote>.)
@@ -3552,18 +3502,7 @@
     </para>
 
     <para>
-<<<<<<< HEAD
-     At first glance, the version-1 coding conventions might appear
-     to be just pointless obscurantism, compared to using
-     plain <literal>C</literal> calling conventions.  They do however allow
-     us to deal with <literal>NULL</literal>able arguments/return values,
-     and <quote>toasted</quote> (compressed or out-of-line) values.
-    </para>
-
-    <para>
-=======
-<!--
->>>>>>> 184958ef
+<!--
      Other options provided by the version-1 interface are two
      variants of the
      <function>PG_GETARG_<replaceable>xxx</replaceable>()</function>
@@ -3773,14 +3712,10 @@
 &dfunc;
 
    <sect2>
-<<<<<<< HEAD
+<!--
     <title>Composite-Type Arguments</title>
-=======
-<!--
-    <title>Composite-Type Arguments</title>
 -->
 <title>複合型引数</title>
->>>>>>> 184958ef
 
     <para>
 <!--
@@ -4187,36 +4122,6 @@
     </para>
 
     <para>
-<<<<<<< HEAD
-     C-language functions have two options for returning sets (multiple
-     rows).  In one method, called <firstterm>ValuePerCall</firstterm>
-     mode, a set-returning function is called repeatedly (passing the same
-     arguments each time) and it returns one new row on each call, until
-     it has no more rows to return and signals that by returning NULL.
-     The set-returning function (<acronym>SRF</acronym>) must therefore
-     save enough state across calls to remember what it was doing and
-     return the correct next item on each call.
-     In the other method, called <firstterm>Materialize</firstterm> mode,
-     a SRF fills and returns a tuplestore object containing its
-     entire result; then only one call occurs for the whole result, and
-     no inter-call state is needed.
-    </para>
-
-    <para>
-     When using ValuePerCall mode, it is important to remember that the
-     query is not guaranteed to be run to completion; that is, due to
-     options such as <literal>LIMIT</literal>, the executor might stop
-     making calls to the set-returning function before all rows have been
-     fetched.  This means it is not safe to perform cleanup activities in
-     the last call, because that might not ever happen.  It's recommended
-     to use Materialize mode for functions that need access to external
-     resources, such as file descriptors.
-    </para>
-
-    <para>
-=======
-<!--
->>>>>>> 184958ef
      The remainder of this section documents a set of helper macros that
      are commonly used (though not required to be used) for SRFs using
      ValuePerCall mode.  Additional details about Materialize mode can be
@@ -4224,20 +4129,10 @@
      the <filename>contrib</filename> modules in
      the <productname>PostgreSQL</productname> source distribution contain
      many examples of SRFs using both ValuePerCall and Materialize mode.
-<<<<<<< HEAD
-    </para>
-
-    <para>
-=======
--->
-本節の残りの部分では、ValuePerCallモードを使用する集合を返す関数で一般に使用される補助マクロのセット（ただし、使用する必要はありませんが）について説明します。
-Materializeモードの詳細については、<filename>src/backend/utils/fmgr/README</filename>を参照してください。
-また、<productname>PostgreSQL</productname>ソース配布物内の<filename>contrib</filename>モジュールには、ValuePerCallとMaterializeモードの両方を使用する、集合を返す関数のより多くの例があります。
-    </para>
-
-    <para>
-<!--
->>>>>>> 184958ef
+    </para>
+
+    <para>
+<!--
      To use the ValuePerCall support macros described here,
      include <filename>funcapi.h</filename>.  These macros work with a
      structure <structname>FuncCallContext</structname> that contains the
@@ -4246,14 +4141,11 @@
      hold a pointer to <structname>FuncCallContext</structname> across
      calls.  The macros automatically fill that field on first use,
      and expect to find the same pointer there on subsequent uses.
-<<<<<<< HEAD
-=======
 -->
 ここで説明するValuePerCallサポートマクロを使用するには、<filename>funcapi.h</filename>をインクルードします。
 これらのマクロは、複数の呼び出しにわたって保存する必要がある状態を含む<structname>FuncCallContext</structname>構造体が備わっています。
 集合を返す関数内では、<literal>fcinfo-&gt;flinfo-&gt;fn_extra</literal>は、呼び出し間で<structname>FuncCallContext</structname>へのポインタを保持するために使用されます。
 マクロは、最初の使用時に自動的にそのフィールドを埋め、その後の使用時に同じポインタを見つけることを期待します。
->>>>>>> 184958ef
 <programlisting>
 typedef struct FuncCallContext
 {
@@ -4359,46 +4251,25 @@
     </para>
 
     <para>
-<<<<<<< HEAD
+<!--
      The macros to be used by an <acronym>SRF</acronym> using this
      infrastructure are:
-<programlisting>
-SRF_IS_FIRSTCALL()
-</programlisting>
+-->
+この基盤を使用して、<acronym>SRF</acronym>が使用するマクロは以下の通りです。
+<programlisting>
+</programlisting>
+<!--
      Use this to determine if your function is being called for the first or a
      subsequent time. On the first call (only), call:
-=======
-<!--
-     The macros to be used by an <acronym>SRF</acronym> using this
-     infrastructure are:
--->
-この基盤を使用して、<acronym>SRF</acronym>が使用するマクロは以下の通りです。
-<programlisting>
-SRF_IS_FIRSTCALL()
-</programlisting>
-<!--
-     Use this to determine if your function is being called for the first or a
-     subsequent time. On the first call (only), call:
 -->
 これを使用して、関数が初めて呼び出されたのか、2回目以降に呼び出されたのかを判別します。
 最初の呼び出し（のみ）で、
->>>>>>> 184958ef
 <programlisting>
 SRF_FIRSTCALL_INIT()
 </programlisting>
 <!--
      to initialize the <structname>FuncCallContext</structname>. On every function call,
      including the first, call:
-<<<<<<< HEAD
-<programlisting>
-SRF_PERCALL_SETUP()
-</programlisting>
-     to set up for using the <structname>FuncCallContext</structname>.
-    </para>
-
-    <para>
-     If your function has data to return in the current call, use:
-=======
 -->
 を呼び出し、<structname>FuncCallContext</structname>を初期化します。
 最初の呼び出しを含むすべての呼び出しで、
@@ -4416,7 +4287,6 @@
      If your function has data to return in the current call, use:
 -->
 現在の呼び出しで返すべきデータが関数にある場合は、次を使用します。
->>>>>>> 184958ef
 <programlisting>
 SRF_RETURN_NEXT(funcctx, result)
 </programlisting>
@@ -4457,8 +4327,6 @@
      in <structfield>multi_call_memory_ctx</structfield> will go away
      automatically when the query ends, so it is not necessary to free
      that data manually, either.)
-<<<<<<< HEAD
-=======
 -->
 <acronym>SRF</acronym>の呼び出し時に現行になっているメモリコンテキストは一時的なコンテキストで、各呼び出しの間に消去されます。
 つまり<function>palloc</function>を使用して割り当てたもののすべてを<function>pfree</function>する必要はありません。
@@ -4468,7 +4336,6 @@
 つまり、ほとんどの場合、最初の呼び出しのセットアップ中に<structfield>multi_call_memory_ctx</structfield>へ切り替える必要があるということです。
 <literal>funcctx-&gt;user_fctx</literal>を使用して、このような複数の呼び出しに渡るデータ構造体へのポインタを保持します。
 （<structfield>multi_call_memory_ctx</structfield>に配置したデータは、問い合わせが終了すると自動的に削除されるので、そのデータを手動で開放する必要はありません。）
->>>>>>> 184958ef
     </para>
 
     <warning>
@@ -4544,17 +4411,12 @@
     }
     else
     {
-<<<<<<< HEAD
+<!--
         /* Here we are done returning items, so just report that fact. */
         /* (Resist the temptation to put cleanup code here.) */
-=======
-<!--
-        /* Here we are done returning items, so just report that fact. */
-        /* (Resist the temptation to put cleanup code here.) */
 -->
         /* これで項目を返し終わりました。 その事実を報告します。 */
         /* （ここにクリーンアップコードを置く誘惑に抵抗してください。) */
->>>>>>> 184958ef
         SRF_RETURN_DONE(funcctx);
     }
 }
@@ -4727,11 +4589,8 @@
 <!--
      Notice that in this method the output type of the function is formally
      an anonymous <structname>record</structname> type.
-<<<<<<< HEAD
-=======
 -->
 この方法では、関数の出力型は形式上無名の<structname>record</structname>型になることに注意してください。
->>>>>>> 184958ef
     </para>
    </sect2>
 
@@ -4900,12 +4759,8 @@
     </para>
    </sect2>
 
-<<<<<<< HEAD
    <sect2 id="xfunc-shared-addin">
-=======
-   <sect2>
-<!--
->>>>>>> 184958ef
+<!--
     <title>Shared Memory and LWLocks</title>
 -->
     <title>共有メモリとLWLocks</title>
@@ -5201,10 +5056,7 @@
    </para>
 
    <para>
-<<<<<<< HEAD
-=======
-<!--
->>>>>>> 184958ef
+<!--
     For target functions that return <type>boolean</type>, it is often useful to estimate
     the fraction of rows that will be selected by a <literal>WHERE</literal> clause using that
     function.  This can be done by a support function that implements
@@ -5215,10 +5067,7 @@
    </para>
 
    <para>
-<<<<<<< HEAD
-=======
-<!--
->>>>>>> 184958ef
+<!--
     If the target function's run time is highly dependent on its inputs,
     it may be useful to provide a non-constant cost estimate for it.
     This can be done by a support function that implements
@@ -5240,10 +5089,7 @@
    </para>
 
    <para>
-<<<<<<< HEAD
-=======
-<!--
->>>>>>> 184958ef
+<!--
     For target functions that return <type>boolean</type>, it may be possible to
     convert a function call appearing in <literal>WHERE</literal> into an indexable operator
     clause or clauses.  The converted clauses might be exactly equivalent

/*-------------------------------------------------------------------------
 *
 * xlog.c
 *		PostgreSQL write-ahead log manager
 *
 * The Write-Ahead Log (WAL) functionality is split into several source
 * files, in addition to this one:
 *
 * xloginsert.c - Functions for constructing WAL records
 * xlogrecovery.c - WAL recovery and standby code
 * xlogreader.c - Facility for reading WAL files and parsing WAL records
 * xlogutils.c - Helper functions for WAL redo routines
 *
 * This file contains functions for coordinating database startup and
 * checkpointing, and managing the write-ahead log buffers when the
 * system is running.
 *
 * StartupXLOG() is the main entry point of the startup process.  It
 * coordinates database startup, performing WAL recovery, and the
 * transition from WAL recovery into normal operations.
 *
 * XLogInsertRecord() inserts a WAL record into the WAL buffers.  Most
 * callers should not call this directly, but use the functions in
 * xloginsert.c to construct the WAL record.  XLogFlush() can be used
 * to force the WAL to disk.
 *
 * In addition to those, there are many other functions for interrogating
 * the current system state, and for starting/stopping backups.
 *
 *
 * Portions Copyright (c) 1996-2025, PostgreSQL Global Development Group
 * Portions Copyright (c) 1994, Regents of the University of California
 *
 * src/backend/access/transam/xlog.c
 *
 *-------------------------------------------------------------------------
 */

#include "postgres.h"

#include <ctype.h>
#include <math.h>
#include <time.h>
#include <fcntl.h>
#include <sys/stat.h>
#include <sys/time.h>
#include <unistd.h>

#include "access/clog.h"
#include "access/commit_ts.h"
#include "access/heaptoast.h"
#include "access/multixact.h"
#include "access/rewriteheap.h"
#include "access/subtrans.h"
#include "access/timeline.h"
#include "access/transam.h"
#include "access/twophase.h"
#include "access/xact.h"
#include "access/xlog_internal.h"
#include "access/xlogarchive.h"
#include "access/xloginsert.h"
#include "access/xlogreader.h"
#include "access/xlogrecovery.h"
#include "access/xlogutils.h"
#include "backup/basebackup.h"
#include "catalog/catversion.h"
#include "catalog/pg_control.h"
#include "catalog/pg_database.h"
#include "common/controldata_utils.h"
#include "common/file_utils.h"
#include "executor/instrument.h"
#include "miscadmin.h"
#include "pg_trace.h"
#include "pgstat.h"
#include "port/atomics.h"
#include "postmaster/bgwriter.h"
#include "postmaster/startup.h"
#include "postmaster/walsummarizer.h"
#include "postmaster/walwriter.h"
#include "replication/origin.h"
#include "replication/slot.h"
#include "replication/snapbuild.h"
#include "replication/walreceiver.h"
#include "replication/walsender.h"
#include "storage/bufmgr.h"
#include "storage/fd.h"
#include "storage/ipc.h"
#include "storage/large_object.h"
#include "storage/latch.h"
#include "storage/predicate.h"
#include "storage/proc.h"
#include "storage/procarray.h"
#include "storage/reinit.h"
#include "storage/sinvaladt.h"
#include "storage/spin.h"
#include "storage/sync.h"
#include "utils/guc_hooks.h"
#include "utils/guc_tables.h"
#include "utils/injection_point.h"
#include "utils/pgstat_internal.h"
#include "utils/ps_status.h"
#include "utils/relmapper.h"
#include "utils/snapmgr.h"
#include "utils/timeout.h"
#include "utils/timestamp.h"
#include "utils/varlena.h"

#ifdef WAL_DEBUG
#include "utils/memutils.h"
#endif

/* timeline ID to be used when bootstrapping */
#define BootstrapTimeLineID		1

/* User-settable parameters */
int			max_wal_size_mb = 1024; /* 1 GB */
int			min_wal_size_mb = 80;	/* 80 MB */
int			wal_keep_size_mb = 0;
int			XLOGbuffers = -1;
int			XLogArchiveTimeout = 0;
int			XLogArchiveMode = ARCHIVE_MODE_OFF;
char	   *XLogArchiveCommand = NULL;
bool		EnableHotStandby = false;
bool		fullPageWrites = true;
bool		wal_log_hints = false;
int			wal_compression = WAL_COMPRESSION_NONE;
char	   *wal_consistency_checking_string = NULL;
bool	   *wal_consistency_checking = NULL;
bool		wal_init_zero = true;
bool		wal_recycle = true;
bool		log_checkpoints = true;
int			wal_sync_method = DEFAULT_WAL_SYNC_METHOD;
int			wal_level = WAL_LEVEL_REPLICA;
int			CommitDelay = 0;	/* precommit delay in microseconds */
int			CommitSiblings = 5; /* # concurrent xacts needed to sleep */
int			wal_retrieve_retry_interval = 5000;
int			max_slot_wal_keep_size_mb = -1;
int			wal_decode_buffer_size = 512 * 1024;
bool		track_wal_io_timing = false;

#ifdef WAL_DEBUG
bool		XLOG_DEBUG = false;
#endif

int			wal_segment_size = DEFAULT_XLOG_SEG_SIZE;

/*
 * Number of WAL insertion locks to use. A higher value allows more insertions
 * to happen concurrently, but adds some CPU overhead to flushing the WAL,
 * which needs to iterate all the locks.
 */
#define NUM_XLOGINSERT_LOCKS  8

/*
 * Max distance from last checkpoint, before triggering a new xlog-based
 * checkpoint.
 */
int			CheckPointSegments;

/* Estimated distance between checkpoints, in bytes */
static double CheckPointDistanceEstimate = 0;
static double PrevCheckPointDistance = 0;

/*
 * Track whether there were any deferred checks for custom resource managers
 * specified in wal_consistency_checking.
 */
static bool check_wal_consistency_checking_deferred = false;

/*
 * GUC support
 */
const struct config_enum_entry wal_sync_method_options[] = {
	{"fsync", WAL_SYNC_METHOD_FSYNC, false},
#ifdef HAVE_FSYNC_WRITETHROUGH
	{"fsync_writethrough", WAL_SYNC_METHOD_FSYNC_WRITETHROUGH, false},
#endif
	{"fdatasync", WAL_SYNC_METHOD_FDATASYNC, false},
#ifdef O_SYNC
	{"open_sync", WAL_SYNC_METHOD_OPEN, false},
#endif
#ifdef O_DSYNC
	{"open_datasync", WAL_SYNC_METHOD_OPEN_DSYNC, false},
#endif
	{NULL, 0, false}
};


/*
 * Although only "on", "off", and "always" are documented,
 * we accept all the likely variants of "on" and "off".
 */
const struct config_enum_entry archive_mode_options[] = {
	{"always", ARCHIVE_MODE_ALWAYS, false},
	{"on", ARCHIVE_MODE_ON, false},
	{"off", ARCHIVE_MODE_OFF, false},
	{"true", ARCHIVE_MODE_ON, true},
	{"false", ARCHIVE_MODE_OFF, true},
	{"yes", ARCHIVE_MODE_ON, true},
	{"no", ARCHIVE_MODE_OFF, true},
	{"1", ARCHIVE_MODE_ON, true},
	{"0", ARCHIVE_MODE_OFF, true},
	{NULL, 0, false}
};

/*
 * Statistics for current checkpoint are collected in this global struct.
 * Because only the checkpointer or a stand-alone backend can perform
 * checkpoints, this will be unused in normal backends.
 */
CheckpointStatsData CheckpointStats;

/*
 * During recovery, lastFullPageWrites keeps track of full_page_writes that
 * the replayed WAL records indicate. It's initialized with full_page_writes
 * that the recovery starting checkpoint record indicates, and then updated
 * each time XLOG_FPW_CHANGE record is replayed.
 */
static bool lastFullPageWrites;

/*
 * Local copy of the state tracked by SharedRecoveryState in shared memory,
 * It is false if SharedRecoveryState is RECOVERY_STATE_DONE.  True actually
 * means "not known, need to check the shared state".
 */
static bool LocalRecoveryInProgress = true;

/*
 * Local state for XLogInsertAllowed():
 *		1: unconditionally allowed to insert XLOG
 *		0: unconditionally not allowed to insert XLOG
 *		-1: must check RecoveryInProgress(); disallow until it is false
 * Most processes start with -1 and transition to 1 after seeing that recovery
 * is not in progress.  But we can also force the value for special cases.
 * The coding in XLogInsertAllowed() depends on the first two of these states
 * being numerically the same as bool true and false.
 */
static int	LocalXLogInsertAllowed = -1;

/*
 * ProcLastRecPtr points to the start of the last XLOG record inserted by the
 * current backend.  It is updated for all inserts.  XactLastRecEnd points to
 * end+1 of the last record, and is reset when we end a top-level transaction,
 * or start a new one; so it can be used to tell if the current transaction has
 * created any XLOG records.
 *
 * While in parallel mode, this may not be fully up to date.  When committing,
 * a transaction can assume this covers all xlog records written either by the
 * user backend or by any parallel worker which was present at any point during
 * the transaction.  But when aborting, or when still in parallel mode, other
 * parallel backends may have written WAL records at later LSNs than the value
 * stored here.  The parallel leader advances its own copy, when necessary,
 * in WaitForParallelWorkersToFinish.
 */
XLogRecPtr	ProcLastRecPtr = InvalidXLogRecPtr;
XLogRecPtr	XactLastRecEnd = InvalidXLogRecPtr;
XLogRecPtr	XactLastCommitEnd = InvalidXLogRecPtr;

/*
 * RedoRecPtr is this backend's local copy of the REDO record pointer
 * (which is almost but not quite the same as a pointer to the most recent
 * CHECKPOINT record).  We update this from the shared-memory copy,
 * XLogCtl->Insert.RedoRecPtr, whenever we can safely do so (ie, when we
 * hold an insertion lock).  See XLogInsertRecord for details.  We are also
 * allowed to update from XLogCtl->RedoRecPtr if we hold the info_lck;
 * see GetRedoRecPtr.
 *
 * NB: Code that uses this variable must be prepared not only for the
 * possibility that it may be arbitrarily out of date, but also for the
 * possibility that it might be set to InvalidXLogRecPtr. We used to
 * initialize it as a side effect of the first call to RecoveryInProgress(),
 * which meant that most code that might use it could assume that it had a
 * real if perhaps stale value. That's no longer the case.
 */
static XLogRecPtr RedoRecPtr;

/*
 * doPageWrites is this backend's local copy of (fullPageWrites ||
 * runningBackups > 0).  It is used together with RedoRecPtr to decide whether
 * a full-page image of a page need to be taken.
 *
 * NB: Initially this is false, and there's no guarantee that it will be
 * initialized to any other value before it is first used. Any code that
 * makes use of it must recheck the value after obtaining a WALInsertLock,
 * and respond appropriately if it turns out that the previous value wasn't
 * accurate.
 */
static bool doPageWrites;

/*----------
 * Shared-memory data structures for XLOG control
 *
 * LogwrtRqst indicates a byte position that we need to write and/or fsync
 * the log up to (all records before that point must be written or fsynced).
 * The positions already written/fsynced are maintained in logWriteResult
 * and logFlushResult using atomic access.
 * In addition to the shared variable, each backend has a private copy of
 * both in LogwrtResult, which is updated when convenient.
 *
 * The request bookkeeping is simpler: there is a shared XLogCtl->LogwrtRqst
 * (protected by info_lck), but we don't need to cache any copies of it.
 *
 * info_lck is only held long enough to read/update the protected variables,
 * so it's a plain spinlock.  The other locks are held longer (potentially
 * over I/O operations), so we use LWLocks for them.  These locks are:
 *
 * WALBufMappingLock: must be held to replace a page in the WAL buffer cache.
 * It is only held while initializing and changing the mapping.  If the
 * contents of the buffer being replaced haven't been written yet, the mapping
 * lock is released while the write is done, and reacquired afterwards.
 *
 * WALWriteLock: must be held to write WAL buffers to disk (XLogWrite or
 * XLogFlush).
 *
 * ControlFileLock: must be held to read/update control file or create
 * new log file.
 *
 *----------
 */

typedef struct XLogwrtRqst
{
	XLogRecPtr	Write;			/* last byte + 1 to write out */
	XLogRecPtr	Flush;			/* last byte + 1 to flush */
} XLogwrtRqst;

typedef struct XLogwrtResult
{
	XLogRecPtr	Write;			/* last byte + 1 written out */
	XLogRecPtr	Flush;			/* last byte + 1 flushed */
} XLogwrtResult;

/*
 * Inserting to WAL is protected by a small fixed number of WAL insertion
 * locks. To insert to the WAL, you must hold one of the locks - it doesn't
 * matter which one. To lock out other concurrent insertions, you must hold
 * of them. Each WAL insertion lock consists of a lightweight lock, plus an
 * indicator of how far the insertion has progressed (insertingAt).
 *
 * The insertingAt values are read when a process wants to flush WAL from
 * the in-memory buffers to disk, to check that all the insertions to the
 * region the process is about to write out have finished. You could simply
 * wait for all currently in-progress insertions to finish, but the
 * insertingAt indicator allows you to ignore insertions to later in the WAL,
 * so that you only wait for the insertions that are modifying the buffers
 * you're about to write out.
 *
 * This isn't just an optimization. If all the WAL buffers are dirty, an
 * inserter that's holding a WAL insert lock might need to evict an old WAL
 * buffer, which requires flushing the WAL. If it's possible for an inserter
 * to block on another inserter unnecessarily, deadlock can arise when two
 * inserters holding a WAL insert lock wait for each other to finish their
 * insertion.
 *
 * Small WAL records that don't cross a page boundary never update the value,
 * the WAL record is just copied to the page and the lock is released. But
 * to avoid the deadlock-scenario explained above, the indicator is always
 * updated before sleeping while holding an insertion lock.
 *
 * lastImportantAt contains the LSN of the last important WAL record inserted
 * using a given lock. This value is used to detect if there has been
 * important WAL activity since the last time some action, like a checkpoint,
 * was performed - allowing to not repeat the action if not. The LSN is
 * updated for all insertions, unless the XLOG_MARK_UNIMPORTANT flag was
 * set. lastImportantAt is never cleared, only overwritten by the LSN of newer
 * records.  Tracking the WAL activity directly in WALInsertLock has the
 * advantage of not needing any additional locks to update the value.
 */
typedef struct
{
	LWLock		lock;
	pg_atomic_uint64 insertingAt;
	XLogRecPtr	lastImportantAt;
} WALInsertLock;

/*
 * All the WAL insertion locks are allocated as an array in shared memory. We
 * force the array stride to be a power of 2, which saves a few cycles in
 * indexing, but more importantly also ensures that individual slots don't
 * cross cache line boundaries. (Of course, we have to also ensure that the
 * array start address is suitably aligned.)
 */
typedef union WALInsertLockPadded
{
	WALInsertLock l;
	char		pad[PG_CACHE_LINE_SIZE];
} WALInsertLockPadded;

/*
 * Session status of running backup, used for sanity checks in SQL-callable
 * functions to start and stop backups.
 */
static SessionBackupState sessionBackupState = SESSION_BACKUP_NONE;

/*
 * Shared state data for WAL insertion.
 */
typedef struct XLogCtlInsert
{
	slock_t		insertpos_lck;	/* protects CurrBytePos and PrevBytePos */

	/*
	 * CurrBytePos is the end of reserved WAL. The next record will be
	 * inserted at that position. PrevBytePos is the start position of the
	 * previously inserted (or rather, reserved) record - it is copied to the
	 * prev-link of the next record. These are stored as "usable byte
	 * positions" rather than XLogRecPtrs (see XLogBytePosToRecPtr()).
	 */
	uint64		CurrBytePos;
	uint64		PrevBytePos;

	/*
	 * Make sure the above heavily-contended spinlock and byte positions are
	 * on their own cache line. In particular, the RedoRecPtr and full page
	 * write variables below should be on a different cache line. They are
	 * read on every WAL insertion, but updated rarely, and we don't want
	 * those reads to steal the cache line containing Curr/PrevBytePos.
	 */
	char		pad[PG_CACHE_LINE_SIZE];

	/*
	 * fullPageWrites is the authoritative value used by all backends to
	 * determine whether to write full-page image to WAL. This shared value,
	 * instead of the process-local fullPageWrites, is required because, when
	 * full_page_writes is changed by SIGHUP, we must WAL-log it before it
	 * actually affects WAL-logging by backends.  Checkpointer sets at startup
	 * or after SIGHUP.
	 *
	 * To read these fields, you must hold an insertion lock. To modify them,
	 * you must hold ALL the locks.
	 */
	XLogRecPtr	RedoRecPtr;		/* current redo point for insertions */
	bool		fullPageWrites;

	/*
	 * runningBackups is a counter indicating the number of backups currently
	 * in progress. lastBackupStart is the latest checkpoint redo location
	 * used as a starting point for an online backup.
	 */
	int			runningBackups;
	XLogRecPtr	lastBackupStart;

	/*
	 * WAL insertion locks.
	 */
	WALInsertLockPadded *WALInsertLocks;
} XLogCtlInsert;

/*
 * Total shared-memory state for XLOG.
 */
typedef struct XLogCtlData
{
	XLogCtlInsert Insert;

	/* Protected by info_lck: */
	XLogwrtRqst LogwrtRqst;
	XLogRecPtr	RedoRecPtr;		/* a recent copy of Insert->RedoRecPtr */
	FullTransactionId ckptFullXid;	/* nextXid of latest checkpoint */
	XLogRecPtr	asyncXactLSN;	/* LSN of newest async commit/abort */
	XLogRecPtr	replicationSlotMinLSN;	/* oldest LSN needed by any slot */

	XLogSegNo	lastRemovedSegNo;	/* latest removed/recycled XLOG segment */

	/* Fake LSN counter, for unlogged relations. */
	pg_atomic_uint64 unloggedLSN;

	/* Time and LSN of last xlog segment switch. Protected by WALWriteLock. */
	pg_time_t	lastSegSwitchTime;
	XLogRecPtr	lastSegSwitchLSN;

	/* These are accessed using atomics -- info_lck not needed */
	pg_atomic_uint64 logInsertResult;	/* last byte + 1 inserted to buffers */
	pg_atomic_uint64 logWriteResult;	/* last byte + 1 written out */
	pg_atomic_uint64 logFlushResult;	/* last byte + 1 flushed */

	/*
	 * Latest initialized page in the cache (last byte position + 1).
	 *
	 * To change the identity of a buffer (and InitializedUpTo), you need to
	 * hold WALBufMappingLock.  To change the identity of a buffer that's
	 * still dirty, the old page needs to be written out first, and for that
	 * you need WALWriteLock, and you need to ensure that there are no
	 * in-progress insertions to the page by calling
	 * WaitXLogInsertionsToFinish().
	 */
	XLogRecPtr	InitializedUpTo;

	/*
	 * These values do not change after startup, although the pointed-to pages
	 * and xlblocks values certainly do.  xlblocks values are protected by
	 * WALBufMappingLock.
	 */
	char	   *pages;			/* buffers for unwritten XLOG pages */
	pg_atomic_uint64 *xlblocks; /* 1st byte ptr-s + XLOG_BLCKSZ */
	int			XLogCacheBlck;	/* highest allocated xlog buffer index */

	/*
	 * InsertTimeLineID is the timeline into which new WAL is being inserted
	 * and flushed. It is zero during recovery, and does not change once set.
	 *
	 * If we create a new timeline when the system was started up,
	 * PrevTimeLineID is the old timeline's ID that we forked off from.
	 * Otherwise it's equal to InsertTimeLineID.
	 *
	 * We set these fields while holding info_lck. Most that reads these
	 * values knows that recovery is no longer in progress and so can safely
	 * read the value without a lock, but code that could be run either during
	 * or after recovery can take info_lck while reading these values.
	 */
	TimeLineID	InsertTimeLineID;
	TimeLineID	PrevTimeLineID;

	/*
	 * SharedRecoveryState indicates if we're still in crash or archive
	 * recovery.  Protected by info_lck.
	 */
	RecoveryState SharedRecoveryState;

	/*
	 * InstallXLogFileSegmentActive indicates whether the checkpointer should
	 * arrange for future segments by recycling and/or PreallocXlogFiles().
	 * Protected by ControlFileLock.  Only the startup process changes it.  If
	 * true, anyone can use InstallXLogFileSegment().  If false, the startup
	 * process owns the exclusive right to install segments, by reading from
	 * the archive and possibly replacing existing files.
	 */
	bool		InstallXLogFileSegmentActive;

	/*
	 * WalWriterSleeping indicates whether the WAL writer is currently in
	 * low-power mode (and hence should be nudged if an async commit occurs).
	 * Protected by info_lck.
	 */
	bool		WalWriterSleeping;

	/*
	 * During recovery, we keep a copy of the latest checkpoint record here.
	 * lastCheckPointRecPtr points to start of checkpoint record and
	 * lastCheckPointEndPtr points to end+1 of checkpoint record.  Used by the
	 * checkpointer when it wants to create a restartpoint.
	 *
	 * Protected by info_lck.
	 */
	XLogRecPtr	lastCheckPointRecPtr;
	XLogRecPtr	lastCheckPointEndPtr;
	CheckPoint	lastCheckPoint;

	/*
	 * lastFpwDisableRecPtr points to the start of the last replayed
	 * XLOG_FPW_CHANGE record that instructs full_page_writes is disabled.
	 */
	XLogRecPtr	lastFpwDisableRecPtr;

	slock_t		info_lck;		/* locks shared variables shown above */
} XLogCtlData;

/*
 * Classification of XLogInsertRecord operations.
 */
typedef enum
{
	WALINSERT_NORMAL,
	WALINSERT_SPECIAL_SWITCH,
	WALINSERT_SPECIAL_CHECKPOINT
} WalInsertClass;

static XLogCtlData *XLogCtl = NULL;

/* a private copy of XLogCtl->Insert.WALInsertLocks, for convenience */
static WALInsertLockPadded *WALInsertLocks = NULL;

/*
 * We maintain an image of pg_control in shared memory.
 */
static ControlFileData *ControlFile = NULL;

/*
 * Calculate the amount of space left on the page after 'endptr'. Beware
 * multiple evaluation!
 */
#define INSERT_FREESPACE(endptr)	\
	(((endptr) % XLOG_BLCKSZ == 0) ? 0 : (XLOG_BLCKSZ - (endptr) % XLOG_BLCKSZ))

/* Macro to advance to next buffer index. */
#define NextBufIdx(idx)		\
		(((idx) == XLogCtl->XLogCacheBlck) ? 0 : ((idx) + 1))

/*
 * XLogRecPtrToBufIdx returns the index of the WAL buffer that holds, or
 * would hold if it was in cache, the page containing 'recptr'.
 */
#define XLogRecPtrToBufIdx(recptr)	\
	(((recptr) / XLOG_BLCKSZ) % (XLogCtl->XLogCacheBlck + 1))

/*
 * These are the number of bytes in a WAL page usable for WAL data.
 */
#define UsableBytesInPage (XLOG_BLCKSZ - SizeOfXLogShortPHD)

/*
 * Convert values of GUCs measured in megabytes to equiv. segment count.
 * Rounds down.
 */
#define ConvertToXSegs(x, segsize)	XLogMBVarToSegs((x), (segsize))

/* The number of bytes in a WAL segment usable for WAL data. */
static int	UsableBytesInSegment;

/*
 * Private, possibly out-of-date copy of shared LogwrtResult.
 * See discussion above.
 */
static XLogwrtResult LogwrtResult = {0, 0};

/*
 * Update local copy of shared XLogCtl->log{Write,Flush}Result
 *
 * It's critical that Flush always trails Write, so the order of the reads is
 * important, as is the barrier.  See also XLogWrite.
 */
#define RefreshXLogWriteResult(_target) \
	do { \
		_target.Flush = pg_atomic_read_u64(&XLogCtl->logFlushResult); \
		pg_read_barrier(); \
		_target.Write = pg_atomic_read_u64(&XLogCtl->logWriteResult); \
	} while (0)

/*
 * openLogFile is -1 or a kernel FD for an open log file segment.
 * openLogSegNo identifies the segment, and openLogTLI the corresponding TLI.
 * These variables are only used to write the XLOG, and so will normally refer
 * to the active segment.
 *
 * Note: call Reserve/ReleaseExternalFD to track consumption of this FD.
 */
static int	openLogFile = -1;
static XLogSegNo openLogSegNo = 0;
static TimeLineID openLogTLI = 0;

/*
 * Local copies of equivalent fields in the control file.  When running
 * crash recovery, LocalMinRecoveryPoint is set to InvalidXLogRecPtr as we
 * expect to replay all the WAL available, and updateMinRecoveryPoint is
 * switched to false to prevent any updates while replaying records.
 * Those values are kept consistent as long as crash recovery runs.
 */
static XLogRecPtr LocalMinRecoveryPoint;
static TimeLineID LocalMinRecoveryPointTLI;
static bool updateMinRecoveryPoint = true;

/* For WALInsertLockAcquire/Release functions */
static int	MyLockNo = 0;
static bool holdingAllLocks = false;

#ifdef WAL_DEBUG
static MemoryContext walDebugCxt = NULL;
#endif

static void CleanupAfterArchiveRecovery(TimeLineID EndOfLogTLI,
										XLogRecPtr EndOfLog,
										TimeLineID newTLI);
static void CheckRequiredParameterValues(void);
static void XLogReportParameters(void);
static int	LocalSetXLogInsertAllowed(void);
static void CreateEndOfRecoveryRecord(void);
static XLogRecPtr CreateOverwriteContrecordRecord(XLogRecPtr aborted_lsn,
												  XLogRecPtr pagePtr,
												  TimeLineID newTLI);
static void CheckPointGuts(XLogRecPtr checkPointRedo, int flags);
static void KeepLogSeg(XLogRecPtr recptr, XLogRecPtr slotsMinLSN,
					   XLogSegNo *logSegNo);
static XLogRecPtr XLogGetReplicationSlotMinimumLSN(void);

static void AdvanceXLInsertBuffer(XLogRecPtr upto, TimeLineID tli,
								  bool opportunistic);
static void XLogWrite(XLogwrtRqst WriteRqst, TimeLineID tli, bool flexible);
static bool InstallXLogFileSegment(XLogSegNo *segno, char *tmppath,
								   bool find_free, XLogSegNo max_segno,
								   TimeLineID tli);
static void XLogFileClose(void);
static void PreallocXlogFiles(XLogRecPtr endptr, TimeLineID tli);
static void RemoveTempXlogFiles(void);
static void RemoveOldXlogFiles(XLogSegNo segno, XLogRecPtr lastredoptr,
							   XLogRecPtr endptr, TimeLineID insertTLI);
static void RemoveXlogFile(const struct dirent *segment_de,
						   XLogSegNo recycleSegNo, XLogSegNo *endlogSegNo,
						   TimeLineID insertTLI);
static void UpdateLastRemovedPtr(char *filename);
static void ValidateXLOGDirectoryStructure(void);
static void CleanupBackupHistory(void);
static void UpdateMinRecoveryPoint(XLogRecPtr lsn, bool force);
static bool PerformRecoveryXLogAction(void);
static void InitControlFile(uint64 sysidentifier, uint32 data_checksum_version);
static void WriteControlFile(void);
static void ReadControlFile(void);
static void UpdateControlFile(void);
static char *str_time(pg_time_t tnow);

static int	get_sync_bit(int method);

static void CopyXLogRecordToWAL(int write_len, bool isLogSwitch,
								XLogRecData *rdata,
								XLogRecPtr StartPos, XLogRecPtr EndPos,
								TimeLineID tli);
static void ReserveXLogInsertLocation(int size, XLogRecPtr *StartPos,
									  XLogRecPtr *EndPos, XLogRecPtr *PrevPtr);
static bool ReserveXLogSwitch(XLogRecPtr *StartPos, XLogRecPtr *EndPos,
							  XLogRecPtr *PrevPtr);
static XLogRecPtr WaitXLogInsertionsToFinish(XLogRecPtr upto);
static char *GetXLogBuffer(XLogRecPtr ptr, TimeLineID tli);
static XLogRecPtr XLogBytePosToRecPtr(uint64 bytepos);
static XLogRecPtr XLogBytePosToEndRecPtr(uint64 bytepos);
static uint64 XLogRecPtrToBytePos(XLogRecPtr ptr);

static void WALInsertLockAcquire(void);
static void WALInsertLockAcquireExclusive(void);
static void WALInsertLockRelease(void);
static void WALInsertLockUpdateInsertingAt(XLogRecPtr insertingAt);

/*
 * Insert an XLOG record represented by an already-constructed chain of data
 * chunks.  This is a low-level routine; to construct the WAL record header
 * and data, use the higher-level routines in xloginsert.c.
 *
 * If 'fpw_lsn' is valid, it is the oldest LSN among the pages that this
 * WAL record applies to, that were not included in the record as full page
 * images.  If fpw_lsn <= RedoRecPtr, the function does not perform the
 * insertion and returns InvalidXLogRecPtr.  The caller can then recalculate
 * which pages need a full-page image, and retry.  If fpw_lsn is invalid, the
 * record is always inserted.
 *
 * 'flags' gives more in-depth control on the record being inserted. See
 * XLogSetRecordFlags() for details.
 *
 * 'topxid_included' tells whether the top-transaction id is logged along with
 * current subtransaction. See XLogRecordAssemble().
 *
 * The first XLogRecData in the chain must be for the record header, and its
 * data must be MAXALIGNed.  XLogInsertRecord fills in the xl_prev and
 * xl_crc fields in the header, the rest of the header must already be filled
 * by the caller.
 *
 * Returns XLOG pointer to end of record (beginning of next record).
 * This can be used as LSN for data pages affected by the logged action.
 * (LSN is the XLOG point up to which the XLOG must be flushed to disk
 * before the data page can be written out.  This implements the basic
 * WAL rule "write the log before the data".)
 */
XLogRecPtr
XLogInsertRecord(XLogRecData *rdata,
				 XLogRecPtr fpw_lsn,
				 uint8 flags,
				 int num_fpi,
				 bool topxid_included)
{
	XLogCtlInsert *Insert = &XLogCtl->Insert;
	pg_crc32c	rdata_crc;
	bool		inserted;
	XLogRecord *rechdr = (XLogRecord *) rdata->data;
	uint8		info = rechdr->xl_info & ~XLR_INFO_MASK;
	WalInsertClass class = WALINSERT_NORMAL;
	XLogRecPtr	StartPos;
	XLogRecPtr	EndPos;
	bool		prevDoPageWrites = doPageWrites;
	TimeLineID	insertTLI;

	/* Does this record type require special handling? */
	if (unlikely(rechdr->xl_rmid == RM_XLOG_ID))
	{
		if (info == XLOG_SWITCH)
			class = WALINSERT_SPECIAL_SWITCH;
		else if (info == XLOG_CHECKPOINT_REDO)
			class = WALINSERT_SPECIAL_CHECKPOINT;
	}

	/* we assume that all of the record header is in the first chunk */
	Assert(rdata->len >= SizeOfXLogRecord);

	/* cross-check on whether we should be here or not */
	if (!XLogInsertAllowed())
		elog(ERROR, "cannot make new WAL entries during recovery");

	/*
	 * Given that we're not in recovery, InsertTimeLineID is set and can't
	 * change, so we can read it without a lock.
	 */
	insertTLI = XLogCtl->InsertTimeLineID;

	/*----------
	 *
	 * We have now done all the preparatory work we can without holding a
	 * lock or modifying shared state. From here on, inserting the new WAL
	 * record to the shared WAL buffer cache is a two-step process:
	 *
	 * 1. Reserve the right amount of space from the WAL. The current head of
	 *	  reserved space is kept in Insert->CurrBytePos, and is protected by
	 *	  insertpos_lck.
	 *
	 * 2. Copy the record to the reserved WAL space. This involves finding the
	 *	  correct WAL buffer containing the reserved space, and copying the
	 *	  record in place. This can be done concurrently in multiple processes.
	 *
	 * To keep track of which insertions are still in-progress, each concurrent
	 * inserter acquires an insertion lock. In addition to just indicating that
	 * an insertion is in progress, the lock tells others how far the inserter
	 * has progressed. There is a small fixed number of insertion locks,
	 * determined by NUM_XLOGINSERT_LOCKS. When an inserter crosses a page
	 * boundary, it updates the value stored in the lock to the how far it has
	 * inserted, to allow the previous buffer to be flushed.
	 *
	 * Holding onto an insertion lock also protects RedoRecPtr and
	 * fullPageWrites from changing until the insertion is finished.
	 *
	 * Step 2 can usually be done completely in parallel. If the required WAL
	 * page is not initialized yet, you have to grab WALBufMappingLock to
	 * initialize it, but the WAL writer tries to do that ahead of insertions
	 * to avoid that from happening in the critical path.
	 *
	 *----------
	 */
	START_CRIT_SECTION();

	if (likely(class == WALINSERT_NORMAL))
	{
		WALInsertLockAcquire();

		/*
		 * Check to see if my copy of RedoRecPtr is out of date. If so, may
		 * have to go back and have the caller recompute everything. This can
		 * only happen just after a checkpoint, so it's better to be slow in
		 * this case and fast otherwise.
		 *
		 * Also check to see if fullPageWrites was just turned on or there's a
		 * running backup (which forces full-page writes); if we weren't
		 * already doing full-page writes then go back and recompute.
		 *
		 * If we aren't doing full-page writes then RedoRecPtr doesn't
		 * actually affect the contents of the XLOG record, so we'll update
		 * our local copy but not force a recomputation.  (If doPageWrites was
		 * just turned off, we could recompute the record without full pages,
		 * but we choose not to bother.)
		 */
		if (RedoRecPtr != Insert->RedoRecPtr)
		{
			Assert(RedoRecPtr < Insert->RedoRecPtr);
			RedoRecPtr = Insert->RedoRecPtr;
		}
		doPageWrites = (Insert->fullPageWrites || Insert->runningBackups > 0);

		if (doPageWrites &&
			(!prevDoPageWrites ||
			 (fpw_lsn != InvalidXLogRecPtr && fpw_lsn <= RedoRecPtr)))
		{
			/*
			 * Oops, some buffer now needs to be backed up that the caller
			 * didn't back up.  Start over.
			 */
			WALInsertLockRelease();
			END_CRIT_SECTION();
			return InvalidXLogRecPtr;
		}

		/*
		 * Reserve space for the record in the WAL. This also sets the xl_prev
		 * pointer.
		 */
		ReserveXLogInsertLocation(rechdr->xl_tot_len, &StartPos, &EndPos,
								  &rechdr->xl_prev);

		/* Normal records are always inserted. */
		inserted = true;
	}
	else if (class == WALINSERT_SPECIAL_SWITCH)
	{
		/*
		 * In order to insert an XLOG_SWITCH record, we need to hold all of
		 * the WAL insertion locks, not just one, so that no one else can
		 * begin inserting a record until we've figured out how much space
		 * remains in the current WAL segment and claimed all of it.
		 *
		 * Nonetheless, this case is simpler than the normal cases handled
		 * below, which must check for changes in doPageWrites and RedoRecPtr.
		 * Those checks are only needed for records that can contain buffer
		 * references, and an XLOG_SWITCH record never does.
		 */
		Assert(fpw_lsn == InvalidXLogRecPtr);
		WALInsertLockAcquireExclusive();
		inserted = ReserveXLogSwitch(&StartPos, &EndPos, &rechdr->xl_prev);
	}
	else
	{
		Assert(class == WALINSERT_SPECIAL_CHECKPOINT);

		/*
		 * We need to update both the local and shared copies of RedoRecPtr,
		 * which means that we need to hold all the WAL insertion locks.
		 * However, there can't be any buffer references, so as above, we need
		 * not check RedoRecPtr before inserting the record; we just need to
		 * update it afterwards.
		 */
		Assert(fpw_lsn == InvalidXLogRecPtr);
		WALInsertLockAcquireExclusive();
		ReserveXLogInsertLocation(rechdr->xl_tot_len, &StartPos, &EndPos,
								  &rechdr->xl_prev);
		RedoRecPtr = Insert->RedoRecPtr = StartPos;
		inserted = true;
	}

	if (inserted)
	{
		/*
		 * Now that xl_prev has been filled in, calculate CRC of the record
		 * header.
		 */
		rdata_crc = rechdr->xl_crc;
		COMP_CRC32C(rdata_crc, rechdr, offsetof(XLogRecord, xl_crc));
		FIN_CRC32C(rdata_crc);
		rechdr->xl_crc = rdata_crc;

		/*
		 * All the record data, including the header, is now ready to be
		 * inserted. Copy the record in the space reserved.
		 */
		CopyXLogRecordToWAL(rechdr->xl_tot_len,
							class == WALINSERT_SPECIAL_SWITCH, rdata,
							StartPos, EndPos, insertTLI);

		/*
		 * Unless record is flagged as not important, update LSN of last
		 * important record in the current slot. When holding all locks, just
		 * update the first one.
		 */
		if ((flags & XLOG_MARK_UNIMPORTANT) == 0)
		{
			int			lockno = holdingAllLocks ? 0 : MyLockNo;

			WALInsertLocks[lockno].l.lastImportantAt = StartPos;
		}
	}
	else
	{
		/*
		 * This was an xlog-switch record, but the current insert location was
		 * already exactly at the beginning of a segment, so there was no need
		 * to do anything.
		 */
	}

	/*
	 * Done! Let others know that we're finished.
	 */
	WALInsertLockRelease();

	END_CRIT_SECTION();

	MarkCurrentTransactionIdLoggedIfAny();

	/*
	 * Mark top transaction id is logged (if needed) so that we should not try
	 * to log it again with the next WAL record in the current subtransaction.
	 */
	if (topxid_included)
		MarkSubxactTopXidLogged();

	/*
	 * Update shared LogwrtRqst.Write, if we crossed page boundary.
	 */
	if (StartPos / XLOG_BLCKSZ != EndPos / XLOG_BLCKSZ)
	{
		SpinLockAcquire(&XLogCtl->info_lck);
		/* advance global request to include new block(s) */
		if (XLogCtl->LogwrtRqst.Write < EndPos)
			XLogCtl->LogwrtRqst.Write = EndPos;
		SpinLockRelease(&XLogCtl->info_lck);
		RefreshXLogWriteResult(LogwrtResult);
	}

	/*
	 * If this was an XLOG_SWITCH record, flush the record and the empty
	 * padding space that fills the rest of the segment, and perform
	 * end-of-segment actions (eg, notifying archiver).
	 */
	if (class == WALINSERT_SPECIAL_SWITCH)
	{
		TRACE_POSTGRESQL_WAL_SWITCH();
		XLogFlush(EndPos);

		/*
		 * Even though we reserved the rest of the segment for us, which is
		 * reflected in EndPos, we return a pointer to just the end of the
		 * xlog-switch record.
		 */
		if (inserted)
		{
			EndPos = StartPos + SizeOfXLogRecord;
			if (StartPos / XLOG_BLCKSZ != EndPos / XLOG_BLCKSZ)
			{
				uint64		offset = XLogSegmentOffset(EndPos, wal_segment_size);

				if (offset == EndPos % XLOG_BLCKSZ)
					EndPos += SizeOfXLogLongPHD;
				else
					EndPos += SizeOfXLogShortPHD;
			}
		}
	}

#ifdef WAL_DEBUG
	if (XLOG_DEBUG)
	{
		static XLogReaderState *debug_reader = NULL;
		XLogRecord *record;
		DecodedXLogRecord *decoded;
		StringInfoData buf;
		StringInfoData recordBuf;
		char	   *errormsg = NULL;
		MemoryContext oldCxt;

		oldCxt = MemoryContextSwitchTo(walDebugCxt);

		initStringInfo(&buf);
		appendStringInfo(&buf, "INSERT @ %X/%X: ", LSN_FORMAT_ARGS(EndPos));

		/*
		 * We have to piece together the WAL record data from the XLogRecData
		 * entries, so that we can pass it to the rm_desc function as one
		 * contiguous chunk.
		 */
		initStringInfo(&recordBuf);
		for (; rdata != NULL; rdata = rdata->next)
			appendBinaryStringInfo(&recordBuf, rdata->data, rdata->len);

		/* We also need temporary space to decode the record. */
		record = (XLogRecord *) recordBuf.data;
		decoded = (DecodedXLogRecord *)
			palloc(DecodeXLogRecordRequiredSpace(record->xl_tot_len));

		if (!debug_reader)
			debug_reader = XLogReaderAllocate(wal_segment_size, NULL,
											  XL_ROUTINE(.page_read = NULL,
														 .segment_open = NULL,
														 .segment_close = NULL),
											  NULL);
		if (!debug_reader)
		{
			appendStringInfoString(&buf, "error decoding record: out of memory while allocating a WAL reading processor");
		}
		else if (!DecodeXLogRecord(debug_reader,
								   decoded,
								   record,
								   EndPos,
								   &errormsg))
		{
			appendStringInfo(&buf, "error decoding record: %s",
							 errormsg ? errormsg : "no error message");
		}
		else
		{
			appendStringInfoString(&buf, " - ");

			debug_reader->record = decoded;
			xlog_outdesc(&buf, debug_reader);
			debug_reader->record = NULL;
		}
		elog(LOG, "%s", buf.data);

		pfree(decoded);
		pfree(buf.data);
		pfree(recordBuf.data);
		MemoryContextSwitchTo(oldCxt);
	}
#endif

	/*
	 * Update our global variables
	 */
	ProcLastRecPtr = StartPos;
	XactLastRecEnd = EndPos;

	/* Report WAL traffic to the instrumentation. */
	if (inserted)
	{
		pgWalUsage.wal_bytes += rechdr->xl_tot_len;
		pgWalUsage.wal_records++;
		pgWalUsage.wal_fpi += num_fpi;

		/* Required for the flush of pending stats WAL data */
		pgstat_report_fixed = true;
	}

	return EndPos;
}

/*
 * Reserves the right amount of space for a record of given size from the WAL.
 * *StartPos is set to the beginning of the reserved section, *EndPos to
 * its end+1. *PrevPtr is set to the beginning of the previous record; it is
 * used to set the xl_prev of this record.
 *
 * This is the performance critical part of XLogInsert that must be serialized
 * across backends. The rest can happen mostly in parallel. Try to keep this
 * section as short as possible, insertpos_lck can be heavily contended on a
 * busy system.
 *
 * NB: The space calculation here must match the code in CopyXLogRecordToWAL,
 * where we actually copy the record to the reserved space.
 *
 * NB: Testing shows that XLogInsertRecord runs faster if this code is inlined;
 * however, because there are two call sites, the compiler is reluctant to
 * inline. We use pg_attribute_always_inline here to try to convince it.
 */
static pg_attribute_always_inline void
ReserveXLogInsertLocation(int size, XLogRecPtr *StartPos, XLogRecPtr *EndPos,
						  XLogRecPtr *PrevPtr)
{
	XLogCtlInsert *Insert = &XLogCtl->Insert;
	uint64		startbytepos;
	uint64		endbytepos;
	uint64		prevbytepos;

	size = MAXALIGN(size);

	/* All (non xlog-switch) records should contain data. */
	Assert(size > SizeOfXLogRecord);

	/*
	 * The duration the spinlock needs to be held is minimized by minimizing
	 * the calculations that have to be done while holding the lock. The
	 * current tip of reserved WAL is kept in CurrBytePos, as a byte position
	 * that only counts "usable" bytes in WAL, that is, it excludes all WAL
	 * page headers. The mapping between "usable" byte positions and physical
	 * positions (XLogRecPtrs) can be done outside the locked region, and
	 * because the usable byte position doesn't include any headers, reserving
	 * X bytes from WAL is almost as simple as "CurrBytePos += X".
	 */
	SpinLockAcquire(&Insert->insertpos_lck);

	startbytepos = Insert->CurrBytePos;
	endbytepos = startbytepos + size;
	prevbytepos = Insert->PrevBytePos;
	Insert->CurrBytePos = endbytepos;
	Insert->PrevBytePos = startbytepos;

	SpinLockRelease(&Insert->insertpos_lck);

	*StartPos = XLogBytePosToRecPtr(startbytepos);
	*EndPos = XLogBytePosToEndRecPtr(endbytepos);
	*PrevPtr = XLogBytePosToRecPtr(prevbytepos);

	/*
	 * Check that the conversions between "usable byte positions" and
	 * XLogRecPtrs work consistently in both directions.
	 */
	Assert(XLogRecPtrToBytePos(*StartPos) == startbytepos);
	Assert(XLogRecPtrToBytePos(*EndPos) == endbytepos);
	Assert(XLogRecPtrToBytePos(*PrevPtr) == prevbytepos);
}

/*
 * Like ReserveXLogInsertLocation(), but for an xlog-switch record.
 *
 * A log-switch record is handled slightly differently. The rest of the
 * segment will be reserved for this insertion, as indicated by the returned
 * *EndPos value. However, if we are already at the beginning of the current
 * segment, *StartPos and *EndPos are set to the current location without
 * reserving any space, and the function returns false.
*/
static bool
ReserveXLogSwitch(XLogRecPtr *StartPos, XLogRecPtr *EndPos, XLogRecPtr *PrevPtr)
{
	XLogCtlInsert *Insert = &XLogCtl->Insert;
	uint64		startbytepos;
	uint64		endbytepos;
	uint64		prevbytepos;
	uint32		size = MAXALIGN(SizeOfXLogRecord);
	XLogRecPtr	ptr;
	uint32		segleft;

	/*
	 * These calculations are a bit heavy-weight to be done while holding a
	 * spinlock, but since we're holding all the WAL insertion locks, there
	 * are no other inserters competing for it. GetXLogInsertRecPtr() does
	 * compete for it, but that's not called very frequently.
	 */
	SpinLockAcquire(&Insert->insertpos_lck);

	startbytepos = Insert->CurrBytePos;

	ptr = XLogBytePosToEndRecPtr(startbytepos);
	if (XLogSegmentOffset(ptr, wal_segment_size) == 0)
	{
		SpinLockRelease(&Insert->insertpos_lck);
		*EndPos = *StartPos = ptr;
		return false;
	}

	endbytepos = startbytepos + size;
	prevbytepos = Insert->PrevBytePos;

	*StartPos = XLogBytePosToRecPtr(startbytepos);
	*EndPos = XLogBytePosToEndRecPtr(endbytepos);

	segleft = wal_segment_size - XLogSegmentOffset(*EndPos, wal_segment_size);
	if (segleft != wal_segment_size)
	{
		/* consume the rest of the segment */
		*EndPos += segleft;
		endbytepos = XLogRecPtrToBytePos(*EndPos);
	}
	Insert->CurrBytePos = endbytepos;
	Insert->PrevBytePos = startbytepos;

	SpinLockRelease(&Insert->insertpos_lck);

	*PrevPtr = XLogBytePosToRecPtr(prevbytepos);

	Assert(XLogSegmentOffset(*EndPos, wal_segment_size) == 0);
	Assert(XLogRecPtrToBytePos(*EndPos) == endbytepos);
	Assert(XLogRecPtrToBytePos(*StartPos) == startbytepos);
	Assert(XLogRecPtrToBytePos(*PrevPtr) == prevbytepos);

	return true;
}

/*
 * Subroutine of XLogInsertRecord.  Copies a WAL record to an already-reserved
 * area in the WAL.
 */
static void
CopyXLogRecordToWAL(int write_len, bool isLogSwitch, XLogRecData *rdata,
					XLogRecPtr StartPos, XLogRecPtr EndPos, TimeLineID tli)
{
	char	   *currpos;
	int			freespace;
	int			written;
	XLogRecPtr	CurrPos;
	XLogPageHeader pagehdr;

	/*
	 * Get a pointer to the right place in the right WAL buffer to start
	 * inserting to.
	 */
	CurrPos = StartPos;
	currpos = GetXLogBuffer(CurrPos, tli);
	freespace = INSERT_FREESPACE(CurrPos);

	/*
	 * there should be enough space for at least the first field (xl_tot_len)
	 * on this page.
	 */
	Assert(freespace >= sizeof(uint32));

	/* Copy record data */
	written = 0;
	while (rdata != NULL)
	{
		const char *rdata_data = rdata->data;
		int			rdata_len = rdata->len;

		while (rdata_len > freespace)
		{
			/*
			 * Write what fits on this page, and continue on the next page.
			 */
			Assert(CurrPos % XLOG_BLCKSZ >= SizeOfXLogShortPHD || freespace == 0);
			memcpy(currpos, rdata_data, freespace);
			rdata_data += freespace;
			rdata_len -= freespace;
			written += freespace;
			CurrPos += freespace;

			/*
			 * Get pointer to beginning of next page, and set the xlp_rem_len
			 * in the page header. Set XLP_FIRST_IS_CONTRECORD.
			 *
			 * It's safe to set the contrecord flag and xlp_rem_len without a
			 * lock on the page. All the other flags were already set when the
			 * page was initialized, in AdvanceXLInsertBuffer, and we're the
			 * only backend that needs to set the contrecord flag.
			 */
			currpos = GetXLogBuffer(CurrPos, tli);
			pagehdr = (XLogPageHeader) currpos;
			pagehdr->xlp_rem_len = write_len - written;
			pagehdr->xlp_info |= XLP_FIRST_IS_CONTRECORD;

			/* skip over the page header */
			if (XLogSegmentOffset(CurrPos, wal_segment_size) == 0)
			{
				CurrPos += SizeOfXLogLongPHD;
				currpos += SizeOfXLogLongPHD;
			}
			else
			{
				CurrPos += SizeOfXLogShortPHD;
				currpos += SizeOfXLogShortPHD;
			}
			freespace = INSERT_FREESPACE(CurrPos);
		}

		Assert(CurrPos % XLOG_BLCKSZ >= SizeOfXLogShortPHD || rdata_len == 0);
		memcpy(currpos, rdata_data, rdata_len);
		currpos += rdata_len;
		CurrPos += rdata_len;
		freespace -= rdata_len;
		written += rdata_len;

		rdata = rdata->next;
	}
	Assert(written == write_len);

	/*
	 * If this was an xlog-switch, it's not enough to write the switch record,
	 * we also have to consume all the remaining space in the WAL segment.  We
	 * have already reserved that space, but we need to actually fill it.
	 */
	if (isLogSwitch && XLogSegmentOffset(CurrPos, wal_segment_size) != 0)
	{
		/* An xlog-switch record doesn't contain any data besides the header */
		Assert(write_len == SizeOfXLogRecord);

		/* Assert that we did reserve the right amount of space */
		Assert(XLogSegmentOffset(EndPos, wal_segment_size) == 0);

		/* Use up all the remaining space on the current page */
		CurrPos += freespace;

		/*
		 * Cause all remaining pages in the segment to be flushed, leaving the
		 * XLog position where it should be, at the start of the next segment.
		 * We do this one page at a time, to make sure we don't deadlock
		 * against ourselves if wal_buffers < wal_segment_size.
		 */
		while (CurrPos < EndPos)
		{
			/*
			 * The minimal action to flush the page would be to call
			 * WALInsertLockUpdateInsertingAt(CurrPos) followed by
			 * AdvanceXLInsertBuffer(...).  The page would be left initialized
			 * mostly to zeros, except for the page header (always the short
			 * variant, as this is never a segment's first page).
			 *
			 * The large vistas of zeros are good for compressibility, but the
			 * headers interrupting them every XLOG_BLCKSZ (with values that
			 * differ from page to page) are not.  The effect varies with
			 * compression tool, but bzip2 for instance compresses about an
			 * order of magnitude worse if those headers are left in place.
			 *
			 * Rather than complicating AdvanceXLInsertBuffer itself (which is
			 * called in heavily-loaded circumstances as well as this lightly-
			 * loaded one) with variant behavior, we just use GetXLogBuffer
			 * (which itself calls the two methods we need) to get the pointer
			 * and zero most of the page.  Then we just zero the page header.
			 */
			currpos = GetXLogBuffer(CurrPos, tli);
			MemSet(currpos, 0, SizeOfXLogShortPHD);

			CurrPos += XLOG_BLCKSZ;
		}
	}
	else
	{
		/* Align the end position, so that the next record starts aligned */
		CurrPos = MAXALIGN64(CurrPos);
	}

	if (CurrPos != EndPos)
		ereport(PANIC,
				errcode(ERRCODE_DATA_CORRUPTED),
				errmsg_internal("space reserved for WAL record does not match what was written"));
}

/*
 * Acquire a WAL insertion lock, for inserting to WAL.
 */
static void
WALInsertLockAcquire(void)
{
	bool		immed;

	/*
	 * It doesn't matter which of the WAL insertion locks we acquire, so try
	 * the one we used last time.  If the system isn't particularly busy, it's
	 * a good bet that it's still available, and it's good to have some
	 * affinity to a particular lock so that you don't unnecessarily bounce
	 * cache lines between processes when there's no contention.
	 *
	 * If this is the first time through in this backend, pick a lock
	 * (semi-)randomly.  This allows the locks to be used evenly if you have a
	 * lot of very short connections.
	 */
	static int	lockToTry = -1;

	if (lockToTry == -1)
		lockToTry = MyProcNumber % NUM_XLOGINSERT_LOCKS;
	MyLockNo = lockToTry;

	/*
	 * The insertingAt value is initially set to 0, as we don't know our
	 * insert location yet.
	 */
	immed = LWLockAcquire(&WALInsertLocks[MyLockNo].l.lock, LW_EXCLUSIVE);
	if (!immed)
	{
		/*
		 * If we couldn't get the lock immediately, try another lock next
		 * time.  On a system with more insertion locks than concurrent
		 * inserters, this causes all the inserters to eventually migrate to a
		 * lock that no-one else is using.  On a system with more inserters
		 * than locks, it still helps to distribute the inserters evenly
		 * across the locks.
		 */
		lockToTry = (lockToTry + 1) % NUM_XLOGINSERT_LOCKS;
	}
}

/*
 * Acquire all WAL insertion locks, to prevent other backends from inserting
 * to WAL.
 */
static void
WALInsertLockAcquireExclusive(void)
{
	int			i;

	/*
	 * When holding all the locks, all but the last lock's insertingAt
	 * indicator is set to 0xFFFFFFFFFFFFFFFF, which is higher than any real
	 * XLogRecPtr value, to make sure that no-one blocks waiting on those.
	 */
	for (i = 0; i < NUM_XLOGINSERT_LOCKS - 1; i++)
	{
		LWLockAcquire(&WALInsertLocks[i].l.lock, LW_EXCLUSIVE);
		LWLockUpdateVar(&WALInsertLocks[i].l.lock,
						&WALInsertLocks[i].l.insertingAt,
						PG_UINT64_MAX);
	}
	/* Variable value reset to 0 at release */
	LWLockAcquire(&WALInsertLocks[i].l.lock, LW_EXCLUSIVE);

	holdingAllLocks = true;
}

/*
 * Release our insertion lock (or locks, if we're holding them all).
 *
 * NB: Reset all variables to 0, so they cause LWLockWaitForVar to block the
 * next time the lock is acquired.
 */
static void
WALInsertLockRelease(void)
{
	if (holdingAllLocks)
	{
		int			i;

		for (i = 0; i < NUM_XLOGINSERT_LOCKS; i++)
			LWLockReleaseClearVar(&WALInsertLocks[i].l.lock,
								  &WALInsertLocks[i].l.insertingAt,
								  0);

		holdingAllLocks = false;
	}
	else
	{
		LWLockReleaseClearVar(&WALInsertLocks[MyLockNo].l.lock,
							  &WALInsertLocks[MyLockNo].l.insertingAt,
							  0);
	}
}

/*
 * Update our insertingAt value, to let others know that we've finished
 * inserting up to that point.
 */
static void
WALInsertLockUpdateInsertingAt(XLogRecPtr insertingAt)
{
	if (holdingAllLocks)
	{
		/*
		 * We use the last lock to mark our actual position, see comments in
		 * WALInsertLockAcquireExclusive.
		 */
		LWLockUpdateVar(&WALInsertLocks[NUM_XLOGINSERT_LOCKS - 1].l.lock,
						&WALInsertLocks[NUM_XLOGINSERT_LOCKS - 1].l.insertingAt,
						insertingAt);
	}
	else
		LWLockUpdateVar(&WALInsertLocks[MyLockNo].l.lock,
						&WALInsertLocks[MyLockNo].l.insertingAt,
						insertingAt);
}

/*
 * Wait for any WAL insertions < upto to finish.
 *
 * Returns the location of the oldest insertion that is still in-progress.
 * Any WAL prior to that point has been fully copied into WAL buffers, and
 * can be flushed out to disk. Because this waits for any insertions older
 * than 'upto' to finish, the return value is always >= 'upto'.
 *
 * Note: When you are about to write out WAL, you must call this function
 * *before* acquiring WALWriteLock, to avoid deadlocks. This function might
 * need to wait for an insertion to finish (or at least advance to next
 * uninitialized page), and the inserter might need to evict an old WAL buffer
 * to make room for a new one, which in turn requires WALWriteLock.
 */
static XLogRecPtr
WaitXLogInsertionsToFinish(XLogRecPtr upto)
{
	uint64		bytepos;
	XLogRecPtr	inserted;
	XLogRecPtr	reservedUpto;
	XLogRecPtr	finishedUpto;
	XLogCtlInsert *Insert = &XLogCtl->Insert;
	int			i;

	if (MyProc == NULL)
		elog(PANIC, "cannot wait without a PGPROC structure");

	/*
	 * Check if there's any work to do.  Use a barrier to ensure we get the
	 * freshest value.
	 */
	inserted = pg_atomic_read_membarrier_u64(&XLogCtl->logInsertResult);
	if (upto <= inserted)
		return inserted;

	/* Read the current insert position */
	SpinLockAcquire(&Insert->insertpos_lck);
	bytepos = Insert->CurrBytePos;
	SpinLockRelease(&Insert->insertpos_lck);
	reservedUpto = XLogBytePosToEndRecPtr(bytepos);

	/*
	 * No-one should request to flush a piece of WAL that hasn't even been
	 * reserved yet. However, it can happen if there is a block with a bogus
	 * LSN on disk, for example. XLogFlush checks for that situation and
	 * complains, but only after the flush. Here we just assume that to mean
	 * that all WAL that has been reserved needs to be finished. In this
	 * corner-case, the return value can be smaller than 'upto' argument.
	 */
	if (upto > reservedUpto)
	{
		ereport(LOG,
				(errmsg("request to flush past end of generated WAL; request %X/%X, current position %X/%X",
						LSN_FORMAT_ARGS(upto), LSN_FORMAT_ARGS(reservedUpto))));
		upto = reservedUpto;
	}

	/*
	 * Loop through all the locks, sleeping on any in-progress insert older
	 * than 'upto'.
	 *
	 * finishedUpto is our return value, indicating the point upto which all
	 * the WAL insertions have been finished. Initialize it to the head of
	 * reserved WAL, and as we iterate through the insertion locks, back it
	 * out for any insertion that's still in progress.
	 */
	finishedUpto = reservedUpto;
	for (i = 0; i < NUM_XLOGINSERT_LOCKS; i++)
	{
		XLogRecPtr	insertingat = InvalidXLogRecPtr;

		do
		{
			/*
			 * See if this insertion is in progress.  LWLockWaitForVar will
			 * wait for the lock to be released, or for the 'value' to be set
			 * by a LWLockUpdateVar call.  When a lock is initially acquired,
			 * its value is 0 (InvalidXLogRecPtr), which means that we don't
			 * know where it's inserting yet.  We will have to wait for it. If
			 * it's a small insertion, the record will most likely fit on the
			 * same page and the inserter will release the lock without ever
			 * calling LWLockUpdateVar.  But if it has to sleep, it will
			 * advertise the insertion point with LWLockUpdateVar before
			 * sleeping.
			 *
			 * In this loop we are only waiting for insertions that started
			 * before WaitXLogInsertionsToFinish was called.  The lack of
			 * memory barriers in the loop means that we might see locks as
			 * "unused" that have since become used.  This is fine because
			 * they only can be used for later insertions that we would not
			 * want to wait on anyway.  Not taking a lock to acquire the
			 * current insertingAt value means that we might see older
			 * insertingAt values.  This is also fine, because if we read a
			 * value too old, we will add ourselves to the wait queue, which
			 * contains atomic operations.
			 */
			if (LWLockWaitForVar(&WALInsertLocks[i].l.lock,
								 &WALInsertLocks[i].l.insertingAt,
								 insertingat, &insertingat))
			{
				/* the lock was free, so no insertion in progress */
				insertingat = InvalidXLogRecPtr;
				break;
			}

			/*
			 * This insertion is still in progress. Have to wait, unless the
			 * inserter has proceeded past 'upto'.
			 */
		} while (insertingat < upto);

		if (insertingat != InvalidXLogRecPtr && insertingat < finishedUpto)
			finishedUpto = insertingat;
	}

	/*
	 * Advance the limit we know to have been inserted and return the freshest
	 * value we know of, which might be beyond what we requested if somebody
	 * is concurrently doing this with an 'upto' pointer ahead of us.
	 */
	finishedUpto = pg_atomic_monotonic_advance_u64(&XLogCtl->logInsertResult,
												   finishedUpto);

	return finishedUpto;
}

/*
 * Get a pointer to the right location in the WAL buffer containing the
 * given XLogRecPtr.
 *
 * If the page is not initialized yet, it is initialized. That might require
 * evicting an old dirty buffer from the buffer cache, which means I/O.
 *
 * The caller must ensure that the page containing the requested location
 * isn't evicted yet, and won't be evicted. The way to ensure that is to
 * hold onto a WAL insertion lock with the insertingAt position set to
 * something <= ptr. GetXLogBuffer() will update insertingAt if it needs
 * to evict an old page from the buffer. (This means that once you call
 * GetXLogBuffer() with a given 'ptr', you must not access anything before
 * that point anymore, and must not call GetXLogBuffer() with an older 'ptr'
 * later, because older buffers might be recycled already)
 */
static char *
GetXLogBuffer(XLogRecPtr ptr, TimeLineID tli)
{
	int			idx;
	XLogRecPtr	endptr;
	static uint64 cachedPage = 0;
	static char *cachedPos = NULL;
	XLogRecPtr	expectedEndPtr;

	/*
	 * Fast path for the common case that we need to access again the same
	 * page as last time.
	 */
	if (ptr / XLOG_BLCKSZ == cachedPage)
	{
		Assert(((XLogPageHeader) cachedPos)->xlp_magic == XLOG_PAGE_MAGIC);
		Assert(((XLogPageHeader) cachedPos)->xlp_pageaddr == ptr - (ptr % XLOG_BLCKSZ));
		return cachedPos + ptr % XLOG_BLCKSZ;
	}

	/*
	 * The XLog buffer cache is organized so that a page is always loaded to a
	 * particular buffer.  That way we can easily calculate the buffer a given
	 * page must be loaded into, from the XLogRecPtr alone.
	 */
	idx = XLogRecPtrToBufIdx(ptr);

	/*
	 * See what page is loaded in the buffer at the moment. It could be the
	 * page we're looking for, or something older. It can't be anything newer
	 * - that would imply the page we're looking for has already been written
	 * out to disk and evicted, and the caller is responsible for making sure
	 * that doesn't happen.
	 *
	 * We don't hold a lock while we read the value. If someone is just about
	 * to initialize or has just initialized the page, it's possible that we
	 * get InvalidXLogRecPtr. That's ok, we'll grab the mapping lock (in
	 * AdvanceXLInsertBuffer) and retry if we see anything other than the page
	 * we're looking for.
	 */
	expectedEndPtr = ptr;
	expectedEndPtr += XLOG_BLCKSZ - ptr % XLOG_BLCKSZ;

	endptr = pg_atomic_read_u64(&XLogCtl->xlblocks[idx]);
	if (expectedEndPtr != endptr)
	{
		XLogRecPtr	initializedUpto;

		/*
		 * Before calling AdvanceXLInsertBuffer(), which can block, let others
		 * know how far we're finished with inserting the record.
		 *
		 * NB: If 'ptr' points to just after the page header, advertise a
		 * position at the beginning of the page rather than 'ptr' itself. If
		 * there are no other insertions running, someone might try to flush
		 * up to our advertised location. If we advertised a position after
		 * the page header, someone might try to flush the page header, even
		 * though page might actually not be initialized yet. As the first
		 * inserter on the page, we are effectively responsible for making
		 * sure that it's initialized, before we let insertingAt to move past
		 * the page header.
		 */
		if (ptr % XLOG_BLCKSZ == SizeOfXLogShortPHD &&
			XLogSegmentOffset(ptr, wal_segment_size) > XLOG_BLCKSZ)
			initializedUpto = ptr - SizeOfXLogShortPHD;
		else if (ptr % XLOG_BLCKSZ == SizeOfXLogLongPHD &&
				 XLogSegmentOffset(ptr, wal_segment_size) < XLOG_BLCKSZ)
			initializedUpto = ptr - SizeOfXLogLongPHD;
		else
			initializedUpto = ptr;

		WALInsertLockUpdateInsertingAt(initializedUpto);

		AdvanceXLInsertBuffer(ptr, tli, false);
		endptr = pg_atomic_read_u64(&XLogCtl->xlblocks[idx]);

		if (expectedEndPtr != endptr)
			elog(PANIC, "could not find WAL buffer for %X/%X",
				 LSN_FORMAT_ARGS(ptr));
	}
	else
	{
		/*
		 * Make sure the initialization of the page is visible to us, and
		 * won't arrive later to overwrite the WAL data we write on the page.
		 */
		pg_memory_barrier();
	}

	/*
	 * Found the buffer holding this page. Return a pointer to the right
	 * offset within the page.
	 */
	cachedPage = ptr / XLOG_BLCKSZ;
	cachedPos = XLogCtl->pages + idx * (Size) XLOG_BLCKSZ;

	Assert(((XLogPageHeader) cachedPos)->xlp_magic == XLOG_PAGE_MAGIC);
	Assert(((XLogPageHeader) cachedPos)->xlp_pageaddr == ptr - (ptr % XLOG_BLCKSZ));

	return cachedPos + ptr % XLOG_BLCKSZ;
}

/*
 * Read WAL data directly from WAL buffers, if available. Returns the number
 * of bytes read successfully.
 *
 * Fewer than 'count' bytes may be read if some of the requested WAL data has
 * already been evicted.
 *
 * No locks are taken.
 *
 * Caller should ensure that it reads no further than LogwrtResult.Write
 * (which should have been updated by the caller when determining how far to
 * read). The 'tli' argument is only used as a convenient safety check so that
 * callers do not read from WAL buffers on a historical timeline.
 */
Size
WALReadFromBuffers(char *dstbuf, XLogRecPtr startptr, Size count,
				   TimeLineID tli)
{
	char	   *pdst = dstbuf;
	XLogRecPtr	recptr = startptr;
	XLogRecPtr	inserted;
	Size		nbytes = count;

	if (RecoveryInProgress() || tli != GetWALInsertionTimeLine())
		return 0;

	Assert(!XLogRecPtrIsInvalid(startptr));

	/*
	 * Caller should ensure that the requested data has been inserted into WAL
	 * buffers before we try to read it.
	 */
	inserted = pg_atomic_read_u64(&XLogCtl->logInsertResult);
	if (startptr + count > inserted)
		ereport(ERROR,
				errmsg("cannot read past end of generated WAL: requested %X/%X, current position %X/%X",
					   LSN_FORMAT_ARGS(startptr + count),
					   LSN_FORMAT_ARGS(inserted)));

	/*
	 * Loop through the buffers without a lock. For each buffer, atomically
	 * read and verify the end pointer, then copy the data out, and finally
	 * re-read and re-verify the end pointer.
	 *
	 * Once a page is evicted, it never returns to the WAL buffers, so if the
	 * end pointer matches the expected end pointer before and after we copy
	 * the data, then the right page must have been present during the data
	 * copy. Read barriers are necessary to ensure that the data copy actually
	 * happens between the two verification steps.
	 *
	 * If either verification fails, we simply terminate the loop and return
	 * with the data that had been already copied out successfully.
	 */
	while (nbytes > 0)
	{
		uint32		offset = recptr % XLOG_BLCKSZ;
		int			idx = XLogRecPtrToBufIdx(recptr);
		XLogRecPtr	expectedEndPtr;
		XLogRecPtr	endptr;
		const char *page;
		const char *psrc;
		Size		npagebytes;

		/*
		 * Calculate the end pointer we expect in the xlblocks array if the
		 * correct page is present.
		 */
		expectedEndPtr = recptr + (XLOG_BLCKSZ - offset);

		/*
		 * First verification step: check that the correct page is present in
		 * the WAL buffers.
		 */
		endptr = pg_atomic_read_u64(&XLogCtl->xlblocks[idx]);
		if (expectedEndPtr != endptr)
			break;

		/*
		 * The correct page is present (or was at the time the endptr was
		 * read; must re-verify later). Calculate pointer to source data and
		 * determine how much data to read from this page.
		 */
		page = XLogCtl->pages + idx * (Size) XLOG_BLCKSZ;
		psrc = page + offset;
		npagebytes = Min(nbytes, XLOG_BLCKSZ - offset);

		/*
		 * Ensure that the data copy and the first verification step are not
		 * reordered.
		 */
		pg_read_barrier();

		/* data copy */
		memcpy(pdst, psrc, npagebytes);

		/*
		 * Ensure that the data copy and the second verification step are not
		 * reordered.
		 */
		pg_read_barrier();

		/*
		 * Second verification step: check that the page we read from wasn't
		 * evicted while we were copying the data.
		 */
		endptr = pg_atomic_read_u64(&XLogCtl->xlblocks[idx]);
		if (expectedEndPtr != endptr)
			break;

		pdst += npagebytes;
		recptr += npagebytes;
		nbytes -= npagebytes;
	}

	Assert(pdst - dstbuf <= count);

	return pdst - dstbuf;
}

/*
 * Converts a "usable byte position" to XLogRecPtr. A usable byte position
 * is the position starting from the beginning of WAL, excluding all WAL
 * page headers.
 */
static XLogRecPtr
XLogBytePosToRecPtr(uint64 bytepos)
{
	uint64		fullsegs;
	uint64		fullpages;
	uint64		bytesleft;
	uint32		seg_offset;
	XLogRecPtr	result;

	fullsegs = bytepos / UsableBytesInSegment;
	bytesleft = bytepos % UsableBytesInSegment;

	if (bytesleft < XLOG_BLCKSZ - SizeOfXLogLongPHD)
	{
		/* fits on first page of segment */
		seg_offset = bytesleft + SizeOfXLogLongPHD;
	}
	else
	{
		/* account for the first page on segment with long header */
		seg_offset = XLOG_BLCKSZ;
		bytesleft -= XLOG_BLCKSZ - SizeOfXLogLongPHD;

		fullpages = bytesleft / UsableBytesInPage;
		bytesleft = bytesleft % UsableBytesInPage;

		seg_offset += fullpages * XLOG_BLCKSZ + bytesleft + SizeOfXLogShortPHD;
	}

	XLogSegNoOffsetToRecPtr(fullsegs, seg_offset, wal_segment_size, result);

	return result;
}

/*
 * Like XLogBytePosToRecPtr, but if the position is at a page boundary,
 * returns a pointer to the beginning of the page (ie. before page header),
 * not to where the first xlog record on that page would go to. This is used
 * when converting a pointer to the end of a record.
 */
static XLogRecPtr
XLogBytePosToEndRecPtr(uint64 bytepos)
{
	uint64		fullsegs;
	uint64		fullpages;
	uint64		bytesleft;
	uint32		seg_offset;
	XLogRecPtr	result;

	fullsegs = bytepos / UsableBytesInSegment;
	bytesleft = bytepos % UsableBytesInSegment;

	if (bytesleft < XLOG_BLCKSZ - SizeOfXLogLongPHD)
	{
		/* fits on first page of segment */
		if (bytesleft == 0)
			seg_offset = 0;
		else
			seg_offset = bytesleft + SizeOfXLogLongPHD;
	}
	else
	{
		/* account for the first page on segment with long header */
		seg_offset = XLOG_BLCKSZ;
		bytesleft -= XLOG_BLCKSZ - SizeOfXLogLongPHD;

		fullpages = bytesleft / UsableBytesInPage;
		bytesleft = bytesleft % UsableBytesInPage;

		if (bytesleft == 0)
			seg_offset += fullpages * XLOG_BLCKSZ + bytesleft;
		else
			seg_offset += fullpages * XLOG_BLCKSZ + bytesleft + SizeOfXLogShortPHD;
	}

	XLogSegNoOffsetToRecPtr(fullsegs, seg_offset, wal_segment_size, result);

	return result;
}

/*
 * Convert an XLogRecPtr to a "usable byte position".
 */
static uint64
XLogRecPtrToBytePos(XLogRecPtr ptr)
{
	uint64		fullsegs;
	uint32		fullpages;
	uint32		offset;
	uint64		result;

	XLByteToSeg(ptr, fullsegs, wal_segment_size);

	fullpages = (XLogSegmentOffset(ptr, wal_segment_size)) / XLOG_BLCKSZ;
	offset = ptr % XLOG_BLCKSZ;

	if (fullpages == 0)
	{
		result = fullsegs * UsableBytesInSegment;
		if (offset > 0)
		{
			Assert(offset >= SizeOfXLogLongPHD);
			result += offset - SizeOfXLogLongPHD;
		}
	}
	else
	{
		result = fullsegs * UsableBytesInSegment +
			(XLOG_BLCKSZ - SizeOfXLogLongPHD) + /* account for first page */
			(fullpages - 1) * UsableBytesInPage;	/* full pages */
		if (offset > 0)
		{
			Assert(offset >= SizeOfXLogShortPHD);
			result += offset - SizeOfXLogShortPHD;
		}
	}

	return result;
}

/*
 * Initialize XLOG buffers, writing out old buffers if they still contain
 * unwritten data, upto the page containing 'upto'. Or if 'opportunistic' is
 * true, initialize as many pages as we can without having to write out
 * unwritten data. Any new pages are initialized to zeros, with pages headers
 * initialized properly.
 */
static void
AdvanceXLInsertBuffer(XLogRecPtr upto, TimeLineID tli, bool opportunistic)
{
	XLogCtlInsert *Insert = &XLogCtl->Insert;
	int			nextidx;
	XLogRecPtr	OldPageRqstPtr;
	XLogwrtRqst WriteRqst;
	XLogRecPtr	NewPageEndPtr = InvalidXLogRecPtr;
	XLogRecPtr	NewPageBeginPtr;
	XLogPageHeader NewPage;
	int			npages pg_attribute_unused() = 0;

	LWLockAcquire(WALBufMappingLock, LW_EXCLUSIVE);

	/*
	 * Now that we have the lock, check if someone initialized the page
	 * already.
	 */
	while (upto >= XLogCtl->InitializedUpTo || opportunistic)
	{
		nextidx = XLogRecPtrToBufIdx(XLogCtl->InitializedUpTo);

		/*
		 * Get ending-offset of the buffer page we need to replace (this may
		 * be zero if the buffer hasn't been used yet).  Fall through if it's
		 * already written out.
		 */
		OldPageRqstPtr = pg_atomic_read_u64(&XLogCtl->xlblocks[nextidx]);
		if (LogwrtResult.Write < OldPageRqstPtr)
		{
			/*
			 * Nope, got work to do. If we just want to pre-initialize as much
			 * as we can without flushing, give up now.
			 */
			if (opportunistic)
				break;

			/* Advance shared memory write request position */
			SpinLockAcquire(&XLogCtl->info_lck);
			if (XLogCtl->LogwrtRqst.Write < OldPageRqstPtr)
				XLogCtl->LogwrtRqst.Write = OldPageRqstPtr;
			SpinLockRelease(&XLogCtl->info_lck);

			/*
			 * Acquire an up-to-date LogwrtResult value and see if we still
			 * need to write it or if someone else already did.
			 */
			RefreshXLogWriteResult(LogwrtResult);
			if (LogwrtResult.Write < OldPageRqstPtr)
			{
				/*
				 * Must acquire write lock. Release WALBufMappingLock first,
				 * to make sure that all insertions that we need to wait for
				 * can finish (up to this same position). Otherwise we risk
				 * deadlock.
				 */
				LWLockRelease(WALBufMappingLock);

				WaitXLogInsertionsToFinish(OldPageRqstPtr);

				LWLockAcquire(WALWriteLock, LW_EXCLUSIVE);

				RefreshXLogWriteResult(LogwrtResult);
				if (LogwrtResult.Write >= OldPageRqstPtr)
				{
					/* OK, someone wrote it already */
					LWLockRelease(WALWriteLock);
				}
				else
				{
					/* Have to write it ourselves */
					TRACE_POSTGRESQL_WAL_BUFFER_WRITE_DIRTY_START();
					WriteRqst.Write = OldPageRqstPtr;
					WriteRqst.Flush = 0;
					XLogWrite(WriteRqst, tli, false);
					LWLockRelease(WALWriteLock);
					pgWalUsage.wal_buffers_full++;
					TRACE_POSTGRESQL_WAL_BUFFER_WRITE_DIRTY_DONE();

					/*
					 * Required for the flush of pending stats WAL data, per
					 * update of pgWalUsage.
					 */
					pgstat_report_fixed = true;
				}
				/* Re-acquire WALBufMappingLock and retry */
				LWLockAcquire(WALBufMappingLock, LW_EXCLUSIVE);
				continue;
			}
		}

		/*
		 * Now the next buffer slot is free and we can set it up to be the
		 * next output page.
		 */
		NewPageBeginPtr = XLogCtl->InitializedUpTo;
		NewPageEndPtr = NewPageBeginPtr + XLOG_BLCKSZ;

		Assert(XLogRecPtrToBufIdx(NewPageBeginPtr) == nextidx);

		NewPage = (XLogPageHeader) (XLogCtl->pages + nextidx * (Size) XLOG_BLCKSZ);

		/*
		 * Mark the xlblock with InvalidXLogRecPtr and issue a write barrier
		 * before initializing. Otherwise, the old page may be partially
		 * zeroed but look valid.
		 */
		pg_atomic_write_u64(&XLogCtl->xlblocks[nextidx], InvalidXLogRecPtr);
		pg_write_barrier();

		/*
		 * Be sure to re-zero the buffer so that bytes beyond what we've
		 * written will look like zeroes and not valid XLOG records...
		 */
		MemSet(NewPage, 0, XLOG_BLCKSZ);

		/*
		 * Fill the new page's header
		 */
		NewPage->xlp_magic = XLOG_PAGE_MAGIC;

		/* NewPage->xlp_info = 0; */	/* done by memset */
		NewPage->xlp_tli = tli;
		NewPage->xlp_pageaddr = NewPageBeginPtr;

		/* NewPage->xlp_rem_len = 0; */	/* done by memset */

		/*
		 * If online backup is not in progress, mark the header to indicate
		 * that WAL records beginning in this page have removable backup
		 * blocks.  This allows the WAL archiver to know whether it is safe to
		 * compress archived WAL data by transforming full-block records into
		 * the non-full-block format.  It is sufficient to record this at the
		 * page level because we force a page switch (in fact a segment
		 * switch) when starting a backup, so the flag will be off before any
		 * records can be written during the backup.  At the end of a backup,
		 * the last page will be marked as all unsafe when perhaps only part
		 * is unsafe, but at worst the archiver would miss the opportunity to
		 * compress a few records.
		 */
		if (Insert->runningBackups == 0)
			NewPage->xlp_info |= XLP_BKP_REMOVABLE;

		/*
		 * If first page of an XLOG segment file, make it a long header.
		 */
		if ((XLogSegmentOffset(NewPage->xlp_pageaddr, wal_segment_size)) == 0)
		{
			XLogLongPageHeader NewLongPage = (XLogLongPageHeader) NewPage;

			NewLongPage->xlp_sysid = ControlFile->system_identifier;
			NewLongPage->xlp_seg_size = wal_segment_size;
			NewLongPage->xlp_xlog_blcksz = XLOG_BLCKSZ;
			NewPage->xlp_info |= XLP_LONG_HEADER;
		}

		/*
		 * Make sure the initialization of the page becomes visible to others
		 * before the xlblocks update. GetXLogBuffer() reads xlblocks without
		 * holding a lock.
		 */
		pg_write_barrier();

		pg_atomic_write_u64(&XLogCtl->xlblocks[nextidx], NewPageEndPtr);
		XLogCtl->InitializedUpTo = NewPageEndPtr;

		npages++;
	}
	LWLockRelease(WALBufMappingLock);

#ifdef WAL_DEBUG
	if (XLOG_DEBUG && npages > 0)
	{
		elog(DEBUG1, "initialized %d pages, up to %X/%X",
			 npages, LSN_FORMAT_ARGS(NewPageEndPtr));
	}
#endif
}

/*
 * Calculate CheckPointSegments based on max_wal_size_mb and
 * checkpoint_completion_target.
 */
static void
CalculateCheckpointSegments(void)
{
	double		target;

	/*-------
	 * Calculate the distance at which to trigger a checkpoint, to avoid
	 * exceeding max_wal_size_mb. This is based on two assumptions:
	 *
	 * a) we keep WAL for only one checkpoint cycle (prior to PG11 we kept
	 *    WAL for two checkpoint cycles to allow us to recover from the
	 *    secondary checkpoint if the first checkpoint failed, though we
	 *    only did this on the primary anyway, not on standby. Keeping just
	 *    one checkpoint simplifies processing and reduces disk space in
	 *    many smaller databases.)
	 * b) during checkpoint, we consume checkpoint_completion_target *
	 *	  number of segments consumed between checkpoints.
	 *-------
	 */
	target = (double) ConvertToXSegs(max_wal_size_mb, wal_segment_size) /
		(1.0 + CheckPointCompletionTarget);

	/* round down */
	CheckPointSegments = (int) target;

	if (CheckPointSegments < 1)
		CheckPointSegments = 1;
}

void
assign_max_wal_size(int newval, void *extra)
{
	max_wal_size_mb = newval;
	CalculateCheckpointSegments();
}

void
assign_checkpoint_completion_target(double newval, void *extra)
{
	CheckPointCompletionTarget = newval;
	CalculateCheckpointSegments();
}

bool
check_wal_segment_size(int *newval, void **extra, GucSource source)
{
	if (!IsValidWalSegSize(*newval))
	{
		GUC_check_errdetail("The WAL segment size must be a power of two between 1 MB and 1 GB.");
		return false;
	}

	return true;
}

/*
 * At a checkpoint, how many WAL segments to recycle as preallocated future
 * XLOG segments? Returns the highest segment that should be preallocated.
 */
static XLogSegNo
XLOGfileslop(XLogRecPtr lastredoptr)
{
	XLogSegNo	minSegNo;
	XLogSegNo	maxSegNo;
	double		distance;
	XLogSegNo	recycleSegNo;

	/*
	 * Calculate the segment numbers that min_wal_size_mb and max_wal_size_mb
	 * correspond to. Always recycle enough segments to meet the minimum, and
	 * remove enough segments to stay below the maximum.
	 */
	minSegNo = lastredoptr / wal_segment_size +
		ConvertToXSegs(min_wal_size_mb, wal_segment_size) - 1;
	maxSegNo = lastredoptr / wal_segment_size +
		ConvertToXSegs(max_wal_size_mb, wal_segment_size) - 1;

	/*
	 * Between those limits, recycle enough segments to get us through to the
	 * estimated end of next checkpoint.
	 *
	 * To estimate where the next checkpoint will finish, assume that the
	 * system runs steadily consuming CheckPointDistanceEstimate bytes between
	 * every checkpoint.
	 */
	distance = (1.0 + CheckPointCompletionTarget) * CheckPointDistanceEstimate;
	/* add 10% for good measure. */
	distance *= 1.10;

	recycleSegNo = (XLogSegNo) ceil(((double) lastredoptr + distance) /
									wal_segment_size);

	if (recycleSegNo < minSegNo)
		recycleSegNo = minSegNo;
	if (recycleSegNo > maxSegNo)
		recycleSegNo = maxSegNo;

	return recycleSegNo;
}

/*
 * Check whether we've consumed enough xlog space that a checkpoint is needed.
 *
 * new_segno indicates a log file that has just been filled up (or read
 * during recovery). We measure the distance from RedoRecPtr to new_segno
 * and see if that exceeds CheckPointSegments.
 *
 * Note: it is caller's responsibility that RedoRecPtr is up-to-date.
 */
bool
XLogCheckpointNeeded(XLogSegNo new_segno)
{
	XLogSegNo	old_segno;

	XLByteToSeg(RedoRecPtr, old_segno, wal_segment_size);

	if (new_segno >= old_segno + (uint64) (CheckPointSegments - 1))
		return true;
	return false;
}

/*
 * Write and/or fsync the log at least as far as WriteRqst indicates.
 *
 * If flexible == true, we don't have to write as far as WriteRqst, but
 * may stop at any convenient boundary (such as a cache or logfile boundary).
 * This option allows us to avoid uselessly issuing multiple writes when a
 * single one would do.
 *
 * Must be called with WALWriteLock held. WaitXLogInsertionsToFinish(WriteRqst)
 * must be called before grabbing the lock, to make sure the data is ready to
 * write.
 */
static void
XLogWrite(XLogwrtRqst WriteRqst, TimeLineID tli, bool flexible)
{
	bool		ispartialpage;
	bool		last_iteration;
	bool		finishing_seg;
	int			curridx;
	int			npages;
	int			startidx;
	uint32		startoffset;

	/* We should always be inside a critical section here */
	Assert(CritSectionCount > 0);

	/*
	 * Update local LogwrtResult (caller probably did this already, but...)
	 */
	RefreshXLogWriteResult(LogwrtResult);

	/*
	 * Since successive pages in the xlog cache are consecutively allocated,
	 * we can usually gather multiple pages together and issue just one
	 * write() call.  npages is the number of pages we have determined can be
	 * written together; startidx is the cache block index of the first one,
	 * and startoffset is the file offset at which it should go. The latter
	 * two variables are only valid when npages > 0, but we must initialize
	 * all of them to keep the compiler quiet.
	 */
	npages = 0;
	startidx = 0;
	startoffset = 0;

	/*
	 * Within the loop, curridx is the cache block index of the page to
	 * consider writing.  Begin at the buffer containing the next unwritten
	 * page, or last partially written page.
	 */
	curridx = XLogRecPtrToBufIdx(LogwrtResult.Write);

	while (LogwrtResult.Write < WriteRqst.Write)
	{
		/*
		 * Make sure we're not ahead of the insert process.  This could happen
		 * if we're passed a bogus WriteRqst.Write that is past the end of the
		 * last page that's been initialized by AdvanceXLInsertBuffer.
		 */
		XLogRecPtr	EndPtr = pg_atomic_read_u64(&XLogCtl->xlblocks[curridx]);

		if (LogwrtResult.Write >= EndPtr)
			elog(PANIC, "xlog write request %X/%X is past end of log %X/%X",
				 LSN_FORMAT_ARGS(LogwrtResult.Write),
				 LSN_FORMAT_ARGS(EndPtr));

		/* Advance LogwrtResult.Write to end of current buffer page */
		LogwrtResult.Write = EndPtr;
		ispartialpage = WriteRqst.Write < LogwrtResult.Write;

		if (!XLByteInPrevSeg(LogwrtResult.Write, openLogSegNo,
							 wal_segment_size))
		{
			/*
			 * Switch to new logfile segment.  We cannot have any pending
			 * pages here (since we dump what we have at segment end).
			 */
			Assert(npages == 0);
			if (openLogFile >= 0)
				XLogFileClose();
			XLByteToPrevSeg(LogwrtResult.Write, openLogSegNo,
							wal_segment_size);
			openLogTLI = tli;

			/* create/use new log file */
			openLogFile = XLogFileInit(openLogSegNo, tli);
			ReserveExternalFD();
		}

		/* Make sure we have the current logfile open */
		if (openLogFile < 0)
		{
			XLByteToPrevSeg(LogwrtResult.Write, openLogSegNo,
							wal_segment_size);
			openLogTLI = tli;
			openLogFile = XLogFileOpen(openLogSegNo, tli);
			ReserveExternalFD();
		}

		/* Add current page to the set of pending pages-to-dump */
		if (npages == 0)
		{
			/* first of group */
			startidx = curridx;
			startoffset = XLogSegmentOffset(LogwrtResult.Write - XLOG_BLCKSZ,
											wal_segment_size);
		}
		npages++;

		/*
		 * Dump the set if this will be the last loop iteration, or if we are
		 * at the last page of the cache area (since the next page won't be
		 * contiguous in memory), or if we are at the end of the logfile
		 * segment.
		 */
		last_iteration = WriteRqst.Write <= LogwrtResult.Write;

		finishing_seg = !ispartialpage &&
			(startoffset + npages * XLOG_BLCKSZ) >= wal_segment_size;

		if (last_iteration ||
			curridx == XLogCtl->XLogCacheBlck ||
			finishing_seg)
		{
			char	   *from;
			Size		nbytes;
			Size		nleft;
			ssize_t		written;
			instr_time	start;

			/* OK to write the page(s) */
			from = XLogCtl->pages + startidx * (Size) XLOG_BLCKSZ;
			nbytes = npages * (Size) XLOG_BLCKSZ;
			nleft = nbytes;
			do
			{
				errno = 0;

				/*
				 * Measure I/O timing to write WAL data, for pg_stat_io.
				 */
				start = pgstat_prepare_io_time(track_wal_io_timing);

				pgstat_report_wait_start(WAIT_EVENT_WAL_WRITE);
				written = pg_pwrite(openLogFile, from, nleft, startoffset);
				pgstat_report_wait_end();

				pgstat_count_io_op_time(IOOBJECT_WAL, IOCONTEXT_NORMAL,
										IOOP_WRITE, start, 1, written);

				if (written <= 0)
				{
					char		xlogfname[MAXFNAMELEN];
					int			save_errno;

					if (errno == EINTR)
						continue;

					save_errno = errno;
					XLogFileName(xlogfname, tli, openLogSegNo,
								 wal_segment_size);
					errno = save_errno;
					ereport(PANIC,
							(errcode_for_file_access(),
							 errmsg("could not write to log file \"%s\" at offset %u, length %zu: %m",
									xlogfname, startoffset, nleft)));
				}
				nleft -= written;
				from += written;
				startoffset += written;
			} while (nleft > 0);

			npages = 0;

			/*
			 * If we just wrote the whole last page of a logfile segment,
			 * fsync the segment immediately.  This avoids having to go back
			 * and re-open prior segments when an fsync request comes along
			 * later. Doing it here ensures that one and only one backend will
			 * perform this fsync.
			 *
			 * This is also the right place to notify the Archiver that the
			 * segment is ready to copy to archival storage, and to update the
			 * timer for archive_timeout, and to signal for a checkpoint if
			 * too many logfile segments have been used since the last
			 * checkpoint.
			 */
			if (finishing_seg)
			{
				issue_xlog_fsync(openLogFile, openLogSegNo, tli);

				/* signal that we need to wakeup walsenders later */
				WalSndWakeupRequest();

				LogwrtResult.Flush = LogwrtResult.Write;	/* end of page */

				if (XLogArchivingActive())
					XLogArchiveNotifySeg(openLogSegNo, tli);

				XLogCtl->lastSegSwitchTime = (pg_time_t) time(NULL);
				XLogCtl->lastSegSwitchLSN = LogwrtResult.Flush;

				/*
				 * Request a checkpoint if we've consumed too much xlog since
				 * the last one.  For speed, we first check using the local
				 * copy of RedoRecPtr, which might be out of date; if it looks
				 * like a checkpoint is needed, forcibly update RedoRecPtr and
				 * recheck.
				 */
				if (IsUnderPostmaster && XLogCheckpointNeeded(openLogSegNo))
				{
					(void) GetRedoRecPtr();
					if (XLogCheckpointNeeded(openLogSegNo))
						RequestCheckpoint(CHECKPOINT_CAUSE_XLOG);
				}
			}
		}

		if (ispartialpage)
		{
			/* Only asked to write a partial page */
			LogwrtResult.Write = WriteRqst.Write;
			break;
		}
		curridx = NextBufIdx(curridx);

		/* If flexible, break out of loop as soon as we wrote something */
		if (flexible && npages == 0)
			break;
	}

	Assert(npages == 0);

	/*
	 * If asked to flush, do so
	 */
	if (LogwrtResult.Flush < WriteRqst.Flush &&
		LogwrtResult.Flush < LogwrtResult.Write)
	{
		/*
		 * Could get here without iterating above loop, in which case we might
		 * have no open file or the wrong one.  However, we do not need to
		 * fsync more than one file.
		 */
		if (wal_sync_method != WAL_SYNC_METHOD_OPEN &&
			wal_sync_method != WAL_SYNC_METHOD_OPEN_DSYNC)
		{
			if (openLogFile >= 0 &&
				!XLByteInPrevSeg(LogwrtResult.Write, openLogSegNo,
								 wal_segment_size))
				XLogFileClose();
			if (openLogFile < 0)
			{
				XLByteToPrevSeg(LogwrtResult.Write, openLogSegNo,
								wal_segment_size);
				openLogTLI = tli;
				openLogFile = XLogFileOpen(openLogSegNo, tli);
				ReserveExternalFD();
			}

			issue_xlog_fsync(openLogFile, openLogSegNo, tli);
		}

		/* signal that we need to wakeup walsenders later */
		WalSndWakeupRequest();

		LogwrtResult.Flush = LogwrtResult.Write;
	}

	/*
	 * Update shared-memory status
	 *
	 * We make sure that the shared 'request' values do not fall behind the
	 * 'result' values.  This is not absolutely essential, but it saves some
	 * code in a couple of places.
	 */
	SpinLockAcquire(&XLogCtl->info_lck);
	if (XLogCtl->LogwrtRqst.Write < LogwrtResult.Write)
		XLogCtl->LogwrtRqst.Write = LogwrtResult.Write;
	if (XLogCtl->LogwrtRqst.Flush < LogwrtResult.Flush)
		XLogCtl->LogwrtRqst.Flush = LogwrtResult.Flush;
	SpinLockRelease(&XLogCtl->info_lck);

	/*
	 * We write Write first, bar, then Flush.  When reading, the opposite must
	 * be done (with a matching barrier in between), so that we always see a
	 * Flush value that trails behind the Write value seen.
	 */
	pg_atomic_write_u64(&XLogCtl->logWriteResult, LogwrtResult.Write);
	pg_write_barrier();
	pg_atomic_write_u64(&XLogCtl->logFlushResult, LogwrtResult.Flush);

#ifdef USE_ASSERT_CHECKING
	{
		XLogRecPtr	Flush;
		XLogRecPtr	Write;
		XLogRecPtr	Insert;

		Flush = pg_atomic_read_u64(&XLogCtl->logFlushResult);
		pg_read_barrier();
		Write = pg_atomic_read_u64(&XLogCtl->logWriteResult);
		pg_read_barrier();
		Insert = pg_atomic_read_u64(&XLogCtl->logInsertResult);

		/* WAL written to disk is always ahead of WAL flushed */
		Assert(Write >= Flush);

		/* WAL inserted to buffers is always ahead of WAL written */
		Assert(Insert >= Write);
	}
#endif
}

/*
 * Record the LSN for an asynchronous transaction commit/abort
 * and nudge the WALWriter if there is work for it to do.
 * (This should not be called for synchronous commits.)
 */
void
XLogSetAsyncXactLSN(XLogRecPtr asyncXactLSN)
{
	XLogRecPtr	WriteRqstPtr = asyncXactLSN;
	bool		sleeping;
	bool		wakeup = false;
	XLogRecPtr	prevAsyncXactLSN;

	SpinLockAcquire(&XLogCtl->info_lck);
	sleeping = XLogCtl->WalWriterSleeping;
	prevAsyncXactLSN = XLogCtl->asyncXactLSN;
	if (XLogCtl->asyncXactLSN < asyncXactLSN)
		XLogCtl->asyncXactLSN = asyncXactLSN;
	SpinLockRelease(&XLogCtl->info_lck);

	/*
	 * If somebody else already called this function with a more aggressive
	 * LSN, they will have done what we needed (and perhaps more).
	 */
	if (asyncXactLSN <= prevAsyncXactLSN)
		return;

	/*
	 * If the WALWriter is sleeping, kick it to make it come out of low-power
	 * mode, so that this async commit will reach disk within the expected
	 * amount of time.  Otherwise, determine whether it has enough WAL
	 * available to flush, the same way that XLogBackgroundFlush() does.
	 */
	if (sleeping)
		wakeup = true;
	else
	{
		int			flushblocks;

		RefreshXLogWriteResult(LogwrtResult);

		flushblocks =
			WriteRqstPtr / XLOG_BLCKSZ - LogwrtResult.Flush / XLOG_BLCKSZ;

		if (WalWriterFlushAfter == 0 || flushblocks >= WalWriterFlushAfter)
			wakeup = true;
	}

	if (wakeup)
	{
		volatile PROC_HDR *procglobal = ProcGlobal;
		ProcNumber	walwriterProc = procglobal->walwriterProc;

		if (walwriterProc != INVALID_PROC_NUMBER)
			SetLatch(&GetPGProcByNumber(walwriterProc)->procLatch);
	}
}

/*
 * Record the LSN up to which we can remove WAL because it's not required by
 * any replication slot.
 */
void
XLogSetReplicationSlotMinimumLSN(XLogRecPtr lsn)
{
	SpinLockAcquire(&XLogCtl->info_lck);
	XLogCtl->replicationSlotMinLSN = lsn;
	SpinLockRelease(&XLogCtl->info_lck);
}


/*
 * Return the oldest LSN we must retain to satisfy the needs of some
 * replication slot.
 */
static XLogRecPtr
XLogGetReplicationSlotMinimumLSN(void)
{
	XLogRecPtr	retval;

	SpinLockAcquire(&XLogCtl->info_lck);
	retval = XLogCtl->replicationSlotMinLSN;
	SpinLockRelease(&XLogCtl->info_lck);

	return retval;
}

/*
 * Advance minRecoveryPoint in control file.
 *
 * If we crash during recovery, we must reach this point again before the
 * database is consistent.
 *
 * If 'force' is true, 'lsn' argument is ignored. Otherwise, minRecoveryPoint
 * is only updated if it's not already greater than or equal to 'lsn'.
 */
static void
UpdateMinRecoveryPoint(XLogRecPtr lsn, bool force)
{
	/* Quick check using our local copy of the variable */
	if (!updateMinRecoveryPoint || (!force && lsn <= LocalMinRecoveryPoint))
		return;

	/*
	 * An invalid minRecoveryPoint means that we need to recover all the WAL,
	 * i.e., we're doing crash recovery.  We never modify the control file's
	 * value in that case, so we can short-circuit future checks here too. The
	 * local values of minRecoveryPoint and minRecoveryPointTLI should not be
	 * updated until crash recovery finishes.  We only do this for the startup
	 * process as it should not update its own reference of minRecoveryPoint
	 * until it has finished crash recovery to make sure that all WAL
	 * available is replayed in this case.  This also saves from extra locks
	 * taken on the control file from the startup process.
	 */
	if (XLogRecPtrIsInvalid(LocalMinRecoveryPoint) && InRecovery)
	{
		updateMinRecoveryPoint = false;
		return;
	}

	LWLockAcquire(ControlFileLock, LW_EXCLUSIVE);

	/* update local copy */
	LocalMinRecoveryPoint = ControlFile->minRecoveryPoint;
	LocalMinRecoveryPointTLI = ControlFile->minRecoveryPointTLI;

	if (XLogRecPtrIsInvalid(LocalMinRecoveryPoint))
		updateMinRecoveryPoint = false;
	else if (force || LocalMinRecoveryPoint < lsn)
	{
		XLogRecPtr	newMinRecoveryPoint;
		TimeLineID	newMinRecoveryPointTLI;

		/*
		 * To avoid having to update the control file too often, we update it
		 * all the way to the last record being replayed, even though 'lsn'
		 * would suffice for correctness.  This also allows the 'force' case
		 * to not need a valid 'lsn' value.
		 *
		 * Another important reason for doing it this way is that the passed
		 * 'lsn' value could be bogus, i.e., past the end of available WAL, if
		 * the caller got it from a corrupted heap page.  Accepting such a
		 * value as the min recovery point would prevent us from coming up at
		 * all.  Instead, we just log a warning and continue with recovery.
		 * (See also the comments about corrupt LSNs in XLogFlush.)
		 */
		newMinRecoveryPoint = GetCurrentReplayRecPtr(&newMinRecoveryPointTLI);
		if (!force && newMinRecoveryPoint < lsn)
			elog(WARNING,
				 "xlog min recovery request %X/%X is past current point %X/%X",
				 LSN_FORMAT_ARGS(lsn), LSN_FORMAT_ARGS(newMinRecoveryPoint));

		/* update control file */
		if (ControlFile->minRecoveryPoint < newMinRecoveryPoint)
		{
			ControlFile->minRecoveryPoint = newMinRecoveryPoint;
			ControlFile->minRecoveryPointTLI = newMinRecoveryPointTLI;
			UpdateControlFile();
			LocalMinRecoveryPoint = newMinRecoveryPoint;
			LocalMinRecoveryPointTLI = newMinRecoveryPointTLI;

			ereport(DEBUG2,
					(errmsg_internal("updated min recovery point to %X/%X on timeline %u",
									 LSN_FORMAT_ARGS(newMinRecoveryPoint),
									 newMinRecoveryPointTLI)));
		}
	}
	LWLockRelease(ControlFileLock);
}

/*
 * Ensure that all XLOG data through the given position is flushed to disk.
 *
 * NOTE: this differs from XLogWrite mainly in that the WALWriteLock is not
 * already held, and we try to avoid acquiring it if possible.
 */
void
XLogFlush(XLogRecPtr record)
{
	XLogRecPtr	WriteRqstPtr;
	XLogwrtRqst WriteRqst;
	TimeLineID	insertTLI = XLogCtl->InsertTimeLineID;

	/*
	 * During REDO, we are reading not writing WAL.  Therefore, instead of
	 * trying to flush the WAL, we should update minRecoveryPoint instead. We
	 * test XLogInsertAllowed(), not InRecovery, because we need checkpointer
	 * to act this way too, and because when it tries to write the
	 * end-of-recovery checkpoint, it should indeed flush.
	 */
	if (!XLogInsertAllowed())
	{
		UpdateMinRecoveryPoint(record, false);
		return;
	}

	/* Quick exit if already known flushed */
	if (record <= LogwrtResult.Flush)
		return;

#ifdef WAL_DEBUG
	if (XLOG_DEBUG)
		elog(LOG, "xlog flush request %X/%X; write %X/%X; flush %X/%X",
			 LSN_FORMAT_ARGS(record),
			 LSN_FORMAT_ARGS(LogwrtResult.Write),
			 LSN_FORMAT_ARGS(LogwrtResult.Flush));
#endif

	START_CRIT_SECTION();

	/*
	 * Since fsync is usually a horribly expensive operation, we try to
	 * piggyback as much data as we can on each fsync: if we see any more data
	 * entered into the xlog buffer, we'll write and fsync that too, so that
	 * the final value of LogwrtResult.Flush is as large as possible. This
	 * gives us some chance of avoiding another fsync immediately after.
	 */

	/* initialize to given target; may increase below */
	WriteRqstPtr = record;

	/*
	 * Now wait until we get the write lock, or someone else does the flush
	 * for us.
	 */
	for (;;)
	{
		XLogRecPtr	insertpos;

		/* done already? */
		RefreshXLogWriteResult(LogwrtResult);
		if (record <= LogwrtResult.Flush)
			break;

		/*
		 * Before actually performing the write, wait for all in-flight
		 * insertions to the pages we're about to write to finish.
		 */
		SpinLockAcquire(&XLogCtl->info_lck);
		if (WriteRqstPtr < XLogCtl->LogwrtRqst.Write)
			WriteRqstPtr = XLogCtl->LogwrtRqst.Write;
		SpinLockRelease(&XLogCtl->info_lck);
		insertpos = WaitXLogInsertionsToFinish(WriteRqstPtr);

		/*
		 * Try to get the write lock. If we can't get it immediately, wait
		 * until it's released, and recheck if we still need to do the flush
		 * or if the backend that held the lock did it for us already. This
		 * helps to maintain a good rate of group committing when the system
		 * is bottlenecked by the speed of fsyncing.
		 */
		if (!LWLockAcquireOrWait(WALWriteLock, LW_EXCLUSIVE))
		{
			/*
			 * The lock is now free, but we didn't acquire it yet. Before we
			 * do, loop back to check if someone else flushed the record for
			 * us already.
			 */
			continue;
		}

		/* Got the lock; recheck whether request is satisfied */
		RefreshXLogWriteResult(LogwrtResult);
		if (record <= LogwrtResult.Flush)
		{
			LWLockRelease(WALWriteLock);
			break;
		}

		/*
		 * Sleep before flush! By adding a delay here, we may give further
		 * backends the opportunity to join the backlog of group commit
		 * followers; this can significantly improve transaction throughput,
		 * at the risk of increasing transaction latency.
		 *
		 * We do not sleep if enableFsync is not turned on, nor if there are
		 * fewer than CommitSiblings other backends with active transactions.
		 */
		if (CommitDelay > 0 && enableFsync &&
			MinimumActiveBackends(CommitSiblings))
		{
			pg_usleep(CommitDelay);

			/*
			 * Re-check how far we can now flush the WAL. It's generally not
			 * safe to call WaitXLogInsertionsToFinish while holding
			 * WALWriteLock, because an in-progress insertion might need to
			 * also grab WALWriteLock to make progress. But we know that all
			 * the insertions up to insertpos have already finished, because
			 * that's what the earlier WaitXLogInsertionsToFinish() returned.
			 * We're only calling it again to allow insertpos to be moved
			 * further forward, not to actually wait for anyone.
			 */
			insertpos = WaitXLogInsertionsToFinish(insertpos);
		}

		/* try to write/flush later additions to XLOG as well */
		WriteRqst.Write = insertpos;
		WriteRqst.Flush = insertpos;

		XLogWrite(WriteRqst, insertTLI, false);

		LWLockRelease(WALWriteLock);
		/* done */
		break;
	}

	END_CRIT_SECTION();

	/* wake up walsenders now that we've released heavily contended locks */
	WalSndWakeupProcessRequests(true, !RecoveryInProgress());

	/*
	 * If we still haven't flushed to the request point then we have a
	 * problem; most likely, the requested flush point is past end of XLOG.
	 * This has been seen to occur when a disk page has a corrupted LSN.
	 *
	 * Formerly we treated this as a PANIC condition, but that hurts the
	 * system's robustness rather than helping it: we do not want to take down
	 * the whole system due to corruption on one data page.  In particular, if
	 * the bad page is encountered again during recovery then we would be
	 * unable to restart the database at all!  (This scenario actually
	 * happened in the field several times with 7.1 releases.)	As of 8.4, bad
	 * LSNs encountered during recovery are UpdateMinRecoveryPoint's problem;
	 * the only time we can reach here during recovery is while flushing the
	 * end-of-recovery checkpoint record, and we don't expect that to have a
	 * bad LSN.
	 *
	 * Note that for calls from xact.c, the ERROR will be promoted to PANIC
	 * since xact.c calls this routine inside a critical section.  However,
	 * calls from bufmgr.c are not within critical sections and so we will not
	 * force a restart for a bad LSN on a data page.
	 */
	if (LogwrtResult.Flush < record)
		elog(ERROR,
			 "xlog flush request %X/%X is not satisfied --- flushed only to %X/%X",
			 LSN_FORMAT_ARGS(record),
			 LSN_FORMAT_ARGS(LogwrtResult.Flush));
}

/*
 * Write & flush xlog, but without specifying exactly where to.
 *
 * We normally write only completed blocks; but if there is nothing to do on
 * that basis, we check for unwritten async commits in the current incomplete
 * block, and write through the latest one of those.  Thus, if async commits
 * are not being used, we will write complete blocks only.
 *
 * If, based on the above, there's anything to write we do so immediately. But
 * to avoid calling fsync, fdatasync et. al. at a rate that'd impact
 * concurrent IO, we only flush WAL every wal_writer_delay ms, or if there's
 * more than wal_writer_flush_after unflushed blocks.
 *
 * We can guarantee that async commits reach disk after at most three
 * wal_writer_delay cycles. (When flushing complete blocks, we allow XLogWrite
 * to write "flexibly", meaning it can stop at the end of the buffer ring;
 * this makes a difference only with very high load or long wal_writer_delay,
 * but imposes one extra cycle for the worst case for async commits.)
 *
 * This routine is invoked periodically by the background walwriter process.
 *
 * Returns true if there was any work to do, even if we skipped flushing due
 * to wal_writer_delay/wal_writer_flush_after.
 */
bool
XLogBackgroundFlush(void)
{
	XLogwrtRqst WriteRqst;
	bool		flexible = true;
	static TimestampTz lastflush;
	TimestampTz now;
	int			flushblocks;
	TimeLineID	insertTLI;

	/* XLOG doesn't need flushing during recovery */
	if (RecoveryInProgress())
		return false;

	/*
	 * Since we're not in recovery, InsertTimeLineID is set and can't change,
	 * so we can read it without a lock.
	 */
	insertTLI = XLogCtl->InsertTimeLineID;

	/* read updated LogwrtRqst */
	SpinLockAcquire(&XLogCtl->info_lck);
	WriteRqst = XLogCtl->LogwrtRqst;
	SpinLockRelease(&XLogCtl->info_lck);

	/* back off to last completed page boundary */
	WriteRqst.Write -= WriteRqst.Write % XLOG_BLCKSZ;

	/* if we have already flushed that far, consider async commit records */
	RefreshXLogWriteResult(LogwrtResult);
	if (WriteRqst.Write <= LogwrtResult.Flush)
	{
		SpinLockAcquire(&XLogCtl->info_lck);
		WriteRqst.Write = XLogCtl->asyncXactLSN;
		SpinLockRelease(&XLogCtl->info_lck);
		flexible = false;		/* ensure it all gets written */
	}

	/*
	 * If already known flushed, we're done. Just need to check if we are
	 * holding an open file handle to a logfile that's no longer in use,
	 * preventing the file from being deleted.
	 */
	if (WriteRqst.Write <= LogwrtResult.Flush)
	{
		if (openLogFile >= 0)
		{
			if (!XLByteInPrevSeg(LogwrtResult.Write, openLogSegNo,
								 wal_segment_size))
			{
				XLogFileClose();
			}
		}
		return false;
	}

	/*
	 * Determine how far to flush WAL, based on the wal_writer_delay and
	 * wal_writer_flush_after GUCs.
	 *
	 * Note that XLogSetAsyncXactLSN() performs similar calculation based on
	 * wal_writer_flush_after, to decide when to wake us up.  Make sure the
	 * logic is the same in both places if you change this.
	 */
	now = GetCurrentTimestamp();
	flushblocks =
		WriteRqst.Write / XLOG_BLCKSZ - LogwrtResult.Flush / XLOG_BLCKSZ;

	if (WalWriterFlushAfter == 0 || lastflush == 0)
	{
		/* first call, or block based limits disabled */
		WriteRqst.Flush = WriteRqst.Write;
		lastflush = now;
	}
	else if (TimestampDifferenceExceeds(lastflush, now, WalWriterDelay))
	{
		/*
		 * Flush the writes at least every WalWriterDelay ms. This is
		 * important to bound the amount of time it takes for an asynchronous
		 * commit to hit disk.
		 */
		WriteRqst.Flush = WriteRqst.Write;
		lastflush = now;
	}
	else if (flushblocks >= WalWriterFlushAfter)
	{
		/* exceeded wal_writer_flush_after blocks, flush */
		WriteRqst.Flush = WriteRqst.Write;
		lastflush = now;
	}
	else
	{
		/* no flushing, this time round */
		WriteRqst.Flush = 0;
	}

#ifdef WAL_DEBUG
	if (XLOG_DEBUG)
		elog(LOG, "xlog bg flush request write %X/%X; flush: %X/%X, current is write %X/%X; flush %X/%X",
			 LSN_FORMAT_ARGS(WriteRqst.Write),
			 LSN_FORMAT_ARGS(WriteRqst.Flush),
			 LSN_FORMAT_ARGS(LogwrtResult.Write),
			 LSN_FORMAT_ARGS(LogwrtResult.Flush));
#endif

	START_CRIT_SECTION();

	/* now wait for any in-progress insertions to finish and get write lock */
	WaitXLogInsertionsToFinish(WriteRqst.Write);
	LWLockAcquire(WALWriteLock, LW_EXCLUSIVE);
	RefreshXLogWriteResult(LogwrtResult);
	if (WriteRqst.Write > LogwrtResult.Write ||
		WriteRqst.Flush > LogwrtResult.Flush)
	{
		XLogWrite(WriteRqst, insertTLI, flexible);
	}
	LWLockRelease(WALWriteLock);

	END_CRIT_SECTION();

	/* wake up walsenders now that we've released heavily contended locks */
	WalSndWakeupProcessRequests(true, !RecoveryInProgress());

	/*
	 * Great, done. To take some work off the critical path, try to initialize
	 * as many of the no-longer-needed WAL buffers for future use as we can.
	 */
	AdvanceXLInsertBuffer(InvalidXLogRecPtr, insertTLI, true);

	/*
	 * If we determined that we need to write data, but somebody else
	 * wrote/flushed already, it should be considered as being active, to
	 * avoid hibernating too early.
	 */
	return true;
}

/*
 * Test whether XLOG data has been flushed up to (at least) the given position.
 *
 * Returns true if a flush is still needed.  (It may be that someone else
 * is already in process of flushing that far, however.)
 */
bool
XLogNeedsFlush(XLogRecPtr record)
{
	/*
	 * During recovery, we don't flush WAL but update minRecoveryPoint
	 * instead. So "needs flush" is taken to mean whether minRecoveryPoint
	 * would need to be updated.
	 */
	if (RecoveryInProgress())
	{
		/*
		 * An invalid minRecoveryPoint means that we need to recover all the
		 * WAL, i.e., we're doing crash recovery.  We never modify the control
		 * file's value in that case, so we can short-circuit future checks
		 * here too.  This triggers a quick exit path for the startup process,
		 * which cannot update its local copy of minRecoveryPoint as long as
		 * it has not replayed all WAL available when doing crash recovery.
		 */
		if (XLogRecPtrIsInvalid(LocalMinRecoveryPoint) && InRecovery)
			updateMinRecoveryPoint = false;

		/* Quick exit if already known to be updated or cannot be updated */
		if (record <= LocalMinRecoveryPoint || !updateMinRecoveryPoint)
			return false;

		/*
		 * Update local copy of minRecoveryPoint. But if the lock is busy,
		 * just return a conservative guess.
		 */
		if (!LWLockConditionalAcquire(ControlFileLock, LW_SHARED))
			return true;
		LocalMinRecoveryPoint = ControlFile->minRecoveryPoint;
		LocalMinRecoveryPointTLI = ControlFile->minRecoveryPointTLI;
		LWLockRelease(ControlFileLock);

		/*
		 * Check minRecoveryPoint for any other process than the startup
		 * process doing crash recovery, which should not update the control
		 * file value if crash recovery is still running.
		 */
		if (XLogRecPtrIsInvalid(LocalMinRecoveryPoint))
			updateMinRecoveryPoint = false;

		/* check again */
		if (record <= LocalMinRecoveryPoint || !updateMinRecoveryPoint)
			return false;
		else
			return true;
	}

	/* Quick exit if already known flushed */
	if (record <= LogwrtResult.Flush)
		return false;

	/* read LogwrtResult and update local state */
	RefreshXLogWriteResult(LogwrtResult);

	/* check again */
	if (record <= LogwrtResult.Flush)
		return false;

	return true;
}

/*
 * Try to make a given XLOG file segment exist.
 *
 * logsegno: identify segment.
 *
 * *added: on return, true if this call raised the number of extant segments.
 *
 * path: on return, this char[MAXPGPATH] has the path to the logsegno file.
 *
 * Returns -1 or FD of opened file.  A -1 here is not an error; a caller
 * wanting an open segment should attempt to open "path", which usually will
 * succeed.  (This is weird, but it's efficient for the callers.)
 */
static int
XLogFileInitInternal(XLogSegNo logsegno, TimeLineID logtli,
					 bool *added, char *path)
{
	char		tmppath[MAXPGPATH];
	XLogSegNo	installed_segno;
	XLogSegNo	max_segno;
	int			fd;
	int			save_errno;
	int			open_flags = O_RDWR | O_CREAT | O_EXCL | PG_BINARY;
	instr_time	io_start;

	Assert(logtli != 0);

	XLogFilePath(path, logtli, logsegno, wal_segment_size);

	/*
	 * Try to use existent file (checkpoint maker may have created it already)
	 */
	*added = false;
	fd = BasicOpenFile(path, O_RDWR | PG_BINARY | O_CLOEXEC |
					   get_sync_bit(wal_sync_method));
	if (fd < 0)
	{
		if (errno != ENOENT)
			ereport(ERROR,
					(errcode_for_file_access(),
					 errmsg("could not open file \"%s\": %m", path)));
	}
	else
		return fd;

	/*
	 * Initialize an empty (all zeroes) segment.  NOTE: it is possible that
	 * another process is doing the same thing.  If so, we will end up
	 * pre-creating an extra log segment.  That seems OK, and better than
	 * holding the lock throughout this lengthy process.
	 */
	elog(DEBUG2, "creating and filling new WAL file");

	snprintf(tmppath, MAXPGPATH, XLOGDIR "/xlogtemp.%d", (int) getpid());

	unlink(tmppath);

	if (io_direct_flags & IO_DIRECT_WAL_INIT)
		open_flags |= PG_O_DIRECT;

	/* do not use get_sync_bit() here --- want to fsync only at end of fill */
	fd = BasicOpenFile(tmppath, open_flags);
	if (fd < 0)
		ereport(ERROR,
				(errcode_for_file_access(),
				 errmsg("could not create file \"%s\": %m", tmppath)));

	/* Measure I/O timing when initializing segment */
	io_start = pgstat_prepare_io_time(track_wal_io_timing);

	pgstat_report_wait_start(WAIT_EVENT_WAL_INIT_WRITE);
	save_errno = 0;
	if (wal_init_zero)
	{
		ssize_t		rc;

		/*
		 * Zero-fill the file.  With this setting, we do this the hard way to
		 * ensure that all the file space has really been allocated.  On
		 * platforms that allow "holes" in files, just seeking to the end
		 * doesn't allocate intermediate space.  This way, we know that we
		 * have all the space and (after the fsync below) that all the
		 * indirect blocks are down on disk.  Therefore, fdatasync(2) or
		 * O_DSYNC will be sufficient to sync future writes to the log file.
		 */
		rc = pg_pwrite_zeros(fd, wal_segment_size, 0);

		if (rc < 0)
			save_errno = errno;
	}
	else
	{
		/*
		 * Otherwise, seeking to the end and writing a solitary byte is
		 * enough.
		 */
		errno = 0;
		if (pg_pwrite(fd, "\0", 1, wal_segment_size - 1) != 1)
		{
			/* if write didn't set errno, assume no disk space */
			save_errno = errno ? errno : ENOSPC;
		}
	}
	pgstat_report_wait_end();

	/*
	 * A full segment worth of data is written when using wal_init_zero. One
	 * byte is written when not using it.
	 */
	pgstat_count_io_op_time(IOOBJECT_WAL, IOCONTEXT_INIT, IOOP_WRITE,
							io_start, 1,
							wal_init_zero ? wal_segment_size : 1);

	if (save_errno)
	{
		/*
		 * If we fail to make the file, delete it to release disk space
		 */
		unlink(tmppath);

		close(fd);

		errno = save_errno;

		ereport(ERROR,
				(errcode_for_file_access(),
				 errmsg("could not write to file \"%s\": %m", tmppath)));
	}

	/* Measure I/O timing when flushing segment */
	io_start = pgstat_prepare_io_time(track_wal_io_timing);

	pgstat_report_wait_start(WAIT_EVENT_WAL_INIT_SYNC);
	if (pg_fsync(fd) != 0)
	{
		save_errno = errno;
		close(fd);
		errno = save_errno;
		ereport(ERROR,
				(errcode_for_file_access(),
				 errmsg("could not fsync file \"%s\": %m", tmppath)));
	}
	pgstat_report_wait_end();

	pgstat_count_io_op_time(IOOBJECT_WAL, IOCONTEXT_INIT,
							IOOP_FSYNC, io_start, 1, 0);

	if (close(fd) != 0)
		ereport(ERROR,
				(errcode_for_file_access(),
				 errmsg("could not close file \"%s\": %m", tmppath)));

	/*
	 * Now move the segment into place with its final name.  Cope with
	 * possibility that someone else has created the file while we were
	 * filling ours: if so, use ours to pre-create a future log segment.
	 */
	installed_segno = logsegno;

	/*
	 * XXX: What should we use as max_segno? We used to use XLOGfileslop when
	 * that was a constant, but that was always a bit dubious: normally, at a
	 * checkpoint, XLOGfileslop was the offset from the checkpoint record, but
	 * here, it was the offset from the insert location. We can't do the
	 * normal XLOGfileslop calculation here because we don't have access to
	 * the prior checkpoint's redo location. So somewhat arbitrarily, just use
	 * CheckPointSegments.
	 */
	max_segno = logsegno + CheckPointSegments;
	if (InstallXLogFileSegment(&installed_segno, tmppath, true, max_segno,
							   logtli))
	{
		*added = true;
		elog(DEBUG2, "done creating and filling new WAL file");
	}
	else
	{
		/*
		 * No need for any more future segments, or InstallXLogFileSegment()
		 * failed to rename the file into place. If the rename failed, a
		 * caller opening the file may fail.
		 */
		unlink(tmppath);
		elog(DEBUG2, "abandoned new WAL file");
	}

	return -1;
}

/*
 * Create a new XLOG file segment, or open a pre-existing one.
 *
 * logsegno: identify segment to be created/opened.
 *
 * Returns FD of opened file.
 *
 * Note: errors here are ERROR not PANIC because we might or might not be
 * inside a critical section (eg, during checkpoint there is no reason to
 * take down the system on failure).  They will promote to PANIC if we are
 * in a critical section.
 */
int
XLogFileInit(XLogSegNo logsegno, TimeLineID logtli)
{
	bool		ignore_added;
	char		path[MAXPGPATH];
	int			fd;

	Assert(logtli != 0);

	fd = XLogFileInitInternal(logsegno, logtli, &ignore_added, path);
	if (fd >= 0)
		return fd;

	/* Now open original target segment (might not be file I just made) */
	fd = BasicOpenFile(path, O_RDWR | PG_BINARY | O_CLOEXEC |
					   get_sync_bit(wal_sync_method));
	if (fd < 0)
		ereport(ERROR,
				(errcode_for_file_access(),
				 errmsg("could not open file \"%s\": %m", path)));
	return fd;
}

/*
 * Create a new XLOG file segment by copying a pre-existing one.
 *
 * destsegno: identify segment to be created.
 *
 * srcTLI, srcsegno: identify segment to be copied (could be from
 *		a different timeline)
 *
 * upto: how much of the source file to copy (the rest is filled with
 *		zeros)
 *
 * Currently this is only used during recovery, and so there are no locking
 * considerations.  But we should be just as tense as XLogFileInit to avoid
 * emplacing a bogus file.
 */
static void
XLogFileCopy(TimeLineID destTLI, XLogSegNo destsegno,
			 TimeLineID srcTLI, XLogSegNo srcsegno,
			 int upto)
{
	char		path[MAXPGPATH];
	char		tmppath[MAXPGPATH];
	PGAlignedXLogBlock buffer;
	int			srcfd;
	int			fd;
	int			nbytes;

	/*
	 * Open the source file
	 */
	XLogFilePath(path, srcTLI, srcsegno, wal_segment_size);
	srcfd = OpenTransientFile(path, O_RDONLY | PG_BINARY);
	if (srcfd < 0)
		ereport(ERROR,
				(errcode_for_file_access(),
				 errmsg("could not open file \"%s\": %m", path)));

	/*
	 * Copy into a temp file name.
	 */
	snprintf(tmppath, MAXPGPATH, XLOGDIR "/xlogtemp.%d", (int) getpid());

	unlink(tmppath);

	/* do not use get_sync_bit() here --- want to fsync only at end of fill */
	fd = OpenTransientFile(tmppath, O_RDWR | O_CREAT | O_EXCL | PG_BINARY);
	if (fd < 0)
		ereport(ERROR,
				(errcode_for_file_access(),
				 errmsg("could not create file \"%s\": %m", tmppath)));

	/*
	 * Do the data copying.
	 */
	for (nbytes = 0; nbytes < wal_segment_size; nbytes += sizeof(buffer))
	{
		int			nread;

		nread = upto - nbytes;

		/*
		 * The part that is not read from the source file is filled with
		 * zeros.
		 */
		if (nread < sizeof(buffer))
			memset(buffer.data, 0, sizeof(buffer));

		if (nread > 0)
		{
			int			r;

			if (nread > sizeof(buffer))
				nread = sizeof(buffer);
			pgstat_report_wait_start(WAIT_EVENT_WAL_COPY_READ);
			r = read(srcfd, buffer.data, nread);
			if (r != nread)
			{
				if (r < 0)
					ereport(ERROR,
							(errcode_for_file_access(),
							 errmsg("could not read file \"%s\": %m",
									path)));
				else
					ereport(ERROR,
							(errcode(ERRCODE_DATA_CORRUPTED),
							 errmsg("could not read file \"%s\": read %d of %zu",
									path, r, (Size) nread)));
			}
			pgstat_report_wait_end();
		}
		errno = 0;
		pgstat_report_wait_start(WAIT_EVENT_WAL_COPY_WRITE);
		if ((int) write(fd, buffer.data, sizeof(buffer)) != (int) sizeof(buffer))
		{
			int			save_errno = errno;

			/*
			 * If we fail to make the file, delete it to release disk space
			 */
			unlink(tmppath);
			/* if write didn't set errno, assume problem is no disk space */
			errno = save_errno ? save_errno : ENOSPC;

			ereport(ERROR,
					(errcode_for_file_access(),
					 errmsg("could not write to file \"%s\": %m", tmppath)));
		}
		pgstat_report_wait_end();
	}

	pgstat_report_wait_start(WAIT_EVENT_WAL_COPY_SYNC);
	if (pg_fsync(fd) != 0)
		ereport(data_sync_elevel(ERROR),
				(errcode_for_file_access(),
				 errmsg("could not fsync file \"%s\": %m", tmppath)));
	pgstat_report_wait_end();

	if (CloseTransientFile(fd) != 0)
		ereport(ERROR,
				(errcode_for_file_access(),
				 errmsg("could not close file \"%s\": %m", tmppath)));

	if (CloseTransientFile(srcfd) != 0)
		ereport(ERROR,
				(errcode_for_file_access(),
				 errmsg("could not close file \"%s\": %m", path)));

	/*
	 * Now move the segment into place with its final name.
	 */
	if (!InstallXLogFileSegment(&destsegno, tmppath, false, 0, destTLI))
		elog(ERROR, "InstallXLogFileSegment should not have failed");
}

/*
 * Install a new XLOG segment file as a current or future log segment.
 *
 * This is used both to install a newly-created segment (which has a temp
 * filename while it's being created) and to recycle an old segment.
 *
 * *segno: identify segment to install as (or first possible target).
 * When find_free is true, this is modified on return to indicate the
 * actual installation location or last segment searched.
 *
 * tmppath: initial name of file to install.  It will be renamed into place.
 *
 * find_free: if true, install the new segment at the first empty segno
 * number at or after the passed numbers.  If false, install the new segment
 * exactly where specified, deleting any existing segment file there.
 *
 * max_segno: maximum segment number to install the new file as.  Fail if no
 * free slot is found between *segno and max_segno. (Ignored when find_free
 * is false.)
 *
 * tli: The timeline on which the new segment should be installed.
 *
 * Returns true if the file was installed successfully.  false indicates that
 * max_segno limit was exceeded, the startup process has disabled this
 * function for now, or an error occurred while renaming the file into place.
 */
static bool
InstallXLogFileSegment(XLogSegNo *segno, char *tmppath,
					   bool find_free, XLogSegNo max_segno, TimeLineID tli)
{
	char		path[MAXPGPATH];
	struct stat stat_buf;

	Assert(tli != 0);

	XLogFilePath(path, tli, *segno, wal_segment_size);

	LWLockAcquire(ControlFileLock, LW_EXCLUSIVE);
	if (!XLogCtl->InstallXLogFileSegmentActive)
	{
		LWLockRelease(ControlFileLock);
		return false;
	}

	if (!find_free)
	{
		/* Force installation: get rid of any pre-existing segment file */
		durable_unlink(path, DEBUG1);
	}
	else
	{
		/* Find a free slot to put it in */
		while (stat(path, &stat_buf) == 0)
		{
			if ((*segno) >= max_segno)
			{
				/* Failed to find a free slot within specified range */
				LWLockRelease(ControlFileLock);
				return false;
			}
			(*segno)++;
			XLogFilePath(path, tli, *segno, wal_segment_size);
		}
	}

	Assert(access(path, F_OK) != 0 && errno == ENOENT);
	if (durable_rename(tmppath, path, LOG) != 0)
	{
		LWLockRelease(ControlFileLock);
		/* durable_rename already emitted log message */
		return false;
	}

	LWLockRelease(ControlFileLock);

	return true;
}

/*
 * Open a pre-existing logfile segment for writing.
 */
int
XLogFileOpen(XLogSegNo segno, TimeLineID tli)
{
	char		path[MAXPGPATH];
	int			fd;

	XLogFilePath(path, tli, segno, wal_segment_size);

	fd = BasicOpenFile(path, O_RDWR | PG_BINARY | O_CLOEXEC |
					   get_sync_bit(wal_sync_method));
	if (fd < 0)
		ereport(PANIC,
				(errcode_for_file_access(),
				 errmsg("could not open file \"%s\": %m", path)));

	return fd;
}

/*
 * Close the current logfile segment for writing.
 */
static void
XLogFileClose(void)
{
	Assert(openLogFile >= 0);

	/*
	 * WAL segment files will not be re-read in normal operation, so we advise
	 * the OS to release any cached pages.  But do not do so if WAL archiving
	 * or streaming is active, because archiver and walsender process could
	 * use the cache to read the WAL segment.
	 */
#if defined(USE_POSIX_FADVISE) && defined(POSIX_FADV_DONTNEED)
	if (!XLogIsNeeded() && (io_direct_flags & IO_DIRECT_WAL) == 0)
		(void) posix_fadvise(openLogFile, 0, 0, POSIX_FADV_DONTNEED);
#endif

	if (close(openLogFile) != 0)
	{
		char		xlogfname[MAXFNAMELEN];
		int			save_errno = errno;

		XLogFileName(xlogfname, openLogTLI, openLogSegNo, wal_segment_size);
		errno = save_errno;
		ereport(PANIC,
				(errcode_for_file_access(),
				 errmsg("could not close file \"%s\": %m", xlogfname)));
	}

	openLogFile = -1;
	ReleaseExternalFD();
}

/*
 * Preallocate log files beyond the specified log endpoint.
 *
 * XXX this is currently extremely conservative, since it forces only one
 * future log segment to exist, and even that only if we are 75% done with
 * the current one.  This is only appropriate for very low-WAL-volume systems.
 * High-volume systems will be OK once they've built up a sufficient set of
 * recycled log segments, but the startup transient is likely to include
 * a lot of segment creations by foreground processes, which is not so good.
 *
 * XLogFileInitInternal() can ereport(ERROR).  All known causes indicate big
 * trouble; for example, a full filesystem is one cause.  The checkpoint WAL
 * and/or ControlFile updates already completed.  If a RequestCheckpoint()
 * initiated the present checkpoint and an ERROR ends this function, the
 * command that called RequestCheckpoint() fails.  That's not ideal, but it's
 * not worth contorting more functions to use caller-specified elevel values.
 * (With or without RequestCheckpoint(), an ERROR forestalls some inessential
 * reporting and resource reclamation.)
 */
static void
PreallocXlogFiles(XLogRecPtr endptr, TimeLineID tli)
{
	XLogSegNo	_logSegNo;
	int			lf;
	bool		added;
	char		path[MAXPGPATH];
	uint64		offset;

	if (!XLogCtl->InstallXLogFileSegmentActive)
		return;					/* unlocked check says no */

	XLByteToPrevSeg(endptr, _logSegNo, wal_segment_size);
	offset = XLogSegmentOffset(endptr - 1, wal_segment_size);
	if (offset >= (uint32) (0.75 * wal_segment_size))
	{
		_logSegNo++;
		lf = XLogFileInitInternal(_logSegNo, tli, &added, path);
		if (lf >= 0)
			close(lf);
		if (added)
			CheckpointStats.ckpt_segs_added++;
	}
}

/*
 * Throws an error if the given log segment has already been removed or
 * recycled. The caller should only pass a segment that it knows to have
 * existed while the server has been running, as this function always
 * succeeds if no WAL segments have been removed since startup.
 * 'tli' is only used in the error message.
 *
 * Note: this function guarantees to keep errno unchanged on return.
 * This supports callers that use this to possibly deliver a better
 * error message about a missing file, while still being able to throw
 * a normal file-access error afterwards, if this does return.
 */
void
CheckXLogRemoved(XLogSegNo segno, TimeLineID tli)
{
	int			save_errno = errno;
	XLogSegNo	lastRemovedSegNo;

	SpinLockAcquire(&XLogCtl->info_lck);
	lastRemovedSegNo = XLogCtl->lastRemovedSegNo;
	SpinLockRelease(&XLogCtl->info_lck);

	if (segno <= lastRemovedSegNo)
	{
		char		filename[MAXFNAMELEN];

		XLogFileName(filename, tli, segno, wal_segment_size);
		errno = save_errno;
		ereport(ERROR,
				(errcode_for_file_access(),
				 errmsg("requested WAL segment %s has already been removed",
						filename)));
	}
	errno = save_errno;
}

/*
 * Return the last WAL segment removed, or 0 if no segment has been removed
 * since startup.
 *
 * NB: the result can be out of date arbitrarily fast, the caller has to deal
 * with that.
 */
XLogSegNo
XLogGetLastRemovedSegno(void)
{
	XLogSegNo	lastRemovedSegNo;

	SpinLockAcquire(&XLogCtl->info_lck);
	lastRemovedSegNo = XLogCtl->lastRemovedSegNo;
	SpinLockRelease(&XLogCtl->info_lck);

	return lastRemovedSegNo;
}

/*
 * Return the oldest WAL segment on the given TLI that still exists in
 * XLOGDIR, or 0 if none.
 */
XLogSegNo
XLogGetOldestSegno(TimeLineID tli)
{
	DIR		   *xldir;
	struct dirent *xlde;
	XLogSegNo	oldest_segno = 0;

	xldir = AllocateDir(XLOGDIR);
	while ((xlde = ReadDir(xldir, XLOGDIR)) != NULL)
	{
		TimeLineID	file_tli;
		XLogSegNo	file_segno;

		/* Ignore files that are not XLOG segments. */
		if (!IsXLogFileName(xlde->d_name))
			continue;

		/* Parse filename to get TLI and segno. */
		XLogFromFileName(xlde->d_name, &file_tli, &file_segno,
						 wal_segment_size);

		/* Ignore anything that's not from the TLI of interest. */
		if (tli != file_tli)
			continue;

		/* If it's the oldest so far, update oldest_segno. */
		if (oldest_segno == 0 || file_segno < oldest_segno)
			oldest_segno = file_segno;
	}

	FreeDir(xldir);
	return oldest_segno;
}

/*
 * Update the last removed segno pointer in shared memory, to reflect that the
 * given XLOG file has been removed.
 */
static void
UpdateLastRemovedPtr(char *filename)
{
	uint32		tli;
	XLogSegNo	segno;

	XLogFromFileName(filename, &tli, &segno, wal_segment_size);

	SpinLockAcquire(&XLogCtl->info_lck);
	if (segno > XLogCtl->lastRemovedSegNo)
		XLogCtl->lastRemovedSegNo = segno;
	SpinLockRelease(&XLogCtl->info_lck);
}

/*
 * Remove all temporary log files in pg_wal
 *
 * This is called at the beginning of recovery after a previous crash,
 * at a point where no other processes write fresh WAL data.
 */
static void
RemoveTempXlogFiles(void)
{
	DIR		   *xldir;
	struct dirent *xlde;

	elog(DEBUG2, "removing all temporary WAL segments");

	xldir = AllocateDir(XLOGDIR);
	while ((xlde = ReadDir(xldir, XLOGDIR)) != NULL)
	{
		char		path[MAXPGPATH];

		if (strncmp(xlde->d_name, "xlogtemp.", 9) != 0)
			continue;

		snprintf(path, MAXPGPATH, XLOGDIR "/%s", xlde->d_name);
		unlink(path);
		elog(DEBUG2, "removed temporary WAL segment \"%s\"", path);
	}
	FreeDir(xldir);
}

/*
 * Recycle or remove all log files older or equal to passed segno.
 *
 * endptr is current (or recent) end of xlog, and lastredoptr is the
 * redo pointer of the last checkpoint. These are used to determine
 * whether we want to recycle rather than delete no-longer-wanted log files.
 *
 * insertTLI is the current timeline for XLOG insertion. Any recycled
 * segments should be reused for this timeline.
 */
static void
RemoveOldXlogFiles(XLogSegNo segno, XLogRecPtr lastredoptr, XLogRecPtr endptr,
				   TimeLineID insertTLI)
{
	DIR		   *xldir;
	struct dirent *xlde;
	char		lastoff[MAXFNAMELEN];
	XLogSegNo	endlogSegNo;
	XLogSegNo	recycleSegNo;

	/* Initialize info about where to try to recycle to */
	XLByteToSeg(endptr, endlogSegNo, wal_segment_size);
	recycleSegNo = XLOGfileslop(lastredoptr);

	/*
	 * Construct a filename of the last segment to be kept. The timeline ID
	 * doesn't matter, we ignore that in the comparison. (During recovery,
	 * InsertTimeLineID isn't set, so we can't use that.)
	 */
	XLogFileName(lastoff, 0, segno, wal_segment_size);

	elog(DEBUG2, "attempting to remove WAL segments older than log file %s",
		 lastoff);

	xldir = AllocateDir(XLOGDIR);

	while ((xlde = ReadDir(xldir, XLOGDIR)) != NULL)
	{
		/* Ignore files that are not XLOG segments */
		if (!IsXLogFileName(xlde->d_name) &&
			!IsPartialXLogFileName(xlde->d_name))
			continue;

		/*
		 * We ignore the timeline part of the XLOG segment identifiers in
		 * deciding whether a segment is still needed.  This ensures that we
		 * won't prematurely remove a segment from a parent timeline. We could
		 * probably be a little more proactive about removing segments of
		 * non-parent timelines, but that would be a whole lot more
		 * complicated.
		 *
		 * We use the alphanumeric sorting property of the filenames to decide
		 * which ones are earlier than the lastoff segment.
		 */
		if (strcmp(xlde->d_name + 8, lastoff + 8) <= 0)
		{
			if (XLogArchiveCheckDone(xlde->d_name))
			{
				/* Update the last removed location in shared memory first */
				UpdateLastRemovedPtr(xlde->d_name);

				RemoveXlogFile(xlde, recycleSegNo, &endlogSegNo, insertTLI);
			}
		}
	}

	FreeDir(xldir);
}

/*
 * Recycle or remove WAL files that are not part of the given timeline's
 * history.
 *
 * This is called during recovery, whenever we switch to follow a new
 * timeline, and at the end of recovery when we create a new timeline. We
 * wouldn't otherwise care about extra WAL files lying in pg_wal, but they
 * might be leftover pre-allocated or recycled WAL segments on the old timeline
 * that we haven't used yet, and contain garbage. If we just leave them in
 * pg_wal, they will eventually be archived, and we can't let that happen.
 * Files that belong to our timeline history are valid, because we have
 * successfully replayed them, but from others we can't be sure.
 *
 * 'switchpoint' is the current point in WAL where we switch to new timeline,
 * and 'newTLI' is the new timeline we switch to.
 */
void
RemoveNonParentXlogFiles(XLogRecPtr switchpoint, TimeLineID newTLI)
{
	DIR		   *xldir;
	struct dirent *xlde;
	char		switchseg[MAXFNAMELEN];
	XLogSegNo	endLogSegNo;
	XLogSegNo	switchLogSegNo;
	XLogSegNo	recycleSegNo;

	/*
	 * Initialize info about where to begin the work.  This will recycle,
	 * somewhat arbitrarily, 10 future segments.
	 */
	XLByteToPrevSeg(switchpoint, switchLogSegNo, wal_segment_size);
	XLByteToSeg(switchpoint, endLogSegNo, wal_segment_size);
	recycleSegNo = endLogSegNo + 10;

	/*
	 * Construct a filename of the last segment to be kept.
	 */
	XLogFileName(switchseg, newTLI, switchLogSegNo, wal_segment_size);

	elog(DEBUG2, "attempting to remove WAL segments newer than log file %s",
		 switchseg);

	xldir = AllocateDir(XLOGDIR);

	while ((xlde = ReadDir(xldir, XLOGDIR)) != NULL)
	{
		/* Ignore files that are not XLOG segments */
		if (!IsXLogFileName(xlde->d_name))
			continue;

		/*
		 * Remove files that are on a timeline older than the new one we're
		 * switching to, but with a segment number >= the first segment on the
		 * new timeline.
		 */
		if (strncmp(xlde->d_name, switchseg, 8) < 0 &&
			strcmp(xlde->d_name + 8, switchseg + 8) > 0)
		{
			/*
			 * If the file has already been marked as .ready, however, don't
			 * remove it yet. It should be OK to remove it - files that are
			 * not part of our timeline history are not required for recovery
			 * - but seems safer to let them be archived and removed later.
			 */
			if (!XLogArchiveIsReady(xlde->d_name))
				RemoveXlogFile(xlde, recycleSegNo, &endLogSegNo, newTLI);
		}
	}

	FreeDir(xldir);
}

/*
 * Recycle or remove a log file that's no longer needed.
 *
 * segment_de is the dirent structure of the segment to recycle or remove.
 * recycleSegNo is the segment number to recycle up to.  endlogSegNo is
 * the segment number of the current (or recent) end of WAL.
 *
 * endlogSegNo gets incremented if the segment is recycled so as it is not
 * checked again with future callers of this function.
 *
 * insertTLI is the current timeline for XLOG insertion. Any recycled segments
 * should be used for this timeline.
 */
static void
RemoveXlogFile(const struct dirent *segment_de,
			   XLogSegNo recycleSegNo, XLogSegNo *endlogSegNo,
			   TimeLineID insertTLI)
{
	char		path[MAXPGPATH];
#ifdef WIN32
	char		newpath[MAXPGPATH];
#endif
	const char *segname = segment_de->d_name;

	snprintf(path, MAXPGPATH, XLOGDIR "/%s", segname);

	/*
	 * Before deleting the file, see if it can be recycled as a future log
	 * segment. Only recycle normal files, because we don't want to recycle
	 * symbolic links pointing to a separate archive directory.
	 */
	if (wal_recycle &&
		*endlogSegNo <= recycleSegNo &&
		XLogCtl->InstallXLogFileSegmentActive &&	/* callee rechecks this */
		get_dirent_type(path, segment_de, false, DEBUG2) == PGFILETYPE_REG &&
		InstallXLogFileSegment(endlogSegNo, path,
							   true, recycleSegNo, insertTLI))
	{
		ereport(DEBUG2,
				(errmsg_internal("recycled write-ahead log file \"%s\"",
								 segname)));
		CheckpointStats.ckpt_segs_recycled++;
		/* Needn't recheck that slot on future iterations */
		(*endlogSegNo)++;
	}
	else
	{
		/* No need for any more future segments, or recycling failed ... */
		int			rc;

		ereport(DEBUG2,
				(errmsg_internal("removing write-ahead log file \"%s\"",
								 segname)));

#ifdef WIN32

		/*
		 * On Windows, if another process (e.g another backend) holds the file
		 * open in FILE_SHARE_DELETE mode, unlink will succeed, but the file
		 * will still show up in directory listing until the last handle is
		 * closed. To avoid confusing the lingering deleted file for a live
		 * WAL file that needs to be archived, rename it before deleting it.
		 *
		 * If another process holds the file open without FILE_SHARE_DELETE
		 * flag, rename will fail. We'll try again at the next checkpoint.
		 */
		snprintf(newpath, MAXPGPATH, "%s.deleted", path);
		if (rename(path, newpath) != 0)
		{
			ereport(LOG,
					(errcode_for_file_access(),
					 errmsg("could not rename file \"%s\": %m",
							path)));
			return;
		}
		rc = durable_unlink(newpath, LOG);
#else
		rc = durable_unlink(path, LOG);
#endif
		if (rc != 0)
		{
			/* Message already logged by durable_unlink() */
			return;
		}
		CheckpointStats.ckpt_segs_removed++;
	}

	XLogArchiveCleanup(segname);
}

/*
 * Verify whether pg_wal, pg_wal/archive_status, and pg_wal/summaries exist.
 * If the latter do not exist, recreate them.
 *
 * It is not the goal of this function to verify the contents of these
 * directories, but to help in cases where someone has performed a cluster
 * copy for PITR purposes but omitted pg_wal from the copy.
 *
 * We could also recreate pg_wal if it doesn't exist, but a deliberate
 * policy decision was made not to.  It is fairly common for pg_wal to be
 * a symlink, and if that was the DBA's intent then automatically making a
 * plain directory would result in degraded performance with no notice.
 */
static void
ValidateXLOGDirectoryStructure(void)
{
	char		path[MAXPGPATH];
	struct stat stat_buf;

	/* Check for pg_wal; if it doesn't exist, error out */
	if (stat(XLOGDIR, &stat_buf) != 0 ||
		!S_ISDIR(stat_buf.st_mode))
		ereport(FATAL,
				(errcode_for_file_access(),
				 errmsg("required WAL directory \"%s\" does not exist",
						XLOGDIR)));

	/* Check for archive_status */
	snprintf(path, MAXPGPATH, XLOGDIR "/archive_status");
	if (stat(path, &stat_buf) == 0)
	{
		/* Check for weird cases where it exists but isn't a directory */
		if (!S_ISDIR(stat_buf.st_mode))
			ereport(FATAL,
					(errcode_for_file_access(),
					 errmsg("required WAL directory \"%s\" does not exist",
							path)));
	}
	else
	{
		ereport(LOG,
				(errmsg("creating missing WAL directory \"%s\"", path)));
		if (MakePGDirectory(path) < 0)
			ereport(FATAL,
					(errcode_for_file_access(),
					 errmsg("could not create missing directory \"%s\": %m",
							path)));
	}

	/* Check for summaries */
	snprintf(path, MAXPGPATH, XLOGDIR "/summaries");
	if (stat(path, &stat_buf) == 0)
	{
		/* Check for weird cases where it exists but isn't a directory */
		if (!S_ISDIR(stat_buf.st_mode))
			ereport(FATAL,
					(errmsg("required WAL directory \"%s\" does not exist",
							path)));
	}
	else
	{
		ereport(LOG,
				(errmsg("creating missing WAL directory \"%s\"", path)));
		if (MakePGDirectory(path) < 0)
			ereport(FATAL,
					(errmsg("could not create missing directory \"%s\": %m",
							path)));
	}
}

/*
 * Remove previous backup history files.  This also retries creation of
 * .ready files for any backup history files for which XLogArchiveNotify
 * failed earlier.
 */
static void
CleanupBackupHistory(void)
{
	DIR		   *xldir;
	struct dirent *xlde;
	char		path[MAXPGPATH + sizeof(XLOGDIR)];

	xldir = AllocateDir(XLOGDIR);

	while ((xlde = ReadDir(xldir, XLOGDIR)) != NULL)
	{
		if (IsBackupHistoryFileName(xlde->d_name))
		{
			if (XLogArchiveCheckDone(xlde->d_name))
			{
				elog(DEBUG2, "removing WAL backup history file \"%s\"",
					 xlde->d_name);
				snprintf(path, sizeof(path), XLOGDIR "/%s", xlde->d_name);
				unlink(path);
				XLogArchiveCleanup(xlde->d_name);
			}
		}
	}

	FreeDir(xldir);
}

/*
 * I/O routines for pg_control
 *
 * *ControlFile is a buffer in shared memory that holds an image of the
 * contents of pg_control.  WriteControlFile() initializes pg_control
 * given a preloaded buffer, ReadControlFile() loads the buffer from
 * the pg_control file (during postmaster or standalone-backend startup),
 * and UpdateControlFile() rewrites pg_control after we modify xlog state.
 * InitControlFile() fills the buffer with initial values.
 *
 * For simplicity, WriteControlFile() initializes the fields of pg_control
 * that are related to checking backend/database compatibility, and
 * ReadControlFile() verifies they are correct.  We could split out the
 * I/O and compatibility-check functions, but there seems no need currently.
 */

static void
InitControlFile(uint64 sysidentifier, uint32 data_checksum_version)
{
	char		mock_auth_nonce[MOCK_AUTH_NONCE_LEN];

	/*
	 * Generate a random nonce. This is used for authentication requests that
	 * will fail because the user does not exist. The nonce is used to create
	 * a genuine-looking password challenge for the non-existent user, in lieu
	 * of an actual stored password.
	 */
	if (!pg_strong_random(mock_auth_nonce, MOCK_AUTH_NONCE_LEN))
		ereport(PANIC,
				(errcode(ERRCODE_INTERNAL_ERROR),
				 errmsg("could not generate secret authorization token")));

	memset(ControlFile, 0, sizeof(ControlFileData));
	/* Initialize pg_control status fields */
	ControlFile->system_identifier = sysidentifier;
	memcpy(ControlFile->mock_authentication_nonce, mock_auth_nonce, MOCK_AUTH_NONCE_LEN);
	ControlFile->state = DB_SHUTDOWNED;
	ControlFile->unloggedLSN = FirstNormalUnloggedLSN;

	/* Set important parameter values for use when replaying WAL */
	ControlFile->MaxConnections = MaxConnections;
	ControlFile->max_worker_processes = max_worker_processes;
	ControlFile->max_wal_senders = max_wal_senders;
	ControlFile->max_prepared_xacts = max_prepared_xacts;
	ControlFile->max_locks_per_xact = max_locks_per_xact;
	ControlFile->wal_level = wal_level;
	ControlFile->wal_log_hints = wal_log_hints;
	ControlFile->track_commit_timestamp = track_commit_timestamp;
	ControlFile->data_checksum_version = data_checksum_version;
}

static void
WriteControlFile(void)
{
	int			fd;
	char		buffer[PG_CONTROL_FILE_SIZE];	/* need not be aligned */

	/*
	 * Initialize version and compatibility-check fields
	 */
	ControlFile->pg_control_version = PG_CONTROL_VERSION;
	ControlFile->catalog_version_no = CATALOG_VERSION_NO;

	ControlFile->maxAlign = MAXIMUM_ALIGNOF;
	ControlFile->floatFormat = FLOATFORMAT_VALUE;

	ControlFile->blcksz = BLCKSZ;
	ControlFile->relseg_size = RELSEG_SIZE;
	ControlFile->xlog_blcksz = XLOG_BLCKSZ;
	ControlFile->xlog_seg_size = wal_segment_size;

	ControlFile->nameDataLen = NAMEDATALEN;
	ControlFile->indexMaxKeys = INDEX_MAX_KEYS;

	ControlFile->toast_max_chunk_size = TOAST_MAX_CHUNK_SIZE;
	ControlFile->loblksize = LOBLKSIZE;

	ControlFile->float8ByVal = FLOAT8PASSBYVAL;

	/*
	 * Initialize the default 'char' signedness.
	 *
	 * The signedness of the char type is implementation-defined. For instance
	 * on x86 architecture CPUs, the char data type is typically treated as
	 * signed by default, whereas on aarch architecture CPUs, it is typically
	 * treated as unsigned by default. In v17 or earlier, we accidentally let
	 * C implementation signedness affect persistent data. This led to
	 * inconsistent results when comparing char data across different
	 * platforms.
	 *
	 * This flag can be used as a hint to ensure consistent behavior for
	 * pre-v18 data files that store data sorted by the 'char' type on disk,
	 * especially in cross-platform replication scenarios.
	 *
	 * Newly created database clusters unconditionally set the default char
	 * signedness to true. pg_upgrade changes this flag for clusters that were
	 * initialized on signedness=false platforms. As a result,
	 * signedness=false setting will become rare over time. If we had known
	 * about this problem during the last development cycle that forced initdb
	 * (v8.3), we would have made all clusters signed or all clusters
	 * unsigned. Making pg_upgrade the only source of signedness=false will
	 * cause the population of database clusters to converge toward that
	 * retrospective ideal.
	 */
	ControlFile->default_char_signedness = true;

	/* Contents are protected with a CRC */
	INIT_CRC32C(ControlFile->crc);
	COMP_CRC32C(ControlFile->crc,
				ControlFile,
				offsetof(ControlFileData, crc));
	FIN_CRC32C(ControlFile->crc);

	/*
	 * We write out PG_CONTROL_FILE_SIZE bytes into pg_control, zero-padding
	 * the excess over sizeof(ControlFileData).  This reduces the odds of
	 * premature-EOF errors when reading pg_control.  We'll still fail when we
	 * check the contents of the file, but hopefully with a more specific
	 * error than "couldn't read pg_control".
	 */
	memset(buffer, 0, PG_CONTROL_FILE_SIZE);
	memcpy(buffer, ControlFile, sizeof(ControlFileData));

	fd = BasicOpenFile(XLOG_CONTROL_FILE,
					   O_RDWR | O_CREAT | O_EXCL | PG_BINARY);
	if (fd < 0)
		ereport(PANIC,
				(errcode_for_file_access(),
				 errmsg("could not create file \"%s\": %m",
						XLOG_CONTROL_FILE)));

	errno = 0;
	pgstat_report_wait_start(WAIT_EVENT_CONTROL_FILE_WRITE);
	if (write(fd, buffer, PG_CONTROL_FILE_SIZE) != PG_CONTROL_FILE_SIZE)
	{
		/* if write didn't set errno, assume problem is no disk space */
		if (errno == 0)
			errno = ENOSPC;
		ereport(PANIC,
				(errcode_for_file_access(),
				 errmsg("could not write to file \"%s\": %m",
						XLOG_CONTROL_FILE)));
	}
	pgstat_report_wait_end();

	pgstat_report_wait_start(WAIT_EVENT_CONTROL_FILE_SYNC);
	if (pg_fsync(fd) != 0)
		ereport(PANIC,
				(errcode_for_file_access(),
				 errmsg("could not fsync file \"%s\": %m",
						XLOG_CONTROL_FILE)));
	pgstat_report_wait_end();

	if (close(fd) != 0)
		ereport(PANIC,
				(errcode_for_file_access(),
				 errmsg("could not close file \"%s\": %m",
						XLOG_CONTROL_FILE)));
}

static void
ReadControlFile(void)
{
	pg_crc32c	crc;
	int			fd;
	char		wal_segsz_str[20];
	int			r;

	/*
	 * Read data...
	 */
	fd = BasicOpenFile(XLOG_CONTROL_FILE,
					   O_RDWR | PG_BINARY);
	if (fd < 0)
		ereport(PANIC,
				(errcode_for_file_access(),
				 errmsg("could not open file \"%s\": %m",
						XLOG_CONTROL_FILE)));

	pgstat_report_wait_start(WAIT_EVENT_CONTROL_FILE_READ);
	r = read(fd, ControlFile, sizeof(ControlFileData));
	if (r != sizeof(ControlFileData))
	{
		if (r < 0)
			ereport(PANIC,
					(errcode_for_file_access(),
					 errmsg("could not read file \"%s\": %m",
							XLOG_CONTROL_FILE)));
		else
			ereport(PANIC,
					(errcode(ERRCODE_DATA_CORRUPTED),
					 errmsg("could not read file \"%s\": read %d of %zu",
							XLOG_CONTROL_FILE, r, sizeof(ControlFileData))));
	}
	pgstat_report_wait_end();

	close(fd);

	/*
	 * Check for expected pg_control format version.  If this is wrong, the
	 * CRC check will likely fail because we'll be checking the wrong number
	 * of bytes.  Complaining about wrong version will probably be more
	 * enlightening than complaining about wrong CRC.
	 */

	if (ControlFile->pg_control_version != PG_CONTROL_VERSION && ControlFile->pg_control_version % 65536 == 0 && ControlFile->pg_control_version / 65536 != 0)
		ereport(FATAL,
				(errcode(ERRCODE_OBJECT_NOT_IN_PREREQUISITE_STATE),
				 errmsg("database files are incompatible with server"),
				 errdetail("The database cluster was initialized with PG_CONTROL_VERSION %d (0x%08x),"
						   " but the server was compiled with PG_CONTROL_VERSION %d (0x%08x).",
						   ControlFile->pg_control_version, ControlFile->pg_control_version,
						   PG_CONTROL_VERSION, PG_CONTROL_VERSION),
				 errhint("This could be a problem of mismatched byte ordering.  It looks like you need to initdb.")));

	if (ControlFile->pg_control_version != PG_CONTROL_VERSION)
		ereport(FATAL,
				(errcode(ERRCODE_OBJECT_NOT_IN_PREREQUISITE_STATE),
				 errmsg("database files are incompatible with server"),
				 errdetail("The database cluster was initialized with PG_CONTROL_VERSION %d,"
						   " but the server was compiled with PG_CONTROL_VERSION %d.",
						   ControlFile->pg_control_version, PG_CONTROL_VERSION),
				 errhint("It looks like you need to initdb.")));

	/* Now check the CRC. */
	INIT_CRC32C(crc);
	COMP_CRC32C(crc,
				ControlFile,
				offsetof(ControlFileData, crc));
	FIN_CRC32C(crc);

	if (!EQ_CRC32C(crc, ControlFile->crc))
		ereport(FATAL,
				(errcode(ERRCODE_OBJECT_NOT_IN_PREREQUISITE_STATE),
				 errmsg("incorrect checksum in control file")));

	/*
	 * Do compatibility checking immediately.  If the database isn't
	 * compatible with the backend executable, we want to abort before we can
	 * possibly do any damage.
	 */
	if (ControlFile->catalog_version_no != CATALOG_VERSION_NO)
		ereport(FATAL,
				(errcode(ERRCODE_OBJECT_NOT_IN_PREREQUISITE_STATE),
				 errmsg("database files are incompatible with server"),
		/* translator: %s is a variable name and %d is its value */
				 errdetail("The database cluster was initialized with %s %d,"
						   " but the server was compiled with %s %d.",
						   "CATALOG_VERSION_NO", ControlFile->catalog_version_no,
						   "CATALOG_VERSION_NO", CATALOG_VERSION_NO),
				 errhint("It looks like you need to initdb.")));
	if (ControlFile->maxAlign != MAXIMUM_ALIGNOF)
		ereport(FATAL,
				(errcode(ERRCODE_OBJECT_NOT_IN_PREREQUISITE_STATE),
				 errmsg("database files are incompatible with server"),
		/* translator: %s is a variable name and %d is its value */
				 errdetail("The database cluster was initialized with %s %d,"
						   " but the server was compiled with %s %d.",
						   "MAXALIGN", ControlFile->maxAlign,
						   "MAXALIGN", MAXIMUM_ALIGNOF),
				 errhint("It looks like you need to initdb.")));
	if (ControlFile->floatFormat != FLOATFORMAT_VALUE)
		ereport(FATAL,
				(errcode(ERRCODE_OBJECT_NOT_IN_PREREQUISITE_STATE),
				 errmsg("database files are incompatible with server"),
				 errdetail("The database cluster appears to use a different floating-point number format than the server executable."),
				 errhint("It looks like you need to initdb.")));
	if (ControlFile->blcksz != BLCKSZ)
		ereport(FATAL,
				(errcode(ERRCODE_OBJECT_NOT_IN_PREREQUISITE_STATE),
				 errmsg("database files are incompatible with server"),
		/* translator: %s is a variable name and %d is its value */
				 errdetail("The database cluster was initialized with %s %d,"
						   " but the server was compiled with %s %d.",
						   "BLCKSZ", ControlFile->blcksz,
						   "BLCKSZ", BLCKSZ),
				 errhint("It looks like you need to recompile or initdb.")));
	if (ControlFile->relseg_size != RELSEG_SIZE)
		ereport(FATAL,
				(errcode(ERRCODE_OBJECT_NOT_IN_PREREQUISITE_STATE),
				 errmsg("database files are incompatible with server"),
		/* translator: %s is a variable name and %d is its value */
				 errdetail("The database cluster was initialized with %s %d,"
						   " but the server was compiled with %s %d.",
						   "RELSEG_SIZE", ControlFile->relseg_size,
						   "RELSEG_SIZE", RELSEG_SIZE),
				 errhint("It looks like you need to recompile or initdb.")));
	if (ControlFile->xlog_blcksz != XLOG_BLCKSZ)
		ereport(FATAL,
				(errcode(ERRCODE_OBJECT_NOT_IN_PREREQUISITE_STATE),
				 errmsg("database files are incompatible with server"),
		/* translator: %s is a variable name and %d is its value */
				 errdetail("The database cluster was initialized with %s %d,"
						   " but the server was compiled with %s %d.",
						   "XLOG_BLCKSZ", ControlFile->xlog_blcksz,
						   "XLOG_BLCKSZ", XLOG_BLCKSZ),
				 errhint("It looks like you need to recompile or initdb.")));
	if (ControlFile->nameDataLen != NAMEDATALEN)
		ereport(FATAL,
				(errcode(ERRCODE_OBJECT_NOT_IN_PREREQUISITE_STATE),
				 errmsg("database files are incompatible with server"),
		/* translator: %s is a variable name and %d is its value */
				 errdetail("The database cluster was initialized with %s %d,"
						   " but the server was compiled with %s %d.",
						   "NAMEDATALEN", ControlFile->nameDataLen,
						   "NAMEDATALEN", NAMEDATALEN),
				 errhint("It looks like you need to recompile or initdb.")));
	if (ControlFile->indexMaxKeys != INDEX_MAX_KEYS)
		ereport(FATAL,
				(errcode(ERRCODE_OBJECT_NOT_IN_PREREQUISITE_STATE),
				 errmsg("database files are incompatible with server"),
		/* translator: %s is a variable name and %d is its value */
				 errdetail("The database cluster was initialized with %s %d,"
						   " but the server was compiled with %s %d.",
						   "INDEX_MAX_KEYS", ControlFile->indexMaxKeys,
						   "INDEX_MAX_KEYS", INDEX_MAX_KEYS),
				 errhint("It looks like you need to recompile or initdb.")));
	if (ControlFile->toast_max_chunk_size != TOAST_MAX_CHUNK_SIZE)
		ereport(FATAL,
				(errcode(ERRCODE_OBJECT_NOT_IN_PREREQUISITE_STATE),
				 errmsg("database files are incompatible with server"),
		/* translator: %s is a variable name and %d is its value */
				 errdetail("The database cluster was initialized with %s %d,"
						   " but the server was compiled with %s %d.",
						   "TOAST_MAX_CHUNK_SIZE", ControlFile->toast_max_chunk_size,
						   "TOAST_MAX_CHUNK_SIZE", (int) TOAST_MAX_CHUNK_SIZE),
				 errhint("It looks like you need to recompile or initdb.")));
	if (ControlFile->loblksize != LOBLKSIZE)
		ereport(FATAL,
				(errcode(ERRCODE_OBJECT_NOT_IN_PREREQUISITE_STATE),
				 errmsg("database files are incompatible with server"),
		/* translator: %s is a variable name and %d is its value */
				 errdetail("The database cluster was initialized with %s %d,"
						   " but the server was compiled with %s %d.",
						   "LOBLKSIZE", ControlFile->loblksize,
						   "LOBLKSIZE", (int) LOBLKSIZE),
				 errhint("It looks like you need to recompile or initdb.")));

#ifdef USE_FLOAT8_BYVAL
	if (ControlFile->float8ByVal != true)
		ereport(FATAL,
				(errcode(ERRCODE_OBJECT_NOT_IN_PREREQUISITE_STATE),
				 errmsg("database files are incompatible with server"),
				 errdetail("The database cluster was initialized without USE_FLOAT8_BYVAL"
						   " but the server was compiled with USE_FLOAT8_BYVAL."),
				 errhint("It looks like you need to recompile or initdb.")));
#else
	if (ControlFile->float8ByVal != false)
		ereport(FATAL,
				(errcode(ERRCODE_OBJECT_NOT_IN_PREREQUISITE_STATE),
				 errmsg("database files are incompatible with server"),
				 errdetail("The database cluster was initialized with USE_FLOAT8_BYVAL"
						   " but the server was compiled without USE_FLOAT8_BYVAL."),
				 errhint("It looks like you need to recompile or initdb.")));
#endif

	wal_segment_size = ControlFile->xlog_seg_size;

	if (!IsValidWalSegSize(wal_segment_size))
		ereport(ERROR, (errcode(ERRCODE_INVALID_PARAMETER_VALUE),
						errmsg_plural("invalid WAL segment size in control file (%d byte)",
									  "invalid WAL segment size in control file (%d bytes)",
									  wal_segment_size,
									  wal_segment_size),
						errdetail("The WAL segment size must be a power of two between 1 MB and 1 GB.")));

	snprintf(wal_segsz_str, sizeof(wal_segsz_str), "%d", wal_segment_size);
	SetConfigOption("wal_segment_size", wal_segsz_str, PGC_INTERNAL,
					PGC_S_DYNAMIC_DEFAULT);

	/* check and update variables dependent on wal_segment_size */
	if (ConvertToXSegs(min_wal_size_mb, wal_segment_size) < 2)
		ereport(ERROR, (errcode(ERRCODE_INVALID_PARAMETER_VALUE),
		/* translator: both %s are GUC names */
						errmsg("\"%s\" must be at least twice \"%s\"",
							   "min_wal_size", "wal_segment_size")));

	if (ConvertToXSegs(max_wal_size_mb, wal_segment_size) < 2)
		ereport(ERROR, (errcode(ERRCODE_INVALID_PARAMETER_VALUE),
		/* translator: both %s are GUC names */
						errmsg("\"%s\" must be at least twice \"%s\"",
							   "max_wal_size", "wal_segment_size")));

	UsableBytesInSegment =
		(wal_segment_size / XLOG_BLCKSZ * UsableBytesInPage) -
		(SizeOfXLogLongPHD - SizeOfXLogShortPHD);

	CalculateCheckpointSegments();

	/* Make the initdb settings visible as GUC variables, too */
	SetConfigOption("data_checksums", DataChecksumsEnabled() ? "yes" : "no",
					PGC_INTERNAL, PGC_S_DYNAMIC_DEFAULT);
}

/*
 * Utility wrapper to update the control file.  Note that the control
 * file gets flushed.
 */
static void
UpdateControlFile(void)
{
	update_controlfile(DataDir, ControlFile, true);
}

/*
 * Returns the unique system identifier from control file.
 */
uint64
GetSystemIdentifier(void)
{
	Assert(ControlFile != NULL);
	return ControlFile->system_identifier;
}

/*
 * Returns the random nonce from control file.
 */
char *
GetMockAuthenticationNonce(void)
{
	Assert(ControlFile != NULL);
	return ControlFile->mock_authentication_nonce;
}

/*
 * Are checksums enabled for data pages?
 */
bool
DataChecksumsEnabled(void)
{
	Assert(ControlFile != NULL);
	return (ControlFile->data_checksum_version > 0);
}

/*
 * Return true if the cluster was initialized on a platform where the
 * default signedness of char is "signed". This function exists for code
 * that deals with pre-v18 data files that store data sorted by the 'char'
 * type on disk (e.g., GIN and GiST indexes). See the comments in
 * WriteControlFile() for details.
 */
bool
GetDefaultCharSignedness(void)
{
	return ControlFile->default_char_signedness;
}

/*
 * Returns a fake LSN for unlogged relations.
 *
 * Each call generates an LSN that is greater than any previous value
 * returned. The current counter value is saved and restored across clean
 * shutdowns, but like unlogged relations, does not survive a crash. This can
 * be used in lieu of real LSN values returned by XLogInsert, if you need an
 * LSN-like increasing sequence of numbers without writing any WAL.
 */
XLogRecPtr
GetFakeLSNForUnloggedRel(void)
{
	return pg_atomic_fetch_add_u64(&XLogCtl->unloggedLSN, 1);
}

/*
 * Auto-tune the number of XLOG buffers.
 *
 * The preferred setting for wal_buffers is about 3% of shared_buffers, with
 * a maximum of one XLOG segment (there is little reason to think that more
 * is helpful, at least so long as we force an fsync when switching log files)
 * and a minimum of 8 blocks (which was the default value prior to PostgreSQL
 * 9.1, when auto-tuning was added).
 *
 * This should not be called until NBuffers has received its final value.
 */
static int
XLOGChooseNumBuffers(void)
{
	int			xbuffers;

	xbuffers = NBuffers / 32;
	if (xbuffers > (wal_segment_size / XLOG_BLCKSZ))
		xbuffers = (wal_segment_size / XLOG_BLCKSZ);
	if (xbuffers < 8)
		xbuffers = 8;
	return xbuffers;
}

/*
 * GUC check_hook for wal_buffers
 */
bool
check_wal_buffers(int *newval, void **extra, GucSource source)
{
	/*
	 * -1 indicates a request for auto-tune.
	 */
	if (*newval == -1)
	{
		/*
		 * If we haven't yet changed the boot_val default of -1, just let it
		 * be.  We'll fix it when XLOGShmemSize is called.
		 */
		if (XLOGbuffers == -1)
			return true;

		/* Otherwise, substitute the auto-tune value */
		*newval = XLOGChooseNumBuffers();
	}

	/*
	 * We clamp manually-set values to at least 4 blocks.  Prior to PostgreSQL
	 * 9.1, a minimum of 4 was enforced by guc.c, but since that is no longer
	 * the case, we just silently treat such values as a request for the
	 * minimum.  (We could throw an error instead, but that doesn't seem very
	 * helpful.)
	 */
	if (*newval < 4)
		*newval = 4;

	return true;
}

/*
 * GUC check_hook for wal_consistency_checking
 */
bool
check_wal_consistency_checking(char **newval, void **extra, GucSource source)
{
	char	   *rawstring;
	List	   *elemlist;
	ListCell   *l;
	bool		newwalconsistency[RM_MAX_ID + 1];

	/* Initialize the array */
	MemSet(newwalconsistency, 0, (RM_MAX_ID + 1) * sizeof(bool));

	/* Need a modifiable copy of string */
	rawstring = pstrdup(*newval);

	/* Parse string into list of identifiers */
	if (!SplitIdentifierString(rawstring, ',', &elemlist))
	{
		/* syntax error in list */
		GUC_check_errdetail("List syntax is invalid.");
		pfree(rawstring);
		list_free(elemlist);
		return false;
	}

	foreach(l, elemlist)
	{
		char	   *tok = (char *) lfirst(l);
		int			rmid;

		/* Check for 'all'. */
		if (pg_strcasecmp(tok, "all") == 0)
		{
			for (rmid = 0; rmid <= RM_MAX_ID; rmid++)
				if (RmgrIdExists(rmid) && GetRmgr(rmid).rm_mask != NULL)
					newwalconsistency[rmid] = true;
		}
		else
		{
			/* Check if the token matches any known resource manager. */
			bool		found = false;

			for (rmid = 0; rmid <= RM_MAX_ID; rmid++)
			{
				if (RmgrIdExists(rmid) && GetRmgr(rmid).rm_mask != NULL &&
					pg_strcasecmp(tok, GetRmgr(rmid).rm_name) == 0)
				{
					newwalconsistency[rmid] = true;
					found = true;
					break;
				}
			}
			if (!found)
			{
				/*
				 * During startup, it might be a not-yet-loaded custom
				 * resource manager.  Defer checking until
				 * InitializeWalConsistencyChecking().
				 */
				if (!process_shared_preload_libraries_done)
				{
					check_wal_consistency_checking_deferred = true;
				}
				else
				{
					GUC_check_errdetail("Unrecognized key word: \"%s\".", tok);
					pfree(rawstring);
					list_free(elemlist);
					return false;
				}
			}
		}
	}

	pfree(rawstring);
	list_free(elemlist);

	/* assign new value */
	*extra = guc_malloc(LOG, (RM_MAX_ID + 1) * sizeof(bool));
	if (!*extra)
		return false;
	memcpy(*extra, newwalconsistency, (RM_MAX_ID + 1) * sizeof(bool));
	return true;
}

/*
 * GUC assign_hook for wal_consistency_checking
 */
void
assign_wal_consistency_checking(const char *newval, void *extra)
{
	/*
	 * If some checks were deferred, it's possible that the checks will fail
	 * later during InitializeWalConsistencyChecking(). But in that case, the
	 * postmaster will exit anyway, so it's safe to proceed with the
	 * assignment.
	 *
	 * Any built-in resource managers specified are assigned immediately,
	 * which affects WAL created before shared_preload_libraries are
	 * processed. Any custom resource managers specified won't be assigned
	 * until after shared_preload_libraries are processed, but that's OK
	 * because WAL for a custom resource manager can't be written before the
	 * module is loaded anyway.
	 */
	wal_consistency_checking = extra;
}

/*
 * InitializeWalConsistencyChecking: run after loading custom resource managers
 *
 * If any unknown resource managers were specified in the
 * wal_consistency_checking GUC, processing was deferred.  Now that
 * shared_preload_libraries have been loaded, process wal_consistency_checking
 * again.
 */
void
InitializeWalConsistencyChecking(void)
{
	Assert(process_shared_preload_libraries_done);

	if (check_wal_consistency_checking_deferred)
	{
		struct config_generic *guc;

		guc = find_option("wal_consistency_checking", false, false, ERROR);

		check_wal_consistency_checking_deferred = false;

		set_config_option_ext("wal_consistency_checking",
							  wal_consistency_checking_string,
							  guc->scontext, guc->source, guc->srole,
							  GUC_ACTION_SET, true, ERROR, false);

		/* checking should not be deferred again */
		Assert(!check_wal_consistency_checking_deferred);
	}
}

/*
 * GUC show_hook for archive_command
 */
const char *
show_archive_command(void)
{
	if (XLogArchivingActive())
		return XLogArchiveCommand;
	else
		return "(disabled)";
}

/*
 * GUC show_hook for in_hot_standby
 */
const char *
show_in_hot_standby(void)
{
	/*
	 * We display the actual state based on shared memory, so that this GUC
	 * reports up-to-date state if examined intra-query.  The underlying
	 * variable (in_hot_standby_guc) changes only when we transmit a new value
	 * to the client.
	 */
	return RecoveryInProgress() ? "on" : "off";
}

/*
 * Read the control file, set respective GUCs.
 *
 * This is to be called during startup, including a crash recovery cycle,
 * unless in bootstrap mode, where no control file yet exists.  As there's no
 * usable shared memory yet (its sizing can depend on the contents of the
 * control file!), first store the contents in local memory. XLOGShmemInit()
 * will then copy it to shared memory later.
 *
 * reset just controls whether previous contents are to be expected (in the
 * reset case, there's a dangling pointer into old shared memory), or not.
 */
void
LocalProcessControlFile(bool reset)
{
	Assert(reset || ControlFile == NULL);
	ControlFile = palloc(sizeof(ControlFileData));
	ReadControlFile();
}

/*
 * Get the wal_level from the control file. For a standby, this value should be
 * considered as its active wal_level, because it may be different from what
 * was originally configured on standby.
 */
WalLevel
GetActiveWalLevelOnStandby(void)
{
	return ControlFile->wal_level;
}

/*
 * Initialization of shared memory for XLOG
 */
Size
XLOGShmemSize(void)
{
	Size		size;

	/*
	 * If the value of wal_buffers is -1, use the preferred auto-tune value.
	 * This isn't an amazingly clean place to do this, but we must wait till
	 * NBuffers has received its final value, and must do it before using the
	 * value of XLOGbuffers to do anything important.
	 *
	 * We prefer to report this value's source as PGC_S_DYNAMIC_DEFAULT.
	 * However, if the DBA explicitly set wal_buffers = -1 in the config file,
	 * then PGC_S_DYNAMIC_DEFAULT will fail to override that and we must force
	 * the matter with PGC_S_OVERRIDE.
	 */
	if (XLOGbuffers == -1)
	{
		char		buf[32];

		snprintf(buf, sizeof(buf), "%d", XLOGChooseNumBuffers());
		SetConfigOption("wal_buffers", buf, PGC_POSTMASTER,
						PGC_S_DYNAMIC_DEFAULT);
		if (XLOGbuffers == -1)	/* failed to apply it? */
			SetConfigOption("wal_buffers", buf, PGC_POSTMASTER,
							PGC_S_OVERRIDE);
	}
	Assert(XLOGbuffers > 0);

	/* XLogCtl */
	size = sizeof(XLogCtlData);

	/* WAL insertion locks, plus alignment */
	size = add_size(size, mul_size(sizeof(WALInsertLockPadded), NUM_XLOGINSERT_LOCKS + 1));
	/* xlblocks array */
	size = add_size(size, mul_size(sizeof(pg_atomic_uint64), XLOGbuffers));
	/* extra alignment padding for XLOG I/O buffers */
	size = add_size(size, Max(XLOG_BLCKSZ, PG_IO_ALIGN_SIZE));
	/* and the buffers themselves */
	size = add_size(size, mul_size(XLOG_BLCKSZ, XLOGbuffers));

	/*
	 * Note: we don't count ControlFileData, it comes out of the "slop factor"
	 * added by CreateSharedMemoryAndSemaphores.  This lets us use this
	 * routine again below to compute the actual allocation size.
	 */

	return size;
}

void
XLOGShmemInit(void)
{
	bool		foundCFile,
				foundXLog;
	char	   *allocptr;
	int			i;
	ControlFileData *localControlFile;

#ifdef WAL_DEBUG

	/*
	 * Create a memory context for WAL debugging that's exempt from the normal
	 * "no pallocs in critical section" rule. Yes, that can lead to a PANIC if
	 * an allocation fails, but wal_debug is not for production use anyway.
	 */
	if (walDebugCxt == NULL)
	{
		walDebugCxt = AllocSetContextCreate(TopMemoryContext,
											"WAL Debug",
											ALLOCSET_DEFAULT_SIZES);
		MemoryContextAllowInCriticalSection(walDebugCxt, true);
	}
#endif


	XLogCtl = (XLogCtlData *)
		ShmemInitStruct("XLOG Ctl", XLOGShmemSize(), &foundXLog);

	localControlFile = ControlFile;
	ControlFile = (ControlFileData *)
		ShmemInitStruct("Control File", sizeof(ControlFileData), &foundCFile);

	if (foundCFile || foundXLog)
	{
		/* both should be present or neither */
		Assert(foundCFile && foundXLog);

		/* Initialize local copy of WALInsertLocks */
		WALInsertLocks = XLogCtl->Insert.WALInsertLocks;

		if (localControlFile)
			pfree(localControlFile);
		return;
	}
	memset(XLogCtl, 0, sizeof(XLogCtlData));

	/*
	 * Already have read control file locally, unless in bootstrap mode. Move
	 * contents into shared memory.
	 */
	if (localControlFile)
	{
		memcpy(ControlFile, localControlFile, sizeof(ControlFileData));
		pfree(localControlFile);
	}

	/*
	 * Since XLogCtlData contains XLogRecPtr fields, its sizeof should be a
	 * multiple of the alignment for same, so no extra alignment padding is
	 * needed here.
	 */
	allocptr = ((char *) XLogCtl) + sizeof(XLogCtlData);
	XLogCtl->xlblocks = (pg_atomic_uint64 *) allocptr;
	allocptr += sizeof(pg_atomic_uint64) * XLOGbuffers;

	for (i = 0; i < XLOGbuffers; i++)
	{
		pg_atomic_init_u64(&XLogCtl->xlblocks[i], InvalidXLogRecPtr);
	}

	/* WAL insertion locks. Ensure they're aligned to the full padded size */
	allocptr += sizeof(WALInsertLockPadded) -
		((uintptr_t) allocptr) % sizeof(WALInsertLockPadded);
	WALInsertLocks = XLogCtl->Insert.WALInsertLocks =
		(WALInsertLockPadded *) allocptr;
	allocptr += sizeof(WALInsertLockPadded) * NUM_XLOGINSERT_LOCKS;

	for (i = 0; i < NUM_XLOGINSERT_LOCKS; i++)
	{
		LWLockInitialize(&WALInsertLocks[i].l.lock, LWTRANCHE_WAL_INSERT);
		pg_atomic_init_u64(&WALInsertLocks[i].l.insertingAt, InvalidXLogRecPtr);
		WALInsertLocks[i].l.lastImportantAt = InvalidXLogRecPtr;
	}

	/*
	 * Align the start of the page buffers to a full xlog block size boundary.
	 * This simplifies some calculations in XLOG insertion. It is also
	 * required for O_DIRECT.
	 */
	allocptr = (char *) TYPEALIGN(XLOG_BLCKSZ, allocptr);
	XLogCtl->pages = allocptr;
	memset(XLogCtl->pages, 0, (Size) XLOG_BLCKSZ * XLOGbuffers);

	/*
	 * Do basic initialization of XLogCtl shared data. (StartupXLOG will fill
	 * in additional info.)
	 */
	XLogCtl->XLogCacheBlck = XLOGbuffers - 1;
	XLogCtl->SharedRecoveryState = RECOVERY_STATE_CRASH;
	XLogCtl->InstallXLogFileSegmentActive = false;
	XLogCtl->WalWriterSleeping = false;

	SpinLockInit(&XLogCtl->Insert.insertpos_lck);
	SpinLockInit(&XLogCtl->info_lck);
	pg_atomic_init_u64(&XLogCtl->logInsertResult, InvalidXLogRecPtr);
	pg_atomic_init_u64(&XLogCtl->logWriteResult, InvalidXLogRecPtr);
	pg_atomic_init_u64(&XLogCtl->logFlushResult, InvalidXLogRecPtr);
	pg_atomic_init_u64(&XLogCtl->unloggedLSN, InvalidXLogRecPtr);
}

/*
 * This func must be called ONCE on system install.  It creates pg_control
 * and the initial XLOG segment.
 */
void
BootStrapXLOG(uint32 data_checksum_version)
{
	CheckPoint	checkPoint;
	char	   *buffer;
	XLogPageHeader page;
	XLogLongPageHeader longpage;
	XLogRecord *record;
	char	   *recptr;
	uint64		sysidentifier;
	struct timeval tv;
	pg_crc32c	crc;

	/* allow ordinary WAL segment creation, like StartupXLOG() would */
	SetInstallXLogFileSegmentActive();

	/*
	 * Select a hopefully-unique system identifier code for this installation.
	 * We use the result of gettimeofday(), including the fractional seconds
	 * field, as being about as unique as we can easily get.  (Think not to
	 * use random(), since it hasn't been seeded and there's no portable way
	 * to seed it other than the system clock value...)  The upper half of the
	 * uint64 value is just the tv_sec part, while the lower half contains the
	 * tv_usec part (which must fit in 20 bits), plus 12 bits from our current
	 * PID for a little extra uniqueness.  A person knowing this encoding can
	 * determine the initialization time of the installation, which could
	 * perhaps be useful sometimes.
	 */
	gettimeofday(&tv, NULL);
	sysidentifier = ((uint64) tv.tv_sec) << 32;
	sysidentifier |= ((uint64) tv.tv_usec) << 12;
	sysidentifier |= getpid() & 0xFFF;

	/* page buffer must be aligned suitably for O_DIRECT */
	buffer = (char *) palloc(XLOG_BLCKSZ + XLOG_BLCKSZ);
	page = (XLogPageHeader) TYPEALIGN(XLOG_BLCKSZ, buffer);
	memset(page, 0, XLOG_BLCKSZ);

	/*
	 * Set up information for the initial checkpoint record
	 *
	 * The initial checkpoint record is written to the beginning of the WAL
	 * segment with logid=0 logseg=1. The very first WAL segment, 0/0, is not
	 * used, so that we can use 0/0 to mean "before any valid WAL segment".
	 */
	checkPoint.redo = wal_segment_size + SizeOfXLogLongPHD;
	checkPoint.ThisTimeLineID = BootstrapTimeLineID;
	checkPoint.PrevTimeLineID = BootstrapTimeLineID;
	checkPoint.fullPageWrites = fullPageWrites;
	checkPoint.wal_level = wal_level;
	checkPoint.nextXid =
		FullTransactionIdFromEpochAndXid(0, FirstNormalTransactionId);
	checkPoint.nextOid = FirstGenbkiObjectId;
	checkPoint.nextMulti = FirstMultiXactId;
	checkPoint.nextMultiOffset = 0;
	checkPoint.oldestXid = FirstNormalTransactionId;
	checkPoint.oldestXidDB = Template1DbOid;
	checkPoint.oldestMulti = FirstMultiXactId;
	checkPoint.oldestMultiDB = Template1DbOid;
	checkPoint.oldestCommitTsXid = InvalidTransactionId;
	checkPoint.newestCommitTsXid = InvalidTransactionId;
	checkPoint.time = (pg_time_t) time(NULL);
	checkPoint.oldestActiveXid = InvalidTransactionId;

	TransamVariables->nextXid = checkPoint.nextXid;
	TransamVariables->nextOid = checkPoint.nextOid;
	TransamVariables->oidCount = 0;
	MultiXactSetNextMXact(checkPoint.nextMulti, checkPoint.nextMultiOffset);
	AdvanceOldestClogXid(checkPoint.oldestXid);
	SetTransactionIdLimit(checkPoint.oldestXid, checkPoint.oldestXidDB);
	SetMultiXactIdLimit(checkPoint.oldestMulti, checkPoint.oldestMultiDB, true);
	SetCommitTsLimit(InvalidTransactionId, InvalidTransactionId);

	/* Set up the XLOG page header */
	page->xlp_magic = XLOG_PAGE_MAGIC;
	page->xlp_info = XLP_LONG_HEADER;
	page->xlp_tli = BootstrapTimeLineID;
	page->xlp_pageaddr = wal_segment_size;
	longpage = (XLogLongPageHeader) page;
	longpage->xlp_sysid = sysidentifier;
	longpage->xlp_seg_size = wal_segment_size;
	longpage->xlp_xlog_blcksz = XLOG_BLCKSZ;

	/* Insert the initial checkpoint record */
	recptr = ((char *) page + SizeOfXLogLongPHD);
	record = (XLogRecord *) recptr;
	record->xl_prev = 0;
	record->xl_xid = InvalidTransactionId;
	record->xl_tot_len = SizeOfXLogRecord + SizeOfXLogRecordDataHeaderShort + sizeof(checkPoint);
	record->xl_info = XLOG_CHECKPOINT_SHUTDOWN;
	record->xl_rmid = RM_XLOG_ID;
	recptr += SizeOfXLogRecord;
	/* fill the XLogRecordDataHeaderShort struct */
	*(recptr++) = (char) XLR_BLOCK_ID_DATA_SHORT;
	*(recptr++) = sizeof(checkPoint);
	memcpy(recptr, &checkPoint, sizeof(checkPoint));
	recptr += sizeof(checkPoint);
	Assert(recptr - (char *) record == record->xl_tot_len);

	INIT_CRC32C(crc);
	COMP_CRC32C(crc, ((char *) record) + SizeOfXLogRecord, record->xl_tot_len - SizeOfXLogRecord);
	COMP_CRC32C(crc, (char *) record, offsetof(XLogRecord, xl_crc));
	FIN_CRC32C(crc);
	record->xl_crc = crc;

	/* Create first XLOG segment file */
	openLogTLI = BootstrapTimeLineID;
	openLogFile = XLogFileInit(1, BootstrapTimeLineID);

	/*
	 * We needn't bother with Reserve/ReleaseExternalFD here, since we'll
	 * close the file again in a moment.
	 */

	/* Write the first page with the initial record */
	errno = 0;
	pgstat_report_wait_start(WAIT_EVENT_WAL_BOOTSTRAP_WRITE);
	if (write(openLogFile, page, XLOG_BLCKSZ) != XLOG_BLCKSZ)
	{
		/* if write didn't set errno, assume problem is no disk space */
		if (errno == 0)
			errno = ENOSPC;
		ereport(PANIC,
				(errcode_for_file_access(),
				 errmsg("could not write bootstrap write-ahead log file: %m")));
	}
	pgstat_report_wait_end();

	pgstat_report_wait_start(WAIT_EVENT_WAL_BOOTSTRAP_SYNC);
	if (pg_fsync(openLogFile) != 0)
		ereport(PANIC,
				(errcode_for_file_access(),
				 errmsg("could not fsync bootstrap write-ahead log file: %m")));
	pgstat_report_wait_end();

	if (close(openLogFile) != 0)
		ereport(PANIC,
				(errcode_for_file_access(),
				 errmsg("could not close bootstrap write-ahead log file: %m")));

	openLogFile = -1;

	/* Now create pg_control */
	InitControlFile(sysidentifier, data_checksum_version);
	ControlFile->time = checkPoint.time;
	ControlFile->checkPoint = checkPoint.redo;
	ControlFile->checkPointCopy = checkPoint;

	/* some additional ControlFile fields are set in WriteControlFile() */
	WriteControlFile();

	/* Bootstrap the commit log, too */
	BootStrapCLOG();
	BootStrapCommitTs();
	BootStrapSUBTRANS();
	BootStrapMultiXact();

	pfree(buffer);

	/*
	 * Force control file to be read - in contrast to normal processing we'd
	 * otherwise never run the checks and GUC related initializations therein.
	 */
	ReadControlFile();
}

static char *
str_time(pg_time_t tnow)
{
	char	   *buf = palloc(128);

	pg_strftime(buf, 128,
				"%Y-%m-%d %H:%M:%S %Z",
				pg_localtime(&tnow, log_timezone));

	return buf;
}

/*
 * Initialize the first WAL segment on new timeline.
 */
static void
XLogInitNewTimeline(TimeLineID endTLI, XLogRecPtr endOfLog, TimeLineID newTLI)
{
	char		xlogfname[MAXFNAMELEN];
	XLogSegNo	endLogSegNo;
	XLogSegNo	startLogSegNo;

	/* we always switch to a new timeline after archive recovery */
	Assert(endTLI != newTLI);

	/*
	 * Update min recovery point one last time.
	 */
	UpdateMinRecoveryPoint(InvalidXLogRecPtr, true);

	/*
	 * Calculate the last segment on the old timeline, and the first segment
	 * on the new timeline. If the switch happens in the middle of a segment,
	 * they are the same, but if the switch happens exactly at a segment
	 * boundary, startLogSegNo will be endLogSegNo + 1.
	 */
	XLByteToPrevSeg(endOfLog, endLogSegNo, wal_segment_size);
	XLByteToSeg(endOfLog, startLogSegNo, wal_segment_size);

	/*
	 * Initialize the starting WAL segment for the new timeline. If the switch
	 * happens in the middle of a segment, copy data from the last WAL segment
	 * of the old timeline up to the switch point, to the starting WAL segment
	 * on the new timeline.
	 */
	if (endLogSegNo == startLogSegNo)
	{
		/*
		 * Make a copy of the file on the new timeline.
		 *
		 * Writing WAL isn't allowed yet, so there are no locking
		 * considerations. But we should be just as tense as XLogFileInit to
		 * avoid emplacing a bogus file.
		 */
		XLogFileCopy(newTLI, endLogSegNo, endTLI, endLogSegNo,
					 XLogSegmentOffset(endOfLog, wal_segment_size));
	}
	else
	{
		/*
		 * The switch happened at a segment boundary, so just create the next
		 * segment on the new timeline.
		 */
		int			fd;

		fd = XLogFileInit(startLogSegNo, newTLI);

		if (close(fd) != 0)
		{
			int			save_errno = errno;

			XLogFileName(xlogfname, newTLI, startLogSegNo, wal_segment_size);
			errno = save_errno;
			ereport(ERROR,
					(errcode_for_file_access(),
					 errmsg("could not close file \"%s\": %m", xlogfname)));
		}
	}

	/*
	 * Let's just make real sure there are not .ready or .done flags posted
	 * for the new segment.
	 */
	XLogFileName(xlogfname, newTLI, startLogSegNo, wal_segment_size);
	XLogArchiveCleanup(xlogfname);
}

/*
 * Perform cleanup actions at the conclusion of archive recovery.
 */
static void
CleanupAfterArchiveRecovery(TimeLineID EndOfLogTLI, XLogRecPtr EndOfLog,
							TimeLineID newTLI)
{
	/*
	 * Execute the recovery_end_command, if any.
	 */
	if (recoveryEndCommand && strcmp(recoveryEndCommand, "") != 0)
		ExecuteRecoveryCommand(recoveryEndCommand,
							   "recovery_end_command",
							   true,
							   WAIT_EVENT_RECOVERY_END_COMMAND);

	/*
	 * We switched to a new timeline. Clean up segments on the old timeline.
	 *
	 * If there are any higher-numbered segments on the old timeline, remove
	 * them. They might contain valid WAL, but they might also be
	 * pre-allocated files containing garbage. In any case, they are not part
	 * of the new timeline's history so we don't need them.
	 */
	RemoveNonParentXlogFiles(EndOfLog, newTLI);

	/*
	 * If the switch happened in the middle of a segment, what to do with the
	 * last, partial segment on the old timeline? If we don't archive it, and
	 * the server that created the WAL never archives it either (e.g. because
	 * it was hit by a meteor), it will never make it to the archive. That's
	 * OK from our point of view, because the new segment that we created with
	 * the new TLI contains all the WAL from the old timeline up to the switch
	 * point. But if you later try to do PITR to the "missing" WAL on the old
	 * timeline, recovery won't find it in the archive. It's physically
	 * present in the new file with new TLI, but recovery won't look there
	 * when it's recovering to the older timeline. On the other hand, if we
	 * archive the partial segment, and the original server on that timeline
	 * is still running and archives the completed version of the same segment
	 * later, it will fail. (We used to do that in 9.4 and below, and it
	 * caused such problems).
	 *
	 * As a compromise, we rename the last segment with the .partial suffix,
	 * and archive it. Archive recovery will never try to read .partial
	 * segments, so they will normally go unused. But in the odd PITR case,
	 * the administrator can copy them manually to the pg_wal directory
	 * (removing the suffix). They can be useful in debugging, too.
	 *
	 * If a .done or .ready file already exists for the old timeline, however,
	 * we had already determined that the segment is complete, so we can let
	 * it be archived normally. (In particular, if it was restored from the
	 * archive to begin with, it's expected to have a .done file).
	 */
	if (XLogSegmentOffset(EndOfLog, wal_segment_size) != 0 &&
		XLogArchivingActive())
	{
		char		origfname[MAXFNAMELEN];
		XLogSegNo	endLogSegNo;

		XLByteToPrevSeg(EndOfLog, endLogSegNo, wal_segment_size);
		XLogFileName(origfname, EndOfLogTLI, endLogSegNo, wal_segment_size);

		if (!XLogArchiveIsReadyOrDone(origfname))
		{
			char		origpath[MAXPGPATH];
			char		partialfname[MAXFNAMELEN];
			char		partialpath[MAXPGPATH];

			/*
			 * If we're summarizing WAL, we can't rename the partial file
			 * until the summarizer finishes with it, else it will fail.
			 */
			if (summarize_wal)
				WaitForWalSummarization(EndOfLog);

			XLogFilePath(origpath, EndOfLogTLI, endLogSegNo, wal_segment_size);
			snprintf(partialfname, MAXFNAMELEN, "%s.partial", origfname);
			snprintf(partialpath, MAXPGPATH, "%s.partial", origpath);

			/*
			 * Make sure there's no .done or .ready file for the .partial
			 * file.
			 */
			XLogArchiveCleanup(partialfname);

			durable_rename(origpath, partialpath, ERROR);
			XLogArchiveNotify(partialfname);
		}
	}
}

/*
 * Check to see if required parameters are set high enough on this server
 * for various aspects of recovery operation.
 *
 * Note that all the parameters which this function tests need to be
 * listed in Administrator's Overview section in high-availability.sgml.
 * If you change them, don't forget to update the list.
 */
static void
CheckRequiredParameterValues(void)
{
	/*
	 * For archive recovery, the WAL must be generated with at least 'replica'
	 * wal_level.
	 */
	if (ArchiveRecoveryRequested && ControlFile->wal_level == WAL_LEVEL_MINIMAL)
	{
		ereport(FATAL,
				(errcode(ERRCODE_OBJECT_NOT_IN_PREREQUISITE_STATE),
				 errmsg("WAL was generated with \"wal_level=minimal\", cannot continue recovering"),
				 errdetail("This happens if you temporarily set \"wal_level=minimal\" on the server."),
				 errhint("Use a backup taken after setting \"wal_level\" to higher than \"minimal\".")));
	}

	/*
	 * For Hot Standby, the WAL must be generated with 'replica' mode, and we
	 * must have at least as many backend slots as the primary.
	 */
	if (ArchiveRecoveryRequested && EnableHotStandby)
	{
		/* We ignore autovacuum_worker_slots when we make this test. */
		RecoveryRequiresIntParameter("max_connections",
									 MaxConnections,
									 ControlFile->MaxConnections);
		RecoveryRequiresIntParameter("max_worker_processes",
									 max_worker_processes,
									 ControlFile->max_worker_processes);
		RecoveryRequiresIntParameter("max_wal_senders",
									 max_wal_senders,
									 ControlFile->max_wal_senders);
		RecoveryRequiresIntParameter("max_prepared_transactions",
									 max_prepared_xacts,
									 ControlFile->max_prepared_xacts);
		RecoveryRequiresIntParameter("max_locks_per_transaction",
									 max_locks_per_xact,
									 ControlFile->max_locks_per_xact);
	}
}

/*
 * This must be called ONCE during postmaster or standalone-backend startup
 */
void
StartupXLOG(void)
{
	XLogCtlInsert *Insert;
	CheckPoint	checkPoint;
	bool		wasShutdown;
	bool		didCrash;
	bool		haveTblspcMap;
	bool		haveBackupLabel;
	XLogRecPtr	EndOfLog;
	TimeLineID	EndOfLogTLI;
	TimeLineID	newTLI;
	bool		performedWalRecovery;
	EndOfWalRecoveryInfo *endOfRecoveryInfo;
	XLogRecPtr	abortedRecPtr;
	XLogRecPtr	missingContrecPtr;
	TransactionId oldestActiveXID;
	bool		promoted = false;

	/*
	 * We should have an aux process resource owner to use, and we should not
	 * be in a transaction that's installed some other resowner.
	 */
	Assert(AuxProcessResourceOwner != NULL);
	Assert(CurrentResourceOwner == NULL ||
		   CurrentResourceOwner == AuxProcessResourceOwner);
	CurrentResourceOwner = AuxProcessResourceOwner;

	/*
	 * Check that contents look valid.
	 */
	if (!XRecOffIsValid(ControlFile->checkPoint))
		ereport(FATAL,
				(errcode(ERRCODE_DATA_CORRUPTED),
				 errmsg("control file contains invalid checkpoint location")));

	switch (ControlFile->state)
	{
		case DB_SHUTDOWNED:

			/*
			 * This is the expected case, so don't be chatty in standalone
			 * mode
			 */
			ereport(IsPostmasterEnvironment ? LOG : NOTICE,
					(errmsg("database system was shut down at %s",
							str_time(ControlFile->time))));
			break;

		case DB_SHUTDOWNED_IN_RECOVERY:
			ereport(LOG,
					(errmsg("database system was shut down in recovery at %s",
							str_time(ControlFile->time))));
			break;

		case DB_SHUTDOWNING:
			ereport(LOG,
					(errmsg("database system shutdown was interrupted; last known up at %s",
							str_time(ControlFile->time))));
			break;

		case DB_IN_CRASH_RECOVERY:
			ereport(LOG,
					(errmsg("database system was interrupted while in recovery at %s",
							str_time(ControlFile->time)),
					 errhint("This probably means that some data is corrupted and"
							 " you will have to use the last backup for recovery.")));
			break;

		case DB_IN_ARCHIVE_RECOVERY:
			ereport(LOG,
					(errmsg("database system was interrupted while in recovery at log time %s",
							str_time(ControlFile->checkPointCopy.time)),
					 errhint("If this has occurred more than once some data might be corrupted"
							 " and you might need to choose an earlier recovery target.")));
			break;

		case DB_IN_PRODUCTION:
			ereport(LOG,
					(errmsg("database system was interrupted; last known up at %s",
							str_time(ControlFile->time))));
			break;

		default:
			ereport(FATAL,
					(errcode(ERRCODE_DATA_CORRUPTED),
					 errmsg("control file contains invalid database cluster state")));
	}

	/* This is just to allow attaching to startup process with a debugger */
#ifdef XLOG_REPLAY_DELAY
	if (ControlFile->state != DB_SHUTDOWNED)
		pg_usleep(60000000L);
#endif

	/*
	 * Verify that pg_wal, pg_wal/archive_status, and pg_wal/summaries exist.
	 * In cases where someone has performed a copy for PITR, these directories
	 * may have been excluded and need to be re-created.
	 */
	ValidateXLOGDirectoryStructure();

	/* Set up timeout handler needed to report startup progress. */
	if (!IsBootstrapProcessingMode())
		RegisterTimeout(STARTUP_PROGRESS_TIMEOUT,
						startup_progress_timeout_handler);

	/*----------
	 * If we previously crashed, perform a couple of actions:
	 *
	 * - The pg_wal directory may still include some temporary WAL segments
	 *   used when creating a new segment, so perform some clean up to not
	 *   bloat this path.  This is done first as there is no point to sync
	 *   this temporary data.
	 *
	 * - There might be data which we had written, intending to fsync it, but
	 *   which we had not actually fsync'd yet.  Therefore, a power failure in
	 *   the near future might cause earlier unflushed writes to be lost, even
	 *   though more recent data written to disk from here on would be
	 *   persisted.  To avoid that, fsync the entire data directory.
	 */
	if (ControlFile->state != DB_SHUTDOWNED &&
		ControlFile->state != DB_SHUTDOWNED_IN_RECOVERY)
	{
		RemoveTempXlogFiles();
		SyncDataDirectory();
		didCrash = true;
	}
	else
		didCrash = false;

	/*
	 * Prepare for WAL recovery if needed.
	 *
	 * InitWalRecovery analyzes the control file and the backup label file, if
	 * any.  It updates the in-memory ControlFile buffer according to the
	 * starting checkpoint, and sets InRecovery and ArchiveRecoveryRequested.
	 * It also applies the tablespace map file, if any.
	 */
	InitWalRecovery(ControlFile, &wasShutdown,
					&haveBackupLabel, &haveTblspcMap);
	checkPoint = ControlFile->checkPointCopy;

	/* initialize shared memory variables from the checkpoint record */
	TransamVariables->nextXid = checkPoint.nextXid;
	TransamVariables->nextOid = checkPoint.nextOid;
	TransamVariables->oidCount = 0;
	MultiXactSetNextMXact(checkPoint.nextMulti, checkPoint.nextMultiOffset);
	AdvanceOldestClogXid(checkPoint.oldestXid);
	SetTransactionIdLimit(checkPoint.oldestXid, checkPoint.oldestXidDB);
	SetMultiXactIdLimit(checkPoint.oldestMulti, checkPoint.oldestMultiDB, true);
	SetCommitTsLimit(checkPoint.oldestCommitTsXid,
					 checkPoint.newestCommitTsXid);
	XLogCtl->ckptFullXid = checkPoint.nextXid;

	/*
	 * Clear out any old relcache cache files.  This is *necessary* if we do
	 * any WAL replay, since that would probably result in the cache files
	 * being out of sync with database reality.  In theory we could leave them
	 * in place if the database had been cleanly shut down, but it seems
	 * safest to just remove them always and let them be rebuilt during the
	 * first backend startup.  These files needs to be removed from all
	 * directories including pg_tblspc, however the symlinks are created only
	 * after reading tablespace_map file in case of archive recovery from
	 * backup, so needs to clear old relcache files here after creating
	 * symlinks.
	 */
	RelationCacheInitFileRemove();

	/*
	 * Initialize replication slots, before there's a chance to remove
	 * required resources.
	 */
	StartupReplicationSlots();

	/*
	 * Startup logical state, needs to be setup now so we have proper data
	 * during crash recovery.
	 */
	StartupReorderBuffer();

	/*
	 * Startup CLOG. This must be done after TransamVariables->nextXid has
	 * been initialized and before we accept connections or begin WAL replay.
	 */
	StartupCLOG();

	/*
	 * Startup MultiXact. We need to do this early to be able to replay
	 * truncations.
	 */
	StartupMultiXact();

	/*
	 * Ditto for commit timestamps.  Activate the facility if the setting is
	 * enabled in the control file, as there should be no tracking of commit
	 * timestamps done when the setting was disabled.  This facility can be
	 * started or stopped when replaying a XLOG_PARAMETER_CHANGE record.
	 */
	if (ControlFile->track_commit_timestamp)
		StartupCommitTs();

	/*
	 * Recover knowledge about replay progress of known replication partners.
	 */
	StartupReplicationOrigin();

	/*
	 * Initialize unlogged LSN. On a clean shutdown, it's restored from the
	 * control file. On recovery, all unlogged relations are blown away, so
	 * the unlogged LSN counter can be reset too.
	 */
	if (ControlFile->state == DB_SHUTDOWNED)
		pg_atomic_write_membarrier_u64(&XLogCtl->unloggedLSN,
									   ControlFile->unloggedLSN);
	else
		pg_atomic_write_membarrier_u64(&XLogCtl->unloggedLSN,
									   FirstNormalUnloggedLSN);

	/*
	 * Copy any missing timeline history files between 'now' and the recovery
	 * target timeline from archive to pg_wal. While we don't need those files
	 * ourselves - the history file of the recovery target timeline covers all
	 * the previous timelines in the history too - a cascading standby server
	 * might be interested in them. Or, if you archive the WAL from this
	 * server to a different archive than the primary, it'd be good for all
	 * the history files to get archived there after failover, so that you can
	 * use one of the old timelines as a PITR target. Timeline history files
	 * are small, so it's better to copy them unnecessarily than not copy them
	 * and regret later.
	 */
	restoreTimeLineHistoryFiles(checkPoint.ThisTimeLineID, recoveryTargetTLI);

	/*
	 * Before running in recovery, scan pg_twophase and fill in its status to
	 * be able to work on entries generated by redo.  Doing a scan before
	 * taking any recovery action has the merit to discard any 2PC files that
	 * are newer than the first record to replay, saving from any conflicts at
	 * replay.  This avoids as well any subsequent scans when doing recovery
	 * of the on-disk two-phase data.
	 */
	restoreTwoPhaseData();

	/*
	 * When starting with crash recovery, reset pgstat data - it might not be
	 * valid. Otherwise restore pgstat data. It's safe to do this here,
	 * because postmaster will not yet have started any other processes.
	 *
	 * NB: Restoring replication slot stats relies on slot state to have
	 * already been restored from disk.
	 *
	 * TODO: With a bit of extra work we could just start with a pgstat file
	 * associated with the checkpoint redo location we're starting from.
	 */
	if (didCrash)
		pgstat_discard_stats();
	else
		pgstat_restore_stats();

	lastFullPageWrites = checkPoint.fullPageWrites;

	RedoRecPtr = XLogCtl->RedoRecPtr = XLogCtl->Insert.RedoRecPtr = checkPoint.redo;
	doPageWrites = lastFullPageWrites;

	/* REDO */
	if (InRecovery)
	{
		/* Initialize state for RecoveryInProgress() */
		SpinLockAcquire(&XLogCtl->info_lck);
		if (InArchiveRecovery)
			XLogCtl->SharedRecoveryState = RECOVERY_STATE_ARCHIVE;
		else
			XLogCtl->SharedRecoveryState = RECOVERY_STATE_CRASH;
		SpinLockRelease(&XLogCtl->info_lck);

		/*
		 * Update pg_control to show that we are recovering and to show the
		 * selected checkpoint as the place we are starting from. We also mark
		 * pg_control with any minimum recovery stop point obtained from a
		 * backup history file.
		 *
		 * No need to hold ControlFileLock yet, we aren't up far enough.
		 */
		UpdateControlFile();

		/*
		 * If there was a backup label file, it's done its job and the info
		 * has now been propagated into pg_control.  We must get rid of the
		 * label file so that if we crash during recovery, we'll pick up at
		 * the latest recovery restartpoint instead of going all the way back
		 * to the backup start point.  It seems prudent though to just rename
		 * the file out of the way rather than delete it completely.
		 */
		if (haveBackupLabel)
		{
			unlink(BACKUP_LABEL_OLD);
			durable_rename(BACKUP_LABEL_FILE, BACKUP_LABEL_OLD, FATAL);
		}

		/*
		 * If there was a tablespace_map file, it's done its job and the
		 * symlinks have been created.  We must get rid of the map file so
		 * that if we crash during recovery, we don't create symlinks again.
		 * It seems prudent though to just rename the file out of the way
		 * rather than delete it completely.
		 */
		if (haveTblspcMap)
		{
			unlink(TABLESPACE_MAP_OLD);
			durable_rename(TABLESPACE_MAP, TABLESPACE_MAP_OLD, FATAL);
		}

		/*
		 * Initialize our local copy of minRecoveryPoint.  When doing crash
		 * recovery we want to replay up to the end of WAL.  Particularly, in
		 * the case of a promoted standby minRecoveryPoint value in the
		 * control file is only updated after the first checkpoint.  However,
		 * if the instance crashes before the first post-recovery checkpoint
		 * is completed then recovery will use a stale location causing the
		 * startup process to think that there are still invalid page
		 * references when checking for data consistency.
		 */
		if (InArchiveRecovery)
		{
			LocalMinRecoveryPoint = ControlFile->minRecoveryPoint;
			LocalMinRecoveryPointTLI = ControlFile->minRecoveryPointTLI;
		}
		else
		{
			LocalMinRecoveryPoint = InvalidXLogRecPtr;
			LocalMinRecoveryPointTLI = 0;
		}

		/* Check that the GUCs used to generate the WAL allow recovery */
		CheckRequiredParameterValues();

		/*
		 * We're in recovery, so unlogged relations may be trashed and must be
		 * reset.  This should be done BEFORE allowing Hot Standby
		 * connections, so that read-only backends don't try to read whatever
		 * garbage is left over from before.
		 */
		ResetUnloggedRelations(UNLOGGED_RELATION_CLEANUP);

		/*
		 * Likewise, delete any saved transaction snapshot files that got left
		 * behind by crashed backends.
		 */
		DeleteAllExportedSnapshotFiles();

		/*
		 * Initialize for Hot Standby, if enabled. We won't let backends in
		 * yet, not until we've reached the min recovery point specified in
		 * control file and we've established a recovery snapshot from a
		 * running-xacts WAL record.
		 */
		if (ArchiveRecoveryRequested && EnableHotStandby)
		{
			TransactionId *xids;
			int			nxids;

			ereport(DEBUG1,
					(errmsg_internal("initializing for hot standby")));

			InitRecoveryTransactionEnvironment();

			if (wasShutdown)
				oldestActiveXID = PrescanPreparedTransactions(&xids, &nxids);
			else
				oldestActiveXID = checkPoint.oldestActiveXid;
			Assert(TransactionIdIsValid(oldestActiveXID));

			/* Tell procarray about the range of xids it has to deal with */
			ProcArrayInitRecovery(XidFromFullTransactionId(TransamVariables->nextXid));

			/*
			 * Startup subtrans only.  CLOG, MultiXact and commit timestamp
			 * have already been started up and other SLRUs are not maintained
			 * during recovery and need not be started yet.
			 */
			StartupSUBTRANS(oldestActiveXID);

			/*
			 * If we're beginning at a shutdown checkpoint, we know that
			 * nothing was running on the primary at this point. So fake-up an
			 * empty running-xacts record and use that here and now. Recover
			 * additional standby state for prepared transactions.
			 */
			if (wasShutdown)
			{
				RunningTransactionsData running;
				TransactionId latestCompletedXid;

				/* Update pg_subtrans entries for any prepared transactions */
				StandbyRecoverPreparedTransactions();

				/*
				 * Construct a RunningTransactions snapshot representing a
				 * shut down server, with only prepared transactions still
				 * alive. We're never overflowed at this point because all
				 * subxids are listed with their parent prepared transactions.
				 */
				running.xcnt = nxids;
				running.subxcnt = 0;
				running.subxid_status = SUBXIDS_IN_SUBTRANS;
				running.nextXid = XidFromFullTransactionId(checkPoint.nextXid);
				running.oldestRunningXid = oldestActiveXID;
				latestCompletedXid = XidFromFullTransactionId(checkPoint.nextXid);
				TransactionIdRetreat(latestCompletedXid);
				Assert(TransactionIdIsNormal(latestCompletedXid));
				running.latestCompletedXid = latestCompletedXid;
				running.xids = xids;

				ProcArrayApplyRecoveryInfo(&running);
			}
		}

		/*
		 * We're all set for replaying the WAL now. Do it.
		 */
		PerformWalRecovery();
		performedWalRecovery = true;
	}
	else
		performedWalRecovery = false;

	/*
	 * Finish WAL recovery.
	 */
	endOfRecoveryInfo = FinishWalRecovery();
	EndOfLog = endOfRecoveryInfo->endOfLog;
	EndOfLogTLI = endOfRecoveryInfo->endOfLogTLI;
	abortedRecPtr = endOfRecoveryInfo->abortedRecPtr;
	missingContrecPtr = endOfRecoveryInfo->missingContrecPtr;

	/*
	 * Reset ps status display, so as no information related to recovery shows
	 * up.
	 */
	set_ps_display("");

	/*
	 * When recovering from a backup (we are in recovery, and archive recovery
	 * was requested), complain if we did not roll forward far enough to reach
	 * the point where the database is consistent.  For regular online
	 * backup-from-primary, that means reaching the end-of-backup WAL record
	 * (at which point we reset backupStartPoint to be Invalid), for
	 * backup-from-replica (which can't inject records into the WAL stream),
	 * that point is when we reach the minRecoveryPoint in pg_control (which
	 * we purposefully copy last when backing up from a replica).  For
	 * pg_rewind (which creates a backup_label with a method of "pg_rewind")
	 * or snapshot-style backups (which don't), backupEndRequired will be set
	 * to false.
	 *
	 * Note: it is indeed okay to look at the local variable
	 * LocalMinRecoveryPoint here, even though ControlFile->minRecoveryPoint
	 * might be further ahead --- ControlFile->minRecoveryPoint cannot have
	 * been advanced beyond the WAL we processed.
	 */
	if (InRecovery &&
		(EndOfLog < LocalMinRecoveryPoint ||
		 !XLogRecPtrIsInvalid(ControlFile->backupStartPoint)))
	{
		/*
		 * Ran off end of WAL before reaching end-of-backup WAL record, or
		 * minRecoveryPoint. That's a bad sign, indicating that you tried to
		 * recover from an online backup but never called pg_backup_stop(), or
		 * you didn't archive all the WAL needed.
		 */
		if (ArchiveRecoveryRequested || ControlFile->backupEndRequired)
		{
			if (!XLogRecPtrIsInvalid(ControlFile->backupStartPoint) || ControlFile->backupEndRequired)
				ereport(FATAL,
						(errcode(ERRCODE_OBJECT_NOT_IN_PREREQUISITE_STATE),
						 errmsg("WAL ends before end of online backup"),
						 errhint("All WAL generated while online backup was taken must be available at recovery.")));
			else
				ereport(FATAL,
						(errcode(ERRCODE_OBJECT_NOT_IN_PREREQUISITE_STATE),
						 errmsg("WAL ends before consistent recovery point")));
		}
	}

	/*
	 * Reset unlogged relations to the contents of their INIT fork. This is
	 * done AFTER recovery is complete so as to include any unlogged relations
	 * created during recovery, but BEFORE recovery is marked as having
	 * completed successfully. Otherwise we'd not retry if any of the post
	 * end-of-recovery steps fail.
	 */
	if (InRecovery)
		ResetUnloggedRelations(UNLOGGED_RELATION_INIT);

	/*
	 * Pre-scan prepared transactions to find out the range of XIDs present.
	 * This information is not quite needed yet, but it is positioned here so
	 * as potential problems are detected before any on-disk change is done.
	 */
	oldestActiveXID = PrescanPreparedTransactions(NULL, NULL);

	/*
	 * Allow ordinary WAL segment creation before possibly switching to a new
	 * timeline, which creates a new segment, and after the last ReadRecord().
	 */
	SetInstallXLogFileSegmentActive();

	/*
	 * Consider whether we need to assign a new timeline ID.
	 *
	 * If we did archive recovery, we always assign a new ID.  This handles a
	 * couple of issues.  If we stopped short of the end of WAL during
	 * recovery, then we are clearly generating a new timeline and must assign
	 * it a unique new ID.  Even if we ran to the end, modifying the current
	 * last segment is problematic because it may result in trying to
	 * overwrite an already-archived copy of that segment, and we encourage
	 * DBAs to make their archive_commands reject that.  We can dodge the
	 * problem by making the new active segment have a new timeline ID.
	 *
	 * In a normal crash recovery, we can just extend the timeline we were in.
	 */
	newTLI = endOfRecoveryInfo->lastRecTLI;
	if (ArchiveRecoveryRequested)
	{
		newTLI = findNewestTimeLine(recoveryTargetTLI) + 1;
		ereport(LOG,
				(errmsg("selected new timeline ID: %u", newTLI)));

		/*
		 * Make a writable copy of the last WAL segment.  (Note that we also
		 * have a copy of the last block of the old WAL in
		 * endOfRecovery->lastPage; we will use that below.)
		 */
		XLogInitNewTimeline(EndOfLogTLI, EndOfLog, newTLI);

		/*
		 * Remove the signal files out of the way, so that we don't
		 * accidentally re-enter archive recovery mode in a subsequent crash.
		 */
		if (endOfRecoveryInfo->standby_signal_file_found)
			durable_unlink(STANDBY_SIGNAL_FILE, FATAL);

		if (endOfRecoveryInfo->recovery_signal_file_found)
			durable_unlink(RECOVERY_SIGNAL_FILE, FATAL);

		/*
		 * Write the timeline history file, and have it archived. After this
		 * point (or rather, as soon as the file is archived), the timeline
		 * will appear as "taken" in the WAL archive and to any standby
		 * servers.  If we crash before actually switching to the new
		 * timeline, standby servers will nevertheless think that we switched
		 * to the new timeline, and will try to connect to the new timeline.
		 * To minimize the window for that, try to do as little as possible
		 * between here and writing the end-of-recovery record.
		 */
		writeTimeLineHistory(newTLI, recoveryTargetTLI,
							 EndOfLog, endOfRecoveryInfo->recoveryStopReason);

		ereport(LOG,
				(errmsg("archive recovery complete")));
	}

	/* Save the selected TimeLineID in shared memory, too */
	SpinLockAcquire(&XLogCtl->info_lck);
	XLogCtl->InsertTimeLineID = newTLI;
	XLogCtl->PrevTimeLineID = endOfRecoveryInfo->lastRecTLI;
	SpinLockRelease(&XLogCtl->info_lck);

	/*
	 * Actually, if WAL ended in an incomplete record, skip the parts that
	 * made it through and start writing after the portion that persisted.
	 * (It's critical to first write an OVERWRITE_CONTRECORD message, which
	 * we'll do as soon as we're open for writing new WAL.)
	 */
	if (!XLogRecPtrIsInvalid(missingContrecPtr))
	{
		/*
		 * We should only have a missingContrecPtr if we're not switching to a
		 * new timeline. When a timeline switch occurs, WAL is copied from the
		 * old timeline to the new only up to the end of the last complete
		 * record, so there can't be an incomplete WAL record that we need to
		 * disregard.
		 */
		Assert(newTLI == endOfRecoveryInfo->lastRecTLI);
		Assert(!XLogRecPtrIsInvalid(abortedRecPtr));
		EndOfLog = missingContrecPtr;
	}

	/*
	 * Prepare to write WAL starting at EndOfLog location, and init xlog
	 * buffer cache using the block containing the last record from the
	 * previous incarnation.
	 */
	Insert = &XLogCtl->Insert;
	Insert->PrevBytePos = XLogRecPtrToBytePos(endOfRecoveryInfo->lastRec);
	Insert->CurrBytePos = XLogRecPtrToBytePos(EndOfLog);

	/*
	 * Tricky point here: lastPage contains the *last* block that the LastRec
	 * record spans, not the one it starts in.  The last block is indeed the
	 * one we want to use.
	 */
	if (EndOfLog % XLOG_BLCKSZ != 0)
	{
		char	   *page;
		int			len;
		int			firstIdx;

		firstIdx = XLogRecPtrToBufIdx(EndOfLog);
		len = EndOfLog - endOfRecoveryInfo->lastPageBeginPtr;
		Assert(len < XLOG_BLCKSZ);

		/* Copy the valid part of the last block, and zero the rest */
		page = &XLogCtl->pages[firstIdx * XLOG_BLCKSZ];
		memcpy(page, endOfRecoveryInfo->lastPage, len);
		memset(page + len, 0, XLOG_BLCKSZ - len);

		pg_atomic_write_u64(&XLogCtl->xlblocks[firstIdx], endOfRecoveryInfo->lastPageBeginPtr + XLOG_BLCKSZ);
		XLogCtl->InitializedUpTo = endOfRecoveryInfo->lastPageBeginPtr + XLOG_BLCKSZ;
	}
	else
	{
		/*
		 * There is no partial block to copy. Just set InitializedUpTo, and
		 * let the first attempt to insert a log record to initialize the next
		 * buffer.
		 */
		XLogCtl->InitializedUpTo = EndOfLog;
	}

	/*
	 * Update local and shared status.  This is OK to do without any locks
	 * because no other process can be reading or writing WAL yet.
	 */
	LogwrtResult.Write = LogwrtResult.Flush = EndOfLog;
	pg_atomic_write_u64(&XLogCtl->logInsertResult, EndOfLog);
	pg_atomic_write_u64(&XLogCtl->logWriteResult, EndOfLog);
	pg_atomic_write_u64(&XLogCtl->logFlushResult, EndOfLog);
	XLogCtl->LogwrtRqst.Write = EndOfLog;
	XLogCtl->LogwrtRqst.Flush = EndOfLog;

	/*
	 * Invalidate all sinval-managed caches before READ WRITE transactions
	 * begin.  The xl_heap_inplace WAL record doesn't store sufficient data
	 * for invalidations.  The commit record, if any, has the invalidations.
	 * However, the inplace update is permanent, whether or not we reach a
	 * commit record.  Fortunately, read-only transactions tolerate caches not
	 * reflecting the latest inplace updates.  Read-only transactions
	 * experience the notable inplace updates as follows:
	 *
	 * - relhasindex=true affects readers only after the CREATE INDEX
	 * transaction commit makes an index fully available to them.
	 *
	 * - datconnlimit=DATCONNLIMIT_INVALID_DB affects readers only at
	 * InitPostgres() time, and that read does not use a cache.
	 *
	 * - relfrozenxid, datfrozenxid, relminmxid, and datminmxid have no effect
	 * on readers.
	 *
	 * Hence, hot standby queries (all READ ONLY) function correctly without
	 * the missing invalidations.  This avoided changing the WAL format in
	 * back branches.
	 */
	SIResetAll();

	/*
	 * Preallocate additional log files, if wanted.
	 */
	PreallocXlogFiles(EndOfLog, newTLI);

	/*
	 * Okay, we're officially UP.
	 */
	InRecovery = false;

	/* start the archive_timeout timer and LSN running */
	XLogCtl->lastSegSwitchTime = (pg_time_t) time(NULL);
	XLogCtl->lastSegSwitchLSN = EndOfLog;

	/* also initialize latestCompletedXid, to nextXid - 1 */
	LWLockAcquire(ProcArrayLock, LW_EXCLUSIVE);
	TransamVariables->latestCompletedXid = TransamVariables->nextXid;
	FullTransactionIdRetreat(&TransamVariables->latestCompletedXid);
	LWLockRelease(ProcArrayLock);

	/*
	 * Start up subtrans, if not already done for hot standby.  (commit
	 * timestamps are started below, if necessary.)
	 */
	if (standbyState == STANDBY_DISABLED)
		StartupSUBTRANS(oldestActiveXID);

	/*
	 * Perform end of recovery actions for any SLRUs that need it.
	 */
	TrimCLOG();
	TrimMultiXact();

	/*
	 * Reload shared-memory state for prepared transactions.  This needs to
	 * happen before renaming the last partial segment of the old timeline as
	 * it may be possible that we have to recover some transactions from it.
	 */
	RecoverPreparedTransactions();

	/* Shut down xlogreader */
	ShutdownWalRecovery();

	/* Enable WAL writes for this backend only. */
	LocalSetXLogInsertAllowed();

	/* If necessary, write overwrite-contrecord before doing anything else */
	if (!XLogRecPtrIsInvalid(abortedRecPtr))
	{
		Assert(!XLogRecPtrIsInvalid(missingContrecPtr));
		CreateOverwriteContrecordRecord(abortedRecPtr, missingContrecPtr, newTLI);
	}

	/*
	 * Update full_page_writes in shared memory and write an XLOG_FPW_CHANGE
	 * record before resource manager writes cleanup WAL records or checkpoint
	 * record is written.
	 */
	Insert->fullPageWrites = lastFullPageWrites;
	UpdateFullPageWrites();

	/*
	 * Emit checkpoint or end-of-recovery record in XLOG, if required.
	 */
	if (performedWalRecovery)
		promoted = PerformRecoveryXLogAction();

	/*
	 * If any of the critical GUCs have changed, log them before we allow
	 * backends to write WAL.
	 */
	XLogReportParameters();

	/* If this is archive recovery, perform post-recovery cleanup actions. */
	if (ArchiveRecoveryRequested)
		CleanupAfterArchiveRecovery(EndOfLogTLI, EndOfLog, newTLI);

	/*
	 * Local WAL inserts enabled, so it's time to finish initialization of
	 * commit timestamp.
	 */
	CompleteCommitTsInitialization();

	/*
	 * All done with end-of-recovery actions.
	 *
	 * Now allow backends to write WAL and update the control file status in
	 * consequence.  SharedRecoveryState, that controls if backends can write
	 * WAL, is updated while holding ControlFileLock to prevent other backends
	 * to look at an inconsistent state of the control file in shared memory.
	 * There is still a small window during which backends can write WAL and
	 * the control file is still referring to a system not in DB_IN_PRODUCTION
	 * state while looking at the on-disk control file.
	 *
	 * Also, we use info_lck to update SharedRecoveryState to ensure that
	 * there are no race conditions concerning visibility of other recent
	 * updates to shared memory.
	 */
	LWLockAcquire(ControlFileLock, LW_EXCLUSIVE);
	ControlFile->state = DB_IN_PRODUCTION;

	SpinLockAcquire(&XLogCtl->info_lck);
	XLogCtl->SharedRecoveryState = RECOVERY_STATE_DONE;
	SpinLockRelease(&XLogCtl->info_lck);

	UpdateControlFile();
	LWLockRelease(ControlFileLock);

	/*
	 * Shutdown the recovery environment.  This must occur after
	 * RecoverPreparedTransactions() (see notes in lock_twophase_recover())
	 * and after switching SharedRecoveryState to RECOVERY_STATE_DONE so as
	 * any session building a snapshot will not rely on KnownAssignedXids as
	 * RecoveryInProgress() would return false at this stage.  This is
	 * particularly critical for prepared 2PC transactions, that would still
	 * need to be included in snapshots once recovery has ended.
	 */
	if (standbyState != STANDBY_DISABLED)
		ShutdownRecoveryTransactionEnvironment();

	/*
	 * If there were cascading standby servers connected to us, nudge any wal
	 * sender processes to notice that we've been promoted.
	 */
	WalSndWakeup(true, true);

	/*
	 * If this was a promotion, request an (online) checkpoint now. This isn't
	 * required for consistency, but the last restartpoint might be far back,
	 * and in case of a crash, recovering from it might take a longer than is
	 * appropriate now that we're not in standby mode anymore.
	 */
	if (promoted)
		RequestCheckpoint(CHECKPOINT_FORCE);
}

/*
 * Callback from PerformWalRecovery(), called when we switch from crash
 * recovery to archive recovery mode.  Updates the control file accordingly.
 */
void
SwitchIntoArchiveRecovery(XLogRecPtr EndRecPtr, TimeLineID replayTLI)
{
	/* initialize minRecoveryPoint to this record */
	LWLockAcquire(ControlFileLock, LW_EXCLUSIVE);
	ControlFile->state = DB_IN_ARCHIVE_RECOVERY;
	if (ControlFile->minRecoveryPoint < EndRecPtr)
	{
		ControlFile->minRecoveryPoint = EndRecPtr;
		ControlFile->minRecoveryPointTLI = replayTLI;
	}
	/* update local copy */
	LocalMinRecoveryPoint = ControlFile->minRecoveryPoint;
	LocalMinRecoveryPointTLI = ControlFile->minRecoveryPointTLI;

	/*
	 * The startup process can update its local copy of minRecoveryPoint from
	 * this point.
	 */
	updateMinRecoveryPoint = true;

	UpdateControlFile();

	/*
	 * We update SharedRecoveryState while holding the lock on ControlFileLock
	 * so both states are consistent in shared memory.
	 */
	SpinLockAcquire(&XLogCtl->info_lck);
	XLogCtl->SharedRecoveryState = RECOVERY_STATE_ARCHIVE;
	SpinLockRelease(&XLogCtl->info_lck);

	LWLockRelease(ControlFileLock);
}

/*
 * Callback from PerformWalRecovery(), called when we reach the end of backup.
 * Updates the control file accordingly.
 */
void
ReachedEndOfBackup(XLogRecPtr EndRecPtr, TimeLineID tli)
{
	/*
	 * We have reached the end of base backup, as indicated by pg_control. The
	 * data on disk is now consistent (unless minRecoveryPoint is further
	 * ahead, which can happen if we crashed during previous recovery).  Reset
	 * backupStartPoint and backupEndPoint, and update minRecoveryPoint to
	 * make sure we don't allow starting up at an earlier point even if
	 * recovery is stopped and restarted soon after this.
	 */
	LWLockAcquire(ControlFileLock, LW_EXCLUSIVE);

	if (ControlFile->minRecoveryPoint < EndRecPtr)
	{
		ControlFile->minRecoveryPoint = EndRecPtr;
		ControlFile->minRecoveryPointTLI = tli;
	}

	ControlFile->backupStartPoint = InvalidXLogRecPtr;
	ControlFile->backupEndPoint = InvalidXLogRecPtr;
	ControlFile->backupEndRequired = false;
	UpdateControlFile();

	LWLockRelease(ControlFileLock);
}

/*
 * Perform whatever XLOG actions are necessary at end of REDO.
 *
 * The goal here is to make sure that we'll be able to recover properly if
 * we crash again. If we choose to write a checkpoint, we'll write a shutdown
 * checkpoint rather than an on-line one. This is not particularly critical,
 * but since we may be assigning a new TLI, using a shutdown checkpoint allows
 * us to have the rule that TLI only changes in shutdown checkpoints, which
 * allows some extra error checking in xlog_redo.
 */
static bool
PerformRecoveryXLogAction(void)
{
	bool		promoted = false;

	/*
	 * Perform a checkpoint to update all our recovery activity to disk.
	 *
	 * Note that we write a shutdown checkpoint rather than an on-line one.
	 * This is not particularly critical, but since we may be assigning a new
	 * TLI, using a shutdown checkpoint allows us to have the rule that TLI
	 * only changes in shutdown checkpoints, which allows some extra error
	 * checking in xlog_redo.
	 *
	 * In promotion, only create a lightweight end-of-recovery record instead
	 * of a full checkpoint. A checkpoint is requested later, after we're
	 * fully out of recovery mode and already accepting queries.
	 */
	if (ArchiveRecoveryRequested && IsUnderPostmaster &&
		PromoteIsTriggered())
	{
		promoted = true;

		/*
		 * Insert a special WAL record to mark the end of recovery, since we
		 * aren't doing a checkpoint. That means that the checkpointer process
		 * may likely be in the middle of a time-smoothed restartpoint and
		 * could continue to be for minutes after this.  That sounds strange,
		 * but the effect is roughly the same and it would be stranger to try
		 * to come out of the restartpoint and then checkpoint. We request a
		 * checkpoint later anyway, just for safety.
		 */
		CreateEndOfRecoveryRecord();
	}
	else
	{
		RequestCheckpoint(CHECKPOINT_END_OF_RECOVERY |
						  CHECKPOINT_IMMEDIATE |
						  CHECKPOINT_WAIT);
	}

	return promoted;
}

/*
 * Is the system still in recovery?
 *
 * Unlike testing InRecovery, this works in any process that's connected to
 * shared memory.
 */
bool
RecoveryInProgress(void)
{
	/*
	 * We check shared state each time only until we leave recovery mode. We
	 * can't re-enter recovery, so there's no need to keep checking after the
	 * shared variable has once been seen false.
	 */
	if (!LocalRecoveryInProgress)
		return false;
	else
	{
		/*
		 * use volatile pointer to make sure we make a fresh read of the
		 * shared variable.
		 */
		volatile XLogCtlData *xlogctl = XLogCtl;

		LocalRecoveryInProgress = (xlogctl->SharedRecoveryState != RECOVERY_STATE_DONE);

		/*
		 * Note: We don't need a memory barrier when we're still in recovery.
		 * We might exit recovery immediately after return, so the caller
		 * can't rely on 'true' meaning that we're still in recovery anyway.
		 */

		return LocalRecoveryInProgress;
	}
}

/*
 * Returns current recovery state from shared memory.
 *
 * This returned state is kept consistent with the contents of the control
 * file.  See details about the possible values of RecoveryState in xlog.h.
 */
RecoveryState
GetRecoveryState(void)
{
	RecoveryState retval;

	SpinLockAcquire(&XLogCtl->info_lck);
	retval = XLogCtl->SharedRecoveryState;
	SpinLockRelease(&XLogCtl->info_lck);

	return retval;
}

/*
 * Is this process allowed to insert new WAL records?
 *
 * Ordinarily this is essentially equivalent to !RecoveryInProgress().
 * But we also have provisions for forcing the result "true" or "false"
 * within specific processes regardless of the global state.
 */
bool
XLogInsertAllowed(void)
{
	/*
	 * If value is "unconditionally true" or "unconditionally false", just
	 * return it.  This provides the normal fast path once recovery is known
	 * done.
	 */
	if (LocalXLogInsertAllowed >= 0)
		return (bool) LocalXLogInsertAllowed;

	/*
	 * Else, must check to see if we're still in recovery.
	 */
	if (RecoveryInProgress())
		return false;

	/*
	 * On exit from recovery, reset to "unconditionally true", since there is
	 * no need to keep checking.
	 */
	LocalXLogInsertAllowed = 1;
	return true;
}

/*
 * Make XLogInsertAllowed() return true in the current process only.
 *
 * Note: it is allowed to switch LocalXLogInsertAllowed back to -1 later,
 * and even call LocalSetXLogInsertAllowed() again after that.
 *
 * Returns the previous value of LocalXLogInsertAllowed.
 */
static int
LocalSetXLogInsertAllowed(void)
{
	int			oldXLogAllowed = LocalXLogInsertAllowed;

	LocalXLogInsertAllowed = 1;

	return oldXLogAllowed;
}

/*
 * Return the current Redo pointer from shared memory.
 *
 * As a side-effect, the local RedoRecPtr copy is updated.
 */
XLogRecPtr
GetRedoRecPtr(void)
{
	XLogRecPtr	ptr;

	/*
	 * The possibly not up-to-date copy in XlogCtl is enough. Even if we
	 * grabbed a WAL insertion lock to read the authoritative value in
	 * Insert->RedoRecPtr, someone might update it just after we've released
	 * the lock.
	 */
	SpinLockAcquire(&XLogCtl->info_lck);
	ptr = XLogCtl->RedoRecPtr;
	SpinLockRelease(&XLogCtl->info_lck);

	if (RedoRecPtr < ptr)
		RedoRecPtr = ptr;

	return RedoRecPtr;
}

/*
 * Return information needed to decide whether a modified block needs a
 * full-page image to be included in the WAL record.
 *
 * The returned values are cached copies from backend-private memory, and
 * possibly out-of-date or, indeed, uninitialized, in which case they will
 * be InvalidXLogRecPtr and false, respectively.  XLogInsertRecord will
 * re-check them against up-to-date values, while holding the WAL insert lock.
 */
void
GetFullPageWriteInfo(XLogRecPtr *RedoRecPtr_p, bool *doPageWrites_p)
{
	*RedoRecPtr_p = RedoRecPtr;
	*doPageWrites_p = doPageWrites;
}

/*
 * GetInsertRecPtr -- Returns the current insert position.
 *
 * NOTE: The value *actually* returned is the position of the last full
 * xlog page. It lags behind the real insert position by at most 1 page.
 * For that, we don't need to scan through WAL insertion locks, and an
 * approximation is enough for the current usage of this function.
 */
XLogRecPtr
GetInsertRecPtr(void)
{
	XLogRecPtr	recptr;

	SpinLockAcquire(&XLogCtl->info_lck);
	recptr = XLogCtl->LogwrtRqst.Write;
	SpinLockRelease(&XLogCtl->info_lck);

	return recptr;
}

/*
 * GetFlushRecPtr -- Returns the current flush position, ie, the last WAL
 * position known to be fsync'd to disk. This should only be used on a
 * system that is known not to be in recovery.
 */
XLogRecPtr
GetFlushRecPtr(TimeLineID *insertTLI)
{
	Assert(XLogCtl->SharedRecoveryState == RECOVERY_STATE_DONE);

	RefreshXLogWriteResult(LogwrtResult);

	/*
	 * If we're writing and flushing WAL, the time line can't be changing, so
	 * no lock is required.
	 */
	if (insertTLI)
		*insertTLI = XLogCtl->InsertTimeLineID;

	return LogwrtResult.Flush;
}

/*
 * GetWALInsertionTimeLine -- Returns the current timeline of a system that
 * is not in recovery.
 */
TimeLineID
GetWALInsertionTimeLine(void)
{
	Assert(XLogCtl->SharedRecoveryState == RECOVERY_STATE_DONE);

	/* Since the value can't be changing, no lock is required. */
	return XLogCtl->InsertTimeLineID;
}

/*
 * GetWALInsertionTimeLineIfSet -- If the system is not in recovery, returns
 * the WAL insertion timeline; else, returns 0. Wherever possible, use
 * GetWALInsertionTimeLine() instead, since it's cheaper. Note that this
 * function decides recovery has ended as soon as the insert TLI is set, which
 * happens before we set XLogCtl->SharedRecoveryState to RECOVERY_STATE_DONE.
 */
TimeLineID
GetWALInsertionTimeLineIfSet(void)
{
	TimeLineID	insertTLI;

	SpinLockAcquire(&XLogCtl->info_lck);
	insertTLI = XLogCtl->InsertTimeLineID;
	SpinLockRelease(&XLogCtl->info_lck);

	return insertTLI;
}

/*
 * GetLastImportantRecPtr -- Returns the LSN of the last important record
 * inserted. All records not explicitly marked as unimportant are considered
 * important.
 *
 * The LSN is determined by computing the maximum of
 * WALInsertLocks[i].lastImportantAt.
 */
XLogRecPtr
GetLastImportantRecPtr(void)
{
	XLogRecPtr	res = InvalidXLogRecPtr;
	int			i;

	for (i = 0; i < NUM_XLOGINSERT_LOCKS; i++)
	{
		XLogRecPtr	last_important;

		/*
		 * Need to take a lock to prevent torn reads of the LSN, which are
		 * possible on some of the supported platforms. WAL insert locks only
		 * support exclusive mode, so we have to use that.
		 */
		LWLockAcquire(&WALInsertLocks[i].l.lock, LW_EXCLUSIVE);
		last_important = WALInsertLocks[i].l.lastImportantAt;
		LWLockRelease(&WALInsertLocks[i].l.lock);

		if (res < last_important)
			res = last_important;
	}

	return res;
}

/*
 * Get the time and LSN of the last xlog segment switch
 */
pg_time_t
GetLastSegSwitchData(XLogRecPtr *lastSwitchLSN)
{
	pg_time_t	result;

	/* Need WALWriteLock, but shared lock is sufficient */
	LWLockAcquire(WALWriteLock, LW_SHARED);
	result = XLogCtl->lastSegSwitchTime;
	*lastSwitchLSN = XLogCtl->lastSegSwitchLSN;
	LWLockRelease(WALWriteLock);

	return result;
}

/*
 * This must be called ONCE during postmaster or standalone-backend shutdown
 */
void
ShutdownXLOG(int code, Datum arg)
{
	/*
	 * We should have an aux process resource owner to use, and we should not
	 * be in a transaction that's installed some other resowner.
	 */
	Assert(AuxProcessResourceOwner != NULL);
	Assert(CurrentResourceOwner == NULL ||
		   CurrentResourceOwner == AuxProcessResourceOwner);
	CurrentResourceOwner = AuxProcessResourceOwner;

	/* Don't be chatty in standalone mode */
	ereport(IsPostmasterEnvironment ? LOG : NOTICE,
			(errmsg("shutting down")));

	/*
	 * Signal walsenders to move to stopping state.
	 */
	WalSndInitStopping();

	/*
	 * Wait for WAL senders to be in stopping state.  This prevents commands
	 * from writing new WAL.
	 */
	WalSndWaitStopping();

	if (RecoveryInProgress())
		CreateRestartPoint(CHECKPOINT_IS_SHUTDOWN | CHECKPOINT_IMMEDIATE);
	else
	{
		/*
		 * If archiving is enabled, rotate the last XLOG file so that all the
		 * remaining records are archived (postmaster wakes up the archiver
		 * process one more time at the end of shutdown). The checkpoint
		 * record will go to the next XLOG file and won't be archived (yet).
		 */
		if (XLogArchivingActive())
			RequestXLogSwitch(false);

		CreateCheckPoint(CHECKPOINT_IS_SHUTDOWN | CHECKPOINT_IMMEDIATE);
	}
}

/*
 * Log start of a checkpoint.
 */
static void
LogCheckpointStart(int flags, bool restartpoint)
{
	if (restartpoint)
		ereport(LOG,
		/* translator: the placeholders show checkpoint options */
				(errmsg("restartpoint starting:%s%s%s%s%s%s%s%s",
						(flags & CHECKPOINT_IS_SHUTDOWN) ? " shutdown" : "",
						(flags & CHECKPOINT_END_OF_RECOVERY) ? " end-of-recovery" : "",
						(flags & CHECKPOINT_IMMEDIATE) ? " immediate" : "",
						(flags & CHECKPOINT_FORCE) ? " force" : "",
						(flags & CHECKPOINT_WAIT) ? " wait" : "",
						(flags & CHECKPOINT_CAUSE_XLOG) ? " wal" : "",
						(flags & CHECKPOINT_CAUSE_TIME) ? " time" : "",
						(flags & CHECKPOINT_FLUSH_ALL) ? " flush-all" : "")));
	else
		ereport(LOG,
		/* translator: the placeholders show checkpoint options */
				(errmsg("checkpoint starting:%s%s%s%s%s%s%s%s",
						(flags & CHECKPOINT_IS_SHUTDOWN) ? " shutdown" : "",
						(flags & CHECKPOINT_END_OF_RECOVERY) ? " end-of-recovery" : "",
						(flags & CHECKPOINT_IMMEDIATE) ? " immediate" : "",
						(flags & CHECKPOINT_FORCE) ? " force" : "",
						(flags & CHECKPOINT_WAIT) ? " wait" : "",
						(flags & CHECKPOINT_CAUSE_XLOG) ? " wal" : "",
						(flags & CHECKPOINT_CAUSE_TIME) ? " time" : "",
						(flags & CHECKPOINT_FLUSH_ALL) ? " flush-all" : "")));
}

/*
 * Log end of a checkpoint.
 */
static void
LogCheckpointEnd(bool restartpoint)
{
	long		write_msecs,
				sync_msecs,
				total_msecs,
				longest_msecs,
				average_msecs;
	uint64		average_sync_time;

	CheckpointStats.ckpt_end_t = GetCurrentTimestamp();

	write_msecs = TimestampDifferenceMilliseconds(CheckpointStats.ckpt_write_t,
												  CheckpointStats.ckpt_sync_t);

	sync_msecs = TimestampDifferenceMilliseconds(CheckpointStats.ckpt_sync_t,
												 CheckpointStats.ckpt_sync_end_t);

	/* Accumulate checkpoint timing summary data, in milliseconds. */
	PendingCheckpointerStats.write_time += write_msecs;
	PendingCheckpointerStats.sync_time += sync_msecs;

	/*
	 * All of the published timing statistics are accounted for.  Only
	 * continue if a log message is to be written.
	 */
	if (!log_checkpoints)
		return;

	total_msecs = TimestampDifferenceMilliseconds(CheckpointStats.ckpt_start_t,
												  CheckpointStats.ckpt_end_t);

	/*
	 * Timing values returned from CheckpointStats are in microseconds.
	 * Convert to milliseconds for consistent printing.
	 */
	longest_msecs = (long) ((CheckpointStats.ckpt_longest_sync + 999) / 1000);

	average_sync_time = 0;
	if (CheckpointStats.ckpt_sync_rels > 0)
		average_sync_time = CheckpointStats.ckpt_agg_sync_time /
			CheckpointStats.ckpt_sync_rels;
	average_msecs = (long) ((average_sync_time + 999) / 1000);

	/*
	 * ControlFileLock is not required to see ControlFile->checkPoint and
	 * ->checkPointCopy here as we are the only updator of those variables at
	 * this moment.
	 */
	if (restartpoint)
		ereport(LOG,
				(errmsg("restartpoint complete: wrote %d buffers (%.1f%%), "
						"wrote %d SLRU buffers; %d WAL file(s) added, "
						"%d removed, %d recycled; write=%ld.%03d s, "
						"sync=%ld.%03d s, total=%ld.%03d s; sync files=%d, "
						"longest=%ld.%03d s, average=%ld.%03d s; distance=%d kB, "
						"estimate=%d kB; lsn=%X/%X, redo lsn=%X/%X",
						CheckpointStats.ckpt_bufs_written,
						(double) CheckpointStats.ckpt_bufs_written * 100 / NBuffers,
						CheckpointStats.ckpt_slru_written,
						CheckpointStats.ckpt_segs_added,
						CheckpointStats.ckpt_segs_removed,
						CheckpointStats.ckpt_segs_recycled,
						write_msecs / 1000, (int) (write_msecs % 1000),
						sync_msecs / 1000, (int) (sync_msecs % 1000),
						total_msecs / 1000, (int) (total_msecs % 1000),
						CheckpointStats.ckpt_sync_rels,
						longest_msecs / 1000, (int) (longest_msecs % 1000),
						average_msecs / 1000, (int) (average_msecs % 1000),
						(int) (PrevCheckPointDistance / 1024.0),
						(int) (CheckPointDistanceEstimate / 1024.0),
						LSN_FORMAT_ARGS(ControlFile->checkPoint),
						LSN_FORMAT_ARGS(ControlFile->checkPointCopy.redo))));
	else
		ereport(LOG,
				(errmsg("checkpoint complete: wrote %d buffers (%.1f%%), "
						"wrote %d SLRU buffers; %d WAL file(s) added, "
						"%d removed, %d recycled; write=%ld.%03d s, "
						"sync=%ld.%03d s, total=%ld.%03d s; sync files=%d, "
						"longest=%ld.%03d s, average=%ld.%03d s; distance=%d kB, "
						"estimate=%d kB; lsn=%X/%X, redo lsn=%X/%X",
						CheckpointStats.ckpt_bufs_written,
						(double) CheckpointStats.ckpt_bufs_written * 100 / NBuffers,
						CheckpointStats.ckpt_slru_written,
						CheckpointStats.ckpt_segs_added,
						CheckpointStats.ckpt_segs_removed,
						CheckpointStats.ckpt_segs_recycled,
						write_msecs / 1000, (int) (write_msecs % 1000),
						sync_msecs / 1000, (int) (sync_msecs % 1000),
						total_msecs / 1000, (int) (total_msecs % 1000),
						CheckpointStats.ckpt_sync_rels,
						longest_msecs / 1000, (int) (longest_msecs % 1000),
						average_msecs / 1000, (int) (average_msecs % 1000),
						(int) (PrevCheckPointDistance / 1024.0),
						(int) (CheckPointDistanceEstimate / 1024.0),
						LSN_FORMAT_ARGS(ControlFile->checkPoint),
						LSN_FORMAT_ARGS(ControlFile->checkPointCopy.redo))));
}

/*
 * Update the estimate of distance between checkpoints.
 *
 * The estimate is used to calculate the number of WAL segments to keep
 * preallocated, see XLOGfileslop().
 */
static void
UpdateCheckPointDistanceEstimate(uint64 nbytes)
{
	/*
	 * To estimate the number of segments consumed between checkpoints, keep a
	 * moving average of the amount of WAL generated in previous checkpoint
	 * cycles. However, if the load is bursty, with quiet periods and busy
	 * periods, we want to cater for the peak load. So instead of a plain
	 * moving average, let the average decline slowly if the previous cycle
	 * used less WAL than estimated, but bump it up immediately if it used
	 * more.
	 *
	 * When checkpoints are triggered by max_wal_size, this should converge to
	 * CheckpointSegments * wal_segment_size,
	 *
	 * Note: This doesn't pay any attention to what caused the checkpoint.
	 * Checkpoints triggered manually with CHECKPOINT command, or by e.g.
	 * starting a base backup, are counted the same as those created
	 * automatically. The slow-decline will largely mask them out, if they are
	 * not frequent. If they are frequent, it seems reasonable to count them
	 * in as any others; if you issue a manual checkpoint every 5 minutes and
	 * never let a timed checkpoint happen, it makes sense to base the
	 * preallocation on that 5 minute interval rather than whatever
	 * checkpoint_timeout is set to.
	 */
	PrevCheckPointDistance = nbytes;
	if (CheckPointDistanceEstimate < nbytes)
		CheckPointDistanceEstimate = nbytes;
	else
		CheckPointDistanceEstimate =
			(0.90 * CheckPointDistanceEstimate + 0.10 * (double) nbytes);
}

/*
 * Update the ps display for a process running a checkpoint.  Note that
 * this routine should not do any allocations so as it can be called
 * from a critical section.
 */
static void
update_checkpoint_display(int flags, bool restartpoint, bool reset)
{
	/*
	 * The status is reported only for end-of-recovery and shutdown
	 * checkpoints or shutdown restartpoints.  Updating the ps display is
	 * useful in those situations as it may not be possible to rely on
	 * pg_stat_activity to see the status of the checkpointer or the startup
	 * process.
	 */
	if ((flags & (CHECKPOINT_END_OF_RECOVERY | CHECKPOINT_IS_SHUTDOWN)) == 0)
		return;

	if (reset)
		set_ps_display("");
	else
	{
		char		activitymsg[128];

		snprintf(activitymsg, sizeof(activitymsg), "performing %s%s%s",
				 (flags & CHECKPOINT_END_OF_RECOVERY) ? "end-of-recovery " : "",
				 (flags & CHECKPOINT_IS_SHUTDOWN) ? "shutdown " : "",
				 restartpoint ? "restartpoint" : "checkpoint");
		set_ps_display(activitymsg);
	}
}


/*
 * Perform a checkpoint --- either during shutdown, or on-the-fly
 *
 * flags is a bitwise OR of the following:
 *	CHECKPOINT_IS_SHUTDOWN: checkpoint is for database shutdown.
 *	CHECKPOINT_END_OF_RECOVERY: checkpoint is for end of WAL recovery.
 *	CHECKPOINT_IMMEDIATE: finish the checkpoint ASAP,
 *		ignoring checkpoint_completion_target parameter.
 *	CHECKPOINT_FORCE: force a checkpoint even if no XLOG activity has occurred
 *		since the last one (implied by CHECKPOINT_IS_SHUTDOWN or
 *		CHECKPOINT_END_OF_RECOVERY).
 *	CHECKPOINT_FLUSH_ALL: also flush buffers of unlogged tables.
 *
 * Note: flags contains other bits, of interest here only for logging purposes.
 * In particular note that this routine is synchronous and does not pay
 * attention to CHECKPOINT_WAIT.
 *
 * If !shutdown then we are writing an online checkpoint. An XLOG_CHECKPOINT_REDO
 * record is inserted into WAL at the logical location of the checkpoint, before
 * flushing anything to disk, and when the checkpoint is eventually completed,
 * and it is from this point that WAL replay will begin in the case of a recovery
 * from this checkpoint. Once everything is written to disk, an
 * XLOG_CHECKPOINT_ONLINE record is written to complete the checkpoint, and
 * points back to the earlier XLOG_CHECKPOINT_REDO record. This mechanism allows
 * other write-ahead log records to be written while the checkpoint is in
 * progress, but we must be very careful about order of operations. This function
 * may take many minutes to execute on a busy system.
 *
 * On the other hand, when shutdown is true, concurrent insertion into the
 * write-ahead log is impossible, so there is no need for two separate records.
 * In this case, we only insert an XLOG_CHECKPOINT_SHUTDOWN record, and it's
 * both the record marking the completion of the checkpoint and the location
 * from which WAL replay would begin if needed.
 *
 * Returns true if a new checkpoint was performed, or false if it was skipped
 * because the system was idle.
 */
bool
CreateCheckPoint(int flags)
{
	bool		shutdown;
	CheckPoint	checkPoint;
	XLogRecPtr	recptr;
	XLogSegNo	_logSegNo;
	XLogCtlInsert *Insert = &XLogCtl->Insert;
	uint32		freespace;
	XLogRecPtr	PriorRedoPtr;
	XLogRecPtr	last_important_lsn;
	VirtualTransactionId *vxids;
	int			nvxids;
	int			oldXLogAllowed = 0;
	XLogRecPtr	slotsMinReqLSN;

	/*
	 * An end-of-recovery checkpoint is really a shutdown checkpoint, just
	 * issued at a different time.
	 */
	if (flags & (CHECKPOINT_IS_SHUTDOWN | CHECKPOINT_END_OF_RECOVERY))
		shutdown = true;
	else
		shutdown = false;

	/* sanity check */
	if (RecoveryInProgress() && (flags & CHECKPOINT_END_OF_RECOVERY) == 0)
		elog(ERROR, "can't create a checkpoint during recovery");

	/*
	 * Prepare to accumulate statistics.
	 *
	 * Note: because it is possible for log_checkpoints to change while a
	 * checkpoint proceeds, we always accumulate stats, even if
	 * log_checkpoints is currently off.
	 */
	MemSet(&CheckpointStats, 0, sizeof(CheckpointStats));
	CheckpointStats.ckpt_start_t = GetCurrentTimestamp();

	/*
	 * Let smgr prepare for checkpoint; this has to happen outside the
	 * critical section and before we determine the REDO pointer.  Note that
	 * smgr must not do anything that'd have to be undone if we decide no
	 * checkpoint is needed.
	 */
	SyncPreCheckpoint();

	/*
	 * Use a critical section to force system panic if we have trouble.
	 */
	START_CRIT_SECTION();

	if (shutdown)
	{
		LWLockAcquire(ControlFileLock, LW_EXCLUSIVE);
		ControlFile->state = DB_SHUTDOWNING;
		UpdateControlFile();
		LWLockRelease(ControlFileLock);
	}

	/* Begin filling in the checkpoint WAL record */
	MemSet(&checkPoint, 0, sizeof(checkPoint));
	checkPoint.time = (pg_time_t) time(NULL);

	/*
	 * For Hot Standby, derive the oldestActiveXid before we fix the redo
	 * pointer. This allows us to begin accumulating changes to assemble our
	 * starting snapshot of locks and transactions.
	 */
	if (!shutdown && XLogStandbyInfoActive())
		checkPoint.oldestActiveXid = GetOldestActiveTransactionId();
	else
		checkPoint.oldestActiveXid = InvalidTransactionId;

	/*
	 * Get location of last important record before acquiring insert locks (as
	 * GetLastImportantRecPtr() also locks WAL locks).
	 */
	last_important_lsn = GetLastImportantRecPtr();

	/*
	 * If this isn't a shutdown or forced checkpoint, and if there has been no
	 * WAL activity requiring a checkpoint, skip it.  The idea here is to
	 * avoid inserting duplicate checkpoints when the system is idle.
	 */
	if ((flags & (CHECKPOINT_IS_SHUTDOWN | CHECKPOINT_END_OF_RECOVERY |
				  CHECKPOINT_FORCE)) == 0)
	{
		if (last_important_lsn == ControlFile->checkPoint)
		{
			END_CRIT_SECTION();
			ereport(DEBUG1,
					(errmsg_internal("checkpoint skipped because system is idle")));
			return false;
		}
	}

	/*
	 * An end-of-recovery checkpoint is created before anyone is allowed to
	 * write WAL. To allow us to write the checkpoint record, temporarily
	 * enable XLogInsertAllowed.
	 */
	if (flags & CHECKPOINT_END_OF_RECOVERY)
		oldXLogAllowed = LocalSetXLogInsertAllowed();

	checkPoint.ThisTimeLineID = XLogCtl->InsertTimeLineID;
	if (flags & CHECKPOINT_END_OF_RECOVERY)
		checkPoint.PrevTimeLineID = XLogCtl->PrevTimeLineID;
	else
		checkPoint.PrevTimeLineID = checkPoint.ThisTimeLineID;

	/*
	 * We must block concurrent insertions while examining insert state.
	 */
	WALInsertLockAcquireExclusive();

	checkPoint.fullPageWrites = Insert->fullPageWrites;
	checkPoint.wal_level = wal_level;

	if (shutdown)
	{
		XLogRecPtr	curInsert = XLogBytePosToRecPtr(Insert->CurrBytePos);

		/*
		 * Compute new REDO record ptr = location of next XLOG record.
		 *
		 * Since this is a shutdown checkpoint, there can't be any concurrent
		 * WAL insertion.
		 */
		freespace = INSERT_FREESPACE(curInsert);
		if (freespace == 0)
		{
			if (XLogSegmentOffset(curInsert, wal_segment_size) == 0)
				curInsert += SizeOfXLogLongPHD;
			else
				curInsert += SizeOfXLogShortPHD;
		}
		checkPoint.redo = curInsert;

		/*
		 * Here we update the shared RedoRecPtr for future XLogInsert calls;
		 * this must be done while holding all the insertion locks.
		 *
		 * Note: if we fail to complete the checkpoint, RedoRecPtr will be
		 * left pointing past where it really needs to point.  This is okay;
		 * the only consequence is that XLogInsert might back up whole buffers
		 * that it didn't really need to.  We can't postpone advancing
		 * RedoRecPtr because XLogInserts that happen while we are dumping
		 * buffers must assume that their buffer changes are not included in
		 * the checkpoint.
		 */
		RedoRecPtr = XLogCtl->Insert.RedoRecPtr = checkPoint.redo;
	}

	/*
	 * Now we can release the WAL insertion locks, allowing other xacts to
	 * proceed while we are flushing disk buffers.
	 */
	WALInsertLockRelease();

	/*
	 * If this is an online checkpoint, we have not yet determined the redo
	 * point. We do so now by inserting the special XLOG_CHECKPOINT_REDO
	 * record; the LSN at which it starts becomes the new redo pointer. We
	 * don't do this for a shutdown checkpoint, because in that case no WAL
	 * can be written between the redo point and the insertion of the
	 * checkpoint record itself, so the checkpoint record itself serves to
	 * mark the redo point.
	 */
	if (!shutdown)
	{
		/* Include WAL level in record for WAL summarizer's benefit. */
		XLogBeginInsert();
<<<<<<< HEAD
		XLogRegisterData((char *) &wal_level, sizeof(wal_level));
=======
		XLogRegisterData(&wal_level, sizeof(wal_level));
>>>>>>> 3d6a8289
		(void) XLogInsert(RM_XLOG_ID, XLOG_CHECKPOINT_REDO);

		/*
		 * XLogInsertRecord will have updated XLogCtl->Insert.RedoRecPtr in
		 * shared memory and RedoRecPtr in backend-local memory, but we need
		 * to copy that into the record that will be inserted when the
		 * checkpoint is complete.
		 */
		checkPoint.redo = RedoRecPtr;
	}

	/* Update the info_lck-protected copy of RedoRecPtr as well */
	SpinLockAcquire(&XLogCtl->info_lck);
	XLogCtl->RedoRecPtr = checkPoint.redo;
	SpinLockRelease(&XLogCtl->info_lck);

	/*
	 * If enabled, log checkpoint start.  We postpone this until now so as not
	 * to log anything if we decided to skip the checkpoint.
	 */
	if (log_checkpoints)
		LogCheckpointStart(flags, false);

	/* Update the process title */
	update_checkpoint_display(flags, false, false);

	TRACE_POSTGRESQL_CHECKPOINT_START(flags);

	/*
	 * Get the other info we need for the checkpoint record.
	 *
	 * We don't need to save oldestClogXid in the checkpoint, it only matters
	 * for the short period in which clog is being truncated, and if we crash
	 * during that we'll redo the clog truncation and fix up oldestClogXid
	 * there.
	 */
	LWLockAcquire(XidGenLock, LW_SHARED);
	checkPoint.nextXid = TransamVariables->nextXid;
	checkPoint.oldestXid = TransamVariables->oldestXid;
	checkPoint.oldestXidDB = TransamVariables->oldestXidDB;
	LWLockRelease(XidGenLock);

	LWLockAcquire(CommitTsLock, LW_SHARED);
	checkPoint.oldestCommitTsXid = TransamVariables->oldestCommitTsXid;
	checkPoint.newestCommitTsXid = TransamVariables->newestCommitTsXid;
	LWLockRelease(CommitTsLock);

	LWLockAcquire(OidGenLock, LW_SHARED);
	checkPoint.nextOid = TransamVariables->nextOid;
	if (!shutdown)
		checkPoint.nextOid += TransamVariables->oidCount;
	LWLockRelease(OidGenLock);

	MultiXactGetCheckptMulti(shutdown,
							 &checkPoint.nextMulti,
							 &checkPoint.nextMultiOffset,
							 &checkPoint.oldestMulti,
							 &checkPoint.oldestMultiDB);

	/*
	 * Having constructed the checkpoint record, ensure all shmem disk buffers
	 * and commit-log buffers are flushed to disk.
	 *
	 * This I/O could fail for various reasons.  If so, we will fail to
	 * complete the checkpoint, but there is no reason to force a system
	 * panic. Accordingly, exit critical section while doing it.
	 */
	END_CRIT_SECTION();

	/*
	 * Get the current minimum LSN to be used later in the WAL segment
	 * cleanup.  We may clean up only WAL segments, which are not needed
	 * according to synchronized LSNs of replication slots.  The slot's LSN
	 * might be advanced concurrently, so we call this before
	 * CheckPointReplicationSlots() synchronizes replication slots.
	 */
	slotsMinReqLSN = XLogGetReplicationSlotMinimumLSN();

	/*
	 * In some cases there are groups of actions that must all occur on one
	 * side or the other of a checkpoint record. Before flushing the
	 * checkpoint record we must explicitly wait for any backend currently
	 * performing those groups of actions.
	 *
	 * One example is end of transaction, so we must wait for any transactions
	 * that are currently in commit critical sections.  If an xact inserted
	 * its commit record into XLOG just before the REDO point, then a crash
	 * restart from the REDO point would not replay that record, which means
	 * that our flushing had better include the xact's update of pg_xact.  So
	 * we wait till he's out of his commit critical section before proceeding.
	 * See notes in RecordTransactionCommit().
	 *
	 * Because we've already released the insertion locks, this test is a bit
	 * fuzzy: it is possible that we will wait for xacts we didn't really need
	 * to wait for.  But the delay should be short and it seems better to make
	 * checkpoint take a bit longer than to hold off insertions longer than
	 * necessary. (In fact, the whole reason we have this issue is that xact.c
	 * does commit record XLOG insertion and clog update as two separate steps
	 * protected by different locks, but again that seems best on grounds of
	 * minimizing lock contention.)
	 *
	 * A transaction that has not yet set delayChkptFlags when we look cannot
	 * be at risk, since it has not inserted its commit record yet; and one
	 * that's already cleared it is not at risk either, since it's done fixing
	 * clog and we will correctly flush the update below.  So we cannot miss
	 * any xacts we need to wait for.
	 */
	vxids = GetVirtualXIDsDelayingChkpt(&nvxids, DELAY_CHKPT_START);
	if (nvxids > 0)
	{
		do
		{
			/*
			 * Keep absorbing fsync requests while we wait. There could even
			 * be a deadlock if we don't, if the process that prevents the
			 * checkpoint is trying to add a request to the queue.
			 */
			AbsorbSyncRequests();

			pgstat_report_wait_start(WAIT_EVENT_CHECKPOINT_DELAY_START);
			pg_usleep(10000L);	/* wait for 10 msec */
			pgstat_report_wait_end();
		} while (HaveVirtualXIDsDelayingChkpt(vxids, nvxids,
											  DELAY_CHKPT_START));
	}
	pfree(vxids);

	CheckPointGuts(checkPoint.redo, flags);

	vxids = GetVirtualXIDsDelayingChkpt(&nvxids, DELAY_CHKPT_COMPLETE);
	if (nvxids > 0)
	{
		do
		{
			AbsorbSyncRequests();

			pgstat_report_wait_start(WAIT_EVENT_CHECKPOINT_DELAY_COMPLETE);
			pg_usleep(10000L);	/* wait for 10 msec */
			pgstat_report_wait_end();
		} while (HaveVirtualXIDsDelayingChkpt(vxids, nvxids,
											  DELAY_CHKPT_COMPLETE));
	}
	pfree(vxids);

	/*
	 * Take a snapshot of running transactions and write this to WAL. This
	 * allows us to reconstruct the state of running transactions during
	 * archive recovery, if required. Skip, if this info disabled.
	 *
	 * If we are shutting down, or Startup process is completing crash
	 * recovery we don't need to write running xact data.
	 */
	if (!shutdown && XLogStandbyInfoActive())
		LogStandbySnapshot();

	START_CRIT_SECTION();

	/*
	 * Now insert the checkpoint record into XLOG.
	 */
	XLogBeginInsert();
	XLogRegisterData(&checkPoint, sizeof(checkPoint));
	recptr = XLogInsert(RM_XLOG_ID,
						shutdown ? XLOG_CHECKPOINT_SHUTDOWN :
						XLOG_CHECKPOINT_ONLINE);

	XLogFlush(recptr);

	/*
	 * We mustn't write any new WAL after a shutdown checkpoint, or it will be
	 * overwritten at next startup.  No-one should even try, this just allows
	 * sanity-checking.  In the case of an end-of-recovery checkpoint, we want
	 * to just temporarily disable writing until the system has exited
	 * recovery.
	 */
	if (shutdown)
	{
		if (flags & CHECKPOINT_END_OF_RECOVERY)
			LocalXLogInsertAllowed = oldXLogAllowed;
		else
			LocalXLogInsertAllowed = 0; /* never again write WAL */
	}

	/*
	 * We now have ProcLastRecPtr = start of actual checkpoint record, recptr
	 * = end of actual checkpoint record.
	 */
	if (shutdown && checkPoint.redo != ProcLastRecPtr)
		ereport(PANIC,
				(errmsg("concurrent write-ahead log activity while database system is shutting down")));

	/*
	 * Remember the prior checkpoint's redo ptr for
	 * UpdateCheckPointDistanceEstimate()
	 */
	PriorRedoPtr = ControlFile->checkPointCopy.redo;

	/*
	 * Update the control file.
	 */
	LWLockAcquire(ControlFileLock, LW_EXCLUSIVE);
	if (shutdown)
		ControlFile->state = DB_SHUTDOWNED;
	ControlFile->checkPoint = ProcLastRecPtr;
	ControlFile->checkPointCopy = checkPoint;
	/* crash recovery should always recover to the end of WAL */
	ControlFile->minRecoveryPoint = InvalidXLogRecPtr;
	ControlFile->minRecoveryPointTLI = 0;

	/*
	 * Persist unloggedLSN value. It's reset on crash recovery, so this goes
	 * unused on non-shutdown checkpoints, but seems useful to store it always
	 * for debugging purposes.
	 */
	ControlFile->unloggedLSN = pg_atomic_read_membarrier_u64(&XLogCtl->unloggedLSN);

	UpdateControlFile();
	LWLockRelease(ControlFileLock);

	/* Update shared-memory copy of checkpoint XID/epoch */
	SpinLockAcquire(&XLogCtl->info_lck);
	XLogCtl->ckptFullXid = checkPoint.nextXid;
	SpinLockRelease(&XLogCtl->info_lck);

	/*
	 * We are now done with critical updates; no need for system panic if we
	 * have trouble while fooling with old log segments.
	 */
	END_CRIT_SECTION();

	/*
	 * WAL summaries end when the next XLOG_CHECKPOINT_REDO or
	 * XLOG_CHECKPOINT_SHUTDOWN record is reached. This is the first point
	 * where (a) we're not inside of a critical section and (b) we can be
	 * certain that the relevant record has been flushed to disk, which must
	 * happen before it can be summarized.
	 *
	 * If this is a shutdown checkpoint, then this happens reasonably
	 * promptly: we've only just inserted and flushed the
	 * XLOG_CHECKPOINT_SHUTDOWN record. If this is not a shutdown checkpoint,
	 * then this might not be very prompt at all: the XLOG_CHECKPOINT_REDO
	 * record was written before we began flushing data to disk, and that
	 * could be many minutes ago at this point. However, we don't XLogFlush()
	 * after inserting that record, so we're not guaranteed that it's on disk
	 * until after the above call that flushes the XLOG_CHECKPOINT_ONLINE
	 * record.
	 */
	WakeupWalSummarizer();

	/*
	 * Let smgr do post-checkpoint cleanup (eg, deleting old files).
	 */
	SyncPostCheckpoint();

	/*
	 * Update the average distance between checkpoints if the prior checkpoint
	 * exists.
	 */
	if (PriorRedoPtr != InvalidXLogRecPtr)
		UpdateCheckPointDistanceEstimate(RedoRecPtr - PriorRedoPtr);

#ifdef USE_INJECTION_POINTS
<<<<<<< HEAD
	INJECTION_POINT("checkpoint-before-old-wal-removal");
=======
	INJECTION_POINT("checkpoint-before-old-wal-removal", NULL);
>>>>>>> 3d6a8289
#endif

	/*
	 * Delete old log files, those no longer needed for last checkpoint to
	 * prevent the disk holding the xlog from growing full.
	 */
	XLByteToSeg(RedoRecPtr, _logSegNo, wal_segment_size);
<<<<<<< HEAD
	KeepLogSeg(recptr, slotsMinReqLSN, &_logSegNo);
	if (InvalidateObsoleteReplicationSlots(RS_INVAL_WAL_REMOVED,
=======
	KeepLogSeg(recptr, &_logSegNo);
	if (InvalidateObsoleteReplicationSlots(RS_INVAL_WAL_REMOVED | RS_INVAL_IDLE_TIMEOUT,
>>>>>>> 3d6a8289
										   _logSegNo, InvalidOid,
										   InvalidTransactionId))
	{
		/*
		 * Recalculate the current minimum LSN to be used in the WAL segment
		 * cleanup.  Then, we must synchronize the replication slots again in
		 * order to make this LSN safe to use.
		 */
		slotsMinReqLSN = XLogGetReplicationSlotMinimumLSN();
		CheckPointReplicationSlots(shutdown);

		/*
		 * Some slots have been invalidated; recalculate the old-segment
		 * horizon, starting again from RedoRecPtr.
		 */
		XLByteToSeg(RedoRecPtr, _logSegNo, wal_segment_size);
		KeepLogSeg(recptr, slotsMinReqLSN, &_logSegNo);
	}
	_logSegNo--;
	RemoveOldXlogFiles(_logSegNo, RedoRecPtr, recptr,
					   checkPoint.ThisTimeLineID);

	/*
	 * Make more log segments if needed.  (Do this after recycling old log
	 * segments, since that may supply some of the needed files.)
	 */
	if (!shutdown)
		PreallocXlogFiles(recptr, checkPoint.ThisTimeLineID);

	/*
	 * Truncate pg_subtrans if possible.  We can throw away all data before
	 * the oldest XMIN of any running transaction.  No future transaction will
	 * attempt to reference any pg_subtrans entry older than that (see Asserts
	 * in subtrans.c).  During recovery, though, we mustn't do this because
	 * StartupSUBTRANS hasn't been called yet.
	 */
	if (!RecoveryInProgress())
		TruncateSUBTRANS(GetOldestTransactionIdConsideredRunning());

	/* Real work is done; log and update stats. */
	LogCheckpointEnd(false);

	/* Reset the process title */
	update_checkpoint_display(flags, false, true);

	TRACE_POSTGRESQL_CHECKPOINT_DONE(CheckpointStats.ckpt_bufs_written,
									 NBuffers,
									 CheckpointStats.ckpt_segs_added,
									 CheckpointStats.ckpt_segs_removed,
									 CheckpointStats.ckpt_segs_recycled);

	return true;
}

/*
 * Mark the end of recovery in WAL though without running a full checkpoint.
 * We can expect that a restartpoint is likely to be in progress as we
 * do this, though we are unwilling to wait for it to complete.
 *
 * CreateRestartPoint() allows for the case where recovery may end before
 * the restartpoint completes so there is no concern of concurrent behaviour.
 */
static void
CreateEndOfRecoveryRecord(void)
{
	xl_end_of_recovery xlrec;
	XLogRecPtr	recptr;

	/* sanity check */
	if (!RecoveryInProgress())
		elog(ERROR, "can only be used to end recovery");

	xlrec.end_time = GetCurrentTimestamp();
	xlrec.wal_level = wal_level;

	WALInsertLockAcquireExclusive();
	xlrec.ThisTimeLineID = XLogCtl->InsertTimeLineID;
	xlrec.PrevTimeLineID = XLogCtl->PrevTimeLineID;
	WALInsertLockRelease();

	START_CRIT_SECTION();

	XLogBeginInsert();
	XLogRegisterData(&xlrec, sizeof(xl_end_of_recovery));
	recptr = XLogInsert(RM_XLOG_ID, XLOG_END_OF_RECOVERY);

	XLogFlush(recptr);

	/*
	 * Update the control file so that crash recovery can follow the timeline
	 * changes to this point.
	 */
	LWLockAcquire(ControlFileLock, LW_EXCLUSIVE);
	ControlFile->minRecoveryPoint = recptr;
	ControlFile->minRecoveryPointTLI = xlrec.ThisTimeLineID;
	UpdateControlFile();
	LWLockRelease(ControlFileLock);

	END_CRIT_SECTION();
}

/*
 * Write an OVERWRITE_CONTRECORD message.
 *
 * When on WAL replay we expect a continuation record at the start of a page
 * that is not there, recovery ends and WAL writing resumes at that point.
 * But it's wrong to resume writing new WAL back at the start of the record
 * that was broken, because downstream consumers of that WAL (physical
 * replicas) are not prepared to "rewind".  So the first action after
 * finishing replay of all valid WAL must be to write a record of this type
 * at the point where the contrecord was missing; to support xlogreader
 * detecting the special case, XLP_FIRST_IS_OVERWRITE_CONTRECORD is also added
 * to the page header where the record occurs.  xlogreader has an ad-hoc
 * mechanism to report metadata about the broken record, which is what we
 * use here.
 *
 * At replay time, XLP_FIRST_IS_OVERWRITE_CONTRECORD instructs xlogreader to
 * skip the record it was reading, and pass back the LSN of the skipped
 * record, so that its caller can verify (on "replay" of that record) that the
 * XLOG_OVERWRITE_CONTRECORD matches what was effectively overwritten.
 *
 * 'aborted_lsn' is the beginning position of the record that was incomplete.
 * It is included in the WAL record.  'pagePtr' and 'newTLI' point to the
 * beginning of the XLOG page where the record is to be inserted.  They must
 * match the current WAL insert position, they're passed here just so that we
 * can verify that.
 */
static XLogRecPtr
CreateOverwriteContrecordRecord(XLogRecPtr aborted_lsn, XLogRecPtr pagePtr,
								TimeLineID newTLI)
{
	xl_overwrite_contrecord xlrec;
	XLogRecPtr	recptr;
	XLogPageHeader pagehdr;
	XLogRecPtr	startPos;

	/* sanity checks */
	if (!RecoveryInProgress())
		elog(ERROR, "can only be used at end of recovery");
	if (pagePtr % XLOG_BLCKSZ != 0)
		elog(ERROR, "invalid position for missing continuation record %X/%X",
			 LSN_FORMAT_ARGS(pagePtr));

	/* The current WAL insert position should be right after the page header */
	startPos = pagePtr;
	if (XLogSegmentOffset(startPos, wal_segment_size) == 0)
		startPos += SizeOfXLogLongPHD;
	else
		startPos += SizeOfXLogShortPHD;
	recptr = GetXLogInsertRecPtr();
	if (recptr != startPos)
		elog(ERROR, "invalid WAL insert position %X/%X for OVERWRITE_CONTRECORD",
			 LSN_FORMAT_ARGS(recptr));

	START_CRIT_SECTION();

	/*
	 * Initialize the XLOG page header (by GetXLogBuffer), and set the
	 * XLP_FIRST_IS_OVERWRITE_CONTRECORD flag.
	 *
	 * No other backend is allowed to write WAL yet, so acquiring the WAL
	 * insertion lock is just pro forma.
	 */
	WALInsertLockAcquire();
	pagehdr = (XLogPageHeader) GetXLogBuffer(pagePtr, newTLI);
	pagehdr->xlp_info |= XLP_FIRST_IS_OVERWRITE_CONTRECORD;
	WALInsertLockRelease();

	/*
	 * Insert the XLOG_OVERWRITE_CONTRECORD record as the first record on the
	 * page.  We know it becomes the first record, because no other backend is
	 * allowed to write WAL yet.
	 */
	XLogBeginInsert();
	xlrec.overwritten_lsn = aborted_lsn;
	xlrec.overwrite_time = GetCurrentTimestamp();
	XLogRegisterData(&xlrec, sizeof(xl_overwrite_contrecord));
	recptr = XLogInsert(RM_XLOG_ID, XLOG_OVERWRITE_CONTRECORD);

	/* check that the record was inserted to the right place */
	if (ProcLastRecPtr != startPos)
		elog(ERROR, "OVERWRITE_CONTRECORD was inserted to unexpected position %X/%X",
			 LSN_FORMAT_ARGS(ProcLastRecPtr));

	XLogFlush(recptr);

	END_CRIT_SECTION();

	return recptr;
}

/*
 * Flush all data in shared memory to disk, and fsync
 *
 * This is the common code shared between regular checkpoints and
 * recovery restartpoints.
 */
static void
CheckPointGuts(XLogRecPtr checkPointRedo, int flags)
{
	CheckPointRelationMap();
	CheckPointReplicationSlots(flags & CHECKPOINT_IS_SHUTDOWN);
	CheckPointSnapBuild();
	CheckPointLogicalRewriteHeap();
	CheckPointReplicationOrigin();

	/* Write out all dirty data in SLRUs and the main buffer pool */
	TRACE_POSTGRESQL_BUFFER_CHECKPOINT_START(flags);
	CheckpointStats.ckpt_write_t = GetCurrentTimestamp();
	CheckPointCLOG();
	CheckPointCommitTs();
	CheckPointSUBTRANS();
	CheckPointMultiXact();
	CheckPointPredicate();
	CheckPointBuffers(flags);

	/* Perform all queued up fsyncs */
	TRACE_POSTGRESQL_BUFFER_CHECKPOINT_SYNC_START();
	CheckpointStats.ckpt_sync_t = GetCurrentTimestamp();
	ProcessSyncRequests();
	CheckpointStats.ckpt_sync_end_t = GetCurrentTimestamp();
	TRACE_POSTGRESQL_BUFFER_CHECKPOINT_DONE();

	/* We deliberately delay 2PC checkpointing as long as possible */
	CheckPointTwoPhase(checkPointRedo);
}

/*
 * Save a checkpoint for recovery restart if appropriate
 *
 * This function is called each time a checkpoint record is read from XLOG.
 * It must determine whether the checkpoint represents a safe restartpoint or
 * not.  If so, the checkpoint record is stashed in shared memory so that
 * CreateRestartPoint can consult it.  (Note that the latter function is
 * executed by the checkpointer, while this one will be executed by the
 * startup process.)
 */
static void
RecoveryRestartPoint(const CheckPoint *checkPoint, XLogReaderState *record)
{
	/*
	 * Also refrain from creating a restartpoint if we have seen any
	 * references to non-existent pages. Restarting recovery from the
	 * restartpoint would not see the references, so we would lose the
	 * cross-check that the pages belonged to a relation that was dropped
	 * later.
	 */
	if (XLogHaveInvalidPages())
	{
		elog(DEBUG2,
			 "could not record restart point at %X/%X because there "
			 "are unresolved references to invalid pages",
			 LSN_FORMAT_ARGS(checkPoint->redo));
		return;
	}

	/*
	 * Copy the checkpoint record to shared memory, so that checkpointer can
	 * work out the next time it wants to perform a restartpoint.
	 */
	SpinLockAcquire(&XLogCtl->info_lck);
	XLogCtl->lastCheckPointRecPtr = record->ReadRecPtr;
	XLogCtl->lastCheckPointEndPtr = record->EndRecPtr;
	XLogCtl->lastCheckPoint = *checkPoint;
	SpinLockRelease(&XLogCtl->info_lck);
}

/*
 * Establish a restartpoint if possible.
 *
 * This is similar to CreateCheckPoint, but is used during WAL recovery
 * to establish a point from which recovery can roll forward without
 * replaying the entire recovery log.
 *
 * Returns true if a new restartpoint was established. We can only establish
 * a restartpoint if we have replayed a safe checkpoint record since last
 * restartpoint.
 */
bool
CreateRestartPoint(int flags)
{
	XLogRecPtr	lastCheckPointRecPtr;
	XLogRecPtr	lastCheckPointEndPtr;
	CheckPoint	lastCheckPoint;
	XLogRecPtr	PriorRedoPtr;
	XLogRecPtr	receivePtr;
	XLogRecPtr	replayPtr;
	TimeLineID	replayTLI;
	XLogRecPtr	endptr;
	XLogSegNo	_logSegNo;
	TimestampTz xtime;
	XLogRecPtr	slotsMinReqLSN;

	/* Concurrent checkpoint/restartpoint cannot happen */
	Assert(!IsUnderPostmaster || MyBackendType == B_CHECKPOINTER);

	/* Get a local copy of the last safe checkpoint record. */
	SpinLockAcquire(&XLogCtl->info_lck);
	lastCheckPointRecPtr = XLogCtl->lastCheckPointRecPtr;
	lastCheckPointEndPtr = XLogCtl->lastCheckPointEndPtr;
	lastCheckPoint = XLogCtl->lastCheckPoint;
	SpinLockRelease(&XLogCtl->info_lck);

	/*
	 * Check that we're still in recovery mode. It's ok if we exit recovery
	 * mode after this check, the restart point is valid anyway.
	 */
	if (!RecoveryInProgress())
	{
		ereport(DEBUG2,
				(errmsg_internal("skipping restartpoint, recovery has already ended")));
		return false;
	}

	/*
	 * If the last checkpoint record we've replayed is already our last
	 * restartpoint, we can't perform a new restart point. We still update
	 * minRecoveryPoint in that case, so that if this is a shutdown restart
	 * point, we won't start up earlier than before. That's not strictly
	 * necessary, but when hot standby is enabled, it would be rather weird if
	 * the database opened up for read-only connections at a point-in-time
	 * before the last shutdown. Such time travel is still possible in case of
	 * immediate shutdown, though.
	 *
	 * We don't explicitly advance minRecoveryPoint when we do create a
	 * restartpoint. It's assumed that flushing the buffers will do that as a
	 * side-effect.
	 */
	if (XLogRecPtrIsInvalid(lastCheckPointRecPtr) ||
		lastCheckPoint.redo <= ControlFile->checkPointCopy.redo)
	{
		ereport(DEBUG2,
				(errmsg_internal("skipping restartpoint, already performed at %X/%X",
								 LSN_FORMAT_ARGS(lastCheckPoint.redo))));

		UpdateMinRecoveryPoint(InvalidXLogRecPtr, true);
		if (flags & CHECKPOINT_IS_SHUTDOWN)
		{
			LWLockAcquire(ControlFileLock, LW_EXCLUSIVE);
			ControlFile->state = DB_SHUTDOWNED_IN_RECOVERY;
			UpdateControlFile();
			LWLockRelease(ControlFileLock);
		}
		return false;
	}

	/*
	 * Update the shared RedoRecPtr so that the startup process can calculate
	 * the number of segments replayed since last restartpoint, and request a
	 * restartpoint if it exceeds CheckPointSegments.
	 *
	 * Like in CreateCheckPoint(), hold off insertions to update it, although
	 * during recovery this is just pro forma, because no WAL insertions are
	 * happening.
	 */
	WALInsertLockAcquireExclusive();
	RedoRecPtr = XLogCtl->Insert.RedoRecPtr = lastCheckPoint.redo;
	WALInsertLockRelease();

	/* Also update the info_lck-protected copy */
	SpinLockAcquire(&XLogCtl->info_lck);
	XLogCtl->RedoRecPtr = lastCheckPoint.redo;
	SpinLockRelease(&XLogCtl->info_lck);

	/*
	 * Prepare to accumulate statistics.
	 *
	 * Note: because it is possible for log_checkpoints to change while a
	 * checkpoint proceeds, we always accumulate stats, even if
	 * log_checkpoints is currently off.
	 */
	MemSet(&CheckpointStats, 0, sizeof(CheckpointStats));
	CheckpointStats.ckpt_start_t = GetCurrentTimestamp();

	/*
	 * Get the current minimum LSN to be used later in the WAL segment
	 * cleanup.  We may clean up only WAL segments, which are not needed
	 * according to synchronized LSNs of replication slots.  The slot's LSN
	 * might be advanced concurrently, so we call this before
	 * CheckPointReplicationSlots() synchronizes replication slots.
	 */
	slotsMinReqLSN = XLogGetReplicationSlotMinimumLSN();

	if (log_checkpoints)
		LogCheckpointStart(flags, true);

	/* Update the process title */
	update_checkpoint_display(flags, true, false);

	CheckPointGuts(lastCheckPoint.redo, flags);

	/*
	 * This location needs to be after CheckPointGuts() to ensure that some
	 * work has already happened during this checkpoint.
	 */
	INJECTION_POINT("create-restart-point", NULL);

	/*
	 * Remember the prior checkpoint's redo ptr for
	 * UpdateCheckPointDistanceEstimate()
	 */
	PriorRedoPtr = ControlFile->checkPointCopy.redo;

	/*
	 * Update pg_control, using current time.  Check that it still shows an
	 * older checkpoint, else do nothing; this is a quick hack to make sure
	 * nothing really bad happens if somehow we get here after the
	 * end-of-recovery checkpoint.
	 */
	LWLockAcquire(ControlFileLock, LW_EXCLUSIVE);
	if (ControlFile->checkPointCopy.redo < lastCheckPoint.redo)
	{
		/*
		 * Update the checkpoint information.  We do this even if the cluster
		 * does not show DB_IN_ARCHIVE_RECOVERY to match with the set of WAL
		 * segments recycled below.
		 */
		ControlFile->checkPoint = lastCheckPointRecPtr;
		ControlFile->checkPointCopy = lastCheckPoint;

		/*
		 * Ensure minRecoveryPoint is past the checkpoint record and update it
		 * if the control file still shows DB_IN_ARCHIVE_RECOVERY.  Normally,
		 * this will have happened already while writing out dirty buffers,
		 * but not necessarily - e.g. because no buffers were dirtied.  We do
		 * this because a backup performed in recovery uses minRecoveryPoint
		 * to determine which WAL files must be included in the backup, and
		 * the file (or files) containing the checkpoint record must be
		 * included, at a minimum.  Note that for an ordinary restart of
		 * recovery there's no value in having the minimum recovery point any
		 * earlier than this anyway, because redo will begin just after the
		 * checkpoint record.
		 */
		if (ControlFile->state == DB_IN_ARCHIVE_RECOVERY)
		{
			if (ControlFile->minRecoveryPoint < lastCheckPointEndPtr)
			{
				ControlFile->minRecoveryPoint = lastCheckPointEndPtr;
				ControlFile->minRecoveryPointTLI = lastCheckPoint.ThisTimeLineID;

				/* update local copy */
				LocalMinRecoveryPoint = ControlFile->minRecoveryPoint;
				LocalMinRecoveryPointTLI = ControlFile->minRecoveryPointTLI;
			}
			if (flags & CHECKPOINT_IS_SHUTDOWN)
				ControlFile->state = DB_SHUTDOWNED_IN_RECOVERY;
		}
		UpdateControlFile();
	}
	LWLockRelease(ControlFileLock);

	/*
	 * Update the average distance between checkpoints/restartpoints if the
	 * prior checkpoint exists.
	 */
	if (PriorRedoPtr != InvalidXLogRecPtr)
		UpdateCheckPointDistanceEstimate(RedoRecPtr - PriorRedoPtr);

	/*
	 * Delete old log files, those no longer needed for last restartpoint to
	 * prevent the disk holding the xlog from growing full.
	 */
	XLByteToSeg(RedoRecPtr, _logSegNo, wal_segment_size);

	/*
	 * Retreat _logSegNo using the current end of xlog replayed or received,
	 * whichever is later.
	 */
	receivePtr = GetWalRcvFlushRecPtr(NULL, NULL);
	replayPtr = GetXLogReplayRecPtr(&replayTLI);
	endptr = (receivePtr < replayPtr) ? replayPtr : receivePtr;
<<<<<<< HEAD
	KeepLogSeg(endptr, slotsMinReqLSN, &_logSegNo);
	if (InvalidateObsoleteReplicationSlots(RS_INVAL_WAL_REMOVED,
=======
	KeepLogSeg(endptr, &_logSegNo);
	if (InvalidateObsoleteReplicationSlots(RS_INVAL_WAL_REMOVED | RS_INVAL_IDLE_TIMEOUT,
>>>>>>> 3d6a8289
										   _logSegNo, InvalidOid,
										   InvalidTransactionId))
	{
		/*
		 * Recalculate the current minimum LSN to be used in the WAL segment
		 * cleanup.  Then, we must synchronize the replication slots again in
		 * order to make this LSN safe to use.
		 */
		slotsMinReqLSN = XLogGetReplicationSlotMinimumLSN();
		CheckPointReplicationSlots(flags & CHECKPOINT_IS_SHUTDOWN);

		/*
		 * Some slots have been invalidated; recalculate the old-segment
		 * horizon, starting again from RedoRecPtr.
		 */
		XLByteToSeg(RedoRecPtr, _logSegNo, wal_segment_size);
		KeepLogSeg(endptr, slotsMinReqLSN, &_logSegNo);
	}
	_logSegNo--;

	/*
	 * Try to recycle segments on a useful timeline. If we've been promoted
	 * since the beginning of this restartpoint, use the new timeline chosen
	 * at end of recovery.  If we're still in recovery, use the timeline we're
	 * currently replaying.
	 *
	 * There is no guarantee that the WAL segments will be useful on the
	 * current timeline; if recovery proceeds to a new timeline right after
	 * this, the pre-allocated WAL segments on this timeline will not be used,
	 * and will go wasted until recycled on the next restartpoint. We'll live
	 * with that.
	 */
	if (!RecoveryInProgress())
		replayTLI = XLogCtl->InsertTimeLineID;

	RemoveOldXlogFiles(_logSegNo, RedoRecPtr, endptr, replayTLI);

	/*
	 * Make more log segments if needed.  (Do this after recycling old log
	 * segments, since that may supply some of the needed files.)
	 */
	PreallocXlogFiles(endptr, replayTLI);

	/*
	 * Truncate pg_subtrans if possible.  We can throw away all data before
	 * the oldest XMIN of any running transaction.  No future transaction will
	 * attempt to reference any pg_subtrans entry older than that (see Asserts
	 * in subtrans.c).  When hot standby is disabled, though, we mustn't do
	 * this because StartupSUBTRANS hasn't been called yet.
	 */
	if (EnableHotStandby)
		TruncateSUBTRANS(GetOldestTransactionIdConsideredRunning());

	/* Real work is done; log and update stats. */
	LogCheckpointEnd(true);

	/* Reset the process title */
	update_checkpoint_display(flags, true, true);

	xtime = GetLatestXTime();
	ereport((log_checkpoints ? LOG : DEBUG2),
			(errmsg("recovery restart point at %X/%X",
					LSN_FORMAT_ARGS(lastCheckPoint.redo)),
			 xtime ? errdetail("Last completed transaction was at log time %s.",
							   timestamptz_to_str(xtime)) : 0));

	/*
	 * Finally, execute archive_cleanup_command, if any.
	 */
	if (archiveCleanupCommand && strcmp(archiveCleanupCommand, "") != 0)
		ExecuteRecoveryCommand(archiveCleanupCommand,
							   "archive_cleanup_command",
							   false,
							   WAIT_EVENT_ARCHIVE_CLEANUP_COMMAND);

	return true;
}

/*
 * Report availability of WAL for the given target LSN
 *		(typically a slot's restart_lsn)
 *
 * Returns one of the following enum values:
 *
 * * WALAVAIL_RESERVED means targetLSN is available and it is in the range of
 *   max_wal_size.
 *
 * * WALAVAIL_EXTENDED means it is still available by preserving extra
 *   segments beyond max_wal_size. If max_slot_wal_keep_size is smaller
 *   than max_wal_size, this state is not returned.
 *
 * * WALAVAIL_UNRESERVED means it is being lost and the next checkpoint will
 *   remove reserved segments. The walsender using this slot may return to the
 *   above.
 *
 * * WALAVAIL_REMOVED means it has been removed. A replication stream on
 *   a slot with this LSN cannot continue.  (Any associated walsender
 *   processes should have been terminated already.)
 *
 * * WALAVAIL_INVALID_LSN means the slot hasn't been set to reserve WAL.
 */
WALAvailability
GetWALAvailability(XLogRecPtr targetLSN)
{
	XLogRecPtr	currpos;		/* current write LSN */
	XLogSegNo	currSeg;		/* segid of currpos */
	XLogSegNo	targetSeg;		/* segid of targetLSN */
	XLogSegNo	oldestSeg;		/* actual oldest segid */
	XLogSegNo	oldestSegMaxWalSize;	/* oldest segid kept by max_wal_size */
	XLogSegNo	oldestSlotSeg;	/* oldest segid kept by slot */
	uint64		keepSegs;
	XLogRecPtr	slotsMinReqLSN;

	/*
	 * slot does not reserve WAL. Either deactivated, or has never been active
	 */
	if (XLogRecPtrIsInvalid(targetLSN))
		return WALAVAIL_INVALID_LSN;

	/*
	 * Calculate the oldest segment currently reserved by all slots,
	 * considering wal_keep_size and max_slot_wal_keep_size.  Initialize
	 * oldestSlotSeg to the current segment.
	 */
	currpos = GetXLogWriteRecPtr();
	slotsMinReqLSN = XLogGetReplicationSlotMinimumLSN();
	XLByteToSeg(currpos, oldestSlotSeg, wal_segment_size);
	KeepLogSeg(currpos, slotsMinReqLSN, &oldestSlotSeg);

	/*
	 * Find the oldest extant segment file. We get 1 until checkpoint removes
	 * the first WAL segment file since startup, which causes the status being
	 * wrong under certain abnormal conditions but that doesn't actually harm.
	 */
	oldestSeg = XLogGetLastRemovedSegno() + 1;

	/* calculate oldest segment by max_wal_size */
	XLByteToSeg(currpos, currSeg, wal_segment_size);
	keepSegs = ConvertToXSegs(max_wal_size_mb, wal_segment_size) + 1;

	if (currSeg > keepSegs)
		oldestSegMaxWalSize = currSeg - keepSegs;
	else
		oldestSegMaxWalSize = 1;

	/* the segment we care about */
	XLByteToSeg(targetLSN, targetSeg, wal_segment_size);

	/*
	 * No point in returning reserved or extended status values if the
	 * targetSeg is known to be lost.
	 */
	if (targetSeg >= oldestSlotSeg)
	{
		/* show "reserved" when targetSeg is within max_wal_size */
		if (targetSeg >= oldestSegMaxWalSize)
			return WALAVAIL_RESERVED;

		/* being retained by slots exceeding max_wal_size */
		return WALAVAIL_EXTENDED;
	}

	/* WAL segments are no longer retained but haven't been removed yet */
	if (targetSeg >= oldestSeg)
		return WALAVAIL_UNRESERVED;

	/* Definitely lost */
	return WALAVAIL_REMOVED;
}


/*
 * Retreat *logSegNo to the last segment that we need to retain because of
 * either wal_keep_size or replication slots.
 *
 * This is calculated by subtracting wal_keep_size from the given xlog
 * location, recptr and by making sure that that result is below the
 * requirement of replication slots.  For the latter criterion we do consider
 * the effects of max_slot_wal_keep_size: reserve at most that much space back
 * from recptr.
 *
 * Note about replication slots: if this function calculates a value
 * that's further ahead than what slots need reserved, then affected
 * slots need to be invalidated and this function invoked again.
 * XXX it might be a good idea to rewrite this function so that
 * invalidation is optionally done here, instead.
 */
static void
KeepLogSeg(XLogRecPtr recptr, XLogRecPtr slotsMinReqLSN, XLogSegNo *logSegNo)
{
	XLogSegNo	currSegNo;
	XLogSegNo	segno;
	XLogRecPtr	keep;

	XLByteToSeg(recptr, currSegNo, wal_segment_size);
	segno = currSegNo;

	/* Calculate how many segments are kept by slots. */
<<<<<<< HEAD
	keep = slotsMinReqLSN;
=======
	keep = XLogGetReplicationSlotMinimumLSN();
>>>>>>> 3d6a8289
	if (keep != InvalidXLogRecPtr && keep < recptr)
	{
		XLByteToSeg(keep, segno, wal_segment_size);

		/*
		 * Account for max_slot_wal_keep_size to avoid keeping more than
		 * configured.  However, don't do that during a binary upgrade: if
		 * slots were to be invalidated because of this, it would not be
		 * possible to preserve logical ones during the upgrade.
		 */
		if (max_slot_wal_keep_size_mb >= 0 && !IsBinaryUpgrade)
		{
			uint64		slot_keep_segs;

			slot_keep_segs =
				ConvertToXSegs(max_slot_wal_keep_size_mb, wal_segment_size);

			if (currSegNo - segno > slot_keep_segs)
				segno = currSegNo - slot_keep_segs;
		}
	}

	/*
	 * If WAL summarization is in use, don't remove WAL that has yet to be
	 * summarized.
	 */
	keep = GetOldestUnsummarizedLSN(NULL, NULL);
	if (keep != InvalidXLogRecPtr)
	{
		XLogSegNo	unsummarized_segno;

		XLByteToSeg(keep, unsummarized_segno, wal_segment_size);
		if (unsummarized_segno < segno)
			segno = unsummarized_segno;
	}

	/* but, keep at least wal_keep_size if that's set */
	if (wal_keep_size_mb > 0)
	{
		uint64		keep_segs;

		keep_segs = ConvertToXSegs(wal_keep_size_mb, wal_segment_size);
		if (currSegNo - segno < keep_segs)
		{
			/* avoid underflow, don't go below 1 */
			if (currSegNo <= keep_segs)
				segno = 1;
			else
				segno = currSegNo - keep_segs;
		}
	}

	/* don't delete WAL segments newer than the calculated segment */
	if (segno < *logSegNo)
		*logSegNo = segno;
}

/*
 * Write a NEXTOID log record
 */
void
XLogPutNextOid(Oid nextOid)
{
	XLogBeginInsert();
	XLogRegisterData(&nextOid, sizeof(Oid));
	(void) XLogInsert(RM_XLOG_ID, XLOG_NEXTOID);

	/*
	 * We need not flush the NEXTOID record immediately, because any of the
	 * just-allocated OIDs could only reach disk as part of a tuple insert or
	 * update that would have its own XLOG record that must follow the NEXTOID
	 * record.  Therefore, the standard buffer LSN interlock applied to those
	 * records will ensure no such OID reaches disk before the NEXTOID record
	 * does.
	 *
	 * Note, however, that the above statement only covers state "within" the
	 * database.  When we use a generated OID as a file or directory name, we
	 * are in a sense violating the basic WAL rule, because that filesystem
	 * change may reach disk before the NEXTOID WAL record does.  The impact
	 * of this is that if a database crash occurs immediately afterward, we
	 * might after restart re-generate the same OID and find that it conflicts
	 * with the leftover file or directory.  But since for safety's sake we
	 * always loop until finding a nonconflicting filename, this poses no real
	 * problem in practice. See pgsql-hackers discussion 27-Sep-2006.
	 */
}

/*
 * Write an XLOG SWITCH record.
 *
 * Here we just blindly issue an XLogInsert request for the record.
 * All the magic happens inside XLogInsert.
 *
 * The return value is either the end+1 address of the switch record,
 * or the end+1 address of the prior segment if we did not need to
 * write a switch record because we are already at segment start.
 */
XLogRecPtr
RequestXLogSwitch(bool mark_unimportant)
{
	XLogRecPtr	RecPtr;

	/* XLOG SWITCH has no data */
	XLogBeginInsert();

	if (mark_unimportant)
		XLogSetRecordFlags(XLOG_MARK_UNIMPORTANT);
	RecPtr = XLogInsert(RM_XLOG_ID, XLOG_SWITCH);

	return RecPtr;
}

/*
 * Write a RESTORE POINT record
 */
XLogRecPtr
XLogRestorePoint(const char *rpName)
{
	XLogRecPtr	RecPtr;
	xl_restore_point xlrec;

	xlrec.rp_time = GetCurrentTimestamp();
	strlcpy(xlrec.rp_name, rpName, MAXFNAMELEN);

	XLogBeginInsert();
	XLogRegisterData(&xlrec, sizeof(xl_restore_point));

	RecPtr = XLogInsert(RM_XLOG_ID, XLOG_RESTORE_POINT);

	ereport(LOG,
			(errmsg("restore point \"%s\" created at %X/%X",
					rpName, LSN_FORMAT_ARGS(RecPtr))));

	return RecPtr;
}

/*
 * Check if any of the GUC parameters that are critical for hot standby
 * have changed, and update the value in pg_control file if necessary.
 */
static void
XLogReportParameters(void)
{
	if (wal_level != ControlFile->wal_level ||
		wal_log_hints != ControlFile->wal_log_hints ||
		MaxConnections != ControlFile->MaxConnections ||
		max_worker_processes != ControlFile->max_worker_processes ||
		max_wal_senders != ControlFile->max_wal_senders ||
		max_prepared_xacts != ControlFile->max_prepared_xacts ||
		max_locks_per_xact != ControlFile->max_locks_per_xact ||
		track_commit_timestamp != ControlFile->track_commit_timestamp)
	{
		/*
		 * The change in number of backend slots doesn't need to be WAL-logged
		 * if archiving is not enabled, as you can't start archive recovery
		 * with wal_level=minimal anyway. We don't really care about the
		 * values in pg_control either if wal_level=minimal, but seems better
		 * to keep them up-to-date to avoid confusion.
		 */
		if (wal_level != ControlFile->wal_level || XLogIsNeeded())
		{
			xl_parameter_change xlrec;
			XLogRecPtr	recptr;

			xlrec.MaxConnections = MaxConnections;
			xlrec.max_worker_processes = max_worker_processes;
			xlrec.max_wal_senders = max_wal_senders;
			xlrec.max_prepared_xacts = max_prepared_xacts;
			xlrec.max_locks_per_xact = max_locks_per_xact;
			xlrec.wal_level = wal_level;
			xlrec.wal_log_hints = wal_log_hints;
			xlrec.track_commit_timestamp = track_commit_timestamp;

			XLogBeginInsert();
			XLogRegisterData(&xlrec, sizeof(xlrec));

			recptr = XLogInsert(RM_XLOG_ID, XLOG_PARAMETER_CHANGE);
			XLogFlush(recptr);
		}

		LWLockAcquire(ControlFileLock, LW_EXCLUSIVE);

		ControlFile->MaxConnections = MaxConnections;
		ControlFile->max_worker_processes = max_worker_processes;
		ControlFile->max_wal_senders = max_wal_senders;
		ControlFile->max_prepared_xacts = max_prepared_xacts;
		ControlFile->max_locks_per_xact = max_locks_per_xact;
		ControlFile->wal_level = wal_level;
		ControlFile->wal_log_hints = wal_log_hints;
		ControlFile->track_commit_timestamp = track_commit_timestamp;
		UpdateControlFile();

		LWLockRelease(ControlFileLock);
	}
}

/*
 * Update full_page_writes in shared memory, and write an
 * XLOG_FPW_CHANGE record if necessary.
 *
 * Note: this function assumes there is no other process running
 * concurrently that could update it.
 */
void
UpdateFullPageWrites(void)
{
	XLogCtlInsert *Insert = &XLogCtl->Insert;
	bool		recoveryInProgress;

	/*
	 * Do nothing if full_page_writes has not been changed.
	 *
	 * It's safe to check the shared full_page_writes without the lock,
	 * because we assume that there is no concurrently running process which
	 * can update it.
	 */
	if (fullPageWrites == Insert->fullPageWrites)
		return;

	/*
	 * Perform this outside critical section so that the WAL insert
	 * initialization done by RecoveryInProgress() doesn't trigger an
	 * assertion failure.
	 */
	recoveryInProgress = RecoveryInProgress();

	START_CRIT_SECTION();

	/*
	 * It's always safe to take full page images, even when not strictly
	 * required, but not the other round. So if we're setting full_page_writes
	 * to true, first set it true and then write the WAL record. If we're
	 * setting it to false, first write the WAL record and then set the global
	 * flag.
	 */
	if (fullPageWrites)
	{
		WALInsertLockAcquireExclusive();
		Insert->fullPageWrites = true;
		WALInsertLockRelease();
	}

	/*
	 * Write an XLOG_FPW_CHANGE record. This allows us to keep track of
	 * full_page_writes during archive recovery, if required.
	 */
	if (XLogStandbyInfoActive() && !recoveryInProgress)
	{
		XLogBeginInsert();
		XLogRegisterData(&fullPageWrites, sizeof(bool));

		XLogInsert(RM_XLOG_ID, XLOG_FPW_CHANGE);
	}

	if (!fullPageWrites)
	{
		WALInsertLockAcquireExclusive();
		Insert->fullPageWrites = false;
		WALInsertLockRelease();
	}
	END_CRIT_SECTION();
}

/*
 * XLOG resource manager's routines
 *
 * Definitions of info values are in include/catalog/pg_control.h, though
 * not all record types are related to control file updates.
 *
 * NOTE: Some XLOG record types that are directly related to WAL recovery
 * are handled in xlogrecovery_redo().
 */
void
xlog_redo(XLogReaderState *record)
{
	uint8		info = XLogRecGetInfo(record) & ~XLR_INFO_MASK;
	XLogRecPtr	lsn = record->EndRecPtr;

	/*
	 * In XLOG rmgr, backup blocks are only used by XLOG_FPI and
	 * XLOG_FPI_FOR_HINT records.
	 */
	Assert(info == XLOG_FPI || info == XLOG_FPI_FOR_HINT ||
		   !XLogRecHasAnyBlockRefs(record));

	if (info == XLOG_NEXTOID)
	{
		Oid			nextOid;

		/*
		 * We used to try to take the maximum of TransamVariables->nextOid and
		 * the recorded nextOid, but that fails if the OID counter wraps
		 * around.  Since no OID allocation should be happening during replay
		 * anyway, better to just believe the record exactly.  We still take
		 * OidGenLock while setting the variable, just in case.
		 */
		memcpy(&nextOid, XLogRecGetData(record), sizeof(Oid));
		LWLockAcquire(OidGenLock, LW_EXCLUSIVE);
		TransamVariables->nextOid = nextOid;
		TransamVariables->oidCount = 0;
		LWLockRelease(OidGenLock);
	}
	else if (info == XLOG_CHECKPOINT_SHUTDOWN)
	{
		CheckPoint	checkPoint;
		TimeLineID	replayTLI;

		memcpy(&checkPoint, XLogRecGetData(record), sizeof(CheckPoint));
		/* In a SHUTDOWN checkpoint, believe the counters exactly */
		LWLockAcquire(XidGenLock, LW_EXCLUSIVE);
		TransamVariables->nextXid = checkPoint.nextXid;
		LWLockRelease(XidGenLock);
		LWLockAcquire(OidGenLock, LW_EXCLUSIVE);
		TransamVariables->nextOid = checkPoint.nextOid;
		TransamVariables->oidCount = 0;
		LWLockRelease(OidGenLock);
		MultiXactSetNextMXact(checkPoint.nextMulti,
							  checkPoint.nextMultiOffset);

		MultiXactAdvanceOldest(checkPoint.oldestMulti,
							   checkPoint.oldestMultiDB);

		/*
		 * No need to set oldestClogXid here as well; it'll be set when we
		 * redo an xl_clog_truncate if it changed since initialization.
		 */
		SetTransactionIdLimit(checkPoint.oldestXid, checkPoint.oldestXidDB);

		/*
		 * If we see a shutdown checkpoint while waiting for an end-of-backup
		 * record, the backup was canceled and the end-of-backup record will
		 * never arrive.
		 */
		if (ArchiveRecoveryRequested &&
			!XLogRecPtrIsInvalid(ControlFile->backupStartPoint) &&
			XLogRecPtrIsInvalid(ControlFile->backupEndPoint))
			ereport(PANIC,
					(errmsg("online backup was canceled, recovery cannot continue")));

		/*
		 * If we see a shutdown checkpoint, we know that nothing was running
		 * on the primary at this point. So fake-up an empty running-xacts
		 * record and use that here and now. Recover additional standby state
		 * for prepared transactions.
		 */
		if (standbyState >= STANDBY_INITIALIZED)
		{
			TransactionId *xids;
			int			nxids;
			TransactionId oldestActiveXID;
			TransactionId latestCompletedXid;
			RunningTransactionsData running;

			oldestActiveXID = PrescanPreparedTransactions(&xids, &nxids);

			/* Update pg_subtrans entries for any prepared transactions */
			StandbyRecoverPreparedTransactions();

			/*
			 * Construct a RunningTransactions snapshot representing a shut
			 * down server, with only prepared transactions still alive. We're
			 * never overflowed at this point because all subxids are listed
			 * with their parent prepared transactions.
			 */
			running.xcnt = nxids;
			running.subxcnt = 0;
			running.subxid_status = SUBXIDS_IN_SUBTRANS;
			running.nextXid = XidFromFullTransactionId(checkPoint.nextXid);
			running.oldestRunningXid = oldestActiveXID;
			latestCompletedXid = XidFromFullTransactionId(checkPoint.nextXid);
			TransactionIdRetreat(latestCompletedXid);
			Assert(TransactionIdIsNormal(latestCompletedXid));
			running.latestCompletedXid = latestCompletedXid;
			running.xids = xids;

			ProcArrayApplyRecoveryInfo(&running);
		}

		/* ControlFile->checkPointCopy always tracks the latest ckpt XID */
		LWLockAcquire(ControlFileLock, LW_EXCLUSIVE);
		ControlFile->checkPointCopy.nextXid = checkPoint.nextXid;
		LWLockRelease(ControlFileLock);

		/* Update shared-memory copy of checkpoint XID/epoch */
		SpinLockAcquire(&XLogCtl->info_lck);
		XLogCtl->ckptFullXid = checkPoint.nextXid;
		SpinLockRelease(&XLogCtl->info_lck);

		/*
		 * We should've already switched to the new TLI before replaying this
		 * record.
		 */
		(void) GetCurrentReplayRecPtr(&replayTLI);
		if (checkPoint.ThisTimeLineID != replayTLI)
			ereport(PANIC,
					(errmsg("unexpected timeline ID %u (should be %u) in shutdown checkpoint record",
							checkPoint.ThisTimeLineID, replayTLI)));

		RecoveryRestartPoint(&checkPoint, record);

		/*
		 * After replaying a checkpoint record, free all smgr objects.
		 * Otherwise we would never do so for dropped relations, as the
		 * startup does not process shared invalidation messages or call
		 * AtEOXact_SMgr().
		 */
		smgrdestroyall();
	}
	else if (info == XLOG_CHECKPOINT_ONLINE)
	{
		CheckPoint	checkPoint;
		TimeLineID	replayTLI;

		memcpy(&checkPoint, XLogRecGetData(record), sizeof(CheckPoint));
		/* In an ONLINE checkpoint, treat the XID counter as a minimum */
		LWLockAcquire(XidGenLock, LW_EXCLUSIVE);
		if (FullTransactionIdPrecedes(TransamVariables->nextXid,
									  checkPoint.nextXid))
			TransamVariables->nextXid = checkPoint.nextXid;
		LWLockRelease(XidGenLock);

		/*
		 * We ignore the nextOid counter in an ONLINE checkpoint, preferring
		 * to track OID assignment through XLOG_NEXTOID records.  The nextOid
		 * counter is from the start of the checkpoint and might well be stale
		 * compared to later XLOG_NEXTOID records.  We could try to take the
		 * maximum of the nextOid counter and our latest value, but since
		 * there's no particular guarantee about the speed with which the OID
		 * counter wraps around, that's a risky thing to do.  In any case,
		 * users of the nextOid counter are required to avoid assignment of
		 * duplicates, so that a somewhat out-of-date value should be safe.
		 */

		/* Handle multixact */
		MultiXactAdvanceNextMXact(checkPoint.nextMulti,
								  checkPoint.nextMultiOffset);

		/*
		 * NB: This may perform multixact truncation when replaying WAL
		 * generated by an older primary.
		 */
		MultiXactAdvanceOldest(checkPoint.oldestMulti,
							   checkPoint.oldestMultiDB);
		if (TransactionIdPrecedes(TransamVariables->oldestXid,
								  checkPoint.oldestXid))
			SetTransactionIdLimit(checkPoint.oldestXid,
								  checkPoint.oldestXidDB);
		/* ControlFile->checkPointCopy always tracks the latest ckpt XID */
		LWLockAcquire(ControlFileLock, LW_EXCLUSIVE);
		ControlFile->checkPointCopy.nextXid = checkPoint.nextXid;
		LWLockRelease(ControlFileLock);

		/* Update shared-memory copy of checkpoint XID/epoch */
		SpinLockAcquire(&XLogCtl->info_lck);
		XLogCtl->ckptFullXid = checkPoint.nextXid;
		SpinLockRelease(&XLogCtl->info_lck);

		/* TLI should not change in an on-line checkpoint */
		(void) GetCurrentReplayRecPtr(&replayTLI);
		if (checkPoint.ThisTimeLineID != replayTLI)
			ereport(PANIC,
					(errmsg("unexpected timeline ID %u (should be %u) in online checkpoint record",
							checkPoint.ThisTimeLineID, replayTLI)));

		RecoveryRestartPoint(&checkPoint, record);

		/*
		 * After replaying a checkpoint record, free all smgr objects.
		 * Otherwise we would never do so for dropped relations, as the
		 * startup does not process shared invalidation messages or call
		 * AtEOXact_SMgr().
		 */
		smgrdestroyall();
	}
	else if (info == XLOG_OVERWRITE_CONTRECORD)
	{
		/* nothing to do here, handled in xlogrecovery_redo() */
	}
	else if (info == XLOG_END_OF_RECOVERY)
	{
		xl_end_of_recovery xlrec;
		TimeLineID	replayTLI;

		memcpy(&xlrec, XLogRecGetData(record), sizeof(xl_end_of_recovery));

		/*
		 * For Hot Standby, we could treat this like a Shutdown Checkpoint,
		 * but this case is rarer and harder to test, so the benefit doesn't
		 * outweigh the potential extra cost of maintenance.
		 */

		/*
		 * We should've already switched to the new TLI before replaying this
		 * record.
		 */
		(void) GetCurrentReplayRecPtr(&replayTLI);
		if (xlrec.ThisTimeLineID != replayTLI)
			ereport(PANIC,
					(errmsg("unexpected timeline ID %u (should be %u) in end-of-recovery record",
							xlrec.ThisTimeLineID, replayTLI)));
	}
	else if (info == XLOG_NOOP)
	{
		/* nothing to do here */
	}
	else if (info == XLOG_SWITCH)
	{
		/* nothing to do here */
	}
	else if (info == XLOG_RESTORE_POINT)
	{
		/* nothing to do here, handled in xlogrecovery.c */
	}
	else if (info == XLOG_FPI || info == XLOG_FPI_FOR_HINT)
	{
		/*
		 * XLOG_FPI records contain nothing else but one or more block
		 * references. Every block reference must include a full-page image
		 * even if full_page_writes was disabled when the record was generated
		 * - otherwise there would be no point in this record.
		 *
		 * XLOG_FPI_FOR_HINT records are generated when a page needs to be
		 * WAL-logged because of a hint bit update. They are only generated
		 * when checksums and/or wal_log_hints are enabled. They may include
		 * no full-page images if full_page_writes was disabled when they were
		 * generated. In this case there is nothing to do here.
		 *
		 * No recovery conflicts are generated by these generic records - if a
		 * resource manager needs to generate conflicts, it has to define a
		 * separate WAL record type and redo routine.
		 */
		for (uint8 block_id = 0; block_id <= XLogRecMaxBlockId(record); block_id++)
		{
			Buffer		buffer;

			if (!XLogRecHasBlockImage(record, block_id))
			{
				if (info == XLOG_FPI)
					elog(ERROR, "XLOG_FPI record did not contain a full-page image");
				continue;
			}

			if (XLogReadBufferForRedo(record, block_id, &buffer) != BLK_RESTORED)
				elog(ERROR, "unexpected XLogReadBufferForRedo result when restoring backup block");
			UnlockReleaseBuffer(buffer);
		}
	}
	else if (info == XLOG_BACKUP_END)
	{
		/* nothing to do here, handled in xlogrecovery_redo() */
	}
	else if (info == XLOG_PARAMETER_CHANGE)
	{
		xl_parameter_change xlrec;

		/* Update our copy of the parameters in pg_control */
		memcpy(&xlrec, XLogRecGetData(record), sizeof(xl_parameter_change));

		/*
		 * Invalidate logical slots if we are in hot standby and the primary
		 * does not have a WAL level sufficient for logical decoding. No need
		 * to search for potentially conflicting logically slots if standby is
		 * running with wal_level lower than logical, because in that case, we
		 * would have either disallowed creation of logical slots or
		 * invalidated existing ones.
		 */
		if (InRecovery && InHotStandby &&
			xlrec.wal_level < WAL_LEVEL_LOGICAL &&
			wal_level >= WAL_LEVEL_LOGICAL)
			InvalidateObsoleteReplicationSlots(RS_INVAL_WAL_LEVEL,
											   0, InvalidOid,
											   InvalidTransactionId);

		LWLockAcquire(ControlFileLock, LW_EXCLUSIVE);
		ControlFile->MaxConnections = xlrec.MaxConnections;
		ControlFile->max_worker_processes = xlrec.max_worker_processes;
		ControlFile->max_wal_senders = xlrec.max_wal_senders;
		ControlFile->max_prepared_xacts = xlrec.max_prepared_xacts;
		ControlFile->max_locks_per_xact = xlrec.max_locks_per_xact;
		ControlFile->wal_level = xlrec.wal_level;
		ControlFile->wal_log_hints = xlrec.wal_log_hints;

		/*
		 * Update minRecoveryPoint to ensure that if recovery is aborted, we
		 * recover back up to this point before allowing hot standby again.
		 * This is important if the max_* settings are decreased, to ensure
		 * you don't run queries against the WAL preceding the change. The
		 * local copies cannot be updated as long as crash recovery is
		 * happening and we expect all the WAL to be replayed.
		 */
		if (InArchiveRecovery)
		{
			LocalMinRecoveryPoint = ControlFile->minRecoveryPoint;
			LocalMinRecoveryPointTLI = ControlFile->minRecoveryPointTLI;
		}
		if (LocalMinRecoveryPoint != InvalidXLogRecPtr && LocalMinRecoveryPoint < lsn)
		{
			TimeLineID	replayTLI;

			(void) GetCurrentReplayRecPtr(&replayTLI);
			ControlFile->minRecoveryPoint = lsn;
			ControlFile->minRecoveryPointTLI = replayTLI;
		}

		CommitTsParameterChange(xlrec.track_commit_timestamp,
								ControlFile->track_commit_timestamp);
		ControlFile->track_commit_timestamp = xlrec.track_commit_timestamp;

		UpdateControlFile();
		LWLockRelease(ControlFileLock);

		/* Check to see if any parameter change gives a problem on recovery */
		CheckRequiredParameterValues();
	}
	else if (info == XLOG_FPW_CHANGE)
	{
		bool		fpw;

		memcpy(&fpw, XLogRecGetData(record), sizeof(bool));

		/*
		 * Update the LSN of the last replayed XLOG_FPW_CHANGE record so that
		 * do_pg_backup_start() and do_pg_backup_stop() can check whether
		 * full_page_writes has been disabled during online backup.
		 */
		if (!fpw)
		{
			SpinLockAcquire(&XLogCtl->info_lck);
			if (XLogCtl->lastFpwDisableRecPtr < record->ReadRecPtr)
				XLogCtl->lastFpwDisableRecPtr = record->ReadRecPtr;
			SpinLockRelease(&XLogCtl->info_lck);
		}

		/* Keep track of full_page_writes */
		lastFullPageWrites = fpw;
	}
	else if (info == XLOG_CHECKPOINT_REDO)
	{
		/* nothing to do here, just for informational purposes */
	}
}

/*
 * Return the extra open flags used for opening a file, depending on the
 * value of the GUCs wal_sync_method, fsync and debug_io_direct.
 */
static int
get_sync_bit(int method)
{
	int			o_direct_flag = 0;

	/*
	 * Use O_DIRECT if requested, except in walreceiver process.  The WAL
	 * written by walreceiver is normally read by the startup process soon
	 * after it's written.  Also, walreceiver performs unaligned writes, which
	 * don't work with O_DIRECT, so it is required for correctness too.
	 */
	if ((io_direct_flags & IO_DIRECT_WAL) && !AmWalReceiverProcess())
		o_direct_flag = PG_O_DIRECT;

	/* If fsync is disabled, never open in sync mode */
	if (!enableFsync)
		return o_direct_flag;

	switch (method)
	{
			/*
			 * enum values for all sync options are defined even if they are
			 * not supported on the current platform.  But if not, they are
			 * not included in the enum option array, and therefore will never
			 * be seen here.
			 */
		case WAL_SYNC_METHOD_FSYNC:
		case WAL_SYNC_METHOD_FSYNC_WRITETHROUGH:
		case WAL_SYNC_METHOD_FDATASYNC:
			return o_direct_flag;
#ifdef O_SYNC
		case WAL_SYNC_METHOD_OPEN:
			return O_SYNC | o_direct_flag;
#endif
#ifdef O_DSYNC
		case WAL_SYNC_METHOD_OPEN_DSYNC:
			return O_DSYNC | o_direct_flag;
#endif
		default:
			/* can't happen (unless we are out of sync with option array) */
			elog(ERROR, "unrecognized \"wal_sync_method\": %d", method);
			return 0;			/* silence warning */
	}
}

/*
 * GUC support
 */
void
assign_wal_sync_method(int new_wal_sync_method, void *extra)
{
	if (wal_sync_method != new_wal_sync_method)
	{
		/*
		 * To ensure that no blocks escape unsynced, force an fsync on the
		 * currently open log segment (if any).  Also, if the open flag is
		 * changing, close the log file so it will be reopened (with new flag
		 * bit) at next use.
		 */
		if (openLogFile >= 0)
		{
			pgstat_report_wait_start(WAIT_EVENT_WAL_SYNC_METHOD_ASSIGN);
			if (pg_fsync(openLogFile) != 0)
			{
				char		xlogfname[MAXFNAMELEN];
				int			save_errno;

				save_errno = errno;
				XLogFileName(xlogfname, openLogTLI, openLogSegNo,
							 wal_segment_size);
				errno = save_errno;
				ereport(PANIC,
						(errcode_for_file_access(),
						 errmsg("could not fsync file \"%s\": %m", xlogfname)));
			}

			pgstat_report_wait_end();
			if (get_sync_bit(wal_sync_method) != get_sync_bit(new_wal_sync_method))
				XLogFileClose();
		}
	}
}


/*
 * Issue appropriate kind of fsync (if any) for an XLOG output file.
 *
 * 'fd' is a file descriptor for the XLOG file to be fsync'd.
 * 'segno' is for error reporting purposes.
 */
void
issue_xlog_fsync(int fd, XLogSegNo segno, TimeLineID tli)
{
	char	   *msg = NULL;
	instr_time	start;

	Assert(tli != 0);

	/*
	 * Quick exit if fsync is disabled or write() has already synced the WAL
	 * file.
	 */
	if (!enableFsync ||
		wal_sync_method == WAL_SYNC_METHOD_OPEN ||
		wal_sync_method == WAL_SYNC_METHOD_OPEN_DSYNC)
		return;

	/*
	 * Measure I/O timing to sync the WAL file for pg_stat_io.
	 */
	start = pgstat_prepare_io_time(track_wal_io_timing);

	pgstat_report_wait_start(WAIT_EVENT_WAL_SYNC);
	switch (wal_sync_method)
	{
		case WAL_SYNC_METHOD_FSYNC:
			if (pg_fsync_no_writethrough(fd) != 0)
				msg = _("could not fsync file \"%s\": %m");
			break;
#ifdef HAVE_FSYNC_WRITETHROUGH
		case WAL_SYNC_METHOD_FSYNC_WRITETHROUGH:
			if (pg_fsync_writethrough(fd) != 0)
				msg = _("could not fsync write-through file \"%s\": %m");
			break;
#endif
		case WAL_SYNC_METHOD_FDATASYNC:
			if (pg_fdatasync(fd) != 0)
				msg = _("could not fdatasync file \"%s\": %m");
			break;
		case WAL_SYNC_METHOD_OPEN:
		case WAL_SYNC_METHOD_OPEN_DSYNC:
			/* not reachable */
			Assert(false);
			break;
		default:
			ereport(PANIC,
					errcode(ERRCODE_INVALID_PARAMETER_VALUE),
					errmsg_internal("unrecognized \"wal_sync_method\": %d", wal_sync_method));
			break;
	}

	/* PANIC if failed to fsync */
	if (msg)
	{
		char		xlogfname[MAXFNAMELEN];
		int			save_errno = errno;

		XLogFileName(xlogfname, tli, segno, wal_segment_size);
		errno = save_errno;
		ereport(PANIC,
				(errcode_for_file_access(),
				 errmsg(msg, xlogfname)));
	}

	pgstat_report_wait_end();

	pgstat_count_io_op_time(IOOBJECT_WAL, IOCONTEXT_NORMAL, IOOP_FSYNC,
							start, 1, 0);
}

/*
 * do_pg_backup_start is the workhorse of the user-visible pg_backup_start()
 * function. It creates the necessary starting checkpoint and constructs the
 * backup state and tablespace map.
 *
 * Input parameters are "state" (the backup state), "fast" (if true, we do
 * the checkpoint in immediate mode to make it faster), and "tablespaces"
 * (if non-NULL, indicates a list of tablespaceinfo structs describing the
 * cluster's tablespaces.).
 *
 * The tablespace map contents are appended to passed-in parameter
 * tablespace_map and the caller is responsible for including it in the backup
 * archive as 'tablespace_map'. The tablespace_map file is required mainly for
 * tar format in windows as native windows utilities are not able to create
 * symlinks while extracting files from tar. However for consistency and
 * platform-independence, we do it the same way everywhere.
 *
 * It fills in "state" with the information required for the backup, such
 * as the minimum WAL location that must be present to restore from this
 * backup (starttli) and the corresponding timeline ID (starttli).
 *
 * Every successfully started backup must be stopped by calling
 * do_pg_backup_stop() or do_pg_abort_backup(). There can be many
 * backups active at the same time.
 *
 * It is the responsibility of the caller of this function to verify the
 * permissions of the calling user!
 */
void
do_pg_backup_start(const char *backupidstr, bool fast, List **tablespaces,
				   BackupState *state, StringInfo tblspcmapfile)
{
	bool		backup_started_in_recovery;

	Assert(state != NULL);
	backup_started_in_recovery = RecoveryInProgress();

	/*
	 * During recovery, we don't need to check WAL level. Because, if WAL
	 * level is not sufficient, it's impossible to get here during recovery.
	 */
	if (!backup_started_in_recovery && !XLogIsNeeded())
		ereport(ERROR,
				(errcode(ERRCODE_OBJECT_NOT_IN_PREREQUISITE_STATE),
				 errmsg("WAL level not sufficient for making an online backup"),
				 errhint("\"wal_level\" must be set to \"replica\" or \"logical\" at server start.")));

	if (strlen(backupidstr) > MAXPGPATH)
		ereport(ERROR,
				(errcode(ERRCODE_INVALID_PARAMETER_VALUE),
				 errmsg("backup label too long (max %d bytes)",
						MAXPGPATH)));

	strlcpy(state->name, backupidstr, sizeof(state->name));

	/*
	 * Mark backup active in shared memory.  We must do full-page WAL writes
	 * during an on-line backup even if not doing so at other times, because
	 * it's quite possible for the backup dump to obtain a "torn" (partially
	 * written) copy of a database page if it reads the page concurrently with
	 * our write to the same page.  This can be fixed as long as the first
	 * write to the page in the WAL sequence is a full-page write. Hence, we
	 * increment runningBackups then force a CHECKPOINT, to ensure there are
	 * no dirty pages in shared memory that might get dumped while the backup
	 * is in progress without having a corresponding WAL record.  (Once the
	 * backup is complete, we need not force full-page writes anymore, since
	 * we expect that any pages not modified during the backup interval must
	 * have been correctly captured by the backup.)
	 *
	 * Note that forcing full-page writes has no effect during an online
	 * backup from the standby.
	 *
	 * We must hold all the insertion locks to change the value of
	 * runningBackups, to ensure adequate interlocking against
	 * XLogInsertRecord().
	 */
	WALInsertLockAcquireExclusive();
	XLogCtl->Insert.runningBackups++;
	WALInsertLockRelease();

	/*
	 * Ensure we decrement runningBackups if we fail below. NB -- for this to
	 * work correctly, it is critical that sessionBackupState is only updated
	 * after this block is over.
	 */
	PG_ENSURE_ERROR_CLEANUP(do_pg_abort_backup, DatumGetBool(true));
	{
		bool		gotUniqueStartpoint = false;
		DIR		   *tblspcdir;
		struct dirent *de;
		tablespaceinfo *ti;
		int			datadirpathlen;

		/*
		 * Force an XLOG file switch before the checkpoint, to ensure that the
		 * WAL segment the checkpoint is written to doesn't contain pages with
		 * old timeline IDs.  That would otherwise happen if you called
		 * pg_backup_start() right after restoring from a PITR archive: the
		 * first WAL segment containing the startup checkpoint has pages in
		 * the beginning with the old timeline ID.  That can cause trouble at
		 * recovery: we won't have a history file covering the old timeline if
		 * pg_wal directory was not included in the base backup and the WAL
		 * archive was cleared too before starting the backup.
		 *
		 * This also ensures that we have emitted a WAL page header that has
		 * XLP_BKP_REMOVABLE off before we emit the checkpoint record.
		 * Therefore, if a WAL archiver (such as pglesslog) is trying to
		 * compress out removable backup blocks, it won't remove any that
		 * occur after this point.
		 *
		 * During recovery, we skip forcing XLOG file switch, which means that
		 * the backup taken during recovery is not available for the special
		 * recovery case described above.
		 */
		if (!backup_started_in_recovery)
			RequestXLogSwitch(false);

		do
		{
			bool		checkpointfpw;

			/*
			 * Force a CHECKPOINT.  Aside from being necessary to prevent torn
			 * page problems, this guarantees that two successive backup runs
			 * will have different checkpoint positions and hence different
			 * history file names, even if nothing happened in between.
			 *
			 * During recovery, establish a restartpoint if possible. We use
			 * the last restartpoint as the backup starting checkpoint. This
			 * means that two successive backup runs can have same checkpoint
			 * positions.
			 *
			 * Since the fact that we are executing do_pg_backup_start()
			 * during recovery means that checkpointer is running, we can use
			 * RequestCheckpoint() to establish a restartpoint.
			 *
			 * We use CHECKPOINT_IMMEDIATE only if requested by user (via
			 * passing fast = true).  Otherwise this can take awhile.
			 */
			RequestCheckpoint(CHECKPOINT_FORCE | CHECKPOINT_WAIT |
							  (fast ? CHECKPOINT_IMMEDIATE : 0));

			/*
			 * Now we need to fetch the checkpoint record location, and also
			 * its REDO pointer.  The oldest point in WAL that would be needed
			 * to restore starting from the checkpoint is precisely the REDO
			 * pointer.
			 */
			LWLockAcquire(ControlFileLock, LW_SHARED);
			state->checkpointloc = ControlFile->checkPoint;
			state->startpoint = ControlFile->checkPointCopy.redo;
			state->starttli = ControlFile->checkPointCopy.ThisTimeLineID;
			checkpointfpw = ControlFile->checkPointCopy.fullPageWrites;
			LWLockRelease(ControlFileLock);

			if (backup_started_in_recovery)
			{
				XLogRecPtr	recptr;

				/*
				 * Check to see if all WAL replayed during online backup
				 * (i.e., since last restartpoint used as backup starting
				 * checkpoint) contain full-page writes.
				 */
				SpinLockAcquire(&XLogCtl->info_lck);
				recptr = XLogCtl->lastFpwDisableRecPtr;
				SpinLockRelease(&XLogCtl->info_lck);

				if (!checkpointfpw || state->startpoint <= recptr)
					ereport(ERROR,
							(errcode(ERRCODE_OBJECT_NOT_IN_PREREQUISITE_STATE),
							 errmsg("WAL generated with \"full_page_writes=off\" was replayed "
									"since last restartpoint"),
							 errhint("This means that the backup being taken on the standby "
									 "is corrupt and should not be used. "
									 "Enable \"full_page_writes\" and run CHECKPOINT on the primary, "
									 "and then try an online backup again.")));

				/*
				 * During recovery, since we don't use the end-of-backup WAL
				 * record and don't write the backup history file, the
				 * starting WAL location doesn't need to be unique. This means
				 * that two base backups started at the same time might use
				 * the same checkpoint as starting locations.
				 */
				gotUniqueStartpoint = true;
			}

			/*
			 * If two base backups are started at the same time (in WAL sender
			 * processes), we need to make sure that they use different
			 * checkpoints as starting locations, because we use the starting
			 * WAL location as a unique identifier for the base backup in the
			 * end-of-backup WAL record and when we write the backup history
			 * file. Perhaps it would be better generate a separate unique ID
			 * for each backup instead of forcing another checkpoint, but
			 * taking a checkpoint right after another is not that expensive
			 * either because only few buffers have been dirtied yet.
			 */
			WALInsertLockAcquireExclusive();
			if (XLogCtl->Insert.lastBackupStart < state->startpoint)
			{
				XLogCtl->Insert.lastBackupStart = state->startpoint;
				gotUniqueStartpoint = true;
			}
			WALInsertLockRelease();
		} while (!gotUniqueStartpoint);

		/*
		 * Construct tablespace_map file.
		 */
		datadirpathlen = strlen(DataDir);

		/* Collect information about all tablespaces */
		tblspcdir = AllocateDir(PG_TBLSPC_DIR);
		while ((de = ReadDir(tblspcdir, PG_TBLSPC_DIR)) != NULL)
		{
			char		fullpath[MAXPGPATH + sizeof(PG_TBLSPC_DIR)];
			char		linkpath[MAXPGPATH];
			char	   *relpath = NULL;
			char	   *s;
			PGFileType	de_type;
			char	   *badp;
			Oid			tsoid;

			/*
			 * Try to parse the directory name as an unsigned integer.
			 *
			 * Tablespace directories should be positive integers that can be
			 * represented in 32 bits, with no leading zeroes or trailing
			 * garbage. If we come across a name that doesn't meet those
			 * criteria, skip it.
			 */
			if (de->d_name[0] < '1' || de->d_name[1] > '9')
				continue;
			errno = 0;
			tsoid = strtoul(de->d_name, &badp, 10);
			if (*badp != '\0' || errno == EINVAL || errno == ERANGE)
				continue;

			snprintf(fullpath, sizeof(fullpath), "%s/%s", PG_TBLSPC_DIR, de->d_name);

			de_type = get_dirent_type(fullpath, de, false, ERROR);

			if (de_type == PGFILETYPE_LNK)
			{
				StringInfoData escapedpath;
				int			rllen;

				rllen = readlink(fullpath, linkpath, sizeof(linkpath));
				if (rllen < 0)
				{
					ereport(WARNING,
							(errmsg("could not read symbolic link \"%s\": %m",
									fullpath)));
					continue;
				}
				else if (rllen >= sizeof(linkpath))
				{
					ereport(WARNING,
							(errmsg("symbolic link \"%s\" target is too long",
									fullpath)));
					continue;
				}
				linkpath[rllen] = '\0';

				/*
				 * Relpath holds the relative path of the tablespace directory
				 * when it's located within PGDATA, or NULL if it's located
				 * elsewhere.
				 */
				if (rllen > datadirpathlen &&
					strncmp(linkpath, DataDir, datadirpathlen) == 0 &&
					IS_DIR_SEP(linkpath[datadirpathlen]))
					relpath = pstrdup(linkpath + datadirpathlen + 1);

				/*
				 * Add a backslash-escaped version of the link path to the
				 * tablespace map file.
				 */
				initStringInfo(&escapedpath);
				for (s = linkpath; *s; s++)
				{
					if (*s == '\n' || *s == '\r' || *s == '\\')
						appendStringInfoChar(&escapedpath, '\\');
					appendStringInfoChar(&escapedpath, *s);
				}
				appendStringInfo(tblspcmapfile, "%s %s\n",
								 de->d_name, escapedpath.data);
				pfree(escapedpath.data);
			}
			else if (de_type == PGFILETYPE_DIR)
			{
				/*
				 * It's possible to use allow_in_place_tablespaces to create
				 * directories directly under pg_tblspc, for testing purposes
				 * only.
				 *
				 * In this case, we store a relative path rather than an
				 * absolute path into the tablespaceinfo.
				 */
				snprintf(linkpath, sizeof(linkpath), "%s/%s",
						 PG_TBLSPC_DIR, de->d_name);
				relpath = pstrdup(linkpath);
			}
			else
			{
				/* Skip any other file type that appears here. */
				continue;
			}

			ti = palloc(sizeof(tablespaceinfo));
			ti->oid = tsoid;
			ti->path = pstrdup(linkpath);
			ti->rpath = relpath;
			ti->size = -1;

			if (tablespaces)
				*tablespaces = lappend(*tablespaces, ti);
		}
		FreeDir(tblspcdir);

		state->starttime = (pg_time_t) time(NULL);
	}
	PG_END_ENSURE_ERROR_CLEANUP(do_pg_abort_backup, DatumGetBool(true));

	state->started_in_recovery = backup_started_in_recovery;

	/*
	 * Mark that the start phase has correctly finished for the backup.
	 */
	sessionBackupState = SESSION_BACKUP_RUNNING;
}

/*
 * Utility routine to fetch the session-level status of a backup running.
 */
SessionBackupState
get_backup_status(void)
{
	return sessionBackupState;
}

/*
 * do_pg_backup_stop
 *
 * Utility function called at the end of an online backup.  It creates history
 * file (if required), resets sessionBackupState and so on.  It can optionally
 * wait for WAL segments to be archived.
 *
 * "state" is filled with the information necessary to restore from this
 * backup with its stop LSN (stoppoint), its timeline ID (stoptli), etc.
 *
 * It is the responsibility of the caller of this function to verify the
 * permissions of the calling user!
 */
void
do_pg_backup_stop(BackupState *state, bool waitforarchive)
{
	bool		backup_stopped_in_recovery = false;
	char		histfilepath[MAXPGPATH];
	char		lastxlogfilename[MAXFNAMELEN];
	char		histfilename[MAXFNAMELEN];
	XLogSegNo	_logSegNo;
	FILE	   *fp;
	int			seconds_before_warning;
	int			waits = 0;
	bool		reported_waiting = false;

	Assert(state != NULL);

	backup_stopped_in_recovery = RecoveryInProgress();

	/*
	 * During recovery, we don't need to check WAL level. Because, if WAL
	 * level is not sufficient, it's impossible to get here during recovery.
	 */
	if (!backup_stopped_in_recovery && !XLogIsNeeded())
		ereport(ERROR,
				(errcode(ERRCODE_OBJECT_NOT_IN_PREREQUISITE_STATE),
				 errmsg("WAL level not sufficient for making an online backup"),
				 errhint("\"wal_level\" must be set to \"replica\" or \"logical\" at server start.")));

	/*
	 * OK to update backup counter and session-level lock.
	 *
	 * Note that CHECK_FOR_INTERRUPTS() must not occur while updating them,
	 * otherwise they can be updated inconsistently, which might cause
	 * do_pg_abort_backup() to fail.
	 */
	WALInsertLockAcquireExclusive();

	/*
	 * It is expected that each do_pg_backup_start() call is matched by
	 * exactly one do_pg_backup_stop() call.
	 */
	Assert(XLogCtl->Insert.runningBackups > 0);
	XLogCtl->Insert.runningBackups--;

	/*
	 * Clean up session-level lock.
	 *
	 * You might think that WALInsertLockRelease() can be called before
	 * cleaning up session-level lock because session-level lock doesn't need
	 * to be protected with WAL insertion lock. But since
	 * CHECK_FOR_INTERRUPTS() can occur in it, session-level lock must be
	 * cleaned up before it.
	 */
	sessionBackupState = SESSION_BACKUP_NONE;

	WALInsertLockRelease();

	/*
	 * If we are taking an online backup from the standby, we confirm that the
	 * standby has not been promoted during the backup.
	 */
	if (state->started_in_recovery && !backup_stopped_in_recovery)
		ereport(ERROR,
				(errcode(ERRCODE_OBJECT_NOT_IN_PREREQUISITE_STATE),
				 errmsg("the standby was promoted during online backup"),
				 errhint("This means that the backup being taken is corrupt "
						 "and should not be used. "
						 "Try taking another online backup.")));

	/*
	 * During recovery, we don't write an end-of-backup record. We assume that
	 * pg_control was backed up last and its minimum recovery point can be
	 * available as the backup end location. Since we don't have an
	 * end-of-backup record, we use the pg_control value to check whether
	 * we've reached the end of backup when starting recovery from this
	 * backup. We have no way of checking if pg_control wasn't backed up last
	 * however.
	 *
	 * We don't force a switch to new WAL file but it is still possible to
	 * wait for all the required files to be archived if waitforarchive is
	 * true. This is okay if we use the backup to start a standby and fetch
	 * the missing WAL using streaming replication. But in the case of an
	 * archive recovery, a user should set waitforarchive to true and wait for
	 * them to be archived to ensure that all the required files are
	 * available.
	 *
	 * We return the current minimum recovery point as the backup end
	 * location. Note that it can be greater than the exact backup end
	 * location if the minimum recovery point is updated after the backup of
	 * pg_control. This is harmless for current uses.
	 *
	 * XXX currently a backup history file is for informational and debug
	 * purposes only. It's not essential for an online backup. Furthermore,
	 * even if it's created, it will not be archived during recovery because
	 * an archiver is not invoked. So it doesn't seem worthwhile to write a
	 * backup history file during recovery.
	 */
	if (backup_stopped_in_recovery)
	{
		XLogRecPtr	recptr;

		/*
		 * Check to see if all WAL replayed during online backup contain
		 * full-page writes.
		 */
		SpinLockAcquire(&XLogCtl->info_lck);
		recptr = XLogCtl->lastFpwDisableRecPtr;
		SpinLockRelease(&XLogCtl->info_lck);

		if (state->startpoint <= recptr)
			ereport(ERROR,
					(errcode(ERRCODE_OBJECT_NOT_IN_PREREQUISITE_STATE),
					 errmsg("WAL generated with \"full_page_writes=off\" was replayed "
							"during online backup"),
					 errhint("This means that the backup being taken on the standby "
							 "is corrupt and should not be used. "
							 "Enable \"full_page_writes\" and run CHECKPOINT on the primary, "
							 "and then try an online backup again.")));


		LWLockAcquire(ControlFileLock, LW_SHARED);
		state->stoppoint = ControlFile->minRecoveryPoint;
		state->stoptli = ControlFile->minRecoveryPointTLI;
		LWLockRelease(ControlFileLock);
	}
	else
	{
		char	   *history_file;

		/*
		 * Write the backup-end xlog record
		 */
		XLogBeginInsert();
		XLogRegisterData(&state->startpoint,
						 sizeof(state->startpoint));
		state->stoppoint = XLogInsert(RM_XLOG_ID, XLOG_BACKUP_END);

		/*
		 * Given that we're not in recovery, InsertTimeLineID is set and can't
		 * change, so we can read it without a lock.
		 */
		state->stoptli = XLogCtl->InsertTimeLineID;

		/*
		 * Force a switch to a new xlog segment file, so that the backup is
		 * valid as soon as archiver moves out the current segment file.
		 */
		RequestXLogSwitch(false);

		state->stoptime = (pg_time_t) time(NULL);

		/*
		 * Write the backup history file
		 */
		XLByteToSeg(state->startpoint, _logSegNo, wal_segment_size);
		BackupHistoryFilePath(histfilepath, state->stoptli, _logSegNo,
							  state->startpoint, wal_segment_size);
		fp = AllocateFile(histfilepath, "w");
		if (!fp)
			ereport(ERROR,
					(errcode_for_file_access(),
					 errmsg("could not create file \"%s\": %m",
							histfilepath)));

		/* Build and save the contents of the backup history file */
		history_file = build_backup_content(state, true);
		fprintf(fp, "%s", history_file);
		pfree(history_file);

		if (fflush(fp) || ferror(fp) || FreeFile(fp))
			ereport(ERROR,
					(errcode_for_file_access(),
					 errmsg("could not write file \"%s\": %m",
							histfilepath)));

		/*
		 * Clean out any no-longer-needed history files.  As a side effect,
		 * this will post a .ready file for the newly created history file,
		 * notifying the archiver that history file may be archived
		 * immediately.
		 */
		CleanupBackupHistory();
	}

	/*
	 * If archiving is enabled, wait for all the required WAL files to be
	 * archived before returning. If archiving isn't enabled, the required WAL
	 * needs to be transported via streaming replication (hopefully with
	 * wal_keep_size set high enough), or some more exotic mechanism like
	 * polling and copying files from pg_wal with script. We have no knowledge
	 * of those mechanisms, so it's up to the user to ensure that he gets all
	 * the required WAL.
	 *
	 * We wait until both the last WAL file filled during backup and the
	 * history file have been archived, and assume that the alphabetic sorting
	 * property of the WAL files ensures any earlier WAL files are safely
	 * archived as well.
	 *
	 * We wait forever, since archive_command is supposed to work and we
	 * assume the admin wanted his backup to work completely. If you don't
	 * wish to wait, then either waitforarchive should be passed in as false,
	 * or you can set statement_timeout.  Also, some notices are issued to
	 * clue in anyone who might be doing this interactively.
	 */

	if (waitforarchive &&
		((!backup_stopped_in_recovery && XLogArchivingActive()) ||
		 (backup_stopped_in_recovery && XLogArchivingAlways())))
	{
		XLByteToPrevSeg(state->stoppoint, _logSegNo, wal_segment_size);
		XLogFileName(lastxlogfilename, state->stoptli, _logSegNo,
					 wal_segment_size);

		XLByteToSeg(state->startpoint, _logSegNo, wal_segment_size);
		BackupHistoryFileName(histfilename, state->stoptli, _logSegNo,
							  state->startpoint, wal_segment_size);

		seconds_before_warning = 60;
		waits = 0;

		while (XLogArchiveIsBusy(lastxlogfilename) ||
			   XLogArchiveIsBusy(histfilename))
		{
			CHECK_FOR_INTERRUPTS();

			if (!reported_waiting && waits > 5)
			{
				ereport(NOTICE,
						(errmsg("base backup done, waiting for required WAL segments to be archived")));
				reported_waiting = true;
			}

			(void) WaitLatch(MyLatch,
							 WL_LATCH_SET | WL_TIMEOUT | WL_EXIT_ON_PM_DEATH,
							 1000L,
							 WAIT_EVENT_BACKUP_WAIT_WAL_ARCHIVE);
			ResetLatch(MyLatch);

			if (++waits >= seconds_before_warning)
			{
				seconds_before_warning *= 2;	/* This wraps in >10 years... */
				ereport(WARNING,
						(errmsg("still waiting for all required WAL segments to be archived (%d seconds elapsed)",
								waits),
						 errhint("Check that your \"archive_command\" is executing properly.  "
								 "You can safely cancel this backup, "
								 "but the database backup will not be usable without all the WAL segments.")));
			}
		}

		ereport(NOTICE,
				(errmsg("all required WAL segments have been archived")));
	}
	else if (waitforarchive)
		ereport(NOTICE,
				(errmsg("WAL archiving is not enabled; you must ensure that all required WAL segments are copied through other means to complete the backup")));
}


/*
 * do_pg_abort_backup: abort a running backup
 *
 * This does just the most basic steps of do_pg_backup_stop(), by taking the
 * system out of backup mode, thus making it a lot more safe to call from
 * an error handler.
 *
 * 'arg' indicates that it's being called during backup setup; so
 * sessionBackupState has not been modified yet, but runningBackups has
 * already been incremented.  When it's false, then it's invoked as a
 * before_shmem_exit handler, and therefore we must not change state
 * unless sessionBackupState indicates that a backup is actually running.
 *
 * NB: This gets used as a PG_ENSURE_ERROR_CLEANUP callback and
 * before_shmem_exit handler, hence the odd-looking signature.
 */
void
do_pg_abort_backup(int code, Datum arg)
{
	bool		during_backup_start = DatumGetBool(arg);

	/* If called during backup start, there shouldn't be one already running */
	Assert(!during_backup_start || sessionBackupState == SESSION_BACKUP_NONE);

	if (during_backup_start || sessionBackupState != SESSION_BACKUP_NONE)
	{
		WALInsertLockAcquireExclusive();
		Assert(XLogCtl->Insert.runningBackups > 0);
		XLogCtl->Insert.runningBackups--;

		sessionBackupState = SESSION_BACKUP_NONE;
		WALInsertLockRelease();

		if (!during_backup_start)
			ereport(WARNING,
					errmsg("aborting backup due to backend exiting before pg_backup_stop was called"));
	}
}

/*
 * Register a handler that will warn about unterminated backups at end of
 * session, unless this has already been done.
 */
void
register_persistent_abort_backup_handler(void)
{
	static bool already_done = false;

	if (already_done)
		return;
	before_shmem_exit(do_pg_abort_backup, DatumGetBool(false));
	already_done = true;
}

/*
 * Get latest WAL insert pointer
 */
XLogRecPtr
GetXLogInsertRecPtr(void)
{
	XLogCtlInsert *Insert = &XLogCtl->Insert;
	uint64		current_bytepos;

	SpinLockAcquire(&Insert->insertpos_lck);
	current_bytepos = Insert->CurrBytePos;
	SpinLockRelease(&Insert->insertpos_lck);

	return XLogBytePosToRecPtr(current_bytepos);
}

/*
 * Get latest WAL write pointer
 */
XLogRecPtr
GetXLogWriteRecPtr(void)
{
	RefreshXLogWriteResult(LogwrtResult);

	return LogwrtResult.Write;
}

/*
 * Returns the redo pointer of the last checkpoint or restartpoint. This is
 * the oldest point in WAL that we still need, if we have to restart recovery.
 */
void
GetOldestRestartPoint(XLogRecPtr *oldrecptr, TimeLineID *oldtli)
{
	LWLockAcquire(ControlFileLock, LW_SHARED);
	*oldrecptr = ControlFile->checkPointCopy.redo;
	*oldtli = ControlFile->checkPointCopy.ThisTimeLineID;
	LWLockRelease(ControlFileLock);
}

/* Thin wrapper around ShutdownWalRcv(). */
void
XLogShutdownWalRcv(void)
{
	ShutdownWalRcv();

	LWLockAcquire(ControlFileLock, LW_EXCLUSIVE);
	XLogCtl->InstallXLogFileSegmentActive = false;
	LWLockRelease(ControlFileLock);
}

/* Enable WAL file recycling and preallocation. */
void
SetInstallXLogFileSegmentActive(void)
{
	LWLockAcquire(ControlFileLock, LW_EXCLUSIVE);
	XLogCtl->InstallXLogFileSegmentActive = true;
	LWLockRelease(ControlFileLock);
}

bool
IsInstallXLogFileSegmentActive(void)
{
	bool		result;

	LWLockAcquire(ControlFileLock, LW_SHARED);
	result = XLogCtl->InstallXLogFileSegmentActive;
	LWLockRelease(ControlFileLock);

	return result;
}

/*
 * Update the WalWriterSleeping flag.
 */
void
SetWalWriterSleeping(bool sleeping)
{
	SpinLockAcquire(&XLogCtl->info_lck);
	XLogCtl->WalWriterSleeping = sleeping;
	SpinLockRelease(&XLogCtl->info_lck);
}<|MERGE_RESOLUTION|>--- conflicted
+++ resolved
@@ -91,7 +91,6 @@
 #include "storage/proc.h"
 #include "storage/procarray.h"
 #include "storage/reinit.h"
-#include "storage/sinvaladt.h"
 #include "storage/spin.h"
 #include "storage/sync.h"
 #include "utils/guc_hooks.h"
@@ -668,8 +667,7 @@
 												  XLogRecPtr pagePtr,
 												  TimeLineID newTLI);
 static void CheckPointGuts(XLogRecPtr checkPointRedo, int flags);
-static void KeepLogSeg(XLogRecPtr recptr, XLogRecPtr slotsMinLSN,
-					   XLogSegNo *logSegNo);
+static void KeepLogSeg(XLogRecPtr recptr, XLogSegNo *logSegNo);
 static XLogRecPtr XLogGetReplicationSlotMinimumLSN(void);
 
 static void AdvanceXLInsertBuffer(XLogRecPtr upto, TimeLineID tli,
@@ -6107,30 +6105,6 @@
 	XLogCtl->LogwrtRqst.Flush = EndOfLog;
 
 	/*
-	 * Invalidate all sinval-managed caches before READ WRITE transactions
-	 * begin.  The xl_heap_inplace WAL record doesn't store sufficient data
-	 * for invalidations.  The commit record, if any, has the invalidations.
-	 * However, the inplace update is permanent, whether or not we reach a
-	 * commit record.  Fortunately, read-only transactions tolerate caches not
-	 * reflecting the latest inplace updates.  Read-only transactions
-	 * experience the notable inplace updates as follows:
-	 *
-	 * - relhasindex=true affects readers only after the CREATE INDEX
-	 * transaction commit makes an index fully available to them.
-	 *
-	 * - datconnlimit=DATCONNLIMIT_INVALID_DB affects readers only at
-	 * InitPostgres() time, and that read does not use a cache.
-	 *
-	 * - relfrozenxid, datfrozenxid, relminmxid, and datminmxid have no effect
-	 * on readers.
-	 *
-	 * Hence, hot standby queries (all READ ONLY) function correctly without
-	 * the missing invalidations.  This avoided changing the WAL format in
-	 * back branches.
-	 */
-	SIResetAll();
-
-	/*
 	 * Preallocate additional log files, if wanted.
 	 */
 	PreallocXlogFiles(EndOfLog, newTLI);
@@ -6964,7 +6938,6 @@
 	VirtualTransactionId *vxids;
 	int			nvxids;
 	int			oldXLogAllowed = 0;
-	XLogRecPtr	slotsMinReqLSN;
 
 	/*
 	 * An end-of-recovery checkpoint is really a shutdown checkpoint, just
@@ -7123,11 +7096,7 @@
 	{
 		/* Include WAL level in record for WAL summarizer's benefit. */
 		XLogBeginInsert();
-<<<<<<< HEAD
-		XLogRegisterData((char *) &wal_level, sizeof(wal_level));
-=======
 		XLogRegisterData(&wal_level, sizeof(wal_level));
->>>>>>> 3d6a8289
 		(void) XLogInsert(RM_XLOG_ID, XLOG_CHECKPOINT_REDO);
 
 		/*
@@ -7196,15 +7165,6 @@
 	 * panic. Accordingly, exit critical section while doing it.
 	 */
 	END_CRIT_SECTION();
-
-	/*
-	 * Get the current minimum LSN to be used later in the WAL segment
-	 * cleanup.  We may clean up only WAL segments, which are not needed
-	 * according to synchronized LSNs of replication slots.  The slot's LSN
-	 * might be advanced concurrently, so we call this before
-	 * CheckPointReplicationSlots() synchronizes replication slots.
-	 */
-	slotsMinReqLSN = XLogGetReplicationSlotMinimumLSN();
 
 	/*
 	 * In some cases there are groups of actions that must all occur on one
@@ -7390,11 +7350,7 @@
 		UpdateCheckPointDistanceEstimate(RedoRecPtr - PriorRedoPtr);
 
 #ifdef USE_INJECTION_POINTS
-<<<<<<< HEAD
-	INJECTION_POINT("checkpoint-before-old-wal-removal");
-=======
 	INJECTION_POINT("checkpoint-before-old-wal-removal", NULL);
->>>>>>> 3d6a8289
 #endif
 
 	/*
@@ -7402,30 +7358,17 @@
 	 * prevent the disk holding the xlog from growing full.
 	 */
 	XLByteToSeg(RedoRecPtr, _logSegNo, wal_segment_size);
-<<<<<<< HEAD
-	KeepLogSeg(recptr, slotsMinReqLSN, &_logSegNo);
-	if (InvalidateObsoleteReplicationSlots(RS_INVAL_WAL_REMOVED,
-=======
 	KeepLogSeg(recptr, &_logSegNo);
 	if (InvalidateObsoleteReplicationSlots(RS_INVAL_WAL_REMOVED | RS_INVAL_IDLE_TIMEOUT,
->>>>>>> 3d6a8289
 										   _logSegNo, InvalidOid,
 										   InvalidTransactionId))
 	{
 		/*
-		 * Recalculate the current minimum LSN to be used in the WAL segment
-		 * cleanup.  Then, we must synchronize the replication slots again in
-		 * order to make this LSN safe to use.
-		 */
-		slotsMinReqLSN = XLogGetReplicationSlotMinimumLSN();
-		CheckPointReplicationSlots(shutdown);
-
-		/*
 		 * Some slots have been invalidated; recalculate the old-segment
 		 * horizon, starting again from RedoRecPtr.
 		 */
 		XLByteToSeg(RedoRecPtr, _logSegNo, wal_segment_size);
-		KeepLogSeg(recptr, slotsMinReqLSN, &_logSegNo);
+		KeepLogSeg(recptr, &_logSegNo);
 	}
 	_logSegNo--;
 	RemoveOldXlogFiles(_logSegNo, RedoRecPtr, recptr,
@@ -7700,7 +7643,6 @@
 	XLogRecPtr	endptr;
 	XLogSegNo	_logSegNo;
 	TimestampTz xtime;
-	XLogRecPtr	slotsMinReqLSN;
 
 	/* Concurrent checkpoint/restartpoint cannot happen */
 	Assert(!IsUnderPostmaster || MyBackendType == B_CHECKPOINTER);
@@ -7783,15 +7725,6 @@
 	MemSet(&CheckpointStats, 0, sizeof(CheckpointStats));
 	CheckpointStats.ckpt_start_t = GetCurrentTimestamp();
 
-	/*
-	 * Get the current minimum LSN to be used later in the WAL segment
-	 * cleanup.  We may clean up only WAL segments, which are not needed
-	 * according to synchronized LSNs of replication slots.  The slot's LSN
-	 * might be advanced concurrently, so we call this before
-	 * CheckPointReplicationSlots() synchronizes replication slots.
-	 */
-	slotsMinReqLSN = XLogGetReplicationSlotMinimumLSN();
-
 	if (log_checkpoints)
 		LogCheckpointStart(flags, true);
 
@@ -7880,30 +7813,17 @@
 	receivePtr = GetWalRcvFlushRecPtr(NULL, NULL);
 	replayPtr = GetXLogReplayRecPtr(&replayTLI);
 	endptr = (receivePtr < replayPtr) ? replayPtr : receivePtr;
-<<<<<<< HEAD
-	KeepLogSeg(endptr, slotsMinReqLSN, &_logSegNo);
-	if (InvalidateObsoleteReplicationSlots(RS_INVAL_WAL_REMOVED,
-=======
 	KeepLogSeg(endptr, &_logSegNo);
 	if (InvalidateObsoleteReplicationSlots(RS_INVAL_WAL_REMOVED | RS_INVAL_IDLE_TIMEOUT,
->>>>>>> 3d6a8289
 										   _logSegNo, InvalidOid,
 										   InvalidTransactionId))
 	{
 		/*
-		 * Recalculate the current minimum LSN to be used in the WAL segment
-		 * cleanup.  Then, we must synchronize the replication slots again in
-		 * order to make this LSN safe to use.
-		 */
-		slotsMinReqLSN = XLogGetReplicationSlotMinimumLSN();
-		CheckPointReplicationSlots(flags & CHECKPOINT_IS_SHUTDOWN);
-
-		/*
 		 * Some slots have been invalidated; recalculate the old-segment
 		 * horizon, starting again from RedoRecPtr.
 		 */
 		XLByteToSeg(RedoRecPtr, _logSegNo, wal_segment_size);
-		KeepLogSeg(endptr, slotsMinReqLSN, &_logSegNo);
+		KeepLogSeg(endptr, &_logSegNo);
 	}
 	_logSegNo--;
 
@@ -7998,7 +7918,6 @@
 	XLogSegNo	oldestSegMaxWalSize;	/* oldest segid kept by max_wal_size */
 	XLogSegNo	oldestSlotSeg;	/* oldest segid kept by slot */
 	uint64		keepSegs;
-	XLogRecPtr	slotsMinReqLSN;
 
 	/*
 	 * slot does not reserve WAL. Either deactivated, or has never been active
@@ -8012,9 +7931,8 @@
 	 * oldestSlotSeg to the current segment.
 	 */
 	currpos = GetXLogWriteRecPtr();
-	slotsMinReqLSN = XLogGetReplicationSlotMinimumLSN();
 	XLByteToSeg(currpos, oldestSlotSeg, wal_segment_size);
-	KeepLogSeg(currpos, slotsMinReqLSN, &oldestSlotSeg);
+	KeepLogSeg(currpos, &oldestSlotSeg);
 
 	/*
 	 * Find the oldest extant segment file. We get 1 until checkpoint removes
@@ -8075,7 +7993,7 @@
  * invalidation is optionally done here, instead.
  */
 static void
-KeepLogSeg(XLogRecPtr recptr, XLogRecPtr slotsMinReqLSN, XLogSegNo *logSegNo)
+KeepLogSeg(XLogRecPtr recptr, XLogSegNo *logSegNo)
 {
 	XLogSegNo	currSegNo;
 	XLogSegNo	segno;
@@ -8085,11 +8003,7 @@
 	segno = currSegNo;
 
 	/* Calculate how many segments are kept by slots. */
-<<<<<<< HEAD
-	keep = slotsMinReqLSN;
-=======
 	keep = XLogGetReplicationSlotMinimumLSN();
->>>>>>> 3d6a8289
 	if (keep != InvalidXLogRecPtr && keep < recptr)
 	{
 		XLByteToSeg(keep, segno, wal_segment_size);

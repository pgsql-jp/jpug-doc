# Japanese message translation file for pg_archivecleanup
# Copyright (C) 2022 PostgreSQL Global Development Group
# This file is distributed under the same license as the pg_archivecleanup (PostgreSQL) package.
#
msgid ""
msgstr ""
<<<<<<< HEAD
"Project-Id-Version: pg_archivecleanup (PostgreSQL 15)\n"
"Report-Msgid-Bugs-To: pgsql-bugs@lists.postgresql.org\n"
"POT-Creation-Date: 2022-08-09 12:00+0900\n"
"PO-Revision-Date: 2020-09-13 08:55+0200\n"
=======
"Project-Id-Version: pg_archivecleanup (PostgreSQL 14)\n"
"Report-Msgid-Bugs-To: pgsql-bugs@lists.postgresql.org\n"
"POT-Creation-Date: 2021-08-25 17:21+0900\n"
"PO-Revision-Date: 2021-05-18 17:08+0900\n"
>>>>>>> 185876a6
"Last-Translator: Kyotaro Horiguchi <horikyota.ntt@gmail.com>\n"
"Language-Team: Japan PostgreSQL Users Group <jpug-doc@ml.postgresql.jp>\n"
"Language: ja\n"
"MIME-Version: 1.0\n"
"Content-Type: text/plain; charset=UTF-8\n"
"Content-Transfer-Encoding: 8bit\n"
"X-Generator: Poedit 1.8.13\n"

<<<<<<< HEAD
#: ../../../src/common/logging.c:276
=======
#: ../../../src/common/logging.c:259
#, c-format
msgid "fatal: "
msgstr "致命的エラー: "

#: ../../../src/common/logging.c:266
>>>>>>> 185876a6
#, c-format
msgid "error: "
msgstr "エラー: "

<<<<<<< HEAD
#: ../../../src/common/logging.c:283
=======
#: ../../../src/common/logging.c:273
>>>>>>> 185876a6
#, c-format
msgid "warning: "
msgstr "警告: "

#: ../../../src/common/logging.c:294
#, c-format
msgid "detail: "
msgstr "詳細: "

#: ../../../src/common/logging.c:301
#, c-format
msgid "hint: "
msgstr "ヒント: "

#: pg_archivecleanup.c:66
#, c-format
msgid "archive location \"%s\" does not exist"
msgstr "アーカイブの場所\"%s\"が存在しません"

#: pg_archivecleanup.c:151
#, c-format
msgid "could not remove file \"%s\": %m"
msgstr "ファイル\"%s\"を削除できませんでした: %m"

#: pg_archivecleanup.c:157
#, c-format
msgid "could not read archive location \"%s\": %m"
msgstr "アーカイブの場所\"%s\"を読み込めませんでした: %m"

#: pg_archivecleanup.c:160
#, c-format
msgid "could not close archive location \"%s\": %m"
msgstr "アーカイブの場所\"%s\"をクローズできませんでした: %m"

#: pg_archivecleanup.c:164
#, c-format
msgid "could not open archive location \"%s\": %m"
msgstr "アーカイブの場所\"%s\"をオープンできませんでした: %m"

#: pg_archivecleanup.c:237
#, c-format
msgid "invalid file name argument"
msgstr "ファイル名引数が無効です"

#: pg_archivecleanup.c:238 pg_archivecleanup.c:313 pg_archivecleanup.c:333
#: pg_archivecleanup.c:345 pg_archivecleanup.c:352
#, c-format
<<<<<<< HEAD
msgid "Try \"%s --help\" for more information."
msgstr "詳細は\"%s --help\"を実行してください。"
=======
msgid "Try \"%s --help\" for more information.\n"
msgstr "詳細は\"%s --help\"で確認してください。\n"
>>>>>>> 185876a6

#: pg_archivecleanup.c:251
#, c-format
msgid ""
"%s removes older WAL files from PostgreSQL archives.\n"
"\n"
msgstr ""
"%sはPostgreSQLのアーカイブから古いWALファイルを削除します。\n"
"\n"

#: pg_archivecleanup.c:252
#, c-format
msgid "Usage:\n"
msgstr "使用方法:\n"

#: pg_archivecleanup.c:253
#, c-format
msgid "  %s [OPTION]... ARCHIVELOCATION OLDESTKEPTWALFILE\n"
msgstr "%s [オプション] ... {アーカイブの場所} {保存する最古の WAL ファイル名}\n"

#: pg_archivecleanup.c:254
#, c-format
msgid ""
"\n"
"Options:\n"
msgstr ""
"\n"
"オプション:\n"

#: pg_archivecleanup.c:255
#, c-format
msgid "  -d             generate debug output (verbose mode)\n"
msgstr "  -d             デバッグ情報を出力（冗長モード）\n"

#: pg_archivecleanup.c:256
#, c-format
msgid "  -n             dry run, show the names of the files that would be removed\n"
msgstr "  -n             リハーサル、削除対象のファイル名を表示\n"

#: pg_archivecleanup.c:257
#, c-format
msgid "  -V, --version  output version information, then exit\n"
msgstr "  -V, --version  バージョン情報を出力して終了\n"

#: pg_archivecleanup.c:258
#, c-format
msgid "  -x EXT         clean up files if they have this extension\n"
msgstr "  -x EXT         この拡張子を持つファイルを削除対象とする\n"

#: pg_archivecleanup.c:259
#, c-format
msgid "  -?, --help     show this help, then exit\n"
msgstr "  -?, --help     このヘルプを表示して終了\n"

#: pg_archivecleanup.c:260
#, c-format
msgid ""
"\n"
"For use as archive_cleanup_command in postgresql.conf:\n"
"  archive_cleanup_command = 'pg_archivecleanup [OPTION]... ARCHIVELOCATION %%r'\n"
"e.g.\n"
"  archive_cleanup_command = 'pg_archivecleanup /mnt/server/archiverdir %%r'\n"
msgstr ""
"\n"
"postgresql.confでarchive_cleanup_commandとして使用する場合は以下のようにします:\n"
"  archive_cleanup_command = 'pg_archivecleanup [オプション]... アーカイブの場所 %%r'\n"
"例としては:\n"
"  archive_cleanup_command = 'pg_archivecleanup /mnt/server/archiverdir %%r'\n"

#: pg_archivecleanup.c:265
#, c-format
msgid ""
"\n"
"Or for use as a standalone archive cleaner:\n"
"e.g.\n"
"  pg_archivecleanup /mnt/server/archiverdir 000000010000000000000010.00000020.backup\n"
msgstr ""
"\n"
"もしくはスタンドアロンのアーカイブクリーナーとして使う場合は:\n"
"使用例\n"
"  pg_archivecleanup /mnt/server/archiverdir 000000010000000000000010.00000020.backup\n"

#: pg_archivecleanup.c:269
#, c-format
msgid ""
"\n"
"Report bugs to <%s>.\n"
msgstr ""
"\n"
"バグは<%s>に報告してください。\n"

#: pg_archivecleanup.c:270
#, c-format
msgid "%s home page: <%s>\n"
msgstr "%s ホームページ: <%s>\n"

#: pg_archivecleanup.c:332
#, c-format
msgid "must specify archive location"
msgstr "アーカイブの場所を指定してください"

#: pg_archivecleanup.c:344
#, c-format
msgid "must specify oldest kept WAL file"
msgstr "保存する最古のWALファイルを指定してください"

#: pg_archivecleanup.c:351
#, c-format
msgid "too many command-line arguments"
<<<<<<< HEAD
msgstr "コマンドライン引数が多すぎます"

#~ msgid "%s: keeping WAL file \"%s\" and later\n"
#~ msgstr "%s: WAL file \"%s\" とそれ以降の分を保存しています\n"

#~ msgid "%s: ERROR: could not remove file \"%s\": %s\n"
#~ msgstr "%s: エラー: ファイル \"%s\" を削除できませんでした: %s\n"

#~ msgid "%s: removing file \"%s\"\n"
#~ msgstr "%s: ファイル \"%s\" を削除しています\n"

#~ msgid "%s: file \"%s\" would be removed\n"
#~ msgstr "%s: ファイル \"%s\" は削除されます\n"

#~ msgid "Try \"%s --help\" for more information.\n"
#~ msgstr "\"%s --help\"で詳細が参照できます。\n"

#~ msgid "fatal: "
#~ msgstr "致命的エラー: "
=======
msgstr "コマンドライン引数が多すぎます"
>>>>>>> 185876a6
<|MERGE_RESOLUTION|>--- conflicted
+++ resolved
@@ -4,17 +4,10 @@
 #
 msgid ""
 msgstr ""
-<<<<<<< HEAD
 "Project-Id-Version: pg_archivecleanup (PostgreSQL 15)\n"
 "Report-Msgid-Bugs-To: pgsql-bugs@lists.postgresql.org\n"
 "POT-Creation-Date: 2022-08-09 12:00+0900\n"
 "PO-Revision-Date: 2020-09-13 08:55+0200\n"
-=======
-"Project-Id-Version: pg_archivecleanup (PostgreSQL 14)\n"
-"Report-Msgid-Bugs-To: pgsql-bugs@lists.postgresql.org\n"
-"POT-Creation-Date: 2021-08-25 17:21+0900\n"
-"PO-Revision-Date: 2021-05-18 17:08+0900\n"
->>>>>>> 185876a6
 "Last-Translator: Kyotaro Horiguchi <horikyota.ntt@gmail.com>\n"
 "Language-Team: Japan PostgreSQL Users Group <jpug-doc@ml.postgresql.jp>\n"
 "Language: ja\n"
@@ -23,25 +16,12 @@
 "Content-Transfer-Encoding: 8bit\n"
 "X-Generator: Poedit 1.8.13\n"
 
-<<<<<<< HEAD
 #: ../../../src/common/logging.c:276
-=======
-#: ../../../src/common/logging.c:259
-#, c-format
-msgid "fatal: "
-msgstr "致命的エラー: "
-
-#: ../../../src/common/logging.c:266
->>>>>>> 185876a6
 #, c-format
 msgid "error: "
 msgstr "エラー: "
 
-<<<<<<< HEAD
 #: ../../../src/common/logging.c:283
-=======
-#: ../../../src/common/logging.c:273
->>>>>>> 185876a6
 #, c-format
 msgid "warning: "
 msgstr "警告: "
@@ -89,13 +69,8 @@
 #: pg_archivecleanup.c:238 pg_archivecleanup.c:313 pg_archivecleanup.c:333
 #: pg_archivecleanup.c:345 pg_archivecleanup.c:352
 #, c-format
-<<<<<<< HEAD
 msgid "Try \"%s --help\" for more information."
 msgstr "詳細は\"%s --help\"を実行してください。"
-=======
-msgid "Try \"%s --help\" for more information.\n"
-msgstr "詳細は\"%s --help\"で確認してください。\n"
->>>>>>> 185876a6
 
 #: pg_archivecleanup.c:251
 #, c-format
@@ -205,7 +180,6 @@
 #: pg_archivecleanup.c:351
 #, c-format
 msgid "too many command-line arguments"
-<<<<<<< HEAD
 msgstr "コマンドライン引数が多すぎます"
 
 #~ msgid "%s: keeping WAL file \"%s\" and later\n"
@@ -224,7 +198,4 @@
 #~ msgstr "\"%s --help\"で詳細が参照できます。\n"
 
 #~ msgid "fatal: "
-#~ msgstr "致命的エラー: "
-=======
-msgstr "コマンドライン引数が多すぎます"
->>>>>>> 185876a6
+#~ msgstr "致命的エラー: "
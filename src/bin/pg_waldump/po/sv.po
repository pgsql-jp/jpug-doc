# Swedish message translation file for pg_waldump
# Copyright (C) 2017 PostgreSQL Global Development Group
# This file is distributed under the same license as the PostgreSQL package.
<<<<<<< HEAD
# Dennis Björklund <db@zigo.dhs.org>, 2017, 2018, 2019, 2020, 2021, 2022, 2023, 2024.
#
msgid ""
msgstr ""
"Project-Id-Version: PostgreSQL 17\n"
"Report-Msgid-Bugs-To: pgsql-bugs@lists.postgresql.org\n"
"POT-Creation-Date: 2024-07-12 14:19+0000\n"
"PO-Revision-Date: 2024-07-12 19:11+0200\n"
=======
# Dennis Björklund <db@zigo.dhs.org>, 2017, 2018, 2019, 2020, 2021, 2022, 2023, 2024, 2025.
#
msgid ""
msgstr ""
"Project-Id-Version: PostgreSQL 18\n"
"Report-Msgid-Bugs-To: pgsql-bugs@lists.postgresql.org\n"
"POT-Creation-Date: 2025-05-16 16:19+0000\n"
"PO-Revision-Date: 2025-05-16 20:20+0200\n"
>>>>>>> 3d6a8289
"Last-Translator: Dennis Björklund <db@zigo.dhs.org>\n"
"Language-Team: Swedish <pgsql-translators@postgresql.org>\n"
"Language: sv\n"
"MIME-Version: 1.0\n"
"Content-Type: text/plain; charset=UTF-8\n"
"Content-Transfer-Encoding: 8bit\n"
"Plural-Forms: nplurals=2; plural=(n != 1);\n"

#: ../../../src/common/logging.c:279
#, c-format
msgid "error: "
msgstr "fel: "

#: ../../../src/common/logging.c:286
#, c-format
msgid "warning: "
msgstr "varning: "

#: ../../../src/common/logging.c:297
#, c-format
msgid "detail: "
msgstr "detalj: "

#: ../../../src/common/logging.c:304
#, c-format
msgid "hint: "
msgstr "tips: "

#: ../../common/fe_memutils.c:35 ../../common/fe_memutils.c:75
#: ../../common/fe_memutils.c:98 ../../common/fe_memutils.c:161
#, c-format
msgid "out of memory\n"
msgstr "slut på minne\n"

#: ../../common/fe_memutils.c:92 ../../common/fe_memutils.c:153
#, c-format
msgid "cannot duplicate null pointer (internal error)\n"
msgstr "kan inte duplicera null-pekare (internt fel)\n"

<<<<<<< HEAD
#: ../../common/file_utils.c:70 ../../common/file_utils.c:347
#: ../../common/file_utils.c:406 ../../common/file_utils.c:480 pg_waldump.c:199
=======
#: ../../common/file_utils.c:69 ../../common/file_utils.c:370
#: ../../common/file_utils.c:428 ../../common/file_utils.c:502 pg_waldump.c:199
>>>>>>> 3d6a8289
#: pg_waldump.c:532
#, c-format
msgid "could not open file \"%s\": %m"
msgstr "kunde inte öppna fil \"%s\": %m"

<<<<<<< HEAD
#: ../../common/file_utils.c:76
=======
#: ../../common/file_utils.c:75
>>>>>>> 3d6a8289
#, c-format
msgid "could not synchronize file system for file \"%s\": %m"
msgstr "kan inte synkronisera filsystemet för fil \"%s\": %m"

<<<<<<< HEAD
#: ../../common/file_utils.c:120 ../../common/file_utils.c:566
=======
#: ../../common/file_utils.c:123 ../../common/file_utils.c:588
>>>>>>> 3d6a8289
#, c-format
msgid "could not stat file \"%s\": %m"
msgstr "kunde inte göra stat() på fil \"%s\": %m"

<<<<<<< HEAD
#: ../../common/file_utils.c:130 ../../common/file_utils.c:227
=======
#: ../../common/file_utils.c:133 ../../common/file_utils.c:243
>>>>>>> 3d6a8289
#, c-format
msgid "this build does not support sync method \"%s\""
msgstr "detta bygge stöder inte synkmetod \"%s\""

<<<<<<< HEAD
#: ../../common/file_utils.c:151 ../../common/file_utils.c:281
=======
#: ../../common/file_utils.c:156 ../../common/file_utils.c:304
>>>>>>> 3d6a8289
#: pg_waldump.c:1104 pg_waldump.c:1127
#, c-format
msgid "could not open directory \"%s\": %m"
msgstr "kunde inte öppna katalog \"%s\": %m"

<<<<<<< HEAD
#: ../../common/file_utils.c:169 ../../common/file_utils.c:315
=======
#: ../../common/file_utils.c:174 ../../common/file_utils.c:338
>>>>>>> 3d6a8289
#, c-format
msgid "could not read directory \"%s\": %m"
msgstr "kunde inte läsa katalog \"%s\": %m"

<<<<<<< HEAD
#: ../../common/file_utils.c:418 ../../common/file_utils.c:488
=======
#: ../../common/file_utils.c:440 ../../common/file_utils.c:510
>>>>>>> 3d6a8289
#, c-format
msgid "could not fsync file \"%s\": %m"
msgstr "kunde inte fsync:a fil \"%s\": %m"

<<<<<<< HEAD
#: ../../common/file_utils.c:498
=======
#: ../../common/file_utils.c:520
>>>>>>> 3d6a8289
#, c-format
msgid "could not rename file \"%s\" to \"%s\": %m"
msgstr "kunde inte döpa om fil \"%s\" till \"%s\": %m"

#: pg_waldump.c:137
#, c-format
msgid "could not create directory \"%s\": %m"
msgstr "kunde inte skapa katalog \"%s\": %m"

#: pg_waldump.c:146
#, c-format
msgid "directory \"%s\" exists but is not empty"
msgstr "katalogen \"%s\" existerar men är inte tom"

#: pg_waldump.c:150
#, c-format
msgid "could not access directory \"%s\": %m"
msgstr "kunde inte komma åt katalog \"%s\": %m"

#: pg_waldump.c:256
#, c-format
msgid "invalid WAL segment size in WAL file \"%s\" (%d byte)"
msgid_plural "invalid WAL segment size in WAL file \"%s\" (%d bytes)"
msgstr[0] "ogiltigt WAL-segmentstorlek i WAL-fil \"%s\" (%d byte)"
msgstr[1] "ogiltigt WAL-segmentstorlek i WAL-fil \"%s\" (%d byte)"

#: pg_waldump.c:260
#, c-format
msgid "The WAL segment size must be a power of two between 1 MB and 1 GB."
msgstr "WAL-segmentstorleken måste vara en tvåpotens mellan 1 MB och 1 GB."

#: pg_waldump.c:265
#, c-format
msgid "could not read file \"%s\": %m"
msgstr "kunde inte läsa fil \"%s\": %m"

#: pg_waldump.c:268
#, c-format
msgid "could not read file \"%s\": read %d of %d"
msgstr "kunde inte läsa fil \"%s\": läste %d av %d"

#: pg_waldump.c:329
#, c-format
msgid "could not locate WAL file \"%s\""
msgstr "kunde inte lokalisera WAL-fil \"%s\""

#: pg_waldump.c:331
#, c-format
msgid "could not find any WAL file"
msgstr "kunde inte hitta några WAL-filer"

#: pg_waldump.c:372
#, c-format
msgid "could not find file \"%s\": %m"
msgstr "kunde inte hitta filen \"%s\": %m"

#: pg_waldump.c:421
#, c-format
msgid "could not read from file \"%s\", offset %d: %m"
msgstr "Kunde inte läsa från fil \"%s\", offset %d: %m"

#: pg_waldump.c:425
#, c-format
msgid "could not read from file \"%s\", offset %d: read %d of %d"
msgstr "kunde inte läsa från fil \"%s\", offset %d, läste %d av %d"

#: pg_waldump.c:515
#, c-format
msgid "%s"
msgstr "%s"

#: pg_waldump.c:523
#, c-format
msgid "invalid fork number: %u"
msgstr "ogiltigt fork-nummer: %u"

#: pg_waldump.c:535
#, c-format
msgid "could not write file \"%s\": %m"
msgstr "kunde inte skriva fil \"%s\": %m"

#: pg_waldump.c:538
#, c-format
msgid "could not close file \"%s\": %m"
msgstr "kunde inte stänga fil \"%s\": %m"

#: pg_waldump.c:758
#, c-format
msgid ""
"%s decodes and displays PostgreSQL write-ahead logs for debugging.\n"
"\n"
msgstr "%s avkodar och visar PostgreSQLs write-ahead-logg för debuggning.\n"

#: pg_waldump.c:760
#, c-format
msgid "Usage:\n"
msgstr "Användning:\n"

#: pg_waldump.c:761
#, c-format
msgid "  %s [OPTION]... [STARTSEG [ENDSEG]]\n"
msgstr "  %s [FLAGGA]... [STARTSEG [SLUTSEG]]\n"

#: pg_waldump.c:762
#, c-format
msgid ""
"\n"
"Options:\n"
msgstr ""
"\n"
"Flaggor:\n"

#: pg_waldump.c:763
#, c-format
msgid "  -b, --bkp-details      output detailed information about backup blocks\n"
msgstr "  -b, --bkp-details      skriv detaljerad information om backupblock\n"

#: pg_waldump.c:764
#, c-format
msgid "  -B, --block=N          with --relation, only show records that modify block N\n"
msgstr ""
"  -B, --block=N          tillsammans med --relation, visa bara poster som\n"
"                         modifierar block N\n"

#: pg_waldump.c:765
#, c-format
msgid "  -e, --end=RECPTR       stop reading at WAL location RECPTR\n"
msgstr "  -e, --end=RECPTR       stoppa läsning vid WAL-position RECPTR\n"

#: pg_waldump.c:766
#, c-format
msgid "  -f, --follow           keep retrying after reaching end of WAL\n"
msgstr "  -f, --follow           fortsätt försök efter att ha nått slutet av WAL\n"

#: pg_waldump.c:767
#, c-format
msgid ""
"  -F, --fork=FORK        only show records that modify blocks in fork FORK;\n"
"                         valid names are main, fsm, vm, init\n"
msgstr ""
"  -F, --fork=GREN        visa bara poster som modifierar block i grenen GREN\n"
"                         gilriga namn är main, fsm, vm och init\n"

#: pg_waldump.c:769
#, c-format
msgid "  -n, --limit=N          number of records to display\n"
msgstr "  -n, --limit=N          antal poster att visa\n"

#: pg_waldump.c:770
#, c-format
msgid ""
"  -p, --path=PATH        directory in which to find WAL segment files or a\n"
"                         directory with a ./pg_wal that contains such files\n"
"                         (default: current directory, ./pg_wal, $PGDATA/pg_wal)\n"
msgstr ""
"  -p, --path=SÖKVÄG      katalog där man hittar WAL-segmentfiler eller en\n"
"                         katalog med en ./pg_wal som innehåller sådana filer\n"
"                         (standard: aktuell katalog, ./pg_wal, $PGDATA/pg_wal)\n"

#: pg_waldump.c:773
#, c-format
msgid "  -q, --quiet            do not print any output, except for errors\n"
msgstr "  -q, --quiet            skriv inte ut några meddelanden förutom fel\n"

#: pg_waldump.c:774
#, c-format
msgid ""
"  -r, --rmgr=RMGR        only show records generated by resource manager RMGR;\n"
"                         use --rmgr=list to list valid resource manager names\n"
msgstr ""
"  -r, --rmgr=RMGR        visa bara poster skapade av resurshanteraren RMGR;\n"
"                         använd --rmgr=list för att lista giltiga resurshanterarnamn\n"

#: pg_waldump.c:776
#, c-format
msgid "  -R, --relation=T/D/R   only show records that modify blocks in relation T/D/R\n"
msgstr ""
"  -R, --relation=T/D/R   visa bara poster som modifierar block i\n"
"                         relationen T/D/R\n"

#: pg_waldump.c:777
#, c-format
msgid "  -s, --start=RECPTR     start reading at WAL location RECPTR\n"
msgstr "  -s, --start=RECPTR     börja läsning vid WAL-position RECPTR\n"

#: pg_waldump.c:778
#, c-format
msgid ""
"  -t, --timeline=TLI     timeline from which to read WAL records\n"
"                         (default: 1 or the value used in STARTSEG)\n"
msgstr ""
"  -t, --timeline=TLI     tidslinje från vilken vi läser WAL-poster\n"
"                         (standard: 1 eller värdet som används i STARTSEG)\n"

#: pg_waldump.c:780
#, c-format
msgid "  -V, --version          output version information, then exit\n"
msgstr "  -V, --version          visa versionsinformation, avsluta sedan\n"

#: pg_waldump.c:781
#, c-format
msgid "  -w, --fullpage         only show records with a full page write\n"
msgstr "  -w, --fullpage         visa bara poster som skrivit hela sidor\n"

#: pg_waldump.c:782
#, c-format
msgid "  -x, --xid=XID          only show records with transaction ID XID\n"
msgstr "  -x, --xid=XID          visa baras poster med transaktions-ID XID\n"

#: pg_waldump.c:783
#, c-format
msgid ""
"  -z, --stats[=record]   show statistics instead of records\n"
"                         (optionally, show per-record statistics)\n"
msgstr ""
"  -z, --stats[=post]     visa statistik istället för poster\n"
"                         (alternativt, visa statistik per post)\n"

#: pg_waldump.c:785
#, c-format
msgid "  --save-fullpage=DIR    save full page images to DIR\n"
msgstr "  --save-fullpage=KAT    spara kopia av hela sidor till KAT\n"

#: pg_waldump.c:786
#, c-format
msgid "  -?, --help             show this help, then exit\n"
msgstr "  -?, --help             visa den här hjälpen, avsluta sedan\n"

#: pg_waldump.c:787
#, c-format
msgid ""
"\n"
"Report bugs to <%s>.\n"
msgstr ""
"\n"
"Rapportera fel till <%s>.\n"

#: pg_waldump.c:788
#, c-format
msgid "%s home page: <%s>\n"
msgstr "hemsida för %s: <%s>\n"

#: pg_waldump.c:884
#, c-format
msgid "no arguments specified"
msgstr "inga argument angivna"

#: pg_waldump.c:900
#, c-format
msgid "invalid block number: \"%s\""
msgstr "ogiltigt portnummer \"%s\""

#: pg_waldump.c:909 pg_waldump.c:1007
#, c-format
msgid "invalid WAL location: \"%s\""
msgstr "ogiltig WAL-position: \"%s\""

#: pg_waldump.c:922
#, c-format
msgid "invalid fork name: \"%s\""
msgstr "ogiltigt fork-namn: \"%s\""

#: pg_waldump.c:930 pg_waldump.c:1033
#, c-format
msgid "invalid value \"%s\" for option %s"
msgstr "ogiltigt värde \"%s\" för flaggan \"%s\""

#: pg_waldump.c:961
#, c-format
msgid "custom resource manager \"%s\" does not exist"
msgstr "egendefinierad resurshanterare \"%s\" finns inte"

#: pg_waldump.c:982
#, c-format
msgid "resource manager \"%s\" does not exist"
msgstr "resurshanterare \"%s\" finns inte"

#: pg_waldump.c:997
#, c-format
msgid "invalid relation specification: \"%s\""
msgstr "ogiltig inställning av relation: \"%s\""

#: pg_waldump.c:998
#, c-format
msgid "Expecting \"tablespace OID/database OID/relation filenode\"."
msgstr "Skall vara en av \"OID för tabellutrymme/OID för databas/relations filnod\"."

#: pg_waldump.c:1040
#, c-format
msgid "%s must be in range %u..%u"
msgstr "%s måste vara i intervallet %u..%u"

#: pg_waldump.c:1055
#, c-format
msgid "invalid transaction ID specification: \"%s\""
msgstr "ogiltig inställning av transaktions-ID: %s"

#: pg_waldump.c:1070
#, c-format
msgid "unrecognized value for option %s: %s"
msgstr "okänt värde för flaggan %s: %s"

#: pg_waldump.c:1087
#, c-format
msgid "option %s requires option %s to be specified"
msgstr "flaggan %s kräver att flaggan %s också anges"

#: pg_waldump.c:1094
#, c-format
msgid "too many command-line arguments (first is \"%s\")"
msgstr "för många kommandoradsargument (första är \"%s\")"

#: pg_waldump.c:1133 pg_waldump.c:1163
#, c-format
msgid "could not open file \"%s\""
msgstr "kunde inte öppna filen \"%s\""

#: pg_waldump.c:1143
#, c-format
msgid "start WAL location %X/%X is not inside file \"%s\""
msgstr "start-WAL-position %X/%X är inte i filen \"%s\""

#: pg_waldump.c:1170
#, c-format
msgid "ENDSEG %s is before STARTSEG %s"
msgstr "SLUTSEG %s är före STARTSEG %s"

#: pg_waldump.c:1185
#, c-format
msgid "end WAL location %X/%X is not inside file \"%s\""
msgstr "slut-WAL-position %X/%X är inte i filen \"%s\""

#: pg_waldump.c:1197
#, c-format
msgid "no start WAL location given"
msgstr "ingen start-WAL-position angiven"

#: pg_waldump.c:1211
#, c-format
msgid "out of memory while allocating a WAL reading processor"
msgstr "slut på minne vid allokering av en WAL-läs-processor"

#: pg_waldump.c:1217
#, c-format
msgid "could not find a valid record after %X/%X"
msgstr "kunde inte hitta en giltig post efter %X/%X"

#: pg_waldump.c:1227
#, c-format
msgid "first record is after %X/%X, at %X/%X, skipping over %u byte"
msgid_plural "first record is after %X/%X, at %X/%X, skipping over %u bytes"
msgstr[0] "första posten är efter %X/%X, vid %X/%X, hoppar över %u byte"
msgstr[1] "första posten är efter %X/%X, vid %X/%X, hoppar över %u byte"

#: pg_waldump.c:1312
#, c-format
msgid "error in WAL record at %X/%X: %s"
msgstr "fel i WAL-post vid %X/%X: %s"

#: pg_waldump.c:1321
#, c-format
msgid "Try \"%s --help\" for more information."
msgstr "Försök med \"%s --help\" för mer information."

<<<<<<< HEAD
#: xlogreader.c:619
=======
#: xlogreader.c:620
>>>>>>> 3d6a8289
#, c-format
msgid "invalid record offset at %X/%X: expected at least %u, got %u"
msgstr "ogiltig postoffset vid %X/%X: förväntade minst %u, fick %u"

<<<<<<< HEAD
#: xlogreader.c:628
=======
#: xlogreader.c:629
>>>>>>> 3d6a8289
#, c-format
msgid "contrecord is requested by %X/%X"
msgstr "contrecord är begärd vid %X/%X"

<<<<<<< HEAD
#: xlogreader.c:669 xlogreader.c:1134
=======
#: xlogreader.c:670 xlogreader.c:1135
>>>>>>> 3d6a8289
#, c-format
msgid "invalid record length at %X/%X: expected at least %u, got %u"
msgstr "ogiltig postlängd vid %X/%X: förväntade minst %u, fick %u"

<<<<<<< HEAD
#: xlogreader.c:758
=======
#: xlogreader.c:759
>>>>>>> 3d6a8289
#, c-format
msgid "there is no contrecord flag at %X/%X"
msgstr "det finns ingen contrecord-flagga vid %X/%X"

<<<<<<< HEAD
#: xlogreader.c:771
=======
#: xlogreader.c:772
>>>>>>> 3d6a8289
#, c-format
msgid "invalid contrecord length %u (expected %lld) at %X/%X"
msgstr "ogiltig contrecord-längd %u (förväntade %lld) vid %X/%X"

<<<<<<< HEAD
#: xlogreader.c:1142
=======
#: xlogreader.c:1143
>>>>>>> 3d6a8289
#, c-format
msgid "invalid resource manager ID %u at %X/%X"
msgstr "ogiltigt resurshanterar-ID %u vid %X/%X"

<<<<<<< HEAD
#: xlogreader.c:1155 xlogreader.c:1171
=======
#: xlogreader.c:1156 xlogreader.c:1172
>>>>>>> 3d6a8289
#, c-format
msgid "record with incorrect prev-link %X/%X at %X/%X"
msgstr "post med inkorrekt prev-link %X/%X vid %X/%X"

<<<<<<< HEAD
#: xlogreader.c:1209
=======
#: xlogreader.c:1210
>>>>>>> 3d6a8289
#, c-format
msgid "incorrect resource manager data checksum in record at %X/%X"
msgstr "felaktig resurshanterardatakontrollsumma i post vid %X/%X"

<<<<<<< HEAD
#: xlogreader.c:1243
=======
#: xlogreader.c:1244
>>>>>>> 3d6a8289
#, c-format
msgid "invalid magic number %04X in WAL segment %s, LSN %X/%X, offset %u"
msgstr "felaktigt magiskt nummer %04X i WAL-segment %s, LSN %X/%X, offset %u"

<<<<<<< HEAD
#: xlogreader.c:1258 xlogreader.c:1300
=======
#: xlogreader.c:1259 xlogreader.c:1301
>>>>>>> 3d6a8289
#, c-format
msgid "invalid info bits %04X in WAL segment %s, LSN %X/%X, offset %u"
msgstr "ogiltiga infobitar %04X i WAL-segment %s, LSN %X/%X, offset %u"

<<<<<<< HEAD
#: xlogreader.c:1274
=======
#: xlogreader.c:1275
>>>>>>> 3d6a8289
#, c-format
msgid "WAL file is from different database system: WAL file database system identifier is %<PRIu64>, pg_control database system identifier is %<PRIu64>"
msgstr "WAL-fil är från ett annat databassystem: WAL-filens databassystemidentifierare är %<PRIu64>, pg_control databassystemidentifierare är %<PRIu64>"

<<<<<<< HEAD
#: xlogreader.c:1282
=======
#: xlogreader.c:1283
>>>>>>> 3d6a8289
#, c-format
msgid "WAL file is from different database system: incorrect segment size in page header"
msgstr "WAL-fil är från ett annat databassystem: inkorrekt segmentstorlek i sidhuvud"

<<<<<<< HEAD
#: xlogreader.c:1288
=======
#: xlogreader.c:1289
>>>>>>> 3d6a8289
#, c-format
msgid "WAL file is from different database system: incorrect XLOG_BLCKSZ in page header"
msgstr "WAL-fil är från ett annat databassystem: inkorrekt XLOG_BLCKSZ i sidhuvud"

<<<<<<< HEAD
#: xlogreader.c:1320
=======
#: xlogreader.c:1321
>>>>>>> 3d6a8289
#, c-format
msgid "unexpected pageaddr %X/%X in WAL segment %s, LSN %X/%X, offset %u"
msgstr "oväntad sidadress %X/%X i WAL-segment %s, LSN %X/%X, offset %u"

# FIXME
<<<<<<< HEAD
#: xlogreader.c:1346
=======
#: xlogreader.c:1347
>>>>>>> 3d6a8289
#, c-format
msgid "out-of-sequence timeline ID %u (after %u) in WAL segment %s, LSN %X/%X, offset %u"
msgstr "\"ej i sekvens\"-fel på tidslinje-ID %u (efter %u) i WAL-segment %s, LSN %X/%X, offset %u"

<<<<<<< HEAD
#: xlogreader.c:1749
=======
#: xlogreader.c:1759
>>>>>>> 3d6a8289
#, c-format
msgid "out-of-order block_id %u at %X/%X"
msgstr "\"ej i sekvens\"-block_id %u vid %X/%X"

<<<<<<< HEAD
#: xlogreader.c:1773
=======
#: xlogreader.c:1783
>>>>>>> 3d6a8289
#, c-format
msgid "BKPBLOCK_HAS_DATA set, but no data included at %X/%X"
msgstr "BKPBLOCK_HAS_DATA är satt men ingen data inkluderad vid %X/%X"

<<<<<<< HEAD
#: xlogreader.c:1780
=======
#: xlogreader.c:1790
>>>>>>> 3d6a8289
#, c-format
msgid "BKPBLOCK_HAS_DATA not set, but data length is %u at %X/%X"
msgstr "BKPBLOCK_HAS_DATA är ej satt men datalängden är %u vid %X/%X"

<<<<<<< HEAD
#: xlogreader.c:1816
=======
#: xlogreader.c:1826
>>>>>>> 3d6a8289
#, c-format
msgid "BKPIMAGE_HAS_HOLE set, but hole offset %u length %u block image length %u at %X/%X"
msgstr "BKPIMAGE_HAS_HOLE är satt men håloffset %u längd %u blockavbildlängd %u vid %X/%X"

<<<<<<< HEAD
#: xlogreader.c:1832
=======
#: xlogreader.c:1842
>>>>>>> 3d6a8289
#, c-format
msgid "BKPIMAGE_HAS_HOLE not set, but hole offset %u length %u at %X/%X"
msgstr "BKPIMAGE_HAS_HOLE är inte satt men håloffset %u längd %u vid %X/%X"

<<<<<<< HEAD
#: xlogreader.c:1846
=======
#: xlogreader.c:1856
>>>>>>> 3d6a8289
#, c-format
msgid "BKPIMAGE_COMPRESSED set, but block image length %u at %X/%X"
msgstr "BKPIMAGE_COMPRESSED är satt men blockavbildlängd %u vid %X/%X"

<<<<<<< HEAD
#: xlogreader.c:1861
=======
#: xlogreader.c:1871
>>>>>>> 3d6a8289
#, c-format
msgid "neither BKPIMAGE_HAS_HOLE nor BKPIMAGE_COMPRESSED set, but block image length is %u at %X/%X"
msgstr "varken BKPIMAGE_HAS_HOLE eller BKPIMAGE_COMPRESSED är satt men blockavbildlängd är %u vid %X/%X"

<<<<<<< HEAD
#: xlogreader.c:1877
=======
#: xlogreader.c:1887
>>>>>>> 3d6a8289
#, c-format
msgid "BKPBLOCK_SAME_REL set but no previous rel at %X/%X"
msgstr "BKPBLOCK_SAME_REL är satt men ingen tidigare rel vid %X/%X"

<<<<<<< HEAD
#: xlogreader.c:1889
=======
#: xlogreader.c:1899
>>>>>>> 3d6a8289
#, c-format
msgid "invalid block_id %u at %X/%X"
msgstr "ogiltig block_id %u vid %X/%X"

<<<<<<< HEAD
#: xlogreader.c:1956
=======
#: xlogreader.c:1966
>>>>>>> 3d6a8289
#, c-format
msgid "record with invalid length at %X/%X"
msgstr "post med ogiltig längd vid %X/%X"

<<<<<<< HEAD
#: xlogreader.c:1982
=======
#: xlogreader.c:1992
>>>>>>> 3d6a8289
#, c-format
msgid "could not locate backup block with ID %d in WAL record"
msgstr "kunde inte hitta backup-block med ID %d i WAL-post"

<<<<<<< HEAD
#: xlogreader.c:2066
=======
#: xlogreader.c:2076
>>>>>>> 3d6a8289
#, c-format
msgid "could not restore image at %X/%X with invalid block %d specified"
msgstr "kunde inte återställa avbild vid %X/%X med ogiltigt block %d angivet"

<<<<<<< HEAD
#: xlogreader.c:2073
=======
#: xlogreader.c:2083
>>>>>>> 3d6a8289
#, c-format
msgid "could not restore image at %X/%X with invalid state, block %d"
msgstr "kunde inte återställa avbild vid %X/%X med ogiltigt state, block %d"

<<<<<<< HEAD
#: xlogreader.c:2100 xlogreader.c:2117
=======
#: xlogreader.c:2110 xlogreader.c:2127
>>>>>>> 3d6a8289
#, c-format
msgid "could not restore image at %X/%X compressed with %s not supported by build, block %d"
msgstr "kunde inte återställa avbild vid %X/%X, komprimerad med %s stöds inte av bygget, block %d"

<<<<<<< HEAD
#: xlogreader.c:2126
=======
#: xlogreader.c:2136
>>>>>>> 3d6a8289
#, c-format
msgid "could not restore image at %X/%X compressed with unknown method, block %d"
msgstr "kunde inte återställa avbild vid %X/%X, komprimerad med okänd metod, block %d"

<<<<<<< HEAD
#: xlogreader.c:2134
=======
#: xlogreader.c:2144
>>>>>>> 3d6a8289
#, c-format
msgid "could not decompress image at %X/%X, block %d"
msgstr "kunde inte packa upp avbild vid %X/%X, block %d"<|MERGE_RESOLUTION|>--- conflicted
+++ resolved
@@ -1,16 +1,6 @@
 # Swedish message translation file for pg_waldump
 # Copyright (C) 2017 PostgreSQL Global Development Group
 # This file is distributed under the same license as the PostgreSQL package.
-<<<<<<< HEAD
-# Dennis Björklund <db@zigo.dhs.org>, 2017, 2018, 2019, 2020, 2021, 2022, 2023, 2024.
-#
-msgid ""
-msgstr ""
-"Project-Id-Version: PostgreSQL 17\n"
-"Report-Msgid-Bugs-To: pgsql-bugs@lists.postgresql.org\n"
-"POT-Creation-Date: 2024-07-12 14:19+0000\n"
-"PO-Revision-Date: 2024-07-12 19:11+0200\n"
-=======
 # Dennis Björklund <db@zigo.dhs.org>, 2017, 2018, 2019, 2020, 2021, 2022, 2023, 2024, 2025.
 #
 msgid ""
@@ -19,7 +9,6 @@
 "Report-Msgid-Bugs-To: pgsql-bugs@lists.postgresql.org\n"
 "POT-Creation-Date: 2025-05-16 16:19+0000\n"
 "PO-Revision-Date: 2025-05-16 20:20+0200\n"
->>>>>>> 3d6a8289
 "Last-Translator: Dennis Björklund <db@zigo.dhs.org>\n"
 "Language-Team: Swedish <pgsql-translators@postgresql.org>\n"
 "Language: sv\n"
@@ -59,78 +48,45 @@
 msgid "cannot duplicate null pointer (internal error)\n"
 msgstr "kan inte duplicera null-pekare (internt fel)\n"
 
-<<<<<<< HEAD
-#: ../../common/file_utils.c:70 ../../common/file_utils.c:347
-#: ../../common/file_utils.c:406 ../../common/file_utils.c:480 pg_waldump.c:199
-=======
 #: ../../common/file_utils.c:69 ../../common/file_utils.c:370
 #: ../../common/file_utils.c:428 ../../common/file_utils.c:502 pg_waldump.c:199
->>>>>>> 3d6a8289
 #: pg_waldump.c:532
 #, c-format
 msgid "could not open file \"%s\": %m"
 msgstr "kunde inte öppna fil \"%s\": %m"
 
-<<<<<<< HEAD
-#: ../../common/file_utils.c:76
-=======
 #: ../../common/file_utils.c:75
->>>>>>> 3d6a8289
 #, c-format
 msgid "could not synchronize file system for file \"%s\": %m"
 msgstr "kan inte synkronisera filsystemet för fil \"%s\": %m"
 
-<<<<<<< HEAD
-#: ../../common/file_utils.c:120 ../../common/file_utils.c:566
-=======
 #: ../../common/file_utils.c:123 ../../common/file_utils.c:588
->>>>>>> 3d6a8289
 #, c-format
 msgid "could not stat file \"%s\": %m"
 msgstr "kunde inte göra stat() på fil \"%s\": %m"
 
-<<<<<<< HEAD
-#: ../../common/file_utils.c:130 ../../common/file_utils.c:227
-=======
 #: ../../common/file_utils.c:133 ../../common/file_utils.c:243
->>>>>>> 3d6a8289
 #, c-format
 msgid "this build does not support sync method \"%s\""
 msgstr "detta bygge stöder inte synkmetod \"%s\""
 
-<<<<<<< HEAD
-#: ../../common/file_utils.c:151 ../../common/file_utils.c:281
-=======
 #: ../../common/file_utils.c:156 ../../common/file_utils.c:304
->>>>>>> 3d6a8289
 #: pg_waldump.c:1104 pg_waldump.c:1127
 #, c-format
 msgid "could not open directory \"%s\": %m"
 msgstr "kunde inte öppna katalog \"%s\": %m"
 
-<<<<<<< HEAD
-#: ../../common/file_utils.c:169 ../../common/file_utils.c:315
-=======
 #: ../../common/file_utils.c:174 ../../common/file_utils.c:338
->>>>>>> 3d6a8289
 #, c-format
 msgid "could not read directory \"%s\": %m"
 msgstr "kunde inte läsa katalog \"%s\": %m"
 
-<<<<<<< HEAD
-#: ../../common/file_utils.c:418 ../../common/file_utils.c:488
-=======
 #: ../../common/file_utils.c:440 ../../common/file_utils.c:510
->>>>>>> 3d6a8289
 #, c-format
 msgid "could not fsync file \"%s\": %m"
 msgstr "kunde inte fsync:a fil \"%s\": %m"
 
-<<<<<<< HEAD
-#: ../../common/file_utils.c:498
-=======
 #: ../../common/file_utils.c:520
->>>>>>> 3d6a8289
 #, c-format
 msgid "could not rename file \"%s\" to \"%s\": %m"
 msgstr "kunde inte döpa om fil \"%s\" till \"%s\": %m"
@@ -495,282 +451,158 @@
 msgid "Try \"%s --help\" for more information."
 msgstr "Försök med \"%s --help\" för mer information."
 
-<<<<<<< HEAD
-#: xlogreader.c:619
-=======
 #: xlogreader.c:620
->>>>>>> 3d6a8289
 #, c-format
 msgid "invalid record offset at %X/%X: expected at least %u, got %u"
 msgstr "ogiltig postoffset vid %X/%X: förväntade minst %u, fick %u"
 
-<<<<<<< HEAD
-#: xlogreader.c:628
-=======
 #: xlogreader.c:629
->>>>>>> 3d6a8289
 #, c-format
 msgid "contrecord is requested by %X/%X"
 msgstr "contrecord är begärd vid %X/%X"
 
-<<<<<<< HEAD
-#: xlogreader.c:669 xlogreader.c:1134
-=======
 #: xlogreader.c:670 xlogreader.c:1135
->>>>>>> 3d6a8289
 #, c-format
 msgid "invalid record length at %X/%X: expected at least %u, got %u"
 msgstr "ogiltig postlängd vid %X/%X: förväntade minst %u, fick %u"
 
-<<<<<<< HEAD
-#: xlogreader.c:758
-=======
 #: xlogreader.c:759
->>>>>>> 3d6a8289
 #, c-format
 msgid "there is no contrecord flag at %X/%X"
 msgstr "det finns ingen contrecord-flagga vid %X/%X"
 
-<<<<<<< HEAD
-#: xlogreader.c:771
-=======
 #: xlogreader.c:772
->>>>>>> 3d6a8289
 #, c-format
 msgid "invalid contrecord length %u (expected %lld) at %X/%X"
 msgstr "ogiltig contrecord-längd %u (förväntade %lld) vid %X/%X"
 
-<<<<<<< HEAD
-#: xlogreader.c:1142
-=======
 #: xlogreader.c:1143
->>>>>>> 3d6a8289
 #, c-format
 msgid "invalid resource manager ID %u at %X/%X"
 msgstr "ogiltigt resurshanterar-ID %u vid %X/%X"
 
-<<<<<<< HEAD
-#: xlogreader.c:1155 xlogreader.c:1171
-=======
 #: xlogreader.c:1156 xlogreader.c:1172
->>>>>>> 3d6a8289
 #, c-format
 msgid "record with incorrect prev-link %X/%X at %X/%X"
 msgstr "post med inkorrekt prev-link %X/%X vid %X/%X"
 
-<<<<<<< HEAD
-#: xlogreader.c:1209
-=======
 #: xlogreader.c:1210
->>>>>>> 3d6a8289
 #, c-format
 msgid "incorrect resource manager data checksum in record at %X/%X"
 msgstr "felaktig resurshanterardatakontrollsumma i post vid %X/%X"
 
-<<<<<<< HEAD
-#: xlogreader.c:1243
-=======
 #: xlogreader.c:1244
->>>>>>> 3d6a8289
 #, c-format
 msgid "invalid magic number %04X in WAL segment %s, LSN %X/%X, offset %u"
 msgstr "felaktigt magiskt nummer %04X i WAL-segment %s, LSN %X/%X, offset %u"
 
-<<<<<<< HEAD
-#: xlogreader.c:1258 xlogreader.c:1300
-=======
 #: xlogreader.c:1259 xlogreader.c:1301
->>>>>>> 3d6a8289
 #, c-format
 msgid "invalid info bits %04X in WAL segment %s, LSN %X/%X, offset %u"
 msgstr "ogiltiga infobitar %04X i WAL-segment %s, LSN %X/%X, offset %u"
 
-<<<<<<< HEAD
-#: xlogreader.c:1274
-=======
 #: xlogreader.c:1275
->>>>>>> 3d6a8289
 #, c-format
 msgid "WAL file is from different database system: WAL file database system identifier is %<PRIu64>, pg_control database system identifier is %<PRIu64>"
 msgstr "WAL-fil är från ett annat databassystem: WAL-filens databassystemidentifierare är %<PRIu64>, pg_control databassystemidentifierare är %<PRIu64>"
 
-<<<<<<< HEAD
-#: xlogreader.c:1282
-=======
 #: xlogreader.c:1283
->>>>>>> 3d6a8289
 #, c-format
 msgid "WAL file is from different database system: incorrect segment size in page header"
 msgstr "WAL-fil är från ett annat databassystem: inkorrekt segmentstorlek i sidhuvud"
 
-<<<<<<< HEAD
-#: xlogreader.c:1288
-=======
 #: xlogreader.c:1289
->>>>>>> 3d6a8289
 #, c-format
 msgid "WAL file is from different database system: incorrect XLOG_BLCKSZ in page header"
 msgstr "WAL-fil är från ett annat databassystem: inkorrekt XLOG_BLCKSZ i sidhuvud"
 
-<<<<<<< HEAD
-#: xlogreader.c:1320
-=======
 #: xlogreader.c:1321
->>>>>>> 3d6a8289
 #, c-format
 msgid "unexpected pageaddr %X/%X in WAL segment %s, LSN %X/%X, offset %u"
 msgstr "oväntad sidadress %X/%X i WAL-segment %s, LSN %X/%X, offset %u"
 
 # FIXME
-<<<<<<< HEAD
-#: xlogreader.c:1346
-=======
 #: xlogreader.c:1347
->>>>>>> 3d6a8289
 #, c-format
 msgid "out-of-sequence timeline ID %u (after %u) in WAL segment %s, LSN %X/%X, offset %u"
 msgstr "\"ej i sekvens\"-fel på tidslinje-ID %u (efter %u) i WAL-segment %s, LSN %X/%X, offset %u"
 
-<<<<<<< HEAD
-#: xlogreader.c:1749
-=======
 #: xlogreader.c:1759
->>>>>>> 3d6a8289
 #, c-format
 msgid "out-of-order block_id %u at %X/%X"
 msgstr "\"ej i sekvens\"-block_id %u vid %X/%X"
 
-<<<<<<< HEAD
-#: xlogreader.c:1773
-=======
 #: xlogreader.c:1783
->>>>>>> 3d6a8289
 #, c-format
 msgid "BKPBLOCK_HAS_DATA set, but no data included at %X/%X"
 msgstr "BKPBLOCK_HAS_DATA är satt men ingen data inkluderad vid %X/%X"
 
-<<<<<<< HEAD
-#: xlogreader.c:1780
-=======
 #: xlogreader.c:1790
->>>>>>> 3d6a8289
 #, c-format
 msgid "BKPBLOCK_HAS_DATA not set, but data length is %u at %X/%X"
 msgstr "BKPBLOCK_HAS_DATA är ej satt men datalängden är %u vid %X/%X"
 
-<<<<<<< HEAD
-#: xlogreader.c:1816
-=======
 #: xlogreader.c:1826
->>>>>>> 3d6a8289
 #, c-format
 msgid "BKPIMAGE_HAS_HOLE set, but hole offset %u length %u block image length %u at %X/%X"
 msgstr "BKPIMAGE_HAS_HOLE är satt men håloffset %u längd %u blockavbildlängd %u vid %X/%X"
 
-<<<<<<< HEAD
-#: xlogreader.c:1832
-=======
 #: xlogreader.c:1842
->>>>>>> 3d6a8289
 #, c-format
 msgid "BKPIMAGE_HAS_HOLE not set, but hole offset %u length %u at %X/%X"
 msgstr "BKPIMAGE_HAS_HOLE är inte satt men håloffset %u längd %u vid %X/%X"
 
-<<<<<<< HEAD
-#: xlogreader.c:1846
-=======
 #: xlogreader.c:1856
->>>>>>> 3d6a8289
 #, c-format
 msgid "BKPIMAGE_COMPRESSED set, but block image length %u at %X/%X"
 msgstr "BKPIMAGE_COMPRESSED är satt men blockavbildlängd %u vid %X/%X"
 
-<<<<<<< HEAD
-#: xlogreader.c:1861
-=======
 #: xlogreader.c:1871
->>>>>>> 3d6a8289
 #, c-format
 msgid "neither BKPIMAGE_HAS_HOLE nor BKPIMAGE_COMPRESSED set, but block image length is %u at %X/%X"
 msgstr "varken BKPIMAGE_HAS_HOLE eller BKPIMAGE_COMPRESSED är satt men blockavbildlängd är %u vid %X/%X"
 
-<<<<<<< HEAD
-#: xlogreader.c:1877
-=======
 #: xlogreader.c:1887
->>>>>>> 3d6a8289
 #, c-format
 msgid "BKPBLOCK_SAME_REL set but no previous rel at %X/%X"
 msgstr "BKPBLOCK_SAME_REL är satt men ingen tidigare rel vid %X/%X"
 
-<<<<<<< HEAD
-#: xlogreader.c:1889
-=======
 #: xlogreader.c:1899
->>>>>>> 3d6a8289
 #, c-format
 msgid "invalid block_id %u at %X/%X"
 msgstr "ogiltig block_id %u vid %X/%X"
 
-<<<<<<< HEAD
-#: xlogreader.c:1956
-=======
 #: xlogreader.c:1966
->>>>>>> 3d6a8289
 #, c-format
 msgid "record with invalid length at %X/%X"
 msgstr "post med ogiltig längd vid %X/%X"
 
-<<<<<<< HEAD
-#: xlogreader.c:1982
-=======
 #: xlogreader.c:1992
->>>>>>> 3d6a8289
 #, c-format
 msgid "could not locate backup block with ID %d in WAL record"
 msgstr "kunde inte hitta backup-block med ID %d i WAL-post"
 
-<<<<<<< HEAD
-#: xlogreader.c:2066
-=======
 #: xlogreader.c:2076
->>>>>>> 3d6a8289
 #, c-format
 msgid "could not restore image at %X/%X with invalid block %d specified"
 msgstr "kunde inte återställa avbild vid %X/%X med ogiltigt block %d angivet"
 
-<<<<<<< HEAD
-#: xlogreader.c:2073
-=======
 #: xlogreader.c:2083
->>>>>>> 3d6a8289
 #, c-format
 msgid "could not restore image at %X/%X with invalid state, block %d"
 msgstr "kunde inte återställa avbild vid %X/%X med ogiltigt state, block %d"
 
-<<<<<<< HEAD
-#: xlogreader.c:2100 xlogreader.c:2117
-=======
 #: xlogreader.c:2110 xlogreader.c:2127
->>>>>>> 3d6a8289
 #, c-format
 msgid "could not restore image at %X/%X compressed with %s not supported by build, block %d"
 msgstr "kunde inte återställa avbild vid %X/%X, komprimerad med %s stöds inte av bygget, block %d"
 
-<<<<<<< HEAD
-#: xlogreader.c:2126
-=======
 #: xlogreader.c:2136
->>>>>>> 3d6a8289
 #, c-format
 msgid "could not restore image at %X/%X compressed with unknown method, block %d"
 msgstr "kunde inte återställa avbild vid %X/%X, komprimerad med okänd metod, block %d"
 
-<<<<<<< HEAD
-#: xlogreader.c:2134
-=======
 #: xlogreader.c:2144
->>>>>>> 3d6a8289
 #, c-format
 msgid "could not decompress image at %X/%X, block %d"
 msgstr "kunde inte packa upp avbild vid %X/%X, block %d"
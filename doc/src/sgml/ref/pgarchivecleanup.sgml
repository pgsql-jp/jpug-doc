<!-- doc/src/sgml/ref/pgarchivecleanup.sgml -->

<refentry id="pgarchivecleanup">
 <indexterm zone="pgarchivecleanup">
  <primary>pg_archivecleanup</primary>
 </indexterm>

 <refmeta>
  <refentrytitle><application>pg_archivecleanup</application></refentrytitle>
  <manvolnum>1</manvolnum>
<!--
  <refmiscinfo>Application</refmiscinfo>
-->
  <refmiscinfo>アプリケーション</refmiscinfo>
 </refmeta>

 <refnamediv>
  <refname>pg_archivecleanup</refname>
<!--
  <refpurpose>clean up <productname>PostgreSQL</productname> WAL archive files</refpurpose>
-->
<refpurpose><productname>PostgreSQL</productname> WALアーカイブファイルを消去する</refpurpose>
 </refnamediv>

 <refsynopsisdiv>
  <cmdsynopsis>
   <command>pg_archivecleanup</command>
   <arg rep="repeat"><replaceable>option</replaceable></arg>
   <arg choice="plain"><replaceable>archivelocation</replaceable></arg>
   <arg choice="plain"><replaceable>oldestkeptwalfile</replaceable></arg>
  </cmdsynopsis>
 </refsynopsisdiv>

 <refsect1>
<!--
  <title>Description</title>
-->
  <title>説明</title>

 <para>
<!--
  <application>pg_archivecleanup</application> is designed to be used as an
  <literal>archive_cleanup_command</literal> to clean up WAL file archives when
  running as a standby server (see <xref linkend="warm-standby"/>).
  <application>pg_archivecleanup</application> can also be used as a standalone program to
  clean WAL file archives.
-->
<application>pg_archivecleanup</application>は、スタンバイサーバとして動作している際のWALファイルのアーカイブを消去するための<literal>archive_cleanup_command</literal>として使用されるように設計されています（<xref linkend="warm-standby"/>参照）。
同時に、<application>pg_archivecleanup</application>はWALファイルのアーカイブを消去するためのスタンドアローンのプログラムとしても利用することができます。
 </para>

  <para>
<!--
   To configure a standby
   server to use <application>pg_archivecleanup</application>, put this into its
   <filename>postgresql.conf</filename> configuration file:
-->
<application>pg_archivecleanup</application>を使うためにスタンバイサーバを設定するには、以下を<filename>postgresql.conf</filename>設定ファイルに記述します。
<programlisting>
archive_cleanup_command = 'pg_archivecleanup <replaceable>archivelocation</replaceable> %r'
</programlisting>
<!--
   where <replaceable>archivelocation</replaceable> is the directory from which WAL segment
   files should be removed.
-->
<replaceable>archivelocation</replaceable>は、WALセグメントファイルを削除するディレクトリです。
  </para>
  <para>
<!--
   When used within <xref linkend="guc-archive-cleanup-command"/>, all WAL files
   logically preceding the value of the <literal>%r</literal> argument will be removed
   from <replaceable>archivelocation</replaceable>. This minimizes the number of files
   that need to be retained, while preserving crash-restart capability.  Use of
   this parameter is appropriate if the <replaceable>archivelocation</replaceable> is a
   transient staging area for this particular standby server, but
   <emphasis>not</emphasis> when the <replaceable>archivelocation</replaceable> is intended as a
   long-term WAL archive area, or when multiple standby servers are recovering
   from the same archive location.
-->
<xref linkend="guc-archive-cleanup-command"/>で使用される場合、論理的に<literal>%r</literal>より前のすべてのWALファイルは<replaceable>archivelocation</replaceable>から削除されます。
これによって、クラッシュ—リスタートの機能を維持するための、保持しなければならないファイル数を最小限にします。
このパラメータの使用は、<replaceable>archivelocation</replaceable>がスタンバイサーバにおいて短期的な保存場所となっている場合には適切ですが、<replaceable>archivelocation</replaceable>を長期的なWALアーカイブ領域として使っている場合、または複数のスタンバイサーバが同一のアーカイブログの場所からリカバリしている場合には<emphasis>適切ではありません</emphasis>。
  </para>
  <para>
<!--
   When used as a standalone program all WAL files logically preceding the
   <replaceable>oldestkeptwalfile</replaceable> will be removed from <replaceable>archivelocation</replaceable>.
   In this mode, if you specify a <filename>.partial</filename> or <filename>.backup</filename>
   file name, then only the file prefix will be used as the
   <replaceable>oldestkeptwalfile</replaceable>. This treatment of <filename>.backup</filename>
   file name allows you to remove
   all WAL files archived prior to a specific base backup without error.
   For example, the following example will remove all files older than
   WAL file name <filename>000000010000003700000010</filename>:
-->
スタンドアローンプログラムとして使用される場合、<replaceable>oldestkeptwalfile</replaceable>より論理的に前のWALファイルは、すべて<replaceable>archivelocation</replaceable>から削除されます。
このモードでは、<filename>.partial</filename>または<filename>.backup</filename>のファイル名が指定されると、そのプレフィックス部だけが<replaceable>oldestkeptwalfile</replaceable>として使用されます。
この<filename>.backup</filename>のファイル名の処置により、エラーを起こすことなく特定のベースバックアップより前のすべてのWALファイルを削除することを可能にします。
以下の例は、<filename>000000010000003700000010</filename>より古いすべてのファイルを削除する実例です。
<programlisting>
pg_archivecleanup -d archive 000000010000003700000010.00000020.backup

pg_archivecleanup:  keep WAL file "archive/000000010000003700000010" and later
pg_archivecleanup:  removing file "archive/00000001000000370000000F"
pg_archivecleanup:  removing file "archive/00000001000000370000000E"
</programlisting>
  </para>
  <para>
<!--
   <application>pg_archivecleanup</application> assumes that
   <replaceable>archivelocation</replaceable> is a directory readable and writable by the
   server-owning user.
-->
<application>pg_archivecleanup</application>は、<replaceable>archivelocation</replaceable>がサーバを実行しているユーザによって読み書き可能なディレクトリであるものと仮定しています。
  </para>
 </refsect1>

 <refsect1>
<!--
  <title>Options</title>
-->
  <title>オプション</title>

   <para>
<!--
    <application>pg_archivecleanup</application> accepts the following command-line arguments:
-->
<application>pg_archivecleanup</application>は、以下のコマンドライン引数を受け付けます。

    <variablelist>

     <varlistentry>
      <term><option>-d</option></term>
      <listitem>
       <para>
<!--
        Print lots of debug logging output on <filename>stderr</filename>.
-->
<filename>stderr</filename>に大量のデバッグログを出力します。
       </para>
      </listitem>
     </varlistentry>

     <varlistentry>
      <term><option>-n</option></term>
      <listitem>
       <para>
<!--
        Print the names of the files that would have been removed on <filename>stdout</filename> (performs a dry run).
-->
削除されるファイルの名前を<filename>stdout</filename>に出力します(実際には削除しません).
       </para>
      </listitem>
     </varlistentry>

     <varlistentry>
      <term><option>-V</option></term>
      <term><option>--version</option></term>
      <listitem>
       <para>
<!--
        Print the <application>pg_archivecleanup</application> version and exit.
-->
<application>pg_archivecleanup</application>のバージョンを表示して終了します。
       </para>
      </listitem>
     </varlistentry>

     <varlistentry>
      <term><option>-x</option> <replaceable>extension</replaceable></term>
      <listitem>
       <para>
<!--
        Provide an extension
        that will be stripped from all file names before deciding if they
        should be deleted.  This is typically useful for cleaning up archives
        that have been compressed during storage, and therefore have had an
        extension added by the compression program.  For example: <literal>-x
        .gz</literal>.
-->
削除するファイルを決定する前にファイル名から取り除かれる拡張子を指定します。
保存時に圧縮され、そのため圧縮プログラムにより拡張子を付けられたアーカイブを消去するのに特に役に立ちます。
例: <literal>-x.gz</literal>
       </para>

      </listitem>
     </varlistentry>

     <varlistentry>
      <term><option>-?</option></term>
      <term><option>--help</option></term>
      <listitem>
       <para>
<!--
        Show help about <application>pg_archivecleanup</application> command line
        arguments, and exit.
-->
<application>pg_archivecleanup</application>のコマンドライン引数に関するヘルプを表示して終了します。
       </para>
      </listitem>
     </varlistentry>
    </variablelist>
   </para>
 </refsect1>

 <refsect1>
<<<<<<< HEAD
<!--
=======
  <title>Environment</title>

  <para>
   The environment variable <envar>PG_COLOR</envar> specifies whether to use
   color in diagnostic messages. Possible values are
   <literal>always</literal>, <literal>auto</literal> and
   <literal>never</literal>.
  </para>
 </refsect1>
 
 
 <refsect1>
>>>>>>> 5060275a
  <title>Notes</title>
-->
  <title>注釈</title>

  <para>
<!--
   <application>pg_archivecleanup</application> is designed to work with
   <productname>PostgreSQL</productname> 8.0 and later when used as a standalone utility,
   or with <productname>PostgreSQL</productname> 9.0 and later when used as an
   archive cleanup command.
-->
<application>pg_archivecleanup</application>は、<productname>PostgreSQL</productname> 8.0 とそれ以降において、スタンドアローンユーティリティとして動作するように設計されています。
また、<productname>PostgreSQL</productname> 9.0 とそれ以降においてはアーカイブのクリーンナップコマンドとして動作するように設計されています。
  </para>

  <para>
<!--
   <application>pg_archivecleanup</application> is written in C and has an
   easy-to-modify source code, with specifically designated sections to modify
   for your own needs
-->
<application>pg_archivecleanup</application>はC言語で書かれており、必要に応じて修正すべき部分が明確に示されているので、修正の容易なソースコードとなっています。
  </para>
 </refsect1>

 <refsect1>
<!--
  <title>Examples</title>
-->
  <title>例</title>

<!--
  <para>On Linux or Unix systems, you might use:
-->
  <para>LinuxやUnixのシステムでは、以下のように使います。
<programlisting>
archive_cleanup_command = 'pg_archivecleanup -d /mnt/standby/archive %r 2>>cleanup.log'
</programlisting>
<!--
   where the archive directory is physically located on the standby server,
   so that the <varname>archive_command</varname> is accessing it across NFS,
   but the files are local to the standby.
   This will:
-->
アーカイブディレクトリは物理的にはスタンバイサーバ上に配置されていますので、<literal>archive_command</literal>はNFSを経由してアーカイブディレクトリにアクセスしますが、それらのファイルはスタンバイサーバにとってはローカルファイルです。
この設定では、
  </para>
  <itemizedlist>
   <listitem>
    <para>
<!--
     produce debugging output in <filename>cleanup.log</filename>
-->
デバッグ出力を<filename>cleanup.log</filename>に生成します。
    </para>
   </listitem>
   <listitem>
    <para>
<!--
     remove no-longer-needed files from the archive directory
-->
アーカイブディレクトリの中から、不要になったファイルを削除します。
    </para>
   </listitem>
  </itemizedlist>
 </refsect1>

 <refsect1>
<!--
  <title>See Also</title>
-->
  <title>関連項目</title>

  <simplelist type="inline">
   <member><xref linkend="pgstandby"/></member>
  </simplelist>
 </refsect1>
</refentry><|MERGE_RESOLUTION|>--- conflicted
+++ resolved
@@ -204,9 +204,6 @@
  </refsect1>
 
  <refsect1>
-<<<<<<< HEAD
-<!--
-=======
   <title>Environment</title>
 
   <para>
@@ -219,7 +216,7 @@
  
  
  <refsect1>
->>>>>>> 5060275a
+<!--
   <title>Notes</title>
 -->
   <title>注釈</title>

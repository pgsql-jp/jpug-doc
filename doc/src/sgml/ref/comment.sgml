<!--
doc/src/sgml/ref/comment.sgml
PostgreSQL documentation
-->

<refentry id="sql-comment">
 <indexterm zone="sql-comment">
  <primary>COMMENT</primary>
 </indexterm>

 <refmeta>
  <refentrytitle>COMMENT</refentrytitle>
  <manvolnum>7</manvolnum>
<!--
  <refmiscinfo>SQL - Language Statements</refmiscinfo>
-->
  <refmiscinfo>SQL - 言語</refmiscinfo>
 </refmeta>

 <refnamediv>
  <refname>COMMENT</refname>
<!--
  <refpurpose>define or change the comment of an object</refpurpose>
-->
  <refpurpose>オブジェクトのコメントを定義する、または変更する</refpurpose>
 </refnamediv>

 <refsynopsisdiv>
<synopsis>
COMMENT ON
{
  ACCESS METHOD <replaceable class="parameter">object_name</replaceable> |
  AGGREGATE <replaceable class="parameter">aggregate_name</replaceable> ( <replaceable>aggregate_signature</replaceable> ) |
  CAST (<replaceable>source_type</replaceable> AS <replaceable>target_type</replaceable>) |
  COLLATION <replaceable class="parameter">object_name</replaceable> |
  COLUMN <replaceable class="parameter">relation_name</replaceable>.<replaceable class="parameter">column_name</replaceable> |
  CONSTRAINT <replaceable class="parameter">constraint_name</replaceable> ON <replaceable class="parameter">table_name</replaceable> |
  CONSTRAINT <replaceable class="parameter">constraint_name</replaceable> ON DOMAIN <replaceable class="parameter">domain_name</replaceable> |
  CONVERSION <replaceable class="parameter">object_name</replaceable> |
  DATABASE <replaceable class="parameter">object_name</replaceable> |
  DOMAIN <replaceable class="parameter">object_name</replaceable> |
  EXTENSION <replaceable class="parameter">object_name</replaceable> |
  EVENT TRIGGER <replaceable class="parameter">object_name</replaceable> |
  FOREIGN DATA WRAPPER <replaceable class="parameter">object_name</replaceable> |
  FOREIGN TABLE <replaceable class="parameter">object_name</replaceable> |
  FUNCTION <replaceable class="parameter">function_name</replaceable> [ ( [ [ <replaceable class="parameter">argmode</replaceable> ] [ <replaceable class="parameter">argname</replaceable> ] <replaceable class="parameter">argtype</replaceable> [, ...] ] ) ] |
  INDEX <replaceable class="parameter">object_name</replaceable> |
  LARGE OBJECT <replaceable class="parameter">large_object_oid</replaceable> |
  MATERIALIZED VIEW <replaceable class="parameter">object_name</replaceable> |
  OPERATOR <replaceable class="parameter">operator_name</replaceable> (<replaceable class="parameter">left_type</replaceable>, <replaceable class="parameter">right_type</replaceable>) |
  OPERATOR CLASS <replaceable class="parameter">object_name</replaceable> USING <replaceable class="parameter">index_method</replaceable> |
  OPERATOR FAMILY <replaceable class="parameter">object_name</replaceable> USING <replaceable class="parameter">index_method</replaceable> |
  POLICY <replaceable class="parameter">policy_name</replaceable> ON <replaceable class="parameter">table_name</replaceable> |
  [ PROCEDURAL ] LANGUAGE <replaceable class="parameter">object_name</replaceable> |
  PROCEDURE <replaceable class="parameter">procedure_name</replaceable> [ ( [ [ <replaceable class="parameter">argmode</replaceable> ] [ <replaceable class="parameter">argname</replaceable> ] <replaceable class="parameter">argtype</replaceable> [, ...] ] ) ] |
  PUBLICATION <replaceable class="parameter">object_name</replaceable> |
  ROLE <replaceable class="parameter">object_name</replaceable> |
  ROUTINE <replaceable class="parameter">routine_name</replaceable> [ ( [ [ <replaceable class="parameter">argmode</replaceable> ] [ <replaceable class="parameter">argname</replaceable> ] <replaceable class="parameter">argtype</replaceable> [, ...] ] ) ] |
  RULE <replaceable class="parameter">rule_name</replaceable> ON <replaceable class="parameter">table_name</replaceable> |
  SCHEMA <replaceable class="parameter">object_name</replaceable> |
  SEQUENCE <replaceable class="parameter">object_name</replaceable> |
  SERVER <replaceable class="parameter">object_name</replaceable> |
  STATISTICS <replaceable class="parameter">object_name</replaceable> |
  SUBSCRIPTION <replaceable class="parameter">object_name</replaceable> |
  TABLE <replaceable class="parameter">object_name</replaceable> |
  TABLESPACE <replaceable class="parameter">object_name</replaceable> |
  TEXT SEARCH CONFIGURATION <replaceable class="parameter">object_name</replaceable> |
  TEXT SEARCH DICTIONARY <replaceable class="parameter">object_name</replaceable> |
  TEXT SEARCH PARSER <replaceable class="parameter">object_name</replaceable> |
  TEXT SEARCH TEMPLATE <replaceable class="parameter">object_name</replaceable> |
  TRANSFORM FOR <replaceable>type_name</replaceable> LANGUAGE <replaceable>lang_name</replaceable> |
  TRIGGER <replaceable class="parameter">trigger_name</replaceable> ON <replaceable class="parameter">table_name</replaceable> |
  TYPE <replaceable class="parameter">object_name</replaceable> |
  VIEW <replaceable class="parameter">object_name</replaceable>
} IS { <replaceable class="parameter">string_literal</replaceable> | NULL }

<!--
<phrase>where <replaceable>aggregate_signature</replaceable> is:</phrase>
-->
<phrase>ここで<replaceable>aggregate_signature</replaceable>は以下の通りです。</phrase>

* |
[ <replaceable>argmode</replaceable> ] [ <replaceable>argname</replaceable> ] <replaceable>argtype</replaceable> [ , ... ] |
[ [ <replaceable>argmode</replaceable> ] [ <replaceable>argname</replaceable> ] <replaceable>argtype</replaceable> [ , ... ] ] ORDER BY [ <replaceable>argmode</replaceable> ] [ <replaceable>argname</replaceable> ] <replaceable>argtype</replaceable> [ , ... ]
</synopsis>
 </refsynopsisdiv>

 <refsect1>
<!--
  <title>Description</title>
-->
  <title>説明</title>

  <para>
<!--
   <command>COMMENT</command> stores a comment about a database object.
-->
<command>COMMENT</command>は、データベースオブジェクトに関するコメントを保存します。
  </para>

  <para>
<!--
   Only one comment string is stored for each object, so to modify a comment,
   issue a new <command>COMMENT</command> command for the same object.  To remove a
   comment, write <literal>NULL</literal> in place of the text string.
   Comments are automatically dropped when their object is dropped.
-->
各オブジェクトに保存できるコメント文字列は1つだけです。
ですので、コメントを編集するためには、同一オブジェクトに対して新しく<command>COMMENT</command>コマンドを発行してください。
コメントを削除するには、テキスト文字列の部分に<literal>NULL</literal>を記述してください。
オブジェクトが削除された時、コメントは自動的に削除されます。
  </para>

  <para>
<!--
   A <literal>SHARE UPDATE EXCLUSIVE</literal> lock is acquired on the
   object to be commented.
-->
コメントを付加するオブジェクトでは、<literal>SHARE UPDATE EXCLUSIVE</literal>ロックが獲得されます。
  </para>

  <para>
<!--
   For most kinds of object, only the object's owner can set the comment.
   Roles don't have owners, so the rule for <literal>COMMENT ON ROLE</literal> is
   that you must be superuser to comment on a superuser role, or have the
   <literal>CREATEROLE</literal> privilege and have been granted
   <literal>ADMIN OPTION</literal> on the target role.
   Likewise, access methods don't have owners either; you must be superuser
   to comment on an access method.
   Of course, a superuser can comment on anything.
-->
ほとんどの種類のオブジェクトでは、オブジェクトの所有者のみがコメントを設定することができます。
ロールには所有者がありませんので、<literal>COMMENT ON ROLE</literal>における規則は、スーパーユーザロールに対するコメント付けはスーパーユーザでなければならず、スーパーユーザ以外のロールに対するコメント付けは<literal>CREATEROLE</literal>を持たなければならないとなります。
同様に、アクセスメソッドには所有者がいないため、アクセスメソッドにコメントをつけるにはスーパーユーザでなければなりません。
当然ながらスーパーユーザは何にでもコメントを付けることができます。
  </para>

  <para>
<!--
    Comments can be viewed using <application>psql</application>'s
    <command>\d</command> family of commands.
    Other user interfaces to retrieve comments can be built atop
    the same built-in functions that <application>psql</application> uses, namely
    <function>obj_description</function>, <function>col_description</function>,
    and <function>shobj_description</function>
    (see <xref linkend="functions-info-comment-table"/>).
-->
コメントは、<application>psql</application>の<command>\d</command>系のコマンドで表示することができます。
<function>obj_description()</function>、<function>col_description()</function>、<function>shobj_description</function>という名前の、<application>psql</application>が使用する組み込み関数を使うように構築することで、他のユーザインタフェースを使ってコメントを取り出せるようになります
（<xref linkend="functions-info-comment-table"/>を参照してください）。
  </para>
 </refsect1>

 <refsect1>
<!--
  <title>Parameters</title>
-->
  <title>パラメータ</title>

  <variablelist>
   <varlistentry>
    <term><replaceable class="parameter">object_name</replaceable></term>
    <term><replaceable class="parameter">relation_name</replaceable>.<replaceable>column_name</replaceable></term>
    <term><replaceable class="parameter">aggregate_name</replaceable></term>
    <term><replaceable class="parameter">constraint_name</replaceable></term>
    <term><replaceable class="parameter">function_name</replaceable></term>
    <term><replaceable class="parameter">operator_name</replaceable></term>
    <term><replaceable class="parameter">policy_name</replaceable></term>
    <term><replaceable class="parameter">procedure_name</replaceable></term>
    <term><replaceable class="parameter">routine_name</replaceable></term>
    <term><replaceable class="parameter">rule_name</replaceable></term>
    <term><replaceable class="parameter">trigger_name</replaceable></term>
    <listitem>
     <para>
<!--
      The name of the object to be commented.  Names of objects that reside in
      schemas (tables, functions, etc.) can be
      schema-qualified. When commenting on a column,
      <replaceable class="parameter">relation_name</replaceable> must refer
      to a table, view, composite type, or foreign table.
-->
コメントを付加するオブジェクトの名前です。
スキーマの中にあるオブジェクト(テーブル、関数など)の名前はスキーマ修飾可能です。
列にコメントを付与する場合、<replaceable class="parameter">relation_name</replaceable>はテーブル、ビュー、複合型、外部テーブルを参照するものでなければなりません。
     </para>
    </listitem>
   </varlistentry>

   <varlistentry>
    <term><replaceable class="parameter">table_name</replaceable></term>
    <term><replaceable class="parameter">domain_name</replaceable></term>
    <listitem>
     <para>
<!--
      When creating a comment on a constraint, a trigger, a rule or
      a policy these parameters specify the name of the table or domain on
      which that object is defined.
-->
制約、トリガー、ルール、ポリシーにコメントを作成する場合、これらのパラメータはオブジェクトが定義されているテーブルまたはドメインの名前を指定します。
     </para>
    </listitem>
   </varlistentry>

   <varlistentry>
     <term><replaceable>source_type</replaceable></term>
     <listitem>
      <para>
<!--
       The name of the source data type of the cast.
-->
キャストの変換元データ型の名前です。
      </para>
     </listitem>
    </varlistentry>

    <varlistentry>
     <term><replaceable>target_type</replaceable></term>
     <listitem>
      <para>
<!--
       The name of the target data type of the cast.
-->
キャストの変換先のデータ型の名前です。
      </para>
     </listitem>
    </varlistentry>

   <varlistentry>
    <term><replaceable class="parameter">argmode</replaceable></term>
    <listitem>
     <para>
<!--
      The mode of a function, procedure, or aggregate
      argument: <literal>IN</literal>, <literal>OUT</literal>,
      <literal>INOUT</literal>, or <literal>VARIADIC</literal>.
      If omitted, the default is <literal>IN</literal>.
      Note that <command>COMMENT</command> does not actually pay
      any attention to <literal>OUT</literal> arguments, since only the input
      arguments are needed to determine the function's identity.
      So it is sufficient to list the <literal>IN</literal>, <literal>INOUT</literal>,
      and <literal>VARIADIC</literal> arguments.
-->
関数、プロシージャまたは集約の引数のモードで、<literal>IN</literal>、<literal>OUT</literal>、<literal>INOUT</literal>、<literal>VARIADIC</literal>のいずれかです。
省略時のデフォルトは<literal>IN</literal>です。
関数を識別するには入力引数のみが必要ですので、<command>COMMENT</command>が実際には<literal>OUT</literal>引数を無視することに注意してください。
したがって、<literal>IN</literal>、<literal>INOUT</literal>および<literal>VARIADIC</literal>引数を列挙することで十分です。
     </para>
    </listitem>
   </varlistentry>

   <varlistentry>
    <term><replaceable class="parameter">argname</replaceable></term>
    <listitem>
     <para>
<!--
      The name of a function, procedure, or aggregate argument.
      Note that <command>COMMENT</command> does not actually pay
      any attention to argument names, since only the argument data
      types are needed to determine the function's identity.
-->
関数、プロシージャまたは集約の引数の名前です。
関数の識別には引数データ型のみが必要ですので、<command>COMMENT</command>が実際には引数の名前を無視することに注意してください。
     </para>
    </listitem>
   </varlistentry>

   <varlistentry>
    <term><replaceable class="parameter">argtype</replaceable></term>
    <listitem>
     <para>
<!--
      The data type of a function, procedure, or aggregate argument.
-->
関数、プロシージャまたは集約の引数のデータ型です。
     </para>
    </listitem>
   </varlistentry>

   <varlistentry>
    <term><replaceable class="parameter">large_object_oid</replaceable></term>
    <listitem>
     <para>
<!--
      The OID of the large object.
-->
ラージオブジェクトのOIDです。
     </para>
    </listitem>
   </varlistentry>

   <varlistentry>
    <term><replaceable class="parameter">left_type</replaceable></term>
    <term><replaceable class="parameter">right_type</replaceable></term>
    <listitem>
     <para>
<!--
      The data type(s) of the operator's arguments (optionally
      schema-qualified).  Write <literal>NONE</literal> for the missing argument
      of a prefix operator.
-->
演算子の引数のデータ型（スキーマ修飾も可）です。
前置演算子における存在しない引数については<literal>NONE</literal>と記述してください。
     </para>
    </listitem>
   </varlistentry>

    <varlistentry>
     <term><literal>PROCEDURAL</literal></term>
     <listitem>
      <para>
<!--
       This is a noise word.
-->
これには意味はありません。
      </para>
     </listitem>
    </varlistentry>

    <varlistentry>
     <term><replaceable>type_name</replaceable></term>

     <listitem>
      <para>
<!--
       The name of the data type of the transform.
-->
変換のデータ型の名前です。
      </para>
     </listitem>
    </varlistentry>

    <varlistentry>
     <term><replaceable>lang_name</replaceable></term>

     <listitem>
      <para>
<!--
       The name of the language of the transform.
-->
変換の言語の名前です。
      </para>
     </listitem>
    </varlistentry>

   <varlistentry>
    <term><replaceable class="parameter">string_literal</replaceable></term>
    <listitem>
     <para>
<<<<<<< HEAD
      The new comment contents, written as a string literal.
=======
<!--
      The new comment contents, written as a string literal.
-->
新しいコメントの内容です。文字列リテラルとして記述します。
>>>>>>> 94ef7168
     </para>
    </listitem>
   </varlistentry>

   <varlistentry>
    <term><literal>NULL</literal></term>
    <listitem>
     <para>
<<<<<<< HEAD
      Write <literal>NULL</literal> to drop the comment.
=======
<!--
      Write <literal>NULL</literal> to drop the comment.
-->
コメントを削除するには<literal>NULL</literal>と記述します。
>>>>>>> 94ef7168
     </para>
    </listitem>
   </varlistentry>

  </variablelist>
 </refsect1>

 <refsect1>
<!--
  <title>Notes</title>
-->
  <title>注釈</title>

  <para>
<!--
   There is presently no security mechanism for viewing comments: any user
   connected to a database can see all the comments for objects in
   that database.  For shared objects such as
   databases, roles, and tablespaces, comments are stored globally so any
   user connected to any database in the cluster can see all the comments
   for shared objects.  Therefore, don't put security-critical
   information in comments.
-->
現在、コメントの閲覧に関するセキュリティ機構は存在しません。
データベースに接続したユーザは誰でも、そのデータベース内のオブジェクトのコメントを参照することができます。
データベース、ロール、テーブル空間などの共有オブジェクトに対するコメントは大域的に格納され、クラスタ内の任意のデータベースに接続した任意のユーザが共有オブジェクトに対するコメントをすべて見ることができます。
そのため、コメントにはセキュリティ的に重大な情報を記載してはいけません。
  </para>
 </refsect1>

 <refsect1>
<!--
  <title>Examples</title>
-->
  <title>例</title>

  <para>
<!--
   Attach a comment to the table <literal>mytable</literal>:
-->
テーブル<literal>mytable</literal>にコメントを付けます。

<programlisting>
COMMENT ON TABLE mytable IS 'This is my table.';
</programlisting>

<!--
   Remove it again:
-->
先ほどのコメントを削除します。

<programlisting>
COMMENT ON TABLE mytable IS NULL;
</programlisting>
  </para>

  <para>
<!--
   Some more examples:
-->
その他の例をいくつか示します。

<programlisting>
COMMENT ON ACCESS METHOD gin IS 'GIN index access method';
COMMENT ON AGGREGATE my_aggregate (double precision) IS 'Computes sample variance';
COMMENT ON CAST (text AS int4) IS 'Allow casts from text to int4';
COMMENT ON COLLATION "fr_CA" IS 'Canadian French';
COMMENT ON COLUMN my_table.my_column IS 'Employee ID number';
COMMENT ON CONVERSION my_conv IS 'Conversion to UTF8';
COMMENT ON CONSTRAINT bar_col_cons ON bar IS 'Constrains column col';
COMMENT ON CONSTRAINT dom_col_constr ON DOMAIN dom IS 'Constrains col of domain';
COMMENT ON DATABASE my_database IS 'Development Database';
COMMENT ON DOMAIN my_domain IS 'Email Address Domain';
COMMENT ON EVENT TRIGGER abort_ddl IS 'Aborts all DDL commands';
COMMENT ON EXTENSION hstore IS 'implements the hstore data type';
COMMENT ON FOREIGN DATA WRAPPER mywrapper IS 'my foreign data wrapper';
COMMENT ON FOREIGN TABLE my_foreign_table IS 'Employee Information in other database';
COMMENT ON FUNCTION my_function (timestamp) IS 'Returns Roman Numeral';
COMMENT ON INDEX my_index IS 'Enforces uniqueness on employee ID';
COMMENT ON LANGUAGE plpython IS 'Python support for stored procedures';
COMMENT ON LARGE OBJECT 346344 IS 'Planning document';
COMMENT ON MATERIALIZED VIEW my_matview IS 'Summary of order history';
COMMENT ON OPERATOR ^ (text, text) IS 'Performs intersection of two texts';
COMMENT ON OPERATOR - (NONE, integer) IS 'Unary minus';
COMMENT ON OPERATOR CLASS int4ops USING btree IS '4 byte integer operators for btrees';
COMMENT ON OPERATOR FAMILY integer_ops USING btree IS 'all integer operators for btrees';
COMMENT ON POLICY my_policy ON mytable IS 'Filter rows by users';
COMMENT ON PROCEDURE my_proc (integer, integer) IS 'Runs a report';
COMMENT ON PUBLICATION alltables IS 'Publishes all operations on all tables';
COMMENT ON ROLE my_role IS 'Administration group for finance tables';
COMMENT ON ROUTINE my_routine (integer, integer) IS 'Runs a routine (which is a function or procedure)';
COMMENT ON RULE my_rule ON my_table IS 'Logs updates of employee records';
COMMENT ON SCHEMA my_schema IS 'Departmental data';
COMMENT ON SEQUENCE my_sequence IS 'Used to generate primary keys';
COMMENT ON SERVER myserver IS 'my foreign server';
COMMENT ON STATISTICS my_statistics IS 'Improves planner row estimations';
COMMENT ON SUBSCRIPTION alltables IS 'Subscription for all operations on all tables';
COMMENT ON TABLE my_schema.my_table IS 'Employee Information';
COMMENT ON TABLESPACE my_tablespace IS 'Tablespace for indexes';
COMMENT ON TEXT SEARCH CONFIGURATION my_config IS 'Special word filtering';
COMMENT ON TEXT SEARCH DICTIONARY swedish IS 'Snowball stemmer for Swedish language';
COMMENT ON TEXT SEARCH PARSER my_parser IS 'Splits text into words';
COMMENT ON TEXT SEARCH TEMPLATE snowball IS 'Snowball stemmer';
COMMENT ON TRANSFORM FOR hstore LANGUAGE plpython3u IS 'Transform between hstore and Python dict';
COMMENT ON TRIGGER my_trigger ON my_table IS 'Used for RI';
COMMENT ON TYPE complex IS 'Complex number data type';
COMMENT ON VIEW my_view IS 'View of departmental costs';
</programlisting></para>
 </refsect1>

 <refsect1>
<!--
  <title>Compatibility</title>
-->
  <title>互換性</title>

  <para>
<!--
   There is no <command>COMMENT</command> command in the SQL standard.
-->
標準SQLには<command>COMMENT</command>はありません。
  </para>
 </refsect1>
</refentry><|MERGE_RESOLUTION|>--- conflicted
+++ resolved
@@ -120,7 +120,6 @@
   </para>
 
   <para>
-<!--
    For most kinds of object, only the object's owner can set the comment.
    Roles don't have owners, so the rule for <literal>COMMENT ON ROLE</literal> is
    that you must be superuser to comment on a superuser role, or have the
@@ -129,11 +128,6 @@
    Likewise, access methods don't have owners either; you must be superuser
    to comment on an access method.
    Of course, a superuser can comment on anything.
--->
-ほとんどの種類のオブジェクトでは、オブジェクトの所有者のみがコメントを設定することができます。
-ロールには所有者がありませんので、<literal>COMMENT ON ROLE</literal>における規則は、スーパーユーザロールに対するコメント付けはスーパーユーザでなければならず、スーパーユーザ以外のロールに対するコメント付けは<literal>CREATEROLE</literal>を持たなければならないとなります。
-同様に、アクセスメソッドには所有者がいないため、アクセスメソッドにコメントをつけるにはスーパーユーザでなければなりません。
-当然ながらスーパーユーザは何にでもコメントを付けることができます。
   </para>
 
   <para>
@@ -347,14 +341,10 @@
     <term><replaceable class="parameter">string_literal</replaceable></term>
     <listitem>
      <para>
-<<<<<<< HEAD
+<!--
       The new comment contents, written as a string literal.
-=======
-<!--
-      The new comment contents, written as a string literal.
 -->
 新しいコメントの内容です。文字列リテラルとして記述します。
->>>>>>> 94ef7168
      </para>
     </listitem>
    </varlistentry>
@@ -363,14 +353,10 @@
     <term><literal>NULL</literal></term>
     <listitem>
      <para>
-<<<<<<< HEAD
+<!--
       Write <literal>NULL</literal> to drop the comment.
-=======
-<!--
-      Write <literal>NULL</literal> to drop the comment.
 -->
 コメントを削除するには<literal>NULL</literal>と記述します。
->>>>>>> 94ef7168
      </para>
     </listitem>
    </varlistentry>

msgid ""
msgstr ""
"Project-Id-Version: postgresql\n"
"Report-Msgid-Bugs-To: pgsql-bugs@lists.postgresql.org\n"
<<<<<<< HEAD
"POT-Creation-Date: 2022-08-12 10:49+0000\n"
"PO-Revision-Date: 2022-09-13 11:52\n"
=======
"POT-Creation-Date: 2022-03-16 09:17+0000\n"
"PO-Revision-Date: 2022-06-19 10:10\n"
>>>>>>> 185876a6
"Last-Translator: \n"
"Language-Team: Ukrainian\n"
"Language: uk_UA\n"
"MIME-Version: 1.0\n"
"Content-Type: text/plain; charset=UTF-8\n"
"Content-Transfer-Encoding: 8bit\n"
"Plural-Forms: nplurals=4; plural=((n%10==1 && n%100!=11) ? 0 : ((n%10 >= 2 && n%10 <=4 && (n%100 < 12 || n%100 > 14)) ? 1 : ((n%10 == 0 || (n%10 >= 5 && n%10 <=9)) || (n%100 >= 11 && n%100 <= 14)) ? 2 : 3));\n"
"X-Crowdin-Project: postgresql\n"
"X-Crowdin-Project-ID: 324573\n"
"X-Crowdin-Language: uk\n"
<<<<<<< HEAD
"X-Crowdin-File: /REL_15_STABLE/pg_resetwal.pot\n"
"X-Crowdin-File-ID: 880\n"

#: ../../../src/common/logging.c:276
=======
"X-Crowdin-File: /REL_14_STABLE/pg_resetwal.pot\n"
"X-Crowdin-File-ID: 762\n"

#: ../../../src/common/logging.c:259
#, c-format
msgid "fatal: "
msgstr "збій: "

#: ../../../src/common/logging.c:266
>>>>>>> 185876a6
#, c-format
msgid "error: "
msgstr "помилка: "

<<<<<<< HEAD
#: ../../../src/common/logging.c:283
=======
#: ../../../src/common/logging.c:273
>>>>>>> 185876a6
#, c-format
msgid "warning: "
msgstr "попередження: "

#: ../../../src/common/logging.c:294
#, c-format
msgid "detail: "
msgstr "деталі: "

#: ../../../src/common/logging.c:301
#, c-format
msgid "hint: "
msgstr "підказка: "

#: ../../common/restricted_token.c:64
#, c-format
msgid "could not load library \"%s\": error code %lu"
msgstr "не вдалося завантажити бібліотеку \"%s\": код помилки %lu"

#: ../../common/restricted_token.c:73
#, c-format
msgid "cannot create restricted tokens on this platform: error code %lu"
msgstr "не вдалося створити обмежені токени на цій платформі: код помилки %lu"

#: ../../common/restricted_token.c:82
#, c-format
msgid "could not open process token: error code %lu"
msgstr "не вдалося відкрити токен процесу: код помилки %lu"

#: ../../common/restricted_token.c:97
#, c-format
msgid "could not allocate SIDs: error code %lu"
msgstr "не вдалося виділити SID: код помилки %lu"

#: ../../common/restricted_token.c:119
#, c-format
msgid "could not create restricted token: error code %lu"
msgstr "не вдалося створити обмежений токен: код помилки %lu"

#: ../../common/restricted_token.c:140
#, c-format
msgid "could not start process for command \"%s\": error code %lu"
msgstr "не вдалося запустити процес для команди \"%s\": код помилки %lu"

#: ../../common/restricted_token.c:178
#, c-format
msgid "could not re-execute with restricted token: error code %lu"
msgstr "не вдалося перезапустити з обмеженим токеном: код помилки %lu"

#: ../../common/restricted_token.c:193
#, c-format
msgid "could not get exit code from subprocess: error code %lu"
msgstr "не вдалося отримати код завершення підпроцесу: код помилки %lu"

#. translator: the second %s is a command line argument (-e, etc)
<<<<<<< HEAD
#: pg_resetwal.c:163 pg_resetwal.c:176 pg_resetwal.c:189 pg_resetwal.c:202
#: pg_resetwal.c:209 pg_resetwal.c:228 pg_resetwal.c:241 pg_resetwal.c:249
#: pg_resetwal.c:269 pg_resetwal.c:280
=======
#: pg_resetwal.c:162 pg_resetwal.c:177 pg_resetwal.c:192 pg_resetwal.c:207
#: pg_resetwal.c:214 pg_resetwal.c:238 pg_resetwal.c:253 pg_resetwal.c:261
#: pg_resetwal.c:286 pg_resetwal.c:300
>>>>>>> 185876a6
#, c-format
msgid "invalid argument for option %s"
msgstr "неприпустимий аргумент для параметру %s"

<<<<<<< HEAD
#: pg_resetwal.c:164 pg_resetwal.c:177 pg_resetwal.c:190 pg_resetwal.c:203
#: pg_resetwal.c:210 pg_resetwal.c:229 pg_resetwal.c:242 pg_resetwal.c:250
#: pg_resetwal.c:270 pg_resetwal.c:281 pg_resetwal.c:303 pg_resetwal.c:316
#: pg_resetwal.c:323
#, c-format
msgid "Try \"%s --help\" for more information."
msgstr "Спробуйте \"%s --help\" для додаткової інформації."
=======
#: pg_resetwal.c:163 pg_resetwal.c:178 pg_resetwal.c:193 pg_resetwal.c:208
#: pg_resetwal.c:215 pg_resetwal.c:239 pg_resetwal.c:254 pg_resetwal.c:262
#: pg_resetwal.c:287 pg_resetwal.c:301 pg_resetwal.c:327 pg_resetwal.c:340
#: pg_resetwal.c:348
#, c-format
msgid "Try \"%s --help\" for more information.\n"
msgstr "Спробуйте \"%s --help\" для додаткової інформації.\n"
>>>>>>> 185876a6

#: pg_resetwal.c:168
#, c-format
msgid "transaction ID epoch (-e) must not be -1"
msgstr "епоха ID транзакції (-e) не повинна бути -1"

#: pg_resetwal.c:183
#, c-format
msgid "oldest transaction ID (-u) must be greater than or equal to %u"
msgstr "найстаріший ID транзакції (-u) має бути більший або рівним %u"
<<<<<<< HEAD

#: pg_resetwal.c:194
#, c-format
msgid "transaction ID (-x) must be greater than or equal to %u"
msgstr "ID транзакції (-x) має бути більшим чи рівним %u"

#: pg_resetwal.c:216 pg_resetwal.c:220
=======

#: pg_resetwal.c:198
#, c-format
msgid "transaction ID (-x) must be greater than or equal to %u"
msgstr "ID транзакції (-x) має бути більшим чи рівним %u"

#: pg_resetwal.c:222 pg_resetwal.c:229
>>>>>>> 185876a6
#, c-format
msgid "transaction ID (-c) must be either 0 or greater than or equal to 2"
msgstr "ID транзакції (-c) повинен дорівнювати 0, бути більшим за або дорівнювати 2"

<<<<<<< HEAD
#: pg_resetwal.c:233
=======
#: pg_resetwal.c:244
>>>>>>> 185876a6
#, c-format
msgid "OID (-o) must not be 0"
msgstr "OID (-o) не може бути 0"

<<<<<<< HEAD
#: pg_resetwal.c:254
=======
#: pg_resetwal.c:267
>>>>>>> 185876a6
#, c-format
msgid "multitransaction ID (-m) must not be 0"
msgstr "ID мультитранзакції (-m) не повинен бути 0"

<<<<<<< HEAD
#: pg_resetwal.c:261
=======
#: pg_resetwal.c:277
>>>>>>> 185876a6
#, c-format
msgid "oldest multitransaction ID (-m) must not be 0"
msgstr "найстарший ID мультитранзакції (-m) не повинен бути 0"

<<<<<<< HEAD
#: pg_resetwal.c:274
=======
#: pg_resetwal.c:292
>>>>>>> 185876a6
#, c-format
msgid "multitransaction offset (-O) must not be -1"
msgstr "зсув мультитранзакції (-O) не повинен бути -1"

<<<<<<< HEAD
#: pg_resetwal.c:296
=======
#: pg_resetwal.c:316
>>>>>>> 185876a6
#, c-format
msgid "argument of --wal-segsize must be a number"
msgstr "аргумент --wal-segsize повинен бути числом"

<<<<<<< HEAD
#: pg_resetwal.c:298
=======
#: pg_resetwal.c:321
>>>>>>> 185876a6
#, c-format
msgid "argument of --wal-segsize must be a power of 2 between 1 and 1024"
msgstr "аргумент --wal-segsize повинен бути ступенем 2 між 1 і 1024"

<<<<<<< HEAD
#: pg_resetwal.c:314
=======
#: pg_resetwal.c:338
>>>>>>> 185876a6
#, c-format
msgid "too many command-line arguments (first is \"%s\")"
msgstr "забагато аргументів у командному рядку (перший \"%s\")"

<<<<<<< HEAD
#: pg_resetwal.c:322
=======
#: pg_resetwal.c:347
>>>>>>> 185876a6
#, c-format
msgid "no data directory specified"
msgstr "каталог даних не вказано"

<<<<<<< HEAD
#: pg_resetwal.c:336
=======
#: pg_resetwal.c:361
>>>>>>> 185876a6
#, c-format
msgid "cannot be executed by \"root\""
msgstr "\"root\" не може це виконувати"

<<<<<<< HEAD
#: pg_resetwal.c:337
=======
#: pg_resetwal.c:362
>>>>>>> 185876a6
#, c-format
msgid "You must run %s as the PostgreSQL superuser."
msgstr "Запускати %s треба від суперкористувача PostgreSQL."

<<<<<<< HEAD
#: pg_resetwal.c:347
=======
#: pg_resetwal.c:373
>>>>>>> 185876a6
#, c-format
msgid "could not read permissions of directory \"%s\": %m"
msgstr "не вдалося прочитати дозволи на каталог \"%s\": %m"

<<<<<<< HEAD
#: pg_resetwal.c:353
=======
#: pg_resetwal.c:382
>>>>>>> 185876a6
#, c-format
msgid "could not change directory to \"%s\": %m"
msgstr "не вдалося змінити каталог на \"%s\": %m"

<<<<<<< HEAD
#: pg_resetwal.c:366 pg_resetwal.c:518 pg_resetwal.c:566
=======
#: pg_resetwal.c:398 pg_resetwal.c:553 pg_resetwal.c:604
>>>>>>> 185876a6
#, c-format
msgid "could not open file \"%s\" for reading: %m"
msgstr "не вдалося відкрити файл \"%s\" для читання: %m"

<<<<<<< HEAD
#: pg_resetwal.c:371
=======
#: pg_resetwal.c:405
>>>>>>> 185876a6
#, c-format
msgid "lock file \"%s\" exists"
msgstr "файл блокування \"%s\" вже існує"

<<<<<<< HEAD
#: pg_resetwal.c:372
=======
#: pg_resetwal.c:406
>>>>>>> 185876a6
#, c-format
msgid "Is a server running?  If not, delete the lock file and try again."
msgstr "Чи запущений сервер? Якщо ні, видаліть файл блокування і спробуйте знову."

<<<<<<< HEAD
#: pg_resetwal.c:467
=======
#: pg_resetwal.c:501
>>>>>>> 185876a6
#, c-format
msgid "\n"
"If these values seem acceptable, use -f to force reset.\n"
msgstr "\n"
"Якщо ці значення виглядають допустимими, використайте -f, щоб провести перевстановлення.\n"

<<<<<<< HEAD
#: pg_resetwal.c:479
=======
#: pg_resetwal.c:513
>>>>>>> 185876a6
#, c-format
msgid "The database server was not shut down cleanly.\n"
"Resetting the write-ahead log might cause data to be lost.\n"
"If you want to proceed anyway, use -f to force reset.\n"
msgstr "Сервер баз даних був зупинений некоректно.\n"
"Очищення журналу передзапису може привести до втрати даних.\n"
"Якщо ви все одно хочете продовжити, використайте параметр -f.\n"

<<<<<<< HEAD
#: pg_resetwal.c:493
=======
#: pg_resetwal.c:527
>>>>>>> 185876a6
#, c-format
msgid "Write-ahead log reset\n"
msgstr "Журнал передзапису скинуто\n"

<<<<<<< HEAD
#: pg_resetwal.c:525
=======
#: pg_resetwal.c:562
>>>>>>> 185876a6
#, c-format
msgid "unexpected empty file \"%s\""
msgstr "неочікуваний порожній файл \"%s\""

<<<<<<< HEAD
#: pg_resetwal.c:527 pg_resetwal.c:581
=======
#: pg_resetwal.c:564 pg_resetwal.c:620
>>>>>>> 185876a6
#, c-format
msgid "could not read file \"%s\": %m"
msgstr "не вдалося прочитати файл \"%s\": %m"

<<<<<<< HEAD
#: pg_resetwal.c:535
=======
#: pg_resetwal.c:573
>>>>>>> 185876a6
#, c-format
msgid "data directory is of wrong version"
msgstr "каталог даних неправильної версії"

<<<<<<< HEAD
#: pg_resetwal.c:536
=======
#: pg_resetwal.c:574
>>>>>>> 185876a6
#, c-format
msgid "File \"%s\" contains \"%s\", which is not compatible with this program's version \"%s\"."
msgstr "Файл \"%s\" містить \"%s\", який не сумісний з версією цієї програми \"%s\"."

<<<<<<< HEAD
#: pg_resetwal.c:569
=======
#: pg_resetwal.c:607
>>>>>>> 185876a6
#, c-format
msgid "If you are sure the data directory path is correct, execute\n"
"  touch %s\n"
"and try again."
msgstr "Якщо Ви впевнені, що шлях каталогу даних є правильним, виконайте \n"
" touch %s\n"
"і спробуйте знову."

<<<<<<< HEAD
#: pg_resetwal.c:597
=======
#: pg_resetwal.c:638
>>>>>>> 185876a6
#, c-format
msgid "pg_control exists but has invalid CRC; proceed with caution"
msgstr "pg_control існує, але має недопустимий CRC; продовжуйте з обережністю"

<<<<<<< HEAD
#: pg_resetwal.c:606
=======
#: pg_resetwal.c:647
>>>>>>> 185876a6
#, c-format
msgid "pg_control specifies invalid WAL segment size (%d byte); proceed with caution"
msgid_plural "pg_control specifies invalid WAL segment size (%d bytes); proceed with caution"
msgstr[0] "pg_control вказує неприпустимий розмір сегмента WAL (%d байт); продовжуйте з обережністю"
msgstr[1] "pg_control вказує неприпустимий розмір сегмента WAL (%d байти); продовжуйте з обережністю"
msgstr[2] "pg_control вказує неприпустимий розмір сегмента WAL (%d байтів); продовжуйте з обережністю"
msgstr[3] "pg_control вказує неприпустимий розмір сегмента WAL (%d байтів); продовжуйте з обережністю"

<<<<<<< HEAD
#: pg_resetwal.c:617
=======
#: pg_resetwal.c:658
>>>>>>> 185876a6
#, c-format
msgid "pg_control exists but is broken or wrong version; ignoring it"
msgstr "pg_control існує, але зламаний або неправильної версії; ігнорується"

<<<<<<< HEAD
#: pg_resetwal.c:712
=======
#: pg_resetwal.c:753
>>>>>>> 185876a6
#, c-format
msgid "Guessed pg_control values:\n\n"
msgstr "Припустимі значення pg_control:\n\n"

<<<<<<< HEAD
#: pg_resetwal.c:714
=======
#: pg_resetwal.c:755
>>>>>>> 185876a6
#, c-format
msgid "Current pg_control values:\n\n"
msgstr "Поточні значення pg_control:\n\n"

<<<<<<< HEAD
#: pg_resetwal.c:716
=======
#: pg_resetwal.c:757
>>>>>>> 185876a6
#, c-format
msgid "pg_control version number:            %u\n"
msgstr "pg_control номер версії:            %u\n"

<<<<<<< HEAD
#: pg_resetwal.c:718
=======
#: pg_resetwal.c:759
>>>>>>> 185876a6
#, c-format
msgid "Catalog version number:               %u\n"
msgstr "Номер версії каталогу:               %u\n"

<<<<<<< HEAD
#: pg_resetwal.c:720
=======
#: pg_resetwal.c:761
>>>>>>> 185876a6
#, c-format
msgid "Database system identifier:           %llu\n"
msgstr "Системний ідентифікатор бази даних:           %llu\n"

<<<<<<< HEAD
#: pg_resetwal.c:722
=======
#: pg_resetwal.c:763
>>>>>>> 185876a6
#, c-format
msgid "Latest checkpoint's TimeLineID:       %u\n"
msgstr "Останній TimeLineID контрольної точки: %u\n"

<<<<<<< HEAD
#: pg_resetwal.c:724
=======
#: pg_resetwal.c:765
>>>>>>> 185876a6
#, c-format
msgid "Latest checkpoint's full_page_writes: %s\n"
msgstr "Останній full_page_writes контрольної точки: %s\n"

<<<<<<< HEAD
#: pg_resetwal.c:725
msgid "off"
msgstr "вимк"

#: pg_resetwal.c:725
msgid "on"
msgstr "увімк"

#: pg_resetwal.c:726
=======
#: pg_resetwal.c:766
msgid "off"
msgstr "вимк"

#: pg_resetwal.c:766
msgid "on"
msgstr "увімк"

#: pg_resetwal.c:767
>>>>>>> 185876a6
#, c-format
msgid "Latest checkpoint's NextXID:          %u:%u\n"
msgstr "Останній NextXID контрольної точки: %u%u\n"

<<<<<<< HEAD
#: pg_resetwal.c:729
=======
#: pg_resetwal.c:770
>>>>>>> 185876a6
#, c-format
msgid "Latest checkpoint's NextOID:          %u\n"
msgstr "Останній NextOID контрольної точки: %u\n"

<<<<<<< HEAD
#: pg_resetwal.c:731
=======
#: pg_resetwal.c:772
>>>>>>> 185876a6
#, c-format
msgid "Latest checkpoint's NextMultiXactId:  %u\n"
msgstr "Останній NextMultiXactId контрольної точки: %u\n"

<<<<<<< HEAD
#: pg_resetwal.c:733
=======
#: pg_resetwal.c:774
>>>>>>> 185876a6
#, c-format
msgid "Latest checkpoint's NextMultiOffset:  %u\n"
msgstr "Останній NextMultiOffset контрольної точки: %u\n"

<<<<<<< HEAD
#: pg_resetwal.c:735
=======
#: pg_resetwal.c:776
>>>>>>> 185876a6
#, c-format
msgid "Latest checkpoint's oldestXID:        %u\n"
msgstr "Останній oldestXID контрольної точки: %u\n"

<<<<<<< HEAD
#: pg_resetwal.c:737
=======
#: pg_resetwal.c:778
>>>>>>> 185876a6
#, c-format
msgid "Latest checkpoint's oldestXID's DB:   %u\n"
msgstr "Остання DB останнього oldestXID контрольної точки: %u\n"

<<<<<<< HEAD
#: pg_resetwal.c:739
=======
#: pg_resetwal.c:780
>>>>>>> 185876a6
#, c-format
msgid "Latest checkpoint's oldestActiveXID:  %u\n"
msgstr "Останній oldestActiveXID контрольної точки: %u\n"

<<<<<<< HEAD
#: pg_resetwal.c:741
=======
#: pg_resetwal.c:782
>>>>>>> 185876a6
#, c-format
msgid "Latest checkpoint's oldestMultiXid:   %u\n"
msgstr "Останній oldestMultiXid контрольної точки: %u \n"

<<<<<<< HEAD
#: pg_resetwal.c:743
=======
#: pg_resetwal.c:784
>>>>>>> 185876a6
#, c-format
msgid "Latest checkpoint's oldestMulti's DB: %u\n"
msgstr "Остання DB останньої oldestMulti контрольної точки: %u\n"

<<<<<<< HEAD
#: pg_resetwal.c:745
=======
#: pg_resetwal.c:786
>>>>>>> 185876a6
#, c-format
msgid "Latest checkpoint's oldestCommitTsXid:%u\n"
msgstr "Останній oldestCommitTsXid контрольної точки:%u\n"

<<<<<<< HEAD
#: pg_resetwal.c:747
=======
#: pg_resetwal.c:788
>>>>>>> 185876a6
#, c-format
msgid "Latest checkpoint's newestCommitTsXid:%u\n"
msgstr "Останній newestCommitTsXid контрольної точки: %u\n"

<<<<<<< HEAD
#: pg_resetwal.c:749
=======
#: pg_resetwal.c:790
>>>>>>> 185876a6
#, c-format
msgid "Maximum data alignment:               %u\n"
msgstr "Максимальне вирівнювання даних: %u\n"

<<<<<<< HEAD
#: pg_resetwal.c:752
=======
#: pg_resetwal.c:793
>>>>>>> 185876a6
#, c-format
msgid "Database block size:                  %u\n"
msgstr "Розмір блоку бази даних: %u\n"

<<<<<<< HEAD
#: pg_resetwal.c:754
=======
#: pg_resetwal.c:795
>>>>>>> 185876a6
#, c-format
msgid "Blocks per segment of large relation: %u\n"
msgstr "Блоків на сегмент великого відношення: %u\n"

<<<<<<< HEAD
#: pg_resetwal.c:756
=======
#: pg_resetwal.c:797
>>>>>>> 185876a6
#, c-format
msgid "WAL block size:                       %u\n"
msgstr "Pозмір блоку WAL: %u\n"

<<<<<<< HEAD
#: pg_resetwal.c:758 pg_resetwal.c:844
=======
#: pg_resetwal.c:799 pg_resetwal.c:885
>>>>>>> 185876a6
#, c-format
msgid "Bytes per WAL segment:                %u\n"
msgstr "Байтів на сегмент WAL: %u\n"

<<<<<<< HEAD
#: pg_resetwal.c:760
=======
#: pg_resetwal.c:801
>>>>>>> 185876a6
#, c-format
msgid "Maximum length of identifiers:        %u\n"
msgstr "Максимальна довжина ідентифікаторів:  %u\n"

<<<<<<< HEAD
#: pg_resetwal.c:762
=======
#: pg_resetwal.c:803
>>>>>>> 185876a6
#, c-format
msgid "Maximum columns in an index:          %u\n"
msgstr "Максимальна кількість стовпців в індексі: %u\n"

<<<<<<< HEAD
#: pg_resetwal.c:764
=======
#: pg_resetwal.c:805
>>>>>>> 185876a6
#, c-format
msgid "Maximum size of a TOAST chunk:        %u\n"
msgstr "Максимальний розмір сегменту TOAST: %u\n"

<<<<<<< HEAD
#: pg_resetwal.c:766
=======
#: pg_resetwal.c:807
>>>>>>> 185876a6
#, c-format
msgid "Size of a large-object chunk:         %u\n"
msgstr "Розмір сегменту великих обїєктів: %u\n"

<<<<<<< HEAD
#: pg_resetwal.c:769
=======
#: pg_resetwal.c:810
>>>>>>> 185876a6
#, c-format
msgid "Date/time type storage:               %s\n"
msgstr "Дата/час типу сховища: %s\n"

<<<<<<< HEAD
#: pg_resetwal.c:770
msgid "64-bit integers"
msgstr "64-бітні цілі"

#: pg_resetwal.c:771
=======
#: pg_resetwal.c:811
msgid "64-bit integers"
msgstr "64-бітні цілі"

#: pg_resetwal.c:812
>>>>>>> 185876a6
#, c-format
msgid "Float8 argument passing:              %s\n"
msgstr "Передача аргументу Float8:      %s\n"

<<<<<<< HEAD
#: pg_resetwal.c:772
msgid "by reference"
msgstr "за посиланням"

#: pg_resetwal.c:772
msgid "by value"
msgstr "за значенням"

#: pg_resetwal.c:773
=======
#: pg_resetwal.c:813
msgid "by reference"
msgstr "за посиланням"

#: pg_resetwal.c:813
msgid "by value"
msgstr "за значенням"

#: pg_resetwal.c:814
>>>>>>> 185876a6
#, c-format
msgid "Data page checksum version:           %u\n"
msgstr "Версія контрольних сум сторінок даних:      %u\n"

<<<<<<< HEAD
#: pg_resetwal.c:787
=======
#: pg_resetwal.c:828
>>>>>>> 185876a6
#, c-format
msgid "\n\n"
"Values to be changed:\n\n"
msgstr "\n\n"
"Значення, що потребують зміни:\n\n"

<<<<<<< HEAD
#: pg_resetwal.c:791
=======
#: pg_resetwal.c:832
>>>>>>> 185876a6
#, c-format
msgid "First log segment after reset:        %s\n"
msgstr "Перший сегмент журналу після скидання:        %s\n"

<<<<<<< HEAD
#: pg_resetwal.c:795
=======
#: pg_resetwal.c:836
>>>>>>> 185876a6
#, c-format
msgid "NextMultiXactId:                      %u\n"
msgstr "NextMultiXactId:                       %u\n"

<<<<<<< HEAD
#: pg_resetwal.c:797
=======
#: pg_resetwal.c:838
>>>>>>> 185876a6
#, c-format
msgid "OldestMultiXid:                       %u\n"
msgstr "OldestMultiXid:                       %u\n"

<<<<<<< HEAD
#: pg_resetwal.c:799
=======
#: pg_resetwal.c:840
>>>>>>> 185876a6
#, c-format
msgid "OldestMulti's DB:                     %u\n"
msgstr "OldestMulti's DB:                     %u\n"

<<<<<<< HEAD
#: pg_resetwal.c:805
=======
#: pg_resetwal.c:846
>>>>>>> 185876a6
#, c-format
msgid "NextMultiOffset:                      %u\n"
msgstr "NextMultiOffset:                      %u\n"

<<<<<<< HEAD
#: pg_resetwal.c:811
=======
#: pg_resetwal.c:852
>>>>>>> 185876a6
#, c-format
msgid "NextOID:                              %u\n"
msgstr "NextOID:                                %u\n"

<<<<<<< HEAD
#: pg_resetwal.c:817
=======
#: pg_resetwal.c:858
>>>>>>> 185876a6
#, c-format
msgid "NextXID:                              %u\n"
msgstr "NextXID:                               %u\n"

<<<<<<< HEAD
#: pg_resetwal.c:819
=======
#: pg_resetwal.c:860
>>>>>>> 185876a6
#, c-format
msgid "OldestXID:                            %u\n"
msgstr "OldestXID:                            %u\n"

<<<<<<< HEAD
#: pg_resetwal.c:821
=======
#: pg_resetwal.c:862
>>>>>>> 185876a6
#, c-format
msgid "OldestXID's DB:                       %u\n"
msgstr "OldestXID's DB:                        %u\n"

<<<<<<< HEAD
#: pg_resetwal.c:827
=======
#: pg_resetwal.c:868
>>>>>>> 185876a6
#, c-format
msgid "NextXID epoch:                        %u\n"
msgstr "Епоха NextXID:                        %u\n"

<<<<<<< HEAD
#: pg_resetwal.c:833
=======
#: pg_resetwal.c:874
>>>>>>> 185876a6
#, c-format
msgid "oldestCommitTsXid:                    %u\n"
msgstr "oldestCommitTsXid:                   %u\n"

<<<<<<< HEAD
#: pg_resetwal.c:838
=======
#: pg_resetwal.c:879
>>>>>>> 185876a6
#, c-format
msgid "newestCommitTsXid:                    %u\n"
msgstr "newestCommitTsXid:                     %u\n"

<<<<<<< HEAD
#: pg_resetwal.c:922 pg_resetwal.c:981 pg_resetwal.c:1016
=======
#: pg_resetwal.c:965 pg_resetwal.c:1033 pg_resetwal.c:1080
>>>>>>> 185876a6
#, c-format
msgid "could not open directory \"%s\": %m"
msgstr "не вдалося відкрити каталог \"%s\": %m"

<<<<<<< HEAD
#: pg_resetwal.c:954 pg_resetwal.c:995 pg_resetwal.c:1033
=======
#: pg_resetwal.c:1000 pg_resetwal.c:1053 pg_resetwal.c:1103
>>>>>>> 185876a6
#, c-format
msgid "could not read directory \"%s\": %m"
msgstr "не вдалося прочитати каталог \"%s\": %m"

<<<<<<< HEAD
#: pg_resetwal.c:957 pg_resetwal.c:998 pg_resetwal.c:1036
=======
#: pg_resetwal.c:1006 pg_resetwal.c:1059 pg_resetwal.c:1109
>>>>>>> 185876a6
#, c-format
msgid "could not close directory \"%s\": %m"
msgstr "не вдалося закрити каталог \"%s\": %m"

<<<<<<< HEAD
#: pg_resetwal.c:990 pg_resetwal.c:1028
=======
#: pg_resetwal.c:1045 pg_resetwal.c:1095
>>>>>>> 185876a6
#, c-format
msgid "could not delete file \"%s\": %m"
msgstr "не вдалося видалити файл \"%s\": %m"

<<<<<<< HEAD
#: pg_resetwal.c:1100
=======
#: pg_resetwal.c:1176
>>>>>>> 185876a6
#, c-format
msgid "could not open file \"%s\": %m"
msgstr "не можливо відкрити файл \"%s\": %m"

<<<<<<< HEAD
#: pg_resetwal.c:1108 pg_resetwal.c:1120
=======
#: pg_resetwal.c:1186 pg_resetwal.c:1199
>>>>>>> 185876a6
#, c-format
msgid "could not write file \"%s\": %m"
msgstr "не вдалося записати файл \"%s\": %m"

<<<<<<< HEAD
#: pg_resetwal.c:1125
=======
#: pg_resetwal.c:1206
>>>>>>> 185876a6
#, c-format
msgid "fsync error: %m"
msgstr "помилка fsync: %m"

<<<<<<< HEAD
#: pg_resetwal.c:1134
=======
#: pg_resetwal.c:1217
>>>>>>> 185876a6
#, c-format
msgid "%s resets the PostgreSQL write-ahead log.\n\n"
msgstr "%s скидає журнал передзапису PostgreSQL.\n\n"

<<<<<<< HEAD
#: pg_resetwal.c:1135
=======
#: pg_resetwal.c:1218
>>>>>>> 185876a6
#, c-format
msgid "Usage:\n"
"  %s [OPTION]... DATADIR\n\n"
msgstr "Використання:\n"
"  %s [OPTION]... КАТАЛОГ_ДАНИХ\n\n"

<<<<<<< HEAD
#: pg_resetwal.c:1136
=======
#: pg_resetwal.c:1219
>>>>>>> 185876a6
#, c-format
msgid "Options:\n"
msgstr "Параметри:\n"

<<<<<<< HEAD
#: pg_resetwal.c:1137
=======
#: pg_resetwal.c:1220
>>>>>>> 185876a6
#, c-format
msgid "  -c, --commit-timestamp-ids=XID,XID\n"
"                                   set oldest and newest transactions bearing\n"
"                                   commit timestamp (zero means no change)\n"
msgstr "  -c, --commit-timestamp-ids=XID,XID\n"
"                                   встановити найстарішу та найновішу транзакції\n"
"                                   затвердити позначку часу (нуль означає залишити без змін)\n"
<<<<<<< HEAD

#: pg_resetwal.c:1140
#, c-format
msgid " [-D, --pgdata=]DATADIR            data directory\n"
msgstr " [-D, --pgdata=]DATADIR            каталог даних\n"

#: pg_resetwal.c:1141
#, c-format
msgid "  -e, --epoch=XIDEPOCH             set next transaction ID epoch\n"
msgstr "  -e, --epoch=XIDEPOCH             встановити наступну епоху ID транзакцій\n"

#: pg_resetwal.c:1142
#, c-format
msgid "  -f, --force                      force update to be done\n"
msgstr "  -f, --force                      примусово виконати оновлення\n"

#: pg_resetwal.c:1143
#, c-format
msgid "  -l, --next-wal-file=WALFILE      set minimum starting location for new WAL\n"
msgstr "  -l, --next-wal-file=WALFILE      задати мінімальне початкове розташування для нового WAL\n"

#: pg_resetwal.c:1144
#, c-format
msgid "  -m, --multixact-ids=MXID,MXID    set next and oldest multitransaction ID\n"
msgstr "  -m, --multixact-ids=MXID,MXID    задати ID наступної і найстарішої мультитранзакції\n"

#: pg_resetwal.c:1145
#, c-format
msgid "  -n, --dry-run                    no update, just show what would be done\n"
msgstr "  -n, --dry-run                    без оновлень, просто показати, що буде зроблено\n"

#: pg_resetwal.c:1146
#, c-format
msgid "  -o, --next-oid=OID               set next OID\n"
msgstr "  -o, --next-oid=OID               задати наступний OID\n"

#: pg_resetwal.c:1147
#, c-format
msgid "  -O, --multixact-offset=OFFSET    set next multitransaction offset\n"
msgstr "  -O, --multixact-offset=OFFSET    задати зсув наступної мультитранзакції\n"

#: pg_resetwal.c:1148
#, c-format
msgid "  -u, --oldest-transaction-id=XID  set oldest transaction ID\n"
msgstr "  -u, --oldest-transaction-id=XID  задати ID найстарішої транзакції\n"

#: pg_resetwal.c:1149
#, c-format
msgid "  -V, --version                    output version information, then exit\n"
msgstr "  -V, --version                    вивести інформацію про версію і вийти\n"

#: pg_resetwal.c:1150
#, c-format
msgid "  -x, --next-transaction-id=XID    set next transaction ID\n"
msgstr "  -x, --next-transaction-id=XID    задати ID наступної транзакції\n"

#: pg_resetwal.c:1151
#, c-format
msgid "      --wal-segsize=SIZE           size of WAL segments, in megabytes\n"
msgstr "      --wal-segsize=SIZE           розмір сегментів WAL, у мегабайтах\n"

#: pg_resetwal.c:1152
#, c-format
msgid "  -?, --help                       show this help, then exit\n"
msgstr "  -?, --help                       показати цю довідку і вийти\n"

#: pg_resetwal.c:1153
=======

#: pg_resetwal.c:1223
#, c-format
msgid " [-D, --pgdata=]DATADIR            data directory\n"
msgstr " [-D, --pgdata=]DATADIR            каталог даних\n"

#: pg_resetwal.c:1224
#, c-format
msgid "  -e, --epoch=XIDEPOCH             set next transaction ID epoch\n"
msgstr "  -e, --epoch=XIDEPOCH             встановити наступну епоху ID транзакцій\n"

#: pg_resetwal.c:1225
#, c-format
msgid "  -f, --force                      force update to be done\n"
msgstr "  -f, --force                      примусово виконати оновлення\n"

#: pg_resetwal.c:1226
#, c-format
msgid "  -l, --next-wal-file=WALFILE      set minimum starting location for new WAL\n"
msgstr "  -l, --next-wal-file=WALFILE      задати мінімальне початкове розташування для нового WAL\n"

#: pg_resetwal.c:1227
#, c-format
msgid "  -m, --multixact-ids=MXID,MXID    set next and oldest multitransaction ID\n"
msgstr "  -m, --multixact-ids=MXID,MXID    задати ID наступної і найстарішої мультитранзакції\n"

#: pg_resetwal.c:1228
#, c-format
msgid "  -n, --dry-run                    no update, just show what would be done\n"
msgstr "  -n, --dry-run                    без оновлень, просто показати, що буде зроблено\n"

#: pg_resetwal.c:1229
#, c-format
msgid "  -o, --next-oid=OID               set next OID\n"
msgstr "  -o, --next-oid=OID               задати наступний OID\n"

#: pg_resetwal.c:1230
#, c-format
msgid "  -O, --multixact-offset=OFFSET    set next multitransaction offset\n"
msgstr "  -O, --multixact-offset=OFFSET    задати зсув наступної мультитранзакції\n"

#: pg_resetwal.c:1231
#, c-format
msgid "  -u, --oldest-transaction-id=XID  set oldest transaction ID\n"
msgstr "  -u, --oldest-transaction-id=XID  задати ID найстарішої транзакції\n"

#: pg_resetwal.c:1232
#, c-format
msgid "  -V, --version                    output version information, then exit\n"
msgstr "  -V, --version                    вивести інформацію про версію і вийти\n"

#: pg_resetwal.c:1233
#, c-format
msgid "  -x, --next-transaction-id=XID    set next transaction ID\n"
msgstr "  -x, --next-transaction-id=XID    задати ID наступної транзакції\n"

#: pg_resetwal.c:1234
#, c-format
msgid "      --wal-segsize=SIZE           size of WAL segments, in megabytes\n"
msgstr "      --wal-segsize=SIZE           розмір сегментів WAL, у мегабайтах\n"

#: pg_resetwal.c:1235
#, c-format
msgid "  -?, --help                       show this help, then exit\n"
msgstr "  -?, --help                       показати цю довідку і вийти\n"

#: pg_resetwal.c:1236
>>>>>>> 185876a6
#, c-format
msgid "\n"
"Report bugs to <%s>.\n"
msgstr "\n"
"Повідомляти про помилки на <%s>.\n"

<<<<<<< HEAD
#: pg_resetwal.c:1154
=======
#: pg_resetwal.c:1237
>>>>>>> 185876a6
#, c-format
msgid "%s home page: <%s>\n"
msgstr "Домашня сторінка %s: <%s>\n"
<|MERGE_RESOLUTION|>--- conflicted
+++ resolved
@@ -2,13 +2,8 @@
 msgstr ""
 "Project-Id-Version: postgresql\n"
 "Report-Msgid-Bugs-To: pgsql-bugs@lists.postgresql.org\n"
-<<<<<<< HEAD
 "POT-Creation-Date: 2022-08-12 10:49+0000\n"
 "PO-Revision-Date: 2022-09-13 11:52\n"
-=======
-"POT-Creation-Date: 2022-03-16 09:17+0000\n"
-"PO-Revision-Date: 2022-06-19 10:10\n"
->>>>>>> 185876a6
 "Last-Translator: \n"
 "Language-Team: Ukrainian\n"
 "Language: uk_UA\n"
@@ -19,31 +14,15 @@
 "X-Crowdin-Project: postgresql\n"
 "X-Crowdin-Project-ID: 324573\n"
 "X-Crowdin-Language: uk\n"
-<<<<<<< HEAD
 "X-Crowdin-File: /REL_15_STABLE/pg_resetwal.pot\n"
 "X-Crowdin-File-ID: 880\n"
 
 #: ../../../src/common/logging.c:276
-=======
-"X-Crowdin-File: /REL_14_STABLE/pg_resetwal.pot\n"
-"X-Crowdin-File-ID: 762\n"
-
-#: ../../../src/common/logging.c:259
-#, c-format
-msgid "fatal: "
-msgstr "збій: "
-
-#: ../../../src/common/logging.c:266
->>>>>>> 185876a6
 #, c-format
 msgid "error: "
 msgstr "помилка: "
 
-<<<<<<< HEAD
 #: ../../../src/common/logging.c:283
-=======
-#: ../../../src/common/logging.c:273
->>>>>>> 185876a6
 #, c-format
 msgid "warning: "
 msgstr "попередження: "
@@ -99,20 +78,13 @@
 msgstr "не вдалося отримати код завершення підпроцесу: код помилки %lu"
 
 #. translator: the second %s is a command line argument (-e, etc)
-<<<<<<< HEAD
 #: pg_resetwal.c:163 pg_resetwal.c:176 pg_resetwal.c:189 pg_resetwal.c:202
 #: pg_resetwal.c:209 pg_resetwal.c:228 pg_resetwal.c:241 pg_resetwal.c:249
 #: pg_resetwal.c:269 pg_resetwal.c:280
-=======
-#: pg_resetwal.c:162 pg_resetwal.c:177 pg_resetwal.c:192 pg_resetwal.c:207
-#: pg_resetwal.c:214 pg_resetwal.c:238 pg_resetwal.c:253 pg_resetwal.c:261
-#: pg_resetwal.c:286 pg_resetwal.c:300
->>>>>>> 185876a6
 #, c-format
 msgid "invalid argument for option %s"
 msgstr "неприпустимий аргумент для параметру %s"
 
-<<<<<<< HEAD
 #: pg_resetwal.c:164 pg_resetwal.c:177 pg_resetwal.c:190 pg_resetwal.c:203
 #: pg_resetwal.c:210 pg_resetwal.c:229 pg_resetwal.c:242 pg_resetwal.c:250
 #: pg_resetwal.c:270 pg_resetwal.c:281 pg_resetwal.c:303 pg_resetwal.c:316
@@ -120,15 +92,6 @@
 #, c-format
 msgid "Try \"%s --help\" for more information."
 msgstr "Спробуйте \"%s --help\" для додаткової інформації."
-=======
-#: pg_resetwal.c:163 pg_resetwal.c:178 pg_resetwal.c:193 pg_resetwal.c:208
-#: pg_resetwal.c:215 pg_resetwal.c:239 pg_resetwal.c:254 pg_resetwal.c:262
-#: pg_resetwal.c:287 pg_resetwal.c:301 pg_resetwal.c:327 pg_resetwal.c:340
-#: pg_resetwal.c:348
-#, c-format
-msgid "Try \"%s --help\" for more information.\n"
-msgstr "Спробуйте \"%s --help\" для додаткової інформації.\n"
->>>>>>> 185876a6
 
 #: pg_resetwal.c:168
 #, c-format
@@ -139,7 +102,6 @@
 #, c-format
 msgid "oldest transaction ID (-u) must be greater than or equal to %u"
 msgstr "найстаріший ID транзакції (-u) має бути більший або рівним %u"
-<<<<<<< HEAD
 
 #: pg_resetwal.c:194
 #, c-format
@@ -147,170 +109,93 @@
 msgstr "ID транзакції (-x) має бути більшим чи рівним %u"
 
 #: pg_resetwal.c:216 pg_resetwal.c:220
-=======
-
-#: pg_resetwal.c:198
-#, c-format
-msgid "transaction ID (-x) must be greater than or equal to %u"
-msgstr "ID транзакції (-x) має бути більшим чи рівним %u"
-
-#: pg_resetwal.c:222 pg_resetwal.c:229
->>>>>>> 185876a6
 #, c-format
 msgid "transaction ID (-c) must be either 0 or greater than or equal to 2"
 msgstr "ID транзакції (-c) повинен дорівнювати 0, бути більшим за або дорівнювати 2"
 
-<<<<<<< HEAD
 #: pg_resetwal.c:233
-=======
-#: pg_resetwal.c:244
->>>>>>> 185876a6
 #, c-format
 msgid "OID (-o) must not be 0"
 msgstr "OID (-o) не може бути 0"
 
-<<<<<<< HEAD
 #: pg_resetwal.c:254
-=======
-#: pg_resetwal.c:267
->>>>>>> 185876a6
 #, c-format
 msgid "multitransaction ID (-m) must not be 0"
 msgstr "ID мультитранзакції (-m) не повинен бути 0"
 
-<<<<<<< HEAD
 #: pg_resetwal.c:261
-=======
-#: pg_resetwal.c:277
->>>>>>> 185876a6
 #, c-format
 msgid "oldest multitransaction ID (-m) must not be 0"
 msgstr "найстарший ID мультитранзакції (-m) не повинен бути 0"
 
-<<<<<<< HEAD
 #: pg_resetwal.c:274
-=======
-#: pg_resetwal.c:292
->>>>>>> 185876a6
 #, c-format
 msgid "multitransaction offset (-O) must not be -1"
 msgstr "зсув мультитранзакції (-O) не повинен бути -1"
 
-<<<<<<< HEAD
 #: pg_resetwal.c:296
-=======
-#: pg_resetwal.c:316
->>>>>>> 185876a6
 #, c-format
 msgid "argument of --wal-segsize must be a number"
 msgstr "аргумент --wal-segsize повинен бути числом"
 
-<<<<<<< HEAD
 #: pg_resetwal.c:298
-=======
-#: pg_resetwal.c:321
->>>>>>> 185876a6
 #, c-format
 msgid "argument of --wal-segsize must be a power of 2 between 1 and 1024"
 msgstr "аргумент --wal-segsize повинен бути ступенем 2 між 1 і 1024"
 
-<<<<<<< HEAD
 #: pg_resetwal.c:314
-=======
-#: pg_resetwal.c:338
->>>>>>> 185876a6
 #, c-format
 msgid "too many command-line arguments (first is \"%s\")"
 msgstr "забагато аргументів у командному рядку (перший \"%s\")"
 
-<<<<<<< HEAD
 #: pg_resetwal.c:322
-=======
-#: pg_resetwal.c:347
->>>>>>> 185876a6
 #, c-format
 msgid "no data directory specified"
 msgstr "каталог даних не вказано"
 
-<<<<<<< HEAD
 #: pg_resetwal.c:336
-=======
-#: pg_resetwal.c:361
->>>>>>> 185876a6
 #, c-format
 msgid "cannot be executed by \"root\""
 msgstr "\"root\" не може це виконувати"
 
-<<<<<<< HEAD
 #: pg_resetwal.c:337
-=======
-#: pg_resetwal.c:362
->>>>>>> 185876a6
 #, c-format
 msgid "You must run %s as the PostgreSQL superuser."
 msgstr "Запускати %s треба від суперкористувача PostgreSQL."
 
-<<<<<<< HEAD
 #: pg_resetwal.c:347
-=======
-#: pg_resetwal.c:373
->>>>>>> 185876a6
 #, c-format
 msgid "could not read permissions of directory \"%s\": %m"
 msgstr "не вдалося прочитати дозволи на каталог \"%s\": %m"
 
-<<<<<<< HEAD
 #: pg_resetwal.c:353
-=======
-#: pg_resetwal.c:382
->>>>>>> 185876a6
 #, c-format
 msgid "could not change directory to \"%s\": %m"
 msgstr "не вдалося змінити каталог на \"%s\": %m"
 
-<<<<<<< HEAD
 #: pg_resetwal.c:366 pg_resetwal.c:518 pg_resetwal.c:566
-=======
-#: pg_resetwal.c:398 pg_resetwal.c:553 pg_resetwal.c:604
->>>>>>> 185876a6
 #, c-format
 msgid "could not open file \"%s\" for reading: %m"
 msgstr "не вдалося відкрити файл \"%s\" для читання: %m"
 
-<<<<<<< HEAD
 #: pg_resetwal.c:371
-=======
-#: pg_resetwal.c:405
->>>>>>> 185876a6
 #, c-format
 msgid "lock file \"%s\" exists"
 msgstr "файл блокування \"%s\" вже існує"
 
-<<<<<<< HEAD
 #: pg_resetwal.c:372
-=======
-#: pg_resetwal.c:406
->>>>>>> 185876a6
 #, c-format
 msgid "Is a server running?  If not, delete the lock file and try again."
 msgstr "Чи запущений сервер? Якщо ні, видаліть файл блокування і спробуйте знову."
 
-<<<<<<< HEAD
 #: pg_resetwal.c:467
-=======
-#: pg_resetwal.c:501
->>>>>>> 185876a6
 #, c-format
 msgid "\n"
 "If these values seem acceptable, use -f to force reset.\n"
 msgstr "\n"
 "Якщо ці значення виглядають допустимими, використайте -f, щоб провести перевстановлення.\n"
 
-<<<<<<< HEAD
 #: pg_resetwal.c:479
-=======
-#: pg_resetwal.c:513
->>>>>>> 185876a6
 #, c-format
 msgid "The database server was not shut down cleanly.\n"
 "Resetting the write-ahead log might cause data to be lost.\n"
@@ -319,56 +204,32 @@
 "Очищення журналу передзапису може привести до втрати даних.\n"
 "Якщо ви все одно хочете продовжити, використайте параметр -f.\n"
 
-<<<<<<< HEAD
 #: pg_resetwal.c:493
-=======
-#: pg_resetwal.c:527
->>>>>>> 185876a6
 #, c-format
 msgid "Write-ahead log reset\n"
 msgstr "Журнал передзапису скинуто\n"
 
-<<<<<<< HEAD
 #: pg_resetwal.c:525
-=======
-#: pg_resetwal.c:562
->>>>>>> 185876a6
 #, c-format
 msgid "unexpected empty file \"%s\""
 msgstr "неочікуваний порожній файл \"%s\""
 
-<<<<<<< HEAD
 #: pg_resetwal.c:527 pg_resetwal.c:581
-=======
-#: pg_resetwal.c:564 pg_resetwal.c:620
->>>>>>> 185876a6
 #, c-format
 msgid "could not read file \"%s\": %m"
 msgstr "не вдалося прочитати файл \"%s\": %m"
 
-<<<<<<< HEAD
 #: pg_resetwal.c:535
-=======
-#: pg_resetwal.c:573
->>>>>>> 185876a6
 #, c-format
 msgid "data directory is of wrong version"
 msgstr "каталог даних неправильної версії"
 
-<<<<<<< HEAD
 #: pg_resetwal.c:536
-=======
-#: pg_resetwal.c:574
->>>>>>> 185876a6
 #, c-format
 msgid "File \"%s\" contains \"%s\", which is not compatible with this program's version \"%s\"."
 msgstr "Файл \"%s\" містить \"%s\", який не сумісний з версією цієї програми \"%s\"."
 
-<<<<<<< HEAD
 #: pg_resetwal.c:569
-=======
-#: pg_resetwal.c:607
->>>>>>> 185876a6
 #, c-format
 msgid "If you are sure the data directory path is correct, execute\n"
 "  touch %s\n"
@@ -377,20 +238,12 @@
 " touch %s\n"
 "і спробуйте знову."
 
-<<<<<<< HEAD
 #: pg_resetwal.c:597
-=======
-#: pg_resetwal.c:638
->>>>>>> 185876a6
 #, c-format
 msgid "pg_control exists but has invalid CRC; proceed with caution"
 msgstr "pg_control існує, але має недопустимий CRC; продовжуйте з обережністю"
 
-<<<<<<< HEAD
 #: pg_resetwal.c:606
-=======
-#: pg_resetwal.c:647
->>>>>>> 185876a6
 #, c-format
 msgid "pg_control specifies invalid WAL segment size (%d byte); proceed with caution"
 msgid_plural "pg_control specifies invalid WAL segment size (%d bytes); proceed with caution"
@@ -399,79 +252,46 @@
 msgstr[2] "pg_control вказує неприпустимий розмір сегмента WAL (%d байтів); продовжуйте з обережністю"
 msgstr[3] "pg_control вказує неприпустимий розмір сегмента WAL (%d байтів); продовжуйте з обережністю"
 
-<<<<<<< HEAD
 #: pg_resetwal.c:617
-=======
-#: pg_resetwal.c:658
->>>>>>> 185876a6
 #, c-format
 msgid "pg_control exists but is broken or wrong version; ignoring it"
 msgstr "pg_control існує, але зламаний або неправильної версії; ігнорується"
 
-<<<<<<< HEAD
 #: pg_resetwal.c:712
-=======
-#: pg_resetwal.c:753
->>>>>>> 185876a6
 #, c-format
 msgid "Guessed pg_control values:\n\n"
 msgstr "Припустимі значення pg_control:\n\n"
 
-<<<<<<< HEAD
 #: pg_resetwal.c:714
-=======
-#: pg_resetwal.c:755
->>>>>>> 185876a6
 #, c-format
 msgid "Current pg_control values:\n\n"
 msgstr "Поточні значення pg_control:\n\n"
 
-<<<<<<< HEAD
 #: pg_resetwal.c:716
-=======
-#: pg_resetwal.c:757
->>>>>>> 185876a6
 #, c-format
 msgid "pg_control version number:            %u\n"
 msgstr "pg_control номер версії:            %u\n"
 
-<<<<<<< HEAD
 #: pg_resetwal.c:718
-=======
-#: pg_resetwal.c:759
->>>>>>> 185876a6
 #, c-format
 msgid "Catalog version number:               %u\n"
 msgstr "Номер версії каталогу:               %u\n"
 
-<<<<<<< HEAD
 #: pg_resetwal.c:720
-=======
-#: pg_resetwal.c:761
->>>>>>> 185876a6
 #, c-format
 msgid "Database system identifier:           %llu\n"
 msgstr "Системний ідентифікатор бази даних:           %llu\n"
 
-<<<<<<< HEAD
 #: pg_resetwal.c:722
-=======
-#: pg_resetwal.c:763
->>>>>>> 185876a6
 #, c-format
 msgid "Latest checkpoint's TimeLineID:       %u\n"
 msgstr "Останній TimeLineID контрольної точки: %u\n"
 
-<<<<<<< HEAD
 #: pg_resetwal.c:724
-=======
-#: pg_resetwal.c:765
->>>>>>> 185876a6
 #, c-format
 msgid "Latest checkpoint's full_page_writes: %s\n"
 msgstr "Останній full_page_writes контрольної точки: %s\n"
 
-<<<<<<< HEAD
 #: pg_resetwal.c:725
 msgid "off"
 msgstr "вимк"
@@ -481,219 +301,119 @@
 msgstr "увімк"
 
 #: pg_resetwal.c:726
-=======
-#: pg_resetwal.c:766
-msgid "off"
-msgstr "вимк"
-
-#: pg_resetwal.c:766
-msgid "on"
-msgstr "увімк"
-
-#: pg_resetwal.c:767
->>>>>>> 185876a6
 #, c-format
 msgid "Latest checkpoint's NextXID:          %u:%u\n"
 msgstr "Останній NextXID контрольної точки: %u%u\n"
 
-<<<<<<< HEAD
 #: pg_resetwal.c:729
-=======
-#: pg_resetwal.c:770
->>>>>>> 185876a6
 #, c-format
 msgid "Latest checkpoint's NextOID:          %u\n"
 msgstr "Останній NextOID контрольної точки: %u\n"
 
-<<<<<<< HEAD
 #: pg_resetwal.c:731
-=======
-#: pg_resetwal.c:772
->>>>>>> 185876a6
 #, c-format
 msgid "Latest checkpoint's NextMultiXactId:  %u\n"
 msgstr "Останній NextMultiXactId контрольної точки: %u\n"
 
-<<<<<<< HEAD
 #: pg_resetwal.c:733
-=======
-#: pg_resetwal.c:774
->>>>>>> 185876a6
 #, c-format
 msgid "Latest checkpoint's NextMultiOffset:  %u\n"
 msgstr "Останній NextMultiOffset контрольної точки: %u\n"
 
-<<<<<<< HEAD
 #: pg_resetwal.c:735
-=======
-#: pg_resetwal.c:776
->>>>>>> 185876a6
 #, c-format
 msgid "Latest checkpoint's oldestXID:        %u\n"
 msgstr "Останній oldestXID контрольної точки: %u\n"
 
-<<<<<<< HEAD
 #: pg_resetwal.c:737
-=======
-#: pg_resetwal.c:778
->>>>>>> 185876a6
 #, c-format
 msgid "Latest checkpoint's oldestXID's DB:   %u\n"
 msgstr "Остання DB останнього oldestXID контрольної точки: %u\n"
 
-<<<<<<< HEAD
 #: pg_resetwal.c:739
-=======
-#: pg_resetwal.c:780
->>>>>>> 185876a6
 #, c-format
 msgid "Latest checkpoint's oldestActiveXID:  %u\n"
 msgstr "Останній oldestActiveXID контрольної точки: %u\n"
 
-<<<<<<< HEAD
 #: pg_resetwal.c:741
-=======
-#: pg_resetwal.c:782
->>>>>>> 185876a6
 #, c-format
 msgid "Latest checkpoint's oldestMultiXid:   %u\n"
 msgstr "Останній oldestMultiXid контрольної точки: %u \n"
 
-<<<<<<< HEAD
 #: pg_resetwal.c:743
-=======
-#: pg_resetwal.c:784
->>>>>>> 185876a6
 #, c-format
 msgid "Latest checkpoint's oldestMulti's DB: %u\n"
 msgstr "Остання DB останньої oldestMulti контрольної точки: %u\n"
 
-<<<<<<< HEAD
 #: pg_resetwal.c:745
-=======
-#: pg_resetwal.c:786
->>>>>>> 185876a6
 #, c-format
 msgid "Latest checkpoint's oldestCommitTsXid:%u\n"
 msgstr "Останній oldestCommitTsXid контрольної точки:%u\n"
 
-<<<<<<< HEAD
 #: pg_resetwal.c:747
-=======
-#: pg_resetwal.c:788
->>>>>>> 185876a6
 #, c-format
 msgid "Latest checkpoint's newestCommitTsXid:%u\n"
 msgstr "Останній newestCommitTsXid контрольної точки: %u\n"
 
-<<<<<<< HEAD
 #: pg_resetwal.c:749
-=======
-#: pg_resetwal.c:790
->>>>>>> 185876a6
 #, c-format
 msgid "Maximum data alignment:               %u\n"
 msgstr "Максимальне вирівнювання даних: %u\n"
 
-<<<<<<< HEAD
 #: pg_resetwal.c:752
-=======
-#: pg_resetwal.c:793
->>>>>>> 185876a6
 #, c-format
 msgid "Database block size:                  %u\n"
 msgstr "Розмір блоку бази даних: %u\n"
 
-<<<<<<< HEAD
 #: pg_resetwal.c:754
-=======
-#: pg_resetwal.c:795
->>>>>>> 185876a6
 #, c-format
 msgid "Blocks per segment of large relation: %u\n"
 msgstr "Блоків на сегмент великого відношення: %u\n"
 
-<<<<<<< HEAD
 #: pg_resetwal.c:756
-=======
-#: pg_resetwal.c:797
->>>>>>> 185876a6
 #, c-format
 msgid "WAL block size:                       %u\n"
 msgstr "Pозмір блоку WAL: %u\n"
 
-<<<<<<< HEAD
 #: pg_resetwal.c:758 pg_resetwal.c:844
-=======
-#: pg_resetwal.c:799 pg_resetwal.c:885
->>>>>>> 185876a6
 #, c-format
 msgid "Bytes per WAL segment:                %u\n"
 msgstr "Байтів на сегмент WAL: %u\n"
 
-<<<<<<< HEAD
 #: pg_resetwal.c:760
-=======
-#: pg_resetwal.c:801
->>>>>>> 185876a6
 #, c-format
 msgid "Maximum length of identifiers:        %u\n"
 msgstr "Максимальна довжина ідентифікаторів:  %u\n"
 
-<<<<<<< HEAD
 #: pg_resetwal.c:762
-=======
-#: pg_resetwal.c:803
->>>>>>> 185876a6
 #, c-format
 msgid "Maximum columns in an index:          %u\n"
 msgstr "Максимальна кількість стовпців в індексі: %u\n"
 
-<<<<<<< HEAD
 #: pg_resetwal.c:764
-=======
-#: pg_resetwal.c:805
->>>>>>> 185876a6
 #, c-format
 msgid "Maximum size of a TOAST chunk:        %u\n"
 msgstr "Максимальний розмір сегменту TOAST: %u\n"
 
-<<<<<<< HEAD
 #: pg_resetwal.c:766
-=======
-#: pg_resetwal.c:807
->>>>>>> 185876a6
 #, c-format
 msgid "Size of a large-object chunk:         %u\n"
 msgstr "Розмір сегменту великих обїєктів: %u\n"
 
-<<<<<<< HEAD
 #: pg_resetwal.c:769
-=======
-#: pg_resetwal.c:810
->>>>>>> 185876a6
 #, c-format
 msgid "Date/time type storage:               %s\n"
 msgstr "Дата/час типу сховища: %s\n"
 
-<<<<<<< HEAD
 #: pg_resetwal.c:770
 msgid "64-bit integers"
 msgstr "64-бітні цілі"
 
 #: pg_resetwal.c:771
-=======
-#: pg_resetwal.c:811
-msgid "64-bit integers"
-msgstr "64-бітні цілі"
-
-#: pg_resetwal.c:812
->>>>>>> 185876a6
 #, c-format
 msgid "Float8 argument passing:              %s\n"
 msgstr "Передача аргументу Float8:      %s\n"
 
-<<<<<<< HEAD
 #: pg_resetwal.c:772
 msgid "by reference"
 msgstr "за посиланням"
@@ -703,237 +423,130 @@
 msgstr "за значенням"
 
 #: pg_resetwal.c:773
-=======
-#: pg_resetwal.c:813
-msgid "by reference"
-msgstr "за посиланням"
-
-#: pg_resetwal.c:813
-msgid "by value"
-msgstr "за значенням"
-
-#: pg_resetwal.c:814
->>>>>>> 185876a6
 #, c-format
 msgid "Data page checksum version:           %u\n"
 msgstr "Версія контрольних сум сторінок даних:      %u\n"
 
-<<<<<<< HEAD
 #: pg_resetwal.c:787
-=======
-#: pg_resetwal.c:828
->>>>>>> 185876a6
 #, c-format
 msgid "\n\n"
 "Values to be changed:\n\n"
 msgstr "\n\n"
 "Значення, що потребують зміни:\n\n"
 
-<<<<<<< HEAD
 #: pg_resetwal.c:791
-=======
-#: pg_resetwal.c:832
->>>>>>> 185876a6
 #, c-format
 msgid "First log segment after reset:        %s\n"
 msgstr "Перший сегмент журналу після скидання:        %s\n"
 
-<<<<<<< HEAD
 #: pg_resetwal.c:795
-=======
-#: pg_resetwal.c:836
->>>>>>> 185876a6
 #, c-format
 msgid "NextMultiXactId:                      %u\n"
 msgstr "NextMultiXactId:                       %u\n"
 
-<<<<<<< HEAD
 #: pg_resetwal.c:797
-=======
-#: pg_resetwal.c:838
->>>>>>> 185876a6
 #, c-format
 msgid "OldestMultiXid:                       %u\n"
 msgstr "OldestMultiXid:                       %u\n"
 
-<<<<<<< HEAD
 #: pg_resetwal.c:799
-=======
-#: pg_resetwal.c:840
->>>>>>> 185876a6
 #, c-format
 msgid "OldestMulti's DB:                     %u\n"
 msgstr "OldestMulti's DB:                     %u\n"
 
-<<<<<<< HEAD
 #: pg_resetwal.c:805
-=======
-#: pg_resetwal.c:846
->>>>>>> 185876a6
 #, c-format
 msgid "NextMultiOffset:                      %u\n"
 msgstr "NextMultiOffset:                      %u\n"
 
-<<<<<<< HEAD
 #: pg_resetwal.c:811
-=======
-#: pg_resetwal.c:852
->>>>>>> 185876a6
 #, c-format
 msgid "NextOID:                              %u\n"
 msgstr "NextOID:                                %u\n"
 
-<<<<<<< HEAD
 #: pg_resetwal.c:817
-=======
-#: pg_resetwal.c:858
->>>>>>> 185876a6
 #, c-format
 msgid "NextXID:                              %u\n"
 msgstr "NextXID:                               %u\n"
 
-<<<<<<< HEAD
 #: pg_resetwal.c:819
-=======
-#: pg_resetwal.c:860
->>>>>>> 185876a6
 #, c-format
 msgid "OldestXID:                            %u\n"
 msgstr "OldestXID:                            %u\n"
 
-<<<<<<< HEAD
 #: pg_resetwal.c:821
-=======
-#: pg_resetwal.c:862
->>>>>>> 185876a6
 #, c-format
 msgid "OldestXID's DB:                       %u\n"
 msgstr "OldestXID's DB:                        %u\n"
 
-<<<<<<< HEAD
 #: pg_resetwal.c:827
-=======
-#: pg_resetwal.c:868
->>>>>>> 185876a6
 #, c-format
 msgid "NextXID epoch:                        %u\n"
 msgstr "Епоха NextXID:                        %u\n"
 
-<<<<<<< HEAD
 #: pg_resetwal.c:833
-=======
-#: pg_resetwal.c:874
->>>>>>> 185876a6
 #, c-format
 msgid "oldestCommitTsXid:                    %u\n"
 msgstr "oldestCommitTsXid:                   %u\n"
 
-<<<<<<< HEAD
 #: pg_resetwal.c:838
-=======
-#: pg_resetwal.c:879
->>>>>>> 185876a6
 #, c-format
 msgid "newestCommitTsXid:                    %u\n"
 msgstr "newestCommitTsXid:                     %u\n"
 
-<<<<<<< HEAD
 #: pg_resetwal.c:922 pg_resetwal.c:981 pg_resetwal.c:1016
-=======
-#: pg_resetwal.c:965 pg_resetwal.c:1033 pg_resetwal.c:1080
->>>>>>> 185876a6
 #, c-format
 msgid "could not open directory \"%s\": %m"
 msgstr "не вдалося відкрити каталог \"%s\": %m"
 
-<<<<<<< HEAD
 #: pg_resetwal.c:954 pg_resetwal.c:995 pg_resetwal.c:1033
-=======
-#: pg_resetwal.c:1000 pg_resetwal.c:1053 pg_resetwal.c:1103
->>>>>>> 185876a6
 #, c-format
 msgid "could not read directory \"%s\": %m"
 msgstr "не вдалося прочитати каталог \"%s\": %m"
 
-<<<<<<< HEAD
 #: pg_resetwal.c:957 pg_resetwal.c:998 pg_resetwal.c:1036
-=======
-#: pg_resetwal.c:1006 pg_resetwal.c:1059 pg_resetwal.c:1109
->>>>>>> 185876a6
 #, c-format
 msgid "could not close directory \"%s\": %m"
 msgstr "не вдалося закрити каталог \"%s\": %m"
 
-<<<<<<< HEAD
 #: pg_resetwal.c:990 pg_resetwal.c:1028
-=======
-#: pg_resetwal.c:1045 pg_resetwal.c:1095
->>>>>>> 185876a6
 #, c-format
 msgid "could not delete file \"%s\": %m"
 msgstr "не вдалося видалити файл \"%s\": %m"
 
-<<<<<<< HEAD
 #: pg_resetwal.c:1100
-=======
-#: pg_resetwal.c:1176
->>>>>>> 185876a6
 #, c-format
 msgid "could not open file \"%s\": %m"
 msgstr "не можливо відкрити файл \"%s\": %m"
 
-<<<<<<< HEAD
 #: pg_resetwal.c:1108 pg_resetwal.c:1120
-=======
-#: pg_resetwal.c:1186 pg_resetwal.c:1199
->>>>>>> 185876a6
 #, c-format
 msgid "could not write file \"%s\": %m"
 msgstr "не вдалося записати файл \"%s\": %m"
 
-<<<<<<< HEAD
 #: pg_resetwal.c:1125
-=======
-#: pg_resetwal.c:1206
->>>>>>> 185876a6
 #, c-format
 msgid "fsync error: %m"
 msgstr "помилка fsync: %m"
 
-<<<<<<< HEAD
 #: pg_resetwal.c:1134
-=======
-#: pg_resetwal.c:1217
->>>>>>> 185876a6
 #, c-format
 msgid "%s resets the PostgreSQL write-ahead log.\n\n"
 msgstr "%s скидає журнал передзапису PostgreSQL.\n\n"
 
-<<<<<<< HEAD
 #: pg_resetwal.c:1135
-=======
-#: pg_resetwal.c:1218
->>>>>>> 185876a6
 #, c-format
 msgid "Usage:\n"
 "  %s [OPTION]... DATADIR\n\n"
 msgstr "Використання:\n"
 "  %s [OPTION]... КАТАЛОГ_ДАНИХ\n\n"
 
-<<<<<<< HEAD
 #: pg_resetwal.c:1136
-=======
-#: pg_resetwal.c:1219
->>>>>>> 185876a6
 #, c-format
 msgid "Options:\n"
 msgstr "Параметри:\n"
 
-<<<<<<< HEAD
 #: pg_resetwal.c:1137
-=======
-#: pg_resetwal.c:1220
->>>>>>> 185876a6
 #, c-format
 msgid "  -c, --commit-timestamp-ids=XID,XID\n"
 "                                   set oldest and newest transactions bearing\n"
@@ -941,7 +554,6 @@
 msgstr "  -c, --commit-timestamp-ids=XID,XID\n"
 "                                   встановити найстарішу та найновішу транзакції\n"
 "                                   затвердити позначку часу (нуль означає залишити без змін)\n"
-<<<<<<< HEAD
 
 #: pg_resetwal.c:1140
 #, c-format
@@ -1009,24 +621,6 @@
 msgstr "  -?, --help                       показати цю довідку і вийти\n"
 
 #: pg_resetwal.c:1153
-=======
-
-#: pg_resetwal.c:1223
-#, c-format
-msgid " [-D, --pgdata=]DATADIR            data directory\n"
-msgstr " [-D, --pgdata=]DATADIR            каталог даних\n"
-
-#: pg_resetwal.c:1224
-#, c-format
-msgid "  -e, --epoch=XIDEPOCH             set next transaction ID epoch\n"
-msgstr "  -e, --epoch=XIDEPOCH             встановити наступну епоху ID транзакцій\n"
-
-#: pg_resetwal.c:1225
-#, c-format
-msgid "  -f, --force                      force update to be done\n"
-msgstr "  -f, --force                      примусово виконати оновлення\n"
-
-#: pg_resetwal.c:1226
 #, c-format
 msgid "  -l, --next-wal-file=WALFILE      set minimum starting location for new WAL\n"
 msgstr "  -l, --next-wal-file=WALFILE      задати мінімальне початкове розташування для нового WAL\n"
@@ -1077,18 +671,13 @@
 msgstr "  -?, --help                       показати цю довідку і вийти\n"
 
 #: pg_resetwal.c:1236
->>>>>>> 185876a6
 #, c-format
 msgid "\n"
 "Report bugs to <%s>.\n"
 msgstr "\n"
 "Повідомляти про помилки на <%s>.\n"
 
-<<<<<<< HEAD
 #: pg_resetwal.c:1154
-=======
-#: pg_resetwal.c:1237
->>>>>>> 185876a6
 #, c-format
 msgid "%s home page: <%s>\n"
 msgstr "Домашня сторінка %s: <%s>\n"

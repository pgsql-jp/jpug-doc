/*-------------------------------------------------------------------------
 *
 * tuplesort.c
 *	  Generalized tuple sorting routines.
 *
 * This module handles sorting of heap tuples, index tuples, or single
 * Datums (and could easily support other kinds of sortable objects,
 * if necessary).  It works efficiently for both small and large amounts
 * of data.  Small amounts are sorted in-memory using qsort().  Large
 * amounts are sorted using temporary files and a standard external sort
 * algorithm.
 *
 * See Knuth, volume 3, for more than you want to know about the external
 * sorting algorithm.  We divide the input into sorted runs using replacement
 * selection, in the form of a priority tree implemented as a heap
 * (essentially his Algorithm 5.2.3H), then merge the runs using polyphase
 * merge, Knuth's Algorithm 5.4.2D.  The logical "tapes" used by Algorithm D
 * are implemented by logtape.c, which avoids space wastage by recycling
 * disk space as soon as each block is read from its "tape".
 *
 * We do not form the initial runs using Knuth's recommended replacement
 * selection data structure (Algorithm 5.4.1R), because it uses a fixed
 * number of records in memory at all times.  Since we are dealing with
 * tuples that may vary considerably in size, we want to be able to vary
 * the number of records kept in memory to ensure full utilization of the
 * allowed sort memory space.  So, we keep the tuples in a variable-size
 * heap, with the next record to go out at the top of the heap.  Like
 * Algorithm 5.4.1R, each record is stored with the run number that it
 * must go into, and we use (run number, key) as the ordering key for the
 * heap.  When the run number at the top of the heap changes, we know that
 * no more records of the prior run are left in the heap.
 *
 * The approximate amount of memory allowed for any one sort operation
 * is specified in kilobytes by the caller (most pass work_mem).  Initially,
 * we absorb tuples and simply store them in an unsorted array as long as
 * we haven't exceeded workMem.  If we reach the end of the input without
 * exceeding workMem, we sort the array using qsort() and subsequently return
 * tuples just by scanning the tuple array sequentially.  If we do exceed
 * workMem, we construct a heap using Algorithm H and begin to emit tuples
 * into sorted runs in temporary tapes, emitting just enough tuples at each
 * step to get back within the workMem limit.  Whenever the run number at
 * the top of the heap changes, we begin a new run with a new output tape
 * (selected per Algorithm D).  After the end of the input is reached,
 * we dump out remaining tuples in memory into a final run (or two),
 * then merge the runs using Algorithm D.
 *
 * When merging runs, we use a heap containing just the frontmost tuple from
 * each source run; we repeatedly output the smallest tuple and insert the
 * next tuple from its source tape (if any).  When the heap empties, the merge
 * is complete.  The basic merge algorithm thus needs very little memory ---
 * only M tuples for an M-way merge, and M is constrained to a small number.
 * However, we can still make good use of our full workMem allocation by
 * pre-reading additional tuples from each source tape.  Without prereading,
 * our access pattern to the temporary file would be very erratic; on average
 * we'd read one block from each of M source tapes during the same time that
 * we're writing M blocks to the output tape, so there is no sequentiality of
 * access at all, defeating the read-ahead methods used by most Unix kernels.
 * Worse, the output tape gets written into a very random sequence of blocks
 * of the temp file, ensuring that things will be even worse when it comes
 * time to read that tape.  A straightforward merge pass thus ends up doing a
 * lot of waiting for disk seeks.  We can improve matters by prereading from
 * each source tape sequentially, loading about workMem/M bytes from each tape
 * in turn.  Then we run the merge algorithm, writing but not reading until
 * one of the preloaded tuple series runs out.  Then we switch back to preread
 * mode, fill memory again, and repeat.  This approach helps to localize both
 * read and write accesses.
 *
 * When the caller requests random access to the sort result, we form
 * the final sorted run on a logical tape which is then "frozen", so
 * that we can access it randomly.  When the caller does not need random
 * access, we return from tuplesort_performsort() as soon as we are down
 * to one run per logical tape.  The final merge is then performed
 * on-the-fly as the caller repeatedly calls tuplesort_getXXX; this
 * saves one cycle of writing all the data out to disk and reading it in.
 *
 * Before Postgres 8.2, we always used a seven-tape polyphase merge, on the
 * grounds that 7 is the "sweet spot" on the tapes-to-passes curve according
 * to Knuth's figure 70 (section 5.4.2).  However, Knuth is assuming that
 * tape drives are expensive beasts, and in particular that there will always
 * be many more runs than tape drives.  In our implementation a "tape drive"
 * doesn't cost much more than a few Kb of memory buffers, so we can afford
 * to have lots of them.  In particular, if we can have as many tape drives
 * as sorted runs, we can eliminate any repeated I/O at all.  In the current
 * code we determine the number of tapes M on the basis of workMem: we want
 * workMem/M to be large enough that we read a fair amount of data each time
 * we preread from a tape, so as to maintain the locality of access described
 * above.  Nonetheless, with large workMem we can have many tapes.
 *
 *
 * Portions Copyright (c) 1996-2015, PostgreSQL Global Development Group
 * Portions Copyright (c) 1994, Regents of the University of California
 *
 * IDENTIFICATION
 *	  src/backend/utils/sort/tuplesort.c
 *
 *-------------------------------------------------------------------------
 */

#include "postgres.h"

#include <limits.h>

#include "access/htup_details.h"
#include "access/nbtree.h"
#include "catalog/index.h"
#include "commands/tablespace.h"
#include "executor/executor.h"
#include "miscadmin.h"
#include "pg_trace.h"
#include "utils/datum.h"
#include "utils/logtape.h"
#include "utils/lsyscache.h"
#include "utils/memutils.h"
#include "utils/pg_rusage.h"
#include "utils/rel.h"
#include "utils/sortsupport.h"
#include "utils/tuplesort.h"


/* sort-type codes for sort__start probes */
#define HEAP_SORT		0
#define INDEX_SORT		1
#define DATUM_SORT		2
#define CLUSTER_SORT	3

/* GUC variables */
#ifdef TRACE_SORT
bool		trace_sort = false;
#endif

#ifdef DEBUG_BOUNDED_SORT
bool		optimize_bounded_sort = true;
#endif


/*
 * The objects we actually sort are SortTuple structs.  These contain
 * a pointer to the tuple proper (might be a MinimalTuple or IndexTuple),
 * which is a separate palloc chunk --- we assume it is just one chunk and
 * can be freed by a simple pfree().  SortTuples also contain the tuple's
 * first key column in Datum/nullflag format, and an index integer.
 *
 * Storing the first key column lets us save heap_getattr or index_getattr
 * calls during tuple comparisons.  We could extract and save all the key
 * columns not just the first, but this would increase code complexity and
 * overhead, and wouldn't actually save any comparison cycles in the common
 * case where the first key determines the comparison result.  Note that
 * for a pass-by-reference datatype, datum1 points into the "tuple" storage.
 *
 * There is one special case: when the sort support infrastructure provides an
 * "abbreviated key" representation, where the key is (typically) a pass by
 * value proxy for a pass by reference type.  In this case, the abbreviated key
 * is stored in datum1 in place of the actual first key column.
 *
 * When sorting single Datums, the data value is represented directly by
 * datum1/isnull1 for pass by value types (or null values).  If the datatype is
 * pass-by-reference and isnull1 is false, then "tuple" points to a separately
 * palloc'd data value, otherwise "tuple" is NULL.  The value of datum1 is then
 * either the same pointer as "tuple", or is an abbreviated key value as
 * described above.  Accordingly, "tuple" is always used in preference to
 * datum1 as the authoritative value for pass-by-reference cases.
 *
 * While building initial runs, tupindex holds the tuple's run number.  During
 * merge passes, we re-use it to hold the input tape number that each tuple in
 * the heap was read from, or to hold the index of the next tuple pre-read
 * from the same tape in the case of pre-read entries.  tupindex goes unused
 * if the sort occurs entirely in memory.
 */
typedef struct
{
	void	   *tuple;			/* the tuple proper */
	Datum		datum1;			/* value of first key column */
	bool		isnull1;		/* is first key column NULL? */
	int			tupindex;		/* see notes above */
} SortTuple;


/*
 * Possible states of a Tuplesort object.  These denote the states that
 * persist between calls of Tuplesort routines.
 */
typedef enum
{
	TSS_INITIAL,				/* Loading tuples; still within memory limit */
	TSS_BOUNDED,				/* Loading tuples into bounded-size heap */
	TSS_BUILDRUNS,				/* Loading tuples; writing to tape */
	TSS_SORTEDINMEM,			/* Sort completed entirely in memory */
	TSS_SORTEDONTAPE,			/* Sort completed, final run is on tape */
	TSS_FINALMERGE				/* Performing final merge on-the-fly */
} TupSortStatus;

/*
 * Parameters for calculation of number of tapes to use --- see inittapes()
 * and tuplesort_merge_order().
 *
 * In this calculation we assume that each tape will cost us about 3 blocks
 * worth of buffer space (which is an underestimate for very large data
 * volumes, but it's probably close enough --- see logtape.c).
 *
 * MERGE_BUFFER_SIZE is how much data we'd like to read from each input
 * tape during a preread cycle (see discussion at top of file).
 */
#define MINORDER		6		/* minimum merge order */
#define TAPE_BUFFER_OVERHEAD		(BLCKSZ * 3)
#define MERGE_BUFFER_SIZE			(BLCKSZ * 32)

typedef int (*SortTupleComparator) (const SortTuple *a, const SortTuple *b,
												Tuplesortstate *state);

/*
 * Private state of a Tuplesort operation.
 */
struct Tuplesortstate
{
	TupSortStatus status;		/* enumerated value as shown above */
	int			nKeys;			/* number of columns in sort key */
	bool		randomAccess;	/* did caller request random access? */
	bool		bounded;		/* did caller specify a maximum number of
								 * tuples to return? */
	bool		boundUsed;		/* true if we made use of a bounded heap */
	int			bound;			/* if bounded, the maximum number of tuples */
	int64		availMem;		/* remaining memory available, in bytes */
	int64		allowedMem;		/* total memory allowed, in bytes */
	int			maxTapes;		/* number of tapes (Knuth's T) */
	int			tapeRange;		/* maxTapes-1 (Knuth's P) */
	MemoryContext sortcontext;	/* memory context holding all sort data */
	LogicalTapeSet *tapeset;	/* logtape.c object for tapes in a temp file */

	/*
	 * These function pointers decouple the routines that must know what kind
	 * of tuple we are sorting from the routines that don't need to know it.
	 * They are set up by the tuplesort_begin_xxx routines.
	 *
	 * Function to compare two tuples; result is per qsort() convention, ie:
	 * <0, 0, >0 according as a<b, a=b, a>b.  The API must match
	 * qsort_arg_comparator.
	 */
	SortTupleComparator comparetup;

	/*
	 * Function to copy a supplied input tuple into palloc'd space and set up
	 * its SortTuple representation (ie, set tuple/datum1/isnull1).  Also,
	 * state->availMem must be decreased by the amount of space used for the
	 * tuple copy (note the SortTuple struct itself is not counted).
	 */
	void		(*copytup) (Tuplesortstate *state, SortTuple *stup, void *tup);

	/*
	 * Function to write a stored tuple onto tape.  The representation of the
	 * tuple on tape need not be the same as it is in memory; requirements on
	 * the tape representation are given below.  After writing the tuple,
	 * pfree() the out-of-line data (not the SortTuple struct!), and increase
	 * state->availMem by the amount of memory space thereby released.
	 */
	void		(*writetup) (Tuplesortstate *state, int tapenum,
										 SortTuple *stup);

	/*
	 * Function to read a stored tuple from tape back into memory. 'len' is
	 * the already-read length of the stored tuple.  Create a palloc'd copy,
	 * initialize tuple/datum1/isnull1 in the target SortTuple struct, and
	 * decrease state->availMem by the amount of memory space consumed.
	 */
	void		(*readtup) (Tuplesortstate *state, SortTuple *stup,
										int tapenum, unsigned int len);

	/*
	 * This array holds the tuples now in sort memory.  If we are in state
	 * INITIAL, the tuples are in no particular order; if we are in state
	 * SORTEDINMEM, the tuples are in final sorted order; in states BUILDRUNS
	 * and FINALMERGE, the tuples are organized in "heap" order per Algorithm
	 * H.  (Note that memtupcount only counts the tuples that are part of the
	 * heap --- during merge passes, memtuples[] entries beyond tapeRange are
	 * never in the heap and are used to hold pre-read tuples.)  In state
	 * SORTEDONTAPE, the array is not used.
	 */
	SortTuple  *memtuples;		/* array of SortTuple structs */
	int			memtupcount;	/* number of tuples currently present */
	int			memtupsize;		/* allocated length of memtuples array */
	bool		growmemtuples;	/* memtuples' growth still underway? */

	/*
	 * While building initial runs, this is the current output run number
	 * (starting at 0).  Afterwards, it is the number of initial runs we made.
	 */
	int			currentRun;

	/*
	 * Unless otherwise noted, all pointer variables below are pointers to
	 * arrays of length maxTapes, holding per-tape data.
	 */

	/*
	 * These variables are only used during merge passes.  mergeactive[i] is
	 * true if we are reading an input run from (actual) tape number i and
	 * have not yet exhausted that run.  mergenext[i] is the memtuples index
	 * of the next pre-read tuple (next to be loaded into the heap) for tape
	 * i, or 0 if we are out of pre-read tuples.  mergelast[i] similarly
	 * points to the last pre-read tuple from each tape.  mergeavailslots[i]
	 * is the number of unused memtuples[] slots reserved for tape i, and
	 * mergeavailmem[i] is the amount of unused space allocated for tape i.
	 * mergefreelist and mergefirstfree keep track of unused locations in the
	 * memtuples[] array.  The memtuples[].tupindex fields link together
	 * pre-read tuples for each tape as well as recycled locations in
	 * mergefreelist. It is OK to use 0 as a null link in these lists, because
	 * memtuples[0] is part of the merge heap and is never a pre-read tuple.
	 */
	bool	   *mergeactive;	/* active input run source? */
	int		   *mergenext;		/* first preread tuple for each source */
	int		   *mergelast;		/* last preread tuple for each source */
	int		   *mergeavailslots;	/* slots left for prereading each tape */
	int64	   *mergeavailmem;	/* availMem for prereading each tape */
	int			mergefreelist;	/* head of freelist of recycled slots */
	int			mergefirstfree; /* first slot never used in this merge */

	/*
	 * Variables for Algorithm D.  Note that destTape is a "logical" tape
	 * number, ie, an index into the tp_xxx[] arrays.  Be careful to keep
	 * "logical" and "actual" tape numbers straight!
	 */
	int			Level;			/* Knuth's l */
	int			destTape;		/* current output tape (Knuth's j, less 1) */
	int		   *tp_fib;			/* Target Fibonacci run counts (A[]) */
	int		   *tp_runs;		/* # of real runs on each tape */
	int		   *tp_dummy;		/* # of dummy runs for each tape (D[]) */
	int		   *tp_tapenum;		/* Actual tape numbers (TAPE[]) */
	int			activeTapes;	/* # of active input tapes in merge pass */

	/*
	 * These variables are used after completion of sorting to keep track of
	 * the next tuple to return.  (In the tape case, the tape's current read
	 * position is also critical state.)
	 */
	int			result_tape;	/* actual tape number of finished output */
	int			current;		/* array index (only used if SORTEDINMEM) */
	bool		eof_reached;	/* reached EOF (needed for cursors) */

	/* markpos_xxx holds marked position for mark and restore */
	long		markpos_block;	/* tape block# (only used if SORTEDONTAPE) */
	int			markpos_offset; /* saved "current", or offset in tape block */
	bool		markpos_eof;	/* saved "eof_reached" */

	/*
	 * The sortKeys variable is used by every case other than the hash index
	 * case; it is set by tuplesort_begin_xxx.  tupDesc is only used by the
	 * MinimalTuple and CLUSTER routines, though.
	 */
	TupleDesc	tupDesc;
	SortSupport sortKeys;		/* array of length nKeys */

	/*
	 * This variable is shared by the single-key MinimalTuple case and the
	 * Datum case (which both use qsort_ssup()).  Otherwise it's NULL.
	 */
	SortSupport onlyKey;

	/*
	 * Additional state for managing "abbreviated key" sortsupport routines
	 * (which currently may be used by all cases except the hash index case).
	 * Tracks the intervals at which the optimization's effectiveness is
	 * tested.
	 */
	int64		abbrevNext;		/* Tuple # at which to next check
								 * applicability */

	/*
	 * These variables are specific to the CLUSTER case; they are set by
	 * tuplesort_begin_cluster.
	 */
	IndexInfo  *indexInfo;		/* info about index being used for reference */
	EState	   *estate;			/* for evaluating index expressions */

	/*
	 * These variables are specific to the IndexTuple case; they are set by
	 * tuplesort_begin_index_xxx and used only by the IndexTuple routines.
	 */
	Relation	heapRel;		/* table the index is being built on */
	Relation	indexRel;		/* index being built */

	/* These are specific to the index_btree subcase: */
	bool		enforceUnique;	/* complain if we find duplicate tuples */

	/* These are specific to the index_hash subcase: */
	uint32		hash_mask;		/* mask for sortable part of hash code */

	/*
	 * These variables are specific to the Datum case; they are set by
	 * tuplesort_begin_datum and used only by the DatumTuple routines.
	 */
	Oid			datumType;
	/* we need typelen and byval in order to know how to copy the Datums. */
	int			datumTypeLen;
	bool		datumTypeByVal;

	/*
	 * Resource snapshot for time of sort start.
	 */
#ifdef TRACE_SORT
	PGRUsage	ru_start;
#endif
};

#define COMPARETUP(state,a,b)	((*(state)->comparetup) (a, b, state))
#define COPYTUP(state,stup,tup) ((*(state)->copytup) (state, stup, tup))
#define WRITETUP(state,tape,stup)	((*(state)->writetup) (state, tape, stup))
#define READTUP(state,stup,tape,len) ((*(state)->readtup) (state, stup, tape, len))
#define LACKMEM(state)		((state)->availMem < 0)
#define USEMEM(state,amt)	((state)->availMem -= (amt))
#define FREEMEM(state,amt)	((state)->availMem += (amt))

/*
 * NOTES about on-tape representation of tuples:
 *
 * We require the first "unsigned int" of a stored tuple to be the total size
 * on-tape of the tuple, including itself (so it is never zero; an all-zero
 * unsigned int is used to delimit runs).  The remainder of the stored tuple
 * may or may not match the in-memory representation of the tuple ---
 * any conversion needed is the job of the writetup and readtup routines.
 *
 * If state->randomAccess is true, then the stored representation of the
 * tuple must be followed by another "unsigned int" that is a copy of the
 * length --- so the total tape space used is actually sizeof(unsigned int)
 * more than the stored length value.  This allows read-backwards.  When
 * randomAccess is not true, the write/read routines may omit the extra
 * length word.
 *
 * writetup is expected to write both length words as well as the tuple
 * data.  When readtup is called, the tape is positioned just after the
 * front length word; readtup must read the tuple data and advance past
 * the back length word (if present).
 *
 * The write/read routines can make use of the tuple description data
 * stored in the Tuplesortstate record, if needed.  They are also expected
 * to adjust state->availMem by the amount of memory space (not tape space!)
 * released or consumed.  There is no error return from either writetup
 * or readtup; they should ereport() on failure.
 *
 *
 * NOTES about memory consumption calculations:
 *
 * We count space allocated for tuples against the workMem limit, plus
 * the space used by the variable-size memtuples array.  Fixed-size space
 * is not counted; it's small enough to not be interesting.
 *
 * Note that we count actual space used (as shown by GetMemoryChunkSpace)
 * rather than the originally-requested size.  This is important since
 * palloc can add substantial overhead.  It's not a complete answer since
 * we won't count any wasted space in palloc allocation blocks, but it's
 * a lot better than what we were doing before 7.3.
 */

/* When using this macro, beware of double evaluation of len */
#define LogicalTapeReadExact(tapeset, tapenum, ptr, len) \
	do { \
		if (LogicalTapeRead(tapeset, tapenum, ptr, len) != (size_t) (len)) \
			elog(ERROR, "unexpected end of data"); \
	} while(0)


static Tuplesortstate *tuplesort_begin_common(int workMem, bool randomAccess);
static void puttuple_common(Tuplesortstate *state, SortTuple *tuple);
static bool consider_abort_common(Tuplesortstate *state);
static void inittapes(Tuplesortstate *state);
static void selectnewtape(Tuplesortstate *state);
static void mergeruns(Tuplesortstate *state);
static void mergeonerun(Tuplesortstate *state);
static void beginmerge(Tuplesortstate *state);
static void mergepreread(Tuplesortstate *state);
static void mergeprereadone(Tuplesortstate *state, int srcTape);
static void dumptuples(Tuplesortstate *state, bool alltuples);
static void make_bounded_heap(Tuplesortstate *state);
static void sort_bounded_heap(Tuplesortstate *state);
static void tuplesort_heap_insert(Tuplesortstate *state, SortTuple *tuple,
					  int tupleindex, bool checkIndex);
static void tuplesort_heap_siftup(Tuplesortstate *state, bool checkIndex);
static void reversedirection(Tuplesortstate *state);
static unsigned int getlen(Tuplesortstate *state, int tapenum, bool eofOK);
static void markrunend(Tuplesortstate *state, int tapenum);
static int comparetup_heap(const SortTuple *a, const SortTuple *b,
				Tuplesortstate *state);
static void copytup_heap(Tuplesortstate *state, SortTuple *stup, void *tup);
static void writetup_heap(Tuplesortstate *state, int tapenum,
			  SortTuple *stup);
static void readtup_heap(Tuplesortstate *state, SortTuple *stup,
			 int tapenum, unsigned int len);
static int comparetup_cluster(const SortTuple *a, const SortTuple *b,
				   Tuplesortstate *state);
static void copytup_cluster(Tuplesortstate *state, SortTuple *stup, void *tup);
static void writetup_cluster(Tuplesortstate *state, int tapenum,
				 SortTuple *stup);
static void readtup_cluster(Tuplesortstate *state, SortTuple *stup,
				int tapenum, unsigned int len);
static int comparetup_index_btree(const SortTuple *a, const SortTuple *b,
					   Tuplesortstate *state);
static int comparetup_index_hash(const SortTuple *a, const SortTuple *b,
					  Tuplesortstate *state);
static void copytup_index(Tuplesortstate *state, SortTuple *stup, void *tup);
static void writetup_index(Tuplesortstate *state, int tapenum,
			   SortTuple *stup);
static void readtup_index(Tuplesortstate *state, SortTuple *stup,
			  int tapenum, unsigned int len);
static int comparetup_datum(const SortTuple *a, const SortTuple *b,
				 Tuplesortstate *state);
static void copytup_datum(Tuplesortstate *state, SortTuple *stup, void *tup);
static void writetup_datum(Tuplesortstate *state, int tapenum,
			   SortTuple *stup);
static void readtup_datum(Tuplesortstate *state, SortTuple *stup,
			  int tapenum, unsigned int len);
static void free_sort_tuple(Tuplesortstate *state, SortTuple *stup);

/*
 * Special versions of qsort just for SortTuple objects.  qsort_tuple() sorts
 * any variant of SortTuples, using the appropriate comparetup function.
 * qsort_ssup() is specialized for the case where the comparetup function
 * reduces to ApplySortComparator(), that is single-key MinimalTuple sorts
 * and Datum sorts.
 */
#include "qsort_tuple.c"


/*
 *		tuplesort_begin_xxx
 *
 * Initialize for a tuple sort operation.
 *
 * After calling tuplesort_begin, the caller should call tuplesort_putXXX
 * zero or more times, then call tuplesort_performsort when all the tuples
 * have been supplied.  After performsort, retrieve the tuples in sorted
 * order by calling tuplesort_getXXX until it returns false/NULL.  (If random
 * access was requested, rescan, markpos, and restorepos can also be called.)
 * Call tuplesort_end to terminate the operation and release memory/disk space.
 *
 * Each variant of tuplesort_begin has a workMem parameter specifying the
 * maximum number of kilobytes of RAM to use before spilling data to disk.
 * (The normal value of this parameter is work_mem, but some callers use
 * other values.)  Each variant also has a randomAccess parameter specifying
 * whether the caller needs non-sequential access to the sort result.
 */

static Tuplesortstate *
tuplesort_begin_common(int workMem, bool randomAccess)
{
	Tuplesortstate *state;
	MemoryContext sortcontext;
	MemoryContext oldcontext;

	/*
	 * Create a working memory context for this sort operation. All data
	 * needed by the sort will live inside this context.
	 */
	sortcontext = AllocSetContextCreate(CurrentMemoryContext,
										"TupleSort",
										ALLOCSET_DEFAULT_MINSIZE,
										ALLOCSET_DEFAULT_INITSIZE,
										ALLOCSET_DEFAULT_MAXSIZE);

	/*
	 * Make the Tuplesortstate within the per-sort context.  This way, we
	 * don't need a separate pfree() operation for it at shutdown.
	 */
	oldcontext = MemoryContextSwitchTo(sortcontext);

	state = (Tuplesortstate *) palloc0(sizeof(Tuplesortstate));

#ifdef TRACE_SORT
	if (trace_sort)
		pg_rusage_init(&state->ru_start);
#endif

	state->status = TSS_INITIAL;
	state->randomAccess = randomAccess;
	state->bounded = false;
	state->boundUsed = false;
	state->allowedMem = workMem * (int64) 1024;
	state->availMem = state->allowedMem;
	state->sortcontext = sortcontext;
	state->tapeset = NULL;

	state->memtupcount = 0;

	/*
	 * Initial size of array must be more than ALLOCSET_SEPARATE_THRESHOLD;
	 * see comments in grow_memtuples().
	 */
	state->memtupsize = Max(1024,
						ALLOCSET_SEPARATE_THRESHOLD / sizeof(SortTuple) + 1);

	state->growmemtuples = true;
	state->memtuples = (SortTuple *) palloc(state->memtupsize * sizeof(SortTuple));

	USEMEM(state, GetMemoryChunkSpace(state->memtuples));

	/* workMem must be large enough for the minimal memtuples array */
	if (LACKMEM(state))
		elog(ERROR, "insufficient memory allowed for sort");

	state->currentRun = 0;

	/*
	 * maxTapes, tapeRange, and Algorithm D variables will be initialized by
	 * inittapes(), if needed
	 */

	state->result_tape = -1;	/* flag that result tape has not been formed */

	MemoryContextSwitchTo(oldcontext);

	return state;
}

Tuplesortstate *
tuplesort_begin_heap(TupleDesc tupDesc,
					 int nkeys, AttrNumber *attNums,
					 Oid *sortOperators, Oid *sortCollations,
					 bool *nullsFirstFlags,
					 int workMem, bool randomAccess)
{
	Tuplesortstate *state = tuplesort_begin_common(workMem, randomAccess);
	MemoryContext oldcontext;
	int			i;

	oldcontext = MemoryContextSwitchTo(state->sortcontext);

	AssertArg(nkeys > 0);

#ifdef TRACE_SORT
	if (trace_sort)
		elog(LOG,
			 "begin tuple sort: nkeys = %d, workMem = %d, randomAccess = %c",
			 nkeys, workMem, randomAccess ? 't' : 'f');
#endif

	state->nKeys = nkeys;

	TRACE_POSTGRESQL_SORT_START(HEAP_SORT,
								false,	/* no unique check */
								nkeys,
								workMem,
								randomAccess);

	state->comparetup = comparetup_heap;
	state->copytup = copytup_heap;
	state->writetup = writetup_heap;
	state->readtup = readtup_heap;

	state->tupDesc = tupDesc;	/* assume we need not copy tupDesc */
	state->abbrevNext = 10;

	/* Prepare SortSupport data for each column */
	state->sortKeys = (SortSupport) palloc0(nkeys * sizeof(SortSupportData));

	for (i = 0; i < nkeys; i++)
	{
		SortSupport sortKey = state->sortKeys + i;

		AssertArg(attNums[i] != 0);
		AssertArg(sortOperators[i] != 0);

		sortKey->ssup_cxt = CurrentMemoryContext;
		sortKey->ssup_collation = sortCollations[i];
		sortKey->ssup_nulls_first = nullsFirstFlags[i];
		sortKey->ssup_attno = attNums[i];
		/* Convey if abbreviation optimization is applicable in principle */
		sortKey->abbreviate = (i == 0);

		PrepareSortSupportFromOrderingOp(sortOperators[i], sortKey);
	}

	/*
	 * The "onlyKey" optimization cannot be used with abbreviated keys, since
	 * tie-breaker comparisons may be required.  Typically, the optimization
	 * is only of value to pass-by-value types anyway, whereas abbreviated
	 * keys are typically only of value to pass-by-reference types.
	 */
	if (nkeys == 1 && !state->sortKeys->abbrev_converter)
		state->onlyKey = state->sortKeys;

	MemoryContextSwitchTo(oldcontext);

	return state;
}

Tuplesortstate *
tuplesort_begin_cluster(TupleDesc tupDesc,
						Relation indexRel,
						int workMem, bool randomAccess)
{
	Tuplesortstate *state = tuplesort_begin_common(workMem, randomAccess);
	ScanKey		indexScanKey;
	MemoryContext oldcontext;
	int			i;

	Assert(indexRel->rd_rel->relam == BTREE_AM_OID);

	oldcontext = MemoryContextSwitchTo(state->sortcontext);

#ifdef TRACE_SORT
	if (trace_sort)
		elog(LOG,
			 "begin tuple sort: nkeys = %d, workMem = %d, randomAccess = %c",
			 RelationGetNumberOfAttributes(indexRel),
			 workMem, randomAccess ? 't' : 'f');
#endif

	state->nKeys = RelationGetNumberOfAttributes(indexRel);

	TRACE_POSTGRESQL_SORT_START(CLUSTER_SORT,
								false,	/* no unique check */
								state->nKeys,
								workMem,
								randomAccess);

	state->comparetup = comparetup_cluster;
	state->copytup = copytup_cluster;
	state->writetup = writetup_cluster;
	state->readtup = readtup_cluster;
	state->abbrevNext = 10;

	state->indexInfo = BuildIndexInfo(indexRel);

	state->tupDesc = tupDesc;	/* assume we need not copy tupDesc */

	indexScanKey = _bt_mkscankey_nodata(indexRel);

	if (state->indexInfo->ii_Expressions != NULL)
	{
		TupleTableSlot *slot;
		ExprContext *econtext;

		/*
		 * We will need to use FormIndexDatum to evaluate the index
		 * expressions.  To do that, we need an EState, as well as a
		 * TupleTableSlot to put the table tuples into.  The econtext's
		 * scantuple has to point to that slot, too.
		 */
		state->estate = CreateExecutorState();
		slot = MakeSingleTupleTableSlot(tupDesc);
		econtext = GetPerTupleExprContext(state->estate);
		econtext->ecxt_scantuple = slot;
	}

	/* Prepare SortSupport data for each column */
	state->sortKeys = (SortSupport) palloc0(state->nKeys *
											sizeof(SortSupportData));

	for (i = 0; i < state->nKeys; i++)
	{
		SortSupport sortKey = state->sortKeys + i;
		ScanKey		scanKey = indexScanKey + i;
		int16		strategy;

		sortKey->ssup_cxt = CurrentMemoryContext;
		sortKey->ssup_collation = scanKey->sk_collation;
		sortKey->ssup_nulls_first =
			(scanKey->sk_flags & SK_BT_NULLS_FIRST) != 0;
		sortKey->ssup_attno = scanKey->sk_attno;
		/* Convey if abbreviation optimization is applicable in principle */
		sortKey->abbreviate = (i == 0);

		AssertState(sortKey->ssup_attno != 0);

		strategy = (scanKey->sk_flags & SK_BT_DESC) != 0 ?
			BTGreaterStrategyNumber : BTLessStrategyNumber;

		PrepareSortSupportFromIndexRel(indexRel, strategy, sortKey);
	}

	_bt_freeskey(indexScanKey);

	MemoryContextSwitchTo(oldcontext);

	return state;
}

Tuplesortstate *
tuplesort_begin_index_btree(Relation heapRel,
							Relation indexRel,
							bool enforceUnique,
							int workMem, bool randomAccess)
{
	Tuplesortstate *state = tuplesort_begin_common(workMem, randomAccess);
	ScanKey		indexScanKey;
	MemoryContext oldcontext;
	int			i;

	oldcontext = MemoryContextSwitchTo(state->sortcontext);

#ifdef TRACE_SORT
	if (trace_sort)
		elog(LOG,
			 "begin index sort: unique = %c, workMem = %d, randomAccess = %c",
			 enforceUnique ? 't' : 'f',
			 workMem, randomAccess ? 't' : 'f');
#endif

	state->nKeys = RelationGetNumberOfAttributes(indexRel);

	TRACE_POSTGRESQL_SORT_START(INDEX_SORT,
								enforceUnique,
								state->nKeys,
								workMem,
								randomAccess);

	state->comparetup = comparetup_index_btree;
	state->copytup = copytup_index;
	state->writetup = writetup_index;
	state->readtup = readtup_index;
	state->abbrevNext = 10;

	state->heapRel = heapRel;
	state->indexRel = indexRel;
	state->enforceUnique = enforceUnique;

	indexScanKey = _bt_mkscankey_nodata(indexRel);
	state->nKeys = RelationGetNumberOfAttributes(indexRel);

	/* Prepare SortSupport data for each column */
	state->sortKeys = (SortSupport) palloc0(state->nKeys *
											sizeof(SortSupportData));

	for (i = 0; i < state->nKeys; i++)
	{
		SortSupport sortKey = state->sortKeys + i;
		ScanKey		scanKey = indexScanKey + i;
		int16		strategy;

		sortKey->ssup_cxt = CurrentMemoryContext;
		sortKey->ssup_collation = scanKey->sk_collation;
		sortKey->ssup_nulls_first =
			(scanKey->sk_flags & SK_BT_NULLS_FIRST) != 0;
		sortKey->ssup_attno = scanKey->sk_attno;
		/* Convey if abbreviation optimization is applicable in principle */
		sortKey->abbreviate = (i == 0);

		AssertState(sortKey->ssup_attno != 0);

		strategy = (scanKey->sk_flags & SK_BT_DESC) != 0 ?
			BTGreaterStrategyNumber : BTLessStrategyNumber;

		PrepareSortSupportFromIndexRel(indexRel, strategy, sortKey);
	}

	_bt_freeskey(indexScanKey);

	MemoryContextSwitchTo(oldcontext);

	return state;
}

Tuplesortstate *
tuplesort_begin_index_hash(Relation heapRel,
						   Relation indexRel,
						   uint32 hash_mask,
						   int workMem, bool randomAccess)
{
	Tuplesortstate *state = tuplesort_begin_common(workMem, randomAccess);
	MemoryContext oldcontext;

	oldcontext = MemoryContextSwitchTo(state->sortcontext);

#ifdef TRACE_SORT
	if (trace_sort)
		elog(LOG,
		"begin index sort: hash_mask = 0x%x, workMem = %d, randomAccess = %c",
			 hash_mask,
			 workMem, randomAccess ? 't' : 'f');
#endif

	state->nKeys = 1;			/* Only one sort column, the hash code */

	state->comparetup = comparetup_index_hash;
	state->copytup = copytup_index;
	state->writetup = writetup_index;
	state->readtup = readtup_index;

	state->heapRel = heapRel;
	state->indexRel = indexRel;

	state->hash_mask = hash_mask;

	MemoryContextSwitchTo(oldcontext);

	return state;
}

Tuplesortstate *
tuplesort_begin_datum(Oid datumType, Oid sortOperator, Oid sortCollation,
					  bool nullsFirstFlag,
					  int workMem, bool randomAccess)
{
	Tuplesortstate *state = tuplesort_begin_common(workMem, randomAccess);
	MemoryContext oldcontext;
	int16		typlen;
	bool		typbyval;

	oldcontext = MemoryContextSwitchTo(state->sortcontext);

#ifdef TRACE_SORT
	if (trace_sort)
		elog(LOG,
			 "begin datum sort: workMem = %d, randomAccess = %c",
			 workMem, randomAccess ? 't' : 'f');
#endif

	state->nKeys = 1;			/* always a one-column sort */

	TRACE_POSTGRESQL_SORT_START(DATUM_SORT,
								false,	/* no unique check */
								1,
								workMem,
								randomAccess);

	state->comparetup = comparetup_datum;
	state->copytup = copytup_datum;
	state->writetup = writetup_datum;
	state->readtup = readtup_datum;
	state->abbrevNext = 10;

	state->datumType = datumType;

	/* lookup necessary attributes of the datum type */
	get_typlenbyval(datumType, &typlen, &typbyval);
	state->datumTypeLen = typlen;
	state->datumTypeByVal = typbyval;

	/* Prepare SortSupport data */
	state->sortKeys = (SortSupport) palloc0(sizeof(SortSupportData));

	state->sortKeys->ssup_cxt = CurrentMemoryContext;
	state->sortKeys->ssup_collation = sortCollation;
	state->sortKeys->ssup_nulls_first = nullsFirstFlag;

	/* abbreviation is possible here only for by-reference types */
	state->sortKeys->abbreviate = !typbyval;

	PrepareSortSupportFromOrderingOp(sortOperator, state->sortKeys);

	/*
	 * The "onlyKey" optimization cannot be used with abbreviated keys, since
	 * tie-breaker comparisons may be required.  Typically, the optimization
	 * is only of value to pass-by-value types anyway, whereas abbreviated
	 * keys are typically only of value to pass-by-reference types.
	 */
	if (!state->sortKeys->abbrev_converter)
		state->onlyKey = state->sortKeys;

	MemoryContextSwitchTo(oldcontext);

	return state;
}

/*
 * tuplesort_set_bound
 *
 *	Advise tuplesort that at most the first N result tuples are required.
 *
 * Must be called before inserting any tuples.  (Actually, we could allow it
 * as long as the sort hasn't spilled to disk, but there seems no need for
 * delayed calls at the moment.)
 *
 * This is a hint only. The tuplesort may still return more tuples than
 * requested.
 */
void
tuplesort_set_bound(Tuplesortstate *state, int64 bound)
{
	/* Assert we're called before loading any tuples */
	Assert(state->status == TSS_INITIAL);
	Assert(state->memtupcount == 0);
	Assert(!state->bounded);

#ifdef DEBUG_BOUNDED_SORT
	/* Honor GUC setting that disables the feature (for easy testing) */
	if (!optimize_bounded_sort)
		return;
#endif

	/* We want to be able to compute bound * 2, so limit the setting */
	if (bound > (int64) (INT_MAX / 2))
		return;

	state->bounded = true;
	state->bound = (int) bound;

	/*
	 * Bounded sorts are not an effective target for abbreviated key
	 * optimization.  Disable by setting state to be consistent with no
	 * abbreviation support.
	 */
	state->sortKeys->abbrev_converter = NULL;
	if (state->sortKeys->abbrev_full_comparator)
		state->sortKeys->comparator = state->sortKeys->abbrev_full_comparator;

	/* Not strictly necessary, but be tidy */
	state->sortKeys->abbrev_abort = NULL;
	state->sortKeys->abbrev_full_comparator = NULL;
}

/*
 * tuplesort_end
 *
 *	Release resources and clean up.
 *
 * NOTE: after calling this, any pointers returned by tuplesort_getXXX are
 * pointing to garbage.  Be careful not to attempt to use or free such
 * pointers afterwards!
 */
void
tuplesort_end(Tuplesortstate *state)
{
	/* context swap probably not needed, but let's be safe */
	MemoryContext oldcontext = MemoryContextSwitchTo(state->sortcontext);

#ifdef TRACE_SORT
	long		spaceUsed;

	if (state->tapeset)
		spaceUsed = LogicalTapeSetBlocks(state->tapeset);
	else
		spaceUsed = (state->allowedMem - state->availMem + 1023) / 1024;
#endif

	/*
	 * Delete temporary "tape" files, if any.
	 *
	 * Note: want to include this in reported total cost of sort, hence need
	 * for two #ifdef TRACE_SORT sections.
	 */
	if (state->tapeset)
		LogicalTapeSetClose(state->tapeset);

#ifdef TRACE_SORT
	if (trace_sort)
	{
		if (state->tapeset)
			elog(LOG, "external sort ended, %ld disk blocks used: %s",
				 spaceUsed, pg_rusage_show(&state->ru_start));
		else
			elog(LOG, "internal sort ended, %ld KB used: %s",
				 spaceUsed, pg_rusage_show(&state->ru_start));
	}

	TRACE_POSTGRESQL_SORT_DONE(state->tapeset != NULL, spaceUsed);
#else

	/*
	 * If you disabled TRACE_SORT, you can still probe sort__done, but you
	 * ain't getting space-used stats.
	 */
	TRACE_POSTGRESQL_SORT_DONE(state->tapeset != NULL, 0L);
#endif

	/* Free any execution state created for CLUSTER case */
	if (state->estate != NULL)
	{
		ExprContext *econtext = GetPerTupleExprContext(state->estate);

		ExecDropSingleTupleTableSlot(econtext->ecxt_scantuple);
		FreeExecutorState(state->estate);
	}

	MemoryContextSwitchTo(oldcontext);

	/*
	 * Free the per-sort memory context, thereby releasing all working memory,
	 * including the Tuplesortstate struct itself.
	 */
	MemoryContextDelete(state->sortcontext);
}

/*
 * Grow the memtuples[] array, if possible within our memory constraint.  We
 * must not exceed INT_MAX tuples in memory or the caller-provided memory
 * limit.  Return TRUE if we were able to enlarge the array, FALSE if not.
 *
 * Normally, at each increment we double the size of the array.  When doing
 * that would exceed a limit, we attempt one last, smaller increase (and then
 * clear the growmemtuples flag so we don't try any more).  That allows us to
 * use memory as fully as permitted; sticking to the pure doubling rule could
 * result in almost half going unused.  Because availMem moves around with
 * tuple addition/removal, we need some rule to prevent making repeated small
 * increases in memtupsize, which would just be useless thrashing.  The
 * growmemtuples flag accomplishes that and also prevents useless
 * recalculations in this function.
 */
static bool
grow_memtuples(Tuplesortstate *state)
{
	int			newmemtupsize;
	int			memtupsize = state->memtupsize;
	int64		memNowUsed = state->allowedMem - state->availMem;

	/* Forget it if we've already maxed out memtuples, per comment above */
	if (!state->growmemtuples)
		return false;

	/* Select new value of memtupsize */
	if (memNowUsed <= state->availMem)
	{
		/*
		 * We've used no more than half of allowedMem; double our usage,
		 * clamping at INT_MAX tuples.
		 */
		if (memtupsize < INT_MAX / 2)
			newmemtupsize = memtupsize * 2;
		else
		{
			newmemtupsize = INT_MAX;
			state->growmemtuples = false;
		}
	}
	else
	{
		/*
		 * This will be the last increment of memtupsize.  Abandon doubling
		 * strategy and instead increase as much as we safely can.
		 *
		 * To stay within allowedMem, we can't increase memtupsize by more
		 * than availMem / sizeof(SortTuple) elements.  In practice, we want
		 * to increase it by considerably less, because we need to leave some
		 * space for the tuples to which the new array slots will refer.  We
		 * assume the new tuples will be about the same size as the tuples
		 * we've already seen, and thus we can extrapolate from the space
		 * consumption so far to estimate an appropriate new size for the
		 * memtuples array.  The optimal value might be higher or lower than
		 * this estimate, but it's hard to know that in advance.  We again
		 * clamp at INT_MAX tuples.
		 *
		 * This calculation is safe against enlarging the array so much that
		 * LACKMEM becomes true, because the memory currently used includes
		 * the present array; thus, there would be enough allowedMem for the
		 * new array elements even if no other memory were currently used.
		 *
		 * We do the arithmetic in float8, because otherwise the product of
		 * memtupsize and allowedMem could overflow.  Any inaccuracy in the
		 * result should be insignificant; but even if we computed a
		 * completely insane result, the checks below will prevent anything
		 * really bad from happening.
		 */
		double		grow_ratio;

		grow_ratio = (double) state->allowedMem / (double) memNowUsed;
		if (memtupsize * grow_ratio < INT_MAX)
			newmemtupsize = (int) (memtupsize * grow_ratio);
		else
			newmemtupsize = INT_MAX;

		/* We won't make any further enlargement attempts */
		state->growmemtuples = false;
	}

	/* Must enlarge array by at least one element, else report failure */
	if (newmemtupsize <= memtupsize)
		goto noalloc;

	/*
	 * On a 32-bit machine, allowedMem could exceed MaxAllocHugeSize.  Clamp
	 * to ensure our request won't be rejected.  Note that we can easily
	 * exhaust address space before facing this outcome.  (This is presently
	 * impossible due to guc.c's MAX_KILOBYTES limitation on work_mem, but
	 * don't rely on that at this distance.)
	 */
	if ((Size) newmemtupsize >= MaxAllocHugeSize / sizeof(SortTuple))
	{
		newmemtupsize = (int) (MaxAllocHugeSize / sizeof(SortTuple));
		state->growmemtuples = false;	/* can't grow any more */
	}

	/*
	 * We need to be sure that we do not cause LACKMEM to become true, else
	 * the space management algorithm will go nuts.  The code above should
	 * never generate a dangerous request, but to be safe, check explicitly
	 * that the array growth fits within availMem.  (We could still cause
	 * LACKMEM if the memory chunk overhead associated with the memtuples
	 * array were to increase.  That shouldn't happen because we chose the
	 * initial array size large enough to ensure that palloc will be treating
	 * both old and new arrays as separate chunks.  But we'll check LACKMEM
	 * explicitly below just in case.)
	 */
	if (state->availMem < (int64) ((newmemtupsize - memtupsize) * sizeof(SortTuple)))
		goto noalloc;

	/* OK, do it */
	FREEMEM(state, GetMemoryChunkSpace(state->memtuples));
	state->memtupsize = newmemtupsize;
	state->memtuples = (SortTuple *)
		repalloc_huge(state->memtuples,
					  state->memtupsize * sizeof(SortTuple));
	USEMEM(state, GetMemoryChunkSpace(state->memtuples));
	if (LACKMEM(state))
		elog(ERROR, "unexpected out-of-memory situation in tuplesort");
	return true;

noalloc:
	/* If for any reason we didn't realloc, shut off future attempts */
	state->growmemtuples = false;
	return false;
}

/*
 * Accept one tuple while collecting input data for sort.
 *
 * Note that the input data is always copied; the caller need not save it.
 */
void
tuplesort_puttupleslot(Tuplesortstate *state, TupleTableSlot *slot)
{
	MemoryContext oldcontext = MemoryContextSwitchTo(state->sortcontext);
	SortTuple	stup;

	/*
	 * Copy the given tuple into memory we control, and decrease availMem.
	 * Then call the common code.
	 */
	COPYTUP(state, &stup, (void *) slot);

	puttuple_common(state, &stup);

	MemoryContextSwitchTo(oldcontext);
}

/*
 * Accept one tuple while collecting input data for sort.
 *
 * Note that the input data is always copied; the caller need not save it.
 */
void
tuplesort_putheaptuple(Tuplesortstate *state, HeapTuple tup)
{
	MemoryContext oldcontext = MemoryContextSwitchTo(state->sortcontext);
	SortTuple	stup;

	/*
	 * Copy the given tuple into memory we control, and decrease availMem.
	 * Then call the common code.
	 */
	COPYTUP(state, &stup, (void *) tup);

	puttuple_common(state, &stup);

	MemoryContextSwitchTo(oldcontext);
}

/*
 * Collect one index tuple while collecting input data for sort, building
 * it from caller-supplied values.
 */
void
tuplesort_putindextuplevalues(Tuplesortstate *state, Relation rel,
							  ItemPointer self, Datum *values,
							  bool *isnull)
{
	MemoryContext oldcontext = MemoryContextSwitchTo(state->sortcontext);
	SortTuple	stup;
	Datum		original;
	IndexTuple	tuple;

	stup.tuple = index_form_tuple(RelationGetDescr(rel), values, isnull);
	tuple = ((IndexTuple) stup.tuple);
	tuple->t_tid = *self;
	USEMEM(state, GetMemoryChunkSpace(stup.tuple));
	/* set up first-column key value */
	original = index_getattr(tuple,
							 1,
							 RelationGetDescr(state->indexRel),
							 &stup.isnull1);

	if (!state->sortKeys || !state->sortKeys->abbrev_converter || stup.isnull1)
	{
		/*
		 * Store ordinary Datum representation, or NULL value.  If there is a
		 * converter it won't expect NULL values, and cost model is not
		 * required to account for NULL, so in that case we avoid calling
		 * converter and just set datum1 to "void" representation (to be
		 * consistent).
		 */
		stup.datum1 = original;
	}
	else if (!consider_abort_common(state))
	{
		/* Store abbreviated key representation */
		stup.datum1 = state->sortKeys->abbrev_converter(original,
														state->sortKeys);
	}
	else
	{
		/* Abort abbreviation */
		int			i;

		stup.datum1 = original;

		/*
		 * Set state to be consistent with never trying abbreviation.
		 *
		 * Alter datum1 representation in already-copied tuples, so as to
		 * ensure a consistent representation (current tuple was just
		 * handled).  It does not matter if some dumped tuples are already
		 * sorted on tape, since serialized tuples lack abbreviated keys
		 * (TSS_BUILDRUNS state prevents control reaching here in any
		 * case).
		 */
		for (i = 0; i < state->memtupcount; i++)
		{
			SortTuple  *mtup = &state->memtuples[i];

			tuple = mtup->tuple;
			mtup->datum1 = index_getattr(tuple,
										 1,
										 RelationGetDescr(state->indexRel),
										 &stup.isnull1);
		}
	}

	puttuple_common(state, &stup);

	MemoryContextSwitchTo(oldcontext);
}

/*
 * Accept one Datum while collecting input data for sort.
 *
 * If the Datum is pass-by-ref type, the value will be copied.
 */
void
tuplesort_putdatum(Tuplesortstate *state, Datum val, bool isNull)
{
	MemoryContext oldcontext = MemoryContextSwitchTo(state->sortcontext);
	SortTuple	stup;

	/*
	 * Pass-by-value types or null values are just stored directly in
	 * stup.datum1 (and stup.tuple is not used and set to NULL).
	 *
	 * Non-null pass-by-reference values need to be copied into memory we
	 * control, and possibly abbreviated. The copied value is pointed to by
	 * stup.tuple and is treated as the canonical copy (e.g. to return via
	 * tuplesort_getdatum or when writing to tape); stup.datum1 gets the
	 * abbreviated value if abbreviation is happening, otherwise it's
	 * identical to stup.tuple.
	 */

	if (isNull || state->datumTypeByVal)
	{
		stup.datum1 = val;
		stup.isnull1 = isNull;
		stup.tuple = NULL;		/* no separate storage */
	}
	else
	{
		Datum		original = datumCopy(val, false, state->datumTypeLen);

		stup.isnull1 = false;
		stup.tuple = DatumGetPointer(original);
		USEMEM(state, GetMemoryChunkSpace(stup.tuple));

		if (!state->sortKeys->abbrev_converter)
		{
			stup.datum1 = original;
		}
		else if (!consider_abort_common(state))
		{
			/* Store abbreviated key representation */
			stup.datum1 = state->sortKeys->abbrev_converter(original,
															state->sortKeys);
		}
		else
		{
			/* Abort abbreviation */
			int			i;

			stup.datum1 = original;

			/*
			 * Set state to be consistent with never trying abbreviation.
			 *
			 * Alter datum1 representation in already-copied tuples, so as to
			 * ensure a consistent representation (current tuple was just
			 * handled).  It does not matter if some dumped tuples are
			 * already sorted on tape, since serialized tuples lack
			 * abbreviated keys (TSS_BUILDRUNS state prevents control
			 * reaching here in any case).
			 */
			for (i = 0; i < state->memtupcount; i++)
			{
				SortTuple  *mtup = &state->memtuples[i];

				mtup->datum1 = PointerGetDatum(mtup->tuple);
			}
		}
	}

	puttuple_common(state, &stup);

	MemoryContextSwitchTo(oldcontext);
}

/*
 * Shared code for tuple and datum cases.
 */
static void
puttuple_common(Tuplesortstate *state, SortTuple *tuple)
{
	switch (state->status)
	{
		case TSS_INITIAL:

			/*
			 * Save the tuple into the unsorted array.  First, grow the array
			 * as needed.  Note that we try to grow the array when there is
			 * still one free slot remaining --- if we fail, there'll still be
			 * room to store the incoming tuple, and then we'll switch to
			 * tape-based operation.
			 */
			if (state->memtupcount >= state->memtupsize - 1)
			{
				(void) grow_memtuples(state);
				Assert(state->memtupcount < state->memtupsize);
			}
			state->memtuples[state->memtupcount++] = *tuple;

			/*
			 * Check if it's time to switch over to a bounded heapsort. We do
			 * so if the input tuple count exceeds twice the desired tuple
			 * count (this is a heuristic for where heapsort becomes cheaper
			 * than a quicksort), or if we've just filled workMem and have
			 * enough tuples to meet the bound.
			 *
			 * Note that once we enter TSS_BOUNDED state we will always try to
			 * complete the sort that way.  In the worst case, if later input
			 * tuples are larger than earlier ones, this might cause us to
			 * exceed workMem significantly.
			 */
			if (state->bounded &&
				(state->memtupcount > state->bound * 2 ||
				 (state->memtupcount > state->bound && LACKMEM(state))))
			{
#ifdef TRACE_SORT
				if (trace_sort)
					elog(LOG, "switching to bounded heapsort at %d tuples: %s",
						 state->memtupcount,
						 pg_rusage_show(&state->ru_start));
#endif
				make_bounded_heap(state);
				return;
			}

			/*
			 * Done if we still fit in available memory and have array slots.
			 */
			if (state->memtupcount < state->memtupsize && !LACKMEM(state))
				return;

			/*
			 * Nope; time to switch to tape-based operation.
			 */
			inittapes(state);

			/*
			 * Dump tuples until we are back under the limit.
			 */
			dumptuples(state, false);
			break;

		case TSS_BOUNDED:

			/*
			 * We don't want to grow the array here, so check whether the new
			 * tuple can be discarded before putting it in.  This should be a
			 * good speed optimization, too, since when there are many more
			 * input tuples than the bound, most input tuples can be discarded
			 * with just this one comparison.  Note that because we currently
			 * have the sort direction reversed, we must check for <= not >=.
			 */
			if (COMPARETUP(state, tuple, &state->memtuples[0]) <= 0)
			{
				/* new tuple <= top of the heap, so we can discard it */
				free_sort_tuple(state, tuple);
				CHECK_FOR_INTERRUPTS();
			}
			else
			{
				/* discard top of heap, sift up, insert new tuple */
				free_sort_tuple(state, &state->memtuples[0]);
				tuplesort_heap_siftup(state, false);
				tuplesort_heap_insert(state, tuple, 0, false);
			}
			break;

		case TSS_BUILDRUNS:

			/*
			 * Insert the tuple into the heap, with run number currentRun if
			 * it can go into the current run, else run number currentRun+1.
			 * The tuple can go into the current run if it is >= the first
			 * not-yet-output tuple.  (Actually, it could go into the current
			 * run if it is >= the most recently output tuple ... but that
			 * would require keeping around the tuple we last output, and it's
			 * simplest to let writetup free each tuple as soon as it's
			 * written.)
			 *
			 * Note there will always be at least one tuple in the heap at
			 * this point; see dumptuples.
			 */
			Assert(state->memtupcount > 0);
			if (COMPARETUP(state, tuple, &state->memtuples[0]) >= 0)
				tuplesort_heap_insert(state, tuple, state->currentRun, true);
			else
				tuplesort_heap_insert(state, tuple, state->currentRun + 1, true);

			/*
			 * If we are over the memory limit, dump tuples till we're under.
			 */
			dumptuples(state, false);
			break;

		default:
			elog(ERROR, "invalid tuplesort state");
			break;
	}
}

static bool
consider_abort_common(Tuplesortstate *state)
{
	Assert(state->sortKeys[0].abbrev_converter != NULL);
	Assert(state->sortKeys[0].abbrev_abort != NULL);
	Assert(state->sortKeys[0].abbrev_full_comparator != NULL);

	/*
	 * Check effectiveness of abbreviation optimization.  Consider aborting
	 * when still within memory limit.
	 */
	if (state->status == TSS_INITIAL &&
		state->memtupcount >= state->abbrevNext)
	{
		state->abbrevNext *= 2;

		/*
		 * Check opclass-supplied abbreviation abort routine.  It may indicate
		 * that abbreviation should not proceed.
		 */
		if (!state->sortKeys->abbrev_abort(state->memtupcount,
										   state->sortKeys))
			return false;

		/*
		 * Finally, restore authoritative comparator, and indicate that
		 * abbreviation is not in play by setting abbrev_converter to NULL
		 */
		state->sortKeys[0].comparator = state->sortKeys[0].abbrev_full_comparator;
		state->sortKeys[0].abbrev_converter = NULL;
		/* Not strictly necessary, but be tidy */
		state->sortKeys[0].abbrev_abort = NULL;
		state->sortKeys[0].abbrev_full_comparator = NULL;

		/* Give up - expect original pass-by-value representation */
		return true;
	}

	return false;
}

/*
 * All tuples have been provided; finish the sort.
 */
void
tuplesort_performsort(Tuplesortstate *state)
{
	MemoryContext oldcontext = MemoryContextSwitchTo(state->sortcontext);

#ifdef TRACE_SORT
	if (trace_sort)
		elog(LOG, "performsort starting: %s",
			 pg_rusage_show(&state->ru_start));
#endif

	switch (state->status)
	{
		case TSS_INITIAL:

			/*
			 * We were able to accumulate all the tuples within the allowed
			 * amount of memory.  Just qsort 'em and we're done.
			 */
			if (state->memtupcount > 1)
			{
				/* Can we use the single-key sort function? */
				if (state->onlyKey != NULL)
					qsort_ssup(state->memtuples, state->memtupcount,
							   state->onlyKey);
				else
					qsort_tuple(state->memtuples,
								state->memtupcount,
								state->comparetup,
								state);
			}
			state->current = 0;
			state->eof_reached = false;
			state->markpos_offset = 0;
			state->markpos_eof = false;
			state->status = TSS_SORTEDINMEM;
			break;

		case TSS_BOUNDED:

			/*
			 * We were able to accumulate all the tuples required for output
			 * in memory, using a heap to eliminate excess tuples.  Now we
			 * have to transform the heap to a properly-sorted array.
			 */
			sort_bounded_heap(state);
			state->current = 0;
			state->eof_reached = false;
			state->markpos_offset = 0;
			state->markpos_eof = false;
			state->status = TSS_SORTEDINMEM;
			break;

		case TSS_BUILDRUNS:

			/*
			 * Finish tape-based sort.  First, flush all tuples remaining in
			 * memory out to tape; then merge until we have a single remaining
			 * run (or, if !randomAccess, one run per tape). Note that
			 * mergeruns sets the correct state->status.
			 */
			dumptuples(state, true);
			mergeruns(state);
			state->eof_reached = false;
			state->markpos_block = 0L;
			state->markpos_offset = 0;
			state->markpos_eof = false;
			break;

		default:
			elog(ERROR, "invalid tuplesort state");
			break;
	}

#ifdef TRACE_SORT
	if (trace_sort)
	{
		if (state->status == TSS_FINALMERGE)
			elog(LOG, "performsort done (except %d-way final merge): %s",
				 state->activeTapes,
				 pg_rusage_show(&state->ru_start));
		else
			elog(LOG, "performsort done: %s",
				 pg_rusage_show(&state->ru_start));
	}
#endif

	MemoryContextSwitchTo(oldcontext);
}

/*
 * Internal routine to fetch the next tuple in either forward or back
 * direction into *stup.  Returns FALSE if no more tuples.
 * If *should_free is set, the caller must pfree stup.tuple when done with it.
 */
static bool
tuplesort_gettuple_common(Tuplesortstate *state, bool forward,
						  SortTuple *stup, bool *should_free)
{
	unsigned int tuplen;

	switch (state->status)
	{
		case TSS_SORTEDINMEM:
			Assert(forward || state->randomAccess);
			*should_free = false;
			if (forward)
			{
				if (state->current < state->memtupcount)
				{
					*stup = state->memtuples[state->current++];
					return true;
				}
				state->eof_reached = true;

				/*
				 * Complain if caller tries to retrieve more tuples than
				 * originally asked for in a bounded sort.  This is because
				 * returning EOF here might be the wrong thing.
				 */
				if (state->bounded && state->current >= state->bound)
					elog(ERROR, "retrieved too many tuples in a bounded sort");

				return false;
			}
			else
			{
				if (state->current <= 0)
					return false;

				/*
				 * if all tuples are fetched already then we return last
				 * tuple, else - tuple before last returned.
				 */
				if (state->eof_reached)
					state->eof_reached = false;
				else
				{
					state->current--;	/* last returned tuple */
					if (state->current <= 0)
						return false;
				}
				*stup = state->memtuples[state->current - 1];
				return true;
			}
			break;

		case TSS_SORTEDONTAPE:
			Assert(forward || state->randomAccess);
			*should_free = true;
			if (forward)
			{
				if (state->eof_reached)
					return false;
				if ((tuplen = getlen(state, state->result_tape, true)) != 0)
				{
					READTUP(state, stup, state->result_tape, tuplen);
					return true;
				}
				else
				{
					state->eof_reached = true;
					return false;
				}
			}

			/*
			 * Backward.
			 *
			 * if all tuples are fetched already then we return last tuple,
			 * else - tuple before last returned.
			 */
			if (state->eof_reached)
			{
				/*
				 * Seek position is pointing just past the zero tuplen at the
				 * end of file; back up to fetch last tuple's ending length
				 * word.  If seek fails we must have a completely empty file.
				 */
				if (!LogicalTapeBackspace(state->tapeset,
										  state->result_tape,
										  2 * sizeof(unsigned int)))
					return false;
				state->eof_reached = false;
			}
			else
			{
				/*
				 * Back up and fetch previously-returned tuple's ending length
				 * word.  If seek fails, assume we are at start of file.
				 */
				if (!LogicalTapeBackspace(state->tapeset,
										  state->result_tape,
										  sizeof(unsigned int)))
					return false;
				tuplen = getlen(state, state->result_tape, false);

				/*
				 * Back up to get ending length word of tuple before it.
				 */
				if (!LogicalTapeBackspace(state->tapeset,
										  state->result_tape,
										  tuplen + 2 * sizeof(unsigned int)))
				{
					/*
					 * If that fails, presumably the prev tuple is the first
					 * in the file.  Back up so that it becomes next to read
					 * in forward direction (not obviously right, but that is
					 * what in-memory case does).
					 */
					if (!LogicalTapeBackspace(state->tapeset,
											  state->result_tape,
											  tuplen + sizeof(unsigned int)))
						elog(ERROR, "bogus tuple length in backward scan");
					return false;
				}
			}

			tuplen = getlen(state, state->result_tape, false);

			/*
			 * Now we have the length of the prior tuple, back up and read it.
			 * Note: READTUP expects we are positioned after the initial
			 * length word of the tuple, so back up to that point.
			 */
			if (!LogicalTapeBackspace(state->tapeset,
									  state->result_tape,
									  tuplen))
				elog(ERROR, "bogus tuple length in backward scan");
			READTUP(state, stup, state->result_tape, tuplen);
			return true;

		case TSS_FINALMERGE:
			Assert(forward);
			*should_free = true;

			/*
			 * This code should match the inner loop of mergeonerun().
			 */
			if (state->memtupcount > 0)
			{
				int			srcTape = state->memtuples[0].tupindex;
				Size		tuplen;
				int			tupIndex;
				SortTuple  *newtup;

				*stup = state->memtuples[0];
				/* returned tuple is no longer counted in our memory space */
				if (stup->tuple)
				{
					tuplen = GetMemoryChunkSpace(stup->tuple);
					state->availMem += tuplen;
					state->mergeavailmem[srcTape] += tuplen;
				}
				tuplesort_heap_siftup(state, false);
				if ((tupIndex = state->mergenext[srcTape]) == 0)
				{
					/*
					 * out of preloaded data on this tape, try to read more
					 *
					 * Unlike mergeonerun(), we only preload from the single
					 * tape that's run dry.  See mergepreread() comments.
					 */
					mergeprereadone(state, srcTape);

					/*
					 * if still no data, we've reached end of run on this tape
					 */
					if ((tupIndex = state->mergenext[srcTape]) == 0)
						return true;
				}
				/* pull next preread tuple from list, insert in heap */
				newtup = &state->memtuples[tupIndex];
				state->mergenext[srcTape] = newtup->tupindex;
				if (state->mergenext[srcTape] == 0)
					state->mergelast[srcTape] = 0;
				tuplesort_heap_insert(state, newtup, srcTape, false);
				/* put the now-unused memtuples entry on the freelist */
				newtup->tupindex = state->mergefreelist;
				state->mergefreelist = tupIndex;
				state->mergeavailslots[srcTape]++;
				return true;
			}
			return false;

		default:
			elog(ERROR, "invalid tuplesort state");
			return false;		/* keep compiler quiet */
	}
}

/*
 * Fetch the next tuple in either forward or back direction.
 * If successful, put tuple in slot and return TRUE; else, clear the slot
 * and return FALSE.
 */
bool
tuplesort_gettupleslot(Tuplesortstate *state, bool forward,
					   TupleTableSlot *slot)
{
	MemoryContext oldcontext = MemoryContextSwitchTo(state->sortcontext);
	SortTuple	stup;
	bool		should_free;

	if (!tuplesort_gettuple_common(state, forward, &stup, &should_free))
		stup.tuple = NULL;

	MemoryContextSwitchTo(oldcontext);

	if (stup.tuple)
	{
		ExecStoreMinimalTuple((MinimalTuple) stup.tuple, slot, should_free);
		return true;
	}
	else
	{
		ExecClearTuple(slot);
		return false;
	}
}

/*
 * Fetch the next tuple in either forward or back direction.
 * Returns NULL if no more tuples.  If *should_free is set, the
 * caller must pfree the returned tuple when done with it.
 */
HeapTuple
tuplesort_getheaptuple(Tuplesortstate *state, bool forward, bool *should_free)
{
	MemoryContext oldcontext = MemoryContextSwitchTo(state->sortcontext);
	SortTuple	stup;

	if (!tuplesort_gettuple_common(state, forward, &stup, should_free))
		stup.tuple = NULL;

	MemoryContextSwitchTo(oldcontext);

	return stup.tuple;
}

/*
 * Fetch the next index tuple in either forward or back direction.
 * Returns NULL if no more tuples.  If *should_free is set, the
 * caller must pfree the returned tuple when done with it.
 */
IndexTuple
tuplesort_getindextuple(Tuplesortstate *state, bool forward,
						bool *should_free)
{
	MemoryContext oldcontext = MemoryContextSwitchTo(state->sortcontext);
	SortTuple	stup;

	if (!tuplesort_gettuple_common(state, forward, &stup, should_free))
		stup.tuple = NULL;

	MemoryContextSwitchTo(oldcontext);

	return (IndexTuple) stup.tuple;
}

/*
 * Fetch the next Datum in either forward or back direction.
 * Returns FALSE if no more datums.
 *
 * If the Datum is pass-by-ref type, the returned value is freshly palloc'd
 * and is now owned by the caller.
 */
bool
tuplesort_getdatum(Tuplesortstate *state, bool forward,
				   Datum *val, bool *isNull)
{
	MemoryContext oldcontext = MemoryContextSwitchTo(state->sortcontext);
	SortTuple	stup;
	bool		should_free;

	if (!tuplesort_gettuple_common(state, forward, &stup, &should_free))
	{
		MemoryContextSwitchTo(oldcontext);
		return false;
	}

	if (stup.isnull1 || state->datumTypeByVal)
	{
		*val = stup.datum1;
		*isNull = stup.isnull1;
	}
	else
	{
		/* use stup.tuple because stup.datum1 may be an abbreviation */

		if (should_free)
			*val = PointerGetDatum(stup.tuple);
		else
			*val = datumCopy(PointerGetDatum(stup.tuple), false, state->datumTypeLen);
		*isNull = false;
	}

	MemoryContextSwitchTo(oldcontext);

	return true;
}

/*
 * Advance over N tuples in either forward or back direction,
 * without returning any data.  N==0 is a no-op.
 * Returns TRUE if successful, FALSE if ran out of tuples.
 */
bool
tuplesort_skiptuples(Tuplesortstate *state, int64 ntuples, bool forward)
{
	MemoryContext oldcontext;

	/*
	 * We don't actually support backwards skip yet, because no callers need
	 * it.  The API is designed to allow for that later, though.
	 */
	Assert(forward);
	Assert(ntuples >= 0);

	switch (state->status)
	{
		case TSS_SORTEDINMEM:
			if (state->memtupcount - state->current >= ntuples)
			{
				state->current += ntuples;
				return true;
			}
			state->current = state->memtupcount;
			state->eof_reached = true;

			/*
			 * Complain if caller tries to retrieve more tuples than
			 * originally asked for in a bounded sort.  This is because
			 * returning EOF here might be the wrong thing.
			 */
			if (state->bounded && state->current >= state->bound)
				elog(ERROR, "retrieved too many tuples in a bounded sort");

			return false;

		case TSS_SORTEDONTAPE:
		case TSS_FINALMERGE:

			/*
			 * We could probably optimize these cases better, but for now it's
			 * not worth the trouble.
			 */
			oldcontext = MemoryContextSwitchTo(state->sortcontext);
			while (ntuples-- > 0)
			{
				SortTuple	stup;
				bool		should_free;

				if (!tuplesort_gettuple_common(state, forward,
											   &stup, &should_free))
				{
					MemoryContextSwitchTo(oldcontext);
					return false;
				}
				if (should_free && stup.tuple)
					pfree(stup.tuple);
				CHECK_FOR_INTERRUPTS();
			}
			MemoryContextSwitchTo(oldcontext);
			return true;

		default:
			elog(ERROR, "invalid tuplesort state");
			return false;		/* keep compiler quiet */
	}
}

/*
 * tuplesort_merge_order - report merge order we'll use for given memory
 * (note: "merge order" just means the number of input tapes in the merge).
 *
 * This is exported for use by the planner.  allowedMem is in bytes.
 */
int
tuplesort_merge_order(int64 allowedMem)
{
	int			mOrder;

	/*
	 * We need one tape for each merge input, plus another one for the output,
	 * and each of these tapes needs buffer space.  In addition we want
	 * MERGE_BUFFER_SIZE workspace per input tape (but the output tape doesn't
	 * count).
	 *
	 * Note: you might be thinking we need to account for the memtuples[]
	 * array in this calculation, but we effectively treat that as part of the
	 * MERGE_BUFFER_SIZE workspace.
	 */
	mOrder = (allowedMem - TAPE_BUFFER_OVERHEAD) /
		(MERGE_BUFFER_SIZE + TAPE_BUFFER_OVERHEAD);

	/* Even in minimum memory, use at least a MINORDER merge */
	mOrder = Max(mOrder, MINORDER);

	return mOrder;
}

/*
 * inittapes - initialize for tape sorting.
 *
 * This is called only if we have found we don't have room to sort in memory.
 */
static void
inittapes(Tuplesortstate *state)
{
	int			maxTapes,
				ntuples,
				j;
	int64		tapeSpace;

	/* Compute number of tapes to use: merge order plus 1 */
	maxTapes = tuplesort_merge_order(state->allowedMem) + 1;

	/*
	 * We must have at least 2*maxTapes slots in the memtuples[] array, else
	 * we'd not have room for merge heap plus preread.  It seems unlikely that
	 * this case would ever occur, but be safe.
	 */
	maxTapes = Min(maxTapes, state->memtupsize / 2);

	state->maxTapes = maxTapes;
	state->tapeRange = maxTapes - 1;

#ifdef TRACE_SORT
	if (trace_sort)
		elog(LOG, "switching to external sort with %d tapes: %s",
			 maxTapes, pg_rusage_show(&state->ru_start));
#endif

	/*
	 * Decrease availMem to reflect the space needed for tape buffers; but
	 * don't decrease it to the point that we have no room for tuples. (That
	 * case is only likely to occur if sorting pass-by-value Datums; in all
	 * other scenarios the memtuples[] array is unlikely to occupy more than
	 * half of allowedMem.  In the pass-by-value case it's not important to
	 * account for tuple space, so we don't care if LACKMEM becomes
	 * inaccurate.)
	 */
	tapeSpace = (int64) maxTapes *TAPE_BUFFER_OVERHEAD;

	if (tapeSpace + GetMemoryChunkSpace(state->memtuples) < state->allowedMem)
		USEMEM(state, tapeSpace);

	/*
	 * Make sure that the temp file(s) underlying the tape set are created in
	 * suitable temp tablespaces.
	 */
	PrepareTempTablespaces();

	/*
	 * Create the tape set and allocate the per-tape data arrays.
	 */
	state->tapeset = LogicalTapeSetCreate(maxTapes);

	state->mergeactive = (bool *) palloc0(maxTapes * sizeof(bool));
	state->mergenext = (int *) palloc0(maxTapes * sizeof(int));
	state->mergelast = (int *) palloc0(maxTapes * sizeof(int));
	state->mergeavailslots = (int *) palloc0(maxTapes * sizeof(int));
	state->mergeavailmem = (int64 *) palloc0(maxTapes * sizeof(int64));
	state->tp_fib = (int *) palloc0(maxTapes * sizeof(int));
	state->tp_runs = (int *) palloc0(maxTapes * sizeof(int));
	state->tp_dummy = (int *) palloc0(maxTapes * sizeof(int));
	state->tp_tapenum = (int *) palloc0(maxTapes * sizeof(int));

	/*
	 * Convert the unsorted contents of memtuples[] into a heap. Each tuple is
	 * marked as belonging to run number zero.
	 *
	 * NOTE: we pass false for checkIndex since there's no point in comparing
	 * indexes in this step, even though we do intend the indexes to be part
	 * of the sort key...
	 */
	ntuples = state->memtupcount;
	state->memtupcount = 0;		/* make the heap empty */
	for (j = 0; j < ntuples; j++)
	{
		/* Must copy source tuple to avoid possible overwrite */
		SortTuple	stup = state->memtuples[j];

		tuplesort_heap_insert(state, &stup, 0, false);
	}
	Assert(state->memtupcount == ntuples);

	state->currentRun = 0;

	/*
	 * Initialize variables of Algorithm D (step D1).
	 */
	for (j = 0; j < maxTapes; j++)
	{
		state->tp_fib[j] = 1;
		state->tp_runs[j] = 0;
		state->tp_dummy[j] = 1;
		state->tp_tapenum[j] = j;
	}
	state->tp_fib[state->tapeRange] = 0;
	state->tp_dummy[state->tapeRange] = 0;

	state->Level = 1;
	state->destTape = 0;

	state->status = TSS_BUILDRUNS;
}

/*
 * selectnewtape -- select new tape for new initial run.
 *
 * This is called after finishing a run when we know another run
 * must be started.  This implements steps D3, D4 of Algorithm D.
 */
static void
selectnewtape(Tuplesortstate *state)
{
	int			j;
	int			a;

	/* Step D3: advance j (destTape) */
	if (state->tp_dummy[state->destTape] < state->tp_dummy[state->destTape + 1])
	{
		state->destTape++;
		return;
	}
	if (state->tp_dummy[state->destTape] != 0)
	{
		state->destTape = 0;
		return;
	}

	/* Step D4: increase level */
	state->Level++;
	a = state->tp_fib[0];
	for (j = 0; j < state->tapeRange; j++)
	{
		state->tp_dummy[j] = a + state->tp_fib[j + 1] - state->tp_fib[j];
		state->tp_fib[j] = a + state->tp_fib[j + 1];
	}
	state->destTape = 0;
}

/*
 * mergeruns -- merge all the completed initial runs.
 *
 * This implements steps D5, D6 of Algorithm D.  All input data has
 * already been written to initial runs on tape (see dumptuples).
 */
static void
mergeruns(Tuplesortstate *state)
{
	int			tapenum,
				svTape,
				svRuns,
				svDummy;

	Assert(state->status == TSS_BUILDRUNS);
	Assert(state->memtupcount == 0);

	/*
	 * If we produced only one initial run (quite likely if the total data
	 * volume is between 1X and 2X workMem), we can just use that tape as the
	 * finished output, rather than doing a useless merge.  (This obvious
	 * optimization is not in Knuth's algorithm.)
	 */
	if (state->currentRun == 1)
	{
		state->result_tape = state->tp_tapenum[state->destTape];
		/* must freeze and rewind the finished output tape */
		LogicalTapeFreeze(state->tapeset, state->result_tape);
		state->status = TSS_SORTEDONTAPE;
		return;
	}

	if (state->sortKeys != NULL && state->sortKeys->abbrev_converter != NULL)
	{
		/*
		 * If there are multiple runs to be merged, when we go to read back
		 * tuples from disk, abbreviated keys will not have been stored, and
		 * we don't care to regenerate them.  Disable abbreviation from this
		 * point on.
		 */
		state->sortKeys->abbrev_converter = NULL;
		state->sortKeys->comparator = state->sortKeys->abbrev_full_comparator;

		/* Not strictly necessary, but be tidy */
		state->sortKeys->abbrev_abort = NULL;
		state->sortKeys->abbrev_full_comparator = NULL;
	}

	/* End of step D2: rewind all output tapes to prepare for merging */
	for (tapenum = 0; tapenum < state->tapeRange; tapenum++)
		LogicalTapeRewind(state->tapeset, tapenum, false);

	for (;;)
	{
		/*
		 * At this point we know that tape[T] is empty.  If there's just one
		 * (real or dummy) run left on each input tape, then only one merge
		 * pass remains.  If we don't have to produce a materialized sorted
		 * tape, we can stop at this point and do the final merge on-the-fly.
		 */
		if (!state->randomAccess)
		{
			bool		allOneRun = true;

			Assert(state->tp_runs[state->tapeRange] == 0);
			for (tapenum = 0; tapenum < state->tapeRange; tapenum++)
			{
				if (state->tp_runs[tapenum] + state->tp_dummy[tapenum] != 1)
				{
					allOneRun = false;
					break;
				}
			}
			if (allOneRun)
			{
				/* Tell logtape.c we won't be writing anymore */
				LogicalTapeSetForgetFreeSpace(state->tapeset);
				/* Initialize for the final merge pass */
				beginmerge(state);
				state->status = TSS_FINALMERGE;
				return;
			}
		}

		/* Step D5: merge runs onto tape[T] until tape[P] is empty */
		while (state->tp_runs[state->tapeRange - 1] ||
			   state->tp_dummy[state->tapeRange - 1])
		{
			bool		allDummy = true;

			for (tapenum = 0; tapenum < state->tapeRange; tapenum++)
			{
				if (state->tp_dummy[tapenum] == 0)
				{
					allDummy = false;
					break;
				}
			}

			if (allDummy)
			{
				state->tp_dummy[state->tapeRange]++;
				for (tapenum = 0; tapenum < state->tapeRange; tapenum++)
					state->tp_dummy[tapenum]--;
			}
			else
				mergeonerun(state);
		}

		/* Step D6: decrease level */
		if (--state->Level == 0)
			break;
		/* rewind output tape T to use as new input */
		LogicalTapeRewind(state->tapeset, state->tp_tapenum[state->tapeRange],
						  false);
		/* rewind used-up input tape P, and prepare it for write pass */
		LogicalTapeRewind(state->tapeset, state->tp_tapenum[state->tapeRange - 1],
						  true);
		state->tp_runs[state->tapeRange - 1] = 0;

		/*
		 * reassign tape units per step D6; note we no longer care about A[]
		 */
		svTape = state->tp_tapenum[state->tapeRange];
		svDummy = state->tp_dummy[state->tapeRange];
		svRuns = state->tp_runs[state->tapeRange];
		for (tapenum = state->tapeRange; tapenum > 0; tapenum--)
		{
			state->tp_tapenum[tapenum] = state->tp_tapenum[tapenum - 1];
			state->tp_dummy[tapenum] = state->tp_dummy[tapenum - 1];
			state->tp_runs[tapenum] = state->tp_runs[tapenum - 1];
		}
		state->tp_tapenum[0] = svTape;
		state->tp_dummy[0] = svDummy;
		state->tp_runs[0] = svRuns;
	}

	/*
	 * Done.  Knuth says that the result is on TAPE[1], but since we exited
	 * the loop without performing the last iteration of step D6, we have not
	 * rearranged the tape unit assignment, and therefore the result is on
	 * TAPE[T].  We need to do it this way so that we can freeze the final
	 * output tape while rewinding it.  The last iteration of step D6 would be
	 * a waste of cycles anyway...
	 */
	state->result_tape = state->tp_tapenum[state->tapeRange];
	LogicalTapeFreeze(state->tapeset, state->result_tape);
	state->status = TSS_SORTEDONTAPE;
}

/*
 * Merge one run from each input tape, except ones with dummy runs.
 *
 * This is the inner loop of Algorithm D step D5.  We know that the
 * output tape is TAPE[T].
 */
static void
mergeonerun(Tuplesortstate *state)
{
	int			destTape = state->tp_tapenum[state->tapeRange];
	int			srcTape;
	int			tupIndex;
	SortTuple  *tup;
	int64		priorAvail,
				spaceFreed;

	/*
	 * Start the merge by loading one tuple from each active source tape into
	 * the heap.  We can also decrease the input run/dummy run counts.
	 */
	beginmerge(state);

	/*
	 * Execute merge by repeatedly extracting lowest tuple in heap, writing it
	 * out, and replacing it with next tuple from same tape (if there is
	 * another one).
	 */
	while (state->memtupcount > 0)
	{
		/* write the tuple to destTape */
		priorAvail = state->availMem;
		srcTape = state->memtuples[0].tupindex;
		WRITETUP(state, destTape, &state->memtuples[0]);
		/* writetup adjusted total free space, now fix per-tape space */
		spaceFreed = state->availMem - priorAvail;
		state->mergeavailmem[srcTape] += spaceFreed;
		/* compact the heap */
		tuplesort_heap_siftup(state, false);
		if ((tupIndex = state->mergenext[srcTape]) == 0)
		{
			/* out of preloaded data on this tape, try to read more */
			mergepreread(state);
			/* if still no data, we've reached end of run on this tape */
			if ((tupIndex = state->mergenext[srcTape]) == 0)
				continue;
		}
		/* pull next preread tuple from list, insert in heap */
		tup = &state->memtuples[tupIndex];
		state->mergenext[srcTape] = tup->tupindex;
		if (state->mergenext[srcTape] == 0)
			state->mergelast[srcTape] = 0;
		tuplesort_heap_insert(state, tup, srcTape, false);
		/* put the now-unused memtuples entry on the freelist */
		tup->tupindex = state->mergefreelist;
		state->mergefreelist = tupIndex;
		state->mergeavailslots[srcTape]++;
	}

	/*
	 * When the heap empties, we're done.  Write an end-of-run marker on the
	 * output tape, and increment its count of real runs.
	 */
	markrunend(state, destTape);
	state->tp_runs[state->tapeRange]++;

#ifdef TRACE_SORT
	if (trace_sort)
		elog(LOG, "finished %d-way merge step: %s", state->activeTapes,
			 pg_rusage_show(&state->ru_start));
#endif
}

/*
 * beginmerge - initialize for a merge pass
 *
 * We decrease the counts of real and dummy runs for each tape, and mark
 * which tapes contain active input runs in mergeactive[].  Then, load
 * as many tuples as we can from each active input tape, and finally
 * fill the merge heap with the first tuple from each active tape.
 */
static void
beginmerge(Tuplesortstate *state)
{
	int			activeTapes;
	int			tapenum;
	int			srcTape;
	int			slotsPerTape;
	int64		spacePerTape;

	/* Heap should be empty here */
	Assert(state->memtupcount == 0);

	/* Adjust run counts and mark the active tapes */
	memset(state->mergeactive, 0,
		   state->maxTapes * sizeof(*state->mergeactive));
	activeTapes = 0;
	for (tapenum = 0; tapenum < state->tapeRange; tapenum++)
	{
		if (state->tp_dummy[tapenum] > 0)
			state->tp_dummy[tapenum]--;
		else
		{
			Assert(state->tp_runs[tapenum] > 0);
			state->tp_runs[tapenum]--;
			srcTape = state->tp_tapenum[tapenum];
			state->mergeactive[srcTape] = true;
			activeTapes++;
		}
	}
	state->activeTapes = activeTapes;

	/* Clear merge-pass state variables */
	memset(state->mergenext, 0,
		   state->maxTapes * sizeof(*state->mergenext));
	memset(state->mergelast, 0,
		   state->maxTapes * sizeof(*state->mergelast));
	state->mergefreelist = 0;	/* nothing in the freelist */
	state->mergefirstfree = activeTapes;		/* 1st slot avail for preread */

	/*
	 * Initialize space allocation to let each active input tape have an equal
	 * share of preread space.
	 */
	Assert(activeTapes > 0);
	slotsPerTape = (state->memtupsize - state->mergefirstfree) / activeTapes;
	Assert(slotsPerTape > 0);
	spacePerTape = state->availMem / activeTapes;
	for (srcTape = 0; srcTape < state->maxTapes; srcTape++)
	{
		if (state->mergeactive[srcTape])
		{
			state->mergeavailslots[srcTape] = slotsPerTape;
			state->mergeavailmem[srcTape] = spacePerTape;
		}
	}

	/*
	 * Preread as many tuples as possible (and at least one) from each active
	 * tape
	 */
	mergepreread(state);

	/* Load the merge heap with the first tuple from each input tape */
	for (srcTape = 0; srcTape < state->maxTapes; srcTape++)
	{
		int			tupIndex = state->mergenext[srcTape];
		SortTuple  *tup;

		if (tupIndex)
		{
			tup = &state->memtuples[tupIndex];
			state->mergenext[srcTape] = tup->tupindex;
			if (state->mergenext[srcTape] == 0)
				state->mergelast[srcTape] = 0;
			tuplesort_heap_insert(state, tup, srcTape, false);
			/* put the now-unused memtuples entry on the freelist */
			tup->tupindex = state->mergefreelist;
			state->mergefreelist = tupIndex;
			state->mergeavailslots[srcTape]++;
		}
	}
}

/*
 * mergepreread - load tuples from merge input tapes
 *
 * This routine exists to improve sequentiality of reads during a merge pass,
 * as explained in the header comments of this file.  Load tuples from each
 * active source tape until the tape's run is exhausted or it has used up
 * its fair share of available memory.  In any case, we guarantee that there
 * is at least one preread tuple available from each unexhausted input tape.
 *
 * We invoke this routine at the start of a merge pass for initial load,
 * and then whenever any tape's preread data runs out.  Note that we load
 * as much data as possible from all tapes, not just the one that ran out.
 * This is because logtape.c works best with a usage pattern that alternates
 * between reading a lot of data and writing a lot of data, so whenever we
 * are forced to read, we should fill working memory completely.
 *
 * In FINALMERGE state, we *don't* use this routine, but instead just preread
 * from the single tape that ran dry.  There's no read/write alternation in
 * that state and so no point in scanning through all the tapes to fix one.
 * (Moreover, there may be quite a lot of inactive tapes in that state, since
 * we might have had many fewer runs than tapes.  In a regular tape-to-tape
 * merge we can expect most of the tapes to be active.)
 */
static void
mergepreread(Tuplesortstate *state)
{
	int			srcTape;

	for (srcTape = 0; srcTape < state->maxTapes; srcTape++)
		mergeprereadone(state, srcTape);
}

/*
 * mergeprereadone - load tuples from one merge input tape
 *
 * Read tuples from the specified tape until it has used up its free memory
 * or array slots; but ensure that we have at least one tuple, if any are
 * to be had.
 */
static void
mergeprereadone(Tuplesortstate *state, int srcTape)
{
	unsigned int tuplen;
	SortTuple	stup;
	int			tupIndex;
	int64		priorAvail,
				spaceUsed;

	if (!state->mergeactive[srcTape])
		return;					/* tape's run is already exhausted */
	priorAvail = state->availMem;
	state->availMem = state->mergeavailmem[srcTape];
	while ((state->mergeavailslots[srcTape] > 0 && !LACKMEM(state)) ||
		   state->mergenext[srcTape] == 0)
	{
		/* read next tuple, if any */
		if ((tuplen = getlen(state, srcTape, true)) == 0)
		{
			state->mergeactive[srcTape] = false;
			break;
		}
		READTUP(state, &stup, srcTape, tuplen);
		/* find a free slot in memtuples[] for it */
		tupIndex = state->mergefreelist;
		if (tupIndex)
			state->mergefreelist = state->memtuples[tupIndex].tupindex;
		else
		{
			tupIndex = state->mergefirstfree++;
			Assert(tupIndex < state->memtupsize);
		}
		state->mergeavailslots[srcTape]--;
		/* store tuple, append to list for its tape */
		stup.tupindex = 0;
		state->memtuples[tupIndex] = stup;
		if (state->mergelast[srcTape])
			state->memtuples[state->mergelast[srcTape]].tupindex = tupIndex;
		else
			state->mergenext[srcTape] = tupIndex;
		state->mergelast[srcTape] = tupIndex;
	}
	/* update per-tape and global availmem counts */
	spaceUsed = state->mergeavailmem[srcTape] - state->availMem;
	state->mergeavailmem[srcTape] = state->availMem;
	state->availMem = priorAvail - spaceUsed;
}

/*
 * dumptuples - remove tuples from heap and write to tape
 *
 * This is used during initial-run building, but not during merging.
 *
 * When alltuples = false, dump only enough tuples to get under the
 * availMem limit (and leave at least one tuple in the heap in any case,
 * since puttuple assumes it always has a tuple to compare to).  We also
 * insist there be at least one free slot in the memtuples[] array.
 *
 * When alltuples = true, dump everything currently in memory.
 * (This case is only used at end of input data.)
 *
 * If we empty the heap, close out the current run and return (this should
 * only happen at end of input data).  If we see that the tuple run number
 * at the top of the heap has changed, start a new run.
 */
static void
dumptuples(Tuplesortstate *state, bool alltuples)
{
	while (alltuples ||
		   (LACKMEM(state) && state->memtupcount > 1) ||
		   state->memtupcount >= state->memtupsize)
	{
		/*
		 * Dump the heap's frontmost entry, and sift up to remove it from the
		 * heap.
		 */
		Assert(state->memtupcount > 0);
		WRITETUP(state, state->tp_tapenum[state->destTape],
				 &state->memtuples[0]);
		tuplesort_heap_siftup(state, true);

		/*
		 * If the heap is empty *or* top run number has changed, we've
		 * finished the current run.
		 */
		if (state->memtupcount == 0 ||
			state->currentRun != state->memtuples[0].tupindex)
		{
			markrunend(state, state->tp_tapenum[state->destTape]);
			state->currentRun++;
			state->tp_runs[state->destTape]++;
			state->tp_dummy[state->destTape]--; /* per Alg D step D2 */

#ifdef TRACE_SORT
			if (trace_sort)
				elog(LOG, "finished writing%s run %d to tape %d: %s",
					 (state->memtupcount == 0) ? " final" : "",
					 state->currentRun, state->destTape,
					 pg_rusage_show(&state->ru_start));
#endif

			/*
			 * Done if heap is empty, else prepare for new run.
			 */
			if (state->memtupcount == 0)
				break;
			Assert(state->currentRun == state->memtuples[0].tupindex);
			selectnewtape(state);
		}
	}
}

/*
 * tuplesort_rescan		- rewind and replay the scan
 */
void
tuplesort_rescan(Tuplesortstate *state)
{
	MemoryContext oldcontext = MemoryContextSwitchTo(state->sortcontext);

	Assert(state->randomAccess);

	switch (state->status)
	{
		case TSS_SORTEDINMEM:
			state->current = 0;
			state->eof_reached = false;
			state->markpos_offset = 0;
			state->markpos_eof = false;
			break;
		case TSS_SORTEDONTAPE:
			LogicalTapeRewind(state->tapeset,
							  state->result_tape,
							  false);
			state->eof_reached = false;
			state->markpos_block = 0L;
			state->markpos_offset = 0;
			state->markpos_eof = false;
			break;
		default:
			elog(ERROR, "invalid tuplesort state");
			break;
	}

	MemoryContextSwitchTo(oldcontext);
}

/*
 * tuplesort_markpos	- saves current position in the merged sort file
 */
void
tuplesort_markpos(Tuplesortstate *state)
{
	MemoryContext oldcontext = MemoryContextSwitchTo(state->sortcontext);

	Assert(state->randomAccess);

	switch (state->status)
	{
		case TSS_SORTEDINMEM:
			state->markpos_offset = state->current;
			state->markpos_eof = state->eof_reached;
			break;
		case TSS_SORTEDONTAPE:
			LogicalTapeTell(state->tapeset,
							state->result_tape,
							&state->markpos_block,
							&state->markpos_offset);
			state->markpos_eof = state->eof_reached;
			break;
		default:
			elog(ERROR, "invalid tuplesort state");
			break;
	}

	MemoryContextSwitchTo(oldcontext);
}

/*
 * tuplesort_restorepos - restores current position in merged sort file to
 *						  last saved position
 */
void
tuplesort_restorepos(Tuplesortstate *state)
{
	MemoryContext oldcontext = MemoryContextSwitchTo(state->sortcontext);

	Assert(state->randomAccess);

	switch (state->status)
	{
		case TSS_SORTEDINMEM:
			state->current = state->markpos_offset;
			state->eof_reached = state->markpos_eof;
			break;
		case TSS_SORTEDONTAPE:
			if (!LogicalTapeSeek(state->tapeset,
								 state->result_tape,
								 state->markpos_block,
								 state->markpos_offset))
				elog(ERROR, "tuplesort_restorepos failed");
			state->eof_reached = state->markpos_eof;
			break;
		default:
			elog(ERROR, "invalid tuplesort state");
			break;
	}

	MemoryContextSwitchTo(oldcontext);
}

/*
 * tuplesort_get_stats - extract summary statistics
 *
 * This can be called after tuplesort_performsort() finishes to obtain
 * printable summary information about how the sort was performed.
 * spaceUsed is measured in kilobytes.
 */
void
tuplesort_get_stats(Tuplesortstate *state,
					const char **sortMethod,
					const char **spaceType,
					long *spaceUsed)
{
	/*
	 * Note: it might seem we should provide both memory and disk usage for a
	 * disk-based sort.  However, the current code doesn't track memory space
	 * accurately once we have begun to return tuples to the caller (since we
	 * don't account for pfree's the caller is expected to do), so we cannot
	 * rely on availMem in a disk sort.  This does not seem worth the overhead
	 * to fix.  Is it worth creating an API for the memory context code to
	 * tell us how much is actually used in sortcontext?
	 */
	if (state->tapeset)
	{
		*spaceType = "Disk";
		*spaceUsed = LogicalTapeSetBlocks(state->tapeset) * (BLCKSZ / 1024);
	}
	else
	{
		*spaceType = "Memory";
		*spaceUsed = (state->allowedMem - state->availMem + 1023) / 1024;
	}

	switch (state->status)
	{
		case TSS_SORTEDINMEM:
			if (state->boundUsed)
				*sortMethod = "top-N heapsort";
			else
				*sortMethod = "quicksort";
			break;
		case TSS_SORTEDONTAPE:
			*sortMethod = "external sort";
			break;
		case TSS_FINALMERGE:
			*sortMethod = "external merge";
			break;
		default:
			*sortMethod = "still in progress";
			break;
	}
}


/*
 * Heap manipulation routines, per Knuth's Algorithm 5.2.3H.
 *
 * Compare two SortTuples.  If checkIndex is true, use the tuple index
 * as the front of the sort key; otherwise, no.
 */

#define HEAPCOMPARE(tup1,tup2) \
	(checkIndex && ((tup1)->tupindex != (tup2)->tupindex) ? \
	 ((tup1)->tupindex) - ((tup2)->tupindex) : \
	 COMPARETUP(state, tup1, tup2))

/*
 * Convert the existing unordered array of SortTuples to a bounded heap,
 * discarding all but the smallest "state->bound" tuples.
 *
 * When working with a bounded heap, we want to keep the largest entry
 * at the root (array entry zero), instead of the smallest as in the normal
 * sort case.  This allows us to discard the largest entry cheaply.
 * Therefore, we temporarily reverse the sort direction.
 *
 * We assume that all entries in a bounded heap will always have tupindex
 * zero; it therefore doesn't matter that HEAPCOMPARE() doesn't reverse
 * the direction of comparison for tupindexes.
 */
static void
make_bounded_heap(Tuplesortstate *state)
{
	int			tupcount = state->memtupcount;
	int			i;

	Assert(state->status == TSS_INITIAL);
	Assert(state->bounded);
	Assert(tupcount >= state->bound);

	/* Reverse sort direction so largest entry will be at root */
	reversedirection(state);

	state->memtupcount = 0;		/* make the heap empty */
	for (i = 0; i < tupcount; i++)
	{
		if (state->memtupcount >= state->bound &&
		  COMPARETUP(state, &state->memtuples[i], &state->memtuples[0]) <= 0)
		{
			/* New tuple would just get thrown out, so skip it */
			free_sort_tuple(state, &state->memtuples[i]);
			CHECK_FOR_INTERRUPTS();
		}
		else
		{
			/* Insert next tuple into heap */
			/* Must copy source tuple to avoid possible overwrite */
			SortTuple	stup = state->memtuples[i];

			tuplesort_heap_insert(state, &stup, 0, false);

			/* If heap too full, discard largest entry */
			if (state->memtupcount > state->bound)
			{
				free_sort_tuple(state, &state->memtuples[0]);
				tuplesort_heap_siftup(state, false);
			}
		}
	}

	Assert(state->memtupcount == state->bound);
	state->status = TSS_BOUNDED;
}

/*
 * Convert the bounded heap to a properly-sorted array
 */
static void
sort_bounded_heap(Tuplesortstate *state)
{
	int			tupcount = state->memtupcount;

	Assert(state->status == TSS_BOUNDED);
	Assert(state->bounded);
	Assert(tupcount == state->bound);

	/*
	 * We can unheapify in place because each sift-up will remove the largest
	 * entry, which we can promptly store in the newly freed slot at the end.
	 * Once we're down to a single-entry heap, we're done.
	 */
	while (state->memtupcount > 1)
	{
		SortTuple	stup = state->memtuples[0];

		/* this sifts-up the next-largest entry and decreases memtupcount */
		tuplesort_heap_siftup(state, false);
		state->memtuples[state->memtupcount] = stup;
	}
	state->memtupcount = tupcount;

	/*
	 * Reverse sort direction back to the original state.  This is not
	 * actually necessary but seems like a good idea for tidiness.
	 */
	reversedirection(state);

	state->status = TSS_SORTEDINMEM;
	state->boundUsed = true;
}

/*
 * Insert a new tuple into an empty or existing heap, maintaining the
 * heap invariant.  Caller is responsible for ensuring there's room.
 *
 * Note: we assume *tuple is a temporary variable that can be scribbled on.
 * For some callers, tuple actually points to a memtuples[] entry above the
 * end of the heap.  This is safe as long as it's not immediately adjacent
 * to the end of the heap (ie, in the [memtupcount] array entry) --- if it
 * is, it might get overwritten before being moved into the heap!
 */
static void
tuplesort_heap_insert(Tuplesortstate *state, SortTuple *tuple,
					  int tupleindex, bool checkIndex)
{
	SortTuple  *memtuples;
	int			j;

	/*
	 * Save the tupleindex --- see notes above about writing on *tuple. It's a
	 * historical artifact that tupleindex is passed as a separate argument
	 * and not in *tuple, but it's notationally convenient so let's leave it
	 * that way.
	 */
	tuple->tupindex = tupleindex;

	memtuples = state->memtuples;
	Assert(state->memtupcount < state->memtupsize);

	CHECK_FOR_INTERRUPTS();

	/*
	 * Sift-up the new entry, per Knuth 5.2.3 exercise 16. Note that Knuth is
	 * using 1-based array indexes, not 0-based.
	 */
	j = state->memtupcount++;
	while (j > 0)
	{
		int			i = (j - 1) >> 1;

		if (HEAPCOMPARE(tuple, &memtuples[i]) >= 0)
			break;
		memtuples[j] = memtuples[i];
		j = i;
	}
	memtuples[j] = *tuple;
}

/*
 * The tuple at state->memtuples[0] has been removed from the heap.
 * Decrement memtupcount, and sift up to maintain the heap invariant.
 */
static void
tuplesort_heap_siftup(Tuplesortstate *state, bool checkIndex)
{
	SortTuple  *memtuples = state->memtuples;
	SortTuple  *tuple;
	int			i,
				n;

	if (--state->memtupcount <= 0)
		return;

	CHECK_FOR_INTERRUPTS();

	n = state->memtupcount;
	tuple = &memtuples[n];		/* tuple that must be reinserted */
	i = 0;						/* i is where the "hole" is */
	for (;;)
	{
		int			j = 2 * i + 1;

		if (j >= n)
			break;
		if (j + 1 < n &&
			HEAPCOMPARE(&memtuples[j], &memtuples[j + 1]) > 0)
			j++;
		if (HEAPCOMPARE(tuple, &memtuples[j]) <= 0)
			break;
		memtuples[i] = memtuples[j];
		i = j;
	}
	memtuples[i] = *tuple;
}

/*
 * Function to reverse the sort direction from its current state
 *
 * It is not safe to call this when performing hash tuplesorts
 */
static void
reversedirection(Tuplesortstate *state)
{
	SortSupport sortKey = state->sortKeys;
	int			nkey;

	for (nkey = 0; nkey < state->nKeys; nkey++, sortKey++)
	{
		sortKey->ssup_reverse = !sortKey->ssup_reverse;
		sortKey->ssup_nulls_first = !sortKey->ssup_nulls_first;
	}
}


/*
 * Tape interface routines
 */

static unsigned int
getlen(Tuplesortstate *state, int tapenum, bool eofOK)
{
	unsigned int len;

	if (LogicalTapeRead(state->tapeset, tapenum,
						&len, sizeof(len)) != sizeof(len))
		elog(ERROR, "unexpected end of tape");
	if (len == 0 && !eofOK)
		elog(ERROR, "unexpected end of data");
	return len;
}

static void
markrunend(Tuplesortstate *state, int tapenum)
{
	unsigned int len = 0;

	LogicalTapeWrite(state->tapeset, tapenum, (void *) &len, sizeof(len));
}


/*
 * Routines specialized for HeapTuple (actually MinimalTuple) case
 */

static int
comparetup_heap(const SortTuple *a, const SortTuple *b, Tuplesortstate *state)
{
	SortSupport sortKey = state->sortKeys;
	HeapTupleData ltup;
	HeapTupleData rtup;
	TupleDesc	tupDesc;
	int			nkey;
	int32		compare;
	AttrNumber	attno;
	Datum		datum1,
				datum2;
	bool		isnull1,
				isnull2;


	/* Compare the leading sort key */
	compare = ApplySortComparator(a->datum1, a->isnull1,
								  b->datum1, b->isnull1,
								  sortKey);
	if (compare != 0)
		return compare;

	/* Compare additional sort keys */
	ltup.t_len = ((MinimalTuple) a->tuple)->t_len + MINIMAL_TUPLE_OFFSET;
	ltup.t_data = (HeapTupleHeader) ((char *) a->tuple - MINIMAL_TUPLE_OFFSET);
	rtup.t_len = ((MinimalTuple) b->tuple)->t_len + MINIMAL_TUPLE_OFFSET;
	rtup.t_data = (HeapTupleHeader) ((char *) b->tuple - MINIMAL_TUPLE_OFFSET);
	tupDesc = state->tupDesc;

	if (sortKey->abbrev_converter)
	{
		attno = sortKey->ssup_attno;

		datum1 = heap_getattr(&ltup, attno, tupDesc, &isnull1);
		datum2 = heap_getattr(&rtup, attno, tupDesc, &isnull2);

		compare = ApplySortAbbrevFullComparator(datum1, isnull1,
												datum2, isnull2,
												sortKey);
		if (compare != 0)
			return compare;
	}

	sortKey++;
	for (nkey = 1; nkey < state->nKeys; nkey++, sortKey++)
	{
		attno = sortKey->ssup_attno;

		datum1 = heap_getattr(&ltup, attno, tupDesc, &isnull1);
		datum2 = heap_getattr(&rtup, attno, tupDesc, &isnull2);

		compare = ApplySortComparator(datum1, isnull1,
									  datum2, isnull2,
									  sortKey);
		if (compare != 0)
			return compare;
	}

	return 0;
}

static void
copytup_heap(Tuplesortstate *state, SortTuple *stup, void *tup)
{
	/*
	 * We expect the passed "tup" to be a TupleTableSlot, and form a
	 * MinimalTuple using the exported interface for that.
	 */
	TupleTableSlot *slot = (TupleTableSlot *) tup;
	Datum		original;
	MinimalTuple tuple;
	HeapTupleData htup;

	/* copy the tuple into sort storage */
	tuple = ExecCopySlotMinimalTuple(slot);
	stup->tuple = (void *) tuple;
	USEMEM(state, GetMemoryChunkSpace(tuple));
	/* set up first-column key value */
	htup.t_len = tuple->t_len + MINIMAL_TUPLE_OFFSET;
	htup.t_data = (HeapTupleHeader) ((char *) tuple - MINIMAL_TUPLE_OFFSET);
	original = heap_getattr(&htup,
							state->sortKeys[0].ssup_attno,
							state->tupDesc,
							&stup->isnull1);

	if (!state->sortKeys->abbrev_converter || stup->isnull1)
	{
		/*
		 * Store ordinary Datum representation, or NULL value.  If there is a
		 * converter it won't expect NULL values, and cost model is not
		 * required to account for NULL, so in that case we avoid calling
		 * converter and just set datum1 to "void" representation (to be
		 * consistent).
		 */
		stup->datum1 = original;
	}
	else if (!consider_abort_common(state))
	{
		/* Store abbreviated key representation */
		stup->datum1 = state->sortKeys->abbrev_converter(original,
														 state->sortKeys);
	}
	else
	{
		/* Abort abbreviation */
		int			i;

		stup->datum1 = original;

		/*
		 * Set state to be consistent with never trying abbreviation.
		 *
		 * Alter datum1 representation in already-copied tuples, so as to
		 * ensure a consistent representation (current tuple was just
		 * handled).  It does not matter if some dumped tuples are already
		 * sorted on tape, since serialized tuples lack abbreviated keys
		 * (TSS_BUILDRUNS state prevents control reaching here in any
		 * case).
		 */
		for (i = 0; i < state->memtupcount; i++)
		{
			SortTuple  *mtup = &state->memtuples[i];

			htup.t_len = ((MinimalTuple) mtup->tuple)->t_len +
				MINIMAL_TUPLE_OFFSET;
			htup.t_data = (HeapTupleHeader) ((char *) mtup->tuple -
											 MINIMAL_TUPLE_OFFSET);

			mtup->datum1 = heap_getattr(&htup,
										state->sortKeys[0].ssup_attno,
										state->tupDesc,
										&mtup->isnull1);
		}
	}
}

static void
writetup_heap(Tuplesortstate *state, int tapenum, SortTuple *stup)
{
	MinimalTuple tuple = (MinimalTuple) stup->tuple;

	/* the part of the MinimalTuple we'll write: */
	char	   *tupbody = (char *) tuple + MINIMAL_TUPLE_DATA_OFFSET;
	unsigned int tupbodylen = tuple->t_len - MINIMAL_TUPLE_DATA_OFFSET;

	/* total on-disk footprint: */
	unsigned int tuplen = tupbodylen + sizeof(int);

	LogicalTapeWrite(state->tapeset, tapenum,
					 (void *) &tuplen, sizeof(tuplen));
	LogicalTapeWrite(state->tapeset, tapenum,
					 (void *) tupbody, tupbodylen);
	if (state->randomAccess)	/* need trailing length word? */
		LogicalTapeWrite(state->tapeset, tapenum,
						 (void *) &tuplen, sizeof(tuplen));

	FREEMEM(state, GetMemoryChunkSpace(tuple));
	heap_free_minimal_tuple(tuple);
}

static void
readtup_heap(Tuplesortstate *state, SortTuple *stup,
			 int tapenum, unsigned int len)
{
	unsigned int tupbodylen = len - sizeof(int);
	unsigned int tuplen = tupbodylen + MINIMAL_TUPLE_DATA_OFFSET;
	MinimalTuple tuple = (MinimalTuple) palloc(tuplen);
	char	   *tupbody = (char *) tuple + MINIMAL_TUPLE_DATA_OFFSET;
	HeapTupleData htup;

	USEMEM(state, GetMemoryChunkSpace(tuple));
	/* read in the tuple proper */
	tuple->t_len = tuplen;
	LogicalTapeReadExact(state->tapeset, tapenum,
						 tupbody, tupbodylen);
	if (state->randomAccess)	/* need trailing length word? */
		LogicalTapeReadExact(state->tapeset, tapenum,
							 &tuplen, sizeof(tuplen));
	stup->tuple = (void *) tuple;
	/* set up first-column key value */
	htup.t_len = tuple->t_len + MINIMAL_TUPLE_OFFSET;
	htup.t_data = (HeapTupleHeader) ((char *) tuple - MINIMAL_TUPLE_OFFSET);
	stup->datum1 = heap_getattr(&htup,
								state->sortKeys[0].ssup_attno,
								state->tupDesc,
								&stup->isnull1);
}

/*
 * Routines specialized for the CLUSTER case (HeapTuple data, with
 * comparisons per a btree index definition)
 */

static int
comparetup_cluster(const SortTuple *a, const SortTuple *b,
				   Tuplesortstate *state)
{
	SortSupport sortKey = state->sortKeys;
	HeapTuple	ltup;
	HeapTuple	rtup;
	TupleDesc	tupDesc;
	int			nkey;
	int32		compare;
	Datum		datum1,
				datum2;
	bool		isnull1,
				isnull2;
	AttrNumber	leading = state->indexInfo->ii_KeyAttrNumbers[0];

	/* Be prepared to compare additional sort keys */
	ltup = (HeapTuple) a->tuple;
	rtup = (HeapTuple) b->tuple;
	tupDesc = state->tupDesc;

	/* Compare the leading sort key, if it's simple */
	if (leading != 0)
	{
		compare = ApplySortComparator(a->datum1, a->isnull1,
									  b->datum1, b->isnull1,
									  sortKey);
		if (compare != 0)
			return compare;

		if (sortKey->abbrev_converter)
		{
			datum1 = heap_getattr(ltup, leading, tupDesc, &isnull1);
			datum2 = heap_getattr(rtup, leading, tupDesc, &isnull2);

			compare = ApplySortAbbrevFullComparator(datum1, isnull1,
													datum2, isnull2,
													sortKey);
		}
		if (compare != 0 || state->nKeys == 1)
			return compare;
		/* Compare additional columns the hard way */
		sortKey++;
		nkey = 1;
	}
	else
	{
		/* Must compare all keys the hard way */
		nkey = 0;
	}

	if (state->indexInfo->ii_Expressions == NULL)
	{
		/* If not expression index, just compare the proper heap attrs */

		for (; nkey < state->nKeys; nkey++, sortKey++)
		{
			AttrNumber	attno = state->indexInfo->ii_KeyAttrNumbers[nkey];

			datum1 = heap_getattr(ltup, attno, tupDesc, &isnull1);
			datum2 = heap_getattr(rtup, attno, tupDesc, &isnull2);

			compare = ApplySortComparator(datum1, isnull1,
										  datum2, isnull2,
										  sortKey);
			if (compare != 0)
				return compare;
		}
	}
	else
	{
		/*
		 * In the expression index case, compute the whole index tuple and
		 * then compare values.  It would perhaps be faster to compute only as
		 * many columns as we need to compare, but that would require
		 * duplicating all the logic in FormIndexDatum.
		 */
		Datum		l_index_values[INDEX_MAX_KEYS];
		bool		l_index_isnull[INDEX_MAX_KEYS];
		Datum		r_index_values[INDEX_MAX_KEYS];
		bool		r_index_isnull[INDEX_MAX_KEYS];
		TupleTableSlot *ecxt_scantuple;

		/* Reset context each time to prevent memory leakage */
		ResetPerTupleExprContext(state->estate);

		ecxt_scantuple = GetPerTupleExprContext(state->estate)->ecxt_scantuple;

		ExecStoreTuple(ltup, ecxt_scantuple, InvalidBuffer, false);
		FormIndexDatum(state->indexInfo, ecxt_scantuple, state->estate,
					   l_index_values, l_index_isnull);

		ExecStoreTuple(rtup, ecxt_scantuple, InvalidBuffer, false);
		FormIndexDatum(state->indexInfo, ecxt_scantuple, state->estate,
					   r_index_values, r_index_isnull);

		for (; nkey < state->nKeys; nkey++, sortKey++)
		{
			compare = ApplySortComparator(l_index_values[nkey],
										  l_index_isnull[nkey],
										  r_index_values[nkey],
										  r_index_isnull[nkey],
										  sortKey);
			if (compare != 0)
				return compare;
		}
	}

	return 0;
}

static void
copytup_cluster(Tuplesortstate *state, SortTuple *stup, void *tup)
{
	HeapTuple	tuple = (HeapTuple) tup;
	Datum		original;

	/* copy the tuple into sort storage */
	tuple = heap_copytuple(tuple);
	stup->tuple = (void *) tuple;
	USEMEM(state, GetMemoryChunkSpace(tuple));

	/*
	 * set up first-column key value, and potentially abbreviate, if it's a
	 * simple column
	 */
	if (state->indexInfo->ii_KeyAttrNumbers[0] == 0)
		return;

	original = heap_getattr(tuple,
							state->indexInfo->ii_KeyAttrNumbers[0],
							state->tupDesc,
							&stup->isnull1);

	if (!state->sortKeys->abbrev_converter || stup->isnull1)
	{
		/*
		 * Store ordinary Datum representation, or NULL value.  If there is a
		 * converter it won't expect NULL values, and cost model is not
		 * required to account for NULL, so in that case we avoid calling
		 * converter and just set datum1 to "void" representation (to be
		 * consistent).
		 */
		stup->datum1 = original;
	}
	else if (!consider_abort_common(state))
	{
		/* Store abbreviated key representation */
		stup->datum1 = state->sortKeys->abbrev_converter(original,
														 state->sortKeys);
	}
	else
	{
		/* Abort abbreviation */
		int			i;

		stup->datum1 = original;

		/*
		 * Set state to be consistent with never trying abbreviation.
		 *
		 * Alter datum1 representation in already-copied tuples, so as to
		 * ensure a consistent representation (current tuple was just
		 * handled).  It does not matter if some dumped tuples are already
		 * sorted on tape, since serialized tuples lack abbreviated keys
		 * (TSS_BUILDRUNS state prevents control reaching here in any
		 * case).
		 */
		for (i = 0; i < state->memtupcount; i++)
		{
			SortTuple  *mtup = &state->memtuples[i];

			tuple = (HeapTuple) mtup->tuple;
			mtup->datum1 = heap_getattr(tuple,
									  state->indexInfo->ii_KeyAttrNumbers[0],
										state->tupDesc,
										&stup->isnull1);
		}
	}
}

static void
writetup_cluster(Tuplesortstate *state, int tapenum, SortTuple *stup)
{
	HeapTuple	tuple = (HeapTuple) stup->tuple;
	unsigned int tuplen = tuple->t_len + sizeof(ItemPointerData) + sizeof(int);

	/* We need to store t_self, but not other fields of HeapTupleData */
	LogicalTapeWrite(state->tapeset, tapenum,
					 &tuplen, sizeof(tuplen));
	LogicalTapeWrite(state->tapeset, tapenum,
					 &tuple->t_self, sizeof(ItemPointerData));
	LogicalTapeWrite(state->tapeset, tapenum,
					 tuple->t_data, tuple->t_len);
	if (state->randomAccess)	/* need trailing length word? */
		LogicalTapeWrite(state->tapeset, tapenum,
						 &tuplen, sizeof(tuplen));

	FREEMEM(state, GetMemoryChunkSpace(tuple));
	heap_freetuple(tuple);
}

static void
readtup_cluster(Tuplesortstate *state, SortTuple *stup,
				int tapenum, unsigned int tuplen)
{
	unsigned int t_len = tuplen - sizeof(ItemPointerData) - sizeof(int);
	HeapTuple	tuple = (HeapTuple) palloc(t_len + HEAPTUPLESIZE);

	USEMEM(state, GetMemoryChunkSpace(tuple));
	/* Reconstruct the HeapTupleData header */
	tuple->t_data = (HeapTupleHeader) ((char *) tuple + HEAPTUPLESIZE);
	tuple->t_len = t_len;
	LogicalTapeReadExact(state->tapeset, tapenum,
						 &tuple->t_self, sizeof(ItemPointerData));
	/* We don't currently bother to reconstruct t_tableOid */
	tuple->t_tableOid = InvalidOid;
	/* Read in the tuple body */
	LogicalTapeReadExact(state->tapeset, tapenum,
						 tuple->t_data, tuple->t_len);
	if (state->randomAccess)	/* need trailing length word? */
		LogicalTapeReadExact(state->tapeset, tapenum,
							 &tuplen, sizeof(tuplen));
	stup->tuple = (void *) tuple;
	/* set up first-column key value, if it's a simple column */
	if (state->indexInfo->ii_KeyAttrNumbers[0] != 0)
		stup->datum1 = heap_getattr(tuple,
									state->indexInfo->ii_KeyAttrNumbers[0],
									state->tupDesc,
									&stup->isnull1);
}


/*
 * Routines specialized for IndexTuple case
 *
 * The btree and hash cases require separate comparison functions, but the
 * IndexTuple representation is the same so the copy/write/read support
 * functions can be shared.
 */

static int
comparetup_index_btree(const SortTuple *a, const SortTuple *b,
					   Tuplesortstate *state)
{
	/*
	 * This is similar to comparetup_heap(), but expects index tuples.  There
	 * is also special handling for enforcing uniqueness, and special
	 * treatment for equal keys at the end.
	 */
	SortSupport sortKey = state->sortKeys;
	IndexTuple	tuple1;
	IndexTuple	tuple2;
	int			keysz;
	TupleDesc	tupDes;
	bool		equal_hasnull = false;
	int			nkey;
	int32		compare;
	Datum		datum1,
				datum2;
	bool		isnull1,
				isnull2;


	/* Compare the leading sort key */
	compare = ApplySortComparator(a->datum1, a->isnull1,
								  b->datum1, b->isnull1,
								  sortKey);
	if (compare != 0)
		return compare;

	/* Compare additional sort keys */
	tuple1 = (IndexTuple) a->tuple;
	tuple2 = (IndexTuple) b->tuple;
	keysz = state->nKeys;
	tupDes = RelationGetDescr(state->indexRel);

	if (sortKey->abbrev_converter)
	{
		datum1 = index_getattr(tuple1, 1, tupDes, &isnull1);
		datum2 = index_getattr(tuple2, 1, tupDes, &isnull2);

		compare = ApplySortAbbrevFullComparator(datum1, isnull1,
												datum2, isnull2,
												sortKey);
		if (compare != 0)
			return compare;
	}

	/* they are equal, so we only need to examine one null flag */
	if (a->isnull1)
		equal_hasnull = true;

	sortKey++;
	for (nkey = 2; nkey <= keysz; nkey++, sortKey++)
	{
		datum1 = index_getattr(tuple1, nkey, tupDes, &isnull1);
		datum2 = index_getattr(tuple2, nkey, tupDes, &isnull2);

		compare = ApplySortComparator(datum1, isnull1,
									  datum2, isnull2,
									  sortKey);
		if (compare != 0)
			return compare;		/* done when we find unequal attributes */

		/* they are equal, so we only need to examine one null flag */
		if (isnull1)
			equal_hasnull = true;
	}

	/*
	 * If btree has asked us to enforce uniqueness, complain if two equal
	 * tuples are detected (unless there was at least one NULL field).
	 *
	 * It is sufficient to make the test here, because if two tuples are equal
	 * they *must* get compared at some stage of the sort --- otherwise the
	 * sort algorithm wouldn't have checked whether one must appear before the
	 * other.
	 */
	if (state->enforceUnique && !equal_hasnull)
	{
		Datum		values[INDEX_MAX_KEYS];
		bool		isnull[INDEX_MAX_KEYS];
		char	   *key_desc;

		/*
		 * Some rather brain-dead implementations of qsort (such as the one in
		 * QNX 4) will sometimes call the comparison routine to compare a
		 * value to itself, but we always use our own implementation, which
		 * does not.
		 */
		Assert(tuple1 != tuple2);

		index_deform_tuple(tuple1, tupDes, values, isnull);

		key_desc = BuildIndexValueDescription(state->indexRel, values, isnull);

		ereport(ERROR,
				(errcode(ERRCODE_UNIQUE_VIOLATION),
				 errmsg("could not create unique index \"%s\"",
						RelationGetRelationName(state->indexRel)),
				 key_desc ? errdetail("Key %s is duplicated.", key_desc) :
<<<<<<< HEAD
							errdetail("Duplicate keys exist."),
=======
				 errdetail("Duplicate keys exist."),
>>>>>>> 8abb52fa
				 errtableconstraint(state->heapRel,
								 RelationGetRelationName(state->indexRel))));
	}

	/*
	 * If key values are equal, we sort on ItemPointer.  This does not affect
	 * validity of the finished index, but it may be useful to have index
	 * scans in physical order.
	 */
	{
		BlockNumber blk1 = ItemPointerGetBlockNumber(&tuple1->t_tid);
		BlockNumber blk2 = ItemPointerGetBlockNumber(&tuple2->t_tid);

		if (blk1 != blk2)
			return (blk1 < blk2) ? -1 : 1;
	}
	{
		OffsetNumber pos1 = ItemPointerGetOffsetNumber(&tuple1->t_tid);
		OffsetNumber pos2 = ItemPointerGetOffsetNumber(&tuple2->t_tid);

		if (pos1 != pos2)
			return (pos1 < pos2) ? -1 : 1;
	}

	return 0;
}

static int
comparetup_index_hash(const SortTuple *a, const SortTuple *b,
					  Tuplesortstate *state)
{
	uint32		hash1;
	uint32		hash2;
	IndexTuple	tuple1;
	IndexTuple	tuple2;

	/*
	 * Fetch hash keys and mask off bits we don't want to sort by. We know
	 * that the first column of the index tuple is the hash key.
	 */
	Assert(!a->isnull1);
	hash1 = DatumGetUInt32(a->datum1) & state->hash_mask;
	Assert(!b->isnull1);
	hash2 = DatumGetUInt32(b->datum1) & state->hash_mask;

	if (hash1 > hash2)
		return 1;
	else if (hash1 < hash2)
		return -1;

	/*
	 * If hash values are equal, we sort on ItemPointer.  This does not affect
	 * validity of the finished index, but it may be useful to have index
	 * scans in physical order.
	 */
	tuple1 = (IndexTuple) a->tuple;
	tuple2 = (IndexTuple) b->tuple;

	{
		BlockNumber blk1 = ItemPointerGetBlockNumber(&tuple1->t_tid);
		BlockNumber blk2 = ItemPointerGetBlockNumber(&tuple2->t_tid);

		if (blk1 != blk2)
			return (blk1 < blk2) ? -1 : 1;
	}
	{
		OffsetNumber pos1 = ItemPointerGetOffsetNumber(&tuple1->t_tid);
		OffsetNumber pos2 = ItemPointerGetOffsetNumber(&tuple2->t_tid);

		if (pos1 != pos2)
			return (pos1 < pos2) ? -1 : 1;
	}

	return 0;
}

static void
copytup_index(Tuplesortstate *state, SortTuple *stup, void *tup)
{
	IndexTuple	tuple = (IndexTuple) tup;
	unsigned int tuplen = IndexTupleSize(tuple);
	IndexTuple	newtuple;
	Datum		original;

	/* copy the tuple into sort storage */
	newtuple = (IndexTuple) palloc(tuplen);
	memcpy(newtuple, tuple, tuplen);
	USEMEM(state, GetMemoryChunkSpace(newtuple));
	stup->tuple = (void *) newtuple;
	/* set up first-column key value */
	original = index_getattr(newtuple,
							 1,
							 RelationGetDescr(state->indexRel),
							 &stup->isnull1);

	if (!state->sortKeys->abbrev_converter || stup->isnull1)
	{
		/*
		 * Store ordinary Datum representation, or NULL value.  If there is a
		 * converter it won't expect NULL values, and cost model is not
		 * required to account for NULL, so in that case we avoid calling
		 * converter and just set datum1 to "void" representation (to be
		 * consistent).
		 */
		stup->datum1 = original;
	}
	else if (!consider_abort_common(state))
	{
		/* Store abbreviated key representation */
		stup->datum1 = state->sortKeys->abbrev_converter(original,
														 state->sortKeys);
	}
	else
	{
		/* Abort abbreviation */
		int			i;

		stup->datum1 = original;

		/*
		 * Set state to be consistent with never trying abbreviation.
		 *
		 * Alter datum1 representation in already-copied tuples, so as to
		 * ensure a consistent representation (current tuple was just
		 * handled).  It does not matter if some dumped tuples are already
		 * sorted on tape, since serialized tuples lack abbreviated keys
		 * (TSS_BUILDRUNS state prevents control reaching here in any
		 * case).
		 */
		for (i = 0; i < state->memtupcount; i++)
		{
			SortTuple  *mtup = &state->memtuples[i];

			tuple = (IndexTuple) mtup->tuple;
			mtup->datum1 = index_getattr(tuple,
										 1,
										 RelationGetDescr(state->indexRel),
										 &stup->isnull1);
		}
	}
}

static void
writetup_index(Tuplesortstate *state, int tapenum, SortTuple *stup)
{
	IndexTuple	tuple = (IndexTuple) stup->tuple;
	unsigned int tuplen;

	tuplen = IndexTupleSize(tuple) + sizeof(tuplen);
	LogicalTapeWrite(state->tapeset, tapenum,
					 (void *) &tuplen, sizeof(tuplen));
	LogicalTapeWrite(state->tapeset, tapenum,
					 (void *) tuple, IndexTupleSize(tuple));
	if (state->randomAccess)	/* need trailing length word? */
		LogicalTapeWrite(state->tapeset, tapenum,
						 (void *) &tuplen, sizeof(tuplen));

	FREEMEM(state, GetMemoryChunkSpace(tuple));
	pfree(tuple);
}

static void
readtup_index(Tuplesortstate *state, SortTuple *stup,
			  int tapenum, unsigned int len)
{
	unsigned int tuplen = len - sizeof(unsigned int);
	IndexTuple	tuple = (IndexTuple) palloc(tuplen);

	USEMEM(state, GetMemoryChunkSpace(tuple));
	LogicalTapeReadExact(state->tapeset, tapenum,
						 tuple, tuplen);
	if (state->randomAccess)	/* need trailing length word? */
		LogicalTapeReadExact(state->tapeset, tapenum,
							 &tuplen, sizeof(tuplen));
	stup->tuple = (void *) tuple;
	/* set up first-column key value */
	stup->datum1 = index_getattr(tuple,
								 1,
								 RelationGetDescr(state->indexRel),
								 &stup->isnull1);
}

/*
 * Routines specialized for DatumTuple case
 */

static int
comparetup_datum(const SortTuple *a, const SortTuple *b, Tuplesortstate *state)
{
	int			compare;

	compare = ApplySortComparator(a->datum1, a->isnull1,
								  b->datum1, b->isnull1,
								  state->sortKeys);
	if (compare != 0)
		return compare;

	/* if we have abbreviations, then "tuple" has the original value */

	if (state->sortKeys->abbrev_converter)
		compare = ApplySortAbbrevFullComparator(PointerGetDatum(a->tuple), a->isnull1,
									   PointerGetDatum(b->tuple), b->isnull1,
												state->sortKeys);

	return compare;
}

static void
copytup_datum(Tuplesortstate *state, SortTuple *stup, void *tup)
{
	/* Not currently needed */
	elog(ERROR, "copytup_datum() should not be called");
}

static void
writetup_datum(Tuplesortstate *state, int tapenum, SortTuple *stup)
{
	void	   *waddr;
	unsigned int tuplen;
	unsigned int writtenlen;

	if (stup->isnull1)
	{
		waddr = NULL;
		tuplen = 0;
	}
	else if (state->datumTypeByVal)
	{
		waddr = &stup->datum1;
		tuplen = sizeof(Datum);
	}
	else
	{
		waddr = stup->tuple;
		tuplen = datumGetSize(PointerGetDatum(stup->tuple), false, state->datumTypeLen);
		Assert(tuplen != 0);
	}

	writtenlen = tuplen + sizeof(unsigned int);

	LogicalTapeWrite(state->tapeset, tapenum,
					 (void *) &writtenlen, sizeof(writtenlen));
	LogicalTapeWrite(state->tapeset, tapenum,
					 waddr, tuplen);
	if (state->randomAccess)	/* need trailing length word? */
		LogicalTapeWrite(state->tapeset, tapenum,
						 (void *) &writtenlen, sizeof(writtenlen));

	if (stup->tuple)
	{
		FREEMEM(state, GetMemoryChunkSpace(stup->tuple));
		pfree(stup->tuple);
	}
}

static void
readtup_datum(Tuplesortstate *state, SortTuple *stup,
			  int tapenum, unsigned int len)
{
	unsigned int tuplen = len - sizeof(unsigned int);

	if (tuplen == 0)
	{
		/* it's NULL */
		stup->datum1 = (Datum) 0;
		stup->isnull1 = true;
		stup->tuple = NULL;
	}
	else if (state->datumTypeByVal)
	{
		Assert(tuplen == sizeof(Datum));
		LogicalTapeReadExact(state->tapeset, tapenum,
							 &stup->datum1, tuplen);
		stup->isnull1 = false;
		stup->tuple = NULL;
	}
	else
	{
		void	   *raddr = palloc(tuplen);

		LogicalTapeReadExact(state->tapeset, tapenum,
							 raddr, tuplen);
		stup->datum1 = PointerGetDatum(raddr);
		stup->isnull1 = false;
		stup->tuple = raddr;
		USEMEM(state, GetMemoryChunkSpace(raddr));
	}

	if (state->randomAccess)	/* need trailing length word? */
		LogicalTapeReadExact(state->tapeset, tapenum,
							 &tuplen, sizeof(tuplen));
}

/*
 * Convenience routine to free a tuple previously loaded into sort memory
 */
static void
free_sort_tuple(Tuplesortstate *state, SortTuple *stup)
{
	FREEMEM(state, GetMemoryChunkSpace(stup->tuple));
	pfree(stup->tuple);
}<|MERGE_RESOLUTION|>--- conflicted
+++ resolved
@@ -3599,11 +3599,7 @@
 				 errmsg("could not create unique index \"%s\"",
 						RelationGetRelationName(state->indexRel)),
 				 key_desc ? errdetail("Key %s is duplicated.", key_desc) :
-<<<<<<< HEAD
-							errdetail("Duplicate keys exist."),
-=======
 				 errdetail("Duplicate keys exist."),
->>>>>>> 8abb52fa
 				 errtableconstraint(state->heapRel,
 								 RelationGetRelationName(state->indexRel))));
 	}

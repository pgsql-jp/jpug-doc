--
-- RULES
-- From Jan's original setup_ruletest.sql and run_ruletest.sql
-- - thomas 1998-09-13
--
--
-- Tables and rules for the view test
--
create table rtest_t1 (a int4, b int4);
create table rtest_t2 (a int4, b int4);
create table rtest_t3 (a int4, b int4);
create view rtest_v1 as select * from rtest_t1;
create rule rtest_v1_ins as on insert to rtest_v1 do instead
	insert into rtest_t1 values (new.a, new.b);
create rule rtest_v1_upd as on update to rtest_v1 do instead
	update rtest_t1 set a = new.a, b = new.b
	where a = old.a;
create rule rtest_v1_del as on delete to rtest_v1 do instead
	delete from rtest_t1 where a = old.a;
-- Test comments
COMMENT ON RULE rtest_v1_bad ON rtest_v1 IS 'bad rule';
ERROR:  rule "rtest_v1_bad" for relation "rtest_v1" does not exist
COMMENT ON RULE rtest_v1_del ON rtest_v1 IS 'delete rule';
COMMENT ON RULE rtest_v1_del ON rtest_v1 IS NULL;
--
-- Tables and rules for the constraint update/delete test
--
-- Note:
-- 	Now that we have multiple action rule support, we check
-- 	both possible syntaxes to define them (The last action
--  can but must not have a semicolon at the end).
--
create table rtest_system (sysname text, sysdesc text);
create table rtest_interface (sysname text, ifname text);
create table rtest_person (pname text, pdesc text);
create table rtest_admin (pname text, sysname text);
create rule rtest_sys_upd as on update to rtest_system do also (
	update rtest_interface set sysname = new.sysname
		where sysname = old.sysname;
	update rtest_admin set sysname = new.sysname
		where sysname = old.sysname
	);
create rule rtest_sys_del as on delete to rtest_system do also (
	delete from rtest_interface where sysname = old.sysname;
	delete from rtest_admin where sysname = old.sysname;
	);
create rule rtest_pers_upd as on update to rtest_person do also
	update rtest_admin set pname = new.pname where pname = old.pname;
create rule rtest_pers_del as on delete to rtest_person do also
	delete from rtest_admin where pname = old.pname;
--
-- Tables and rules for the logging test
--
create table rtest_emp (ename char(20), salary money);
create table rtest_emplog (ename char(20), who name, action char(10), newsal money, oldsal money);
create table rtest_empmass (ename char(20), salary money);
create rule rtest_emp_ins as on insert to rtest_emp do
	insert into rtest_emplog values (new.ename, current_user,
			'hired', new.salary, '0.00');
create rule rtest_emp_upd as on update to rtest_emp where new.salary != old.salary do
	insert into rtest_emplog values (new.ename, current_user,
			'honored', new.salary, old.salary);
create rule rtest_emp_del as on delete to rtest_emp do
	insert into rtest_emplog values (old.ename, current_user,
			'fired', '0.00', old.salary);
--
-- Tables and rules for the multiple cascaded qualified instead
-- rule test
--
create table rtest_t4 (a int4, b text);
create table rtest_t5 (a int4, b text);
create table rtest_t6 (a int4, b text);
create table rtest_t7 (a int4, b text);
create table rtest_t8 (a int4, b text);
create table rtest_t9 (a int4, b text);
create rule rtest_t4_ins1 as on insert to rtest_t4
		where new.a >= 10 and new.a < 20 do instead
	insert into rtest_t5 values (new.a, new.b);
create rule rtest_t4_ins2 as on insert to rtest_t4
		where new.a >= 20 and new.a < 30 do
	insert into rtest_t6 values (new.a, new.b);
create rule rtest_t5_ins as on insert to rtest_t5
		where new.a > 15 do
	insert into rtest_t7 values (new.a, new.b);
create rule rtest_t6_ins as on insert to rtest_t6
		where new.a > 25 do instead
	insert into rtest_t8 values (new.a, new.b);
--
-- Tables and rules for the rule fire order test
--
-- As of PG 7.3, the rules should fire in order by name, regardless
-- of INSTEAD attributes or creation order.
--
create table rtest_order1 (a int4);
create table rtest_order2 (a int4, b int4, c text);
create sequence rtest_seq;
create rule rtest_order_r3 as on insert to rtest_order1 do instead
	insert into rtest_order2 values (new.a, nextval('rtest_seq'),
		'rule 3 - this should run 3rd');
create rule rtest_order_r4 as on insert to rtest_order1
		where a < 100 do instead
	insert into rtest_order2 values (new.a, nextval('rtest_seq'),
		'rule 4 - this should run 4th');
create rule rtest_order_r2 as on insert to rtest_order1 do
	insert into rtest_order2 values (new.a, nextval('rtest_seq'),
		'rule 2 - this should run 2nd');
create rule rtest_order_r1 as on insert to rtest_order1 do instead
	insert into rtest_order2 values (new.a, nextval('rtest_seq'),
		'rule 1 - this should run 1st');
--
-- Tables and rules for the instead nothing test
--
create table rtest_nothn1 (a int4, b text);
create table rtest_nothn2 (a int4, b text);
create table rtest_nothn3 (a int4, b text);
create table rtest_nothn4 (a int4, b text);
create rule rtest_nothn_r1 as on insert to rtest_nothn1
	where new.a >= 10 and new.a < 20 do instead nothing;
create rule rtest_nothn_r2 as on insert to rtest_nothn1
	where new.a >= 30 and new.a < 40 do instead nothing;
create rule rtest_nothn_r3 as on insert to rtest_nothn2
	where new.a >= 100 do instead
	insert into rtest_nothn3 values (new.a, new.b);
create rule rtest_nothn_r4 as on insert to rtest_nothn2
	do instead nothing;
--
-- Tests on a view that is select * of a table
-- and has insert/update/delete instead rules to
-- behave close like the real table.
--
--
-- We need test date later
--
insert into rtest_t2 values (1, 21);
insert into rtest_t2 values (2, 22);
insert into rtest_t2 values (3, 23);
insert into rtest_t3 values (1, 31);
insert into rtest_t3 values (2, 32);
insert into rtest_t3 values (3, 33);
insert into rtest_t3 values (4, 34);
insert into rtest_t3 values (5, 35);
-- insert values
insert into rtest_v1 values (1, 11);
insert into rtest_v1 values (2, 12);
select * from rtest_v1;
 a | b  
---+----
 1 | 11
 2 | 12
(2 rows)

-- delete with constant expression
delete from rtest_v1 where a = 1;
select * from rtest_v1;
 a | b  
---+----
 2 | 12
(1 row)

insert into rtest_v1 values (1, 11);
delete from rtest_v1 where b = 12;
select * from rtest_v1;
 a | b  
---+----
 1 | 11
(1 row)

insert into rtest_v1 values (2, 12);
insert into rtest_v1 values (2, 13);
select * from rtest_v1;
 a | b  
---+----
 1 | 11
 2 | 12
 2 | 13
(3 rows)

** Remember the delete rule on rtest_v1: It says
** DO INSTEAD DELETE FROM rtest_t1 WHERE a = old.a
** So this time both rows with a = 2 must get deleted
\p
** Remember the delete rule on rtest_v1: It says
** DO INSTEAD DELETE FROM rtest_t1 WHERE a = old.a
** So this time both rows with a = 2 must get deleted
\r
delete from rtest_v1 where b = 12;
select * from rtest_v1;
 a | b  
---+----
 1 | 11
(1 row)

delete from rtest_v1;
-- insert select
insert into rtest_v1 select * from rtest_t2;
select * from rtest_v1;
 a | b  
---+----
 1 | 21
 2 | 22
 3 | 23
(3 rows)

delete from rtest_v1;
-- same with swapped targetlist
insert into rtest_v1 (b, a) select b, a from rtest_t2;
select * from rtest_v1;
 a | b  
---+----
 1 | 21
 2 | 22
 3 | 23
(3 rows)

-- now with only one target attribute
insert into rtest_v1 (a) select a from rtest_t3;
select * from rtest_v1;
 a | b  
---+----
 1 | 21
 2 | 22
 3 | 23
 1 |   
 2 |   
 3 |   
 4 |   
 5 |   
(8 rows)

select * from rtest_v1 where b isnull;
 a | b 
---+---
 1 |  
 2 |  
 3 |  
 4 |  
 5 |  
(5 rows)

-- let attribute a differ (must be done on rtest_t1 - see above)
update rtest_t1 set a = a + 10 where b isnull;
delete from rtest_v1 where b isnull;
select * from rtest_v1;
 a | b  
---+----
 1 | 21
 2 | 22
 3 | 23
(3 rows)

-- now updates with constant expression
update rtest_v1 set b = 42 where a = 2;
select * from rtest_v1;
 a | b  
---+----
 1 | 21
 3 | 23
 2 | 42
(3 rows)

update rtest_v1 set b = 99 where b = 42;
select * from rtest_v1;
 a | b  
---+----
 1 | 21
 3 | 23
 2 | 99
(3 rows)

update rtest_v1 set b = 88 where b < 50;
select * from rtest_v1;
 a | b  
---+----
 2 | 99
 1 | 88
 3 | 88
(3 rows)

delete from rtest_v1;
insert into rtest_v1 select rtest_t2.a, rtest_t3.b
    from rtest_t2, rtest_t3
    where rtest_t2.a = rtest_t3.a;
select * from rtest_v1;
 a | b  
---+----
 1 | 31
 2 | 32
 3 | 33
(3 rows)

-- updates in a mergejoin
update rtest_v1 set b = rtest_t2.b from rtest_t2 where rtest_v1.a = rtest_t2.a;
select * from rtest_v1;
 a | b  
---+----
 1 | 21
 2 | 22
 3 | 23
(3 rows)

insert into rtest_v1 select * from rtest_t3;
select * from rtest_v1;
 a | b  
---+----
 1 | 21
 2 | 22
 3 | 23
 1 | 31
 2 | 32
 3 | 33
 4 | 34
 5 | 35
(8 rows)

update rtest_t1 set a = a + 10 where b > 30;
select * from rtest_v1;
 a  | b  
----+----
  1 | 21
  2 | 22
  3 | 23
 11 | 31
 12 | 32
 13 | 33
 14 | 34
 15 | 35
(8 rows)

update rtest_v1 set a = rtest_t3.a + 20 from rtest_t3 where rtest_v1.b = rtest_t3.b;
select * from rtest_v1;
 a  | b  
----+----
  1 | 21
  2 | 22
  3 | 23
 21 | 31
 22 | 32
 23 | 33
 24 | 34
 25 | 35
(8 rows)

--
-- Test for constraint updates/deletes
--
insert into rtest_system values ('orion', 'Linux Jan Wieck');
insert into rtest_system values ('notjw', 'WinNT Jan Wieck (notebook)');
insert into rtest_system values ('neptun', 'Fileserver');
insert into rtest_interface values ('orion', 'eth0');
insert into rtest_interface values ('orion', 'eth1');
insert into rtest_interface values ('notjw', 'eth0');
insert into rtest_interface values ('neptun', 'eth0');
insert into rtest_person values ('jw', 'Jan Wieck');
insert into rtest_person values ('bm', 'Bruce Momjian');
insert into rtest_admin values ('jw', 'orion');
insert into rtest_admin values ('jw', 'notjw');
insert into rtest_admin values ('bm', 'neptun');
update rtest_system set sysname = 'pluto' where sysname = 'neptun';
select * from rtest_interface;
 sysname | ifname 
---------+--------
 orion   | eth0
 orion   | eth1
 notjw   | eth0
 pluto   | eth0
(4 rows)

select * from rtest_admin;
 pname | sysname 
-------+---------
 jw    | orion
 jw    | notjw
 bm    | pluto
(3 rows)

update rtest_person set pname = 'jwieck' where pdesc = 'Jan Wieck';
-- Note: use ORDER BY here to ensure consistent output across all systems.
-- The above UPDATE affects two rows with equal keys, so they could be
-- updated in either order depending on the whim of the local qsort().
select * from rtest_admin order by pname, sysname;
 pname  | sysname 
--------+---------
 bm     | pluto
 jwieck | notjw
 jwieck | orion
(3 rows)

delete from rtest_system where sysname = 'orion';
select * from rtest_interface;
 sysname | ifname 
---------+--------
 notjw   | eth0
 pluto   | eth0
(2 rows)

select * from rtest_admin;
 pname  | sysname 
--------+---------
 bm     | pluto
 jwieck | notjw
(2 rows)

--
-- Rule qualification test
--
insert into rtest_emp values ('wiecc', '5000.00');
insert into rtest_emp values ('gates', '80000.00');
update rtest_emp set ename = 'wiecx' where ename = 'wiecc';
update rtest_emp set ename = 'wieck', salary = '6000.00' where ename = 'wiecx';
update rtest_emp set salary = '7000.00' where ename = 'wieck';
delete from rtest_emp where ename = 'gates';
select ename, who = current_user as "matches user", action, newsal, oldsal from rtest_emplog order by ename, action, newsal;
        ename         | matches user |   action   |   newsal   |   oldsal   
----------------------+--------------+------------+------------+------------
 gates                | t            | fired      |      $0.00 | $80,000.00
 gates                | t            | hired      | $80,000.00 |      $0.00
 wiecc                | t            | hired      |  $5,000.00 |      $0.00
 wieck                | t            | honored    |  $6,000.00 |  $5,000.00
 wieck                | t            | honored    |  $7,000.00 |  $6,000.00
(5 rows)

insert into rtest_empmass values ('meyer', '4000.00');
insert into rtest_empmass values ('maier', '5000.00');
insert into rtest_empmass values ('mayr', '6000.00');
insert into rtest_emp select * from rtest_empmass;
select ename, who = current_user as "matches user", action, newsal, oldsal from rtest_emplog order by ename, action, newsal;
        ename         | matches user |   action   |   newsal   |   oldsal   
----------------------+--------------+------------+------------+------------
 gates                | t            | fired      |      $0.00 | $80,000.00
 gates                | t            | hired      | $80,000.00 |      $0.00
 maier                | t            | hired      |  $5,000.00 |      $0.00
 mayr                 | t            | hired      |  $6,000.00 |      $0.00
 meyer                | t            | hired      |  $4,000.00 |      $0.00
 wiecc                | t            | hired      |  $5,000.00 |      $0.00
 wieck                | t            | honored    |  $6,000.00 |  $5,000.00
 wieck                | t            | honored    |  $7,000.00 |  $6,000.00
(8 rows)

update rtest_empmass set salary = salary + '1000.00';
update rtest_emp set salary = rtest_empmass.salary from rtest_empmass where rtest_emp.ename = rtest_empmass.ename;
select ename, who = current_user as "matches user", action, newsal, oldsal from rtest_emplog order by ename, action, newsal;
        ename         | matches user |   action   |   newsal   |   oldsal   
----------------------+--------------+------------+------------+------------
 gates                | t            | fired      |      $0.00 | $80,000.00
 gates                | t            | hired      | $80,000.00 |      $0.00
 maier                | t            | hired      |  $5,000.00 |      $0.00
 maier                | t            | honored    |  $6,000.00 |  $5,000.00
 mayr                 | t            | hired      |  $6,000.00 |      $0.00
 mayr                 | t            | honored    |  $7,000.00 |  $6,000.00
 meyer                | t            | hired      |  $4,000.00 |      $0.00
 meyer                | t            | honored    |  $5,000.00 |  $4,000.00
 wiecc                | t            | hired      |  $5,000.00 |      $0.00
 wieck                | t            | honored    |  $6,000.00 |  $5,000.00
 wieck                | t            | honored    |  $7,000.00 |  $6,000.00
(11 rows)

delete from rtest_emp using rtest_empmass where rtest_emp.ename = rtest_empmass.ename;
select ename, who = current_user as "matches user", action, newsal, oldsal from rtest_emplog order by ename, action, newsal;
        ename         | matches user |   action   |   newsal   |   oldsal   
----------------------+--------------+------------+------------+------------
 gates                | t            | fired      |      $0.00 | $80,000.00
 gates                | t            | hired      | $80,000.00 |      $0.00
 maier                | t            | fired      |      $0.00 |  $6,000.00
 maier                | t            | hired      |  $5,000.00 |      $0.00
 maier                | t            | honored    |  $6,000.00 |  $5,000.00
 mayr                 | t            | fired      |      $0.00 |  $7,000.00
 mayr                 | t            | hired      |  $6,000.00 |      $0.00
 mayr                 | t            | honored    |  $7,000.00 |  $6,000.00
 meyer                | t            | fired      |      $0.00 |  $5,000.00
 meyer                | t            | hired      |  $4,000.00 |      $0.00
 meyer                | t            | honored    |  $5,000.00 |  $4,000.00
 wiecc                | t            | hired      |  $5,000.00 |      $0.00
 wieck                | t            | honored    |  $6,000.00 |  $5,000.00
 wieck                | t            | honored    |  $7,000.00 |  $6,000.00
(14 rows)

--
-- Multiple cascaded qualified instead rule test
--
insert into rtest_t4 values (1, 'Record should go to rtest_t4');
insert into rtest_t4 values (2, 'Record should go to rtest_t4');
insert into rtest_t4 values (10, 'Record should go to rtest_t5');
insert into rtest_t4 values (15, 'Record should go to rtest_t5');
insert into rtest_t4 values (19, 'Record should go to rtest_t5 and t7');
insert into rtest_t4 values (20, 'Record should go to rtest_t4 and t6');
insert into rtest_t4 values (26, 'Record should go to rtest_t4 and t8');
insert into rtest_t4 values (28, 'Record should go to rtest_t4 and t8');
insert into rtest_t4 values (30, 'Record should go to rtest_t4');
insert into rtest_t4 values (40, 'Record should go to rtest_t4');
select * from rtest_t4;
 a  |                  b                  
----+-------------------------------------
  1 | Record should go to rtest_t4
  2 | Record should go to rtest_t4
 20 | Record should go to rtest_t4 and t6
 26 | Record should go to rtest_t4 and t8
 28 | Record should go to rtest_t4 and t8
 30 | Record should go to rtest_t4
 40 | Record should go to rtest_t4
(7 rows)

select * from rtest_t5;
 a  |                  b                  
----+-------------------------------------
 10 | Record should go to rtest_t5
 15 | Record should go to rtest_t5
 19 | Record should go to rtest_t5 and t7
(3 rows)

select * from rtest_t6;
 a  |                  b                  
----+-------------------------------------
 20 | Record should go to rtest_t4 and t6
(1 row)

select * from rtest_t7;
 a  |                  b                  
----+-------------------------------------
 19 | Record should go to rtest_t5 and t7
(1 row)

select * from rtest_t8;
 a  |                  b                  
----+-------------------------------------
 26 | Record should go to rtest_t4 and t8
 28 | Record should go to rtest_t4 and t8
(2 rows)

delete from rtest_t4;
delete from rtest_t5;
delete from rtest_t6;
delete from rtest_t7;
delete from rtest_t8;
insert into rtest_t9 values (1, 'Record should go to rtest_t4');
insert into rtest_t9 values (2, 'Record should go to rtest_t4');
insert into rtest_t9 values (10, 'Record should go to rtest_t5');
insert into rtest_t9 values (15, 'Record should go to rtest_t5');
insert into rtest_t9 values (19, 'Record should go to rtest_t5 and t7');
insert into rtest_t9 values (20, 'Record should go to rtest_t4 and t6');
insert into rtest_t9 values (26, 'Record should go to rtest_t4 and t8');
insert into rtest_t9 values (28, 'Record should go to rtest_t4 and t8');
insert into rtest_t9 values (30, 'Record should go to rtest_t4');
insert into rtest_t9 values (40, 'Record should go to rtest_t4');
insert into rtest_t4 select * from rtest_t9 where a < 20;
select * from rtest_t4;
 a |              b               
---+------------------------------
 1 | Record should go to rtest_t4
 2 | Record should go to rtest_t4
(2 rows)

select * from rtest_t5;
 a  |                  b                  
----+-------------------------------------
 10 | Record should go to rtest_t5
 15 | Record should go to rtest_t5
 19 | Record should go to rtest_t5 and t7
(3 rows)

select * from rtest_t6;
 a | b 
---+---
(0 rows)

select * from rtest_t7;
 a  |                  b                  
----+-------------------------------------
 19 | Record should go to rtest_t5 and t7
(1 row)

select * from rtest_t8;
 a | b 
---+---
(0 rows)

insert into rtest_t4 select * from rtest_t9 where b ~ 'and t8';
select * from rtest_t4;
 a  |                  b                  
----+-------------------------------------
  1 | Record should go to rtest_t4
  2 | Record should go to rtest_t4
 26 | Record should go to rtest_t4 and t8
 28 | Record should go to rtest_t4 and t8
(4 rows)

select * from rtest_t5;
 a  |                  b                  
----+-------------------------------------
 10 | Record should go to rtest_t5
 15 | Record should go to rtest_t5
 19 | Record should go to rtest_t5 and t7
(3 rows)

select * from rtest_t6;
 a | b 
---+---
(0 rows)

select * from rtest_t7;
 a  |                  b                  
----+-------------------------------------
 19 | Record should go to rtest_t5 and t7
(1 row)

select * from rtest_t8;
 a  |                  b                  
----+-------------------------------------
 26 | Record should go to rtest_t4 and t8
 28 | Record should go to rtest_t4 and t8
(2 rows)

insert into rtest_t4 select a + 1, b from rtest_t9 where a in (20, 30, 40);
select * from rtest_t4;
 a  |                  b                  
----+-------------------------------------
  1 | Record should go to rtest_t4
  2 | Record should go to rtest_t4
 26 | Record should go to rtest_t4 and t8
 28 | Record should go to rtest_t4 and t8
 21 | Record should go to rtest_t4 and t6
 31 | Record should go to rtest_t4
 41 | Record should go to rtest_t4
(7 rows)

select * from rtest_t5;
 a  |                  b                  
----+-------------------------------------
 10 | Record should go to rtest_t5
 15 | Record should go to rtest_t5
 19 | Record should go to rtest_t5 and t7
(3 rows)

select * from rtest_t6;
 a  |                  b                  
----+-------------------------------------
 21 | Record should go to rtest_t4 and t6
(1 row)

select * from rtest_t7;
 a  |                  b                  
----+-------------------------------------
 19 | Record should go to rtest_t5 and t7
(1 row)

select * from rtest_t8;
 a  |                  b                  
----+-------------------------------------
 26 | Record should go to rtest_t4 and t8
 28 | Record should go to rtest_t4 and t8
(2 rows)

--
-- Check that the ordering of rules fired is correct
--
insert into rtest_order1 values (1);
select * from rtest_order2;
 a | b |              c               
---+---+------------------------------
 1 | 1 | rule 1 - this should run 1st
 1 | 2 | rule 2 - this should run 2nd
 1 | 3 | rule 3 - this should run 3rd
 1 | 4 | rule 4 - this should run 4th
(4 rows)

--
-- Check if instead nothing w/without qualification works
--
insert into rtest_nothn1 values (1, 'want this');
insert into rtest_nothn1 values (2, 'want this');
insert into rtest_nothn1 values (10, 'don''t want this');
insert into rtest_nothn1 values (19, 'don''t want this');
insert into rtest_nothn1 values (20, 'want this');
insert into rtest_nothn1 values (29, 'want this');
insert into rtest_nothn1 values (30, 'don''t want this');
insert into rtest_nothn1 values (39, 'don''t want this');
insert into rtest_nothn1 values (40, 'want this');
insert into rtest_nothn1 values (50, 'want this');
insert into rtest_nothn1 values (60, 'want this');
select * from rtest_nothn1;
 a  |     b     
----+-----------
  1 | want this
  2 | want this
 20 | want this
 29 | want this
 40 | want this
 50 | want this
 60 | want this
(7 rows)

insert into rtest_nothn2 values (10, 'too small');
insert into rtest_nothn2 values (50, 'too small');
insert into rtest_nothn2 values (100, 'OK');
insert into rtest_nothn2 values (200, 'OK');
select * from rtest_nothn2;
 a | b 
---+---
(0 rows)

select * from rtest_nothn3;
  a  | b  
-----+----
 100 | OK
 200 | OK
(2 rows)

delete from rtest_nothn1;
delete from rtest_nothn2;
delete from rtest_nothn3;
insert into rtest_nothn4 values (1, 'want this');
insert into rtest_nothn4 values (2, 'want this');
insert into rtest_nothn4 values (10, 'don''t want this');
insert into rtest_nothn4 values (19, 'don''t want this');
insert into rtest_nothn4 values (20, 'want this');
insert into rtest_nothn4 values (29, 'want this');
insert into rtest_nothn4 values (30, 'don''t want this');
insert into rtest_nothn4 values (39, 'don''t want this');
insert into rtest_nothn4 values (40, 'want this');
insert into rtest_nothn4 values (50, 'want this');
insert into rtest_nothn4 values (60, 'want this');
insert into rtest_nothn1 select * from rtest_nothn4;
select * from rtest_nothn1;
 a  |     b     
----+-----------
  1 | want this
  2 | want this
 20 | want this
 29 | want this
 40 | want this
 50 | want this
 60 | want this
(7 rows)

delete from rtest_nothn4;
insert into rtest_nothn4 values (10, 'too small');
insert into rtest_nothn4 values (50, 'too small');
insert into rtest_nothn4 values (100, 'OK');
insert into rtest_nothn4 values (200, 'OK');
insert into rtest_nothn2 select * from rtest_nothn4;
select * from rtest_nothn2;
 a | b 
---+---
(0 rows)

select * from rtest_nothn3;
  a  | b  
-----+----
 100 | OK
 200 | OK
(2 rows)

create table rtest_view1 (a int4, b text, v bool);
create table rtest_view2 (a int4);
create table rtest_view3 (a int4, b text);
create table rtest_view4 (a int4, b text, c int4);
create view rtest_vview1 as select a, b from rtest_view1 X
	where 0 < (select count(*) from rtest_view2 Y where Y.a = X.a);
create view rtest_vview2 as select a, b from rtest_view1 where v;
create view rtest_vview3 as select a, b from rtest_vview2 X
	where 0 < (select count(*) from rtest_view2 Y where Y.a = X.a);
create view rtest_vview4 as select X.a, X.b, count(Y.a) as refcount
	from rtest_view1 X, rtest_view2 Y
	where X.a = Y.a
	group by X.a, X.b;
create function rtest_viewfunc1(int4) returns int4 as
	'select count(*)::int4 from rtest_view2 where a = $1'
	language sql;
create view rtest_vview5 as select a, b, rtest_viewfunc1(a) as refcount
	from rtest_view1;
insert into rtest_view1 values (1, 'item 1', 't');
insert into rtest_view1 values (2, 'item 2', 't');
insert into rtest_view1 values (3, 'item 3', 't');
insert into rtest_view1 values (4, 'item 4', 'f');
insert into rtest_view1 values (5, 'item 5', 't');
insert into rtest_view1 values (6, 'item 6', 'f');
insert into rtest_view1 values (7, 'item 7', 't');
insert into rtest_view1 values (8, 'item 8', 't');
insert into rtest_view2 values (2);
insert into rtest_view2 values (2);
insert into rtest_view2 values (4);
insert into rtest_view2 values (5);
insert into rtest_view2 values (7);
insert into rtest_view2 values (7);
insert into rtest_view2 values (7);
insert into rtest_view2 values (7);
select * from rtest_vview1;
 a |   b    
---+--------
 2 | item 2
 4 | item 4
 5 | item 5
 7 | item 7
(4 rows)

select * from rtest_vview2;
 a |   b    
---+--------
 1 | item 1
 2 | item 2
 3 | item 3
 5 | item 5
 7 | item 7
 8 | item 8
(6 rows)

select * from rtest_vview3;
 a |   b    
---+--------
 2 | item 2
 5 | item 5
 7 | item 7
(3 rows)

select * from rtest_vview4 order by a, b;
 a |   b    | refcount 
---+--------+----------
 2 | item 2 |        2
 4 | item 4 |        1
 5 | item 5 |        1
 7 | item 7 |        4
(4 rows)

select * from rtest_vview5;
 a |   b    | refcount 
---+--------+----------
 1 | item 1 |        0
 2 | item 2 |        2
 3 | item 3 |        0
 4 | item 4 |        1
 5 | item 5 |        1
 6 | item 6 |        0
 7 | item 7 |        4
 8 | item 8 |        0
(8 rows)

insert into rtest_view3 select * from rtest_vview1 where a < 7;
select * from rtest_view3;
 a |   b    
---+--------
 2 | item 2
 4 | item 4
 5 | item 5
(3 rows)

delete from rtest_view3;
insert into rtest_view3 select * from rtest_vview2 where a != 5 and b !~ '2';
select * from rtest_view3;
 a |   b    
---+--------
 1 | item 1
 3 | item 3
 7 | item 7
 8 | item 8
(4 rows)

delete from rtest_view3;
insert into rtest_view3 select * from rtest_vview3;
select * from rtest_view3;
 a |   b    
---+--------
 2 | item 2
 5 | item 5
 7 | item 7
(3 rows)

delete from rtest_view3;
insert into rtest_view4 select * from rtest_vview4 where 3 > refcount;
select * from rtest_view4 order by a, b;
 a |   b    | c 
---+--------+---
 2 | item 2 | 2
 4 | item 4 | 1
 5 | item 5 | 1
(3 rows)

delete from rtest_view4;
insert into rtest_view4 select * from rtest_vview5 where a > 2 and refcount = 0;
select * from rtest_view4;
 a |   b    | c 
---+--------+---
 3 | item 3 | 0
 6 | item 6 | 0
 8 | item 8 | 0
(3 rows)

delete from rtest_view4;
--
-- Test for computations in views
--
create table rtest_comp (
	part	text,
	unit	char(4),
	size	float
);
create table rtest_unitfact (
	unit	char(4),
	factor	float
);
create view rtest_vcomp as
	select X.part, (X.size * Y.factor) as size_in_cm
			from rtest_comp X, rtest_unitfact Y
			where X.unit = Y.unit;
insert into rtest_unitfact values ('m', 100.0);
insert into rtest_unitfact values ('cm', 1.0);
insert into rtest_unitfact values ('inch', 2.54);
insert into rtest_comp values ('p1', 'm', 5.0);
insert into rtest_comp values ('p2', 'm', 3.0);
insert into rtest_comp values ('p3', 'cm', 5.0);
insert into rtest_comp values ('p4', 'cm', 15.0);
insert into rtest_comp values ('p5', 'inch', 7.0);
insert into rtest_comp values ('p6', 'inch', 4.4);
select * from rtest_vcomp order by part;
 part | size_in_cm 
------+------------
 p1   |        500
 p2   |        300
 p3   |          5
 p4   |         15
 p5   |      17.78
 p6   |     11.176
(6 rows)

select * from rtest_vcomp where size_in_cm > 10.0 order by size_in_cm using >;
 part | size_in_cm 
------+------------
 p1   |        500
 p2   |        300
 p5   |      17.78
 p4   |         15
 p6   |     11.176
(5 rows)

--
-- In addition run the (slightly modified) queries from the
-- programmers manual section on the rule system.
--
CREATE TABLE shoe_data (
	shoename   char(10),      -- primary key
	sh_avail   integer,       -- available # of pairs
	slcolor    char(10),      -- preferred shoelace color
	slminlen   float,         -- miminum shoelace length
	slmaxlen   float,         -- maximum shoelace length
	slunit     char(8)        -- length unit
);
CREATE TABLE shoelace_data (
	sl_name    char(10),      -- primary key
	sl_avail   integer,       -- available # of pairs
	sl_color   char(10),      -- shoelace color
	sl_len     float,         -- shoelace length
	sl_unit    char(8)        -- length unit
);
CREATE TABLE unit (
	un_name    char(8),       -- the primary key
	un_fact    float          -- factor to transform to cm
);
CREATE VIEW shoe AS
	SELECT sh.shoename,
		   sh.sh_avail,
		   sh.slcolor,
		   sh.slminlen,
		   sh.slminlen * un.un_fact AS slminlen_cm,
		   sh.slmaxlen,
		   sh.slmaxlen * un.un_fact AS slmaxlen_cm,
		   sh.slunit
	  FROM shoe_data sh, unit un
	 WHERE sh.slunit = un.un_name;
CREATE VIEW shoelace AS
	SELECT s.sl_name,
		   s.sl_avail,
		   s.sl_color,
		   s.sl_len,
		   s.sl_unit,
		   s.sl_len * u.un_fact AS sl_len_cm
	  FROM shoelace_data s, unit u
	 WHERE s.sl_unit = u.un_name;
CREATE VIEW shoe_ready AS
	SELECT rsh.shoename,
		   rsh.sh_avail,
		   rsl.sl_name,
		   rsl.sl_avail,
		   int4smaller(rsh.sh_avail, rsl.sl_avail) AS total_avail
	  FROM shoe rsh, shoelace rsl
	 WHERE rsl.sl_color = rsh.slcolor
	   AND rsl.sl_len_cm >= rsh.slminlen_cm
	   AND rsl.sl_len_cm <= rsh.slmaxlen_cm;
INSERT INTO unit VALUES ('cm', 1.0);
INSERT INTO unit VALUES ('m', 100.0);
INSERT INTO unit VALUES ('inch', 2.54);
INSERT INTO shoe_data VALUES ('sh1', 2, 'black', 70.0, 90.0, 'cm');
INSERT INTO shoe_data VALUES ('sh2', 0, 'black', 30.0, 40.0, 'inch');
INSERT INTO shoe_data VALUES ('sh3', 4, 'brown', 50.0, 65.0, 'cm');
INSERT INTO shoe_data VALUES ('sh4', 3, 'brown', 40.0, 50.0, 'inch');
INSERT INTO shoelace_data VALUES ('sl1', 5, 'black', 80.0, 'cm');
INSERT INTO shoelace_data VALUES ('sl2', 6, 'black', 100.0, 'cm');
INSERT INTO shoelace_data VALUES ('sl3', 0, 'black', 35.0 , 'inch');
INSERT INTO shoelace_data VALUES ('sl4', 8, 'black', 40.0 , 'inch');
INSERT INTO shoelace_data VALUES ('sl5', 4, 'brown', 1.0 , 'm');
INSERT INTO shoelace_data VALUES ('sl6', 0, 'brown', 0.9 , 'm');
INSERT INTO shoelace_data VALUES ('sl7', 7, 'brown', 60 , 'cm');
INSERT INTO shoelace_data VALUES ('sl8', 1, 'brown', 40 , 'inch');
-- SELECTs in doc
SELECT * FROM shoelace ORDER BY sl_name;
  sl_name   | sl_avail |  sl_color  | sl_len | sl_unit  | sl_len_cm 
------------+----------+------------+--------+----------+-----------
 sl1        |        5 | black      |     80 | cm       |        80
 sl2        |        6 | black      |    100 | cm       |       100
 sl3        |        0 | black      |     35 | inch     |      88.9
 sl4        |        8 | black      |     40 | inch     |     101.6
 sl5        |        4 | brown      |      1 | m        |       100
 sl6        |        0 | brown      |    0.9 | m        |        90
 sl7        |        7 | brown      |     60 | cm       |        60
 sl8        |        1 | brown      |     40 | inch     |     101.6
(8 rows)

SELECT * FROM shoe_ready WHERE total_avail >= 2 ORDER BY 1;
  shoename  | sh_avail |  sl_name   | sl_avail | total_avail 
------------+----------+------------+----------+-------------
 sh1        |        2 | sl1        |        5 |           2
 sh3        |        4 | sl7        |        7 |           4
(2 rows)

    CREATE TABLE shoelace_log (
        sl_name    char(10),      -- shoelace changed
        sl_avail   integer,       -- new available value
        log_who    name,          -- who did it
        log_when   timestamp      -- when
    );
-- Want "log_who" to be CURRENT_USER,
-- but that is non-portable for the regression test
-- - thomas 1999-02-21
    CREATE RULE log_shoelace AS ON UPDATE TO shoelace_data
        WHERE NEW.sl_avail != OLD.sl_avail
        DO INSERT INTO shoelace_log VALUES (
                                        NEW.sl_name,
                                        NEW.sl_avail,
                                        'Al Bundy',
                                        'epoch'
                                    );
UPDATE shoelace_data SET sl_avail = 6 WHERE  sl_name = 'sl7';
SELECT * FROM shoelace_log;
  sl_name   | sl_avail | log_who  |         log_when         
------------+----------+----------+--------------------------
 sl7        |        6 | Al Bundy | Thu Jan 01 00:00:00 1970
(1 row)

    CREATE RULE shoelace_ins AS ON INSERT TO shoelace
        DO INSTEAD
        INSERT INTO shoelace_data VALUES (
               NEW.sl_name,
               NEW.sl_avail,
               NEW.sl_color,
               NEW.sl_len,
               NEW.sl_unit);
    CREATE RULE shoelace_upd AS ON UPDATE TO shoelace
        DO INSTEAD
        UPDATE shoelace_data SET
               sl_name = NEW.sl_name,
               sl_avail = NEW.sl_avail,
               sl_color = NEW.sl_color,
               sl_len = NEW.sl_len,
               sl_unit = NEW.sl_unit
         WHERE sl_name = OLD.sl_name;
    CREATE RULE shoelace_del AS ON DELETE TO shoelace
        DO INSTEAD
        DELETE FROM shoelace_data
         WHERE sl_name = OLD.sl_name;
    CREATE TABLE shoelace_arrive (
        arr_name    char(10),
        arr_quant   integer
    );
    CREATE TABLE shoelace_ok (
        ok_name     char(10),
        ok_quant    integer
    );
    CREATE RULE shoelace_ok_ins AS ON INSERT TO shoelace_ok
        DO INSTEAD
        UPDATE shoelace SET
               sl_avail = sl_avail + NEW.ok_quant
         WHERE sl_name = NEW.ok_name;
INSERT INTO shoelace_arrive VALUES ('sl3', 10);
INSERT INTO shoelace_arrive VALUES ('sl6', 20);
INSERT INTO shoelace_arrive VALUES ('sl8', 20);
SELECT * FROM shoelace ORDER BY sl_name;
  sl_name   | sl_avail |  sl_color  | sl_len | sl_unit  | sl_len_cm 
------------+----------+------------+--------+----------+-----------
 sl1        |        5 | black      |     80 | cm       |        80
 sl2        |        6 | black      |    100 | cm       |       100
 sl3        |        0 | black      |     35 | inch     |      88.9
 sl4        |        8 | black      |     40 | inch     |     101.6
 sl5        |        4 | brown      |      1 | m        |       100
 sl6        |        0 | brown      |    0.9 | m        |        90
 sl7        |        6 | brown      |     60 | cm       |        60
 sl8        |        1 | brown      |     40 | inch     |     101.6
(8 rows)

insert into shoelace_ok select * from shoelace_arrive;
SELECT * FROM shoelace ORDER BY sl_name;
  sl_name   | sl_avail |  sl_color  | sl_len | sl_unit  | sl_len_cm 
------------+----------+------------+--------+----------+-----------
 sl1        |        5 | black      |     80 | cm       |        80
 sl2        |        6 | black      |    100 | cm       |       100
 sl3        |       10 | black      |     35 | inch     |      88.9
 sl4        |        8 | black      |     40 | inch     |     101.6
 sl5        |        4 | brown      |      1 | m        |       100
 sl6        |       20 | brown      |    0.9 | m        |        90
 sl7        |        6 | brown      |     60 | cm       |        60
 sl8        |       21 | brown      |     40 | inch     |     101.6
(8 rows)

SELECT * FROM shoelace_log ORDER BY sl_name;
  sl_name   | sl_avail | log_who  |         log_when         
------------+----------+----------+--------------------------
 sl3        |       10 | Al Bundy | Thu Jan 01 00:00:00 1970
 sl6        |       20 | Al Bundy | Thu Jan 01 00:00:00 1970
 sl7        |        6 | Al Bundy | Thu Jan 01 00:00:00 1970
 sl8        |       21 | Al Bundy | Thu Jan 01 00:00:00 1970
(4 rows)

    CREATE VIEW shoelace_obsolete AS
	SELECT * FROM shoelace WHERE NOT EXISTS
	    (SELECT shoename FROM shoe WHERE slcolor = sl_color);
    CREATE VIEW shoelace_candelete AS
	SELECT * FROM shoelace_obsolete WHERE sl_avail = 0;
insert into shoelace values ('sl9', 0, 'pink', 35.0, 'inch', 0.0);
insert into shoelace values ('sl10', 1000, 'magenta', 40.0, 'inch', 0.0);
-- Unsupported (even though a similar updatable view construct is)
insert into shoelace values ('sl10', 1000, 'magenta', 40.0, 'inch', 0.0)
  on conflict do nothing;
ERROR:  INSERT with ON CONFLICT clause cannot be used with table that has INSERT or UPDATE rules
SELECT * FROM shoelace_obsolete ORDER BY sl_len_cm;
  sl_name   | sl_avail |  sl_color  | sl_len | sl_unit  | sl_len_cm 
------------+----------+------------+--------+----------+-----------
 sl9        |        0 | pink       |     35 | inch     |      88.9
 sl10       |     1000 | magenta    |     40 | inch     |     101.6
(2 rows)

SELECT * FROM shoelace_candelete;
  sl_name   | sl_avail |  sl_color  | sl_len | sl_unit  | sl_len_cm 
------------+----------+------------+--------+----------+-----------
 sl9        |        0 | pink       |     35 | inch     |      88.9
(1 row)

DELETE FROM shoelace WHERE EXISTS
    (SELECT * FROM shoelace_candelete
             WHERE sl_name = shoelace.sl_name);
SELECT * FROM shoelace ORDER BY sl_name;
  sl_name   | sl_avail |  sl_color  | sl_len | sl_unit  | sl_len_cm 
------------+----------+------------+--------+----------+-----------
 sl1        |        5 | black      |     80 | cm       |        80
 sl10       |     1000 | magenta    |     40 | inch     |     101.6
 sl2        |        6 | black      |    100 | cm       |       100
 sl3        |       10 | black      |     35 | inch     |      88.9
 sl4        |        8 | black      |     40 | inch     |     101.6
 sl5        |        4 | brown      |      1 | m        |       100
 sl6        |       20 | brown      |    0.9 | m        |        90
 sl7        |        6 | brown      |     60 | cm       |        60
 sl8        |       21 | brown      |     40 | inch     |     101.6
(9 rows)

SELECT * FROM shoe ORDER BY shoename;
  shoename  | sh_avail |  slcolor   | slminlen | slminlen_cm | slmaxlen | slmaxlen_cm |  slunit  
------------+----------+------------+----------+-------------+----------+-------------+----------
 sh1        |        2 | black      |       70 |          70 |       90 |          90 | cm      
 sh2        |        0 | black      |       30 |        76.2 |       40 |       101.6 | inch    
 sh3        |        4 | brown      |       50 |          50 |       65 |          65 | cm      
 sh4        |        3 | brown      |       40 |       101.6 |       50 |         127 | inch    
(4 rows)

SELECT count(*) FROM shoe;
 count 
-------
     4
(1 row)

--
-- Simple test of qualified ON INSERT ... this did not work in 7.0 ...
--
create table foo (f1 int);
create table foo2 (f1 int);
create rule foorule as on insert to foo where f1 < 100
do instead nothing;
insert into foo values(1);
insert into foo values(1001);
select * from foo;
  f1  
------
 1001
(1 row)

drop rule foorule on foo;
-- this should fail because f1 is not exposed for unqualified reference:
create rule foorule as on insert to foo where f1 < 100
do instead insert into foo2 values (f1);
ERROR:  column "f1" does not exist
LINE 2: do instead insert into foo2 values (f1);
                                            ^
HINT:  There is a column named "f1" in table "old", but it cannot be referenced from this part of the query.
-- this is the correct way:
create rule foorule as on insert to foo where f1 < 100
do instead insert into foo2 values (new.f1);
insert into foo values(2);
insert into foo values(100);
select * from foo;
  f1  
------
 1001
  100
(2 rows)

select * from foo2;
 f1 
----
  2
(1 row)

drop rule foorule on foo;
drop table foo;
drop table foo2;
--
-- Test rules containing INSERT ... SELECT, which is a very ugly special
-- case as of 7.1.  Example is based on bug report from Joel Burton.
--
create table pparent (pid int, txt text);
insert into pparent values (1,'parent1');
insert into pparent values (2,'parent2');
create table cchild (pid int, descrip text);
insert into cchild values (1,'descrip1');
create view vview as
  select pparent.pid, txt, descrip from
    pparent left join cchild using (pid);
create rule rrule as
  on update to vview do instead
(
  insert into cchild (pid, descrip)
    select old.pid, new.descrip where old.descrip isnull;
  update cchild set descrip = new.descrip where cchild.pid = old.pid;
);
select * from vview;
 pid |   txt   | descrip  
-----+---------+----------
   1 | parent1 | descrip1
   2 | parent2 | 
(2 rows)

update vview set descrip='test1' where pid=1;
select * from vview;
 pid |   txt   | descrip 
-----+---------+---------
   1 | parent1 | test1
   2 | parent2 | 
(2 rows)

update vview set descrip='test2' where pid=2;
select * from vview;
 pid |   txt   | descrip 
-----+---------+---------
   1 | parent1 | test1
   2 | parent2 | test2
(2 rows)

update vview set descrip='test3' where pid=3;
select * from vview;
 pid |   txt   | descrip 
-----+---------+---------
   1 | parent1 | test1
   2 | parent2 | test2
(2 rows)

select * from cchild;
 pid | descrip 
-----+---------
   1 | test1
   2 | test2
(2 rows)

drop rule rrule on vview;
drop view vview;
drop table pparent;
drop table cchild;
--
-- Check that ruleutils are working
--
-- temporarily disable fancy output, so view changes create less diff noise
\a\t
SELECT viewname, definition FROM pg_views WHERE schemaname <> 'information_schema' ORDER BY viewname;
iexit| SELECT ih.name,
    ih.thepath,
    interpt_pp(ih.thepath, r.thepath) AS exit
   FROM ihighway ih,
    ramp r
  WHERE (ih.thepath ## r.thepath);
pg_available_extension_versions| SELECT e.name,
    e.version,
    (x.extname IS NOT NULL) AS installed,
    e.superuser,
    e.relocatable,
    e.schema,
    e.requires,
    e.comment
   FROM (pg_available_extension_versions() e(name, version, superuser, relocatable, schema, requires, comment)
     LEFT JOIN pg_extension x ON (((e.name = x.extname) AND (e.version = x.extversion))));
pg_available_extensions| SELECT e.name,
    e.default_version,
    x.extversion AS installed_version,
    e.comment
   FROM (pg_available_extensions() e(name, default_version, comment)
     LEFT JOIN pg_extension x ON ((e.name = x.extname)));
pg_cursors| SELECT c.name,
    c.statement,
    c.is_holdable,
    c.is_binary,
    c.is_scrollable,
    c.creation_time
   FROM pg_cursor() c(name, statement, is_holdable, is_binary, is_scrollable, creation_time);
pg_file_settings| SELECT a.sourcefile,
    a.sourceline,
    a.seqno,
    a.name,
    a.setting,
    a.applied,
    a.error
   FROM pg_show_all_file_settings() a(sourcefile, sourceline, seqno, name, setting, applied, error);
pg_group| SELECT pg_authid.rolname AS groname,
    pg_authid.oid AS grosysid,
    ARRAY( SELECT pg_auth_members.member
           FROM pg_auth_members
          WHERE (pg_auth_members.roleid = pg_authid.oid)) AS grolist
   FROM pg_authid
  WHERE (NOT pg_authid.rolcanlogin);
pg_indexes| SELECT n.nspname AS schemaname,
    c.relname AS tablename,
    i.relname AS indexname,
    t.spcname AS tablespace,
    pg_get_indexdef(i.oid) AS indexdef
   FROM ((((pg_index x
     JOIN pg_class c ON ((c.oid = x.indrelid)))
     JOIN pg_class i ON ((i.oid = x.indexrelid)))
     LEFT JOIN pg_namespace n ON ((n.oid = c.relnamespace)))
     LEFT JOIN pg_tablespace t ON ((t.oid = i.reltablespace)))
  WHERE ((c.relkind = ANY (ARRAY['r'::"char", 'm'::"char"])) AND (i.relkind = 'i'::"char"));
pg_locks| SELECT l.locktype,
    l.database,
    l.relation,
    l.page,
    l.tuple,
    l.virtualxid,
    l.transactionid,
    l.classid,
    l.objid,
    l.objsubid,
    l.virtualtransaction,
    l.pid,
    l.mode,
    l.granted,
    l.fastpath
   FROM pg_lock_status() l(locktype, database, relation, page, tuple, virtualxid, transactionid, classid, objid, objsubid, virtualtransaction, pid, mode, granted, fastpath);
pg_matviews| SELECT n.nspname AS schemaname,
    c.relname AS matviewname,
    pg_get_userbyid(c.relowner) AS matviewowner,
    t.spcname AS tablespace,
    c.relhasindex AS hasindexes,
    c.relispopulated AS ispopulated,
    pg_get_viewdef(c.oid) AS definition
   FROM ((pg_class c
     LEFT JOIN pg_namespace n ON ((n.oid = c.relnamespace)))
     LEFT JOIN pg_tablespace t ON ((t.oid = c.reltablespace)))
  WHERE (c.relkind = 'm'::"char");
pg_policies| SELECT n.nspname AS schemaname,
    c.relname AS tablename,
    pol.polname AS policyname,
        CASE
            WHEN (pol.polroles = '{0}'::oid[]) THEN (string_to_array('public'::text, ''::text))::name[]
            ELSE ARRAY( SELECT pg_authid.rolname
               FROM pg_authid
              WHERE (pg_authid.oid = ANY (pol.polroles))
              ORDER BY pg_authid.rolname)
        END AS roles,
        CASE pol.polcmd
            WHEN 'r'::"char" THEN 'SELECT'::text
            WHEN 'a'::"char" THEN 'INSERT'::text
            WHEN 'w'::"char" THEN 'UPDATE'::text
            WHEN 'd'::"char" THEN 'DELETE'::text
            WHEN '*'::"char" THEN 'ALL'::text
            ELSE NULL::text
        END AS cmd,
    pg_get_expr(pol.polqual, pol.polrelid) AS qual,
    pg_get_expr(pol.polwithcheck, pol.polrelid) AS with_check
   FROM ((pg_policy pol
     JOIN pg_class c ON ((c.oid = pol.polrelid)))
     LEFT JOIN pg_namespace n ON ((n.oid = c.relnamespace)));
pg_prepared_statements| SELECT p.name,
    p.statement,
    p.prepare_time,
    p.parameter_types,
    p.from_sql
   FROM pg_prepared_statement() p(name, statement, prepare_time, parameter_types, from_sql);
pg_prepared_xacts| SELECT p.transaction,
    p.gid,
    p.prepared,
    u.rolname AS owner,
    d.datname AS database
   FROM ((pg_prepared_xact() p(transaction, gid, prepared, ownerid, dbid)
     LEFT JOIN pg_authid u ON ((p.ownerid = u.oid)))
     LEFT JOIN pg_database d ON ((p.dbid = d.oid)));
pg_replication_origin_status| SELECT pg_show_replication_origin_status.local_id,
    pg_show_replication_origin_status.external_id,
    pg_show_replication_origin_status.remote_lsn,
    pg_show_replication_origin_status.local_lsn
   FROM pg_show_replication_origin_status() pg_show_replication_origin_status(local_id, external_id, remote_lsn, local_lsn);
pg_replication_slots| SELECT l.slot_name,
    l.plugin,
    l.slot_type,
    l.datoid,
    d.datname AS database,
    l.active,
    l.active_pid,
    l.xmin,
    l.catalog_xmin,
    l.restart_lsn
   FROM (pg_get_replication_slots() l(slot_name, plugin, slot_type, datoid, active, active_pid, xmin, catalog_xmin, restart_lsn)
     LEFT JOIN pg_database d ON ((l.datoid = d.oid)));
pg_roles| SELECT pg_authid.rolname,
    pg_authid.rolsuper,
    pg_authid.rolinherit,
    pg_authid.rolcreaterole,
    pg_authid.rolcreatedb,
    pg_authid.rolcanlogin,
    pg_authid.rolreplication,
    pg_authid.rolconnlimit,
    '********'::text AS rolpassword,
    pg_authid.rolvaliduntil,
    pg_authid.rolbypassrls,
    s.setconfig AS rolconfig,
    pg_authid.oid
   FROM (pg_authid
     LEFT JOIN pg_db_role_setting s ON (((pg_authid.oid = s.setrole) AND (s.setdatabase = (0)::oid))));
pg_rules| SELECT n.nspname AS schemaname,
    c.relname AS tablename,
    r.rulename,
    pg_get_ruledef(r.oid) AS definition
   FROM ((pg_rewrite r
     JOIN pg_class c ON ((c.oid = r.ev_class)))
     LEFT JOIN pg_namespace n ON ((n.oid = c.relnamespace)))
  WHERE (r.rulename <> '_RETURN'::name);
pg_seclabels| SELECT l.objoid,
    l.classoid,
    l.objsubid,
        CASE
            WHEN (rel.relkind = 'r'::"char") THEN 'table'::text
            WHEN (rel.relkind = 'v'::"char") THEN 'view'::text
            WHEN (rel.relkind = 'm'::"char") THEN 'materialized view'::text
            WHEN (rel.relkind = 'S'::"char") THEN 'sequence'::text
            WHEN (rel.relkind = 'f'::"char") THEN 'foreign table'::text
            ELSE NULL::text
        END AS objtype,
    rel.relnamespace AS objnamespace,
        CASE
            WHEN pg_table_is_visible(rel.oid) THEN quote_ident((rel.relname)::text)
            ELSE ((quote_ident((nsp.nspname)::text) || '.'::text) || quote_ident((rel.relname)::text))
        END AS objname,
    l.provider,
    l.label
   FROM ((pg_seclabel l
     JOIN pg_class rel ON (((l.classoid = rel.tableoid) AND (l.objoid = rel.oid))))
     JOIN pg_namespace nsp ON ((rel.relnamespace = nsp.oid)))
  WHERE (l.objsubid = 0)
UNION ALL
 SELECT l.objoid,
    l.classoid,
    l.objsubid,
    'column'::text AS objtype,
    rel.relnamespace AS objnamespace,
    ((
        CASE
            WHEN pg_table_is_visible(rel.oid) THEN quote_ident((rel.relname)::text)
            ELSE ((quote_ident((nsp.nspname)::text) || '.'::text) || quote_ident((rel.relname)::text))
        END || '.'::text) || (att.attname)::text) AS objname,
    l.provider,
    l.label
   FROM (((pg_seclabel l
     JOIN pg_class rel ON (((l.classoid = rel.tableoid) AND (l.objoid = rel.oid))))
     JOIN pg_attribute att ON (((rel.oid = att.attrelid) AND (l.objsubid = att.attnum))))
     JOIN pg_namespace nsp ON ((rel.relnamespace = nsp.oid)))
  WHERE (l.objsubid <> 0)
UNION ALL
 SELECT l.objoid,
    l.classoid,
    l.objsubid,
        CASE
            WHEN (pro.proisagg = true) THEN 'aggregate'::text
            WHEN (pro.proisagg = false) THEN 'function'::text
            ELSE NULL::text
        END AS objtype,
    pro.pronamespace AS objnamespace,
    (((
        CASE
            WHEN pg_function_is_visible(pro.oid) THEN quote_ident((pro.proname)::text)
            ELSE ((quote_ident((nsp.nspname)::text) || '.'::text) || quote_ident((pro.proname)::text))
        END || '('::text) || pg_get_function_arguments(pro.oid)) || ')'::text) AS objname,
    l.provider,
    l.label
   FROM ((pg_seclabel l
     JOIN pg_proc pro ON (((l.classoid = pro.tableoid) AND (l.objoid = pro.oid))))
     JOIN pg_namespace nsp ON ((pro.pronamespace = nsp.oid)))
  WHERE (l.objsubid = 0)
UNION ALL
 SELECT l.objoid,
    l.classoid,
    l.objsubid,
        CASE
            WHEN (typ.typtype = 'd'::"char") THEN 'domain'::text
            ELSE 'type'::text
        END AS objtype,
    typ.typnamespace AS objnamespace,
        CASE
            WHEN pg_type_is_visible(typ.oid) THEN quote_ident((typ.typname)::text)
            ELSE ((quote_ident((nsp.nspname)::text) || '.'::text) || quote_ident((typ.typname)::text))
        END AS objname,
    l.provider,
    l.label
   FROM ((pg_seclabel l
     JOIN pg_type typ ON (((l.classoid = typ.tableoid) AND (l.objoid = typ.oid))))
     JOIN pg_namespace nsp ON ((typ.typnamespace = nsp.oid)))
  WHERE (l.objsubid = 0)
UNION ALL
 SELECT l.objoid,
    l.classoid,
    l.objsubid,
    'large object'::text AS objtype,
    NULL::oid AS objnamespace,
    (l.objoid)::text AS objname,
    l.provider,
    l.label
   FROM (pg_seclabel l
     JOIN pg_largeobject_metadata lom ON ((l.objoid = lom.oid)))
  WHERE ((l.classoid = ('pg_largeobject'::regclass)::oid) AND (l.objsubid = 0))
UNION ALL
 SELECT l.objoid,
    l.classoid,
    l.objsubid,
    'language'::text AS objtype,
    NULL::oid AS objnamespace,
    quote_ident((lan.lanname)::text) AS objname,
    l.provider,
    l.label
   FROM (pg_seclabel l
     JOIN pg_language lan ON (((l.classoid = lan.tableoid) AND (l.objoid = lan.oid))))
  WHERE (l.objsubid = 0)
UNION ALL
 SELECT l.objoid,
    l.classoid,
    l.objsubid,
    'schema'::text AS objtype,
    nsp.oid AS objnamespace,
    quote_ident((nsp.nspname)::text) AS objname,
    l.provider,
    l.label
   FROM (pg_seclabel l
     JOIN pg_namespace nsp ON (((l.classoid = nsp.tableoid) AND (l.objoid = nsp.oid))))
  WHERE (l.objsubid = 0)
UNION ALL
 SELECT l.objoid,
    l.classoid,
    l.objsubid,
    'event trigger'::text AS objtype,
    NULL::oid AS objnamespace,
    quote_ident((evt.evtname)::text) AS objname,
    l.provider,
    l.label
   FROM (pg_seclabel l
     JOIN pg_event_trigger evt ON (((l.classoid = evt.tableoid) AND (l.objoid = evt.oid))))
  WHERE (l.objsubid = 0)
UNION ALL
 SELECT l.objoid,
    l.classoid,
    0 AS objsubid,
    'database'::text AS objtype,
    NULL::oid AS objnamespace,
    quote_ident((dat.datname)::text) AS objname,
    l.provider,
    l.label
   FROM (pg_shseclabel l
     JOIN pg_database dat ON (((l.classoid = dat.tableoid) AND (l.objoid = dat.oid))))
UNION ALL
 SELECT l.objoid,
    l.classoid,
    0 AS objsubid,
    'tablespace'::text AS objtype,
    NULL::oid AS objnamespace,
    quote_ident((spc.spcname)::text) AS objname,
    l.provider,
    l.label
   FROM (pg_shseclabel l
     JOIN pg_tablespace spc ON (((l.classoid = spc.tableoid) AND (l.objoid = spc.oid))))
UNION ALL
 SELECT l.objoid,
    l.classoid,
    0 AS objsubid,
    'role'::text AS objtype,
    NULL::oid AS objnamespace,
    quote_ident((rol.rolname)::text) AS objname,
    l.provider,
    l.label
   FROM (pg_shseclabel l
     JOIN pg_authid rol ON (((l.classoid = rol.tableoid) AND (l.objoid = rol.oid))));
pg_settings| SELECT a.name,
    a.setting,
    a.unit,
    a.category,
    a.short_desc,
    a.extra_desc,
    a.context,
    a.vartype,
    a.source,
    a.min_val,
    a.max_val,
    a.enumvals,
    a.boot_val,
    a.reset_val,
    a.sourcefile,
    a.sourceline,
    a.pending_restart
   FROM pg_show_all_settings() a(name, setting, unit, category, short_desc, extra_desc, context, vartype, source, min_val, max_val, enumvals, boot_val, reset_val, sourcefile, sourceline, pending_restart);
pg_shadow| SELECT pg_authid.rolname AS usename,
    pg_authid.oid AS usesysid,
    pg_authid.rolcreatedb AS usecreatedb,
    pg_authid.rolsuper AS usesuper,
    pg_authid.rolreplication AS userepl,
    pg_authid.rolbypassrls AS usebypassrls,
    pg_authid.rolpassword AS passwd,
    (pg_authid.rolvaliduntil)::abstime AS valuntil,
    s.setconfig AS useconfig
   FROM (pg_authid
     LEFT JOIN pg_db_role_setting s ON (((pg_authid.oid = s.setrole) AND (s.setdatabase = (0)::oid))))
  WHERE pg_authid.rolcanlogin;
pg_stat_activity| SELECT s.datid,
    d.datname,
    s.pid,
    s.usesysid,
    u.rolname AS usename,
    s.application_name,
    s.client_addr,
    s.client_hostname,
    s.client_port,
    s.backend_start,
    s.xact_start,
    s.query_start,
    s.state_change,
    s.waiting,
    s.state,
    s.backend_xid,
    s.backend_xmin,
    s.query
   FROM pg_database d,
    pg_stat_get_activity(NULL::integer) s(datid, pid, usesysid, application_name, state, query, waiting, xact_start, query_start, backend_start, state_change, client_addr, client_hostname, client_port, backend_xid, backend_xmin, ssl, sslversion, sslcipher, sslbits, sslcompression, sslclientdn),
    pg_authid u
  WHERE ((s.datid = d.oid) AND (s.usesysid = u.oid));
pg_stat_all_indexes| SELECT c.oid AS relid,
    i.oid AS indexrelid,
    n.nspname AS schemaname,
    c.relname,
    i.relname AS indexrelname,
    pg_stat_get_numscans(i.oid) AS idx_scan,
    pg_stat_get_tuples_returned(i.oid) AS idx_tup_read,
    pg_stat_get_tuples_fetched(i.oid) AS idx_tup_fetch
   FROM (((pg_class c
     JOIN pg_index x ON ((c.oid = x.indrelid)))
     JOIN pg_class i ON ((i.oid = x.indexrelid)))
     LEFT JOIN pg_namespace n ON ((n.oid = c.relnamespace)))
  WHERE (c.relkind = ANY (ARRAY['r'::"char", 't'::"char", 'm'::"char"]));
pg_stat_all_tables| SELECT c.oid AS relid,
    n.nspname AS schemaname,
    c.relname,
    pg_stat_get_numscans(c.oid) AS seq_scan,
    pg_stat_get_tuples_returned(c.oid) AS seq_tup_read,
    (sum(pg_stat_get_numscans(i.indexrelid)))::bigint AS idx_scan,
    ((sum(pg_stat_get_tuples_fetched(i.indexrelid)))::bigint + pg_stat_get_tuples_fetched(c.oid)) AS idx_tup_fetch,
    pg_stat_get_tuples_inserted(c.oid) AS n_tup_ins,
    pg_stat_get_tuples_updated(c.oid) AS n_tup_upd,
    pg_stat_get_tuples_deleted(c.oid) AS n_tup_del,
    pg_stat_get_tuples_hot_updated(c.oid) AS n_tup_hot_upd,
    pg_stat_get_live_tuples(c.oid) AS n_live_tup,
    pg_stat_get_dead_tuples(c.oid) AS n_dead_tup,
    pg_stat_get_mod_since_analyze(c.oid) AS n_mod_since_analyze,
    pg_stat_get_last_vacuum_time(c.oid) AS last_vacuum,
    pg_stat_get_last_autovacuum_time(c.oid) AS last_autovacuum,
    pg_stat_get_last_analyze_time(c.oid) AS last_analyze,
    pg_stat_get_last_autoanalyze_time(c.oid) AS last_autoanalyze,
    pg_stat_get_vacuum_count(c.oid) AS vacuum_count,
    pg_stat_get_autovacuum_count(c.oid) AS autovacuum_count,
    pg_stat_get_analyze_count(c.oid) AS analyze_count,
    pg_stat_get_autoanalyze_count(c.oid) AS autoanalyze_count
   FROM ((pg_class c
     LEFT JOIN pg_index i ON ((c.oid = i.indrelid)))
     LEFT JOIN pg_namespace n ON ((n.oid = c.relnamespace)))
  WHERE (c.relkind = ANY (ARRAY['r'::"char", 't'::"char", 'm'::"char"]))
  GROUP BY c.oid, n.nspname, c.relname;
pg_stat_archiver| SELECT s.archived_count,
    s.last_archived_wal,
    s.last_archived_time,
    s.failed_count,
    s.last_failed_wal,
    s.last_failed_time,
    s.stats_reset
   FROM pg_stat_get_archiver() s(archived_count, last_archived_wal, last_archived_time, failed_count, last_failed_wal, last_failed_time, stats_reset);
pg_stat_bgwriter| SELECT pg_stat_get_bgwriter_timed_checkpoints() AS checkpoints_timed,
    pg_stat_get_bgwriter_requested_checkpoints() AS checkpoints_req,
    pg_stat_get_checkpoint_write_time() AS checkpoint_write_time,
    pg_stat_get_checkpoint_sync_time() AS checkpoint_sync_time,
    pg_stat_get_bgwriter_buf_written_checkpoints() AS buffers_checkpoint,
    pg_stat_get_bgwriter_buf_written_clean() AS buffers_clean,
    pg_stat_get_bgwriter_maxwritten_clean() AS maxwritten_clean,
    pg_stat_get_buf_written_backend() AS buffers_backend,
    pg_stat_get_buf_fsync_backend() AS buffers_backend_fsync,
    pg_stat_get_buf_alloc() AS buffers_alloc,
    pg_stat_get_bgwriter_stat_reset_time() AS stats_reset;
pg_stat_database| SELECT d.oid AS datid,
    d.datname,
    pg_stat_get_db_numbackends(d.oid) AS numbackends,
    pg_stat_get_db_xact_commit(d.oid) AS xact_commit,
    pg_stat_get_db_xact_rollback(d.oid) AS xact_rollback,
    (pg_stat_get_db_blocks_fetched(d.oid) - pg_stat_get_db_blocks_hit(d.oid)) AS blks_read,
    pg_stat_get_db_blocks_hit(d.oid) AS blks_hit,
    pg_stat_get_db_tuples_returned(d.oid) AS tup_returned,
    pg_stat_get_db_tuples_fetched(d.oid) AS tup_fetched,
    pg_stat_get_db_tuples_inserted(d.oid) AS tup_inserted,
    pg_stat_get_db_tuples_updated(d.oid) AS tup_updated,
    pg_stat_get_db_tuples_deleted(d.oid) AS tup_deleted,
    pg_stat_get_db_conflict_all(d.oid) AS conflicts,
    pg_stat_get_db_temp_files(d.oid) AS temp_files,
    pg_stat_get_db_temp_bytes(d.oid) AS temp_bytes,
    pg_stat_get_db_deadlocks(d.oid) AS deadlocks,
    pg_stat_get_db_blk_read_time(d.oid) AS blk_read_time,
    pg_stat_get_db_blk_write_time(d.oid) AS blk_write_time,
    pg_stat_get_db_stat_reset_time(d.oid) AS stats_reset
   FROM pg_database d;
pg_stat_database_conflicts| SELECT d.oid AS datid,
    d.datname,
    pg_stat_get_db_conflict_tablespace(d.oid) AS confl_tablespace,
    pg_stat_get_db_conflict_lock(d.oid) AS confl_lock,
    pg_stat_get_db_conflict_snapshot(d.oid) AS confl_snapshot,
    pg_stat_get_db_conflict_bufferpin(d.oid) AS confl_bufferpin,
    pg_stat_get_db_conflict_startup_deadlock(d.oid) AS confl_deadlock
   FROM pg_database d;
pg_stat_replication| SELECT s.pid,
    s.usesysid,
    u.rolname AS usename,
    s.application_name,
    s.client_addr,
    s.client_hostname,
    s.client_port,
    s.backend_start,
    s.backend_xmin,
    w.state,
    w.sent_location,
    w.write_location,
    w.flush_location,
    w.replay_location,
    w.sync_priority,
    w.sync_state
   FROM pg_stat_get_activity(NULL::integer) s(datid, pid, usesysid, application_name, state, query, waiting, xact_start, query_start, backend_start, state_change, client_addr, client_hostname, client_port, backend_xid, backend_xmin, ssl, sslversion, sslcipher, sslbits, sslcompression, sslclientdn),
    pg_authid u,
    pg_stat_get_wal_senders() w(pid, state, sent_location, write_location, flush_location, replay_location, sync_priority, sync_state)
  WHERE ((s.usesysid = u.oid) AND (s.pid = w.pid));
pg_stat_ssl| SELECT s.pid,
    s.ssl,
    s.sslversion AS version,
    s.sslcipher AS cipher,
    s.sslbits AS bits,
    s.sslcompression AS compression,
    s.sslclientdn AS clientdn
   FROM pg_stat_get_activity(NULL::integer) s(datid, pid, usesysid, application_name, state, query, waiting, xact_start, query_start, backend_start, state_change, client_addr, client_hostname, client_port, backend_xid, backend_xmin, ssl, sslversion, sslcipher, sslbits, sslcompression, sslclientdn);
pg_stat_sys_indexes| SELECT pg_stat_all_indexes.relid,
    pg_stat_all_indexes.indexrelid,
    pg_stat_all_indexes.schemaname,
    pg_stat_all_indexes.relname,
    pg_stat_all_indexes.indexrelname,
    pg_stat_all_indexes.idx_scan,
    pg_stat_all_indexes.idx_tup_read,
    pg_stat_all_indexes.idx_tup_fetch
   FROM pg_stat_all_indexes
  WHERE ((pg_stat_all_indexes.schemaname = ANY (ARRAY['pg_catalog'::name, 'information_schema'::name])) OR (pg_stat_all_indexes.schemaname ~ '^pg_toast'::text));
pg_stat_sys_tables| SELECT pg_stat_all_tables.relid,
    pg_stat_all_tables.schemaname,
    pg_stat_all_tables.relname,
    pg_stat_all_tables.seq_scan,
    pg_stat_all_tables.seq_tup_read,
    pg_stat_all_tables.idx_scan,
    pg_stat_all_tables.idx_tup_fetch,
    pg_stat_all_tables.n_tup_ins,
    pg_stat_all_tables.n_tup_upd,
    pg_stat_all_tables.n_tup_del,
    pg_stat_all_tables.n_tup_hot_upd,
    pg_stat_all_tables.n_live_tup,
    pg_stat_all_tables.n_dead_tup,
    pg_stat_all_tables.n_mod_since_analyze,
    pg_stat_all_tables.last_vacuum,
    pg_stat_all_tables.last_autovacuum,
    pg_stat_all_tables.last_analyze,
    pg_stat_all_tables.last_autoanalyze,
    pg_stat_all_tables.vacuum_count,
    pg_stat_all_tables.autovacuum_count,
    pg_stat_all_tables.analyze_count,
    pg_stat_all_tables.autoanalyze_count
   FROM pg_stat_all_tables
  WHERE ((pg_stat_all_tables.schemaname = ANY (ARRAY['pg_catalog'::name, 'information_schema'::name])) OR (pg_stat_all_tables.schemaname ~ '^pg_toast'::text));
pg_stat_user_functions| SELECT p.oid AS funcid,
    n.nspname AS schemaname,
    p.proname AS funcname,
    pg_stat_get_function_calls(p.oid) AS calls,
    pg_stat_get_function_total_time(p.oid) AS total_time,
    pg_stat_get_function_self_time(p.oid) AS self_time
   FROM (pg_proc p
     LEFT JOIN pg_namespace n ON ((n.oid = p.pronamespace)))
  WHERE ((p.prolang <> (12)::oid) AND (pg_stat_get_function_calls(p.oid) IS NOT NULL));
pg_stat_user_indexes| SELECT pg_stat_all_indexes.relid,
    pg_stat_all_indexes.indexrelid,
    pg_stat_all_indexes.schemaname,
    pg_stat_all_indexes.relname,
    pg_stat_all_indexes.indexrelname,
    pg_stat_all_indexes.idx_scan,
    pg_stat_all_indexes.idx_tup_read,
    pg_stat_all_indexes.idx_tup_fetch
   FROM pg_stat_all_indexes
  WHERE ((pg_stat_all_indexes.schemaname <> ALL (ARRAY['pg_catalog'::name, 'information_schema'::name])) AND (pg_stat_all_indexes.schemaname !~ '^pg_toast'::text));
pg_stat_user_tables| SELECT pg_stat_all_tables.relid,
    pg_stat_all_tables.schemaname,
    pg_stat_all_tables.relname,
    pg_stat_all_tables.seq_scan,
    pg_stat_all_tables.seq_tup_read,
    pg_stat_all_tables.idx_scan,
    pg_stat_all_tables.idx_tup_fetch,
    pg_stat_all_tables.n_tup_ins,
    pg_stat_all_tables.n_tup_upd,
    pg_stat_all_tables.n_tup_del,
    pg_stat_all_tables.n_tup_hot_upd,
    pg_stat_all_tables.n_live_tup,
    pg_stat_all_tables.n_dead_tup,
    pg_stat_all_tables.n_mod_since_analyze,
    pg_stat_all_tables.last_vacuum,
    pg_stat_all_tables.last_autovacuum,
    pg_stat_all_tables.last_analyze,
    pg_stat_all_tables.last_autoanalyze,
    pg_stat_all_tables.vacuum_count,
    pg_stat_all_tables.autovacuum_count,
    pg_stat_all_tables.analyze_count,
    pg_stat_all_tables.autoanalyze_count
   FROM pg_stat_all_tables
  WHERE ((pg_stat_all_tables.schemaname <> ALL (ARRAY['pg_catalog'::name, 'information_schema'::name])) AND (pg_stat_all_tables.schemaname !~ '^pg_toast'::text));
pg_stat_xact_all_tables| SELECT c.oid AS relid,
    n.nspname AS schemaname,
    c.relname,
    pg_stat_get_xact_numscans(c.oid) AS seq_scan,
    pg_stat_get_xact_tuples_returned(c.oid) AS seq_tup_read,
    (sum(pg_stat_get_xact_numscans(i.indexrelid)))::bigint AS idx_scan,
    ((sum(pg_stat_get_xact_tuples_fetched(i.indexrelid)))::bigint + pg_stat_get_xact_tuples_fetched(c.oid)) AS idx_tup_fetch,
    pg_stat_get_xact_tuples_inserted(c.oid) AS n_tup_ins,
    pg_stat_get_xact_tuples_updated(c.oid) AS n_tup_upd,
    pg_stat_get_xact_tuples_deleted(c.oid) AS n_tup_del,
    pg_stat_get_xact_tuples_hot_updated(c.oid) AS n_tup_hot_upd
   FROM ((pg_class c
     LEFT JOIN pg_index i ON ((c.oid = i.indrelid)))
     LEFT JOIN pg_namespace n ON ((n.oid = c.relnamespace)))
  WHERE (c.relkind = ANY (ARRAY['r'::"char", 't'::"char", 'm'::"char"]))
  GROUP BY c.oid, n.nspname, c.relname;
pg_stat_xact_sys_tables| SELECT pg_stat_xact_all_tables.relid,
    pg_stat_xact_all_tables.schemaname,
    pg_stat_xact_all_tables.relname,
    pg_stat_xact_all_tables.seq_scan,
    pg_stat_xact_all_tables.seq_tup_read,
    pg_stat_xact_all_tables.idx_scan,
    pg_stat_xact_all_tables.idx_tup_fetch,
    pg_stat_xact_all_tables.n_tup_ins,
    pg_stat_xact_all_tables.n_tup_upd,
    pg_stat_xact_all_tables.n_tup_del,
    pg_stat_xact_all_tables.n_tup_hot_upd
   FROM pg_stat_xact_all_tables
  WHERE ((pg_stat_xact_all_tables.schemaname = ANY (ARRAY['pg_catalog'::name, 'information_schema'::name])) OR (pg_stat_xact_all_tables.schemaname ~ '^pg_toast'::text));
pg_stat_xact_user_functions| SELECT p.oid AS funcid,
    n.nspname AS schemaname,
    p.proname AS funcname,
    pg_stat_get_xact_function_calls(p.oid) AS calls,
    pg_stat_get_xact_function_total_time(p.oid) AS total_time,
    pg_stat_get_xact_function_self_time(p.oid) AS self_time
   FROM (pg_proc p
     LEFT JOIN pg_namespace n ON ((n.oid = p.pronamespace)))
  WHERE ((p.prolang <> (12)::oid) AND (pg_stat_get_xact_function_calls(p.oid) IS NOT NULL));
pg_stat_xact_user_tables| SELECT pg_stat_xact_all_tables.relid,
    pg_stat_xact_all_tables.schemaname,
    pg_stat_xact_all_tables.relname,
    pg_stat_xact_all_tables.seq_scan,
    pg_stat_xact_all_tables.seq_tup_read,
    pg_stat_xact_all_tables.idx_scan,
    pg_stat_xact_all_tables.idx_tup_fetch,
    pg_stat_xact_all_tables.n_tup_ins,
    pg_stat_xact_all_tables.n_tup_upd,
    pg_stat_xact_all_tables.n_tup_del,
    pg_stat_xact_all_tables.n_tup_hot_upd
   FROM pg_stat_xact_all_tables
  WHERE ((pg_stat_xact_all_tables.schemaname <> ALL (ARRAY['pg_catalog'::name, 'information_schema'::name])) AND (pg_stat_xact_all_tables.schemaname !~ '^pg_toast'::text));
pg_statio_all_indexes| SELECT c.oid AS relid,
    i.oid AS indexrelid,
    n.nspname AS schemaname,
    c.relname,
    i.relname AS indexrelname,
    (pg_stat_get_blocks_fetched(i.oid) - pg_stat_get_blocks_hit(i.oid)) AS idx_blks_read,
    pg_stat_get_blocks_hit(i.oid) AS idx_blks_hit
   FROM (((pg_class c
     JOIN pg_index x ON ((c.oid = x.indrelid)))
     JOIN pg_class i ON ((i.oid = x.indexrelid)))
     LEFT JOIN pg_namespace n ON ((n.oid = c.relnamespace)))
  WHERE (c.relkind = ANY (ARRAY['r'::"char", 't'::"char", 'm'::"char"]));
pg_statio_all_sequences| SELECT c.oid AS relid,
    n.nspname AS schemaname,
    c.relname,
    (pg_stat_get_blocks_fetched(c.oid) - pg_stat_get_blocks_hit(c.oid)) AS blks_read,
    pg_stat_get_blocks_hit(c.oid) AS blks_hit
   FROM (pg_class c
     LEFT JOIN pg_namespace n ON ((n.oid = c.relnamespace)))
  WHERE (c.relkind = 'S'::"char");
pg_statio_all_tables| SELECT c.oid AS relid,
    n.nspname AS schemaname,
    c.relname,
    (pg_stat_get_blocks_fetched(c.oid) - pg_stat_get_blocks_hit(c.oid)) AS heap_blks_read,
    pg_stat_get_blocks_hit(c.oid) AS heap_blks_hit,
    (sum((pg_stat_get_blocks_fetched(i.indexrelid) - pg_stat_get_blocks_hit(i.indexrelid))))::bigint AS idx_blks_read,
    (sum(pg_stat_get_blocks_hit(i.indexrelid)))::bigint AS idx_blks_hit,
    (pg_stat_get_blocks_fetched(t.oid) - pg_stat_get_blocks_hit(t.oid)) AS toast_blks_read,
    pg_stat_get_blocks_hit(t.oid) AS toast_blks_hit,
    (sum((pg_stat_get_blocks_fetched(x.indexrelid) - pg_stat_get_blocks_hit(x.indexrelid))))::bigint AS tidx_blks_read,
    (sum(pg_stat_get_blocks_hit(x.indexrelid)))::bigint AS tidx_blks_hit
   FROM ((((pg_class c
     LEFT JOIN pg_index i ON ((c.oid = i.indrelid)))
     LEFT JOIN pg_class t ON ((c.reltoastrelid = t.oid)))
     LEFT JOIN pg_index x ON ((t.oid = x.indrelid)))
     LEFT JOIN pg_namespace n ON ((n.oid = c.relnamespace)))
  WHERE (c.relkind = ANY (ARRAY['r'::"char", 't'::"char", 'm'::"char"]))
  GROUP BY c.oid, n.nspname, c.relname, t.oid, x.indrelid;
pg_statio_sys_indexes| SELECT pg_statio_all_indexes.relid,
    pg_statio_all_indexes.indexrelid,
    pg_statio_all_indexes.schemaname,
    pg_statio_all_indexes.relname,
    pg_statio_all_indexes.indexrelname,
    pg_statio_all_indexes.idx_blks_read,
    pg_statio_all_indexes.idx_blks_hit
   FROM pg_statio_all_indexes
  WHERE ((pg_statio_all_indexes.schemaname = ANY (ARRAY['pg_catalog'::name, 'information_schema'::name])) OR (pg_statio_all_indexes.schemaname ~ '^pg_toast'::text));
pg_statio_sys_sequences| SELECT pg_statio_all_sequences.relid,
    pg_statio_all_sequences.schemaname,
    pg_statio_all_sequences.relname,
    pg_statio_all_sequences.blks_read,
    pg_statio_all_sequences.blks_hit
   FROM pg_statio_all_sequences
  WHERE ((pg_statio_all_sequences.schemaname = ANY (ARRAY['pg_catalog'::name, 'information_schema'::name])) OR (pg_statio_all_sequences.schemaname ~ '^pg_toast'::text));
pg_statio_sys_tables| SELECT pg_statio_all_tables.relid,
    pg_statio_all_tables.schemaname,
    pg_statio_all_tables.relname,
    pg_statio_all_tables.heap_blks_read,
    pg_statio_all_tables.heap_blks_hit,
    pg_statio_all_tables.idx_blks_read,
    pg_statio_all_tables.idx_blks_hit,
    pg_statio_all_tables.toast_blks_read,
    pg_statio_all_tables.toast_blks_hit,
    pg_statio_all_tables.tidx_blks_read,
    pg_statio_all_tables.tidx_blks_hit
   FROM pg_statio_all_tables
  WHERE ((pg_statio_all_tables.schemaname = ANY (ARRAY['pg_catalog'::name, 'information_schema'::name])) OR (pg_statio_all_tables.schemaname ~ '^pg_toast'::text));
pg_statio_user_indexes| SELECT pg_statio_all_indexes.relid,
    pg_statio_all_indexes.indexrelid,
    pg_statio_all_indexes.schemaname,
    pg_statio_all_indexes.relname,
    pg_statio_all_indexes.indexrelname,
    pg_statio_all_indexes.idx_blks_read,
    pg_statio_all_indexes.idx_blks_hit
   FROM pg_statio_all_indexes
  WHERE ((pg_statio_all_indexes.schemaname <> ALL (ARRAY['pg_catalog'::name, 'information_schema'::name])) AND (pg_statio_all_indexes.schemaname !~ '^pg_toast'::text));
pg_statio_user_sequences| SELECT pg_statio_all_sequences.relid,
    pg_statio_all_sequences.schemaname,
    pg_statio_all_sequences.relname,
    pg_statio_all_sequences.blks_read,
    pg_statio_all_sequences.blks_hit
   FROM pg_statio_all_sequences
  WHERE ((pg_statio_all_sequences.schemaname <> ALL (ARRAY['pg_catalog'::name, 'information_schema'::name])) AND (pg_statio_all_sequences.schemaname !~ '^pg_toast'::text));
pg_statio_user_tables| SELECT pg_statio_all_tables.relid,
    pg_statio_all_tables.schemaname,
    pg_statio_all_tables.relname,
    pg_statio_all_tables.heap_blks_read,
    pg_statio_all_tables.heap_blks_hit,
    pg_statio_all_tables.idx_blks_read,
    pg_statio_all_tables.idx_blks_hit,
    pg_statio_all_tables.toast_blks_read,
    pg_statio_all_tables.toast_blks_hit,
    pg_statio_all_tables.tidx_blks_read,
    pg_statio_all_tables.tidx_blks_hit
   FROM pg_statio_all_tables
  WHERE ((pg_statio_all_tables.schemaname <> ALL (ARRAY['pg_catalog'::name, 'information_schema'::name])) AND (pg_statio_all_tables.schemaname !~ '^pg_toast'::text));
pg_stats| SELECT n.nspname AS schemaname,
    c.relname AS tablename,
    a.attname,
    s.stainherit AS inherited,
    s.stanullfrac AS null_frac,
    s.stawidth AS avg_width,
    s.stadistinct AS n_distinct,
        CASE
            WHEN (s.stakind1 = 1) THEN s.stavalues1
            WHEN (s.stakind2 = 1) THEN s.stavalues2
            WHEN (s.stakind3 = 1) THEN s.stavalues3
            WHEN (s.stakind4 = 1) THEN s.stavalues4
            WHEN (s.stakind5 = 1) THEN s.stavalues5
            ELSE NULL::anyarray
        END AS most_common_vals,
        CASE
            WHEN (s.stakind1 = 1) THEN s.stanumbers1
            WHEN (s.stakind2 = 1) THEN s.stanumbers2
            WHEN (s.stakind3 = 1) THEN s.stanumbers3
            WHEN (s.stakind4 = 1) THEN s.stanumbers4
            WHEN (s.stakind5 = 1) THEN s.stanumbers5
            ELSE NULL::real[]
        END AS most_common_freqs,
        CASE
            WHEN (s.stakind1 = 2) THEN s.stavalues1
            WHEN (s.stakind2 = 2) THEN s.stavalues2
            WHEN (s.stakind3 = 2) THEN s.stavalues3
            WHEN (s.stakind4 = 2) THEN s.stavalues4
            WHEN (s.stakind5 = 2) THEN s.stavalues5
            ELSE NULL::anyarray
        END AS histogram_bounds,
        CASE
            WHEN (s.stakind1 = 3) THEN s.stanumbers1[1]
            WHEN (s.stakind2 = 3) THEN s.stanumbers2[1]
            WHEN (s.stakind3 = 3) THEN s.stanumbers3[1]
            WHEN (s.stakind4 = 3) THEN s.stanumbers4[1]
            WHEN (s.stakind5 = 3) THEN s.stanumbers5[1]
            ELSE NULL::real
        END AS correlation,
        CASE
            WHEN (s.stakind1 = 4) THEN s.stavalues1
            WHEN (s.stakind2 = 4) THEN s.stavalues2
            WHEN (s.stakind3 = 4) THEN s.stavalues3
            WHEN (s.stakind4 = 4) THEN s.stavalues4
            WHEN (s.stakind5 = 4) THEN s.stavalues5
            ELSE NULL::anyarray
        END AS most_common_elems,
        CASE
            WHEN (s.stakind1 = 4) THEN s.stanumbers1
            WHEN (s.stakind2 = 4) THEN s.stanumbers2
            WHEN (s.stakind3 = 4) THEN s.stanumbers3
            WHEN (s.stakind4 = 4) THEN s.stanumbers4
            WHEN (s.stakind5 = 4) THEN s.stanumbers5
            ELSE NULL::real[]
        END AS most_common_elem_freqs,
        CASE
            WHEN (s.stakind1 = 5) THEN s.stanumbers1
            WHEN (s.stakind2 = 5) THEN s.stanumbers2
            WHEN (s.stakind3 = 5) THEN s.stanumbers3
            WHEN (s.stakind4 = 5) THEN s.stanumbers4
            WHEN (s.stakind5 = 5) THEN s.stanumbers5
            ELSE NULL::real[]
        END AS elem_count_histogram
   FROM (((pg_statistic s
     JOIN pg_class c ON ((c.oid = s.starelid)))
     JOIN pg_attribute a ON (((c.oid = a.attrelid) AND (a.attnum = s.staattnum))))
     LEFT JOIN pg_namespace n ON ((n.oid = c.relnamespace)))
  WHERE ((NOT a.attisdropped) AND has_column_privilege(c.oid, a.attnum, 'select'::text) AND ((c.relrowsecurity = false) OR (NOT row_security_active(c.oid))));
pg_tables| SELECT n.nspname AS schemaname,
    c.relname AS tablename,
    pg_get_userbyid(c.relowner) AS tableowner,
    t.spcname AS tablespace,
    c.relhasindex AS hasindexes,
    c.relhasrules AS hasrules,
    c.relhastriggers AS hastriggers,
    c.relrowsecurity AS rowsecurity
   FROM ((pg_class c
     LEFT JOIN pg_namespace n ON ((n.oid = c.relnamespace)))
     LEFT JOIN pg_tablespace t ON ((t.oid = c.reltablespace)))
  WHERE (c.relkind = 'r'::"char");
pg_timezone_abbrevs| SELECT pg_timezone_abbrevs.abbrev,
    pg_timezone_abbrevs.utc_offset,
    pg_timezone_abbrevs.is_dst
   FROM pg_timezone_abbrevs() pg_timezone_abbrevs(abbrev, utc_offset, is_dst);
pg_timezone_names| SELECT pg_timezone_names.name,
    pg_timezone_names.abbrev,
    pg_timezone_names.utc_offset,
    pg_timezone_names.is_dst
   FROM pg_timezone_names() pg_timezone_names(name, abbrev, utc_offset, is_dst);
pg_user| SELECT pg_shadow.usename,
    pg_shadow.usesysid,
    pg_shadow.usecreatedb,
    pg_shadow.usesuper,
    pg_shadow.userepl,
    pg_shadow.usebypassrls,
    '********'::text AS passwd,
    pg_shadow.valuntil,
    pg_shadow.useconfig
   FROM pg_shadow;
pg_user_mappings| SELECT u.oid AS umid,
    s.oid AS srvid,
    s.srvname,
    u.umuser,
        CASE
            WHEN (u.umuser = (0)::oid) THEN 'public'::name
            ELSE a.rolname
        END AS usename,
        CASE
            WHEN (pg_has_role(s.srvowner, 'USAGE'::text) OR has_server_privilege(s.oid, 'USAGE'::text)) THEN u.umoptions
            ELSE NULL::text[]
        END AS umoptions
   FROM ((pg_user_mapping u
     LEFT JOIN pg_authid a ON ((a.oid = u.umuser)))
     JOIN pg_foreign_server s ON ((u.umserver = s.oid)));
pg_views| SELECT n.nspname AS schemaname,
    c.relname AS viewname,
    pg_get_userbyid(c.relowner) AS viewowner,
    pg_get_viewdef(c.oid) AS definition
   FROM (pg_class c
     LEFT JOIN pg_namespace n ON ((n.oid = c.relnamespace)))
  WHERE (c.relkind = 'v'::"char");
rtest_v1| SELECT rtest_t1.a,
    rtest_t1.b
   FROM rtest_t1;
rtest_vcomp| SELECT x.part,
    (x.size * y.factor) AS size_in_cm
   FROM rtest_comp x,
    rtest_unitfact y
  WHERE (x.unit = y.unit);
rtest_vview1| SELECT x.a,
    x.b
   FROM rtest_view1 x
  WHERE (0 < ( SELECT count(*) AS count
           FROM rtest_view2 y
          WHERE (y.a = x.a)));
rtest_vview2| SELECT rtest_view1.a,
    rtest_view1.b
   FROM rtest_view1
  WHERE rtest_view1.v;
rtest_vview3| SELECT x.a,
    x.b
   FROM rtest_vview2 x
  WHERE (0 < ( SELECT count(*) AS count
           FROM rtest_view2 y
          WHERE (y.a = x.a)));
rtest_vview4| SELECT x.a,
    x.b,
    count(y.a) AS refcount
   FROM rtest_view1 x,
    rtest_view2 y
  WHERE (x.a = y.a)
  GROUP BY x.a, x.b;
rtest_vview5| SELECT rtest_view1.a,
    rtest_view1.b,
    rtest_viewfunc1(rtest_view1.a) AS refcount
   FROM rtest_view1;
shoe| SELECT sh.shoename,
    sh.sh_avail,
    sh.slcolor,
    sh.slminlen,
    (sh.slminlen * un.un_fact) AS slminlen_cm,
    sh.slmaxlen,
    (sh.slmaxlen * un.un_fact) AS slmaxlen_cm,
    sh.slunit
   FROM shoe_data sh,
    unit un
  WHERE (sh.slunit = un.un_name);
shoe_ready| SELECT rsh.shoename,
    rsh.sh_avail,
    rsl.sl_name,
    rsl.sl_avail,
    int4smaller(rsh.sh_avail, rsl.sl_avail) AS total_avail
   FROM shoe rsh,
    shoelace rsl
  WHERE ((rsl.sl_color = rsh.slcolor) AND (rsl.sl_len_cm >= rsh.slminlen_cm) AND (rsl.sl_len_cm <= rsh.slmaxlen_cm));
shoelace| SELECT s.sl_name,
    s.sl_avail,
    s.sl_color,
    s.sl_len,
    s.sl_unit,
    (s.sl_len * u.un_fact) AS sl_len_cm
   FROM shoelace_data s,
    unit u
  WHERE (s.sl_unit = u.un_name);
shoelace_candelete| SELECT shoelace_obsolete.sl_name,
    shoelace_obsolete.sl_avail,
    shoelace_obsolete.sl_color,
    shoelace_obsolete.sl_len,
    shoelace_obsolete.sl_unit,
    shoelace_obsolete.sl_len_cm
   FROM shoelace_obsolete
  WHERE (shoelace_obsolete.sl_avail = 0);
shoelace_obsolete| SELECT shoelace.sl_name,
    shoelace.sl_avail,
    shoelace.sl_color,
    shoelace.sl_len,
    shoelace.sl_unit,
    shoelace.sl_len_cm
   FROM shoelace
  WHERE (NOT (EXISTS ( SELECT shoe.shoename
           FROM shoe
          WHERE (shoe.slcolor = shoelace.sl_color))));
street| SELECT r.name,
    r.thepath,
    c.cname
   FROM ONLY road r,
    real_city c
  WHERE (c.outline ## r.thepath);
test_tablesample_v1| SELECT test_tablesample.id
   FROM test_tablesample TABLESAMPLE system ((10 * 2)) REPEATABLE (2);
test_tablesample_v2| SELECT test_tablesample.id
   FROM test_tablesample TABLESAMPLE system (99);
toyemp| SELECT emp.name,
    emp.age,
    emp.location,
    (12 * emp.salary) AS annualsal
   FROM emp;
tv| SELECT t.type,
    sum(t.amt) AS totamt
   FROM t
  GROUP BY t.type;
tvv| SELECT sum(tv.totamt) AS grandtot
   FROM tv;
tvvmv| SELECT tvvm.grandtot
   FROM tvvm;
SELECT tablename, rulename, definition FROM pg_rules
	ORDER BY tablename, rulename;
pg_settings|pg_settings_n|CREATE RULE pg_settings_n AS
    ON UPDATE TO pg_settings DO INSTEAD NOTHING;
pg_settings|pg_settings_u|CREATE RULE pg_settings_u AS
    ON UPDATE TO pg_settings
   WHERE (new.name = old.name) DO  SELECT set_config(old.name, new.setting, false) AS set_config;
rtest_emp|rtest_emp_del|CREATE RULE rtest_emp_del AS
    ON DELETE TO rtest_emp DO  INSERT INTO rtest_emplog (ename, who, action, newsal, oldsal)
  VALUES (old.ename, "current_user"(), 'fired'::bpchar, '$0.00'::money, old.salary);
rtest_emp|rtest_emp_ins|CREATE RULE rtest_emp_ins AS
    ON INSERT TO rtest_emp DO  INSERT INTO rtest_emplog (ename, who, action, newsal, oldsal)
  VALUES (new.ename, "current_user"(), 'hired'::bpchar, new.salary, '$0.00'::money);
rtest_emp|rtest_emp_upd|CREATE RULE rtest_emp_upd AS
    ON UPDATE TO rtest_emp
   WHERE (new.salary <> old.salary) DO  INSERT INTO rtest_emplog (ename, who, action, newsal, oldsal)
  VALUES (new.ename, "current_user"(), 'honored'::bpchar, new.salary, old.salary);
rtest_nothn1|rtest_nothn_r1|CREATE RULE rtest_nothn_r1 AS
    ON INSERT TO rtest_nothn1
   WHERE ((new.a >= 10) AND (new.a < 20)) DO INSTEAD NOTHING;
rtest_nothn1|rtest_nothn_r2|CREATE RULE rtest_nothn_r2 AS
    ON INSERT TO rtest_nothn1
   WHERE ((new.a >= 30) AND (new.a < 40)) DO INSTEAD NOTHING;
rtest_nothn2|rtest_nothn_r3|CREATE RULE rtest_nothn_r3 AS
    ON INSERT TO rtest_nothn2
   WHERE (new.a >= 100) DO INSTEAD  INSERT INTO rtest_nothn3 (a, b)
  VALUES (new.a, new.b);
rtest_nothn2|rtest_nothn_r4|CREATE RULE rtest_nothn_r4 AS
    ON INSERT TO rtest_nothn2 DO INSTEAD NOTHING;
rtest_order1|rtest_order_r1|CREATE RULE rtest_order_r1 AS
    ON INSERT TO rtest_order1 DO INSTEAD  INSERT INTO rtest_order2 (a, b, c)
  VALUES (new.a, nextval('rtest_seq'::regclass), 'rule 1 - this should run 1st'::text);
rtest_order1|rtest_order_r2|CREATE RULE rtest_order_r2 AS
    ON INSERT TO rtest_order1 DO  INSERT INTO rtest_order2 (a, b, c)
  VALUES (new.a, nextval('rtest_seq'::regclass), 'rule 2 - this should run 2nd'::text);
rtest_order1|rtest_order_r3|CREATE RULE rtest_order_r3 AS
    ON INSERT TO rtest_order1 DO INSTEAD  INSERT INTO rtest_order2 (a, b, c)
  VALUES (new.a, nextval('rtest_seq'::regclass), 'rule 3 - this should run 3rd'::text);
rtest_order1|rtest_order_r4|CREATE RULE rtest_order_r4 AS
    ON INSERT TO rtest_order1
   WHERE (new.a < 100) DO INSTEAD  INSERT INTO rtest_order2 (a, b, c)
  VALUES (new.a, nextval('rtest_seq'::regclass), 'rule 4 - this should run 4th'::text);
rtest_person|rtest_pers_del|CREATE RULE rtest_pers_del AS
    ON DELETE TO rtest_person DO  DELETE FROM rtest_admin
  WHERE (rtest_admin.pname = old.pname);
rtest_person|rtest_pers_upd|CREATE RULE rtest_pers_upd AS
    ON UPDATE TO rtest_person DO  UPDATE rtest_admin SET pname = new.pname
  WHERE (rtest_admin.pname = old.pname);
rtest_system|rtest_sys_del|CREATE RULE rtest_sys_del AS
    ON DELETE TO rtest_system DO ( DELETE FROM rtest_interface
  WHERE (rtest_interface.sysname = old.sysname);
 DELETE FROM rtest_admin
  WHERE (rtest_admin.sysname = old.sysname);
);
rtest_system|rtest_sys_upd|CREATE RULE rtest_sys_upd AS
    ON UPDATE TO rtest_system DO ( UPDATE rtest_interface SET sysname = new.sysname
  WHERE (rtest_interface.sysname = old.sysname);
 UPDATE rtest_admin SET sysname = new.sysname
  WHERE (rtest_admin.sysname = old.sysname);
);
rtest_t4|rtest_t4_ins1|CREATE RULE rtest_t4_ins1 AS
    ON INSERT TO rtest_t4
   WHERE ((new.a >= 10) AND (new.a < 20)) DO INSTEAD  INSERT INTO rtest_t5 (a, b)
  VALUES (new.a, new.b);
rtest_t4|rtest_t4_ins2|CREATE RULE rtest_t4_ins2 AS
    ON INSERT TO rtest_t4
   WHERE ((new.a >= 20) AND (new.a < 30)) DO  INSERT INTO rtest_t6 (a, b)
  VALUES (new.a, new.b);
rtest_t5|rtest_t5_ins|CREATE RULE rtest_t5_ins AS
    ON INSERT TO rtest_t5
   WHERE (new.a > 15) DO  INSERT INTO rtest_t7 (a, b)
  VALUES (new.a, new.b);
rtest_t6|rtest_t6_ins|CREATE RULE rtest_t6_ins AS
    ON INSERT TO rtest_t6
   WHERE (new.a > 25) DO INSTEAD  INSERT INTO rtest_t8 (a, b)
  VALUES (new.a, new.b);
rtest_v1|rtest_v1_del|CREATE RULE rtest_v1_del AS
    ON DELETE TO rtest_v1 DO INSTEAD  DELETE FROM rtest_t1
  WHERE (rtest_t1.a = old.a);
rtest_v1|rtest_v1_ins|CREATE RULE rtest_v1_ins AS
    ON INSERT TO rtest_v1 DO INSTEAD  INSERT INTO rtest_t1 (a, b)
  VALUES (new.a, new.b);
rtest_v1|rtest_v1_upd|CREATE RULE rtest_v1_upd AS
    ON UPDATE TO rtest_v1 DO INSTEAD  UPDATE rtest_t1 SET a = new.a, b = new.b
  WHERE (rtest_t1.a = old.a);
shoelace|shoelace_del|CREATE RULE shoelace_del AS
    ON DELETE TO shoelace DO INSTEAD  DELETE FROM shoelace_data
  WHERE (shoelace_data.sl_name = old.sl_name);
shoelace|shoelace_ins|CREATE RULE shoelace_ins AS
    ON INSERT TO shoelace DO INSTEAD  INSERT INTO shoelace_data (sl_name, sl_avail, sl_color, sl_len, sl_unit)
  VALUES (new.sl_name, new.sl_avail, new.sl_color, new.sl_len, new.sl_unit);
shoelace|shoelace_upd|CREATE RULE shoelace_upd AS
    ON UPDATE TO shoelace DO INSTEAD  UPDATE shoelace_data SET sl_name = new.sl_name, sl_avail = new.sl_avail, sl_color = new.sl_color, sl_len = new.sl_len, sl_unit = new.sl_unit
  WHERE (shoelace_data.sl_name = old.sl_name);
shoelace_data|log_shoelace|CREATE RULE log_shoelace AS
    ON UPDATE TO shoelace_data
   WHERE (new.sl_avail <> old.sl_avail) DO  INSERT INTO shoelace_log (sl_name, sl_avail, log_who, log_when)
  VALUES (new.sl_name, new.sl_avail, 'Al Bundy'::name, 'Thu Jan 01 00:00:00 1970'::timestamp without time zone);
shoelace_ok|shoelace_ok_ins|CREATE RULE shoelace_ok_ins AS
    ON INSERT TO shoelace_ok DO INSTEAD  UPDATE shoelace SET sl_avail = (shoelace.sl_avail + new.ok_quant)
  WHERE (shoelace.sl_name = new.ok_name);
-- restore normal output mode
\a\t
--
-- CREATE OR REPLACE RULE
--
CREATE TABLE ruletest_tbl (a int, b int);
CREATE TABLE ruletest_tbl2 (a int, b int);
CREATE OR REPLACE RULE myrule AS ON INSERT TO ruletest_tbl
	DO INSTEAD INSERT INTO ruletest_tbl2 VALUES (10, 10);
INSERT INTO ruletest_tbl VALUES (99, 99);
CREATE OR REPLACE RULE myrule AS ON INSERT TO ruletest_tbl
	DO INSTEAD INSERT INTO ruletest_tbl2 VALUES (1000, 1000);
INSERT INTO ruletest_tbl VALUES (99, 99);
SELECT * FROM ruletest_tbl2;
  a   |  b   
------+------
   10 |   10
 1000 | 1000
(2 rows)

-- Check that rewrite rules splitting one INSERT into multiple
-- conditional statements does not disable FK checking.
create table rule_and_refint_t1 (
	id1a integer,
	id1b integer,
	primary key (id1a, id1b)
);
create table rule_and_refint_t2 (
	id2a integer,
	id2c integer,
	primary key (id2a, id2c)
);
create table rule_and_refint_t3 (
	id3a integer,
	id3b integer,
	id3c integer,
	data text,
	primary key (id3a, id3b, id3c),
	foreign key (id3a, id3b) references rule_and_refint_t1 (id1a, id1b),
	foreign key (id3a, id3c) references rule_and_refint_t2 (id2a, id2c)
);
insert into rule_and_refint_t1 values (1, 11);
insert into rule_and_refint_t1 values (1, 12);
insert into rule_and_refint_t1 values (2, 21);
insert into rule_and_refint_t1 values (2, 22);
insert into rule_and_refint_t2 values (1, 11);
insert into rule_and_refint_t2 values (1, 12);
insert into rule_and_refint_t2 values (2, 21);
insert into rule_and_refint_t2 values (2, 22);
insert into rule_and_refint_t3 values (1, 11, 11, 'row1');
insert into rule_and_refint_t3 values (1, 11, 12, 'row2');
insert into rule_and_refint_t3 values (1, 12, 11, 'row3');
insert into rule_and_refint_t3 values (1, 12, 12, 'row4');
insert into rule_and_refint_t3 values (1, 11, 13, 'row5');
ERROR:  insert or update on table "rule_and_refint_t3" violates foreign key constraint "rule_and_refint_t3_id3a_fkey1"
DETAIL:  Key (id3a, id3c)=(1, 13) is not present in table "rule_and_refint_t2".
insert into rule_and_refint_t3 values (1, 13, 11, 'row6');
ERROR:  insert or update on table "rule_and_refint_t3" violates foreign key constraint "rule_and_refint_t3_id3a_fkey"
DETAIL:  Key (id3a, id3b)=(1, 13) is not present in table "rule_and_refint_t1".
-- Ordinary table
insert into rule_and_refint_t3 values (1, 13, 11, 'row6')
  on conflict do nothing;
ERROR:  insert or update on table "rule_and_refint_t3" violates foreign key constraint "rule_and_refint_t3_id3a_fkey"
DETAIL:  Key (id3a, id3b)=(1, 13) is not present in table "rule_and_refint_t1".
-- rule not fired, so fk violation
insert into rule_and_refint_t3 values (1, 13, 11, 'row6')
  on conflict (id3a, id3b, id3c) do update
  set id3b = excluded.id3b;
ERROR:  insert or update on table "rule_and_refint_t3" violates foreign key constraint "rule_and_refint_t3_id3a_fkey"
DETAIL:  Key (id3a, id3b)=(1, 13) is not present in table "rule_and_refint_t1".
-- rule fired, so unsupported
insert into shoelace values ('sl9', 0, 'pink', 35.0, 'inch', 0.0)
  on conflict (sl_name) do update
  set sl_avail = excluded.sl_avail;
ERROR:  INSERT with ON CONFLICT clause cannot be used with table that has INSERT or UPDATE rules
create rule rule_and_refint_t3_ins as on insert to rule_and_refint_t3
	where (exists (select 1 from rule_and_refint_t3
			where (((rule_and_refint_t3.id3a = new.id3a)
			and (rule_and_refint_t3.id3b = new.id3b))
			and (rule_and_refint_t3.id3c = new.id3c))))
	do instead update rule_and_refint_t3 set data = new.data
	where (((rule_and_refint_t3.id3a = new.id3a)
	and (rule_and_refint_t3.id3b = new.id3b))
	and (rule_and_refint_t3.id3c = new.id3c));
insert into rule_and_refint_t3 values (1, 11, 13, 'row7');
ERROR:  insert or update on table "rule_and_refint_t3" violates foreign key constraint "rule_and_refint_t3_id3a_fkey1"
DETAIL:  Key (id3a, id3c)=(1, 13) is not present in table "rule_and_refint_t2".
insert into rule_and_refint_t3 values (1, 13, 11, 'row8');
ERROR:  insert or update on table "rule_and_refint_t3" violates foreign key constraint "rule_and_refint_t3_id3a_fkey"
DETAIL:  Key (id3a, id3b)=(1, 13) is not present in table "rule_and_refint_t1".
--
-- disallow dropping a view's rule (bug #5072)
--
create view fooview as select 'foo'::text;
drop rule "_RETURN" on fooview;
ERROR:  cannot drop rule _RETURN on view fooview because view fooview requires it
HINT:  You can drop view fooview instead.
drop view fooview;
--
-- test conversion of table to view (needed to load some pg_dump files)
--
create table fooview (x int, y text);
select xmin, * from fooview;
 xmin | x | y 
------+---+---
(0 rows)

create rule "_RETURN" as on select to fooview do instead
  select 1 as x, 'aaa'::text as y;
select * from fooview;
 x |  y  
---+-----
 1 | aaa
(1 row)

select xmin, * from fooview;  -- fail, views don't have such a column
ERROR:  column "xmin" does not exist
LINE 1: select xmin, * from fooview;
               ^
select reltoastrelid, relkind, relfrozenxid
  from pg_class where oid = 'fooview'::regclass;
 reltoastrelid | relkind | relfrozenxid 
---------------+---------+--------------
             0 | v       |            0
(1 row)

drop view fooview;
--
-- check for planner problems with complex inherited UPDATES
--
create table id (id serial primary key, name text);
-- currently, must respecify PKEY for each inherited subtable
create table test_1 (id integer primary key) inherits (id);
NOTICE:  merging column "id" with inherited definition
create table test_2 (id integer primary key) inherits (id);
NOTICE:  merging column "id" with inherited definition
create table test_3 (id integer primary key) inherits (id);
NOTICE:  merging column "id" with inherited definition
insert into test_1 (name) values ('Test 1');
insert into test_1 (name) values ('Test 2');
insert into test_2 (name) values ('Test 3');
insert into test_2 (name) values ('Test 4');
insert into test_3 (name) values ('Test 5');
insert into test_3 (name) values ('Test 6');
create view id_ordered as select * from id order by id;
create rule update_id_ordered as on update to id_ordered
	do instead update id set name = new.name where id = old.id;
select * from id_ordered;
 id |  name  
----+--------
  1 | Test 1
  2 | Test 2
  3 | Test 3
  4 | Test 4
  5 | Test 5
  6 | Test 6
(6 rows)

update id_ordered set name = 'update 2' where id = 2;
update id_ordered set name = 'update 4' where id = 4;
update id_ordered set name = 'update 5' where id = 5;
select * from id_ordered;
 id |   name   
----+----------
  1 | Test 1
  2 | update 2
  3 | Test 3
  4 | update 4
  5 | update 5
  6 | Test 6
(6 rows)

set client_min_messages to warning; -- suppress cascade notices
drop table id cascade;
reset client_min_messages;
--
-- check corner case where an entirely-dummy subplan is created by
-- constraint exclusion
--
create temp table t1 (a integer primary key);
create temp table t1_1 (check (a >= 0 and a < 10)) inherits (t1);
create temp table t1_2 (check (a >= 10 and a < 20)) inherits (t1);
create rule t1_ins_1 as on insert to t1
	where new.a >= 0 and new.a < 10
	do instead
	insert into t1_1 values (new.a);
create rule t1_ins_2 as on insert to t1
	where new.a >= 10 and new.a < 20
	do instead
	insert into t1_2 values (new.a);
create rule t1_upd_1 as on update to t1
	where old.a >= 0 and old.a < 10
	do instead
	update t1_1 set a = new.a where a = old.a;
create rule t1_upd_2 as on update to t1
	where old.a >= 10 and old.a < 20
	do instead
	update t1_2 set a = new.a where a = old.a;
set constraint_exclusion = on;
insert into t1 select * from generate_series(5,19,1) g;
update t1 set a = 4 where a = 5;
select * from only t1;
 a 
---
(0 rows)

select * from only t1_1;
 a 
---
 6
 7
 8
 9
 4
(5 rows)

select * from only t1_2;
 a  
----
 10
 11
 12
 13
 14
 15
 16
 17
 18
 19
(10 rows)

reset constraint_exclusion;
-- test various flavors of pg_get_viewdef()
select pg_get_viewdef('shoe'::regclass) as unpretty;
                    unpretty                    
------------------------------------------------
  SELECT sh.shoename,                          +
     sh.sh_avail,                              +
     sh.slcolor,                               +
     sh.slminlen,                              +
     (sh.slminlen * un.un_fact) AS slminlen_cm,+
     sh.slmaxlen,                              +
     (sh.slmaxlen * un.un_fact) AS slmaxlen_cm,+
     sh.slunit                                 +
    FROM shoe_data sh,                         +
     unit un                                   +
   WHERE (sh.slunit = un.un_name);
(1 row)

select pg_get_viewdef('shoe'::regclass,true) as pretty;
                    pretty                    
----------------------------------------------
  SELECT sh.shoename,                        +
     sh.sh_avail,                            +
     sh.slcolor,                             +
     sh.slminlen,                            +
     sh.slminlen * un.un_fact AS slminlen_cm,+
     sh.slmaxlen,                            +
     sh.slmaxlen * un.un_fact AS slmaxlen_cm,+
     sh.slunit                               +
    FROM shoe_data sh,                       +
     unit un                                 +
   WHERE sh.slunit = un.un_name;
(1 row)

select pg_get_viewdef('shoe'::regclass,0) as prettier;
                   prettier                   
----------------------------------------------
  SELECT sh.shoename,                        +
     sh.sh_avail,                            +
     sh.slcolor,                             +
     sh.slminlen,                            +
     sh.slminlen * un.un_fact AS slminlen_cm,+
     sh.slmaxlen,                            +
     sh.slmaxlen * un.un_fact AS slmaxlen_cm,+
     sh.slunit                               +
    FROM shoe_data sh,                       +
     unit un                                 +
   WHERE sh.slunit = un.un_name;
(1 row)

--
-- check multi-row VALUES in rules
--
create table rules_src(f1 int, f2 int);
create table rules_log(f1 int, f2 int, tag text);
insert into rules_src values(1,2), (11,12);
create rule r1 as on update to rules_src do also
  insert into rules_log values(old.*, 'old'), (new.*, 'new');
update rules_src set f2 = f2 + 1;
update rules_src set f2 = f2 * 10;
select * from rules_src;
 f1 | f2  
----+-----
  1 |  30
 11 | 130
(2 rows)

select * from rules_log;
 f1 | f2  | tag 
----+-----+-----
  1 |   2 | old
  1 |   3 | new
 11 |  12 | old
 11 |  13 | new
  1 |   3 | old
  1 |  30 | new
 11 |  13 | old
 11 | 130 | new
(8 rows)

create rule r2 as on update to rules_src do also
  values(old.*, 'old'), (new.*, 'new');
update rules_src set f2 = f2 / 10;
 column1 | column2 | column3 
---------+---------+---------
       1 |      30 | old
       1 |       3 | new
      11 |     130 | old
      11 |      13 | new
(4 rows)

select * from rules_src;
 f1 | f2 
----+----
  1 |  3
 11 | 13
(2 rows)

select * from rules_log;
 f1 | f2  | tag 
----+-----+-----
  1 |   2 | old
  1 |   3 | new
 11 |  12 | old
 11 |  13 | new
  1 |   3 | old
  1 |  30 | new
 11 |  13 | old
 11 | 130 | new
  1 |  30 | old
  1 |   3 | new
 11 | 130 | old
 11 |  13 | new
(12 rows)

create rule r3 as on delete to rules_src do notify rules_src_deletion;
\d+ rules_src
                      Table "public.rules_src"
 Column |  Type   | Modifiers | Storage | Stats target | Description 
--------+---------+-----------+---------+--------------+-------------
 f1     | integer |           | plain   |              | 
 f2     | integer |           | plain   |              | 
Rules:
    r1 AS
    ON UPDATE TO rules_src DO  INSERT INTO rules_log (f1, f2, tag) VALUES (old.f1,old.f2,'old'::text), (new.f1,new.f2,'new'::text)
    r2 AS
    ON UPDATE TO rules_src DO  VALUES (old.f1,old.f2,'old'::text), (new.f1,new.f2,'new'::text)
    r3 AS
    ON DELETE TO rules_src DO
 NOTIFY rules_src_deletion

--
-- Ensure a aliased target relation for insert is correctly deparsed.
--
create rule r4 as on insert to rules_src do instead insert into rules_log AS trgt SELECT NEW.* RETURNING trgt.f1, trgt.f2;
create rule r5 as on update to rules_src do instead UPDATE rules_log AS trgt SET tag = 'updated' WHERE trgt.f1 = new.f1;
\d+ rules_src
                      Table "public.rules_src"
 Column |  Type   | Modifiers | Storage | Stats target | Description 
--------+---------+-----------+---------+--------------+-------------
 f1     | integer |           | plain   |              | 
 f2     | integer |           | plain   |              | 
Rules:
    r1 AS
    ON UPDATE TO rules_src DO  INSERT INTO rules_log (f1, f2, tag) VALUES (old.f1,old.f2,'old'::text), (new.f1,new.f2,'new'::text)
    r2 AS
    ON UPDATE TO rules_src DO  VALUES (old.f1,old.f2,'old'::text), (new.f1,new.f2,'new'::text)
    r3 AS
    ON DELETE TO rules_src DO
 NOTIFY rules_src_deletion
    r4 AS
    ON INSERT TO rules_src DO INSTEAD  INSERT INTO rules_log AS trgt (f1, f2)  SELECT new.f1,
            new.f2
  RETURNING trgt.f1,
    trgt.f2
    r5 AS
    ON UPDATE TO rules_src DO INSTEAD  UPDATE rules_log trgt SET tag = 'updated'::text
  WHERE trgt.f1 = new.f1

--
-- check alter rename rule
--
CREATE TABLE rule_t1 (a INT);
CREATE VIEW rule_v1 AS SELECT * FROM rule_t1;
CREATE RULE InsertRule AS
    ON INSERT TO rule_v1
    DO INSTEAD
        INSERT INTO rule_t1 VALUES(new.a);
ALTER RULE InsertRule ON rule_v1 RENAME to NewInsertRule;
INSERT INTO rule_v1 VALUES(1);
SELECT * FROM rule_v1;
 a 
---
 1
(1 row)

\d+ rule_v1
                View "public.rule_v1"
 Column |  Type   | Modifiers | Storage | Description 
--------+---------+-----------+---------+-------------
 a      | integer |           | plain   | 
View definition:
 SELECT rule_t1.a
   FROM rule_t1;
Rules:
 newinsertrule AS
    ON INSERT TO rule_v1 DO INSTEAD  INSERT INTO rule_t1 (a)
  VALUES (new.a)

--
-- error conditions for alter rename rule
--
ALTER RULE InsertRule ON rule_v1 RENAME TO NewInsertRule; -- doesn't exist
ERROR:  rule "insertrule" for relation "rule_v1" does not exist
ALTER RULE NewInsertRule ON rule_v1 RENAME TO "_RETURN"; -- already exists
ERROR:  rule "_RETURN" for relation "rule_v1" already exists
ALTER RULE "_RETURN" ON rule_v1 RENAME TO abc; -- ON SELECT rule cannot be renamed
ERROR:  renaming an ON SELECT rule is not allowed
DROP VIEW rule_v1;
DROP TABLE rule_t1;
--
-- check display of VALUES in view definitions
--
create view rule_v1 as values(1,2);
\d+ rule_v1
                 View "public.rule_v1"
 Column  |  Type   | Modifiers | Storage | Description 
---------+---------+-----------+---------+-------------
 column1 | integer |           | plain   | 
 column2 | integer |           | plain   | 
View definition:
 VALUES (1,2);

drop view rule_v1;
create view rule_v1(x) as values(1,2);
\d+ rule_v1
                 View "public.rule_v1"
 Column  |  Type   | Modifiers | Storage | Description 
---------+---------+-----------+---------+-------------
 x       | integer |           | plain   | 
 column2 | integer |           | plain   | 
View definition:
 SELECT "*VALUES*".column1 AS x,
    "*VALUES*".column2
   FROM (VALUES (1,2)) "*VALUES*";

drop view rule_v1;
create view rule_v1(x) as select * from (values(1,2)) v;
\d+ rule_v1
                 View "public.rule_v1"
 Column  |  Type   | Modifiers | Storage | Description 
---------+---------+-----------+---------+-------------
 x       | integer |           | plain   | 
 column2 | integer |           | plain   | 
View definition:
 SELECT v.column1 AS x,
    v.column2
   FROM ( VALUES (1,2)) v;

drop view rule_v1;
create view rule_v1(x) as select * from (values(1,2)) v(q,w);
\d+ rule_v1
                View "public.rule_v1"
 Column |  Type   | Modifiers | Storage | Description 
--------+---------+-----------+---------+-------------
 x      | integer |           | plain   | 
 w      | integer |           | plain   | 
View definition:
 SELECT v.q AS x,
    v.w
   FROM ( VALUES (1,2)) v(q, w);

<<<<<<< HEAD
drop view rule_v1;
=======
drop view rule_v1;
--
-- Check DO INSTEAD rules with ON CONFLICT
--
CREATE TABLE hats (
	hat_name    char(10) primary key,
	hat_color   char(10)      -- hat color
);
CREATE TABLE hat_data (
	hat_name    char(10),
	hat_color   char(10)      -- hat color
);
create unique index hat_data_unique_idx
  on hat_data (hat_name COLLATE "C" bpchar_pattern_ops);
-- DO NOTHING with ON CONFLICT
CREATE RULE hat_nosert AS ON INSERT TO hats
    DO INSTEAD
    INSERT INTO hat_data VALUES (
           NEW.hat_name,
           NEW.hat_color)
        ON CONFLICT (hat_name COLLATE "C" bpchar_pattern_ops) WHERE hat_color = 'green'
        DO NOTHING
        RETURNING *;
SELECT definition FROM pg_rules WHERE tablename = 'hats' ORDER BY rulename;
                                         definition                                          
---------------------------------------------------------------------------------------------
 CREATE RULE hat_nosert AS                                                                  +
     ON INSERT TO hats DO INSTEAD  INSERT INTO hat_data (hat_name, hat_color)               +
   VALUES (new.hat_name, new.hat_color) ON CONFLICT(hat_name COLLATE "C" bpchar_pattern_ops)+
   WHERE (hat_data.hat_color = 'green'::bpchar) DO NOTHING                                  +
   RETURNING hat_data.hat_name,                                                             +
     hat_data.hat_color;
(1 row)

-- Works (projects row)
INSERT INTO hats VALUES ('h7', 'black') RETURNING *;
  hat_name  | hat_color  
------------+------------
 h7         | black     
(1 row)

-- Works (does nothing)
INSERT INTO hats VALUES ('h7', 'black') RETURNING *;
 hat_name | hat_color 
----------+-----------
(0 rows)

SELECT tablename, rulename, definition FROM pg_rules
	WHERE tablename = 'hats';
 tablename |  rulename  |                                         definition                                          
-----------+------------+---------------------------------------------------------------------------------------------
 hats      | hat_nosert | CREATE RULE hat_nosert AS                                                                  +
           |            |     ON INSERT TO hats DO INSTEAD  INSERT INTO hat_data (hat_name, hat_color)               +
           |            |   VALUES (new.hat_name, new.hat_color) ON CONFLICT(hat_name COLLATE "C" bpchar_pattern_ops)+
           |            |   WHERE (hat_data.hat_color = 'green'::bpchar) DO NOTHING                                  +
           |            |   RETURNING hat_data.hat_name,                                                             +
           |            |     hat_data.hat_color;
(1 row)

DROP RULE hat_nosert ON hats;
-- DO NOTHING without ON CONFLICT
CREATE RULE hat_nosert_all AS ON INSERT TO hats
    DO INSTEAD
    INSERT INTO hat_data VALUES (
           NEW.hat_name,
           NEW.hat_color)
        ON CONFLICT
        DO NOTHING
        RETURNING *;
SELECT definition FROM pg_rules WHERE tablename = 'hats' ORDER BY rulename;
                                  definition                                  
------------------------------------------------------------------------------
 CREATE RULE hat_nosert_all AS                                               +
     ON INSERT TO hats DO INSTEAD  INSERT INTO hat_data (hat_name, hat_color)+
   VALUES (new.hat_name, new.hat_color) ON CONFLICT DO NOTHING               +
   RETURNING hat_data.hat_name,                                              +
     hat_data.hat_color;
(1 row)

DROP RULE hat_nosert_all ON hats;
-- Works (does nothing)
INSERT INTO hats VALUES ('h7', 'black') RETURNING *;
  hat_name  | hat_color  
------------+------------
 h7         | black     
(1 row)

-- DO UPDATE with a WHERE clause
CREATE RULE hat_upsert AS ON INSERT TO hats
    DO INSTEAD
    INSERT INTO hat_data VALUES (
           NEW.hat_name,
           NEW.hat_color)
        ON CONFLICT (hat_name)
        DO UPDATE
           SET hat_name = hat_data.hat_name, hat_color = excluded.hat_color
           WHERE excluded.hat_color <>  'forbidden' AND hat_data.* != excluded.*
        RETURNING *;
SELECT definition FROM pg_rules WHERE tablename = 'hats' ORDER BY rulename;
                                                               definition                                                                
-----------------------------------------------------------------------------------------------------------------------------------------
 CREATE RULE hat_upsert AS                                                                                                              +
     ON INSERT TO hats DO INSTEAD  INSERT INTO hat_data (hat_name, hat_color)                                                           +
   VALUES (new.hat_name, new.hat_color) ON CONFLICT(hat_name) DO UPDATE SET hat_name = hat_data.hat_name, hat_color = excluded.hat_color+
   WHERE ((excluded.hat_color <> 'forbidden'::bpchar) AND (hat_data.* <> excluded.*))                                                   +
   RETURNING hat_data.hat_name,                                                                                                         +
     hat_data.hat_color;
(1 row)

-- Works (does upsert)
INSERT INTO hats VALUES ('h8', 'black') RETURNING *;
  hat_name  | hat_color  
------------+------------
 h8         | black     
(1 row)

SELECT * FROM hat_data WHERE hat_name = 'h8';
  hat_name  | hat_color  
------------+------------
 h8         | black     
(1 row)

INSERT INTO hats VALUES ('h8', 'white') RETURNING *;
  hat_name  | hat_color  
------------+------------
 h8         | white     
(1 row)

SELECT * FROM hat_data WHERE hat_name = 'h8';
  hat_name  | hat_color  
------------+------------
 h8         | white     
(1 row)

INSERT INTO hats VALUES ('h8', 'forbidden') RETURNING *;
 hat_name | hat_color 
----------+-----------
(0 rows)

SELECT * FROM hat_data WHERE hat_name = 'h8';
  hat_name  | hat_color  
------------+------------
 h8         | white     
(1 row)

SELECT tablename, rulename, definition FROM pg_rules
	WHERE tablename = 'hats';
 tablename |  rulename  |                                                               definition                                                                
-----------+------------+-----------------------------------------------------------------------------------------------------------------------------------------
 hats      | hat_upsert | CREATE RULE hat_upsert AS                                                                                                              +
           |            |     ON INSERT TO hats DO INSTEAD  INSERT INTO hat_data (hat_name, hat_color)                                                           +
           |            |   VALUES (new.hat_name, new.hat_color) ON CONFLICT(hat_name) DO UPDATE SET hat_name = hat_data.hat_name, hat_color = excluded.hat_color+
           |            |   WHERE ((excluded.hat_color <> 'forbidden'::bpchar) AND (hat_data.* <> excluded.*))                                                   +
           |            |   RETURNING hat_data.hat_name,                                                                                                         +
           |            |     hat_data.hat_color;
(1 row)

-- ensure explain works for on insert conflict rules
explain (costs off) INSERT INTO hats VALUES ('h8', 'forbidden') RETURNING *;
                                           QUERY PLAN                                            
-------------------------------------------------------------------------------------------------
 Insert on hat_data
   Conflict Resolution: UPDATE
   Conflict Arbiter Indexes: hat_data_unique_idx
   Conflict Filter: ((excluded.hat_color <> 'forbidden'::bpchar) AND (hat_data.* <> excluded.*))
   ->  Result
(5 rows)

-- ensure upserting into a rule, with a CTE (different offsets!) works
WITH data(hat_name, hat_color) AS (
    VALUES ('h8', 'green'),
        ('h9', 'blue'),
        ('h7', 'forbidden')
)
INSERT INTO hats
    SELECT * FROM data
RETURNING *;
  hat_name  | hat_color  
------------+------------
 h8         | green     
 h9         | blue      
(2 rows)

EXPLAIN (costs off) WITH data(hat_name, hat_color) AS (
    VALUES ('h8', 'green'),
        ('h9', 'blue'),
        ('h7', 'forbidden')
)
INSERT INTO hats
    SELECT * FROM data
RETURNING *;
                                           QUERY PLAN                                            
-------------------------------------------------------------------------------------------------
 Insert on hat_data
   Conflict Resolution: UPDATE
   Conflict Arbiter Indexes: hat_data_unique_idx
   Conflict Filter: ((excluded.hat_color <> 'forbidden'::bpchar) AND (hat_data.* <> excluded.*))
   CTE data
     ->  Values Scan on "*VALUES*"
   ->  CTE Scan on data
(7 rows)

SELECT * FROM hat_data WHERE hat_name IN ('h8', 'h9', 'h7') ORDER BY hat_name;
  hat_name  | hat_color  
------------+------------
 h7         | black     
 h8         | green     
 h9         | blue      
(3 rows)

DROP RULE hat_upsert ON hats;
drop table hats;
drop table hat_data;
>>>>>>> 8abb52fa
<|MERGE_RESOLUTION|>--- conflicted
+++ resolved
@@ -2803,9 +2803,6 @@
     v.w
    FROM ( VALUES (1,2)) v(q, w);
 
-<<<<<<< HEAD
-drop view rule_v1;
-=======
 drop view rule_v1;
 --
 -- Check DO INSTEAD rules with ON CONFLICT
@@ -3018,5 +3015,4 @@
 
 DROP RULE hat_upsert ON hats;
 drop table hats;
-drop table hat_data;
->>>>>>> 8abb52fa
+drop table hat_data;
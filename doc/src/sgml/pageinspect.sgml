--- conflicted
+++ resolved
@@ -310,53 +310,14 @@
      </para>
     </listitem>
    </varlistentry>
-<<<<<<< HEAD
-=======
-
-   <varlistentry>
-    <term>
-     <function>fsm_page_contents(page bytea) returns text</function>
-     <indexterm>
-      <primary>fsm_page_contents</primary>
-     </indexterm>
-    </term>
-
-    <listitem>
-     <para>
-<!--
-      <function>fsm_page_contents</function> shows the internal node structure
-      of a FSM page. The output is a multiline string, with one line per
-      node in the binary tree within the page. Only those nodes that are not
-      zero are printed. The so-called "next" pointer, which points to the
-      next slot to be returned from the page, is also printed.
--->
-<function>fsm_page_contents</function>は、FSMページの内部ノード構造を表示します。
-出力は複数行からなる文字列で、各行がページ内のバイナリツリー（二分木）の1ノードを表します。
-それらのノードのうち、非ゼロのノードのみが出力されます。
-そのページから返される次のスロットを指し示すための"next（次）"と呼ばれるポインタも出力されます。
-     </para>
-     <para>
-<!--
-      See <filename>src/backend/storage/freespace/README</filename> for more
-      information on the structure of an FSM page.
--->
-FSMページの構造に関する更に詳しい情報は、<filename>src/backend/storage/freespace/README</filename>を参照してください。
-     </para>
-    </listitem>
-   </varlistentry>
->>>>>>> bd0a9e56
   </variablelist>
  </sect2>
 
  <sect2>
-<<<<<<< HEAD
+<!--
   <title>B-Tree Functions</title>
-=======
-<!--
-  <title>B-tree Functions</title>
 -->
   <title>B-tree関数</title>
->>>>>>> bd0a9e56
 
   <variablelist>
    <varlistentry>

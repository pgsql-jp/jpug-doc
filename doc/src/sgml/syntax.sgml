--- conflicted
+++ resolved
@@ -387,15 +387,11 @@
     The escape character can be any single character other than a
     hexadecimal digit, the plus sign, a single quote, a double quote,
     or a whitespace character.  Note that the escape character is
-<<<<<<< HEAD
     written in single quotes, not double quotes,
     after <literal>UESCAPE</literal>.
-=======
-    written in single quotes, not double quotes.
 -->
 エスケープ文字には、16進表記用の文字、プラス記号、単一引用符、二重引用符、空白文字以外の任意の単一文字を使用することができます。
 エスケープ文字には二重引用符ではなく単一引用符で記述していることに注意してください。
->>>>>>> 184958ef
    </para>
 
    <para>
@@ -407,7 +403,6 @@
    </para>
 
    <para>
-<<<<<<< HEAD
     Either the 4-digit or the 6-digit escape form can be used to
     specify UTF-16 surrogate pairs to compose characters with code
     points larger than U+FFFF, although the availability of the
@@ -420,47 +415,6 @@
     If the server encoding is not UTF-8, the Unicode code point identified
     by one of these escape sequences is converted to the actual server
     encoding; an error is reported if that's not possible.
-=======
-<!--
-    The Unicode escape syntax works only when the server encoding is
-    <literal>UTF8</literal>.  When other server encodings are used, only code
-    points in the ASCII range (up to <literal>\007F</literal>) can be
-    specified.  Both the 4-digit and the 6-digit form can be used to
-    specify UTF-16 surrogate pairs to compose characters with code
-    points larger than U+FFFF, although the availability of the
-    6-digit form technically makes this unnecessary.  (Surrogate
-    pairs are not stored directly, but combined into a single
-    code point that is then encoded in UTF-8.)
--->
-Unicodeエスケープ構文はサーバの符号化方式が<literal>UTF8</literal>の場合のみ有効です。
-他のサーバ符号化方式が用いられている場合、ASCII範囲（<literal>\007F</literal>まで）のコードポイントのみ指定できます。
-U+FFFFより大きなコードポイントを持つ文字を構成するUTF-16サロゲートペアを指定するために、4桁と6桁の形式の両方を使用することができますが、技術的には6桁形式の機能によりこれは不要になります。
-（サロゲートペアは直接格納されるわけではなく、一つのコードポイントに結合されてから、UTF-8に符号化されます。）
-   </para>
-
-   <para>
-<!--
-    Quoting an identifier also makes it case-sensitive, whereas
-    unquoted names are always folded to lower case.  For example, the
-    identifiers <literal>FOO</literal>, <literal>foo</literal>, and
-    <literal>"foo"</literal> are considered the same by
-    <productname>PostgreSQL</productname>, but
-    <literal>"Foo"</literal> and <literal>"FOO"</literal> are
-    different from these three and each other.  (The folding of
-    unquoted names to lower case in <productname>PostgreSQL</productname> is
-    incompatible with the SQL standard, which says that unquoted names
-    should be folded to upper case.  Thus, <literal>foo</literal>
-    should be equivalent to <literal>"FOO"</literal> not
-    <literal>"foo"</literal> according to the standard.  If you want
-    to write portable applications you are advised to always quote a
-    particular name or never quote it.)
--->
-引用符が付かない名前は常に小文字に解釈されますが、識別子を引用符で囲むことによって大文字と小文字が区別されるようになります。
-例えば、識別子<literal>FOO</literal>、<literal>foo</literal>、<literal>"foo"</literal>は<productname>PostgreSQL</productname>によれば同じものとして解釈されますが、<literal>"Foo"</literal>と<literal>"FOO"</literal>は、これら3つとも、またお互いに違ったものとして解釈されます
-（<productname>PostgreSQL</productname>が引用符の付かない名前を小文字として解釈することは標準SQLと互換性がありません。標準SQLでは引用符の付かない名前は大文字に解釈されるべきだとされています。
-したがって標準SQLによれば、<literal>foo</literal>は<literal>"FOO"</literal>と同じであるべきで、<literal>"foo"</literal>とは異なるはずなのです。
-もし移植可能なアプリケーションを書きたいならば、特定の名前は常に引用符で囲むか、あるいはまったく囲まないかのいずれかに統一することをお勧めします）。
->>>>>>> 184958ef
    </para>
   </sect2>
 
@@ -574,14 +528,10 @@
    </sect3>
 
    <sect3 id="sql-syntax-strings-escape">
-<<<<<<< HEAD
+<!--
     <title>String Constants with C-Style Escapes</title>
-=======
-<!--
-    <title>String Constants with C-Style Escapes</title>
 -->
     <title>C形式エスケープでの文字列定数</title>
->>>>>>> 184958ef
 
      <indexterm zone="sql-syntax-strings-escape">
 <!--
@@ -729,37 +679,12 @@
      valid characters in the server character set encoding.
      A useful alternative is to use Unicode escapes or the
      alternative Unicode escape syntax, explained
-<<<<<<< HEAD
      in <xref linkend="sql-syntax-strings-uescape"/>; then the server
      will check that the character conversion is possible.
-=======
-     in <xref linkend="sql-syntax-strings-uescape"/>, should be used
-     instead.  (The alternative would be doing the UTF-8 encoding by
-     hand and writing out the bytes, which would be very cumbersome.)
 -->
 特に8進数や16進数エスケープを用いて作成されるバイトシーケンスが、サーバ文字セット符号化方式において有効な文字で構成されていることはコードを書く人の責任です。
 サーバ符号化方式がUTF-8の場合、Unicodeエスケープか、<xref linkend="sql-syntax-strings-uescape"/>で説明するもう一つのUnicodeエスケープ構文を代わりとして使用すべきです。
 （後者は手作業でUTF-8符号化を行い、書き出さなくてはならないのでとても厄介です。）
-    </para>
-
-    <para>
-<!--
-     The Unicode escape syntax works fully only when the server
-     encoding is <literal>UTF8</literal>.  When other server encodings are
-     used, only code points in the ASCII range (up
-     to <literal>\u007F</literal>) can be specified.  Both the 4-digit and
-     the 8-digit form can be used to specify UTF-16 surrogate pairs to
-     compose characters with code points larger than U+FFFF, although
-     the availability of the 8-digit form technically makes this
-     unnecessary.  (When surrogate pairs are used when the server
-     encoding is <literal>UTF8</literal>, they are first combined into a
-     single code point that is then encoded in UTF-8.)
--->
-Unicodeエスケープ構文は、サーバの符号化方式が<literal>UTF8</literal>である場合のみ、完全に動作します。
-他のサーバ符号化方式が使用されている場合、ASCII範囲（<literal>\u007F</literal>まで）のコードポイントのみを指定することができます。
-U+FFFFより大きなコードポイントを持つ文字を構成するUTF-16サロゲートペアを指定するために、4桁と8桁の両方の形式を使用することができますが、技術的には8桁形式の機能によりこれは不要になります。
-（サーバの符号化方式が<literal>UTF8</literal>の場合にサロゲートペアが使用される時、まず単一のコードポイントに組み合わされ、その後にUTF-8に符号化されます。）
->>>>>>> 184958ef
     </para>
 
     <caution>
@@ -876,7 +801,6 @@
     </para>
 
     <para>
-<<<<<<< HEAD
      To include the escape character in the string literally, write
      it twice.
     </para>
@@ -894,24 +818,6 @@
      If the server encoding is not UTF-8, the Unicode code point identified
      by one of these escape sequences is converted to the actual server
      encoding; an error is reported if that's not possible.
-=======
-<!--
-     The Unicode escape syntax works only when the server encoding is
-     <literal>UTF8</literal>.  When other server encodings are used, only
-     code points in the ASCII range (up to <literal>\007F</literal>)
-     can be specified.  Both the 4-digit and the 6-digit form can be
-     used to specify UTF-16 surrogate pairs to compose characters with
-     code points larger than U+FFFF, although the availability of the
-     6-digit form technically makes this unnecessary.  (When surrogate
-     pairs are used when the server encoding is <literal>UTF8</literal>, they
-     are first combined into a single code point that is then encoded
-     in UTF-8.)
--->
-Unicodeエスケープ構文はサーバの符号化方式が<literal>UTF8</literal>の場合のみ有効です。
-他のサーバ符号化方式が用いられている場合、ASCII範囲（<literal>\007F</literal>まで）のコードポイントのみ指定できます。
-U+FFFFより大きなコードポイントを持つ文字を構成するUTF-16サロゲートペアを指定するために、4桁と6桁の両方の形式を使用することができますが、技術的には6桁形式の機能によりこれは不要になります。
-（サーバの符号化方式が<literal>UTF8</literal>の場合にサロゲートペアが使用される時、まず単一のコードポイントに組み合わされ、その後にUTF-8に符号化されます。）
->>>>>>> 184958ef
     </para>
 
     <para>
@@ -929,28 +835,10 @@
 そうでないとこの構文は、SQL文を構文解釈するクライアントを混乱させ、SQLインジェクションや、それに類似したセキュリティ問題に繋がることさえあるからです。
 パラメータがoffに設定されていれば、この構文はエラーメッセージを出して拒絶されます。
     </para>
-<<<<<<< HEAD
    </sect3>
 
    <sect3 id="sql-syntax-dollar-quoting">
     <title>Dollar-Quoted String Constants</title>
-=======
-
-    <para>
-<!--
-     To include the escape character in the string literally, write it
-     twice.
--->
-文字列の中に、エスケープ文字をそのまま含めるにはエスケープ文字を２回書きます。
-    </para>
-   </sect3>
-
-   <sect3 id="sql-syntax-dollar-quoting">
-<!--
-    <title>Dollar-Quoted String Constants</title>
--->
-    <title>ドル記号で引用符付けされた文字列定数</title>
->>>>>>> 184958ef
 
      <indexterm>
 <!--
@@ -1071,14 +959,10 @@
    </sect3>
 
    <sect3 id="sql-syntax-bit-strings">
-<<<<<<< HEAD
+<!--
     <title>Bit-String Constants</title>
-=======
-<!--
-    <title>Bit-String Constants</title>
 -->
     <title>ビット文字列定数</title>
->>>>>>> 184958ef
 
     <indexterm zone="sql-syntax-bit-strings">
 <!--
@@ -1633,51 +1517,12 @@
     Most operators have the same precedence and are left-associative.
     The precedence and associativity of the operators is hard-wired
     into the parser.
-<<<<<<< HEAD
     Add parentheses if you want an expression with multiple operators
     to be parsed in some other way than what the precedence rules imply.
-=======
 -->
 <xref linkend="sql-precedence-table"/>は、<productname>PostgreSQL</productname>の演算子の優先順位と結合性を示しています。
 ほとんどの演算子は同じ優先順位を持ち、左結合します。
 演算子の優先順位と結合性はパーサに組み込まれています。
-   </para>
-
-   <para>
-<!--
-    You will
-    sometimes need to add parentheses when using combinations of
-    binary and unary operators.  For instance:
--->
-二項演算子と単項演算子を組み合わせて使う場合は括弧を加える必要がある場合があります。
-例えば下記のような場合です。
-<programlisting>
-SELECT 5 ! - 6;
-</programlisting>
-<!--
-   will be parsed as:
--->
-は、
-<programlisting>
-SELECT 5 ! (- 6);
-</programlisting>
-<!--
-    because the parser has no idea &mdash; until it is too late
-    &mdash; that <token>!</token> is defined as a postfix operator,
-    not an infix one.  To get the desired behavior in this case, you
-    must write:
--->
-と解析されます。
-なぜならば、パーサは<token>!</token>が中置ではなく接尾演算子として定義されていることに最後まで気が付かないためです。
-この場合、求める結果を得るためには下記のように書く必要があります。
-<programlisting>
-SELECT (5 !) - 6;
-</programlisting>
-<!--
-    This is the price one pays for extensibility.
--->
-これが拡張性を求める故の代償です。
->>>>>>> 184958ef
    </para>
 
    <table id="sql-precedence-table">
@@ -2266,14 +2111,10 @@
 <!--
     (Here, the brackets <literal>[ ]</literal> are meant to appear literally.)
     Each <replaceable>subscript</replaceable> is itself an expression,
-<<<<<<< HEAD
     which will be rounded to the nearest integer value.
-=======
-    which must yield an integer value.
 -->
 （ここで大括弧<literal>[ ]</literal>は文字通りに記述してください（訳注：これはオプション部分を表す大括弧ではありません）。）
 各<replaceable>subscript</replaceable>はそれ自体が式であり、整数値を生成しなければなりません。
->>>>>>> 184958ef
    </para>
 
    <para>

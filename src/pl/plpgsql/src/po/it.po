#
# Translation of plpgsql to Italian
# PostgreSQL Project
#
# Associazione Culturale ITPUG - Italian PostgreSQL Users Group
# http://www.itpug.org/ - info@itpug.org
#
# Traduttori:
#  * Diego Cinelli <diego.cinelli@itpug.org>
#  * Daniele Varrazzo <daniele.varrazzo@gmail.com
#
# Revisori:
#  * Gabriele Bartolini <gabriele.bartolini@itpug.org>
#
# Copyright (c) 2010, Associazione Culturale ITPUG
# Distributed under the same license of the PostgreSQL project
#
msgid ""
msgstr ""
<<<<<<< HEAD
"Project-Id-Version: plpgsql (PostgreSQL) 9.4\n"
"Report-Msgid-Bugs-To: pgsql-bugs@postgresql.org\n"
"POT-Creation-Date: 2014-08-11 14:37+0000\n"
"PO-Revision-Date: 2014-08-12 00:12+0100\n"
=======
"Project-Id-Version: plpgsql (PostgreSQL) 9.5\n"
"Report-Msgid-Bugs-To: pgsql-bugs@postgresql.org\n"
"POT-Creation-Date: 2015-07-06 14:37+0000\n"
"PO-Revision-Date: 2015-07-07 03:18+0100\n"
>>>>>>> 8abb52fa
"Last-Translator: Daniele Varrazzo <daniele.varrazzo@gmail.com>\n"
"Language-Team: Gruppo traduzioni ITPUG <traduzioni@itpug.org>\n"
"Language: it\n"
"MIME-Version: 1.0\n"
"Content-Type: text/plain; charset=UTF-8\n"
"Content-Transfer-Encoding: 8bit\n"
"Plural-Forms: nplurals=2; plural=n != 1;\n"
"X-Poedit-SourceCharset: utf-8\n"
"X-Generator: Poedit 1.5.4\n"

<<<<<<< HEAD
#: pl_comp.c:436 pl_handler.c:438
=======
#: pl_comp.c:432 pl_handler.c:448
>>>>>>> 8abb52fa
#, c-format
msgid "PL/pgSQL functions cannot accept type %s"
msgstr "Le funzioni PL/pgSQL non accettano il tipo %s"

#: pl_comp.c:517
#, c-format
msgid "could not determine actual return type for polymorphic function \"%s\""
msgstr "determinazione del tipo di ritorno reale per la funzione polimorfa \"%s\" fallita"

#: pl_comp.c:547
#, c-format
msgid "trigger functions can only be called as triggers"
msgstr "le funzioni trigger possono essere chiamate esclusivamente da trigger"

<<<<<<< HEAD
#: pl_comp.c:551 pl_handler.c:423
=======
#: pl_comp.c:547 pl_handler.c:433
>>>>>>> 8abb52fa
#, c-format
msgid "PL/pgSQL functions cannot return type %s"
msgstr "Le funzioni PL/pgSQL non possono restituire un tipo %s"

<<<<<<< HEAD
#: pl_comp.c:594
=======
#: pl_comp.c:588
>>>>>>> 8abb52fa
#, c-format
msgid "trigger functions cannot have declared arguments"
msgstr "Le funzioni trigger non possono avere argomenti dichiarati"

<<<<<<< HEAD
#: pl_comp.c:595
=======
#: pl_comp.c:589
>>>>>>> 8abb52fa
#, c-format
msgid "The arguments of the trigger can be accessed through TG_NARGS and TG_ARGV instead."
msgstr "Gli argomenti del trigger possono essere acceduti tramite TG_NARGS e TG_ARGV invece."

<<<<<<< HEAD
#: pl_comp.c:697
=======
#: pl_comp.c:691
>>>>>>> 8abb52fa
#, c-format
msgid "event trigger functions cannot have declared arguments"
msgstr "le funzioni trigger di evento non possono avere argomenti dichiarati"

<<<<<<< HEAD
#: pl_comp.c:962
=======
#: pl_comp.c:944
>>>>>>> 8abb52fa
#, c-format
msgid "compilation of PL/pgSQL function \"%s\" near line %d"
msgstr "compilazione della funzione PL/pgSQL \"%s\" in prossimità della riga %d"

<<<<<<< HEAD
#: pl_comp.c:985
=======
#: pl_comp.c:967
>>>>>>> 8abb52fa
#, c-format
msgid "parameter name \"%s\" used more than once"
msgstr "il nome di parametro \"%s\" è usato più di una volta"

<<<<<<< HEAD
#: pl_comp.c:1095
=======
#: pl_comp.c:1077
>>>>>>> 8abb52fa
#, c-format
msgid "column reference \"%s\" is ambiguous"
msgstr "il riferimento alla colonna \"%s\" è ambiguo"

<<<<<<< HEAD
#: pl_comp.c:1097
=======
#: pl_comp.c:1079
>>>>>>> 8abb52fa
#, c-format
msgid "It could refer to either a PL/pgSQL variable or a table column."
msgstr "Può riferirsi o ad una variabile PL/pgSQL o ad una colonna di tabella."

<<<<<<< HEAD
#: pl_comp.c:1277 pl_comp.c:1305 pl_exec.c:4179 pl_exec.c:4524 pl_exec.c:4609
#: pl_exec.c:4700
=======
#: pl_comp.c:1259 pl_comp.c:1287 pl_exec.c:4373 pl_exec.c:4722 pl_exec.c:4807
#: pl_exec.c:4898
>>>>>>> 8abb52fa
#, c-format
msgid "record \"%s\" has no field \"%s\""
msgstr "il record \"%s\" non ha un campo \"%s\""

<<<<<<< HEAD
#: pl_comp.c:1836
=======
#: pl_comp.c:1818
>>>>>>> 8abb52fa
#, c-format
msgid "relation \"%s\" does not exist"
msgstr "la relazione \"%s\" non esiste"

<<<<<<< HEAD
#: pl_comp.c:1945
=======
#: pl_comp.c:1927
>>>>>>> 8abb52fa
#, c-format
msgid "variable \"%s\" has pseudo-type %s"
msgstr "la variabile \"%s\" ha lo pseudo-tipo %s"

<<<<<<< HEAD
#: pl_comp.c:2011
=======
#: pl_comp.c:1994
>>>>>>> 8abb52fa
#, c-format
msgid "relation \"%s\" is not a table"
msgstr "la relazione \"%s\" non è una tabella"

<<<<<<< HEAD
#: pl_comp.c:2171
=======
#: pl_comp.c:2154
>>>>>>> 8abb52fa
#, c-format
msgid "type \"%s\" is only a shell"
msgstr "il tipo \"%s\" non è completamente definito"

<<<<<<< HEAD
#: pl_comp.c:2245 pl_comp.c:2298
=======
#: pl_comp.c:2243 pl_comp.c:2296
>>>>>>> 8abb52fa
#, c-format
msgid "unrecognized exception condition \"%s\""
msgstr "condizione di eccezione \"%s\" sconosciuta"

<<<<<<< HEAD
#: pl_comp.c:2456
=======
#: pl_comp.c:2503
>>>>>>> 8abb52fa
#, c-format
msgid "could not determine actual argument type for polymorphic function \"%s\""
msgstr "il tipo reale dell'argomento non è determinabile per la funzione polimorfa \"%s\""

<<<<<<< HEAD
#: pl_exec.c:277 pl_exec.c:537 pl_exec.c:816
msgid "during initialization of execution state"
msgstr "durante l'inizializzazione dello stato di esecuzione"

#: pl_exec.c:284
msgid "while storing call arguments into local variables"
msgstr "durante la memorizzazione degli argomenti di chiamata in variabili locali"

#: pl_exec.c:326 pl_exec.c:694
msgid "during function entry"
msgstr "durante l'ingresso nella funzione"

#: pl_exec.c:357 pl_exec.c:725 pl_exec.c:857
=======
#: pl_exec.c:301 pl_exec.c:599 pl_exec.c:869
msgid "during initialization of execution state"
msgstr "durante l'inizializzazione dello stato di esecuzione"

#: pl_exec.c:308
msgid "while storing call arguments into local variables"
msgstr "durante la memorizzazione degli argomenti di chiamata in variabili locali"

#: pl_exec.c:393 pl_exec.c:747
msgid "during function entry"
msgstr "durante l'ingresso nella funzione"

#: pl_exec.c:424 pl_exec.c:778 pl_exec.c:906
>>>>>>> 8abb52fa
#, c-format
msgid "CONTINUE cannot be used outside a loop"
msgstr "CONTINUE non può essere usato all'esterno di un ciclo"

<<<<<<< HEAD
#: pl_exec.c:361
=======
#: pl_exec.c:428
>>>>>>> 8abb52fa
#, c-format
msgid "control reached end of function without RETURN"
msgstr "il controllo ha raggiunto la fine di una funzione senza incontrare alcun RETURN"

<<<<<<< HEAD
#: pl_exec.c:368
msgid "while casting return value to function's return type"
msgstr "durante la conversione del valore da restituire nel tipo restituito della funzione"

#: pl_exec.c:381 pl_exec.c:2843
=======
#: pl_exec.c:435
msgid "while casting return value to function's return type"
msgstr "durante la conversione del valore da restituire nel tipo restituito della funzione"

#: pl_exec.c:448 pl_exec.c:2948
>>>>>>> 8abb52fa
#, c-format
msgid "set-valued function called in context that cannot accept a set"
msgstr "la funzione che restituisce insiemi è chiamata in un contesto che non può accettare un insieme"

<<<<<<< HEAD
#: pl_exec.c:419 pl_exec.c:2686
msgid "returned record type does not match expected record type"
msgstr "il tipo del record restituito non coincide con quello atteso"

#: pl_exec.c:479 pl_exec.c:733 pl_exec.c:865
msgid "during function exit"
msgstr "durante l'uscita della funzione"

#: pl_exec.c:729 pl_exec.c:861
=======
#: pl_exec.c:486 pl_exec.c:2790
msgid "returned record type does not match expected record type"
msgstr "il tipo del record restituito non coincide con quello atteso"

#: pl_exec.c:541 pl_exec.c:786 pl_exec.c:914
msgid "during function exit"
msgstr "durante l'uscita della funzione"

#: pl_exec.c:782 pl_exec.c:910
>>>>>>> 8abb52fa
#, c-format
msgid "control reached end of trigger procedure without RETURN"
msgstr "il controllo ha raggiunto la fine di una procedura trigger senza incontrare alcun RETURN"

<<<<<<< HEAD
#: pl_exec.c:738
=======
#: pl_exec.c:791
>>>>>>> 8abb52fa
#, c-format
msgid "trigger procedure cannot return a set"
msgstr "la procedura trigger non può restituire un insieme"

<<<<<<< HEAD
#: pl_exec.c:760
msgid "returned row structure does not match the structure of the triggering table"
msgstr "la struttura della riga restituita non coincide con la struttura della tabella che ha generato il trigger"

#: pl_exec.c:916
=======
#: pl_exec.c:813
msgid "returned row structure does not match the structure of the triggering table"
msgstr "la struttura della riga restituita non coincide con la struttura della tabella che ha generato il trigger"

#. translator: last %s is a phrase such as "during statement block
#. local variable initialization"
#.
#: pl_exec.c:965
>>>>>>> 8abb52fa
#, c-format
msgid "PL/pgSQL function %s line %d %s"
msgstr "funzione PL/pgSQL %s riga %d %s"

<<<<<<< HEAD
#: pl_exec.c:927
=======
#. translator: last %s is a phrase such as "while storing call
#. arguments into local variables"
#.
#: pl_exec.c:976
>>>>>>> 8abb52fa
#, c-format
msgid "PL/pgSQL function %s %s"
msgstr "funzione PL/pgSQL %s %s"

#. translator: last %s is a plpgsql statement type name
<<<<<<< HEAD
#: pl_exec.c:935
=======
#: pl_exec.c:984
>>>>>>> 8abb52fa
#, c-format
msgid "PL/pgSQL function %s line %d at %s"
msgstr "funzione PL/pgSQL %s riga %d a %s"

<<<<<<< HEAD
#: pl_exec.c:941
=======
#: pl_exec.c:990
>>>>>>> 8abb52fa
#, c-format
msgid "PL/pgSQL function %s"
msgstr "funzione PL/pgSQL %s"

<<<<<<< HEAD
#: pl_exec.c:1050
msgid "during statement block local variable initialization"
msgstr "durante l'inizializzazione di variabili locali del blocco di istruzioni"

#: pl_exec.c:1092
=======
#: pl_exec.c:1100
msgid "during statement block local variable initialization"
msgstr "durante l'inizializzazione di variabili locali del blocco di istruzioni"

#: pl_exec.c:1139
>>>>>>> 8abb52fa
#, c-format
msgid "variable \"%s\" declared NOT NULL cannot default to NULL"
msgstr "la variabile \"%s\" dichiarata NOT NULL non può avere valore predefinito NULL"

<<<<<<< HEAD
#: pl_exec.c:1142
msgid "during statement block entry"
msgstr "durante l'entrata nel blocco di istruzioni"

#: pl_exec.c:1163
msgid "during statement block exit"
msgstr "durante l'uscita dal blocco di istruzioni"

#: pl_exec.c:1206
msgid "during exception cleanup"
msgstr "durante la pulizia delle eccezioni"

#: pl_exec.c:1559
=======
#: pl_exec.c:1189
msgid "during statement block entry"
msgstr "durante l'entrata nel blocco di istruzioni"

#: pl_exec.c:1210
msgid "during statement block exit"
msgstr "durante l'uscita dal blocco di istruzioni"

#: pl_exec.c:1253
msgid "during exception cleanup"
msgstr "durante la pulizia delle eccezioni"

#: pl_exec.c:1604
>>>>>>> 8abb52fa
#, c-format
msgid "GET STACKED DIAGNOSTICS cannot be used outside an exception handler"
msgstr "GET STACKED DIAGNOSTICS non può essere usato fuori da un gestore di eccezioni"

<<<<<<< HEAD
#: pl_exec.c:1760
=======
#: pl_exec.c:1800
>>>>>>> 8abb52fa
#, c-format
msgid "case not found"
msgstr "caso non trovato"

<<<<<<< HEAD
#: pl_exec.c:1761
=======
#: pl_exec.c:1801
>>>>>>> 8abb52fa
#, c-format
msgid "CASE statement is missing ELSE part."
msgstr "all'istruzione CASE manca la parte ELSE."

<<<<<<< HEAD
#: pl_exec.c:1913
=======
#: pl_exec.c:1955
>>>>>>> 8abb52fa
#, c-format
msgid "lower bound of FOR loop cannot be null"
msgstr "il limite inferiore di un ciclo FOR non può essere nullo"

<<<<<<< HEAD
#: pl_exec.c:1928
=======
#: pl_exec.c:1971
>>>>>>> 8abb52fa
#, c-format
msgid "upper bound of FOR loop cannot be null"
msgstr "il limite superiore di un ciclo FOR non può essere null"

<<<<<<< HEAD
#: pl_exec.c:1945
=======
#: pl_exec.c:1989
>>>>>>> 8abb52fa
#, c-format
msgid "BY value of FOR loop cannot be null"
msgstr "il valore BY di un ciclo FOR non può essere null"

<<<<<<< HEAD
#: pl_exec.c:1951
=======
#: pl_exec.c:1995
>>>>>>> 8abb52fa
#, c-format
msgid "BY value of FOR loop must be greater than zero"
msgstr "il valore BY di un ciclo FOR deve essere maggiore di zero"

<<<<<<< HEAD
#: pl_exec.c:2121 pl_exec.c:3730
=======
#: pl_exec.c:2164 pl_exec.c:3890
>>>>>>> 8abb52fa
#, c-format
msgid "cursor \"%s\" already in use"
msgstr "il cursore \"%s\" è già in uso"

<<<<<<< HEAD
#: pl_exec.c:2144 pl_exec.c:3792
=======
#: pl_exec.c:2187 pl_exec.c:3952
>>>>>>> 8abb52fa
#, c-format
msgid "arguments given for cursor without arguments"
msgstr "sono stati passati argomenti al cursore che non ne accetta"

<<<<<<< HEAD
#: pl_exec.c:2163 pl_exec.c:3811
=======
#: pl_exec.c:2206 pl_exec.c:3971
>>>>>>> 8abb52fa
#, c-format
msgid "arguments required for cursor"
msgstr "sono richiesti argomenti per il cursore"

<<<<<<< HEAD
#: pl_exec.c:2250
=======
#: pl_exec.c:2291
>>>>>>> 8abb52fa
#, c-format
msgid "FOREACH expression must not be null"
msgstr "l'espressione FOREACH non può essere vuota"

<<<<<<< HEAD
#: pl_exec.c:2256
=======
#: pl_exec.c:2297
>>>>>>> 8abb52fa
#, c-format
msgid "FOREACH expression must yield an array, not type %s"
msgstr "l'espressione FOREACH deve generare un array, non il tipo %s"

<<<<<<< HEAD
#: pl_exec.c:2273
=======
#: pl_exec.c:2314
>>>>>>> 8abb52fa
#, c-format
msgid "slice dimension (%d) is out of the valid range 0..%d"
msgstr "la dimensione della sezione (%d) è fuori dell'intervallo valido 0..%d"

<<<<<<< HEAD
#: pl_exec.c:2300
=======
#: pl_exec.c:2341
>>>>>>> 8abb52fa
#, c-format
msgid "FOREACH ... SLICE loop variable must be of an array type"
msgstr "la variabile del ciclo FOREACH ... SLICE dev'essere di tipo array"

<<<<<<< HEAD
#: pl_exec.c:2304
=======
#: pl_exec.c:2345
>>>>>>> 8abb52fa
#, c-format
msgid "FOREACH loop variable must not be of an array type"
msgstr "la variabile di ciclo FOREACH non può essere un tipo array"

<<<<<<< HEAD
#: pl_exec.c:2525 pl_exec.c:2678
=======
#: pl_exec.c:2533 pl_exec.c:2615 pl_exec.c:2782
>>>>>>> 8abb52fa
#, c-format
msgid "cannot return non-composite value from function returning composite type"
msgstr "non è possibile restituire valori non compositi da una funzione che restituisce un tipo composito"

<<<<<<< HEAD
#: pl_exec.c:2569 pl_gram.y:3075
=======
#: pl_exec.c:2659 pl_gram.y:3112
>>>>>>> 8abb52fa
#, c-format
msgid "cannot use RETURN NEXT in a non-SETOF function"
msgstr "non si può usare RETURN NEXT in una funzione non-SETOF"

<<<<<<< HEAD
#: pl_exec.c:2597 pl_exec.c:2720
=======
#: pl_exec.c:2693 pl_exec.c:2824
>>>>>>> 8abb52fa
#, c-format
msgid "wrong result type supplied in RETURN NEXT"
msgstr "è stato fornito un risultato di tipo non corretto a RETURN NEXT"

<<<<<<< HEAD
#: pl_exec.c:2620 pl_exec.c:4166 pl_exec.c:4491 pl_exec.c:4517 pl_exec.c:4583
#: pl_exec.c:4602 pl_exec.c:4670 pl_exec.c:4693
=======
#: pl_exec.c:2722 pl_exec.c:4360 pl_exec.c:4689 pl_exec.c:4715 pl_exec.c:4781
#: pl_exec.c:4800 pl_exec.c:4868 pl_exec.c:4891
>>>>>>> 8abb52fa
#, c-format
msgid "record \"%s\" is not assigned yet"
msgstr "il record \"%s\" non è stato ancora assegnato"

<<<<<<< HEAD
#: pl_exec.c:2622 pl_exec.c:4168 pl_exec.c:4493 pl_exec.c:4519 pl_exec.c:4585
#: pl_exec.c:4604 pl_exec.c:4672 pl_exec.c:4695
=======
#: pl_exec.c:2724 pl_exec.c:4362 pl_exec.c:4691 pl_exec.c:4717 pl_exec.c:4783
#: pl_exec.c:4802 pl_exec.c:4870 pl_exec.c:4893
>>>>>>> 8abb52fa
#, c-format
msgid "The tuple structure of a not-yet-assigned record is indeterminate."
msgstr "La struttura della tupla di un record non ancora assegnato è indeterminata."

<<<<<<< HEAD
#: pl_exec.c:2626 pl_exec.c:2646
=======
#: pl_exec.c:2728 pl_exec.c:2748
>>>>>>> 8abb52fa
#, c-format
msgid "wrong record type supplied in RETURN NEXT"
msgstr "è stato fornito un record di tipo non corretto a RETURN NEXT"

<<<<<<< HEAD
#: pl_exec.c:2738
=======
#: pl_exec.c:2843
>>>>>>> 8abb52fa
#, c-format
msgid "RETURN NEXT must have a parameter"
msgstr "RETURN NEXT deve avere un parametro"

<<<<<<< HEAD
#: pl_exec.c:2771 pl_gram.y:3133
=======
#: pl_exec.c:2876 pl_gram.y:3174
>>>>>>> 8abb52fa
#, c-format
msgid "cannot use RETURN QUERY in a non-SETOF function"
msgstr "non si può usare RETURN QUERY in una funzione non-SETOF"

<<<<<<< HEAD
#: pl_exec.c:2791
msgid "structure of query does not match function result type"
msgstr "la struttura della query non coincide con il tipo del risultato della funzione"

#: pl_exec.c:2871 pl_exec.c:3003
#, c-format
msgid "RAISE option already specified: %s"
msgstr "opzione RAISE già specificata: %s"

#: pl_exec.c:2904
#, c-format
msgid "RAISE without parameters cannot be used outside an exception handler"
msgstr "RAISE senza parametri non può essere usato all'esterno di un gestore di eccezioni"

#: pl_exec.c:2945
#, c-format
msgid "too few parameters specified for RAISE"
msgstr "numero di parametri non sufficiente specificati per RAISE"

#: pl_exec.c:2973
=======
#: pl_exec.c:2896
msgid "structure of query does not match function result type"
msgstr "la struttura della query non coincide con il tipo del risultato della funzione"

#: pl_exec.c:2976 pl_exec.c:3106
#, c-format
msgid "RAISE option already specified: %s"
msgstr "opzione RAISE già specificata: %s"

#: pl_exec.c:3009
>>>>>>> 8abb52fa
#, c-format
msgid "RAISE without parameters cannot be used outside an exception handler"
msgstr "RAISE senza parametri non può essere usato all'esterno di un gestore di eccezioni"

<<<<<<< HEAD
#: pl_exec.c:2993
=======
#: pl_exec.c:3096
>>>>>>> 8abb52fa
#, c-format
msgid "RAISE statement option cannot be null"
msgstr "l'opzione dell'istruzione RAISE non può essere nulla"

<<<<<<< HEAD
#: pl_exec.c:3064
=======
#: pl_exec.c:3167
>>>>>>> 8abb52fa
#, c-format
msgid "%s"
msgstr "%s"

<<<<<<< HEAD
#: pl_exec.c:3241 pl_exec.c:3378 pl_exec.c:3569
=======
#: pl_exec.c:3240
#, c-format
msgid "assertion failed"
msgstr "asserzione fallita"

#: pl_exec.c:3396 pl_exec.c:3540 pl_exec.c:3729
>>>>>>> 8abb52fa
#, c-format
msgid "cannot COPY to/from client in PL/pgSQL"
msgstr "non è possibile usare COPY verso/da un client in PL/pgSQL"

<<<<<<< HEAD
#: pl_exec.c:3245 pl_exec.c:3382 pl_exec.c:3573
=======
#: pl_exec.c:3400 pl_exec.c:3544 pl_exec.c:3733
>>>>>>> 8abb52fa
#, c-format
msgid "cannot begin/end transactions in PL/pgSQL"
msgstr "non si possono avviare/terminare transazioni in PL/pgSQL"

<<<<<<< HEAD
#: pl_exec.c:3246 pl_exec.c:3383 pl_exec.c:3574
=======
#: pl_exec.c:3401 pl_exec.c:3545 pl_exec.c:3734
>>>>>>> 8abb52fa
#, c-format
msgid "Use a BEGIN block with an EXCEPTION clause instead."
msgstr "Utilizza invece un blocco BEGIN con una clausola EXCEPTION."

<<<<<<< HEAD
#: pl_exec.c:3406 pl_exec.c:3598
=======
#: pl_exec.c:3568 pl_exec.c:3758
>>>>>>> 8abb52fa
#, c-format
msgid "INTO used with a command that cannot return data"
msgstr "INTO usato con un comando che non restituisce alcun dato"

<<<<<<< HEAD
#: pl_exec.c:3434 pl_exec.c:3626
=======
#: pl_exec.c:3596 pl_exec.c:3786
>>>>>>> 8abb52fa
#, c-format
msgid "query returned no rows"
msgstr "la query non ha restituito alcuna riga"

<<<<<<< HEAD
#: pl_exec.c:3453 pl_exec.c:3645
=======
#: pl_exec.c:3615 pl_exec.c:3805
>>>>>>> 8abb52fa
#, c-format
msgid "query returned more than one row"
msgstr "la query ha restituito più di una riga"

<<<<<<< HEAD
#: pl_exec.c:3470
=======
#: pl_exec.c:3632
>>>>>>> 8abb52fa
#, c-format
msgid "query has no destination for result data"
msgstr "la query non ha una destinazione per i dati restituiti"

<<<<<<< HEAD
#: pl_exec.c:3471
=======
#: pl_exec.c:3633
>>>>>>> 8abb52fa
#, c-format
msgid "If you want to discard the results of a SELECT, use PERFORM instead."
msgstr "Se vuoi scartare i risultati di una SELECT, utilizza PERFORM."

<<<<<<< HEAD
#: pl_exec.c:3505 pl_exec.c:6480
=======
#: pl_exec.c:3665 pl_exec.c:7063
>>>>>>> 8abb52fa
#, c-format
msgid "query string argument of EXECUTE is null"
msgstr "l'argomento della query di EXECUTE è nullo"

<<<<<<< HEAD
#: pl_exec.c:3561
=======
#: pl_exec.c:3721
>>>>>>> 8abb52fa
#, c-format
msgid "EXECUTE of SELECT ... INTO is not implemented"
msgstr "EXECUTE di SELECT ... INTO non è implementato"

<<<<<<< HEAD
#: pl_exec.c:3562
=======
#: pl_exec.c:3722
>>>>>>> 8abb52fa
#, c-format
msgid "You might want to use EXECUTE ... INTO or EXECUTE CREATE TABLE ... AS instead."
msgstr "Potresti usare invece EXECUTE ... INTO oppure EXECUTE CREATE TABLE ... AS."

<<<<<<< HEAD
#: pl_exec.c:3874 pl_exec.c:3966
=======
#: pl_exec.c:4034 pl_exec.c:4126
>>>>>>> 8abb52fa
#, c-format
msgid "cursor variable \"%s\" is null"
msgstr "la variabile del cursore \"%s\" è nulla"

<<<<<<< HEAD
#: pl_exec.c:3881 pl_exec.c:3973
=======
#: pl_exec.c:4041 pl_exec.c:4133
>>>>>>> 8abb52fa
#, c-format
msgid "cursor \"%s\" does not exist"
msgstr "il cursore \"%s\" non esiste"

<<<<<<< HEAD
#: pl_exec.c:3895
=======
#: pl_exec.c:4055
>>>>>>> 8abb52fa
#, c-format
msgid "relative or absolute cursor position is null"
msgstr "la posizione relativa o assoluta del cursore è nulla"

<<<<<<< HEAD
#: pl_exec.c:4062
=======
#: pl_exec.c:4235
>>>>>>> 8abb52fa
#, c-format
msgid "null value cannot be assigned to variable \"%s\" declared NOT NULL"
msgstr "il valore null non può essere assegnato alla variabile \"%s\" dichiarata NOT NULL"

<<<<<<< HEAD
#: pl_exec.c:4109
=======
#: pl_exec.c:4304
>>>>>>> 8abb52fa
#, c-format
msgid "cannot assign non-composite value to a row variable"
msgstr "non è possibile assegnare un valore non composito ad una variabile di tipo row"

<<<<<<< HEAD
#: pl_exec.c:4133
=======
#: pl_exec.c:4328
>>>>>>> 8abb52fa
#, c-format
msgid "cannot assign non-composite value to a record variable"
msgstr "non è possibile assegnare un valore non composito ad una variabile di tipo record"

<<<<<<< HEAD
#: pl_exec.c:4278
=======
#: pl_exec.c:4471
>>>>>>> 8abb52fa
#, c-format
msgid "number of array dimensions (%d) exceeds the maximum allowed (%d)"
msgstr "il numero di dimensioni dell'array (%d) eccede il massimo consentito (%d)"

<<<<<<< HEAD
#: pl_exec.c:4310
=======
#: pl_exec.c:4503
>>>>>>> 8abb52fa
#, c-format
msgid "subscripted object is not an array"
msgstr "l'oggetto del quale è stato richiesto un elemento non è un array"

<<<<<<< HEAD
#: pl_exec.c:4347
=======
#: pl_exec.c:4540
>>>>>>> 8abb52fa
#, c-format
msgid "array subscript in assignment must not be null"
msgstr "l'indice di un array nell'assegnamento non può essere nullo"

<<<<<<< HEAD
#: pl_exec.c:4806
=======
#: pl_exec.c:5007
>>>>>>> 8abb52fa
#, c-format
msgid "query \"%s\" did not return data"
msgstr "la query \"%s\" non ha restituito dati"

<<<<<<< HEAD
#: pl_exec.c:4814
=======
#: pl_exec.c:5015
>>>>>>> 8abb52fa
#, c-format
msgid "query \"%s\" returned %d column"
msgid_plural "query \"%s\" returned %d columns"
msgstr[0] "la query \"%s\" ha restituito %d colonna"
msgstr[1] "la query \"%s\" ha restituito %d colonne"

<<<<<<< HEAD
#: pl_exec.c:4840
=======
#: pl_exec.c:5042
>>>>>>> 8abb52fa
#, c-format
msgid "query \"%s\" returned more than one row"
msgstr "la query \"%s\" ha restituito più di una riga"

<<<<<<< HEAD
#: pl_exec.c:4897
=======
#: pl_exec.c:5104
>>>>>>> 8abb52fa
#, c-format
msgid "query \"%s\" is not a SELECT"
msgstr "la query \"%s\" non è una SELECT"

#: pl_funcs.c:218
msgid "statement block"
msgstr "blocco di istruzioni"

#: pl_funcs.c:220
msgid "assignment"
msgstr "assegnazione"

#: pl_funcs.c:230
msgid "FOR with integer loop variable"
msgstr "ciclo FOR con variabile di ciclo intera"

#: pl_funcs.c:232
msgid "FOR over SELECT rows"
msgstr "ciclo FOR su righe SELECT"

#: pl_funcs.c:234
msgid "FOR over cursor"
msgstr "ciclo FOR su cursore"

#: pl_funcs.c:236
msgid "FOREACH over array"
msgstr "FOREACH su array"

#: pl_funcs.c:250
msgid "SQL statement"
msgstr "istruzione SQL"

#: pl_funcs.c:252
msgid "EXECUTE statement"
msgstr "istruzione EXECUTE"

#: pl_funcs.c:254
msgid "FOR over EXECUTE statement"
msgstr "ciclo FOR su una istruzione EXECUTE"

<<<<<<< HEAD
#: pl_gram.y:469
=======
#: pl_gram.y:472
>>>>>>> 8abb52fa
#, c-format
msgid "block label must be placed before DECLARE, not after"
msgstr "l'etichetta del blocco dev'essere messa prima di DECLARE, non dopo"

<<<<<<< HEAD
#: pl_gram.y:489
=======
#: pl_gram.y:492
>>>>>>> 8abb52fa
#, c-format
msgid "collations are not supported by type %s"
msgstr "gli ordinamenti non sono supportati dal tipo %s"

<<<<<<< HEAD
#: pl_gram.y:504
=======
#: pl_gram.y:507
>>>>>>> 8abb52fa
#, c-format
msgid "row or record variable cannot be CONSTANT"
msgstr "variabile di tipo ROW o RECORD non può essere CONSTANT"

<<<<<<< HEAD
#: pl_gram.y:514
=======
#: pl_gram.y:517
>>>>>>> 8abb52fa
#, c-format
msgid "row or record variable cannot be NOT NULL"
msgstr "la variabile di tipo ROW o RECORD non può essere NOT NULL"

<<<<<<< HEAD
#: pl_gram.y:525
=======
#: pl_gram.y:528
>>>>>>> 8abb52fa
#, c-format
msgid "default value for row or record variable is not supported"
msgstr "il valore di default per variabili di tipo ROW o RECORD non è supportato"

<<<<<<< HEAD
#: pl_gram.y:670 pl_gram.y:685 pl_gram.y:711
=======
#: pl_gram.y:673 pl_gram.y:688 pl_gram.y:714
>>>>>>> 8abb52fa
#, c-format
msgid "variable \"%s\" does not exist"
msgstr "la variabile \"%s\" non esiste"

<<<<<<< HEAD
#: pl_gram.y:729 pl_gram.y:757
msgid "duplicate declaration"
msgstr "dichiarazione duplicata"

#: pl_gram.y:740 pl_gram.y:768
=======
#: pl_gram.y:732 pl_gram.y:760
msgid "duplicate declaration"
msgstr "dichiarazione duplicata"

#: pl_gram.y:743 pl_gram.y:771
>>>>>>> 8abb52fa
#, c-format
msgid "variable \"%s\" shadows a previously defined variable"
msgstr "la variabile \"%s\" nasconde una variabile definita precedentemente"

<<<<<<< HEAD
#: pl_gram.y:955
=======
#: pl_gram.y:950
>>>>>>> 8abb52fa
#, c-format
msgid "diagnostics item %s is not allowed in GET STACKED DIAGNOSTICS"
msgstr "l'elemento diagnostico %s non è consentito in GET STACKED DIAGNOSTICS"

<<<<<<< HEAD
#: pl_gram.y:973
=======
#: pl_gram.y:968
>>>>>>> 8abb52fa
#, c-format
msgid "diagnostics item %s is not allowed in GET CURRENT DIAGNOSTICS"
msgstr "l'elemento diagnostico %s non è consentito in GET CURRENT DIAGNOSTICS"

<<<<<<< HEAD
#: pl_gram.y:1071
msgid "unrecognized GET DIAGNOSTICS item"
msgstr "elemento GET DIAGNOSTICS sconosciuto"

#: pl_gram.y:1082 pl_gram.y:3320
=======
#: pl_gram.y:1066
msgid "unrecognized GET DIAGNOSTICS item"
msgstr "elemento GET DIAGNOSTICS sconosciuto"

#: pl_gram.y:1077 pl_gram.y:3361
>>>>>>> 8abb52fa
#, c-format
msgid "\"%s\" is not a scalar variable"
msgstr "\"%s\" non è una variabile scalare"

<<<<<<< HEAD
#: pl_gram.y:1334 pl_gram.y:1528
=======
#: pl_gram.y:1329 pl_gram.y:1523
>>>>>>> 8abb52fa
#, c-format
msgid "loop variable of loop over rows must be a record or row variable or list of scalar variables"
msgstr "variabile del ciclo sulle righe deve essere una variabile di tipo row o record o una lista di variabili scalari"

<<<<<<< HEAD
#: pl_gram.y:1368
=======
#: pl_gram.y:1363
>>>>>>> 8abb52fa
#, c-format
msgid "cursor FOR loop must have only one target variable"
msgstr "il cursore FOR nel ciclo deve avere solo una variabile di destinazione"

<<<<<<< HEAD
#: pl_gram.y:1375
=======
#: pl_gram.y:1370
>>>>>>> 8abb52fa
#, c-format
msgid "cursor FOR loop must use a bound cursor variable"
msgstr "il cursore FOR nel ciclo deve usare una variabile cursore vincolata"

<<<<<<< HEAD
#: pl_gram.y:1459
=======
#: pl_gram.y:1454
>>>>>>> 8abb52fa
#, c-format
msgid "integer FOR loop must have only one target variable"
msgstr "il valore integer del ciclo FOR deve avere solo una variabile di destinazione"

<<<<<<< HEAD
#: pl_gram.y:1495
=======
#: pl_gram.y:1490
>>>>>>> 8abb52fa
#, c-format
msgid "cannot specify REVERSE in query FOR loop"
msgstr "non puoi specificare REVERSE nel ciclo FOR della query"

<<<<<<< HEAD
#: pl_gram.y:1642
=======
#: pl_gram.y:1637
>>>>>>> 8abb52fa
#, c-format
msgid "loop variable of FOREACH must be a known variable or list of variables"
msgstr "la variabile del ciclo FOREACH dev'essere una variabile o lista di variabili conosciuta"

<<<<<<< HEAD
#: pl_gram.y:1694 pl_gram.y:1731 pl_gram.y:1779 pl_gram.y:2776 pl_gram.y:2857
#: pl_gram.y:2968 pl_gram.y:3721
msgid "unexpected end of function definition"
msgstr "fine della definizione della funzione inaspettata"

#: pl_gram.y:1799 pl_gram.y:1823 pl_gram.y:1839 pl_gram.y:1845 pl_gram.y:1934
#: pl_gram.y:1942 pl_gram.y:1956 pl_gram.y:2051 pl_gram.y:2232 pl_gram.y:2315
#: pl_gram.y:2449 pl_gram.y:3563 pl_gram.y:3624 pl_gram.y:3702
msgid "syntax error"
msgstr "errore di sintassi"

#: pl_gram.y:1827 pl_gram.y:1829 pl_gram.y:2236 pl_gram.y:2238
msgid "invalid SQLSTATE code"
msgstr "codice SQLSTATE non valido"

#: pl_gram.y:1998
msgid "syntax error, expected \"FOR\""
msgstr "errore di sintassi, atteso \"FOR\""

#: pl_gram.y:2060
=======
#: pl_gram.y:1689 pl_gram.y:1726 pl_gram.y:1774 pl_gram.y:2814 pl_gram.y:2896
#: pl_gram.y:3007 pl_gram.y:3763
msgid "unexpected end of function definition"
msgstr "fine della definizione della funzione inaspettata"

#: pl_gram.y:1794 pl_gram.y:1818 pl_gram.y:1834 pl_gram.y:1840 pl_gram.y:1954
#: pl_gram.y:1962 pl_gram.y:1976 pl_gram.y:2071 pl_gram.y:2252 pl_gram.y:2335
#: pl_gram.y:2486 pl_gram.y:3604 pl_gram.y:3665 pl_gram.y:3744
msgid "syntax error"
msgstr "errore di sintassi"

#: pl_gram.y:1822 pl_gram.y:1824 pl_gram.y:2256 pl_gram.y:2258
msgid "invalid SQLSTATE code"
msgstr "codice SQLSTATE non valido"

#: pl_gram.y:2018
msgid "syntax error, expected \"FOR\""
msgstr "errore di sintassi, atteso \"FOR\""

#: pl_gram.y:2080
>>>>>>> 8abb52fa
#, c-format
msgid "FETCH statement cannot return multiple rows"
msgstr "l'istruzione FETCH non può restituire più di una riga"

<<<<<<< HEAD
#: pl_gram.y:2116
=======
#: pl_gram.y:2136
>>>>>>> 8abb52fa
#, c-format
msgid "cursor variable must be a simple variable"
msgstr "la variabile cursore deve essere una variabile semplice"

<<<<<<< HEAD
#: pl_gram.y:2122
=======
#: pl_gram.y:2142
>>>>>>> 8abb52fa
#, c-format
msgid "variable \"%s\" must be of type cursor or refcursor"
msgstr "la variabile \"%s\" deve essere di tipo cursor o refcursor"

<<<<<<< HEAD
#: pl_gram.y:2290
msgid "label does not exist"
msgstr "etichetta non esistente"

#: pl_gram.y:2420 pl_gram.y:2431
=======
#: pl_gram.y:2310
msgid "label does not exist"
msgstr "etichetta non esistente"

#: pl_gram.y:2457 pl_gram.y:2468
>>>>>>> 8abb52fa
#, c-format
msgid "\"%s\" is not a known variable"
msgstr "\"%s\" non è una variabile conosciuta"

<<<<<<< HEAD
#: pl_gram.y:2535 pl_gram.y:2545 pl_gram.y:2700
msgid "mismatched parentheses"
msgstr "le parentesi non corrispondono"

#: pl_gram.y:2549
=======
#: pl_gram.y:2572 pl_gram.y:2582 pl_gram.y:2738
msgid "mismatched parentheses"
msgstr "le parentesi non corrispondono"

#: pl_gram.y:2586
>>>>>>> 8abb52fa
#, c-format
msgid "missing \"%s\" at end of SQL expression"
msgstr "manca \"%s\" alla fine della espressione SQL"

<<<<<<< HEAD
#: pl_gram.y:2555
=======
#: pl_gram.y:2592
>>>>>>> 8abb52fa
#, c-format
msgid "missing \"%s\" at end of SQL statement"
msgstr "manca \"%s\" alla fine dell'istruzione SQL"

<<<<<<< HEAD
#: pl_gram.y:2572
msgid "missing expression"
msgstr "espressione mancante"

#: pl_gram.y:2574
msgid "missing SQL statement"
msgstr "istruzione SQL mancante"

#: pl_gram.y:2702
msgid "incomplete data type declaration"
msgstr "dichiarazione del tipo di dati incompleta"

#: pl_gram.y:2725
msgid "missing data type declaration"
msgstr "manca la dichiarazione del tipo di dati"

#: pl_gram.y:2781
msgid "INTO specified more than once"
msgstr "INTO specificato più di una volta"

#: pl_gram.y:2949
msgid "expected FROM or IN"
msgstr "atteso FROM o IN"

#: pl_gram.y:3009
=======
#: pl_gram.y:2609
msgid "missing expression"
msgstr "espressione mancante"

#: pl_gram.y:2611
msgid "missing SQL statement"
msgstr "istruzione SQL mancante"

#: pl_gram.y:2740
msgid "incomplete data type declaration"
msgstr "dichiarazione del tipo di dati incompleta"

#: pl_gram.y:2763
msgid "missing data type declaration"
msgstr "manca la dichiarazione del tipo di dati"

#: pl_gram.y:2819
msgid "INTO specified more than once"
msgstr "INTO specificato più di una volta"

#: pl_gram.y:2988
msgid "expected FROM or IN"
msgstr "atteso FROM o IN"

#: pl_gram.y:3048
>>>>>>> 8abb52fa
#, c-format
msgid "RETURN cannot have a parameter in function returning set"
msgstr "RETURN non può avere un parametro in una funzione che restituisce insiemi"

<<<<<<< HEAD
#: pl_gram.y:3010
=======
#: pl_gram.y:3049
>>>>>>> 8abb52fa
#, c-format
msgid "Use RETURN NEXT or RETURN QUERY."
msgstr "Usa RETURN NEXT o RETURN QUERY."

<<<<<<< HEAD
#: pl_gram.y:3018
=======
#: pl_gram.y:3057
>>>>>>> 8abb52fa
#, c-format
msgid "RETURN cannot have a parameter in function with OUT parameters"
msgstr "RETURN non può avere un parametro in una funzione con parametri OUT"

# Il fatto che una funzione che restituisce void sia chiamato "procedura" è un visual-basic-ismo che si può dimenticare
<<<<<<< HEAD
#: pl_gram.y:3027
=======
#: pl_gram.y:3066
>>>>>>> 8abb52fa
#, c-format
msgid "RETURN cannot have a parameter in function returning void"
msgstr "RETURN non può avere un parametro in una funzione che restituisce void"

<<<<<<< HEAD
#: pl_gram.y:3089
=======
#: pl_gram.y:3126
>>>>>>> 8abb52fa
#, c-format
msgid "RETURN NEXT cannot have a parameter in function with OUT parameters"
msgstr "RETURN NEXT non può avere un parametro in una funzione con parametri OUT"

<<<<<<< HEAD
#: pl_gram.y:3189
=======
#: pl_gram.y:3230
>>>>>>> 8abb52fa
#, c-format
msgid "\"%s\" is declared CONSTANT"
msgstr "\"%s\" è dichiarata CONSTANT"

<<<<<<< HEAD
#: pl_gram.y:3251 pl_gram.y:3263
=======
#: pl_gram.y:3292 pl_gram.y:3304
>>>>>>> 8abb52fa
#, c-format
msgid "record or row variable cannot be part of multiple-item INTO list"
msgstr "un record o variabile riga on può fare parte di una lista INTO con più di un elemento"

<<<<<<< HEAD
#: pl_gram.y:3308
=======
#: pl_gram.y:3349
>>>>>>> 8abb52fa
#, c-format
msgid "too many INTO variables specified"
msgstr "troppe variabili INTO specificate"

<<<<<<< HEAD
#: pl_gram.y:3516
=======
#: pl_gram.y:3557
>>>>>>> 8abb52fa
#, c-format
msgid "end label \"%s\" specified for unlabelled block"
msgstr "etichetta finale \"%s\" specificata per un blocco senza etichetta"

<<<<<<< HEAD
#: pl_gram.y:3523
=======
#: pl_gram.y:3564
>>>>>>> 8abb52fa
#, c-format
msgid "end label \"%s\" differs from block's label \"%s\""
msgstr "l'etichetta finale \"%s\" differisce da quella del blocco \"%s\""

<<<<<<< HEAD
#: pl_gram.y:3558
=======
#: pl_gram.y:3599
>>>>>>> 8abb52fa
#, c-format
msgid "cursor \"%s\" has no arguments"
msgstr "il cursore \"%s\" non ha argomenti"

<<<<<<< HEAD
#: pl_gram.y:3572
=======
#: pl_gram.y:3613
>>>>>>> 8abb52fa
#, c-format
msgid "cursor \"%s\" has arguments"
msgstr "il cursore \"%s\" ha argomenti"

<<<<<<< HEAD
#: pl_gram.y:3614
=======
#: pl_gram.y:3655
>>>>>>> 8abb52fa
#, c-format
msgid "cursor \"%s\" has no argument named \"%s\""
msgstr "il cursore \"%s\" non ha un argomento di nome \"%s\""

<<<<<<< HEAD
#: pl_gram.y:3634
=======
#: pl_gram.y:3675
>>>>>>> 8abb52fa
#, c-format
msgid "value for parameter \"%s\" of cursor \"%s\" specified more than once"
msgstr "il valore per il parametro \"%s\" del cursore \"%s\" è stato specificato più di una volta"

<<<<<<< HEAD
#: pl_gram.y:3659
=======
#: pl_gram.y:3700
>>>>>>> 8abb52fa
#, c-format
msgid "not enough arguments for cursor \"%s\""
msgstr "numero di argomenti non sufficiente per il cursore \"%s\""

<<<<<<< HEAD
#: pl_gram.y:3666
=======
#: pl_gram.y:3707
>>>>>>> 8abb52fa
#, c-format
msgid "too many arguments for cursor \"%s\""
msgstr "troppi argomenti per il cursore \"%s\""

<<<<<<< HEAD
#: pl_gram.y:3753
msgid "unrecognized RAISE statement option"
msgstr "opzione dell'istruzione RAISE sconosciuta"

#: pl_gram.y:3757
msgid "syntax error, expected \"=\""
msgstr "errore di sintassi, atteso \"=\""

#: pl_handler.c:147
msgid "Sets handling of conflicts between PL/pgSQL variable names and table column names."
msgstr "Imposta la gestione dei conflitti tra nomi di variabili PL/pgSQL e nomi di colonne di tabella."

#: pl_handler.c:156
msgid "Print information about parameters in the DETAIL part of the error messages generated on INTO ... STRICT failures."
msgstr "Stampa informazioni sui parametri nella parte DETAIL del messaggio di errore generato su errori in INTO ... STRICT."

#: pl_handler.c:164
msgid "List of programming constructs that should produce a warning."
msgstr "Elenco dei costrutti di programmazione che dovrebbero generare un avvertimento."

#: pl_handler.c:174
=======
#: pl_gram.y:3795
msgid "unrecognized RAISE statement option"
msgstr "opzione dell'istruzione RAISE sconosciuta"

#: pl_gram.y:3799
msgid "syntax error, expected \"=\""
msgstr "errore di sintassi, atteso \"=\""

#: pl_gram.y:3840
#, c-format
msgid "too many parameters specified for RAISE"
msgstr "troppi parametri specificati per RAISE"

#: pl_gram.y:3844
#, c-format
msgid "too few parameters specified for RAISE"
msgstr "numero di parametri non sufficiente specificati per RAISE"

#: pl_handler.c:149
msgid "Sets handling of conflicts between PL/pgSQL variable names and table column names."
msgstr "Imposta la gestione dei conflitti tra nomi di variabili PL/pgSQL e nomi di colonne di tabella."

#: pl_handler.c:158
msgid "Print information about parameters in the DETAIL part of the error messages generated on INTO ... STRICT failures."
msgstr "Stampa informazioni sui parametri nella parte DETAIL del messaggio di errore generato su errori in INTO ... STRICT."

#: pl_handler.c:166
msgid "Perform checks given in ASSERT statements."
msgstr "Effettua i controlli dati nelle istruzioni ASSERT."

#: pl_handler.c:174
msgid "List of programming constructs that should produce a warning."
msgstr "Elenco dei costrutti di programmazione che dovrebbero generare un avvertimento."

#: pl_handler.c:184
>>>>>>> 8abb52fa
msgid "List of programming constructs that should produce an error."
msgstr "Elenco dei costrutti di programmazione che dovrebbero generare un errore."

#. translator: %s is typically the translation of "syntax error"
<<<<<<< HEAD
#: pl_scanner.c:554
=======
#: pl_scanner.c:621
>>>>>>> 8abb52fa
#, c-format
msgid "%s at end of input"
msgstr "%s alla fine dell'input"

#. translator: first %s is typically the translation of "syntax error"
<<<<<<< HEAD
#: pl_scanner.c:570
=======
#: pl_scanner.c:637
>>>>>>> 8abb52fa
#, c-format
msgid "%s at or near \"%s\""
msgstr "%s a o presso \"%s\""<|MERGE_RESOLUTION|>--- conflicted
+++ resolved
@@ -17,17 +17,10 @@
 #
 msgid ""
 msgstr ""
-<<<<<<< HEAD
-"Project-Id-Version: plpgsql (PostgreSQL) 9.4\n"
-"Report-Msgid-Bugs-To: pgsql-bugs@postgresql.org\n"
-"POT-Creation-Date: 2014-08-11 14:37+0000\n"
-"PO-Revision-Date: 2014-08-12 00:12+0100\n"
-=======
 "Project-Id-Version: plpgsql (PostgreSQL) 9.5\n"
 "Report-Msgid-Bugs-To: pgsql-bugs@postgresql.org\n"
 "POT-Creation-Date: 2015-07-06 14:37+0000\n"
 "PO-Revision-Date: 2015-07-07 03:18+0100\n"
->>>>>>> 8abb52fa
 "Last-Translator: Daniele Varrazzo <daniele.varrazzo@gmail.com>\n"
 "Language-Team: Gruppo traduzioni ITPUG <traduzioni@itpug.org>\n"
 "Language: it\n"
@@ -38,177 +31,97 @@
 "X-Poedit-SourceCharset: utf-8\n"
 "X-Generator: Poedit 1.5.4\n"
 
-<<<<<<< HEAD
-#: pl_comp.c:436 pl_handler.c:438
-=======
 #: pl_comp.c:432 pl_handler.c:448
->>>>>>> 8abb52fa
 #, c-format
 msgid "PL/pgSQL functions cannot accept type %s"
 msgstr "Le funzioni PL/pgSQL non accettano il tipo %s"
 
-#: pl_comp.c:517
+#: pl_comp.c:513
 #, c-format
 msgid "could not determine actual return type for polymorphic function \"%s\""
 msgstr "determinazione del tipo di ritorno reale per la funzione polimorfa \"%s\" fallita"
 
-#: pl_comp.c:547
+#: pl_comp.c:543
 #, c-format
 msgid "trigger functions can only be called as triggers"
 msgstr "le funzioni trigger possono essere chiamate esclusivamente da trigger"
 
-<<<<<<< HEAD
-#: pl_comp.c:551 pl_handler.c:423
-=======
 #: pl_comp.c:547 pl_handler.c:433
->>>>>>> 8abb52fa
 #, c-format
 msgid "PL/pgSQL functions cannot return type %s"
 msgstr "Le funzioni PL/pgSQL non possono restituire un tipo %s"
 
-<<<<<<< HEAD
-#: pl_comp.c:594
-=======
 #: pl_comp.c:588
->>>>>>> 8abb52fa
 #, c-format
 msgid "trigger functions cannot have declared arguments"
 msgstr "Le funzioni trigger non possono avere argomenti dichiarati"
 
-<<<<<<< HEAD
-#: pl_comp.c:595
-=======
 #: pl_comp.c:589
->>>>>>> 8abb52fa
 #, c-format
 msgid "The arguments of the trigger can be accessed through TG_NARGS and TG_ARGV instead."
 msgstr "Gli argomenti del trigger possono essere acceduti tramite TG_NARGS e TG_ARGV invece."
 
-<<<<<<< HEAD
-#: pl_comp.c:697
-=======
 #: pl_comp.c:691
->>>>>>> 8abb52fa
 #, c-format
 msgid "event trigger functions cannot have declared arguments"
 msgstr "le funzioni trigger di evento non possono avere argomenti dichiarati"
 
-<<<<<<< HEAD
-#: pl_comp.c:962
-=======
 #: pl_comp.c:944
->>>>>>> 8abb52fa
 #, c-format
 msgid "compilation of PL/pgSQL function \"%s\" near line %d"
 msgstr "compilazione della funzione PL/pgSQL \"%s\" in prossimità della riga %d"
 
-<<<<<<< HEAD
-#: pl_comp.c:985
-=======
 #: pl_comp.c:967
->>>>>>> 8abb52fa
 #, c-format
 msgid "parameter name \"%s\" used more than once"
 msgstr "il nome di parametro \"%s\" è usato più di una volta"
 
-<<<<<<< HEAD
-#: pl_comp.c:1095
-=======
 #: pl_comp.c:1077
->>>>>>> 8abb52fa
 #, c-format
 msgid "column reference \"%s\" is ambiguous"
 msgstr "il riferimento alla colonna \"%s\" è ambiguo"
 
-<<<<<<< HEAD
-#: pl_comp.c:1097
-=======
 #: pl_comp.c:1079
->>>>>>> 8abb52fa
 #, c-format
 msgid "It could refer to either a PL/pgSQL variable or a table column."
 msgstr "Può riferirsi o ad una variabile PL/pgSQL o ad una colonna di tabella."
 
-<<<<<<< HEAD
-#: pl_comp.c:1277 pl_comp.c:1305 pl_exec.c:4179 pl_exec.c:4524 pl_exec.c:4609
-#: pl_exec.c:4700
-=======
 #: pl_comp.c:1259 pl_comp.c:1287 pl_exec.c:4373 pl_exec.c:4722 pl_exec.c:4807
 #: pl_exec.c:4898
->>>>>>> 8abb52fa
 #, c-format
 msgid "record \"%s\" has no field \"%s\""
 msgstr "il record \"%s\" non ha un campo \"%s\""
 
-<<<<<<< HEAD
-#: pl_comp.c:1836
-=======
 #: pl_comp.c:1818
->>>>>>> 8abb52fa
 #, c-format
 msgid "relation \"%s\" does not exist"
 msgstr "la relazione \"%s\" non esiste"
 
-<<<<<<< HEAD
-#: pl_comp.c:1945
-=======
 #: pl_comp.c:1927
->>>>>>> 8abb52fa
 #, c-format
 msgid "variable \"%s\" has pseudo-type %s"
 msgstr "la variabile \"%s\" ha lo pseudo-tipo %s"
 
-<<<<<<< HEAD
-#: pl_comp.c:2011
-=======
 #: pl_comp.c:1994
->>>>>>> 8abb52fa
 #, c-format
 msgid "relation \"%s\" is not a table"
 msgstr "la relazione \"%s\" non è una tabella"
 
-<<<<<<< HEAD
-#: pl_comp.c:2171
-=======
 #: pl_comp.c:2154
->>>>>>> 8abb52fa
 #, c-format
 msgid "type \"%s\" is only a shell"
 msgstr "il tipo \"%s\" non è completamente definito"
 
-<<<<<<< HEAD
-#: pl_comp.c:2245 pl_comp.c:2298
-=======
 #: pl_comp.c:2243 pl_comp.c:2296
->>>>>>> 8abb52fa
 #, c-format
 msgid "unrecognized exception condition \"%s\""
 msgstr "condizione di eccezione \"%s\" sconosciuta"
 
-<<<<<<< HEAD
-#: pl_comp.c:2456
-=======
 #: pl_comp.c:2503
->>>>>>> 8abb52fa
 #, c-format
 msgid "could not determine actual argument type for polymorphic function \"%s\""
 msgstr "il tipo reale dell'argomento non è determinabile per la funzione polimorfa \"%s\""
 
-<<<<<<< HEAD
-#: pl_exec.c:277 pl_exec.c:537 pl_exec.c:816
-msgid "during initialization of execution state"
-msgstr "durante l'inizializzazione dello stato di esecuzione"
-
-#: pl_exec.c:284
-msgid "while storing call arguments into local variables"
-msgstr "durante la memorizzazione degli argomenti di chiamata in variabili locali"
-
-#: pl_exec.c:326 pl_exec.c:694
-msgid "during function entry"
-msgstr "durante l'ingresso nella funzione"
-
-#: pl_exec.c:357 pl_exec.c:725 pl_exec.c:857
-=======
 #: pl_exec.c:301 pl_exec.c:599 pl_exec.c:869
 msgid "during initialization of execution state"
 msgstr "durante l'inizializzazione dello stato di esecuzione"
@@ -222,48 +135,24 @@
 msgstr "durante l'ingresso nella funzione"
 
 #: pl_exec.c:424 pl_exec.c:778 pl_exec.c:906
->>>>>>> 8abb52fa
 #, c-format
 msgid "CONTINUE cannot be used outside a loop"
 msgstr "CONTINUE non può essere usato all'esterno di un ciclo"
 
-<<<<<<< HEAD
-#: pl_exec.c:361
-=======
 #: pl_exec.c:428
->>>>>>> 8abb52fa
 #, c-format
 msgid "control reached end of function without RETURN"
 msgstr "il controllo ha raggiunto la fine di una funzione senza incontrare alcun RETURN"
 
-<<<<<<< HEAD
-#: pl_exec.c:368
-msgid "while casting return value to function's return type"
-msgstr "durante la conversione del valore da restituire nel tipo restituito della funzione"
-
-#: pl_exec.c:381 pl_exec.c:2843
-=======
 #: pl_exec.c:435
 msgid "while casting return value to function's return type"
 msgstr "durante la conversione del valore da restituire nel tipo restituito della funzione"
 
 #: pl_exec.c:448 pl_exec.c:2948
->>>>>>> 8abb52fa
 #, c-format
 msgid "set-valued function called in context that cannot accept a set"
 msgstr "la funzione che restituisce insiemi è chiamata in un contesto che non può accettare un insieme"
 
-<<<<<<< HEAD
-#: pl_exec.c:419 pl_exec.c:2686
-msgid "returned record type does not match expected record type"
-msgstr "il tipo del record restituito non coincide con quello atteso"
-
-#: pl_exec.c:479 pl_exec.c:733 pl_exec.c:865
-msgid "during function exit"
-msgstr "durante l'uscita della funzione"
-
-#: pl_exec.c:729 pl_exec.c:861
-=======
 #: pl_exec.c:486 pl_exec.c:2790
 msgid "returned record type does not match expected record type"
 msgstr "il tipo del record restituito non coincide con quello atteso"
@@ -273,27 +162,15 @@
 msgstr "durante l'uscita della funzione"
 
 #: pl_exec.c:782 pl_exec.c:910
->>>>>>> 8abb52fa
 #, c-format
 msgid "control reached end of trigger procedure without RETURN"
 msgstr "il controllo ha raggiunto la fine di una procedura trigger senza incontrare alcun RETURN"
 
-<<<<<<< HEAD
-#: pl_exec.c:738
-=======
 #: pl_exec.c:791
->>>>>>> 8abb52fa
 #, c-format
 msgid "trigger procedure cannot return a set"
 msgstr "la procedura trigger non può restituire un insieme"
 
-<<<<<<< HEAD
-#: pl_exec.c:760
-msgid "returned row structure does not match the structure of the triggering table"
-msgstr "la struttura della riga restituita non coincide con la struttura della tabella che ha generato il trigger"
-
-#: pl_exec.c:916
-=======
 #: pl_exec.c:813
 msgid "returned row structure does not match the structure of the triggering table"
 msgstr "la struttura della riga restituita non coincide con la struttura della tabella che ha generato il trigger"
@@ -302,74 +179,38 @@
 #. local variable initialization"
 #.
 #: pl_exec.c:965
->>>>>>> 8abb52fa
 #, c-format
 msgid "PL/pgSQL function %s line %d %s"
 msgstr "funzione PL/pgSQL %s riga %d %s"
 
-<<<<<<< HEAD
-#: pl_exec.c:927
-=======
 #. translator: last %s is a phrase such as "while storing call
 #. arguments into local variables"
 #.
 #: pl_exec.c:976
->>>>>>> 8abb52fa
 #, c-format
 msgid "PL/pgSQL function %s %s"
 msgstr "funzione PL/pgSQL %s %s"
 
 #. translator: last %s is a plpgsql statement type name
-<<<<<<< HEAD
-#: pl_exec.c:935
-=======
 #: pl_exec.c:984
->>>>>>> 8abb52fa
 #, c-format
 msgid "PL/pgSQL function %s line %d at %s"
 msgstr "funzione PL/pgSQL %s riga %d a %s"
 
-<<<<<<< HEAD
-#: pl_exec.c:941
-=======
 #: pl_exec.c:990
->>>>>>> 8abb52fa
 #, c-format
 msgid "PL/pgSQL function %s"
 msgstr "funzione PL/pgSQL %s"
 
-<<<<<<< HEAD
-#: pl_exec.c:1050
-msgid "during statement block local variable initialization"
-msgstr "durante l'inizializzazione di variabili locali del blocco di istruzioni"
-
-#: pl_exec.c:1092
-=======
 #: pl_exec.c:1100
 msgid "during statement block local variable initialization"
 msgstr "durante l'inizializzazione di variabili locali del blocco di istruzioni"
 
 #: pl_exec.c:1139
->>>>>>> 8abb52fa
 #, c-format
 msgid "variable \"%s\" declared NOT NULL cannot default to NULL"
 msgstr "la variabile \"%s\" dichiarata NOT NULL non può avere valore predefinito NULL"
 
-<<<<<<< HEAD
-#: pl_exec.c:1142
-msgid "during statement block entry"
-msgstr "durante l'entrata nel blocco di istruzioni"
-
-#: pl_exec.c:1163
-msgid "during statement block exit"
-msgstr "durante l'uscita dal blocco di istruzioni"
-
-#: pl_exec.c:1206
-msgid "during exception cleanup"
-msgstr "durante la pulizia delle eccezioni"
-
-#: pl_exec.c:1559
-=======
 #: pl_exec.c:1189
 msgid "during statement block entry"
 msgstr "durante l'entrata nel blocco di istruzioni"
@@ -383,235 +224,122 @@
 msgstr "durante la pulizia delle eccezioni"
 
 #: pl_exec.c:1604
->>>>>>> 8abb52fa
 #, c-format
 msgid "GET STACKED DIAGNOSTICS cannot be used outside an exception handler"
 msgstr "GET STACKED DIAGNOSTICS non può essere usato fuori da un gestore di eccezioni"
 
-<<<<<<< HEAD
-#: pl_exec.c:1760
-=======
 #: pl_exec.c:1800
->>>>>>> 8abb52fa
 #, c-format
 msgid "case not found"
 msgstr "caso non trovato"
 
-<<<<<<< HEAD
-#: pl_exec.c:1761
-=======
 #: pl_exec.c:1801
->>>>>>> 8abb52fa
 #, c-format
 msgid "CASE statement is missing ELSE part."
 msgstr "all'istruzione CASE manca la parte ELSE."
 
-<<<<<<< HEAD
-#: pl_exec.c:1913
-=======
 #: pl_exec.c:1955
->>>>>>> 8abb52fa
 #, c-format
 msgid "lower bound of FOR loop cannot be null"
 msgstr "il limite inferiore di un ciclo FOR non può essere nullo"
 
-<<<<<<< HEAD
-#: pl_exec.c:1928
-=======
 #: pl_exec.c:1971
->>>>>>> 8abb52fa
 #, c-format
 msgid "upper bound of FOR loop cannot be null"
 msgstr "il limite superiore di un ciclo FOR non può essere null"
 
-<<<<<<< HEAD
-#: pl_exec.c:1945
-=======
 #: pl_exec.c:1989
->>>>>>> 8abb52fa
 #, c-format
 msgid "BY value of FOR loop cannot be null"
 msgstr "il valore BY di un ciclo FOR non può essere null"
 
-<<<<<<< HEAD
-#: pl_exec.c:1951
-=======
 #: pl_exec.c:1995
->>>>>>> 8abb52fa
 #, c-format
 msgid "BY value of FOR loop must be greater than zero"
 msgstr "il valore BY di un ciclo FOR deve essere maggiore di zero"
 
-<<<<<<< HEAD
-#: pl_exec.c:2121 pl_exec.c:3730
-=======
 #: pl_exec.c:2164 pl_exec.c:3890
->>>>>>> 8abb52fa
 #, c-format
 msgid "cursor \"%s\" already in use"
 msgstr "il cursore \"%s\" è già in uso"
 
-<<<<<<< HEAD
-#: pl_exec.c:2144 pl_exec.c:3792
-=======
 #: pl_exec.c:2187 pl_exec.c:3952
->>>>>>> 8abb52fa
 #, c-format
 msgid "arguments given for cursor without arguments"
 msgstr "sono stati passati argomenti al cursore che non ne accetta"
 
-<<<<<<< HEAD
-#: pl_exec.c:2163 pl_exec.c:3811
-=======
 #: pl_exec.c:2206 pl_exec.c:3971
->>>>>>> 8abb52fa
 #, c-format
 msgid "arguments required for cursor"
 msgstr "sono richiesti argomenti per il cursore"
 
-<<<<<<< HEAD
-#: pl_exec.c:2250
-=======
 #: pl_exec.c:2291
->>>>>>> 8abb52fa
 #, c-format
 msgid "FOREACH expression must not be null"
 msgstr "l'espressione FOREACH non può essere vuota"
 
-<<<<<<< HEAD
-#: pl_exec.c:2256
-=======
 #: pl_exec.c:2297
->>>>>>> 8abb52fa
 #, c-format
 msgid "FOREACH expression must yield an array, not type %s"
 msgstr "l'espressione FOREACH deve generare un array, non il tipo %s"
 
-<<<<<<< HEAD
-#: pl_exec.c:2273
-=======
 #: pl_exec.c:2314
->>>>>>> 8abb52fa
 #, c-format
 msgid "slice dimension (%d) is out of the valid range 0..%d"
 msgstr "la dimensione della sezione (%d) è fuori dell'intervallo valido 0..%d"
 
-<<<<<<< HEAD
-#: pl_exec.c:2300
-=======
 #: pl_exec.c:2341
->>>>>>> 8abb52fa
 #, c-format
 msgid "FOREACH ... SLICE loop variable must be of an array type"
 msgstr "la variabile del ciclo FOREACH ... SLICE dev'essere di tipo array"
 
-<<<<<<< HEAD
-#: pl_exec.c:2304
-=======
 #: pl_exec.c:2345
->>>>>>> 8abb52fa
 #, c-format
 msgid "FOREACH loop variable must not be of an array type"
 msgstr "la variabile di ciclo FOREACH non può essere un tipo array"
 
-<<<<<<< HEAD
-#: pl_exec.c:2525 pl_exec.c:2678
-=======
 #: pl_exec.c:2533 pl_exec.c:2615 pl_exec.c:2782
->>>>>>> 8abb52fa
 #, c-format
 msgid "cannot return non-composite value from function returning composite type"
 msgstr "non è possibile restituire valori non compositi da una funzione che restituisce un tipo composito"
 
-<<<<<<< HEAD
-#: pl_exec.c:2569 pl_gram.y:3075
-=======
 #: pl_exec.c:2659 pl_gram.y:3112
->>>>>>> 8abb52fa
 #, c-format
 msgid "cannot use RETURN NEXT in a non-SETOF function"
 msgstr "non si può usare RETURN NEXT in una funzione non-SETOF"
 
-<<<<<<< HEAD
-#: pl_exec.c:2597 pl_exec.c:2720
-=======
 #: pl_exec.c:2693 pl_exec.c:2824
->>>>>>> 8abb52fa
 #, c-format
 msgid "wrong result type supplied in RETURN NEXT"
 msgstr "è stato fornito un risultato di tipo non corretto a RETURN NEXT"
 
-<<<<<<< HEAD
-#: pl_exec.c:2620 pl_exec.c:4166 pl_exec.c:4491 pl_exec.c:4517 pl_exec.c:4583
-#: pl_exec.c:4602 pl_exec.c:4670 pl_exec.c:4693
-=======
 #: pl_exec.c:2722 pl_exec.c:4360 pl_exec.c:4689 pl_exec.c:4715 pl_exec.c:4781
 #: pl_exec.c:4800 pl_exec.c:4868 pl_exec.c:4891
->>>>>>> 8abb52fa
 #, c-format
 msgid "record \"%s\" is not assigned yet"
 msgstr "il record \"%s\" non è stato ancora assegnato"
 
-<<<<<<< HEAD
-#: pl_exec.c:2622 pl_exec.c:4168 pl_exec.c:4493 pl_exec.c:4519 pl_exec.c:4585
-#: pl_exec.c:4604 pl_exec.c:4672 pl_exec.c:4695
-=======
 #: pl_exec.c:2724 pl_exec.c:4362 pl_exec.c:4691 pl_exec.c:4717 pl_exec.c:4783
 #: pl_exec.c:4802 pl_exec.c:4870 pl_exec.c:4893
->>>>>>> 8abb52fa
 #, c-format
 msgid "The tuple structure of a not-yet-assigned record is indeterminate."
 msgstr "La struttura della tupla di un record non ancora assegnato è indeterminata."
 
-<<<<<<< HEAD
-#: pl_exec.c:2626 pl_exec.c:2646
-=======
 #: pl_exec.c:2728 pl_exec.c:2748
->>>>>>> 8abb52fa
 #, c-format
 msgid "wrong record type supplied in RETURN NEXT"
 msgstr "è stato fornito un record di tipo non corretto a RETURN NEXT"
 
-<<<<<<< HEAD
-#: pl_exec.c:2738
-=======
 #: pl_exec.c:2843
->>>>>>> 8abb52fa
 #, c-format
 msgid "RETURN NEXT must have a parameter"
 msgstr "RETURN NEXT deve avere un parametro"
 
-<<<<<<< HEAD
-#: pl_exec.c:2771 pl_gram.y:3133
-=======
 #: pl_exec.c:2876 pl_gram.y:3174
->>>>>>> 8abb52fa
 #, c-format
 msgid "cannot use RETURN QUERY in a non-SETOF function"
 msgstr "non si può usare RETURN QUERY in una funzione non-SETOF"
 
-<<<<<<< HEAD
-#: pl_exec.c:2791
-msgid "structure of query does not match function result type"
-msgstr "la struttura della query non coincide con il tipo del risultato della funzione"
-
-#: pl_exec.c:2871 pl_exec.c:3003
-#, c-format
-msgid "RAISE option already specified: %s"
-msgstr "opzione RAISE già specificata: %s"
-
-#: pl_exec.c:2904
-#, c-format
-msgid "RAISE without parameters cannot be used outside an exception handler"
-msgstr "RAISE senza parametri non può essere usato all'esterno di un gestore di eccezioni"
-
-#: pl_exec.c:2945
-#, c-format
-msgid "too few parameters specified for RAISE"
-msgstr "numero di parametri non sufficiente specificati per RAISE"
-
-#: pl_exec.c:2973
-=======
 #: pl_exec.c:2896
 msgid "structure of query does not match function result type"
 msgstr "la struttura della query non coincide con il tipo del risultato della funzione"
@@ -622,248 +350,143 @@
 msgstr "opzione RAISE già specificata: %s"
 
 #: pl_exec.c:3009
->>>>>>> 8abb52fa
 #, c-format
 msgid "RAISE without parameters cannot be used outside an exception handler"
 msgstr "RAISE senza parametri non può essere usato all'esterno di un gestore di eccezioni"
 
-<<<<<<< HEAD
-#: pl_exec.c:2993
-=======
 #: pl_exec.c:3096
->>>>>>> 8abb52fa
 #, c-format
 msgid "RAISE statement option cannot be null"
 msgstr "l'opzione dell'istruzione RAISE non può essere nulla"
 
-<<<<<<< HEAD
-#: pl_exec.c:3064
-=======
 #: pl_exec.c:3167
->>>>>>> 8abb52fa
 #, c-format
 msgid "%s"
 msgstr "%s"
 
-<<<<<<< HEAD
-#: pl_exec.c:3241 pl_exec.c:3378 pl_exec.c:3569
-=======
 #: pl_exec.c:3240
 #, c-format
 msgid "assertion failed"
 msgstr "asserzione fallita"
 
 #: pl_exec.c:3396 pl_exec.c:3540 pl_exec.c:3729
->>>>>>> 8abb52fa
 #, c-format
 msgid "cannot COPY to/from client in PL/pgSQL"
 msgstr "non è possibile usare COPY verso/da un client in PL/pgSQL"
 
-<<<<<<< HEAD
-#: pl_exec.c:3245 pl_exec.c:3382 pl_exec.c:3573
-=======
 #: pl_exec.c:3400 pl_exec.c:3544 pl_exec.c:3733
->>>>>>> 8abb52fa
 #, c-format
 msgid "cannot begin/end transactions in PL/pgSQL"
 msgstr "non si possono avviare/terminare transazioni in PL/pgSQL"
 
-<<<<<<< HEAD
-#: pl_exec.c:3246 pl_exec.c:3383 pl_exec.c:3574
-=======
 #: pl_exec.c:3401 pl_exec.c:3545 pl_exec.c:3734
->>>>>>> 8abb52fa
 #, c-format
 msgid "Use a BEGIN block with an EXCEPTION clause instead."
 msgstr "Utilizza invece un blocco BEGIN con una clausola EXCEPTION."
 
-<<<<<<< HEAD
-#: pl_exec.c:3406 pl_exec.c:3598
-=======
 #: pl_exec.c:3568 pl_exec.c:3758
->>>>>>> 8abb52fa
 #, c-format
 msgid "INTO used with a command that cannot return data"
 msgstr "INTO usato con un comando che non restituisce alcun dato"
 
-<<<<<<< HEAD
-#: pl_exec.c:3434 pl_exec.c:3626
-=======
 #: pl_exec.c:3596 pl_exec.c:3786
->>>>>>> 8abb52fa
 #, c-format
 msgid "query returned no rows"
 msgstr "la query non ha restituito alcuna riga"
 
-<<<<<<< HEAD
-#: pl_exec.c:3453 pl_exec.c:3645
-=======
 #: pl_exec.c:3615 pl_exec.c:3805
->>>>>>> 8abb52fa
 #, c-format
 msgid "query returned more than one row"
 msgstr "la query ha restituito più di una riga"
 
-<<<<<<< HEAD
-#: pl_exec.c:3470
-=======
 #: pl_exec.c:3632
->>>>>>> 8abb52fa
 #, c-format
 msgid "query has no destination for result data"
 msgstr "la query non ha una destinazione per i dati restituiti"
 
-<<<<<<< HEAD
-#: pl_exec.c:3471
-=======
 #: pl_exec.c:3633
->>>>>>> 8abb52fa
 #, c-format
 msgid "If you want to discard the results of a SELECT, use PERFORM instead."
 msgstr "Se vuoi scartare i risultati di una SELECT, utilizza PERFORM."
 
-<<<<<<< HEAD
-#: pl_exec.c:3505 pl_exec.c:6480
-=======
 #: pl_exec.c:3665 pl_exec.c:7063
->>>>>>> 8abb52fa
 #, c-format
 msgid "query string argument of EXECUTE is null"
 msgstr "l'argomento della query di EXECUTE è nullo"
 
-<<<<<<< HEAD
-#: pl_exec.c:3561
-=======
 #: pl_exec.c:3721
->>>>>>> 8abb52fa
 #, c-format
 msgid "EXECUTE of SELECT ... INTO is not implemented"
 msgstr "EXECUTE di SELECT ... INTO non è implementato"
 
-<<<<<<< HEAD
-#: pl_exec.c:3562
-=======
 #: pl_exec.c:3722
->>>>>>> 8abb52fa
 #, c-format
 msgid "You might want to use EXECUTE ... INTO or EXECUTE CREATE TABLE ... AS instead."
 msgstr "Potresti usare invece EXECUTE ... INTO oppure EXECUTE CREATE TABLE ... AS."
 
-<<<<<<< HEAD
-#: pl_exec.c:3874 pl_exec.c:3966
-=======
 #: pl_exec.c:4034 pl_exec.c:4126
->>>>>>> 8abb52fa
 #, c-format
 msgid "cursor variable \"%s\" is null"
 msgstr "la variabile del cursore \"%s\" è nulla"
 
-<<<<<<< HEAD
-#: pl_exec.c:3881 pl_exec.c:3973
-=======
 #: pl_exec.c:4041 pl_exec.c:4133
->>>>>>> 8abb52fa
 #, c-format
 msgid "cursor \"%s\" does not exist"
 msgstr "il cursore \"%s\" non esiste"
 
-<<<<<<< HEAD
-#: pl_exec.c:3895
-=======
 #: pl_exec.c:4055
->>>>>>> 8abb52fa
 #, c-format
 msgid "relative or absolute cursor position is null"
 msgstr "la posizione relativa o assoluta del cursore è nulla"
 
-<<<<<<< HEAD
-#: pl_exec.c:4062
-=======
 #: pl_exec.c:4235
->>>>>>> 8abb52fa
 #, c-format
 msgid "null value cannot be assigned to variable \"%s\" declared NOT NULL"
 msgstr "il valore null non può essere assegnato alla variabile \"%s\" dichiarata NOT NULL"
 
-<<<<<<< HEAD
-#: pl_exec.c:4109
-=======
 #: pl_exec.c:4304
->>>>>>> 8abb52fa
 #, c-format
 msgid "cannot assign non-composite value to a row variable"
 msgstr "non è possibile assegnare un valore non composito ad una variabile di tipo row"
 
-<<<<<<< HEAD
-#: pl_exec.c:4133
-=======
 #: pl_exec.c:4328
->>>>>>> 8abb52fa
 #, c-format
 msgid "cannot assign non-composite value to a record variable"
 msgstr "non è possibile assegnare un valore non composito ad una variabile di tipo record"
 
-<<<<<<< HEAD
-#: pl_exec.c:4278
-=======
 #: pl_exec.c:4471
->>>>>>> 8abb52fa
 #, c-format
 msgid "number of array dimensions (%d) exceeds the maximum allowed (%d)"
 msgstr "il numero di dimensioni dell'array (%d) eccede il massimo consentito (%d)"
 
-<<<<<<< HEAD
-#: pl_exec.c:4310
-=======
 #: pl_exec.c:4503
->>>>>>> 8abb52fa
 #, c-format
 msgid "subscripted object is not an array"
 msgstr "l'oggetto del quale è stato richiesto un elemento non è un array"
 
-<<<<<<< HEAD
-#: pl_exec.c:4347
-=======
 #: pl_exec.c:4540
->>>>>>> 8abb52fa
 #, c-format
 msgid "array subscript in assignment must not be null"
 msgstr "l'indice di un array nell'assegnamento non può essere nullo"
 
-<<<<<<< HEAD
-#: pl_exec.c:4806
-=======
 #: pl_exec.c:5007
->>>>>>> 8abb52fa
 #, c-format
 msgid "query \"%s\" did not return data"
 msgstr "la query \"%s\" non ha restituito dati"
 
-<<<<<<< HEAD
-#: pl_exec.c:4814
-=======
 #: pl_exec.c:5015
->>>>>>> 8abb52fa
 #, c-format
 msgid "query \"%s\" returned %d column"
 msgid_plural "query \"%s\" returned %d columns"
 msgstr[0] "la query \"%s\" ha restituito %d colonna"
 msgstr[1] "la query \"%s\" ha restituito %d colonne"
 
-<<<<<<< HEAD
-#: pl_exec.c:4840
-=======
 #: pl_exec.c:5042
->>>>>>> 8abb52fa
 #, c-format
 msgid "query \"%s\" returned more than one row"
 msgstr "la query \"%s\" ha restituito più di una riga"
 
-<<<<<<< HEAD
-#: pl_exec.c:4897
-=======
 #: pl_exec.c:5104
->>>>>>> 8abb52fa
 #, c-format
 msgid "query \"%s\" is not a SELECT"
 msgstr "la query \"%s\" non è una SELECT"
@@ -904,188 +527,94 @@
 msgid "FOR over EXECUTE statement"
 msgstr "ciclo FOR su una istruzione EXECUTE"
 
-<<<<<<< HEAD
-#: pl_gram.y:469
-=======
 #: pl_gram.y:472
->>>>>>> 8abb52fa
 #, c-format
 msgid "block label must be placed before DECLARE, not after"
 msgstr "l'etichetta del blocco dev'essere messa prima di DECLARE, non dopo"
 
-<<<<<<< HEAD
-#: pl_gram.y:489
-=======
 #: pl_gram.y:492
->>>>>>> 8abb52fa
 #, c-format
 msgid "collations are not supported by type %s"
 msgstr "gli ordinamenti non sono supportati dal tipo %s"
 
-<<<<<<< HEAD
-#: pl_gram.y:504
-=======
 #: pl_gram.y:507
->>>>>>> 8abb52fa
 #, c-format
 msgid "row or record variable cannot be CONSTANT"
 msgstr "variabile di tipo ROW o RECORD non può essere CONSTANT"
 
-<<<<<<< HEAD
-#: pl_gram.y:514
-=======
 #: pl_gram.y:517
->>>>>>> 8abb52fa
 #, c-format
 msgid "row or record variable cannot be NOT NULL"
 msgstr "la variabile di tipo ROW o RECORD non può essere NOT NULL"
 
-<<<<<<< HEAD
-#: pl_gram.y:525
-=======
 #: pl_gram.y:528
->>>>>>> 8abb52fa
 #, c-format
 msgid "default value for row or record variable is not supported"
 msgstr "il valore di default per variabili di tipo ROW o RECORD non è supportato"
 
-<<<<<<< HEAD
-#: pl_gram.y:670 pl_gram.y:685 pl_gram.y:711
-=======
 #: pl_gram.y:673 pl_gram.y:688 pl_gram.y:714
->>>>>>> 8abb52fa
 #, c-format
 msgid "variable \"%s\" does not exist"
 msgstr "la variabile \"%s\" non esiste"
 
-<<<<<<< HEAD
-#: pl_gram.y:729 pl_gram.y:757
-msgid "duplicate declaration"
-msgstr "dichiarazione duplicata"
-
-#: pl_gram.y:740 pl_gram.y:768
-=======
 #: pl_gram.y:732 pl_gram.y:760
 msgid "duplicate declaration"
 msgstr "dichiarazione duplicata"
 
 #: pl_gram.y:743 pl_gram.y:771
->>>>>>> 8abb52fa
 #, c-format
 msgid "variable \"%s\" shadows a previously defined variable"
 msgstr "la variabile \"%s\" nasconde una variabile definita precedentemente"
 
-<<<<<<< HEAD
-#: pl_gram.y:955
-=======
 #: pl_gram.y:950
->>>>>>> 8abb52fa
 #, c-format
 msgid "diagnostics item %s is not allowed in GET STACKED DIAGNOSTICS"
 msgstr "l'elemento diagnostico %s non è consentito in GET STACKED DIAGNOSTICS"
 
-<<<<<<< HEAD
-#: pl_gram.y:973
-=======
 #: pl_gram.y:968
->>>>>>> 8abb52fa
 #, c-format
 msgid "diagnostics item %s is not allowed in GET CURRENT DIAGNOSTICS"
 msgstr "l'elemento diagnostico %s non è consentito in GET CURRENT DIAGNOSTICS"
 
-<<<<<<< HEAD
-#: pl_gram.y:1071
-msgid "unrecognized GET DIAGNOSTICS item"
-msgstr "elemento GET DIAGNOSTICS sconosciuto"
-
-#: pl_gram.y:1082 pl_gram.y:3320
-=======
 #: pl_gram.y:1066
 msgid "unrecognized GET DIAGNOSTICS item"
 msgstr "elemento GET DIAGNOSTICS sconosciuto"
 
 #: pl_gram.y:1077 pl_gram.y:3361
->>>>>>> 8abb52fa
 #, c-format
 msgid "\"%s\" is not a scalar variable"
 msgstr "\"%s\" non è una variabile scalare"
 
-<<<<<<< HEAD
-#: pl_gram.y:1334 pl_gram.y:1528
-=======
 #: pl_gram.y:1329 pl_gram.y:1523
->>>>>>> 8abb52fa
 #, c-format
 msgid "loop variable of loop over rows must be a record or row variable or list of scalar variables"
 msgstr "variabile del ciclo sulle righe deve essere una variabile di tipo row o record o una lista di variabili scalari"
 
-<<<<<<< HEAD
-#: pl_gram.y:1368
-=======
 #: pl_gram.y:1363
->>>>>>> 8abb52fa
 #, c-format
 msgid "cursor FOR loop must have only one target variable"
 msgstr "il cursore FOR nel ciclo deve avere solo una variabile di destinazione"
 
-<<<<<<< HEAD
-#: pl_gram.y:1375
-=======
 #: pl_gram.y:1370
->>>>>>> 8abb52fa
 #, c-format
 msgid "cursor FOR loop must use a bound cursor variable"
 msgstr "il cursore FOR nel ciclo deve usare una variabile cursore vincolata"
 
-<<<<<<< HEAD
-#: pl_gram.y:1459
-=======
 #: pl_gram.y:1454
->>>>>>> 8abb52fa
 #, c-format
 msgid "integer FOR loop must have only one target variable"
 msgstr "il valore integer del ciclo FOR deve avere solo una variabile di destinazione"
 
-<<<<<<< HEAD
-#: pl_gram.y:1495
-=======
 #: pl_gram.y:1490
->>>>>>> 8abb52fa
 #, c-format
 msgid "cannot specify REVERSE in query FOR loop"
 msgstr "non puoi specificare REVERSE nel ciclo FOR della query"
 
-<<<<<<< HEAD
-#: pl_gram.y:1642
-=======
 #: pl_gram.y:1637
->>>>>>> 8abb52fa
 #, c-format
 msgid "loop variable of FOREACH must be a known variable or list of variables"
 msgstr "la variabile del ciclo FOREACH dev'essere una variabile o lista di variabili conosciuta"
 
-<<<<<<< HEAD
-#: pl_gram.y:1694 pl_gram.y:1731 pl_gram.y:1779 pl_gram.y:2776 pl_gram.y:2857
-#: pl_gram.y:2968 pl_gram.y:3721
-msgid "unexpected end of function definition"
-msgstr "fine della definizione della funzione inaspettata"
-
-#: pl_gram.y:1799 pl_gram.y:1823 pl_gram.y:1839 pl_gram.y:1845 pl_gram.y:1934
-#: pl_gram.y:1942 pl_gram.y:1956 pl_gram.y:2051 pl_gram.y:2232 pl_gram.y:2315
-#: pl_gram.y:2449 pl_gram.y:3563 pl_gram.y:3624 pl_gram.y:3702
-msgid "syntax error"
-msgstr "errore di sintassi"
-
-#: pl_gram.y:1827 pl_gram.y:1829 pl_gram.y:2236 pl_gram.y:2238
-msgid "invalid SQLSTATE code"
-msgstr "codice SQLSTATE non valido"
-
-#: pl_gram.y:1998
-msgid "syntax error, expected \"FOR\""
-msgstr "errore di sintassi, atteso \"FOR\""
-
-#: pl_gram.y:2060
-=======
 #: pl_gram.y:1689 pl_gram.y:1726 pl_gram.y:1774 pl_gram.y:2814 pl_gram.y:2896
 #: pl_gram.y:3007 pl_gram.y:3763
 msgid "unexpected end of function definition"
@@ -1106,99 +635,43 @@
 msgstr "errore di sintassi, atteso \"FOR\""
 
 #: pl_gram.y:2080
->>>>>>> 8abb52fa
 #, c-format
 msgid "FETCH statement cannot return multiple rows"
 msgstr "l'istruzione FETCH non può restituire più di una riga"
 
-<<<<<<< HEAD
-#: pl_gram.y:2116
-=======
 #: pl_gram.y:2136
->>>>>>> 8abb52fa
 #, c-format
 msgid "cursor variable must be a simple variable"
 msgstr "la variabile cursore deve essere una variabile semplice"
 
-<<<<<<< HEAD
-#: pl_gram.y:2122
-=======
 #: pl_gram.y:2142
->>>>>>> 8abb52fa
 #, c-format
 msgid "variable \"%s\" must be of type cursor or refcursor"
 msgstr "la variabile \"%s\" deve essere di tipo cursor o refcursor"
 
-<<<<<<< HEAD
-#: pl_gram.y:2290
-msgid "label does not exist"
-msgstr "etichetta non esistente"
-
-#: pl_gram.y:2420 pl_gram.y:2431
-=======
 #: pl_gram.y:2310
 msgid "label does not exist"
 msgstr "etichetta non esistente"
 
 #: pl_gram.y:2457 pl_gram.y:2468
->>>>>>> 8abb52fa
 #, c-format
 msgid "\"%s\" is not a known variable"
 msgstr "\"%s\" non è una variabile conosciuta"
 
-<<<<<<< HEAD
-#: pl_gram.y:2535 pl_gram.y:2545 pl_gram.y:2700
-msgid "mismatched parentheses"
-msgstr "le parentesi non corrispondono"
-
-#: pl_gram.y:2549
-=======
 #: pl_gram.y:2572 pl_gram.y:2582 pl_gram.y:2738
 msgid "mismatched parentheses"
 msgstr "le parentesi non corrispondono"
 
 #: pl_gram.y:2586
->>>>>>> 8abb52fa
 #, c-format
 msgid "missing \"%s\" at end of SQL expression"
 msgstr "manca \"%s\" alla fine della espressione SQL"
 
-<<<<<<< HEAD
-#: pl_gram.y:2555
-=======
 #: pl_gram.y:2592
->>>>>>> 8abb52fa
 #, c-format
 msgid "missing \"%s\" at end of SQL statement"
 msgstr "manca \"%s\" alla fine dell'istruzione SQL"
 
-<<<<<<< HEAD
-#: pl_gram.y:2572
-msgid "missing expression"
-msgstr "espressione mancante"
-
-#: pl_gram.y:2574
-msgid "missing SQL statement"
-msgstr "istruzione SQL mancante"
-
-#: pl_gram.y:2702
-msgid "incomplete data type declaration"
-msgstr "dichiarazione del tipo di dati incompleta"
-
-#: pl_gram.y:2725
-msgid "missing data type declaration"
-msgstr "manca la dichiarazione del tipo di dati"
-
-#: pl_gram.y:2781
-msgid "INTO specified more than once"
-msgstr "INTO specificato più di una volta"
-
-#: pl_gram.y:2949
-msgid "expected FROM or IN"
-msgstr "atteso FROM o IN"
-
-#: pl_gram.y:3009
-=======
 #: pl_gram.y:2609
 msgid "missing expression"
 msgstr "espressione mancante"
@@ -1224,170 +697,86 @@
 msgstr "atteso FROM o IN"
 
 #: pl_gram.y:3048
->>>>>>> 8abb52fa
 #, c-format
 msgid "RETURN cannot have a parameter in function returning set"
 msgstr "RETURN non può avere un parametro in una funzione che restituisce insiemi"
 
-<<<<<<< HEAD
-#: pl_gram.y:3010
-=======
 #: pl_gram.y:3049
->>>>>>> 8abb52fa
 #, c-format
 msgid "Use RETURN NEXT or RETURN QUERY."
 msgstr "Usa RETURN NEXT o RETURN QUERY."
 
-<<<<<<< HEAD
-#: pl_gram.y:3018
-=======
 #: pl_gram.y:3057
->>>>>>> 8abb52fa
 #, c-format
 msgid "RETURN cannot have a parameter in function with OUT parameters"
 msgstr "RETURN non può avere un parametro in una funzione con parametri OUT"
 
 # Il fatto che una funzione che restituisce void sia chiamato "procedura" è un visual-basic-ismo che si può dimenticare
-<<<<<<< HEAD
-#: pl_gram.y:3027
-=======
 #: pl_gram.y:3066
->>>>>>> 8abb52fa
 #, c-format
 msgid "RETURN cannot have a parameter in function returning void"
 msgstr "RETURN non può avere un parametro in una funzione che restituisce void"
 
-<<<<<<< HEAD
-#: pl_gram.y:3089
-=======
 #: pl_gram.y:3126
->>>>>>> 8abb52fa
 #, c-format
 msgid "RETURN NEXT cannot have a parameter in function with OUT parameters"
 msgstr "RETURN NEXT non può avere un parametro in una funzione con parametri OUT"
 
-<<<<<<< HEAD
-#: pl_gram.y:3189
-=======
 #: pl_gram.y:3230
->>>>>>> 8abb52fa
 #, c-format
 msgid "\"%s\" is declared CONSTANT"
 msgstr "\"%s\" è dichiarata CONSTANT"
 
-<<<<<<< HEAD
-#: pl_gram.y:3251 pl_gram.y:3263
-=======
 #: pl_gram.y:3292 pl_gram.y:3304
->>>>>>> 8abb52fa
 #, c-format
 msgid "record or row variable cannot be part of multiple-item INTO list"
 msgstr "un record o variabile riga on può fare parte di una lista INTO con più di un elemento"
 
-<<<<<<< HEAD
-#: pl_gram.y:3308
-=======
 #: pl_gram.y:3349
->>>>>>> 8abb52fa
 #, c-format
 msgid "too many INTO variables specified"
 msgstr "troppe variabili INTO specificate"
 
-<<<<<<< HEAD
-#: pl_gram.y:3516
-=======
 #: pl_gram.y:3557
->>>>>>> 8abb52fa
 #, c-format
 msgid "end label \"%s\" specified for unlabelled block"
 msgstr "etichetta finale \"%s\" specificata per un blocco senza etichetta"
 
-<<<<<<< HEAD
-#: pl_gram.y:3523
-=======
 #: pl_gram.y:3564
->>>>>>> 8abb52fa
 #, c-format
 msgid "end label \"%s\" differs from block's label \"%s\""
 msgstr "l'etichetta finale \"%s\" differisce da quella del blocco \"%s\""
 
-<<<<<<< HEAD
-#: pl_gram.y:3558
-=======
 #: pl_gram.y:3599
->>>>>>> 8abb52fa
 #, c-format
 msgid "cursor \"%s\" has no arguments"
 msgstr "il cursore \"%s\" non ha argomenti"
 
-<<<<<<< HEAD
-#: pl_gram.y:3572
-=======
 #: pl_gram.y:3613
->>>>>>> 8abb52fa
 #, c-format
 msgid "cursor \"%s\" has arguments"
 msgstr "il cursore \"%s\" ha argomenti"
 
-<<<<<<< HEAD
-#: pl_gram.y:3614
-=======
 #: pl_gram.y:3655
->>>>>>> 8abb52fa
 #, c-format
 msgid "cursor \"%s\" has no argument named \"%s\""
 msgstr "il cursore \"%s\" non ha un argomento di nome \"%s\""
 
-<<<<<<< HEAD
-#: pl_gram.y:3634
-=======
 #: pl_gram.y:3675
->>>>>>> 8abb52fa
 #, c-format
 msgid "value for parameter \"%s\" of cursor \"%s\" specified more than once"
 msgstr "il valore per il parametro \"%s\" del cursore \"%s\" è stato specificato più di una volta"
 
-<<<<<<< HEAD
-#: pl_gram.y:3659
-=======
 #: pl_gram.y:3700
->>>>>>> 8abb52fa
 #, c-format
 msgid "not enough arguments for cursor \"%s\""
 msgstr "numero di argomenti non sufficiente per il cursore \"%s\""
 
-<<<<<<< HEAD
-#: pl_gram.y:3666
-=======
 #: pl_gram.y:3707
->>>>>>> 8abb52fa
 #, c-format
 msgid "too many arguments for cursor \"%s\""
 msgstr "troppi argomenti per il cursore \"%s\""
 
-<<<<<<< HEAD
-#: pl_gram.y:3753
-msgid "unrecognized RAISE statement option"
-msgstr "opzione dell'istruzione RAISE sconosciuta"
-
-#: pl_gram.y:3757
-msgid "syntax error, expected \"=\""
-msgstr "errore di sintassi, atteso \"=\""
-
-#: pl_handler.c:147
-msgid "Sets handling of conflicts between PL/pgSQL variable names and table column names."
-msgstr "Imposta la gestione dei conflitti tra nomi di variabili PL/pgSQL e nomi di colonne di tabella."
-
-#: pl_handler.c:156
-msgid "Print information about parameters in the DETAIL part of the error messages generated on INTO ... STRICT failures."
-msgstr "Stampa informazioni sui parametri nella parte DETAIL del messaggio di errore generato su errori in INTO ... STRICT."
-
-#: pl_handler.c:164
-msgid "List of programming constructs that should produce a warning."
-msgstr "Elenco dei costrutti di programmazione che dovrebbero generare un avvertimento."
-
-#: pl_handler.c:174
-=======
 #: pl_gram.y:3795
 msgid "unrecognized RAISE statement option"
 msgstr "opzione dell'istruzione RAISE sconosciuta"
@@ -1423,26 +812,17 @@
 msgstr "Elenco dei costrutti di programmazione che dovrebbero generare un avvertimento."
 
 #: pl_handler.c:184
->>>>>>> 8abb52fa
 msgid "List of programming constructs that should produce an error."
 msgstr "Elenco dei costrutti di programmazione che dovrebbero generare un errore."
 
 #. translator: %s is typically the translation of "syntax error"
-<<<<<<< HEAD
-#: pl_scanner.c:554
-=======
 #: pl_scanner.c:621
->>>>>>> 8abb52fa
 #, c-format
 msgid "%s at end of input"
 msgstr "%s alla fine dell'input"
 
 #. translator: first %s is typically the translation of "syntax error"
-<<<<<<< HEAD
-#: pl_scanner.c:570
-=======
 #: pl_scanner.c:637
->>>>>>> 8abb52fa
 #, c-format
 msgid "%s at or near \"%s\""
 msgstr "%s a o presso \"%s\""
--- conflicted
+++ resolved
@@ -975,6 +975,100 @@
 
  </sect1>
 
+ <sect1 id="logical-replication-failover">
+  <title>Logical Replication Failover</title>
+
+  <para>
+   To allow subscriber nodes to continue replicating data from the publisher
+   node even when the publisher node goes down, there must be a physical standby
+   corresponding to the publisher node. The logical slots on the primary server
+   corresponding to the subscriptions can be synchronized to the standby server by
+   specifying <literal>failover = true</literal> when creating subscriptions. See
+   <xref linkend="logicaldecoding-replication-slots-synchronization"/> for details.
+   Enabling the
+   <link linkend="sql-createsubscription-params-with-failover"><literal>failover</literal></link>
+   parameter ensures a seamless transition of those subscriptions after the
+   standby is promoted. They can continue subscribing to publications on the
+   new primary server without losing data. Note that in the case of
+   asynchronous replication, there remains a risk of data loss for transactions
+   committed on the former primary server but have yet to be replicated to the new
+   primary server.
+  </para>
+
+  <para>
+   Because the slot synchronization logic copies asynchronously, it is
+   necessary to confirm that replication slots have been synced to the standby
+   server before the failover happens. To ensure a successful failover, the
+   standby server must be ahead of the subscriber. This can be achieved by
+   configuring
+   <link linkend="guc-standby-slot-names"><varname>standby_slot_names</varname></link>.
+  </para>
+
+  <para>
+   To confirm that the standby server is indeed ready for failover, follow these
+   steps to verify that all necessary logical replication slots have been
+   synchronized to the standby server:
+  </para>
+
+  <procedure>
+   <step performance="required">
+    <para>
+     On the subscriber node, use the following SQL to identify which slots
+     should be synced to the standby that we plan to promote. This query will
+     return the relevant replication slots, including the main slots and table
+     synchronization slots associated with the failover-enabled subscriptions.
+     Note that the table sync slot should be synced to the standby server only
+     if the table copy is finished (See <xref linkend="catalog-pg-subscription-rel"/>).
+     We don't need to ensure that the table sync slots are synced in other scenarios
+     as they will either be dropped or re-created on the new primary server in those
+     cases.
+<programlisting>
+test_sub=# SELECT
+               array_agg(slot_name) AS slots
+           FROM
+           ((
+               SELECT r.srsubid AS subid, CONCAT('pg_', srsubid, '_sync_', srrelid, '_', ctl.system_identifier) AS slot_name
+               FROM pg_control_system() ctl, pg_subscription_rel r, pg_subscription s
+               WHERE r.srsubstate = 'f' AND s.oid = r.srsubid AND s.subfailover
+           ) UNION (
+               SELECT s.oid AS subid, s.subslotname as slot_name
+               FROM pg_subscription s
+               WHERE s.subfailover
+           ))
+           WHERE slot_name IS NOT NULL;
+ slots
+-------
+ {sub1,sub2,sub3}
+(1 row)
+</programlisting></para>
+   </step>
+   <step performance="required">
+    <para>
+     Check that the logical replication slots identified above exist on
+     the standby server and are ready for failover.
+<programlisting>
+test_standby=# SELECT slot_name, (synced AND NOT temporary AND NOT conflicting) AS failover_ready
+               FROM pg_replication_slots
+               WHERE slot_name IN ('sub1','sub2','sub3');
+  slot_name  | failover_ready
+-------------+----------------
+  sub1       | t
+  sub2       | t
+  sub3       | t
+(3 rows)
+</programlisting></para>
+    </step>
+  </procedure>
+
+  <para>
+   If all the slots are present on the standby server and the result
+   (<literal>failover_ready</literal>) of the above SQL query is true, then
+   existing subscriptions can continue subscribing to publications now on the
+   new primary server without losing data.
+  </para>
+
+ </sect1>
+
  <sect1 id="logical-replication-row-filter">
 <!--
   <title>Row Filters</title>
@@ -1777,7 +1871,6 @@
   </para>
 
   <para>
-<<<<<<< HEAD
 <!--
    If no column list is specified, any columns added later are automatically
    replicated. This means that having a column list which names all columns
@@ -1785,11 +1878,6 @@
 -->
 列リストが指定されていない場合、後で追加された列は自動的にレプリケーションされます。
 つまり、すべての列に名前を付ける列リストがあることは、列リストがないこととは異なります。
-=======
-   If no column list is specified, any columns added to the table later are
-   automatically replicated. This means that having a column list which names
-   all columns is not the same as having no column list at all.
->>>>>>> 5603e119
   </para>
 
   <para>

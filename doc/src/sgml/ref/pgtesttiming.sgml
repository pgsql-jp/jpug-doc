--- conflicted
+++ resolved
@@ -122,14 +122,10 @@
   <title>使用方法</title>
 
  <refsect2>
-<<<<<<< HEAD
+<!--
   <title>Interpreting Results</title>
-=======
-<!--
-  <title>Interpreting Results</title>
 -->
   <title>結果の解釈</title>
->>>>>>> 184958ef
 
   <para>
 <!--
@@ -168,14 +164,10 @@
 
  </refsect2>
  <refsect2>
-<<<<<<< HEAD
+<!--
   <title>Measuring Executor Timing Overhead</title>
-=======
-<!--
-  <title>Measuring Executor Timing Overhead</title>
 -->
   <title>エクゼキュータの時間計測オーバーヘッドの測定</title>
->>>>>>> 184958ef
 
   <para>
 <!--
@@ -214,14 +206,10 @@
  </refsect2>
 
  <refsect2>
-<<<<<<< HEAD
+<!--
   <title>Changing Time Sources</title>
-=======
-<!--
-  <title>Changing Time Sources</title>
 -->
   <title>時間の測定源の変更</title>
->>>>>>> 184958ef
   <para>
 <!--
    On some newer Linux systems, it's possible to change the clock source used
@@ -318,14 +306,10 @@
  </refsect2>
 
  <refsect2>
-<<<<<<< HEAD
+<!--
   <title>Clock Hardware and Timing Accuracy</title>
-=======
-<!--
-  <title>Clock Hardware and Timing Accuracy</title>
 -->
   <title>時計のハードウェアと時間測定の正確さ</title>
->>>>>>> 184958ef
 
   <para>
 <!--

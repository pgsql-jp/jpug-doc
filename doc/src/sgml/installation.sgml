<!-- doc/src/sgml/installation.sgml -->
<!--

The standalone version has some portions that are different from the version
that is integrated into the full documentation set, in particular as regards
links, so that INSTALL.html can be created without links to the main
documentation.  See standalone-profile.xsl for details.

-->

<chapter id="installation">
<!--
 <title>Installation from Source Code</title>
-->
 <title>ソースコードからインストール</title>

 <indexterm zone="installation">
  <primary>installation</primary>
 </indexterm>
 <indexterm zone="installation">
  <primary>インストール</primary>
 </indexterm>

 <!-- See also the version of this text in standalone-install.xml -->
 <para>
<!--
  This chapter describes the installation of
  <productname>PostgreSQL</productname> using the source code
  distribution.  If you are installing a pre-packaged distribution,
  such as an RPM or Debian package, ignore this chapter
  and see <xref linkend="install-binaries" /> instead.
-->
この章では、<productname>PostgreSQL</productname>のソースコード配布物を使用したインストール方法について説明します。
RPMやDebianパッケージなどパッケージ済みの配布物をインストールしている場合は、この章を無視し、代わりに<xref linkend="install-binaries" />を参照してください。
 </para>

 <para>
<!--
  If you are building <productname>PostgreSQL</productname> for Microsoft
  Windows, read this chapter if you intend to build with MinGW or Cygwin;
  but if you intend to build with Microsoft's <productname>Visual
  C++</productname>, see <xref linkend="install-windows"/> instead.
-->
<productname>PostgreSQL</productname>をMicrosoft Windows向けに構築する場合、MinGWやCygwinで構築するつもりなら、この章を読んでください。Microsoftの<productname>Visual C++</productname>で構築するつもりなら、代わりに<xref linkend="install-windows"/>を参照してください。
 </para>

<<<<<<< HEAD
=======
 <sect1 id="install-short">
<!--
  <title>Short Version</title>
-->
  <title>簡易版</title>

  <para>
<synopsis>
./configure
make
su
make install
adduser postgres
mkdir -p /usr/local/pgsql/data
chown postgres /usr/local/pgsql/data
su - postgres
/usr/local/pgsql/bin/initdb -D /usr/local/pgsql/data
/usr/local/pgsql/bin/pg_ctl -D /usr/local/pgsql/data -l logfile start
/usr/local/pgsql/bin/createdb test
/usr/local/pgsql/bin/psql test
</synopsis>
<!--
   The long version is the rest of this
   <phrase>chapter</phrase>.
-->
<phrase>本章</phrase>の残りで詳細を説明します。
  </para>
 </sect1>


>>>>>>> 94ef7168
 <sect1 id="install-requirements">
<!--
  <title>Requirements</title>
-->
  <title>必要条件</title>

  <para>
<!--
   In general, a modern Unix-compatible platform should be able to run
   <productname>PostgreSQL</productname>.
   The platforms that had received specific testing at the
   time of release are described in <xref linkend="supported-platforms"/>
   below.
-->
通常、最近のUnix互換プラットフォームならば<productname>PostgreSQL</productname>を動作させることができるはずです。
リリース時点で明示的なテストを受けていたプラットフォームを以下の<xref linkend="supported-platforms"/>に示します。
  </para>

  <para>
<!--
   The following software packages are required for building
   <productname>PostgreSQL</productname>:
-->
<productname>PostgreSQL</productname>を構築するには、以下のソフトウェアパッケージが必要です。

   <itemizedlist>
    <listitem>
     <para>
      <indexterm>
       <primary>make</primary>
      </indexterm>

<<<<<<< HEAD
=======
<!--
>>>>>>> 94ef7168
      <acronym>GNU</acronym> <application>make</application> version 3.81 or newer is required; other
      <application>make</application> programs or older <acronym>GNU</acronym> <application>make</application> versions will <emphasis>not</emphasis> work.
      (<acronym>GNU</acronym> <application>make</application> is sometimes installed under
      the name <filename>gmake</filename>.)  To test for <acronym>GNU</acronym>
      <application>make</application> enter:
-->
<acronym>GNU</acronym> <application>make</application>のバージョン3.81以上が必要です。
他の<application>make</application>や古い<acronym>GNU</acronym> <application>make</application>では<emphasis>動作しません</emphasis>。
(<acronym>GNU</acronym> <application>make</application>はときどき<filename>gmake</filename>という名前でインストールされます。)
<acronym>GNU</acronym> <application>make</application>の試験を行うためには以下を実行してください。
<screen>
<userinput>make --version</userinput>
</screen>
     </para>
    </listitem>

    <listitem>
     <para>
<<<<<<< HEAD
      <indexterm>
       <primary>Meson</primary>
      </indexterm>

      Alternatively, <productname>PostgreSQL</productname> can be built using
      <ulink url="https://mesonbuild.com/">Meson</ulink>.  This is currently
      experimental and only works when building from a Git checkout (not from
      a distribution tarball).  If you choose to use
      <application>Meson</application>, then you don't need
      <acronym>GNU</acronym> <application>make</application>, but the other
      requirements below still apply.
     </para>

     <para>
      The minimum required version of <application>Meson</application> is 0.54.
     </para>
    </listitem>

    <listitem>
     <para>
=======
<!--
>>>>>>> 94ef7168
      You need an <acronym>ISO</acronym>/<acronym>ANSI</acronym> C compiler (at least
      C99-compliant). Recent
      versions of <productname>GCC</productname> are recommended, but
      <productname>PostgreSQL</productname> is known to build using a wide variety
      of compilers from different vendors.
-->
<acronym>ISO</acronym>/<acronym>ANSI</acronym> Cコンパイラ（最低限C99-準拠）が必要です。
<productname>GCC</productname> の最近のバージョンをお勧めしますが、<productname>PostgreSQL</productname>は異なるベンダの、様々なコンパイラを使用して構築できることで知られています。
     </para>
    </listitem>

    <listitem>
     <para>
<!--
      <application>tar</application> is required to unpack the source
      distribution, in addition to either
      <application>gzip</application> or <application>bzip2</application>.
-->
配布物を展開するために、<application>tar</application>および<application>gzip</application>か<application>bzip2</application>のどちらかが必要です。
     </para>
    </listitem>

    <listitem>
     <para>
      <indexterm>
       <primary>readline</primary>
      </indexterm>
      <indexterm>
       <primary>libedit</primary>
      </indexterm>

<!--
      The <acronym>GNU</acronym> <productname>Readline</productname> library is used by
      default.  It allows <application>psql</application> (the
      PostgreSQL command line SQL interpreter) to remember each
      command you type, and allows you to use arrow keys to recall and
      edit previous commands.  This is very helpful and is strongly
      recommended.  If you don't want to use it then you must specify
      the <option>&#45;-without-readline</option> option to
      <filename>configure</filename>. As an alternative, you can often use the
      BSD-licensed <filename>libedit</filename> library, originally
      developed on <productname>NetBSD</productname>. The
      <filename>libedit</filename> library is
      GNU <productname>Readline</productname>-compatible and is used if
      <filename>libreadline</filename> is not found, or if
      <option>&#45;-with-libedit-preferred</option> is used as an
      option to <filename>configure</filename>. If you are using a package-based
      Linux distribution, be aware that you need both the
      <literal>readline</literal> and <literal>readline-devel</literal> packages, if
      those are separate in your distribution.
-->
<acronym>GNU</acronym> <productname>Readline</productname>ライブラリは、デフォルトで使用されます。
これにより<application>psql</application>（PostgreSQLコマンドラインSQLインタプリタ）は入力したコマンドの記憶、さらに、カーソルキーを使用した過去のコマンドの再実行や編集ができるようになります。
これは非常に役に立ちますので、強く推奨します。
使用したくない場合は、<filename>configure</filename>に<option>--without-readline</option>オプションを指定する必要があります。
その代わりとして、BSDライセンスの<filename>libedit</filename>ライブラリを使用することもできます。
このライブラリはもともと<productname>NetBSD</productname>で開発されていました。
<filename>libedit</filename>ライブラリはGNUの<productname>Readline</productname>と互換性があり、<filename>libreadline</filename>を認識できなかった場合や<filename>configure</filename>のオプションに<option>--with-libedit-preferred</option>が使用された場合に使用されます。
パッケージベースのLinuxディストリビューションを使用し、そのディストリビューションの中で<literal>readline</literal>と<literal>readline-devel</literal>パッケージが別個に存在していた場合、両方とも必要ですので注意してください。
     </para>
    </listitem>

    <listitem>
     <para>
      <indexterm>
       <primary>zlib</primary>
      </indexterm>

<!--
      The <productname>zlib</productname> compression library is
      used by default. If you don't want to use it then you must
      specify the <option>&#45;-without-zlib</option> option to
      <filename>configure</filename>. Using this option disables
      support for compressed archives in <application>pg_dump</application> and
      <application>pg_restore</application>.
-->
<productname>zlib</productname>圧縮ライブラリはデフォルトで使用されます。
これを使用したくなければ、<filename>configure</filename>に対し<option>--without-zlib</option>を指定しなければなりません。
このオプションを使用すると、<application>pg_dump</application>および<application>pg_restore</application>内の圧縮アーカイブサポートが無効になります。
     </para>
    </listitem>

    <listitem>
     <para>
      The ICU locale provider (see <xref linkend="locale-providers"/>) is used by default. If you don't want to use it then you must specify the <option>--without-icu</option> option to <filename>configure</filename>. Using this option disables support for ICU collation features (see <xref linkend="collation"/>).
     </para>
     <para>
      ICU support requires the <productname>ICU4C</productname> package to be
      installed.  The minimum required version of
      <productname>ICU4C</productname> is currently 4.2.
     </para>

     <para>
      By default,
      <productname>pkg-config</productname><indexterm><primary>pkg-config</primary></indexterm>
      will be used to find the required compilation options.  This is
      supported for <productname>ICU4C</productname> version 4.6 and later.
      For older versions, or if <productname>pkg-config</productname> is not
      available, the variables <envar>ICU_CFLAGS</envar> and
      <envar>ICU_LIBS</envar> can be specified to
      <filename>configure</filename>, like in this example:
<programlisting>
./configure ... ICU_CFLAGS='-I/some/where/include' ICU_LIBS='-L/some/where/lib -licui18n -licuuc -licudata'
</programlisting>
      (If <productname>ICU4C</productname> is in the default search path
      for the compiler, then you still need to specify nonempty strings in
      order to avoid use of <productname>pkg-config</productname>, for
      example, <literal>ICU_CFLAGS=' '</literal>.)
     </para>
    </listitem>
   </itemizedlist>
  </para>

  <para>
<!--
   The following packages are optional.  They are not required in the
   default configuration, but they are needed when certain build
   options are enabled, as explained below:
-->
以下のパッケージはオプションです。
これらはデフォルトの設定では必要ありませんが、下記のように特定の構築オプションを有効とする場合に必要となります。

   <itemizedlist>
    <listitem>
     <para>
<!--
      To build the server programming language
      <application>PL/Perl</application> you need a full
      <productname>Perl</productname> installation, including the
      <filename>libperl</filename> library and the header files.
      The minimum required version is <productname>Perl</productname> 5.14.
      Since <application>PL/Perl</application> will be a shared
      library, the <indexterm><primary>libperl</primary></indexterm>
      <filename>libperl</filename> library must be a shared library
      also on most platforms.  This appears to be the default in
      recent <productname>Perl</productname> versions, but it was not
      in earlier versions, and in any case it is the choice of whomever
      installed Perl at your site.  <filename>configure</filename> will fail
      if building <application>PL/Perl</application> is selected but it cannot
      find a shared <filename>libperl</filename>.  In that case, you will have
      to rebuild and install <productname>Perl</productname> manually to be
      able to build <application>PL/Perl</application>.  During the
      configuration process for <productname>Perl</productname>, request a
      shared library.
-->
サーバプログラム言語である<application>PL/Perl</application>を構築するには、<filename>libperl</filename>ライブラリとヘッダファイルを含む完全な<productname>Perl</productname>のインストレーションが必要です。
要求される最小のバージョンは<productname>Perl</productname> 5.8.3です。
<application>PL/Perl</application>は共有ライブラリですので、ほとんどのプラットフォームにおいて<indexterm><primary>libperl</primary></indexterm><filename>libperl</filename>ライブラリも共有ライブラリでなければなりません。
これは最近のバージョンの<productname>Perl</productname>ではデフォルトのようですが、以前のバージョンではデフォルトではありませんでした。とにかく、これはPerlをサイトにインストールした人により決定されます。
<application>PL/Perl</application>を構築することを選択したのに共有の<filename>libperl</filename>が見つからなければ、<filename>configure</filename>は失敗するでしょう。
その場合には、<application>PL/Perl</application>を構築できるようにするために手動で<productname>Perl</productname>を再構築してインストールしなければならないでしょう。
<productname>Perl</productname>の構成プロセスには共有ライブラリが必要です。
     </para>

     <para>
<!--
      If you intend to make more than incidental use of
      <application>PL/Perl</application>, you should ensure that the
      <productname>Perl</productname> installation was built with the
      <literal>usemultiplicity</literal> option enabled (<literal>perl -V</literal>
      will show whether this is the case).
-->
もし、<application>PL/Perl</application>を意図的に使用するつもりであるのなら、<productname>Perl</productname>のインストレーションが<literal>usemultiplicity</literal>オプションを有効にして実施されているかを確認すべきです(<literal>perl -V</literal>により有効かどうかを確認できます)。
     </para>
    </listitem>

    <listitem>
     <para>
<!--
      To build the <application>PL/Python</application> server programming
      language, you need a <productname>Python</productname>
      installation with the header files and
      the <application>sysconfig</application> module.  The minimum
      required version is <productname>Python</productname> 3.2.
-->
<application>PL/Python</application>サーバプログラム言語を構築するには、ヘッダファイルと<application>sysconfig</application>モジュールを含む<productname>Python</productname>のインストレーションが必要です。
要求される最小のバージョンは<productname>Python</productname> 3.2です。
     </para>

     <para>
<!--
      Since <application>PL/Python</application> will be a shared
      library, the <indexterm><primary>libpython</primary></indexterm>
      <filename>libpython</filename> library must be a shared library
      also on most platforms.  This is not the case in a default
      <productname>Python</productname> installation built from source, but a
      shared library is available in many operating system
      distributions.  <filename>configure</filename> will fail if
      building <application>PL/Python</application> is selected but it cannot
      find a shared <filename>libpython</filename>.  That might mean that you
      either have to install additional packages or rebuild (part of) your
      <productname>Python</productname> installation to provide this shared
      library.  When building from source, run <productname>Python</productname>'s
      configure with the <literal>&#45;-enable-shared</literal> flag.
-->
<application>PL/Python</application>は共有ライブラリになりますので、ほとんどのプラットフォームでは、<indexterm><primary>libpython</primary></indexterm><filename>libpython</filename>もまた共有ライブラリである必要があります。
ソースから構築した<productname>Python</productname>のインストレーションでは、これはデフォルトではありませんが、共有ライブラリは多くのオペレーティングシステムのディストリビューションで入手可能です。
<application>PL/Python</application>を構築することを選択したのに共有の<filename>libpython</filename>が見つからなければ、<filename>configure</filename>は失敗するでしょう。
それは、この共有ライブラリを提供するために追加のパッケージをインストールするか、<productname>Python</productname>のインストレーション（の一部）を再構築しなければならないということを意味しているかもしれません。
ソースから構築する場合、<literal>--enable-shared</literal>フラグを付けて<productname>Python</productname>のconfigureを実行してください。
     </para>
    </listitem>

    <listitem>
     <para>
<!--
      To build the <application>PL/Tcl</application>
      procedural language, you of course need a <productname>Tcl</productname>
      installation.  The minimum required version is
      <productname>Tcl</productname> 8.4.
-->
<application>PL/Tcl</application>手続き言語の構築には、もちろん<productname>Tcl</productname>のインストレーションが必要です。
要求される最小のバージョンは<productname>Tcl</productname> 8.4です。
     </para>
    </listitem>

    <listitem>
     <para>
<!--
      To enable Native Language Support (<acronym>NLS</acronym>), that
      is, the ability to display a program's messages in a language
      other than English, you need an implementation of the
      <application>Gettext</application> <acronym>API</acronym>.  Some operating
      systems have this built-in (e.g., <systemitem
      class="osname">Linux</systemitem>, <systemitem class="osname">NetBSD</systemitem>,
      <systemitem class="osname">Solaris</systemitem>), for other systems you
      can download an add-on package from <ulink
      url="https://www.gnu.org/software/gettext/"></ulink>.
      If you are using the <application>Gettext</application> implementation in
      the <acronym>GNU</acronym> C library, then you will additionally
      need the <productname>GNU Gettext</productname> package for some
      utility programs.  For any of the other implementations you will
      not need it.
-->
各国語サポート（<acronym>NLS</acronym>）、つまり、英語以外の言語によるプログラムメッセージの表示機能を有効にするには、<application>Gettext</application> <acronym>API</acronym>の実装が必要です。
オペレーティングシステムの中には（例えば、<systemitem class="osname">Linux</systemitem>、<systemitem class="osname">NetBSD</systemitem>、<systemitem class="osname">Solaris</systemitem>など）、組み込み済みのものがあります。
他のシステムでは、追加パッケージを<ulink url="https://www.gnu.org/software/gettext/"></ulink>からダウンロードできます。
<acronym>GNU</acronym> Cライブラリの<application>gettext</application>の実装を使用する場合、さらにいくつかのユーティリティプログラムのために<productname>GNU Gettext</productname>パッケージが必要となります。
他の実装の場合には必要ありません。
     </para>
    </listitem>

    <listitem>
     <para>
<!--
      You need <productname>OpenSSL</productname>, if you want to support
      encrypted client connections.  <productname>OpenSSL</productname> is
      also required for random number generation on platforms that do not
      have <filename>/dev/urandom</filename> (except Windows).  The minimum
      required version is 1.0.1.
-->
暗号化されたクライアント接続をサポートする場合には<productname>OpenSSL</productname>が必要です。
<productname>OpenSSL</productname>は、<filename>/dev/urandom</filename>のないプラットフォーム（Windowsを除く）での乱数生成のためにも必要です。
要求される最小のバージョンは1.0.1です。
     </para>
    </listitem>

    <listitem>
     <para>
<<<<<<< HEAD
      You need <application>MIT Kerberos</application> (for GSSAPI),
      <productname>OpenLDAP</productname>, and/or <application>PAM</application>,
      if you want to support authentication using those services.
=======
<!--
      You need <application>Kerberos</application>, <productname>OpenLDAP</productname>,
      and/or <application>PAM</application>, if you want to support authentication
      using those services.
-->
<application>Kerberos</application>、<productname>OpenLDAP</productname>、<application>PAM</application>が、そのサービスを使用した認証をサポートする場合には必要です。
>>>>>>> 94ef7168
     </para>
    </listitem>

    <listitem>
     <para>
<!--
      You need <productname>LZ4</productname>, if you want to support
      compression of data with that method; see
      <xref linkend="guc-default-toast-compression"/> and
      <xref linkend="guc-wal-compression"/>.
-->
<productname>LZ4</productname>が、その方式でのデータの圧縮をサポートする場合には必要です。
<xref linkend="guc-default-toast-compression"/>と<xref linkend="guc-wal-compression"/>を参照してください。
     </para>
    </listitem>

    <listitem>
     <para>
<!--
      You need <productname>Zstandard</productname>, if you want to support
      compression of data with that method; see
      <xref linkend="guc-wal-compression"/>.
      The minimum required version is 1.4.0.
-->
<productname>Zstandard</productname>が、その方式でのデータの圧縮をサポートする場合には必要です。
<xref linkend="guc-wal-compression"/>を参照してください。
要求される最小のバージョンは1.4.0です。
     </para>
    </listitem>

    <listitem>
     <para>
<!--
      To build the <productname>PostgreSQL</productname> documentation,
      there is a separate set of requirements; see
      <xref linkend="docguide-toolsets"/>.
-->
<productname>PostgreSQL</productname>の文書を構築するために必要なセットは別途記載します。
<xref linkend="docguide-toolsets"/>を参照してください。
     </para>
    </listitem>
   </itemizedlist>
  </para>

  <para>
<!--
   If you are building from a <productname>Git</productname> tree instead of
   using a released source package, or if you want to do server development,
   you also need the following packages:
-->
リリースされたソースパッケージではなく<productname>Git</productname>ツリーからの構築の場合、またはサーバ開発を行いたい場合には、以下のパッケージも必要となります。

   <itemizedlist>
    <listitem>
     <para>
      <indexterm>
       <primary>flex</primary>
      </indexterm>
      <indexterm>
       <primary>lex</primary>
      </indexterm>
      <indexterm>
       <primary>bison</primary>
      </indexterm>
      <indexterm>
       <primary>yacc</primary>
      </indexterm>

<!--
      <application>Flex</application> and <application>Bison</application>
      are needed to build from a Git checkout, or if you changed the actual
      scanner and parser definition files. If you need them, be sure
      to get <application>Flex</application> 2.5.35 or later and
      <application>Bison</application> 2.3 or later. Other <application>lex</application>
      and <application>yacc</application> programs cannot be used.
-->
<application>Flex</application>および<application>Bison</application>は、Gitチェックアウトから構築する場合や、実際のスキャナとパーサの定義ファイルを変更した場合に必要となります。
それらが必要な場合は、<application>Flex</application> 2.5.31以降と<application>Bison</application> 1.875以降を使うようにしてください。
他の<application>lex</application>と<application>yacc</application>プログラムは使用できません。
     </para>
    </listitem>
    <listitem>
     <para>
      <indexterm>
       <primary>perl</primary>
      </indexterm>

<<<<<<< HEAD
      <application>Perl</application> 5.14 or later is needed to build from a Git checkout,
=======
<!--
      <application>Perl</application> 5.8.3 or later is needed to build from a Git checkout,
>>>>>>> 94ef7168
      or if you changed the input files for any of the build steps that
      use Perl scripts.  If building on Windows you will need
      <application>Perl</application> in any case.  <application>Perl</application> is
      also required to run some test suites.
-->
Gitからチェックアウトしたもので構築する場合や、構築時にPerlスクリプトを使用して作成されるファイルの入力となるファイルを変更する場合には<application>Perl</application>5.8.3以降が必要です。
Windows上で構築する場合、いずれにしても<application>Perl</application>は必要です。
<application>Perl</application>はテストスイートのいくつかを実行するのにも必要です。
     </para>
    </listitem>
   </itemizedlist>
  </para>

  <para>
<!--
   If you need to get a <acronym>GNU</acronym> package, you can find
   it at your local <acronym>GNU</acronym> mirror site (see <ulink
   url="https://www.gnu.org/prep/ftp"></ulink>
   for a list) or at <ulink
   url="ftp://ftp.gnu.org/gnu/"></ulink>.
-->
<acronym>GNU</acronym>パッケージの入手が必要な場合、近くの<acronym>GNU</acronym>ミラーサイトから探してください（ミラーサイトの一覧は<ulink url="https://www.gnu.org/prep/ftp"></ulink>にあります）。
または、<ulink url="ftp://ftp.gnu.org/gnu/"></ulink>から探してください。
  </para>
<<<<<<< HEAD
=======

  <para>
<!--
   Also check that you have sufficient disk space. You will need about
   350 MB for the source tree during compilation and about 60 MB for
   the installation directory. An empty database cluster takes about
   40 MB; databases take about five times the amount of space that a
   flat text file with the same data would take. If you are going to
   run the regression tests you will temporarily need up to an extra
   300 MB. Use the <command>df</command> command to check free disk
   space.
-->
また、十分なディスク領域があることも確認してください。
コンパイル中、ソースツリーのために350メガバイト、インストールディレクトリに60メガバイトほど必要となります。
空のデータベースクラスタだけでも約40メガバイト必要です。データベースは、同じデータのフラットテキストファイルと比べて5倍ほどの領域が必要になります。
リグレッションテストを実行する場合は、一時的に最大で300メガバイトの領域がさらに必要になります。
ディスクの空き容量を確認するためには<command>df</command>コマンドを使います。
  </para>
>>>>>>> 94ef7168
 </sect1>

 <sect1 id="install-getsource">
<!--
  <title>Getting the Source</title>
-->
  <title>ソースの入手</title>

  <para>
<!--
   The <productname>PostgreSQL</productname> source code for released versions
   can be obtained from the download section of our website:
   <ulink url="https://www.postgresql.org/ftp/source/"></ulink>.
   Download the
   <filename>postgresql-<replaceable>version</replaceable>.tar.gz</filename>
   or <filename>postgresql-<replaceable>version</replaceable>.tar.bz2</filename>
   file you're interested in, then unpack it:
-->
リリースされたバージョンの<productname>PostgreSQL</productname>ソースコードは、Webサイト<ulink url="https://www.postgresql.org/ftp/source/"></ulink>のダウンロードページから入手できます。
興味のある<filename>postgresql-<replaceable>version</replaceable>.tar.gz</filename>または<filename>postgresql-<replaceable>version</replaceable>.tar.bz2</filename>ファイルをダウンロードしてください。
ファイルを入手したら、展開します。
<screen>
<userinput>tar xf postgresql-<replaceable>version</replaceable>.tar.bz2</userinput>
</screen>
<!--
   This will create a directory
   <filename>postgresql-<replaceable>version</replaceable></filename> under
   the current directory with the <productname>PostgreSQL</productname> sources.
   Change into that directory for the rest of the installation procedure.
-->
これにより、カレントディレクトリ以下に<filename>postgresql-<replaceable>version</replaceable></filename>というディレクトリが作成され、<productname>PostgreSQL</productname>のソースが展開されます。
この後のインストール手順を行うために、このディレクトリに移動してください。
  </para>

  <para>
<!--
   Alternatively, you can use the Git version control system; see
   <xref linkend="git"/> for more information.
-->
あるいは、Gitバージョン管理システムを使うこともできます。
詳細は<xref linkend="git"/>を参照してください。
  </para>
 </sect1>

<<<<<<< HEAD
 <sect1 id="install-make">
  <title>Building and Installation with Autoconf and Make</title>

 <sect2 id="install-short-make">
  <title>Short Version</title>

  <para>
<synopsis>
./configure
make
su
make install
adduser postgres
mkdir -p /usr/local/pgsql/data
chown postgres /usr/local/pgsql/data
su - postgres
/usr/local/pgsql/bin/initdb -D /usr/local/pgsql/data
/usr/local/pgsql/bin/pg_ctl -D /usr/local/pgsql/data -l logfile start
/usr/local/pgsql/bin/createdb test
/usr/local/pgsql/bin/psql test
</synopsis>
   The long version is the rest of this
   <phrase>section</phrase>.
  </para>
 </sect2>


 <sect2 id="install-procedure-make">
=======
 <sect1 id="install-procedure">
<!--
>>>>>>> 94ef7168
  <title>Installation Procedure</title>
-->
<title>インストール手順</title>

  <procedure>

  <step id="configure">
<!--
   <title>Configuration</title>
-->
   <title>構成</title>

   <indexterm zone="configure">
    <primary>configure</primary>
   </indexterm>

   <para>
<!--
    The first step of the installation procedure is to configure the
    source tree for your system and choose the options you would like.
    This is done by running the <filename>configure</filename> script. For a
    default installation simply enter:
-->
インストール手順の最初のステップは、システムに合わせてソースツリーを設定し、使用するオプションを選択することです。
<filename>configure</filename>スクリプトを実行することでこれを行います。
デフォルトのインストールを行う場合は、単に以下を入力してください。
<screen>
<userinput>./configure</userinput>
</screen>
<!--
    This script will run a number of tests to determine values for various
    system dependent variables and detect any quirks of your
    operating system, and finally will create several files in the
    build tree to record what it found.
-->
このスクリプトは、各種のシステムに依存した変数の値を決定するために多くの試験を行い、使用中のオペレーティングシステムが持つどんなクセでも検出し、最終的に構築用ツリーに結果を記録するためのファイルをいくつか作成します。
   </para>

   <para>
<!--
    You can also run <filename>configure</filename> in a directory outside
    the source tree, and then build there, if you want to keep the build
    directory separate from the original source files.  This procedure is
    called a
    <indexterm><primary>VPATH</primary></indexterm><firstterm>VPATH</firstterm>
    build.  Here's how:
-->
構築用のディレクトリを別の場所にしたい場合は、ソースツリーの外のディレクトリで<filename>configure</filename>を実行することもできます。
この処理は<indexterm><primary>VPATH</primary></indexterm><firstterm>VPATH</firstterm>構築と呼ばれます。
どのように行うかは下記を参照してください。
<screen>
<userinput>mkdir build_dir</userinput>
<userinput>cd build_dir</userinput>
<!--
<userinput>/path/to/source/tree/configure [options go here]</userinput>
-->
<userinput>/path/to/source/tree/configure [オプションはここに]</userinput>
<userinput>make</userinput>
</screen>
   </para>

   <para>
<!--
    The default configuration will build the server and utilities, as
    well as all client applications and interfaces that require only a
    C compiler. All files will be installed under
    <filename>/usr/local/pgsql</filename> by default.
-->
デフォルトの構成では、サーバ、ユーティリティの他に、Cコンパイラだけを必要とするクライアントアプリケーションやインタフェースを構築します。
デフォルトでは、全てのファイルは<filename>/usr/local/pgsql</filename>以下にインストールされます。
   </para>

   <para>
<!--
    You can customize the build and installation process by supplying one
    or more command line options to <filename>configure</filename>.
    Typically you would customize the install location, or the set of
    optional features that are built.  <filename>configure</filename>
    has a large number of options, which are described in
    <xref linkend="configure-options"/>.
-->
<filename>configure</filename>にコマンドラインオプションを1つ以上指定することで、構築処理やインストール処理を変更できます。
よくあるのは、インストール位置や構築するオプションの機能の設定を変更することでしょう。
<filename>configure</filename>には数多くのオプションがあり、それは<xref linkend="configure-options"/>に書かれています。
   </para>

   <para>
<!--
    Also, <filename>configure</filename> responds to certain environment
    variables, as described in <xref linkend="configure-envvars"/>.
    These provide additional ways to customize the configuration.
-->
また、<filename>configure</filename>は、<xref linkend="configure-envvars"/>に書かれているように特定の環境変数に対応しています。
これは設定を変更する追加の方法を提供します。
   </para>
  </step>

  <step id="build">
<!--
   <title>Build</title>
-->
   <title>構築</title>

   <para>
<!--
    To start the build, type either of:
-->
構築作業を開始するには、以下のいずれかを入力してください。
<screen>
<userinput>make</userinput>
<userinput>make all</userinput>
</screen>
<!--
    (Remember to use <acronym>GNU</acronym> <application>make</application>.)
    The build will take a few minutes depending on your
    hardware.
-->
（<acronym>GNU</acronym> <application>make</application>を使用することを忘れないでください。）
ハードウェアに依存しますが、構築作業には数分かかります。
   </para>

  <para>
<!--
   If you want to build everything that can be built, including the
   documentation (HTML and man pages), and the additional modules
   (<filename>contrib</filename>), type instead:
-->
もし、ドキュメント(HTMLやman)や追加モジュール(<filename>contrib</filename>)を含め、構築可能なものすべてを構築したい場合、次のように入力します。
<screen>
<userinput>make world</userinput>
</screen>
  </para>

  <para>
<!--
   If you want to build everything that can be built, including the
   additional modules (<filename>contrib</filename>), but without
   the documentation, type instead:
-->
もし、追加モジュール(<filename>contrib</filename>)は含めるがドキュメントを含めずに、構築可能なものすべてを構築したい場合、次のように入力します。
<screen>
<userinput>make world-bin</userinput>
</screen>
   </para>

   <para>
<!--
    If you want to invoke the build from another makefile rather than
    manually, you must unset <varname>MAKELEVEL</varname> or set it to zero,
    for instance like this:
-->
手動で指定するのではなく、別のMakefileから構築をしたい場合には、例えば以下のように<varname>MAKELEVEL</varname>を削除するか、0に設定しなければなりません。
<programlisting>
build-postgresql:
        $(MAKE) -C postgresql MAKELEVEL=0 all
</programlisting>
<!--
    Failure to do that can lead to strange error messages, typically about
    missing header files.
-->
上記に失敗すると、通常はヘッダファイルが見つからないという奇妙なエラーメッセージが出る場合があります。
   </para>
  </step>

  <step>
<!--
   <title>Regression Tests</title>
-->
   <title>リグレッションテスト</title>

   <indexterm>
    <primary>regression test</primary>
   </indexterm>
   <indexterm>
    <primary>リグレッションテスト</primary>
   </indexterm>

   <para>
<!--
    If you want to test the newly built server before you install it,
    you can run the regression tests at this point. The regression
    tests are a test suite to verify that <productname>PostgreSQL</productname>
    runs on your machine in the way the developers expected it
    to. Type:
-->
インストールを行う前に、新しく構築したサーバをテストしたい場合、この時点でリグレッションテストを実行できます。
リグレッションテストとは、使用するマシンにおいて<productname>PostgreSQL</productname>が、開発者の想定通りに動作することを検証するためのテストのまとまりです。
次のように入力します。
<screen>
<userinput>make check</userinput>
</screen>
<!--
    (This won't work as root; do it as an unprivileged user.)
    See <xref linkend="regress"/> for
    detailed information about interpreting the test results. You can
    repeat this test at any later time by issuing the same command.
-->
（これは root では動作しません。
非特権ユーザとして実行してください。）
<xref linkend="regress"/>にはテスト結果の解釈に関する詳しい情報があります。
同じコマンドを入力することで、後にいつでもテストを繰り返すことができます。
   </para>
  </step>

  <step id="install">
<!--
   <title>Installing the Files</title>
-->
   <title>ファイルのインストール</title>

   <note>
    <para>
<!--
     If you are upgrading an existing system be sure to read
     <xref linkend="upgrading"/>,
     which has instructions about upgrading a
     cluster.
-->
もし既存のシステムのアップグレードをする場合、DBクラスタのアップグレードの解説が記載されている<xref linkend="upgrading"/>を参照してください。
    </para>
   </note>

   <para>
<!--
    To install <productname>PostgreSQL</productname> enter:
-->
<productname>PostgreSQL</productname>をインストールするには、以下を入力してください。
<screen>
<userinput>make install</userinput>
</screen>
<!--
    This will install files into the directories that were specified
    in <xref linkend="configure"/>. Make sure that you have appropriate
    permissions to write into that area. Normally you need to do this
    step as root. Alternatively, you can create the target
    directories in advance and arrange for appropriate permissions to
    be granted.
-->
これは、ファイルを<xref linkend="configure"/>で指定されたディレクトリにインストールします。
その領域に書き込むための権限を持っていることを確認してください。
通常はこのステップをrootで行う必要があります。
代わりに対象とするディレクトリを前もって作成し、適切に権限を調整することも可能です。
   </para>

   <para>
<!--
    To install the documentation (HTML and man pages), enter:
-->
ドキュメント（HTMLやman）をインストールするには、以下を入力してください。
<screen>
<userinput>make install-docs</userinput>
</screen>
   </para>

   <para>
<!--
    If you built the world above, type instead:
-->
上記のようにすべてを（worldを付けて）構築していた場合には、代わりに以下を入力してください。
<screen>
<userinput>make install-world</userinput>
</screen>
<!--
    This also installs the documentation.
-->
これによりドキュメントもインストールされます。
   </para>

   <para>
<!--
    If you built the world without the documentation above, type instead:
-->
上記のようにドキュメントを除くすべてを構築していた場合には、代わりに以下を入力してください。
<screen>
<userinput>make install-world-bin</userinput>
</screen>
   </para>

   <para>
<!--
    You can use <literal>make install-strip</literal> instead of
    <literal>make install</literal> to strip the executable files and
    libraries as they are installed.  This will save some space.  If
    you built with debugging support, stripping will effectively
    remove the debugging support, so it should only be done if
    debugging is no longer needed.  <literal>install-strip</literal>
    tries to do a reasonable job saving space, but it does not have
    perfect knowledge of how to strip every unneeded byte from an
    executable file, so if you want to save all the disk space you
    possibly can, you will have to do manual work.
-->
<literal>make install</literal>の代わりに<literal>make install-strip</literal>を使用することで、インストール時に実行可能ファイルやライブラリをストリップ（strip）できます。
これにより、多少の容量を節約できます。
デバッグをサポートするように構築している場合でも、ストリップするとデバッグのサポートは実質、除去されてしまいます。
したがって、これはデバッグが必要なくなった場合にのみ実行すべきです。
<literal>install-strip</literal>は容量を節約するために適切な作業を行おうとしますが、実行可能ファイルから全ての不必要なバイトを完全にストリップすることはできません。
可能な限りのディスク容量をすべて節約したい場合は、手動で作業を行う必要があります。
   </para>

   <para>
<!--
    The standard installation provides all the header files needed for client
    application development as well as for server-side program
    development, such as custom functions or data types written in C.
-->
この標準的なインストール方法では、クライアントアプリケーションの開発に必要なヘッダファイルと、Cで独自の関数やデータ型を作成するといったサーバ側のプログラムの開発用のヘッダファイルが用意されます。
   </para>

   <formalpara>
<!--
    <title>Client-only installation:</title>
-->
    <title>クライアント側のみのインストール：</title>
    <para>
<!--
     If you want to install only the client applications and
     interface libraries, then you can use these commands:
-->
クライアントアプリケーションとインタフェースライブラリのみをインストールしたい場合、下記のコマンドを使います。
<screen>
<userinput>make -C src/bin install</userinput>
<userinput>make -C src/include install</userinput>
<userinput>make -C src/interfaces install</userinput>
<userinput>make -C doc install</userinput>
</screen>
<!--
    <filename>src/bin</filename> has a few binaries for server-only use,
    but they are small.
-->
<filename>src/bin</filename>にはサーバ用の数個のバイナリがあります。これらは小さなものです。
    </para>
   </formalpara>
  </step>
  </procedure>

  <formalpara>
<!--
   <title>Uninstallation:</title>
-->
   <title>アンインストール：</title>
   <para>
<!--
    To undo the installation use the command <command>make
    uninstall</command>. However, this will not remove any created directories.
-->
インストールを取り消すには、<command>make uninstall</command> コマンドを使います。
しかし、作成済みのディレクトリは削除されません。
   </para>
  </formalpara>

  <formalpara>
<!--
   <title>Cleaning:</title>
-->
   <title>クリーニング：</title>

   <para>
<!--
    After the installation you can free disk space by removing the built
    files from the source tree with the command <command>make
    clean</command>. This will preserve the files made by the <command>configure</command>
    program, so that you can rebuild everything with <command>make</command>
    later on. To reset the source tree to the state in which it was
    distributed, use <command>make distclean</command>. If you are going to
    build for several platforms within the same source tree you must do
    this and re-configure for each platform.  (Alternatively, use
    a separate build tree for each platform, so that the source tree
    remains unmodified.)
-->
インストールが終わったら、<command>make clean</command> コマンドを使ってソースツリーから構築用のファイルを削除し、ディスク領域を解放できます。
<command>configure</command>プログラムが作るファイルは保持されますので、後で<command>make</command>コマンドですべてを再構築できます。
ソースツリーを配布された時の状態に戻したい場合は、<command>make distclean</command>コマンドを使います。
同じソースツリー内で複数のプラットフォーム向けに構築する場合、これを実行して、それぞれのプラットフォームに対し再構成しなければなりません。
（または、未変更のソースツリーを維持するために、各プラットフォームで別々の構築用ツリーを使用してください。）
   </para>
  </formalpara>

  <para>
<!--
   If you perform a build and then discover that your <command>configure</command>
   options were wrong, or if you change anything that <command>configure</command>
   investigates (for example, software upgrades), then it's a good
   idea to do <command>make distclean</command> before reconfiguring and
   rebuilding.  Without this, your changes in configuration choices
   might not propagate everywhere they need to.
-->
構築作業を行った後で<command>configure</command>用オプションが間違っていることに気付いた場合や、<command>configure</command>の調査結果に何らかの変更を加えた場合（例えば、ソフトウェアのアップグレードなど）、再設定と再構築の前に<command>make distclean</command>を行うことをお勧めします。
さもないと、設定選択肢の変更は、必要なところ全てには反映されない可能性があります。
  </para>
  </sect2>

  <sect2 id="configure-options">
<!--
   <title><filename>configure</filename> Options</title>
-->
   <title><filename>configure</filename>オプション</title>

   <indexterm zone="configure-options">
    <primary>configure options</primary>
   </indexterm>
   <indexterm zone="configure-options">
    <primary>configureオプション</primary>
   </indexterm>

   <para>
<!--
    <command>configure</command>'s command line options are explained below.
    This list is not exhaustive (use <literal>./configure &#45;-help</literal>
    to get one that is).  The options not covered here are meant for
    advanced use-cases such as cross-compilation, and are documented in
    the standard Autoconf documentation.
-->
<command>configure</command>のコマンドラインオプションを以下で説明します。
この一覧は完全なものではありません（完全なものを得るには<literal>./configure --help</literal>を使ってください）。
ここで取り上げていないオプションはクロスコンパイルのような高度なユースケースのためのもので、標準のAutoconfのドキュメントに書かれています。
   </para>

   <sect3 id="configure-options-locations">
<!--
    <title>Installation Locations</title>
-->
    <title>インストレーションの位置</title>

     <para>
<!--
      These options control where <literal>make install</literal> will put
      the files.  The <option>&#45;-prefix</option> option is sufficient for
      most cases.  If you have special needs, you can customize the
      installation subdirectories with the other options described in this
      section.  Beware however that changing the relative locations of the
      different subdirectories may render the installation non-relocatable,
      meaning you won't be able to move it after installation.
      (The <literal>man</literal> and <literal>doc</literal> locations are
      not affected by this restriction.)  For relocatable installs, you
      might want to use the <literal>&#45;-disable-rpath</literal> option
      described later.
-->
このオプションは<literal>make install</literal>がファイルをどこに置くかを制御します。
たいていの場合<option>--prefix</option>オプションで十分です。
特別な必要があるのであれば、この節に書かれた他のオプションを使用して個々のインストレーションサブディレクトリを変更できます。
しかし、異なるサブディレクトリの相対的な位置を変更した場合、インストレーションは再配置不能になります。つまり、インストールの後にディレクトリを移動できないことに注意してください。
（<literal>man</literal>と<literal>doc</literal>の場所はこの制限の影響を受けません。）
再配置可能インストールのために、後述の<literal>--disable-rpath</literal>を使用しようと考えるかもしれません。
     </para>

     <variablelist>
      <varlistentry id="configure-option-prefix">
       <term><option>--prefix=<replaceable>PREFIX</replaceable></option></term>
       <listitem>
        <para>
<!--
         Install all files under the directory <replaceable>PREFIX</replaceable>
         instead of <filename>/usr/local/pgsql</filename>. The actual
         files will be installed into various subdirectories; no files
         will ever be installed directly into the
         <replaceable>PREFIX</replaceable> directory.
-->
<filename>/usr/local/pgsql</filename>ではなく、<replaceable>PREFIX</replaceable>ディレクトリ以下に全てのファイルをインストールします。
ファイルは実際には様々なサブディレクトリにインストールされ、<replaceable>PREFIX</replaceable>ディレクトリの直下にインストールされるファイルはありません。
        </para>
       </listitem>
      </varlistentry>

      <varlistentry id="configure-option-exec-prefix">
       <term><option>--exec-prefix=<replaceable>EXEC-PREFIX</replaceable></option></term>
       <listitem>
        <para>
<!--
         You can install architecture-dependent files under a
         different prefix, <replaceable>EXEC-PREFIX</replaceable>, than what
         <replaceable>PREFIX</replaceable> was set to. This can be useful to
         share architecture-independent files between hosts. If you
         omit this, then <replaceable>EXEC-PREFIX</replaceable> is set equal to
         <replaceable>PREFIX</replaceable> and both architecture-dependent and
         independent files will be installed under the same tree,
         which is probably what you want.
-->
アーキテクチャ依存のファイルを<replaceable>PREFIX</replaceable>の設定とは別の接頭辞<replaceable>EXEC-PREFIX</replaceable>以下にインストールすることができます。
ホスト間でアーキテクチャ非依存のファイルを共有する場合に便利です。
省略した場合、<replaceable>EXEC-PREFIX</replaceable>は<replaceable>PREFIX</replaceable>と同じに設定され、アーキテクチャに依存するファイルも非依存なファイルも同じツリー以下にインストールされます。
ほとんどの場合、これが望まれています。
        </para>
       </listitem>
      </varlistentry>

      <varlistentry id="configure-option-bindir">
       <term><option>--bindir=<replaceable>DIRECTORY</replaceable></option></term>
       <listitem>
        <para>
<!--
         Specifies the directory for executable programs. The default
         is <filename><replaceable>EXEC-PREFIX</replaceable>/bin</filename>, which
         normally means <filename>/usr/local/pgsql/bin</filename>.
-->
実行可能プログラム用のディレクトリを指定します。
デフォルトでは<filename><replaceable>EXEC-PREFIX</replaceable>/bin</filename>であり、通常<filename>/usr/local/pgsql/bin</filename>となります。
        </para>
       </listitem>
      </varlistentry>

      <varlistentry id="configure-option-sysconfdir">
       <term><option>--sysconfdir=<replaceable>DIRECTORY</replaceable></option></term>
       <listitem>
        <para>
<!--
         Sets the directory for various configuration files,
         <filename><replaceable>PREFIX</replaceable>/etc</filename> by default.
-->
各種設定ファイル用のディレクトリを設定します。
デフォルトでは<filename><replaceable>PREFIX</replaceable>/etc</filename>です。
        </para>
       </listitem>
      </varlistentry>

      <varlistentry id="configure-option-libdir">
       <term><option>--libdir=<replaceable>DIRECTORY</replaceable></option></term>
       <listitem>
        <para>
<!--
         Sets the location to install libraries and dynamically loadable
         modules. The default is
         <filename><replaceable>EXEC-PREFIX</replaceable>/lib</filename>.
-->
ライブラリや動的ロード可能モジュールをインストールする場所を設定します。
デフォルトは<filename><replaceable>EXEC-PREFIX</replaceable>/lib</filename>です。
        </para>
       </listitem>
      </varlistentry>

      <varlistentry id="configure-option-includedir">
       <term><option>--includedir=<replaceable>DIRECTORY</replaceable></option></term>
       <listitem>
        <para>
<!--
         Sets the directory for installing C and C++ header files. The
         default is <filename><replaceable>PREFIX</replaceable>/include</filename>.
-->
CおよびC++のヘッダファイルをインストールするディレクトリを設定します。
デフォルトは<filename><replaceable>PREFIX</replaceable>/include</filename>です。
        </para>
       </listitem>
      </varlistentry>

      <varlistentry id="configure-option-datarootdir">
       <term><option>--datarootdir=<replaceable>DIRECTORY</replaceable></option></term>
       <listitem>
        <para>
<!--
         Sets the root directory for various types of read-only data
         files.  This only sets the default for some of the following
         options.  The default is
         <filename><replaceable>PREFIX</replaceable>/share</filename>.
-->
いろいろな種類の読み取り専用データファイル用のルートディレクトリを設定します。
これは後述のオプションの一部についてのデフォルトを設定するだけです。
デフォルトは<filename><replaceable>PREFIX</replaceable>/share</filename>です。
        </para>
       </listitem>
      </varlistentry>

      <varlistentry id="configure-option-datadir">
       <term><option>--datadir=<replaceable>DIRECTORY</replaceable></option></term>
       <listitem>
        <para>
<!--
         Sets the directory for read-only data files used by the
         installed programs. The default is
         <filename><replaceable>DATAROOTDIR</replaceable></filename>. Note that this has
         nothing to do with where your database files will be placed.
-->
インストールプログラムが使用する読み取り専用のディレクトリを設定します。
デフォルトは<filename><replaceable>DATAROOTDIR</replaceable></filename>です。
これはインストールするデータベースファイルがどこに設置されるかとは関係ないことを覚えておいてください。
        </para>
       </listitem>
      </varlistentry>

      <varlistentry id="configure-option-localedir">
       <term><option>--localedir=<replaceable>DIRECTORY</replaceable></option></term>
       <listitem>
        <para>
<!--
         Sets the directory for installing locale data, in particular
         message translation catalog files.  The default is
         <filename><replaceable>DATAROOTDIR</replaceable>/locale</filename>.
-->
特にメッセージ翻訳カタログファイルのロケールデータをインストールするディレクトリを設定します。
デフォルトは<filename><replaceable>DATAROOTDIR</replaceable>/locale</filename>です。
        </para>
       </listitem>
      </varlistentry>

      <varlistentry id="configure-option-mandir">
       <term><option>--mandir=<replaceable>DIRECTORY</replaceable></option></term>
       <listitem>
        <para>
<!--
         The man pages that come with <productname>PostgreSQL</productname> will be installed under
         this directory, in their respective
         <filename>man<replaceable>x</replaceable></filename> subdirectories.
         The default is <filename><replaceable>DATAROOTDIR</replaceable>/man</filename>.
-->
<productname>PostgreSQL</productname>付属のマニュアルページがこのディレクトリ以下の、対応する<filename>man<replaceable>x</replaceable></filename>サブディレクトリにインストールされます。
デフォルトは<filename><replaceable>DATAROOTDIR</replaceable>/man</filename>です。
        </para>
       </listitem>
      </varlistentry>

      <varlistentry id="configure-option-docdir">
       <term><option>--docdir=<replaceable>DIRECTORY</replaceable></option></term>
       <listitem>
        <para>
<!--
         Sets the root directory for installing documentation files,
         except <quote>man</quote> pages.  This only sets the default for
         the following options.  The default value for this option is
         <filename><replaceable>DATAROOTDIR</replaceable>/doc/postgresql</filename>.
-->
<quote>man</quote>ページを除いた、ドキュメント一式ファイルをインストールするルートディレクトリを設定します。
これは以下のオプションのデフォルトのみを設定します。
このオプションのデフォルト値は<filename><replaceable>DATAROOTDIR</replaceable>/doc/postgresql</filename>です。
        </para>
       </listitem>
      </varlistentry>

      <varlistentry id="configure-option-htmldir">
       <term><option>--htmldir=<replaceable>DIRECTORY</replaceable></option></term>
       <listitem>
        <para>
<!--
         The HTML-formatted documentation for
         <productname>PostgreSQL</productname> will be installed under
         this directory.  The default is
         <filename><replaceable>DATAROOTDIR</replaceable></filename>.
-->
         <productname>PostgreSQL</productname>のHTML形式化文書一式はこのディレクトリの下にインストールされます。デフォルトは<filename><replaceable>DATAROOTDIR</replaceable></filename>です。
        </para>
       </listitem>
      </varlistentry>
     </variablelist>

     <note>
      <para>
<!--
       Care has been taken to make it possible to install
       <productname>PostgreSQL</productname> into shared installation locations
       (such as <filename>/usr/local/include</filename>) without
       interfering with the namespace of the rest of the system. First,
       the string <quote><literal>/postgresql</literal></quote> is
       automatically appended to <varname>datadir</varname>,
       <varname>sysconfdir</varname>, and <varname>docdir</varname>,
       unless the fully expanded directory name already contains the
       string <quote><literal>postgres</literal></quote> or
       <quote><literal>pgsql</literal></quote>. For example, if you choose
       <filename>/usr/local</filename> as prefix, the documentation will
       be installed in <filename>/usr/local/doc/postgresql</filename>,
       but if the prefix is <filename>/opt/postgres</filename>, then it
       will be in <filename>/opt/postgres/doc</filename>. The public C
       header files of the client interfaces are installed into
       <varname>includedir</varname> and are namespace-clean. The
       internal header files and the server header files are installed
       into private directories under <varname>includedir</varname>. See
       the documentation of each interface for information about how to
       access its header files. Finally, a private subdirectory will
       also be created, if appropriate, under <varname>libdir</varname>
       for dynamically loadable modules.
-->
（<filename>/usr/local/include</filename>といった）共用のインストール場所に、システムの他の名前空間に影響を与えることなく<productname>PostgreSQL</productname>をインストールできるような配慮がなされています。
まず、完全に展開したディレクトリ名に<quote><literal>postgres</literal></quote>か<quote><literal>pgsql</literal></quote>という文字列が含まれていない場合、<quote><literal>/postgresql</literal></quote>という文字列が自動的に<varname>datadir</varname>、<varname>sysconfdir</varname>、<varname>docdir</varname>に追加されます。
例えば、接頭辞として<filename>/usr/local</filename>を使用する場合、文書は<filename>/usr/local/doc/postgresql</filename>にインストールされますが、接頭辞が<filename>/opt/postgres</filename>の場合は<filename>/opt/postgres/doc</filename>にインストールされます。
クライアントインタフェース用の外部向けCヘッダファイルは<varname>includedir</varname>にインストールされ、名前空間の問題はありません。
内部向けヘッダファイルやサーバ用ヘッダファイルは、<varname>includedir</varname>以下の非公開ディレクトリにインストールされます。
各インタフェース用のヘッダファイルにアクセスする方法についての情報は、そのインタフェースの文書を参照してください。
最後に、適切であれば、動的ロード可能モジュール用に<varname>libdir</varname>以下にも非公開用のサブディレクトリが作成されます。
      </para>
     </note>

   </sect3>

   <sect3 id="configure-options-features">
<!--
    <title><productname>PostgreSQL</productname> Features</title>
-->
    <title><productname>PostgreSQL</productname>の機能</title>

    <para>
<!--
     The options described in this section enable building of
     various <productname>PostgreSQL</productname> features that are not
     built by default.  Most of these are non-default only because they
     require additional software, as described in
     <xref linkend="install-requirements"/>.
-->
この節に書かれたオプションは、デフォルトでは構築されない<productname>PostgreSQL</productname>の様々な機能を構築できるようにするものです。
この多くがデフォルトでないのは、<xref linkend="install-requirements"/>で書かれているように追加のソフトウェアを必要とするからだけです。
    </para>

     <variablelist>

      <varlistentry id="configure-option-enable-nls">
       <term><option>--enable-nls<optional>=<replaceable>LANGUAGES</replaceable></optional></option></term>
       <listitem>
        <para>
<!--
         Enables Native Language Support (<acronym>NLS</acronym>),
         that is, the ability to display a program's messages in a
         language other than English.
         <replaceable>LANGUAGES</replaceable> is an optional space-separated
         list of codes of the languages that you want supported, for
         example <literal>&#45;-enable-nls='de fr'</literal>.  (The intersection
         between your list and the set of actually provided
         translations will be computed automatically.)  If you do not
         specify a list, then all available translations are
         installed.
-->
各国語サポート（<acronym>NLS</acronym>）、つまり、英語以外の言語によるプログラムメッセージの表示機能を有効にします。
<replaceable>LANGUAGES</replaceable>はオプションであり、サポートさせたい言語コードを空白で区切ったリストを指定します。例えば、<literal>--enable-nls='de fr'</literal>などとします。
（指定したリストと実際に用意された翻訳との論理積が自動的に計算されます。）
リストに何も指定しなかった場合、利用可能な翻訳すべてがインストールされます。
        </para>

        <para>
<!--
         To use this option, you will need an implementation of the
         <application>Gettext</application> API.
-->
このオプションを使用するためには、<application>gettext</application> APIの実装が必要です。
        </para>
       </listitem>
      </varlistentry>

      <varlistentry id="configure-option-with-perl">
       <term><option>--with-perl</option></term>
       <listitem>
        <para>
<!--
         Build the <application>PL/Perl</application> server-side language.
-->
<application>PL/Perl</application>サーバサイド言語を構築します。
        </para>
       </listitem>
      </varlistentry>

      <varlistentry id="configure-option-with-python">
       <term><option>--with-python</option></term>
       <listitem>
        <para>
<!--
         Build the <application>PL/Python</application> server-side language.
-->
<application>PL/Python</application>サーバサイド言語を構築します。
        </para>
       </listitem>
      </varlistentry>

      <varlistentry id="configure-option-with-tcl">
       <term><option>--with-tcl</option></term>
       <listitem>
        <para>
<!--
         Build the <application>PL/Tcl</application> server-side language.
-->
<application>PL/Tcl</application>サーバサイド言語を構築します。
        </para>
       </listitem>
      </varlistentry>

      <varlistentry id="configure-option-with-tclconfig">
       <term><option>--with-tclconfig=<replaceable>DIRECTORY</replaceable></option></term>
       <listitem>
        <para>
<!--
         Tcl installs the file <filename>tclConfig.sh</filename>, which
         contains configuration information needed to build modules
         interfacing to Tcl. This file is normally found automatically
         at a well-known location, but if you want to use a different
         version of Tcl you can specify the directory in which to look
         for <filename>tclConfig.sh</filename>.
-->
Tclは、Tclへのインタフェースモジュールを構築するために必要な設定情報を含む<filename>tclConfig.sh</filename>ファイルをインストールします。
このファイルは通常、自動的に一般的に知られている場所にありますが、もしTclの別のバージョンを使いたい場合は、<filename>tclConfig.sh</filename>を検索対象のディレクトリを指定することができます。
        </para>
       </listitem>
      </varlistentry>

<<<<<<< HEAD
=======
      <varlistentry>
       <term><option>--with-icu</option></term>
       <listitem>
        <para>
<!--
         Build with support for
         the <productname>ICU</productname><indexterm><primary>ICU</primary></indexterm>
         library, enabling use of ICU collation
         features<phrase condition="standalone-ignore"> (see
         <xref linkend="collation"/>)</phrase>.
         This requires the <productname>ICU4C</productname> package
         to be installed.  The minimum required version
         of <productname>ICU4C</productname> is currently 4.2.
-->
<productname>ICU</productname><indexterm><primary>ICU</primary></indexterm>ライブラリのサポートを有効にして構築します。これによりICU照合機能が使用できるようになります。
<phrase condition="standalone-ignore"> (<xref linkend="collation"/>を参照してください。)</phrase>
これには、<productname>ICU4C</productname>パッケージをインストールされていることが必要です。
<productname>ICU4C</productname>の要求される最小のバージョンは現在4.2です。
        </para>

        <para>
<!--
         By default,
         <productname>pkg-config</productname><indexterm><primary>pkg-config</primary></indexterm>
         will be used to find the required compilation options.  This is
         supported for <productname>ICU4C</productname> version 4.6 and later.
         For older versions, or if <productname>pkg-config</productname> is
         not available, the variables <envar>ICU_CFLAGS</envar>
         and <envar>ICU_LIBS</envar> can be specified
         to <filename>configure</filename>, like in this example:
-->
デフォルトでは、<productname>pkg-config</productname><indexterm><primary>pkg-config</primary></indexterm>が必要なコンパイルオプションを見つけるのに使われます。
これは<productname>ICU4C</productname>バージョン4.6またはそれ以降でサポートされています。
より古いバージョンの場合や<productname>pkg-config</productname>が使えない場合には、以下の例のように、変数<envar>ICU_CFLAGS</envar>と<envar>ICU_LIBS</envar>を<filename>configure</filename>に指定できます。
<programlisting>
./configure ... --with-icu ICU_CFLAGS='-I/some/where/include' ICU_LIBS='-L/some/where/lib -licui18n -licuuc -licudata'
</programlisting>
<!--
         (If <productname>ICU4C</productname> is in the default search path
         for the compiler, then you still need to specify nonempty strings in
         order to avoid use of <productname>pkg-config</productname>, for
         example, <literal>ICU_CFLAGS=' '</literal>.)
-->
（<productname>ICU4C</productname>がコンパイラのデフォルトの検索パスにあるのなら、<productname>pkg-config</productname>の使用を避けるため、例えば<literal>ICU_CFLAGS=' '</literal>のような空でない文字列を指定することも必要です。）
        </para>
       </listitem>
      </varlistentry>

>>>>>>> 94ef7168
      <varlistentry id="configure-with-llvm">
       <term><option>--with-llvm</option></term>
       <listitem>
        <para>
<!--
         Build with support for <productname>LLVM</productname> based
         <acronym>JIT</acronym> compilation<phrase
         condition="standalone-ignore"> (see <xref
         linkend="jit"/>)</phrase>.  This
         requires the <productname>LLVM</productname> library to be installed.
         The minimum required version of <productname>LLVM</productname> is
         currently 3.9.
-->
<productname>LLVM</productname>に基づいた<acronym>JIT</acronym>コンパイル<phrase condition="standalone-ignore">（<xref linkend="jit"/>を参照）</phrase>のサポートを有効にして構築します。
これには、<productname>LLVM</productname>ライブラリをインストールされていることが必要です。
<productname>LLVM</productname>の要求される最小のバージョンは現在3.9です。
        </para>
        <para>
<!--
         <command>llvm-config</command><indexterm><primary>llvm-config</primary></indexterm>
         will be used to find the required compilation options.
         <command>llvm-config</command>, and then
         <command>llvm-config-$major-$minor</command> for all supported
         versions, will be searched for in your <envar>PATH</envar>.  If
         that would not yield the desired program,
         use <envar>LLVM_CONFIG</envar> to specify a path to the
         correct <command>llvm-config</command>. For example
-->
要求されるコンパイルオプションを見つけるために<command>llvm-config</command><indexterm><primary>llvm-config</primary></indexterm>が使われます。
<command>llvm-config</command>、それからサポートされるバージョンすべての<command>llvm-config-$major-$minor</command>を<envar>PATH</envar>で探します。
それで正しいバイナリが見つからなければ、正しい<command>llvm-config</command>へのパスを指定するために<envar>LLVM_CONFIG</envar>を使ってください。
例えば、以下のとおりです。
<programlisting>
./configure ... --with-llvm LLVM_CONFIG='/path/to/llvm/bin/llvm-config'
</programlisting>
        </para>

        <para>
<!--
         <productname>LLVM</productname> support requires a compatible
         <command>clang</command> compiler (specified, if necessary, using the
         <envar>CLANG</envar> environment variable), and a working C++
         compiler (specified, if necessary, using the <envar>CXX</envar>
         environment variable).
-->
<productname>LLVM</productname>サポートは<command>clang</command>互換のコンパイラ（必要なら環境変数<envar>CLANG</envar>で指定してください）と動作するC++コンパイラ（必要なら環境変数<envar>CXX</envar>で指定してください）を要求します。
        </para>
       </listitem>
      </varlistentry>

      <varlistentry id="configure-option-with-lz4">
       <term><option>--with-lz4</option></term>
       <listitem>
        <para>
<!--
         Build with <productname>LZ4</productname> compression support.
-->
<productname>LZ4</productname>圧縮サポートを有効にして構築します。
        </para>
       </listitem>
      </varlistentry>

      <varlistentry id="configure-option-with-zstd">
       <term><option>--with-zstd</option></term>
       <listitem>
        <para>
<!--
         Build with <productname>Zstandard</productname> compression support.
-->
<productname>Zstandard</productname>圧縮サポートを有効にして構築します。
        </para>
       </listitem>
      </varlistentry>

      <varlistentry id="configure-option-with-ssl">
       <term><option>--with-ssl=<replaceable>LIBRARY</replaceable></option>
       <indexterm>
        <primary>OpenSSL</primary>
        <seealso>SSL</seealso>
       </indexterm>
       </term>
       <listitem>
        <para>
<!--
         Build with support for <acronym>SSL</acronym> (encrypted)
         connections. The only <replaceable>LIBRARY</replaceable>
         supported is <option>openssl</option>. This requires the
         <productname>OpenSSL</productname> package to be installed.
         <filename>configure</filename> will check for the required
         header files and libraries to make sure that your
         <productname>OpenSSL</productname> installation is sufficient
         before proceeding.
-->
<acronym>SSL</acronym>（暗号化）接続のサポートを有効にして構築します。
サポートされている唯一の<replaceable>LIBRARY</replaceable>は<option>openssl</option>です。
これには、<productname>OpenSSL</productname>パッケージをインストールされていることが必要です。
<filename>configure</filename>は、処理を進める前に<productname>OpenSSL</productname>のインストールを確認するために、必要なヘッダファイルとライブラリを検査します。
        </para>
       </listitem>
      </varlistentry>

      <varlistentry id="configure-option-with-openssl">
       <term><option>--with-openssl</option></term>
       <listitem>
        <para>
<!--
         Obsolete equivalent of <literal>&#45;-with-ssl=openssl</literal>.
-->
<literal>--with-ssl=openssl</literal>に相当する古いものです。
        </para>
       </listitem>
      </varlistentry>

      <varlistentry id="configure-option-with-gssapi">
       <term><option>--with-gssapi</option></term>
       <listitem>
        <para>
<<<<<<< HEAD
         Build with support for GSSAPI authentication. MIT Kerberos is required
         to be installed for GSSAPI.  On many systems, the GSSAPI system (a part
         of the MIT Kerberos installation) is not installed in a location
=======
<!--
         Build with support for GSSAPI authentication. On many systems, the
         GSSAPI system (usually a part of the Kerberos installation) is not
         installed in a location
>>>>>>> 94ef7168
         that is searched by default (e.g., <filename>/usr/include</filename>,
         <filename>/usr/lib</filename>), so you must use the options
         <option>&#45;-with-includes</option> and <option>&#45;-with-libraries</option> in
         addition to this option.  <filename>configure</filename> will check
         for the required header files and libraries to make sure that
         your GSSAPI installation is sufficient before proceeding.
-->
GSSAPI認証のサポートを構築します。
多くのシステムでは、GSSAPIシステム（通常Kerberosインストレーションの一部）はデフォルトの検索場所（例えば<filename>/usr/include</filename>や<filename>/usr/lib</filename>）にインストールされていません。
そのため、<option>--with-includes</option>と<option>--with-libraries</option>オプションをさらに追加して使わなければいけません。
<filename>configure</filename>は、処理を進める前にGSSAPIが正しくインストールされていることを確認するために、必要とされるヘッダファイルとライブラリを検査します。
        </para>
       </listitem>
      </varlistentry>

      <varlistentry id="configure-option-with-ldap">
       <term><option>--with-ldap</option></term>
       <listitem>
        <para>
<!--
         Build with <acronym>LDAP</acronym><indexterm><primary>LDAP</primary></indexterm>
         support for authentication and connection parameter lookup (see
         <phrase id="install-ldap-links"><xref linkend="libpq-ldap"/> and
         <xref linkend="auth-ldap"/></phrase> for more information). On Unix,
         this requires the <productname>OpenLDAP</productname> package to be
         installed. On Windows, the default <productname>WinLDAP</productname>
         library is used.  <filename>configure</filename> will check for the required
         header files and libraries to make sure that your
         <productname>OpenLDAP</productname> installation is sufficient before
         proceeding.
-->
認証および接続パラメータ検索用の<acronym>LDAP</acronym><indexterm><primary>LDAP</primary></indexterm>サポートを有効にして構築します。
（詳細は<phrase id="install-ldap-links"><xref linkend="libpq-ldap"/>および<xref linkend="auth-ldap"/></phrase>を参照してください。）
Unixでは、<productname>OpenLDAP</productname>パッケージをインストールされていることが必要です。
Windowsではデフォルトの<productname>WinLDAP</productname>ライブラリが使用されます。
<filename>configure</filename>は、処理を進める前に<productname>OpenLDAP</productname>のインストールが十分されているかどうかを確認するために、必要なヘッダファイルとライブラリを検査します。
        </para>
       </listitem>
      </varlistentry>

      <varlistentry id="configure-option-with-pam">
       <term><option>--with-pam</option></term>
       <listitem>
        <para>
<!--
         Build with <acronym>PAM</acronym><indexterm><primary>PAM</primary></indexterm>
         (Pluggable Authentication Modules) support.
-->
<acronym>PAM</acronym><indexterm><primary>PAM</primary></indexterm>（プラガブル認証モジュール）のサポートを有効にして構築します。
        </para>
       </listitem>
      </varlistentry>

      <varlistentry id="configure-option-with-bsd-auth">
       <term><option>--with-bsd-auth</option></term>
       <listitem>
        <para>
<!--
         Build with BSD Authentication support.
         (The BSD Authentication framework is
         currently only available on OpenBSD.)
-->
BSD認証のサポートを有効にして構築します。
(BSD認証フレームワークは今のところOpenBSDだけで利用可能です。)
        </para>
       </listitem>
      </varlistentry>

      <varlistentry id="configure-option-with-systemd">
       <term><option>--with-systemd</option></term>
       <listitem>
        <para>
<!--
         Build with support
         for <application>systemd</application><indexterm><primary>systemd</primary></indexterm>
         service notifications.  This improves integration if the server
         is started under <application>systemd</application> but has no impact
         otherwise<phrase condition="standalone-ignore">; see <xref linkend="server-start"/> for more
         information</phrase>.  <application>libsystemd</application> and the
         associated header files need to be installed to use this option.
-->
<application>systemd</application><indexterm><primary>systemd</primary></indexterm>サービス通知のサポートを有効にして構築します。
サーババイナリが<application>systemd</application>の元で開始する場合には、これは統合を改善しますが、それ以外は影響はありません。<phrase condition="standalone-ignore">詳細は<xref linkend="server-start"/>を参照してください。</phrase>
このオプションを使えるようにするには、<application>libsystemd</application>と関連するヘッダファイルをインストールすることが必要です。
        </para>
       </listitem>
      </varlistentry>

      <varlistentry id="configure-option-with-bonjour">
       <term><option>--with-bonjour</option></term>
       <listitem>
        <para>
<!--
         Build with support for Bonjour automatic service discovery.
         This requires Bonjour support in your operating system.
         Recommended on macOS.
-->
Bonjour自動サービス検出のサポートを有効にして構築します。
これには、オペレーティングシステムがBonjourをサポートしていることが必要です。
macOSで推奨します。
        </para>
       </listitem>
      </varlistentry>

      <varlistentry id="configure-option-with-uuid">
       <term><option>--with-uuid=<replaceable>LIBRARY</replaceable></option></term>
       <listitem>
        <para>
<!--
         Build the <xref linkend="uuid-ossp"/> module
         (which provides functions to generate UUIDs), using the specified
         UUID library.<indexterm><primary>UUID</primary></indexterm>
         <replaceable>LIBRARY</replaceable> must be one of:
-->
指定されたUUIDライブラリを使用して(UUIDを生成する関数を提供する)<xref linkend="uuid-ossp"/>モジュールをビルドします。<indexterm><primary>UUID</primary></indexterm>
<replaceable>LIBRARY</replaceable>は以下のいずれかでなければなりません。
        </para>
        <itemizedlist>
         <listitem>
          <para>
<<<<<<< HEAD
=======
<!--
>>>>>>> 94ef7168
           <option>bsd</option> to use the UUID functions found in FreeBSD
           and some other BSD-derived systems
-->
<option>bsd</option>はFreeBSD、その他のBSD派生システムにあるUUID関数を使います。
          </para>
         </listitem>
         <listitem>
          <para>
<!--
           <option>e2fs</option> to use the UUID library created by
           the <literal>e2fsprogs</literal> project; this library is present in most
           Linux systems and in macOS, and can be obtained for other
           platforms as well
-->
<option>e2fs</option>は<literal>e2fsprogs</literal>プロジェクトで作られたUUIDライブラリを使います。
このライブラリはたいていのLinuxシステムとmacOSにあり、また、その他のプラットフォームでも入手可能です。
          </para>
         </listitem>
         <listitem>
          <para>
<!--
           <option>ossp</option> to use the <ulink
           url="http://www.ossp.org/pkg/lib/uuid/">OSSP UUID library</ulink>
-->
<option>ossp</option>は<ulink url="http://www.ossp.org/pkg/lib/uuid/">OSSP UUIDライブラリ</ulink>を使用します。
          </para>
         </listitem>
        </itemizedlist>
       </listitem>
      </varlistentry>

      <varlistentry id="configure-option-with-ossp-uuid">
       <term><option>--with-ossp-uuid</option></term>
       <listitem>
        <para>
<!--
         Obsolete equivalent of <literal>&#45;-with-uuid=ossp</literal>.
-->
<literal>--with-uuid=ossp</literal>に相当する古いものです。
        </para>
       </listitem>
      </varlistentry>

      <varlistentry id="configure-option-with-libxml">
       <term><option>--with-libxml</option></term>
       <listitem>
        <para>
<!--
         Build with libxml2, enabling SQL/XML support.  Libxml2 version 2.6.23 or
         later is required for this feature.
-->
libxml2を使用して構築し、SQL/XMLサポートを有効にします。
この機能のためにはlibxml2バージョン2.6.23以降が必要です。
        </para>

        <para>
<!--
         To detect the required compiler and linker options, PostgreSQL will
         query <command>pkg-config</command>, if that is installed and knows
         about libxml2.  Otherwise the program <command>xml2-config</command>,
         which is installed by libxml2, will be used if it is found.  Use
         of <command>pkg-config</command> is preferred, because it can deal
         with multi-architecture installations better.
-->
pkg-configがインストールされていて、かつそれがlibxml2について知っているようであれば、必要なコンパイラオプション、リンカオプションを検出するために、PostgreSQLは<command>pkg-config</command>に問い合わせます。
そうでなければ、libxml2がインストールするプログラム<command>xml2-config</command>を見つけられれば使用します。
複数アーキテクチャのインストレーションをよりうまく扱えますので、<command>pkg-config</command>を使用する方が好ましいです。
        </para>

        <para>
<!--
         To use a libxml2 installation that is in an unusual location, you
         can set <command>pkg-config</command>-related environment
         variables (see its documentation), or set the environment variable
         <envar>XML2_CONFIG</envar> to point to
         the <command>xml2-config</command> program belonging to the libxml2
         installation, or set the variables <envar>XML2_CFLAGS</envar>
         and <envar>XML2_LIBS</envar>.  (If <command>pkg-config</command> is
         installed, then to override its idea of where libxml2 is you must
         either set <envar>XML2_CONFIG</envar> or set
         both <envar>XML2_CFLAGS</envar> and <envar>XML2_LIBS</envar> to
         nonempty strings.)
-->
通常以外の場所にインストールしたlibxml2インストレーションを使用するためには、<command>pkg-config</command>関連の環境変数を設定するか(そのドキュメントを参照してください)、環境変数<envar>XML2_CONFIG</envar>がそのインストレーション用の<command>xml2-config</command>プログラムを指し示すように設定するか、変数<envar>XML2_CFLAGS</envar>と<envar>XML2_LIBS</envar>を設定します。
（<command>pkg-config</command>がインストールされていて、libxml2がどこにあるかについてのその認識を覆したいのであれば、<envar>XML2_CONFIG</envar>を、もしくは<envar>XML2_CFLAGS</envar>と<envar>XML2_LIBS</envar>の両方を空でない文字列に設定しなければなりません。）
        </para>
       </listitem>
      </varlistentry>

      <varlistentry id="configure-option-with-libxslt">
       <term><option>--with-libxslt</option></term>
       <listitem>
        <para>
<!--
         Build with libxslt, enabling the
         <xref linkend="xml2"/>
         module to perform XSL transformations of XML.
         <option>&#45;-with-libxml</option> must be specified as well.
-->
XMLのXSL変換を行うために<xref linkend="xml2"/>モジュールを有効にしてlibxsltを構築します。
<option>--with-libxml</option>も指定しなければなりません。
        </para>
       </listitem>
      </varlistentry>

     </variablelist>

   </sect3>

   <sect3 id="configure-options-anti-features">
<!--
    <title>Anti-Features</title>
-->
    <title>機能の無効化</title>

    <para>
<!--
     The options described in this section allow disabling
     certain <productname>PostgreSQL</productname> features that are built
     by default, but which might need to be turned off if the required
     software or system features are not available.  Using these options is
     not recommended unless really necessary.
-->
この節に書かれたオプションは、デフォルトでは構築されますが、必要なソフトウェアやシステムの機能が利用可能でない場合にオフにする必要がある<productname>PostgreSQL</productname>の特定の機能を無効にします。
本当に必要でない限りは、ここのプションの使用は勧められません。
    </para>

     <variablelist>

      <varlistentry id="configure-option-without-icu">
       <term><option>--without-icu</option></term>
       <listitem>
        <para>
         Build without support for the
         <productname>ICU</productname><indexterm><primary>ICU</primary></indexterm>
         library, disabling the use of ICU collation features<phrase
         condition="standalone-ignore"> (see <xref
         linkend="collation"/>)</phrase>.
        </para>
       </listitem>
      </varlistentry>

      <varlistentry id="configure-option-without-readline">
       <term><option>--without-readline</option></term>
       <listitem>
        <para>
<!--
         Prevents use of the <application>Readline</application> library
         (and <application>libedit</application> as well).  This option disables
         command-line editing and history in
         <application>psql</application>.
-->
<application>Readline</application>ライブラリ（および<application>libedit</application>）の使用を防止します。
このオプションは<application>psql</application>でのコマンドライン編集および履歴を無効にします。
        </para>
       </listitem>
      </varlistentry>

      <varlistentry id="configure-option-with-libedit-preferred">
       <term><option>--with-libedit-preferred</option></term>
       <listitem>
        <para>
<!--
         Favors the use of the BSD-licensed <application>libedit</application> library
         rather than GPL-licensed <application>Readline</application>.  This option
         is significant only if you have both libraries installed; the
         default in that case is to use <application>Readline</application>.
-->
GPLライセンスの<application>Readline</application>ではなくBSDライセンスの<application>libedit</application>ライブラリを優先して使用します。
このオプションは両方のライブラリがインストールされている場合にのみ重要です。その場合デフォルトで<application>Readline</application>が使用されます。
        </para>
       </listitem>
      </varlistentry>

      <varlistentry id="configure-option-without-zlib">
       <term><option>--without-zlib</option></term>
       <listitem>
        <para>
         <indexterm>
          <primary>zlib</primary>
         </indexterm>
<!--
         Prevents use of the <application>Zlib</application> library.
         This disables
         support for compressed archives in <application>pg_dump</application>
         and <application>pg_restore</application>.
-->
<application>Zlib</application>ライブラリの使用を抑制します。
これは、<application>pg_dump</application>と<application>pg_restore</application>における圧縮アーカイブのサポートを無効にします。
        </para>
       </listitem>
      </varlistentry>

      <varlistentry id="configure-option-disable-spinlocks">
       <term><option>--disable-spinlocks</option></term>
       <listitem>
        <para>
<!--
         Allow the build to succeed even if <productname>PostgreSQL</productname>
         has no CPU spinlock support for the platform.  The lack of
         spinlock support will result in very poor performance; therefore,
         this option should only be used if the build aborts and
         informs you that the platform lacks spinlock support. If this
         option is required to build <productname>PostgreSQL</productname> on
         your platform, please report the problem to the
         <productname>PostgreSQL</productname> developers.
-->
<productname>PostgreSQL</productname>がそのプラットフォーム用のCPUスピンロックをサポートしない場合でも、構築に成功するようにします。
スピンロックのサポートの欠落により、性能は悪化します。
したがって、このオプションは、構築が失敗し、その原因が使用するプラットフォームでスピンロックサポートが欠落している場合にのみ使用してください。
使用するプラットフォームにおける<productname>PostgreSQL</productname>の構築にこのオプションが必要とされた場合は、<productname>PostgreSQL</productname>開発者にその問題を報告してください。
        </para>
       </listitem>
      </varlistentry>

      <varlistentry id="configure-option-disable-atomics">
       <term><option>--disable-atomics</option></term>
       <listitem>
        <para>
<!--
         Disable use of CPU atomic operations.  This option does nothing on
         platforms that lack such operations.  On platforms that do have
         them, this will result in poor performance.  This option is only
         useful for debugging or making performance comparisons.
-->
CPU不可分操作の使用を無効にします。
このオプションはそのような操作のないプラットフォームでは何もしません。
そのような操作のあるプラットフォームでは、これにより性能が低下するでしょう。
このオプションはデバッグや性能比較をする場合にのみ有用です。
        </para>
       </listitem>
      </varlistentry>

      <varlistentry id="configure-option-disable-thread-safety">
       <term><option>--disable-thread-safety</option></term>
       <listitem>
        <para>
<!--
         Disable the thread-safety of client libraries.  This prevents
         concurrent threads in <application>libpq</application> and
         <application>ECPG</application> programs from safely controlling
         their private connection handles.  Use this only on platforms
         with deficient threading support.
-->
クライアントライブラリのスレッドセーフを無効にします。
これにより、<application>libpq</application>や<application>ECPG</application>プログラム内の同時実行スレッドは、安全にその固有の接続ハンドルを制御できなくなります。
スレッドのサポートに欠陥があるプラットフォームでのみ、これを使ってください。
        </para>
       </listitem>
      </varlistentry>

     </variablelist>

   </sect3>

   <sect3 id="configure-options-build-process">
<!--
    <title>Build Process Details</title>
-->
    <title>構築プロセスの詳細</title>

     <variablelist>

      <varlistentry id="configure-option-with-includes">
       <term><option>--with-includes=<replaceable>DIRECTORIES</replaceable></option></term>
       <listitem>
        <para>
<!--
         <replaceable>DIRECTORIES</replaceable> is a colon-separated list of
         directories that will be added to the list the compiler
         searches for header files. If you have optional packages
         (such as GNU <application>Readline</application>) installed in a non-standard
         location,
         you have to use this option and probably also the corresponding
         <option>&#45;-with-libraries</option> option.
-->
<replaceable>DIRECTORIES</replaceable>には、コンパイラがヘッダファイルを検索するディレクトリのリストをコロンで区切って指定します。
（GNU <application>Readline</application>などの）オプションのパッケージが非標準的な場所にインストールされている場合、このオプションと、おそらく対応する<option>--with-libraries</option>オプションを使用する必要があります。
        </para>
        <para>
<!--
         Example: <literal>&#45;-with-includes=/opt/gnu/include:/usr/sup/include</literal>.
-->
         例： <literal>--with-includes=/opt/gnu/include:/usr/sup/include</literal>
        </para>
       </listitem>
      </varlistentry>

      <varlistentry id="configure-option-with-libraries">
       <term><option>--with-libraries=<replaceable>DIRECTORIES</replaceable></option></term>
       <listitem>
        <para>
<!--
         <replaceable>DIRECTORIES</replaceable> is a colon-separated list of
         directories to search for libraries. You will probably have
         to use this option (and the corresponding
         <option>&#45;-with-includes</option> option) if you have packages
         installed in non-standard locations.
-->
<replaceable>DIRECTORIES</replaceable>には、ライブラリを検索するディレクトリのリストをコロンで区切って指定します。
パッケージが非標準的な場所にインストールされている場合は、おそらくこのオプション（と対応する<option>--with-includes</option>オプション）を使用する必要があります。
        </para>
        <para>
<!--
         Example: <literal>&#45;-with-libraries=/opt/gnu/lib:/usr/sup/lib</literal>.
-->
         例： <literal>--with-libraries=/opt/gnu/lib:/usr/sup/lib</literal>
        </para>
       </listitem>
      </varlistentry>

      <varlistentry id="configure-option-with-system-tzdata">
       <term><option>--with-system-tzdata=<replaceable>DIRECTORY</replaceable></option>
       <indexterm>
        <primary>time zone data</primary>
       </indexterm>
       <indexterm>
        <primary>時間帯データ</primary>
       </indexterm>
       </term>
       <listitem>
        <para>
<!--
         <productname>PostgreSQL</productname> includes its own time zone database,
         which it requires for date and time operations.  This time zone
         database is in fact compatible with the IANA time zone
         database provided by many operating systems such as FreeBSD,
         Linux, and Solaris, so it would be redundant to install it again.
         When this option is used, the system-supplied time zone database
         in <replaceable>DIRECTORY</replaceable> is used instead of the one
         included in the PostgreSQL source distribution.
         <replaceable>DIRECTORY</replaceable> must be specified as an
         absolute path.  <filename>/usr/share/zoneinfo</filename> is a
         likely directory on some operating systems.  Note that the
         installation routine will not detect mismatching or erroneous time
         zone data.  If you use this option, you are advised to run the
         regression tests to verify that the time zone data you have
         pointed to works correctly with <productname>PostgreSQL</productname>.
-->
<productname>PostgreSQL</productname>は、日付時刻に関する操作で必要な、独自の時間帯データベースを持ちます。
実際のところ、この時間帯データベースはFreeBSD、Linux、Solarisなどの多くのオペレーティングシステムで提供されるIANA時間帯データベースと互換性があります。
このため、これを再びインストールすることは冗長です。
このオプションが使用されると、<replaceable>DIRECTORY</replaceable>にあるシステムが提供する時間帯データベースがPostgreSQLソース配布物に含まれるものの代わりに使用されます。
<replaceable>DIRECTORY</replaceable>は絶対パスで指定しなければなりません。
<filename>/usr/share/zoneinfo</filename>がオペレーティングシステムの一部でよく使われます。
インストール処理が時間帯データの不一致、またはエラーがあることを検知しないことに注意してください。
このオプションを使用する場合、指定した時間帯データが<productname>PostgreSQL</productname>で正しく動作するかどうかを検証するためにリグレッションテストを実行することが推奨されています。
        </para>

        <indexterm><primary>cross compilation</primary></indexterm>
        <indexterm><primary>クロスコンパイル</primary></indexterm>

        <para>
<!--
         This option is mainly aimed at binary package distributors
         who know their target operating system well.  The main
         advantage of using this option is that the PostgreSQL package
         won't need to be upgraded whenever any of the many local
         daylight-saving time rules change.  Another advantage is that
         PostgreSQL can be cross-compiled more straightforwardly if the
         time zone database files do not need to be built during the
         installation.
-->
このオプションは、対象オペレーティングシステムを熟知しているパッケージ配布者を主な対象としたもの。
このオプションを使用する大きな利点は、多くの局所的な夏時間規則の変更があってもPostgreSQLパッケージを更新する必要がないことです。
他の利点として、時間帯データベースファイルをインストール時に構築する必要がありませんので、PostgreSQLのクロスコンパイルをより簡単に行うことができます。
        </para>
       </listitem>
      </varlistentry>

      <varlistentry id="configure-option-with-extra-version">
       <term><option>--with-extra-version=<replaceable>STRING</replaceable></option></term>
       <listitem>
        <para>
<!--
         Append <replaceable>STRING</replaceable> to the PostgreSQL version number.  You
         can use this, for example, to mark binaries built from unreleased Git
         snapshots or containing custom patches with an extra version string,
         such as a <command>git describe</command> identifier or a
         distribution package release number.
-->
PostgreSQLバージョン番号に<replaceable>STRING</replaceable>を追加します。
これは、例えば、リリースされていないGitスナップショットからビルドしたバイナリや、<command>git describe</command>識別子やディストリビューションパッケージリリース番号のような追加のバージョン文字列のあるカスタムパッチを含むバイナリに印をつけるために使えます。
        </para>
       </listitem>
      </varlistentry>

      <varlistentry id="configure-option-disable-rpath">
       <term><option>--disable-rpath</option></term>
       <listitem>
        <para>
<!--
         Do not mark <productname>PostgreSQL</productname>'s executables
         to indicate that they should search for shared libraries in the
         installation's library directory (see <option>&#45;-libdir</option>).
         On most platforms, this marking uses an absolute path to the
         library directory, so that it will be unhelpful if you relocate
         the installation later.  However, you will then need to provide
         some other way for the executables to find the shared libraries.
         Typically this requires configuring the operating system's
         dynamic linker to search the library directory; see
         <xref linkend="install-post-shlibs"/> for more detail.
-->
<productname>PostgreSQL</productname>の実行ファイルがインストレーションのライブラリディレクトリ(<option>--libdir</option>を参照してください)にある共有ライブラリを探すよう指示する印を付けません。
ほとんどのプラットフォームでは、この印付けはライブラリディレクトリへの絶対パスを利用しますので、後でインストレーションを再配置したときには役に立たないでしょう。
ですので、実行ファイルが共有ライブラリを見つける他の方法を提供する必要があるでしょう。
通常は、オペレーティングシステムの動的リンカがライブラリディレクトリを探すよう設定することが必要です。詳細は<xref linkend="install-post-shlibs"/>を参照してください。
        </para>
       </listitem>
      </varlistentry>

     </variablelist>

   </sect3>

   <sect3 id="configure-options-misc">
<!--
    <title>Miscellaneous</title>
-->
    <title>その他</title>

    <para>
<!--
     It's fairly common, particularly for test builds, to adjust the
     default port number with <option>&#45;-with-pgport</option>.
     The other options in this section are recommended only for advanced
     users.
-->
デフォルトのポート番号を<option>--with-pgport</option>で調整することは、特にテスト構築のためには、かなり良くあることです。
この節の他のオプションは上級ユーザにのみ勧められます。
    </para>

     <variablelist>

      <varlistentry id="configure-option-with-pgport">
       <term><option>--with-pgport=<replaceable>NUMBER</replaceable></option></term>
       <listitem>
        <para>
<!--
         Set <replaceable>NUMBER</replaceable> as the default port number for
         server and clients. The default is 5432. The port can always
         be changed later on, but if you specify it here then both
         server and clients will have the same default compiled in,
         which can be very convenient.  Usually the only good reason
         to select a non-default value is if you intend to run multiple
         <productname>PostgreSQL</productname> servers on the same machine.
-->
サーバとクライアントのデフォルトのポート番号を<replaceable>NUMBER</replaceable>に設定します。
デフォルトは5432です。
このポートは後でいつでも変更できますが、ここで指定した場合、サーバとクライアントはコンパイル時に同じデフォルト値を持つようになります。
これは非常に便利です。
通常、デフォルト以外の値を選択すべき唯一の理由は、同じマシンで複数の<productname>PostgreSQL</productname>を稼働させることです。
        </para>
       </listitem>
      </varlistentry>

      <varlistentry id="configure-option-with-krb-srvnam">
       <term><option>--with-krb-srvnam=<replaceable>NAME</replaceable></option></term>
       <listitem>
        <para>
<!--
         The default name of the Kerberos service principal used
         by GSSAPI.
         <literal>postgres</literal> is the default. There's usually no
         reason to change this unless you are building for a Windows
         environment, in which case it must be set to upper case
         <literal>POSTGRES</literal>.
-->
GSSAPIで使用されるKerberosのサービスプリンシパルのデフォルトの名前です。
デフォルトでは<literal>postgres</literal>です。
これを変える理由はWindows環境のために構築しているのでない限り、特にありません。
Windows環境のために構築している場合は大文字の<literal>POSTGRES</literal>に設定する必要があります。
        </para>
       </listitem>
      </varlistentry>

      <varlistentry id="configure-option-with-segsize">
       <term><option>--with-segsize=<replaceable>SEGSIZE</replaceable></option></term>
       <listitem>
        <para>
<!--
         Set the <firstterm>segment size</firstterm>, in gigabytes.  Large tables are
         divided into multiple operating-system files, each of size equal
         to the segment size.  This avoids problems with file size limits
         that exist on many platforms.  The default segment size, 1 gigabyte,
         is safe on all supported platforms.  If your operating system has
         <quote>largefile</quote> support (which most do, nowadays), you can use
         a larger segment size.  This can be helpful to reduce the number of
         file descriptors consumed when working with very large tables.
         But be careful not to select a value larger than is supported
         by your platform and the file systems you intend to use.  Other
         tools you might wish to use, such as <application>tar</application>, could
         also set limits on the usable file size.
         It is recommended, though not absolutely required, that this value
         be a power of 2.
         Note that changing this value breaks on-disk database compatibility,
         meaning you cannot use <command>pg_upgrade</command> to upgrade to
         a build with a different segment size.
-->
<firstterm>セグメントサイズ</firstterm>をギガバイト単位で指定します。
大規模なテーブルはこのセグメントサイズと同じサイズの複数のオペレーティングシステムのファイルに分割されます。
これにより多くのプラットフォームで存在するファイルサイズ上限に関する問題を防ぎます。
デフォルトのセグメントサイズは1ギガバイトで、サポートされるすべてのプラットフォームで安全です。
使用するオペレーティングシステムが<quote>ラージファイル</quote>をサポートしていれば（最近はほとんどサポートしています）、より大きなセグメントサイズを使用できます。
非常に大規模なテーブルで作業する時のファイル記述子の消費数を減らすために、これが役に立つでしょう。
しかし、プラットフォーム、または使用予定のファイルシステムでサポートされる値以上に大きな値を指定しないように注意してください。
<application>tar</application>などの、使用したいその他のツールにも使用できるファイルサイズに制限があることがあります。
絶対に必要ではありませんが、この値を2のべき乗にすることを勧めます。
この値を変更するとディスク上でのデータベースの互換性を壊すことに注意してください。すなわち、<command>pg_upgrade</command>を使ってセグメントサイズの異なるビルドにはアップグレードできません。
        </para>
       </listitem>
      </varlistentry>

      <varlistentry id="configure-option-with-blocksize">
       <term><option>--with-blocksize=<replaceable>BLOCKSIZE</replaceable></option></term>
       <listitem>
        <para>
<!--
         Set the <firstterm>block size</firstterm>, in kilobytes.  This is the unit
         of storage and I/O within tables.  The default, 8 kilobytes,
         is suitable for most situations; but other values may be useful
         in special cases.
         The value must be a power of 2 between 1 and 32 (kilobytes).
         Note that changing this value breaks on-disk database compatibility,
         meaning you cannot use <command>pg_upgrade</command> to upgrade to
         a build with a different block size.
-->
キロバイト単位で<firstterm>ブロック容量</firstterm>を設定します。
これはテーブル内でのストレージとI/Oの単位です。
8キロバイトのデフォルトはほとんどの場合適切ですが、特別な場合は他の値が役立ちます。
値は1から32（キロバイト）の範囲の2のべき乗でなければなりません。
この値を変更するとディスク上でのデータベースの互換性を壊すことに注意してください。すなわち、<command>pg_upgrade</command>を使ってブロック容量の異なるビルドにはアップグレードできません。
        </para>
       </listitem>
      </varlistentry>

      <varlistentry id="configure-option-with-wal-blocksize">
       <term><option>--with-wal-blocksize=<replaceable>BLOCKSIZE</replaceable></option></term>
       <listitem>
        <para>
<!--
         Set the <firstterm>WAL block size</firstterm>, in kilobytes.  This is the unit
         of storage and I/O within the WAL log.  The default, 8 kilobytes,
         is suitable for most situations; but other values may be useful
         in special cases.
         The value must be a power of 2 between 1 and 64 (kilobytes).
         Note that changing this value breaks on-disk database compatibility,
         meaning you cannot use <command>pg_upgrade</command> to upgrade to
         a build with a different WAL block size.
-->
キロバイト単位で<firstterm>WALブロック容量</firstterm>を設定します。
これはWALログ内でのストレージとI/Oの単位です。
8キロバイトのデフォルトはほとんどの場合適切ですが、特別な場合は大きめの値が役立ちます。
値は1から64（キロバイト）の範囲の2のべき乗でなければなりません。
この値を変更するとディスク上でのデータベースの互換性を壊すことに注意してください。すなわち、<command>pg_upgrade</command>を使ってWALブロック容量の異なるビルドにはアップグレードできません。
        </para>
       </listitem>
      </varlistentry>

     </variablelist>

   </sect3>

   <sect3 id="configure-options-devel">
<!--
    <title>Developer Options</title>
-->
    <title>開発者向けオプション</title>

    <para>
<!--
     Most of the options in this section are only of interest for
     developing or debugging <productname>PostgreSQL</productname>.
     They are not recommended for production builds, except
     for <option>&#45;-enable-debug</option>, which can be useful to enable
     detailed bug reports in the unlucky event that you encounter a bug.
     On platforms supporting DTrace, <option>&#45;-enable-dtrace</option>
     may also be reasonable to use in production.
-->
この節のオプションのほとんどは、<productname>PostgreSQL</productname>を開発したりデバッグしたりするために重要なものです。
<option>--enable-debug</option>を除いて、実運用での構築には勧められません。<option>--enable-debug</option>はバグに出くわすという不幸な出来事の時に詳細なバグレポートが得られるので有用かもしれません。
DTraceをサポートするプラットフォームでは、<option>--enable-dtrace</option>を実運用で使うことも適当かもしれません。
    </para>

    <para>
<!--
     When building an installation that will be used to develop code inside
     the server, it is recommended to use at least the
     options <option>&#45;-enable-debug</option>
     and <option>&#45;-enable-cassert</option>.
-->
サーバ内でコードの開発に使われるインストレーションを構築する場合には、少なくともオプション<option>--enable-debug</option>と<option>--enable-cassert</option>を使うことをお勧めします。
    </para>

     <variablelist>

      <varlistentry id="configure-option-enable-debug">
       <term><option>--enable-debug</option></term>
       <listitem>
        <para>
<!--
         Compiles all programs and libraries with debugging symbols.
         This means that you can run the programs in a debugger
         to analyze problems. This enlarges the size of the installed
         executables considerably, and on non-GCC compilers it usually
         also disables compiler optimization, causing slowdowns. However,
         having the symbols available is extremely helpful for dealing
         with any problems that might arise.  Currently, this option is
         recommended for production installations only if you use GCC.
         But you should always have it on if you are doing development work
         or running a beta version.
-->
すべてのプログラムとライブラリをデバッグシンボル付きでコンパイルします。
これは、問題を解析するためにデバッガ内でプログラムを実行できることを意味します。
これはインストールする実行形式ファイルのサイズをかなり大きくし、また、GCC以外のコンパイラでは、通常はコンパイラによる最適化が行われなくなりますので、低速になります。
しかし、デバッグシンボルが利用できるということは、発生した問題に対応する時に非常に便利です。
現在のところ、GCC を使用している場合にのみ、稼働用のインストレーションにこのオプションを使用することを推奨します。
しかし、開発作業時やベータ版を実行する時は、常にこれを有効にすべきです。
        </para>
       </listitem>
      </varlistentry>

      <varlistentry id="configure-option-enable-cassert">
       <term><option>--enable-cassert</option></term>
       <listitem>
        <para>
<!--
         Enables <firstterm>assertion</firstterm> checks in the server, which test for
         many <quote>cannot happen</quote> conditions.  This is invaluable for
         code development purposes, but the tests can slow down the
         server significantly.
         Also, having the tests turned on won't necessarily enhance the
         stability of your server!  The assertion checks are not categorized
         for severity, and so what might be a relatively harmless bug will
         still lead to server restarts if it triggers an assertion
         failure.  This option is not recommended for production use, but
         you should have it on for development work or when running a beta
         version.
-->
サーバにおける、多くの<quote>あり得ない</quote>状態をテストする<firstterm>アサーション</firstterm>チェックを有効にします。
これは、プログラムの開発のためには測り知れない価値がありますが、このテストによりサーバはかなり低速になります。
また、このテストを有効にしても、サーバの安定性が向上するとは限りません！
アサーションチェックは、重要度によって分類されていませんので、比較的害がないようなバグでも、アサーション失敗をトリガとした、サーバの再起動が行われてしまいます。
稼働用にこのオプションを使用することは推奨されませんが、開発作業時やベータ版を実行する場合は、これを有効にすべきです。
        </para>
       </listitem>
      </varlistentry>

      <varlistentry id="configure-option-enable-tap-tests">
       <term><option>--enable-tap-tests</option></term>
       <listitem>
        <para>
<!--
         Enable tests using the Perl TAP tools.  This requires a Perl
         installation and the Perl module <literal>IPC::Run</literal>.
         <phrase condition="standalone-ignore">See <xref linkend="regress-tap"/> for more information.</phrase>
-->
Perl TAPツールを使ったテストを有効にします。
これにはPerlのインストールとPerlモジュール<literal>IPC::Run</literal>が必要です。
<phrase condition="standalone-ignore">詳細は<xref linkend="regress-tap"/>を参照してください。</phrase>
        </para>
       </listitem>
      </varlistentry>

      <varlistentry id="configure-option-enable-depend">
       <term><option>--enable-depend</option></term>
       <listitem>
        <para>
<!--
         Enables automatic dependency tracking.  With this option, the
         makefiles are set up so that all affected object files will
         be rebuilt when any header file is changed.  This is useful
         if you are doing development work, but is just wasted overhead
         if you intend only to compile once and install.  At present,
         this option only works with GCC.
-->
自動依存関係追跡を有効にします。
このオプションを使用すると、ヘッダファイルが変更された場合に、影響を受ける全てのオブジェクトファイルが再構築されるように、makefile が設定されます。
これは開発作業時には有用ですが、単に一度コンパイルしインストールするだけであれば、これは無駄なオーバーヘッドです。
現在のところ、GCC でのみ、このオプションは動作します。
        </para>
       </listitem>
      </varlistentry>

      <varlistentry id="configure-option-enable-coverage">
       <term><option>--enable-coverage</option></term>
       <listitem>
        <para>
<!--
         If using GCC, all programs and libraries are compiled with
         code coverage testing instrumentation.  When run, they
         generate files in the build directory with code coverage
         metrics.
         <phrase condition="standalone-ignore">See <xref linkend="regress-coverage"/>
         for more information.</phrase> This option is for use only with GCC
         and when doing development work.
-->
GCCを使用している場合、すべてのプログラムとライブラリはコードカバレッジ試験機構付きでコンパイルされます。
実行すると、これらは構築用ディレクトリ内にコードカバレッジメトリックを持ったファイルを生成します。
<phrase condition="standalone-ignore">詳細は<xref linkend="regress-coverage"/>を参照してください。</phrase>
このオプションはGCC専用であり、また、開発作業中に使用するためのものです。
        </para>
       </listitem>
      </varlistentry>

      <varlistentry id="configure-option-enable-profiling">
       <term><option>--enable-profiling</option></term>
       <listitem>
        <para>
<!--
         If using GCC, all programs and libraries are compiled so they
         can be profiled.  On backend exit, a subdirectory will be created
         that contains the <filename>gmon.out</filename> file containing
         profile data.
         This option is for use only with GCC and when doing development work.
-->
GCCを使用する場合、すべてのプログラムとライブラリがプロファイリング可能状態でコンパイルされます。
バックエンドの終了時、プロファイリングに使用する<filename>gmon.out</filename>ファイルを含むサブディレクトリが作成されます。
このオプションはGCCを使用する場合のみ使用でき、開発作業を行う時に使用します。
        </para>
       </listitem>
      </varlistentry>

      <varlistentry id="configure-option-enable-dtrace">
       <term><option>--enable-dtrace</option></term>
       <listitem>
        <para>
         <indexterm>
          <primary>DTrace</primary>
         </indexterm>
<!--
         Compiles <productname>PostgreSQL</productname> with support for the
         dynamic tracing tool DTrace.
         <phrase condition="standalone-ignore">See <xref linkend="dynamic-trace"/>
         for more information.</phrase>
-->
動的追跡ツールDTraceのサポートを有効にして<productname>PostgreSQL</productname>をコンパイルします。
<phrase condition="standalone-ignore">より詳細な情報は<xref linkend="dynamic-trace"/>を参照してください。</phrase>
        </para>

        <para>
<!--
         To point to the <command>dtrace</command> program, the
         environment variable <envar>DTRACE</envar> can be set.  This
         will often be necessary because <command>dtrace</command> is
         typically installed under <filename>/usr/sbin</filename>,
         which might not be in your <envar>PATH</envar>.
-->
<command>dtrace</command>プログラムを指し示すために<envar>DTRACE</envar>環境変数を設定できます。
<command>dtrace</command>は通常、<envar>PATH</envar>内に存在しない可能性がある<filename>/usr/sbin</filename>以下にインストールされていますので、この設定はよく必要になります。
        </para>

        <para>
<!--
         Extra command-line options for the <command>dtrace</command> program
         can be specified in the environment variable
         <envar>DTRACEFLAGS</envar>.  On Solaris,
         to include DTrace support in a 64-bit binary, you must specify
         <literal>DTRACEFLAGS="-64"</literal>.  For example,
         using the GCC compiler:
-->
さらに<command>dtrace</command>プログラム用のコマンドラインオプションを<envar>DTRACEFLAGS</envar>環境変数で指定できます。
Solarisで64ビットバイナリでDTraceをサポートするには、<literal>DTRACEFLAGS="-64"</literal>を指定してください。
例えばGCCコンパイラを使用する場合は以下のようにします。
<screen>
./configure CC='gcc -m64' --enable-dtrace DTRACEFLAGS='-64' ...
</screen>
<!--
         Using Sun's compiler:
-->
Sunのコンパイラを使用する場合は以下のようにします。
<screen>
./configure CC='/opt/SUNWspro/bin/cc -xtarget=native64' --enable-dtrace DTRACEFLAGS='-64' ...
</screen>
        </para>
       </listitem>
      </varlistentry>

      <varlistentry id="configure-option-with-segsize-blocks">
       <term><option>--with-segsize-blocks=SEGSIZE_BLOCKS</option></term>
       <listitem>
        <para>
         Specify the segment size in blocks. If both
         <option>--with-segsize</option> and this option are specified, this
         option wins.

         This option is only for developers, to test segment related code.
        </para>
       </listitem>
      </varlistentry>

     </variablelist>

   </sect3>

  </sect2>

  <sect2 id="configure-envvars">
<!--
   <title><filename>configure</filename> Environment Variables</title>
-->
   <title><filename>configure</filename>環境変数</title>

   <indexterm zone="configure-envvars">
    <primary>configure environment variables</primary>
   </indexterm>
   <indexterm zone="configure-envvars">
    <primary>configure環境変数</primary>
   </indexterm>

    <para>
<!--
     In addition to the ordinary command-line options described above,
     <filename>configure</filename> responds to a number of environment
     variables.
     You can specify environment variables on the
     <filename>configure</filename> command line, for example:
-->
上記の通常のコマンドラインオプションに加えて、<filename>configure</filename>は数多くの環境変数に対応します。
次のようにして、<filename>configure</filename>コマンドラインに環境変数を指定できます。
<screen>
<userinput>./configure CC=/opt/bin/gcc CFLAGS='-O2 -pipe'</userinput>
</screen>
<!--
     In this usage an environment variable is little different from a
     command-line option.
     You can also set such variables beforehand:
-->
この使い方では、環境変数はコマンドラインオプションとは少し異なります。
あらかじめそのような変数を設定しておくこともできます。
<screen>
<userinput>export CC=/opt/bin/gcc</userinput>
<userinput>export CFLAGS='-O2 -pipe'</userinput>
<userinput>./configure</userinput>
</screen>
<!--
     This usage can be convenient because many programs' configuration
     scripts respond to these variables in similar ways.
-->
多くのプログラムの設定スクリプトは似たようにこの変数に対応しますので、この使い方は便利でしょう。
    </para>

    <para>
<!--
     The most commonly used of these environment variables are
     <envar>CC</envar> and <envar>CFLAGS</envar>.
     If you prefer a C compiler different from the one
     <filename>configure</filename> picks, you can set the
     variable <envar>CC</envar> to the program of your choice.
     By default, <filename>configure</filename> will pick
     <filename>gcc</filename> if available, else the platform's
     default (usually <filename>cc</filename>).  Similarly, you can override the
     default compiler flags if needed with the <envar>CFLAGS</envar> variable.
-->
これらの環境変数の中で最も一般的に使用されているのは、<envar>CC</envar>と<envar>CFLAGS</envar>です。
<filename>configure</filename>が選ぶものと違うCコンパイラを使いたいという場合には、<envar>CC</envar> 環境変数をその使用したいプログラムに設定できます。
デフォルトでは、<filename>configure</filename>は利用できるのであれば<filename>gcc</filename>を、利用できなければプラットフォームのデフォルト（通常<filename>cc</filename>）を選択します。
同様に、デフォルトのコンパイラフラグは必要に応じて<envar>CFLAGS</envar>変数で上書きすることもできます。
    </para>

    <para>
<!--
     Here is a list of the significant variables that can be set in
     this manner:
-->
以下は、この方式で設定可能な重要な環境変数の一覧です。

     <variablelist>
      <varlistentry id="configure-envvars-bison">
       <term><envar>BISON</envar></term>
       <listitem>
        <para>
<!--
         Bison program
-->
Bisonプログラム。
        </para>
       </listitem>
      </varlistentry>

      <varlistentry id="configure-envvars-cc">
       <term><envar>CC</envar></term>
       <listitem>
        <para>
<!--
         C compiler
-->
Cコンパイラ。
        </para>
       </listitem>
      </varlistentry>

      <varlistentry id="configure-envvars-cflags">
       <term><envar>CFLAGS</envar></term>
       <listitem>
        <para>
<!--
         options to pass to the C compiler
-->
Cコンパイラに渡すオプション。
        </para>
       </listitem>
      </varlistentry>

      <varlistentry id="configure-envvars-clang">
       <term><envar>CLANG</envar></term>
       <listitem>
        <para>
<!--
         path to <command>clang</command> program used to process source code
         for inlining when compiling with <literal>&#45;-with-llvm</literal>
-->
<literal>--with-llvm</literal>でコンパイルされた場合、ソースコードのインライン展開を処理するために使われる<command>clang</command>プログラムへのパス。
        </para>
       </listitem>
      </varlistentry>

      <varlistentry id="configure-envvars-cpp">
       <term><envar>CPP</envar></term>
       <listitem>
        <para>
<!--
         C preprocessor
-->
Cプリプロセッサ。
        </para>
       </listitem>
      </varlistentry>

      <varlistentry id="configure-envvars-cppflags">
       <term><envar>CPPFLAGS</envar></term>
       <listitem>
        <para>
<!--
         options to pass to the C preprocessor
-->
Cプリプロセッサに渡すオプション。
        </para>
       </listitem>
      </varlistentry>

      <varlistentry id="configure-envvars-cxx">
       <term><envar>CXX</envar></term>
       <listitem>
        <para>
<!--
         C++ compiler
-->
C++コンパイラ。
        </para>
       </listitem>
      </varlistentry>

      <varlistentry id="configure-envvars-cxxflags">
       <term><envar>CXXFLAGS</envar></term>
       <listitem>
        <para>
<!--
         options to pass to the C++ compiler
-->
C++コンパイラに渡すオプション。
        </para>
       </listitem>
      </varlistentry>

      <varlistentry id="configure-envvars-dtrace">
       <term><envar>DTRACE</envar></term>
       <listitem>
        <para>
<!--
         location of the <command>dtrace</command> program
-->
<command>dtrace</command>プログラムの場所。
        </para>
       </listitem>
      </varlistentry>

      <varlistentry id="configure-envvars-dtraceflags">
       <term><envar>DTRACEFLAGS</envar></term>
       <listitem>
        <para>
<!--
         options to pass to the <command>dtrace</command> program
-->
<command>dtrace</command>プログラムに渡すオプション。
        </para>
       </listitem>
      </varlistentry>

      <varlistentry id="configure-envvars-flex">
       <term><envar>FLEX</envar></term>
       <listitem>
        <para>
<!--
         Flex program
-->
Flexプログラム。
        </para>
       </listitem>
      </varlistentry>

      <varlistentry id="configure-envvars-ldflags">
       <term><envar>LDFLAGS</envar></term>
       <listitem>
        <para>
<!--
         options to use when linking either executables or shared libraries
-->
実行ファイルや共有ライブラリにリンクする場合に使用するオプション。
        </para>
       </listitem>
      </varlistentry>

      <varlistentry id="configure-envvars-ldflags-ex">
       <term><envar>LDFLAGS_EX</envar></term>
       <listitem>
        <para>
<!--
         additional options for linking executables only
-->
実行ファイルのリンク時のみに追加されるオプション。
        </para>
       </listitem>
      </varlistentry>

      <varlistentry id="configure-envvars-ldflags-sl">
       <term><envar>LDFLAGS_SL</envar></term>
       <listitem>
        <para>
<!--
         additional options for linking shared libraries only
-->
共有ライブラリのリンク時のみに追加されるオプション。
        </para>
       </listitem>
      </varlistentry>

      <varlistentry id="configure-envvars-llvm-config">
       <term><envar>LLVM_CONFIG</envar></term>
       <listitem>
        <para>
<!--
         <command>llvm-config</command> program used to locate the
         <productname>LLVM</productname> installation
-->
<productname>LLVM</productname>インストレーションの場所を特定するために使用する<command>llvm-config</command>プログラム。
        </para>
       </listitem>
      </varlistentry>

      <varlistentry id="configure-envvars-msgfmt">
       <term><envar>MSGFMT</envar></term>
       <listitem>
        <para>
<!--
         <command>msgfmt</command> program for native language support
-->
多言語サポート（NLS）用の<command>msgfmt</command>プログラム。
        </para>
       </listitem>
      </varlistentry>

      <varlistentry id="configure-envvars-perl">
       <term><envar>PERL</envar></term>
       <listitem>
        <para>
<!--
         Perl interpreter program.  This will be used to determine the
         dependencies for building PL/Perl.  The default is
         <command>perl</command>.
-->
Perlインタプリタプログラム。
これは、PL/Perl構築に関する依存性を決定するために使用されます。
デフォルトは<command>perl</command>です。
        </para>
       </listitem>
      </varlistentry>

      <varlistentry id="configure-envvars-python">
       <term><envar>PYTHON</envar></term>
       <listitem>
        <para>
<!--
         Python interpreter program.  This will be used to determine the
         dependencies for building PL/Python.  If this is not set, the
         following are probed in this order:
         <literal>python3 python</literal>.
-->
Pythonインタプリタプログラム。
これは、PL/Python構築に関する依存性を決定するために使用されます。
設定されていなければ、<literal>python3 python</literal>の順で調べられます。
        </para>
       </listitem>
      </varlistentry>

      <varlistentry id="configure-envvars-tclsh">
       <term><envar>TCLSH</envar></term>
       <listitem>
        <para>
<!--
         Tcl interpreter program.  This will be used to
         determine the dependencies for building PL/Tcl.
         If this is not set, the following are probed in this
         order: <literal>tclsh tcl tclsh8.6 tclsh86 tclsh8.5 tclsh85
         tclsh8.4 tclsh84</literal>.
-->
Tclインタプリタプログラム。
これは、PL/Tcl構築に関する依存性を決定するために使用され、Tclスクリプト内を置き換えます。
設定されていなければ、以下の順で調べられます。<literal>tclsh tcl tclsh8.6 tclsh86 tclsh8.5 tclsh85 tclsh8.4 tclsh84</literal>
        </para>
       </listitem>
      </varlistentry>

      <varlistentry id="configure-envvars-xml2-config">
       <term><envar>XML2_CONFIG</envar></term>
       <listitem>
        <para>
<!--
         <command>xml2-config</command> program used to locate the
         libxml2 installation
-->
libxml2インストレーションの場所を特定するために使用する<command>xml2-config</command>プログラムです。
        </para>
       </listitem>
      </varlistentry>
     </variablelist>
    </para>

    <para>
<!--
     Sometimes it is useful to add compiler flags after-the-fact to the set
     that were chosen by <filename>configure</filename>.  An important example is
     that <application>gcc</application>'s <option>-Werror</option> option cannot be included
     in the <envar>CFLAGS</envar> passed to <filename>configure</filename>, because
     it will break many of <filename>configure</filename>'s built-in tests.  To add
     such flags, include them in the <envar>COPT</envar> environment variable
     while running <filename>make</filename>.  The contents of <envar>COPT</envar>
     are added to both the <envar>CFLAGS</envar> and <envar>LDFLAGS</envar>
     options set up by <filename>configure</filename>.  For example, you could do
-->
<filename>configure</filename>が選んだコンパイラフラグに対して、事後にフラグを追加することが有用な場合があります。
重要な例は、<filename>configure</filename>に渡す<envar>CFLAGS</envar>に<application>gcc</application>の<option>-Werror</option>オプションを含められないことです。なぜなら、そうすると<filename>configure</filename>の組み込みテストの多くが失敗するからです。
そのようなフラグを追加するには、<filename>make</filename>を実行する時に<envar>COPT</envar>環境変数に含めてください。
<filename>configure</filename>で設定された<envar>CFLAGS</envar>オプションと<envar>LDFLAGS</envar>オプションの両方に、<envar>COPT</envar>の内容が追加されます。
例えば、以下のようにします。
<screen>
<userinput>make COPT='-Werror'</userinput>
</screen>
<!--
     or
-->
または
<screen>
<userinput>export COPT='-Werror'</userinput>
<userinput>make</userinput>
</screen>
    </para>

    <note>
     <para>
<!--
      If using GCC, it is best to build with an optimization level of
      at least <option>-O1</option>, because using no optimization
      (<option>-O0</option>) disables some important compiler warnings (such
      as the use of uninitialized variables).  However, non-zero
      optimization levels can complicate debugging because stepping
      through compiled code will usually not match up one-to-one with
      source code lines.  If you get confused while trying to debug
      optimized code, recompile the specific files of interest with
      <option>-O0</option>.  An easy way to do this is by passing an option
      to <application>make</application>: <command>make PROFILE=-O0 file.o</command>.
-->
GCCを使う場合、少なくとも<option>-O1</option>レベルの最適化で構築することがベストです。なぜなら、何の最適化もしない(<option>-O0</option>) と、重要なコンパイル警告(初期化されていない変数の使用など)が無効になるからです。
しかし、最適化を行うことでソースコードとコンパイルされたコードのステップは1対1とはならなくなるため、デバッグは複雑になるかもしれません。
最適化されたコードのデバッグに悩まされてしまう場合は、関心のある特定のファイルに対して<option>-O0</option>で再コンパイルしてください。
これを実行するための簡単な方法は、<command>make PROFILE=-O0 file.o</command>のように、<application>make</application>経由でオプションを渡すことです。
     </para>

     <para>
<!--
      The <envar>COPT</envar> and <envar>PROFILE</envar> environment variables are
      actually handled identically by the <productname>PostgreSQL</productname>
      makefiles.  Which to use is a matter of preference, but a common habit
      among developers is to use <envar>PROFILE</envar> for one-time flag
      adjustments, while <envar>COPT</envar> might be kept set all the time.
-->
<envar>COPT</envar>と<envar>PROFILE</envar>の環境変数は、<productname>PostgreSQL</productname>のmakefileでは実際には全く同一に扱われます。
どちらを使うかは好みの問題ですが、開発者の一般的な習慣では、一時的にフラグを調整するには<envar>PROFILE</envar>を使い、永続的に保持するものには<envar>COPT</envar>を使います。
     </para>
    </note>
  </sect2>
 </sect1>

 <sect1 id="install-meson">
  <title>Building and Installation with Meson</title>

 <sect2 id="install-short-meson">
  <title>Short Version</title>

  <para>
<synopsis>
meson setup build --prefix=/usr/local/pgsql
cd build
ninja
su
ninja install
adduser postgres
mkdir -p /usr/local/pgsql/data
chown postgres /usr/local/pgsql/data
su - postgres
/usr/local/pgsql/bin/initdb -D /usr/local/pgsql/data
/usr/local/pgsql/bin/pg_ctl -D /usr/local/pgsql/data -l logfile start
/usr/local/pgsql/bin/createdb test
/usr/local/pgsql/bin/psql test
</synopsis>
   The long version is the rest of this
   <phrase>section</phrase>.
  </para>
 </sect2>

 <sect2 id="install-procedure-meson">
  <title>Installation Procedure</title>

  <procedure>

  <step id="meson-configure">
   <title>Configuration</title>

   <para>
    The first step of the installation procedure is to configure the
    build tree for your system and choose the options you would like. To
    create and configure the build directory, you can start with the
    <literal>meson setup</literal> command.
<screen>
<userinput>meson setup build</userinput>
</screen>
    The setup command takes a <literal>builddir</literal> and a <literal>srcdir</literal>
    argument. If no <literal>srcdir</literal> is given, Meson will deduce the
    <literal>srcdir</literal> based on the current directory and the location
    of <literal>meson.build</literal>. The <literal>builddir</literal> is mandatory.
   </para>

   <para>
    Running <literal>meson setup</literal> loads the build configuration file and sets up the build directory.
    Additionally, you can also pass several build options to Meson. Some commonly
    used options are mentioned in the subsequent sections. For example:

<screen>
# configure with a different installation prefix
meson setup build --prefix=/home/user/pg-install

# configure to generate a debug build
meson setup build --buildtype=debug

# configure to build with OpenSSL support
meson setup build -Dssl=openssl
</screen>
   </para>

   <para>
    Setting up the build directory is a one-time step. To reconfigure before a
    new build, you can simply use the <literal>meson configure</literal> command
<screen>
meson configure -Dcassert=true
</screen>
    <command>meson configure</command>'s commonly used command-line options
    are explained in <xref linkend="meson-options"/>.
   </para>
  </step>

  <step id="meson-build">
   <title>Build</title>

   <para>
    By default, <productname>Meson</productname> uses the <ulink
    url="https://ninja-build.org/">Ninja</ulink> build tool.  To build
    <productname>PostgreSQL</productname> from source using Meson, you can
    simply use the <literal>ninja</literal> command in the build directory.
<screen>
ninja
</screen>
    Ninja will automatically detect the number of CPUs in your computer and
    parallelize itself accordingly. You can override the number of parallel
    processes used with the command line argument <literal>-j</literal>.
   </para>

   <para>
    It should be noted that after the initial configure step,
    <command>ninja</command> is the only command you ever need to type to
    compile. No matter how you alter your source tree (short of moving it to a
    completely new location), Meson will detect the changes and regenerate
    itself accordingly. This is especially handy if you have multiple build
    directories. Often one of them is used for development (the "debug" build)
    and others only every now and then (such as a "static analysis" build).
    Any configuration can be built just by cd'ing to the corresponding
    directory and running Ninja.
   </para>

   <para>
    If you'd like to build with a backend other than ninja, you can use
    configure with the <option>--backend</option> option to select the one you
    want to use and then build using <literal>meson compile</literal>. To
    learn more about these backends and other arguments you can provide to
    ninja, you can refer to the meson <ulink
    url="https://mesonbuild.com/Running-Meson.html#building-from-the-source">
    documentation</ulink>.
   </para>
  </step>

  <step>
   <title>Regression Tests</title>

   <indexterm>
    <primary>regression test</primary>
   </indexterm>

   <para>
    If you want to test the newly built server before you install it,
    you can run the regression tests at this point. The regression
    tests are a test suite to verify that <productname>PostgreSQL</productname>
    runs on your machine in the way the developers expected it
    to. Type:
<screen>
<userinput>meson test</userinput>
</screen>
    (This won't work as root; do it as an unprivileged user.)
    See <xref linkend="regress"/> for
    detailed information about interpreting the test results. You can
    repeat this test at any later time by issuing the same command.
   </para>

   <para>
    To run pg_regress and pg_isolation_regress tests against a running
    postgres instance, specify <userinput>--setup running</userinput> as an
    argument to <userinput>meson test</userinput>.
   </para>
  </step>

  <step id="meson-install">
   <title>Installing the Files</title>

   <note>
    <para>
     If you are upgrading an existing system be sure to read
     <xref linkend="upgrading"/>,
     which has instructions about upgrading a
     cluster.
    </para>
   </note>

   <para>
    Once PostgreSQL is built, you can install it by simply running the
    <literal>ninja install</literal> command.
<screen>
ninja install
</screen>
   </para>

   <para>
    This will install files into the directories that were specified
    in <xref linkend="meson-configure"/>. Make sure that you have appropriate
    permissions to write into that area. You might need to do this
    step as root. Alternatively, you can create the target directories
    in advance and arrange for appropriate permissions to be granted.
    The standard installation provides all the header files needed for client
    application development as well as for server-side program
    development, such as custom functions or data types written in C.
   </para>

   <para>
    <literal>ninja install</literal> should work for most cases, but if you'd
    like to use more options (such as <option>--quiet</option> to suppress
    extra output), you could also use <literal>meson install</literal>
    instead. You can learn more about <ulink
    url="https://mesonbuild.com/Commands.html#install">meson install</ulink>
    and its options in the Meson documentation.
   </para>
  </step>
  </procedure>

  <formalpara>
   <title>Uninstallation:</title>
   <para>
    To undo the installation, you can use the <command>ninja
    uninstall</command> command.
   </para>
  </formalpara>

  <formalpara>
   <title>Cleaning:</title>
   <para>
    After the installation, you can free disk space by removing the built
    files from the source tree with the <command>ninja clean</command>
    command.
   </para>
  </formalpara>
  </sect2>

  <sect2 id="meson-options">
   <title><literal>meson setup</literal> Options</title>

   <para>
    <command>meson setup</command>'s command-line options are explained below.
    This list is not exhaustive (use <literal>meson configure --help</literal>
    to get one that is).  The options not covered here are meant for advanced
    use-cases, and are documented in the standard <ulink
    url="https://mesonbuild.com/Commands.html#configure">Meson
    documentation</ulink>.  These arguments can be used with <command>meson
    setup</command> as well.
   </para>

   <sect3 id="meson-options-locations">
    <title>Installation Locations</title>

     <para>
      These options control where <literal>ninja install</literal> (or <literal>meson install</literal>) will put
      the files.  The <option>--prefix</option> option (example
      <xref linkend="install-short-meson"/>) is sufficient for
      most cases.  If you have special needs, you can customize the
      installation subdirectories with the other options described in this
      section.  Beware however that changing the relative locations of the
      different subdirectories may render the installation non-relocatable,
      meaning you won't be able to move it after installation.
      (The <literal>man</literal> and <literal>doc</literal> locations are
      not affected by this restriction.)  For relocatable installs, you
      might want to use the <literal>-Drpath=false</literal> option
      described later.
     </para>

     <variablelist>
      <varlistentry id="configure-prefix-meson">
       <term><option>--prefix=<replaceable>PREFIX</replaceable></option></term>
       <listitem>
        <para>
         Install all files under the directory <replaceable>PREFIX</replaceable>
         instead of <filename>/usr/local/pgsql</filename> (on Unix based systems) or
         <filename><replaceable>current drive letter</replaceable>:/usr/local/pgsql</filename> (on Windows).
         The actual files will be installed into various subdirectories; no files
         will ever be installed directly into the
         <replaceable>PREFIX</replaceable> directory.
        </para>
       </listitem>
      </varlistentry>

      <varlistentry id="configure-bindir-meson">
       <term><option>--bindir=<replaceable>DIRECTORY</replaceable></option></term>
       <listitem>
        <para>
         Specifies the directory for executable programs. The default
         is <filename><replaceable>PREFIX</replaceable>/bin</filename>.
        </para>
       </listitem>
      </varlistentry>

      <varlistentry id="configure-sysconfdir-meson">
       <term><option>--sysconfdir=<replaceable>DIRECTORY</replaceable></option></term>
       <listitem>
        <para>
         Sets the directory for various configuration files,
         <filename><replaceable>PREFIX</replaceable>/etc</filename> by default.
        </para>
       </listitem>
      </varlistentry>

      <varlistentry id="configure-libdir-meson">
       <term><option>--libdir=<replaceable>DIRECTORY</replaceable></option></term>
       <listitem>
        <para>
         Sets the location to install libraries and dynamically loadable
         modules. The default is
         <filename><replaceable>PREFIX</replaceable>/lib</filename>.
        </para>
       </listitem>
      </varlistentry>

      <varlistentry id="configure-includedir-meson">
       <term><option>--includedir=<replaceable>DIRECTORY</replaceable></option></term>
       <listitem>
        <para>
         Sets the directory for installing C and C++ header files. The
         default is <filename><replaceable>PREFIX</replaceable>/include</filename>.
        </para>
       </listitem>
      </varlistentry>

      <varlistentry id="configure-datadir-meson">
       <term><option>--datadir=<replaceable>DIRECTORY</replaceable></option></term>
       <listitem>
        <para>
         Sets the directory for read-only data files used by the
         installed programs. The default is
         <filename><replaceable>PREFIX</replaceable>/share</filename>. Note that this has
         nothing to do with where your database files will be placed.
        </para>
       </listitem>
      </varlistentry>

      <varlistentry id="configure-localedir-meson">
       <term><option>--localedir=<replaceable>DIRECTORY</replaceable></option></term>
       <listitem>
        <para>
         Sets the directory for installing locale data, in particular
         message translation catalog files.  The default is
         <filename><replaceable>DATADIR</replaceable>/locale</filename>.
        </para>
       </listitem>
      </varlistentry>

      <varlistentry id="configure-mandir-meson">
       <term><option>--mandir=<replaceable>DIRECTORY</replaceable></option></term>
       <listitem>
        <para>
         The man pages that come with <productname>PostgreSQL</productname> will be installed under
         this directory, in their respective
         <filename>man<replaceable>x</replaceable></filename> subdirectories.
         The default is <filename><replaceable>DATADIR</replaceable>/man</filename>.
        </para>
       </listitem>
      </varlistentry>

     </variablelist>

     <note>
      <para>
       Care has been taken to make it possible to install
       <productname>PostgreSQL</productname> into shared installation locations
       (such as <filename>/usr/local/include</filename>) without
       interfering with the namespace of the rest of the system. First,
       the string <quote><literal>/postgresql</literal></quote> is
       automatically appended to <varname>datadir</varname>,
       <varname>sysconfdir</varname>, and <varname>docdir</varname>,
       unless the fully expanded directory name already contains the
       string <quote><literal>postgres</literal></quote> or
       <quote><literal>pgsql</literal></quote>. For example, if you choose
       <filename>/usr/local</filename> as prefix, the documentation will
       be installed in <filename>/usr/local/doc/postgresql</filename>,
       but if the prefix is <filename>/opt/postgres</filename>, then it
       will be in <filename>/opt/postgres/doc</filename>. The public C
       header files of the client interfaces are installed into
       <varname>includedir</varname> and are namespace-clean. The
       internal header files and the server header files are installed
       into private directories under <varname>includedir</varname>. See
       the documentation of each interface for information about how to
       access its header files. Finally, a private subdirectory will
       also be created, if appropriate, under <varname>libdir</varname>
       for dynamically loadable modules.
      </para>
     </note>
    </sect3>

   <sect3 id="meson-options-features">
    <title><productname>PostgreSQL</productname> Features</title>

    <para>
     The options described in this section enable building of
     various optional <productname>PostgreSQL</productname> features.
     Most of these require additional software, as described in
     <xref linkend="install-requirements"/>, and will be automatically enabled if the
     required software is found. You can change this behavior by manually
     setting these features to <literal>enabled</literal> to require them
     or <literal>disabled</literal> to not build with them.
    </para>

    <para>
     To specify PostgreSQL-specific options, the name of the option
     must be prefixed by <literal>-D</literal>.
    </para>

    <variablelist>
     <varlistentry id="configure-with-nls-meson">
      <term><option>-Dnls={ auto | enabled | disabled }</option></term>
      <listitem>
       <para>
        Enables or disables Native Language Support (<acronym>NLS</acronym>),
        that is, the ability to display a program's messages in a language
        other than English.  Defaults to auto and will be enabled
        automatically if an implementation of the <application>Gettext
        API</application> is found.
       </para>
      </listitem>
     </varlistentry>

     <varlistentry id="configure-with-plperl-meson">
      <term><option>-Dplperl={ auto | enabled | disabled }</option></term>
      <listitem>
       <para>
        Build the <application>PL/Perl</application> server-side language.
        Defaults to auto.
       </para>
      </listitem>
     </varlistentry>

     <varlistentry id="configure-with-plpython-meson">
      <term><option>-Dplpython={ auto | enabled | disabled }</option></term>
      <listitem>
       <para>
        Build the <application>PL/Python</application> server-side language.
        Defaults to auto.
       </para>
      </listitem>
     </varlistentry>

     <varlistentry id="configure-with-pltcl-meson">
      <term><option>-Dpltcl={ auto | enabled | disabled }</option></term>
      <listitem>
       <para>
        Build the <application>PL/Tcl</application> server-side language.
        Defaults to auto.
       </para>
      </listitem>
     </varlistentry>

     <varlistentry id="configure-with-tcl-version-meson">
      <term><option>-Dtcl_version=<replaceable>TCL_VERSION</replaceable></option></term>
      <listitem>
       <para>
        Specifies the Tcl version to use when building PL/Tcl.
       </para>
      </listitem>
     </varlistentry>

     <varlistentry id="configure-with-icu-meson">
      <term><option>-Dicu={ auto | enabled | disabled }</option></term>
      <listitem>
       <para>
        Build with support for the
        <productname>ICU</productname><indexterm><primary>ICU</primary></indexterm>
        library, enabling use of ICU collation features<phrase
        condition="standalone-ignore"> (see <xref
        linkend="collation"/>)</phrase>.  Defaults to auto and requires the
        <productname>ICU4C</productname> package to be installed.  The minimum
        required version of <productname>ICU4C</productname> is currently 4.2.
       </para>
      </listitem>
     </varlistentry>

     <varlistentry id="configure-with-llvm-meson">
      <term><option>-Dllvm={ auto | enabled | disabled }</option></term>
      <listitem>
       <para>
        Build with support for <productname>LLVM</productname> based
        <acronym>JIT</acronym> compilation<phrase
        condition="standalone-ignore"> (see <xref linkend="jit"/>)</phrase>.
        This requires the <productname>LLVM</productname> library to be
        installed.  The minimum required version of
        <productname>LLVM</productname> is currently 3.9.  Disabled by
        default.
       </para>

       <para>
        <command>llvm-config</command><indexterm><primary>llvm-config</primary></indexterm>
        will be used to find the required compilation options.
        <command>llvm-config</command>, and then
        <command>llvm-config-$version</command> for all supported versions,
        will be searched for in your <envar>PATH</envar>.  If that would not
        yield the desired program, use <envar>LLVM_CONFIG</envar> to specify a
        path to the correct <command>llvm-config</command>.
       </para>
      </listitem>
     </varlistentry>

     <varlistentry id="configure-with-lz4-meson">
      <term><option>-Dlz4={ auto | enabled | disabled }</option></term>
      <listitem>
       <para>
        Build with <productname>LZ4</productname> compression support.
        Defaults to auto.
       </para>
      </listitem>
     </varlistentry>

     <varlistentry id="configure-with-zstd-meson">
      <term><option>-Dzstd={ auto | enabled | disabled }</option></term>
      <listitem>
       <para>
        Build with <productname>Zstandard</productname> compression support.
        Defaults to auto.
       </para>
      </listitem>
     </varlistentry>

     <varlistentry id="configure-with-ssl-meson">
      <term><option>-Dssl={ auto | <replaceable>LIBRARY</replaceable> }</option>
      <indexterm>
       <primary>OpenSSL</primary>
       <seealso>SSL</seealso>
      </indexterm>
      </term>
      <listitem>
       <para>
        Build with support for <acronym>SSL</acronym> (encrypted) connections.
        The only <replaceable>LIBRARY</replaceable> supported is
        <option>openssl</option>. This requires the
        <productname>OpenSSL</productname> package to be installed.  Building
        with this will check for the required header files and libraries to
        make sure that your <productname>OpenSSL</productname> installation is
        sufficient before proceeding.  The default for this option is auto.
       </para>
      </listitem>
     </varlistentry>

     <varlistentry id="configure-with-gssapi-meson">
      <term><option>-Dgssapi={ auto | enabled | disabled }</option></term>
      <listitem>
       <para>
        Build with support for GSSAPI authentication. MIT Kerberos is required
        to be installed for GSSAPI.  On many systems, the GSSAPI system (a part
        of the MIT Kerberos installation) is not installed in a location
        that is searched by default (e.g., <filename>/usr/include</filename>,
        <filename>/usr/lib</filename>).  In
        those cases, PostgreSQL will query <command>pkg-config</command> to
        detect the required compiler and linker options.  Defaults to auto.
        <filename>meson configure</filename> will check for the required
        header files and libraries to make sure that your GSSAPI installation
        is sufficient before proceeding.
       </para>
      </listitem>
     </varlistentry>

     <varlistentry id="configure-with-ldap-meson">
      <term><option>-Dldap={ auto | enabled | disabled }</option></term>
      <listitem>
       <para>
        Build with
        <acronym>LDAP</acronym><indexterm><primary>LDAP</primary></indexterm>
        support for authentication and connection parameter lookup (see
        <phrase id="install-ldap-links-meson"><xref linkend="libpq-ldap"/> and
        <xref linkend="auth-ldap"/></phrase> for more information).  On Unix,
        this requires the <productname>OpenLDAP</productname> package to be
        installed. On Windows, the default <productname>WinLDAP</productname>
        library is used.  Defaults to auto.  <filename>meson
        configure</filename> will check for the required header files and
        libraries to make sure that your <productname>OpenLDAP</productname>
        installation is sufficient before proceeding.
       </para>
      </listitem>
     </varlistentry>

     <varlistentry id="configure-with-pam-meson">
      <term><option>-Dpam={ auto | enabled | disabled }</option></term>
      <listitem>
       <para>
        Build with
        <acronym>PAM</acronym><indexterm><primary>PAM</primary></indexterm>
        (Pluggable Authentication Modules) support.  Defaults to auto.
       </para>
      </listitem>
     </varlistentry>

     <varlistentry id="configure-with-bsd-auth-meson">
      <term><option>-Dbsd_auth={ auto | enabled | disabled }</option></term>
      <listitem>
       <para>
        Build with BSD Authentication support.  (The BSD Authentication
        framework is currently only available on OpenBSD.)  Defaults to auto.
       </para>
      </listitem>
     </varlistentry>

     <varlistentry id="configure-with-systemd-meson">
      <term><option>-Dsystemd={ auto | enabled | disabled }</option></term>
      <listitem>
       <para>
        Build with support for
        <application>systemd</application><indexterm><primary>systemd</primary></indexterm>
        service notifications.  This improves integration if the server is
        started under <application>systemd</application> but has no impact
        otherwise<phrase condition="standalone-ignore">; see <xref
        linkend="server-start"/> for more information</phrase>.  Defaults to
        auto.  <application>libsystemd</application> and the associated header
        files need to be installed to use this option.
       </para>
      </listitem>
     </varlistentry>

     <varlistentry id="configure-with-bonjour-meson">
      <term><option>-Dbonjour={ auto | enabled | disabled }</option></term>
      <listitem>
       <para>
        Build with support for Bonjour automatic service discovery.  Defaults
        to auto and requires Bonjour support in your operating system.
        Recommended on macOS.
       </para>
      </listitem>
     </varlistentry>

     <varlistentry id="configure-with-uuid-meson">
      <term><option>-Duuid=<replaceable>LIBRARY</replaceable></option></term>
      <listitem>
       <para>
        Build the <xref linkend="uuid-ossp"/> module
        (which provides functions to generate UUIDs), using the specified
        UUID library.<indexterm><primary>UUID</primary></indexterm>
        <replaceable>LIBRARY</replaceable> must be one of:
       </para>
       <itemizedlist>
        <listitem>
         <para>
          <option>none</option> to not build the uuid module. This is the default.
         </para>
        </listitem>
        <listitem>
         <para>
          <option>bsd</option> to use the UUID functions found in FreeBSD,
          and some other BSD-derived systems
         </para>
        </listitem>
        <listitem>
         <para>
          <option>e2fs</option> to use the UUID library created by
          the <literal>e2fsprogs</literal> project; this library is present in most
          Linux systems and in macOS, and can be obtained for other
          platforms as well
         </para>
        </listitem>
        <listitem>
         <para>
          <option>ossp</option> to use the <ulink
          url="http://www.ossp.org/pkg/lib/uuid/">OSSP UUID library</ulink>
         </para>
        </listitem>
       </itemizedlist>
      </listitem>
     </varlistentry>

     <varlistentry id="configure-with-libxml-meson">
      <term><option>-Dlibxml={ auto | enabled | disabled }</option></term>
      <listitem>
       <para>
        Build with libxml2, enabling SQL/XML support.  Defaults to
        auto. Libxml2 version 2.6.23 or later is required for this feature.
       </para>

       <para>
        To use a libxml2 installation that is in an unusual location, you
        can set <command>pkg-config</command>-related environment
        variables (see its documentation).
       </para>
      </listitem>
     </varlistentry>

     <varlistentry id="configure-with-libxslt-meson">
      <term><option>-Dlibxslt={ auto | enabled | disabled }</option></term>
      <listitem>
       <para>
        Build with libxslt, enabling the
        <xref linkend="xml2"/>
        module to perform XSL transformations of XML.
        <option>-Dlibxml</option> must be specified as well.  Defaults to
        auto.
       </para>
      </listitem>
     </varlistentry>
    </variablelist>
   </sect3>

   <sect3 id="meson-options-anti-features">
    <title>Anti-Features</title>

    <variablelist>
     <varlistentry id="configure-readline-meson">
      <term><option>-Dreadline={ auto | enabled | disabled }</option></term>
      <listitem>
       <para>
        Allows use of the <application>Readline</application> library (and
        <application>libedit</application> as well).  This option defaults to
        auto and enables command-line editing and history in
        <application>psql</application> and is strongly recommended.
       </para>
      </listitem>
     </varlistentry>

     <varlistentry id="configure-libedit-preferred-meson">
      <term><option>-Dlibedit_preferred={ true | false }</option></term>
      <listitem>
       <para>
        Setting this to true favors the use of the BSD-licensed
        <application>libedit</application> library rather than GPL-licensed
        <application>Readline</application>.  This option is significant only
        if you have both libraries installed; the default is false, that is to
        use <application>Readline</application>.
       </para>
      </listitem>
     </varlistentry>

     <varlistentry id="configure-zlib-meson">
      <term><option>-Dzlib={ auto | enabled | disabled }</option></term>
      <listitem>
       <para>
        <indexterm>
         <primary>zlib</primary>
        </indexterm>
        Enables use of the <application>Zlib</application> library.
        It defaults to auto and enables
        support for compressed archives in <application>pg_dump</application>,
        <application>pg_restore</application> and <application>pg_basebackup</application> and is recommended.
       </para>
      </listitem>
     </varlistentry>

     <varlistentry id="configure-spinlocks-meson">
      <term><option>-Dspinlocks={ true | false }</option></term>
      <listitem>
       <para>
        This option is set to true by default; setting it to false will
        allow the build to succeed even if <productname>PostgreSQL</productname>
        has no CPU spinlock support for the platform.  The lack of
        spinlock support will result in very poor performance; therefore,
        this option should only be changed if the build aborts and
        informs you that the platform lacks spinlock support. If setting this
        option to false is required to build <productname>PostgreSQL</productname> on
        your platform, please report the problem to the
        <productname>PostgreSQL</productname> developers.
       </para>
      </listitem>
     </varlistentry>

     <varlistentry id="configure-atomics-meson">
      <term><option>-Datomics={ true | false }</option></term>
      <listitem>
       <para>
        This option is set to true by default; setting it to false will
        disable use of CPU atomic operations.  The option does nothing on
        platforms that lack such operations.  On platforms that do have
        them, disabling atomics will result in poor performance.  Changing
        this option is only useful for debugging or making performance comparisons.
       </para>
      </listitem>
     </varlistentry>
    </variablelist>
   </sect3>

   <sect3 id="meson-options-build-process">
    <title>Build Process Details</title>

    <variablelist>
     <varlistentry id="configure-auto-features-meson">
      <term><option>--auto_features={ auto | enabled | disabled }</option></term>
      <listitem>
       <para>
        Setting this option allows you to override the value of all
        <quote>auto</quote> features (features that are enabled automatically
        if the required software is found).  This can be useful when you want
        to disable or enable all the <quote>optional</quote> features at once
        without having to set each of them manually. The default value for
        this parameter is auto.
       </para>
      </listitem>
     </varlistentry>

     <varlistentry id="configure-backend-meson">
      <term><option>--backend=<replaceable>BACKEND</replaceable></option></term>
      <listitem>
       <para>
        The default backend Meson uses is ninja and that should suffice for
        most use cases.  However, if you'd like to fully integrate with Visual
        Studio, you can set the <option>BACKEND</option> to
        <command>vs</command>.
       </para>
      </listitem>
     </varlistentry>

     <varlistentry id="configure-c-args-meson">
      <term><option>-Dc_args=<replaceable>OPTIONS</replaceable></option></term>
      <listitem>
       <para>
        This option can be used to pass extra options to the C compiler.
       </para>
      </listitem>
     </varlistentry>

     <varlistentry id="configure-c-link-args-meson">
      <term><option>-Dc_link_args=<replaceable>OPTIONS</replaceable></option></term>
      <listitem>
       <para>
        This option can be used to pass extra options to the C linker.
       </para>
      </listitem>
     </varlistentry>

     <varlistentry id="configure-extra-include-dirs-meson">
      <term><option>-Dextra_include_dirs=<replaceable>DIRECTORIES</replaceable></option></term>
      <listitem>
       <para>
        <replaceable>DIRECTORIES</replaceable> is a comma-separated list of
        directories that will be added to the list the compiler searches for
        header files. If you have optional packages (such as GNU
        <application>Readline</application>) installed in a non-standard
        location, you have to use this option and probably also the
        corresponding <option>-Dextra_lib_dirs</option> option.
       </para>

       <para>
        Example: <literal>-Dextra_include_dirs=/opt/gnu/include,/usr/sup/include</literal>.
       </para>
      </listitem>
     </varlistentry>

     <varlistentry id="configure-extra-lib-dirs-meson">
      <term><option>-Dextra_lib_dirs=<replaceable>DIRECTORIES</replaceable></option></term>
      <listitem>
       <para>
        <replaceable>DIRECTORIES</replaceable> is a comma-separated list of
        directories to search for libraries. You will probably have to use
        this option (and the corresponding
        <option>-Dextra_include_dirs</option> option) if you have packages
        installed in non-standard locations.
       </para>
       <para>
        Example: <literal>-Dextra_lib_dirs=/opt/gnu/lib,/usr/sup/lib</literal>.
       </para>
      </listitem>
     </varlistentry>

     <varlistentry id="configure-system-tzdata-meson">
      <term><option>-Dsystem_tzdata=<replaceable>DIRECTORY</replaceable></option>
      <indexterm>
       <primary>time zone data</primary>
      </indexterm>
      </term>
      <listitem>
       <para>
        <productname>PostgreSQL</productname> includes its own time zone
        database, which it requires for date and time operations.  This time
        zone database is in fact compatible with the IANA time zone database
        provided by many operating systems such as FreeBSD, Linux, and
        Solaris, so it would be redundant to install it again.  When this
        option is used, the system-supplied time zone database in
        <replaceable>DIRECTORY</replaceable> is used instead of the one
        included in the PostgreSQL source distribution.
        <replaceable>DIRECTORY</replaceable> must be specified as an absolute
        path.  <filename>/usr/share/zoneinfo</filename> is a likely directory
        on some operating systems.  Note that the installation routine will
        not detect mismatching or erroneous time zone data.  If you use this
        option, you are advised to run the regression tests to verify that the
        time zone data you have pointed to works correctly with
        <productname>PostgreSQL</productname>.
       </para>

       <indexterm><primary>cross compilation</primary></indexterm>

       <para>
        This option is mainly aimed at binary package distributors who know
        their target operating system well.  The main advantage of using this
        option is that the PostgreSQL package won't need to be upgraded
        whenever any of the many local daylight-saving time rules change.
        Another advantage is that PostgreSQL can be cross-compiled more
        straightforwardly if the time zone database files do not need to be
        built during the installation.
       </para>
      </listitem>
     </varlistentry>

     <varlistentry id="configure-extra-version-meson">
      <term><option>-Dextra_version=<replaceable>STRING</replaceable></option></term>
      <listitem>
       <para>
        Append <replaceable>STRING</replaceable> to the PostgreSQL version
        number.  You can use this, for example, to mark binaries built from
        unreleased <productname>Git</productname> snapshots or containing
        custom patches with an extra version string, such as a <command>git
        describe</command> identifier or a distribution package release
        number.
       </para>
      </listitem>
     </varlistentry>

     <varlistentry id="configure-rpath-meson">
      <term><option>-Drpath={ true | false }</option></term>
      <listitem>
       <para>
        This option is set to true by default.  If set to false,
        do not mark <productname>PostgreSQL</productname>'s executables
        to indicate that they should search for shared libraries in the
        installation's library directory (see <option>--libdir</option>).
        On most platforms, this marking uses an absolute path to the
        library directory, so that it will be unhelpful if you relocate
        the installation later.  However, you will then need to provide
        some other way for the executables to find the shared libraries.
        Typically this requires configuring the operating system's
        dynamic linker to search the library directory; see
        <xref linkend="install-post-shlibs"/> for more detail.
       </para>
      </listitem>
     </varlistentry>

     <varlistentry id="configure-binary-name-meson">
      <term><option>-D<replaceable>BINARY_NAME</replaceable>=<replaceable>PATH</replaceable></option></term>
      <listitem>
       <para>
        If a program required to build PostgreSQL (with or without optional
        flags) is stored at a non-standard path, you can specify it manually
        to <literal>meson configure</literal>.  The complete list of programs
        for which this is supported can be found by running <literal>meson
        configure</literal>.  Example:
<programlisting>meson configure -DBISON=PATH_TO_BISON</programlisting>
       </para>
      </listitem>
     </varlistentry>
    </variablelist>
   </sect3>

   <sect3 id="meson-options-docs">
    <title>Documentation</title>

    <para>
     See <xref linkend="docguide-toolsets"/> for the tools needed for building
     the documentation.
    </para>

    <variablelist>

     <varlistentry id="configure-docs-meson">
      <term><option>-Ddocs={ auto | enabled | disabled }</option></term>
      <listitem>
       <para>
        Enables building the documentation in <acronym>HTML</acronym> and
        <acronym>man</acronym> format. It defaults to auto.
       </para>
      </listitem>
     </varlistentry>

     <varlistentry id="configure-docs-pdf-meson">
      <term><option>-Ddocs_pdf={ auto | enabled | disabled }</option></term>
      <listitem>
       <para>
        Enables building the documentation in <acronym>PDF</acronym>
        format. It defaults to auto.
       </para>
      </listitem>
     </varlistentry>

     <varlistentry id="configure-docs-html-style">
      <term><option>-Ddocs_html_style={ simple | website }</option></term>
      <listitem>
       <para>
        Controls which <acronym>CSS</acronym> stylesheet is used.  The default
        is <literal>simple</literal>.  If set to <literal>website</literal>,
        the HTML documentation will reference the stylesheet for <ulink
        url="https://www.postgresql.org/docs/current/">postgresql.org</ulink>.
       </para>
      </listitem>
     </varlistentry>

    </variablelist>
   </sect3>

   <sect3 id="meson-options-misc">
    <title>Miscellaneous</title>

    <variablelist>
     <varlistentry id="configure-pgport-meson">
      <term><option>-Dpgport=<replaceable>NUMBER</replaceable></option></term>
      <listitem>
       <para>
        Set <replaceable>NUMBER</replaceable> as the default port number for
        server and clients. The default is 5432. The port can always
        be changed later on, but if you specify it here then both
        server and clients will have the same default compiled in,
        which can be very convenient.  Usually the only good reason
        to select a non-default value is if you intend to run multiple
        <productname>PostgreSQL</productname> servers on the same machine.
       </para>
      </listitem>
     </varlistentry>

     <varlistentry id="configure-krb-srvnam-meson">
      <term><option>-Dkrb_srvnam=<replaceable>NAME</replaceable></option></term>
      <listitem>
       <para>
        The default name of the Kerberos service principal used
        by GSSAPI.
        <literal>postgres</literal> is the default. There's usually no
        reason to change this unless you are building for a Windows
        environment, in which case it must be set to upper case
        <literal>POSTGRES</literal>.
       </para>
      </listitem>
     </varlistentry>

     <varlistentry id="configure-segsize-meson">
      <term><option>-Dsegsize=<replaceable>SEGSIZE</replaceable></option></term>
      <listitem>
       <para>
        Set the <firstterm>segment size</firstterm>, in gigabytes.  Large tables are
        divided into multiple operating-system files, each of size equal
        to the segment size.  This avoids problems with file size limits
        that exist on many platforms.  The default segment size, 1 gigabyte,
        is safe on all supported platforms.  If your operating system has
        <quote>largefile</quote> support (which most do, nowadays), you can use
        a larger segment size.  This can be helpful to reduce the number of
        file descriptors consumed when working with very large tables.
        But be careful not to select a value larger than is supported
        by your platform and the file systems you intend to use.  Other
        tools you might wish to use, such as <application>tar</application>, could
        also set limits on the usable file size.
        It is recommended, though not absolutely required, that this value
        be a power of 2.
       </para>
      </listitem>
     </varlistentry>

     <varlistentry id="configure-blocksize-meson">
      <term><option>-Dblocksize=<replaceable>BLOCKSIZE</replaceable></option></term>
      <listitem>
       <para>
        Set the <firstterm>block size</firstterm>, in kilobytes.  This is the unit
        of storage and I/O within tables.  The default, 8 kilobytes,
        is suitable for most situations; but other values may be useful
        in special cases.
        The value must be a power of 2 between 1 and 32 (kilobytes).
       </para>
      </listitem>
     </varlistentry>

     <varlistentry id="configure-wal-blocksize-meson">
      <term><option>-Dwal_blocksize=<replaceable>BLOCKSIZE</replaceable></option></term>
      <listitem>
       <para>
        Set the <firstterm>WAL block size</firstterm>, in kilobytes.  This is the unit
        of storage and I/O within the WAL log.  The default, 8 kilobytes,
        is suitable for most situations; but other values may be useful
        in special cases.
        The value must be a power of 2 between 1 and 64 (kilobytes).
       </para>
      </listitem>
     </varlistentry>
    </variablelist>
   </sect3>

   <sect3 id="meson-options-devel">
    <title>Developer Options</title>

    <para>
     Most of the options in this section are only of interest for
     developing or debugging <productname>PostgreSQL</productname>.
     They are not recommended for production builds, except
     for <option>--debug</option>, which can be useful to enable
     detailed bug reports in the unlucky event that you encounter a bug.
     On platforms supporting DTrace, <option>-Ddtrace</option>
     may also be reasonable to use in production.
    </para>

    <para>
     When building an installation that will be used to develop code inside
     the server, it is recommended to use at least the <option>--buildtype=debug</option>
     and <option>-Dcassert</option> options.
    </para>

    <variablelist>
     <varlistentry id="configure-buildtype-meson">
      <term><option>--buildtype=<replaceable>BUILDTYPE</replaceable></option></term>
      <listitem>
       <para>
        This option can be used to specify the buildtype to use; defaults to
        <option>debugoptimized</option>.  If you'd like finer control on the debug
        symbols and optimization levels than what this option provides, you
        can refer to the <option>--debug</option> and
        <option>--optimization</option> flags.
       </para>

       <para>
        The following build types are generally used: <option>plain</option>,
        <option>debug</option>, <option>debugoptimized</option> and
        <option>release</option>.  More information about them can be found in
        the <ulink
        url="https://mesonbuild.com/Running-Meson.html#configuring-the-build-directory">Meson
        documentation</ulink>.
       </para>
      </listitem>
     </varlistentry>

     <varlistentry id="configure-debug-meson">
      <term><option>--debug</option></term>
      <listitem>
       <para>
        Compiles all programs and libraries with debugging symbols.  This
        means that you can run the programs in a debugger to analyze
        problems. This enlarges the size of the installed executables
        considerably, and on non-GCC compilers it usually also disables
        compiler optimization, causing slowdowns. However, having the symbols
        available is extremely helpful for dealing with any problems that
        might arise.  Currently, this option is recommended for production
        installations only if you use GCC.  But you should always have it on
        if you are doing development work or running a beta version.
       </para>
      </listitem>
     </varlistentry>

     <varlistentry id="configure-optimization-meson">
      <term><option>--optimization</option>=<replaceable>LEVEL</replaceable></term>
      <listitem>
       <para>
        Specify the optimization level. <option>LEVEL</option> can be set to any of {0,g,1,2,3,s}.
       </para>
      </listitem>
     </varlistentry>

     <varlistentry id="configure-werror-meson">
      <term><option>--werror</option></term>
      <listitem>
       <para>
        Setting this option asks the compiler to treat warnings as
        errors. This can be useful for code development.
       </para>
      </listitem>
     </varlistentry>

     <varlistentry id="configure-cassert-meson">
      <term><option>-Dcassert={ true | false }</option></term>
      <listitem>
       <para>
        Enables <firstterm>assertion</firstterm> checks in the server, which
        test for many <quote>cannot happen</quote> conditions.  This is
        invaluable for code development purposes, but the tests slow down the
        server significantly.  Also, having the tests turned on won't
        necessarily enhance the stability of your server!  The assertion
        checks are not categorized for severity, and so what might be a
        relatively harmless bug will still lead to server restarts if it
        triggers an assertion failure.  This option is not recommended for
        production use, but you should have it on for development work or when
        running a beta version.
       </para>
      </listitem>
     </varlistentry>

     <varlistentry id="configure-tap-tests-meson">
      <term><option>-Dtap_tests={ auto | enabled | disabled }</option></term>
      <listitem>
       <para>
        Enable tests using the Perl TAP tools.  Defaults to auto and requires
        a Perl installation and the Perl module <literal>IPC::Run</literal>.
        <phrase condition="standalone-ignore">See <xref
        linkend="regress-tap"/> for more information.</phrase>
       </para>
      </listitem>
     </varlistentry>

     <varlistentry id="configure-pg-test-extra-meson">
      <term><option>-DPG_TEST_EXTRA=<replaceable>TEST_SUITES</replaceable></option></term>
      <listitem>
       <para>
        Enable test suites which require special software to run.  This option
        accepts arguments via a whitespace-separated list.  See <xref
        linkend="regress-additional"/> for details.
       </para>
      </listitem>
     </varlistentry>

     <varlistentry id="configure-b-coverage-meson">
      <term><option>-Db_coverage={ true | false }</option></term>
      <listitem>
       <para>
        If using GCC, all programs and libraries are compiled with
        code coverage testing instrumentation.  When run, they
        generate files in the build directory with code coverage
        metrics.
        <phrase condition="standalone-ignore">See <xref linkend="regress-coverage"/>
        for more information.</phrase> This option is for use only with GCC
        and when doing development work.
       </para>
      </listitem>
     </varlistentry>

     <varlistentry id="configure-dtrace-meson">
      <term><option>-Ddtrace={ auto | enabled | disabled }</option></term>
      <listitem>
       <para>
        <indexterm>
         <primary>DTrace</primary>
        </indexterm>
        Enabling this compiles <productname>PostgreSQL</productname> with support for the
        dynamic tracing tool DTrace.
        <phrase condition="standalone-ignore">See <xref linkend="dynamic-trace"/>
        for more information.</phrase>
       </para>

       <para>
        To point to the <command>dtrace</command> program, the
        <option>DTRACE</option> option can be set.  This
        will often be necessary because <command>dtrace</command> is
        typically installed under <filename>/usr/sbin</filename>,
        which might not be in your <envar>PATH</envar>.
       </para>
      </listitem>
     </varlistentry>

      <varlistentry id="configure-segsize-blocks-meson">
       <term><option>-Dsegsize_blocks=SEGSIZE_BLOCKS</option></term>
       <listitem>
        <para>
         Specify the segment size in blocks. If both
         <option>-Dsegsize</option> and this option are specified, this option
         wins.

         This option is only for developers, to test segment related code.
        </para>
       </listitem>
      </varlistentry>

    </variablelist>
   </sect3>
  </sect2>
 </sect1>

 <sect1 id="install-post">
<!--
  <title>Post-Installation Setup</title>
-->
  <title>インストール後の設定作業</title>

  <sect2 id="install-post-shlibs">
<!--
   <title>Shared Libraries</title>
-->
   <title>共有ライブラリ</title>

   <indexterm>
    <primary>shared library</primary>
   </indexterm>
   <indexterm>
    <primary>共有ライブラリ</primary>
   </indexterm>

   <para>
<!--
    On some systems with shared libraries
    you need to tell the system how to find the newly installed
    shared libraries.  The systems on which this is
    <emphasis>not</emphasis> necessary include
    <systemitem class="osname">FreeBSD</systemitem>,
    <systemitem class="osname">Linux</systemitem>,
    <systemitem class="osname">NetBSD</systemitem>, <systemitem
    class="osname">OpenBSD</systemitem>, and
    <systemitem class="osname">Solaris</systemitem>.
-->
共有ライブラリを持つ何らかのシステムの中には、新しくインストールされた共有ライブラリを探す場所をシステムに通知する必要があるものがあります。
これが必要では<emphasis>ない</emphasis>システムは<systemitem class="osname">FreeBSD</systemitem>、<systemitem class="osname">HP-UX</systemitem>、<systemitem class="osname">Linux</systemitem>、<systemitem class="osname">NetBSD</systemitem>、<systemitem class="osname">OpenBSD</systemitem>、および<systemitem class="osname">Solaris</systemitem>です。
   </para>

   <para>
<!--
    The method to set the shared library search path varies between
    platforms, but the most widely-used method is to set the
    environment variable <envar>LD_LIBRARY_PATH</envar> like so: In Bourne
    shells (<command>sh</command>, <command>ksh</command>, <command>bash</command>, <command>zsh</command>):
-->
共有ライブラリの検索パスを設定する方法は、プラットフォームによって異なります。
しかし、最もよく使用される方法は<envar>LD_LIBRARY_PATH</envar>といった環境変数を以下のように設定することです。
Bourne シェル（<command>sh</command>、<command>ksh</command>、<command>bash</command>、<command>zsh</command>）では、
<programlisting>
LD_LIBRARY_PATH=/usr/local/pgsql/lib
export LD_LIBRARY_PATH
</programlisting>
<!--
    or in <command>csh</command> or <command>tcsh</command>:
-->
<command>csh</command>または<command>tcsh</command>では、以下のように設定します。
<programlisting>
setenv LD_LIBRARY_PATH /usr/local/pgsql/lib
</programlisting>
<!--
    Replace <literal>/usr/local/pgsql/lib</literal> with whatever you set
    <option><literal>&#45;-libdir</literal></option> to in <xref linkend="configure"/>.
    You should put these commands into a shell start-up file such as
    <filename>/etc/profile</filename> or <filename>~/.bash_profile</filename>.  Some
    good information about the caveats associated with this method can
    be found at <ulink
    url="http://xahlee.info/UnixResource_dir/_/ldpath.html"></ulink>.
-->
<literal>/usr/local/pgsql/lib</literal>は<xref linkend="configure"/>で<option><literal>--libdir</literal></option>に設定したものに置き換えてください。
<filename>/etc/profile</filename>や<filename>~/.bash_profile</filename>といったシェルの起動ファイルにこれらのコマンドを追加してください。
この方法に関する警告についての優れた情報が<ulink url="http://xahlee.info/UnixResource_dir/_/ldpath.html"></ulink>にあります。
   </para>

   <para>
<!--
    On some systems it might be preferable to set the environment
    variable <envar>LD_RUN_PATH</envar> <emphasis>before</emphasis>
    building.
-->
システムによっては、構築作業の<emphasis>前</emphasis>に<envar>LD_RUN_PATH</envar>環境変数を設定した方が良い場合があります。
   </para>

   <para>
<!--
    On <systemitem class="osname">Cygwin</systemitem>, put the library
    directory in the <envar>PATH</envar> or move the
    <filename>.dll</filename> files into the <filename>bin</filename>
    directory.
-->
<systemitem class="osname">Cygwin</systemitem>では、ライブラリディレクトリを<envar>PATH</envar>に追加するか、<filename>.dll</filename>ファイルを<filename>bin</filename>ディレクトリに移動します。
   </para>

   <para>
<!--
    If in doubt, refer to the manual pages of your system (perhaps
    <command>ld.so</command> or <command>rld</command>). If you later
    get a message like:
-->
もし確信が持てない場合は、システムのマニュアルページ（おそらく<command>ld.so</command>か<command>rld</command>）を参照してください。
もし後に下記のようなメッセージが出たら、このステップが必要だったということです。
<screen>
psql: error in loading shared libraries
libpq.so.2.1: cannot open shared object file: No such file or directory
</screen>
<!--
    then this step was necessary.  Simply take care of it then.
-->
この場合は処置を行ってください。
   </para>

   <para>
    <indexterm>
     <primary>ldconfig</primary>
    </indexterm>
<!--
    If you are on <systemitem class="osname">Linux</systemitem> and you have root
    access, you can run:
-->
もし<systemitem class="osname">Linux</systemitem>を使用していて、root権限があれば、
<programlisting>
/sbin/ldconfig /usr/local/pgsql/lib
</programlisting>
<!--
    (or equivalent directory) after installation to enable the
    run-time linker to find the shared libraries faster.  Refer to the
    manual page of <command>ldconfig</command> for more information.  On
    <systemitem class="osname">FreeBSD</systemitem>, <systemitem
    class="osname">NetBSD</systemitem>, and <systemitem
    class="osname">OpenBSD</systemitem> the command is:
-->
（または同等のディレクトリ）をインストール後に実行して、実行時リンカが共有ライブラリを素早く検索できるようにできます。
より詳細については<command>ldconfig</command>のマニュアルページを参照してください。
<systemitem class="osname">FreeBSD</systemitem>、<systemitem class="osname">NetBSD</systemitem>および<systemitem class="osname">OpenBSD</systemitem>の場合のコマンドは以下のとおりです。
<programlisting>
/sbin/ldconfig -m /usr/local/pgsql/lib
</programlisting>
<!--
    instead.  Other systems are not known to have an equivalent
    command.
-->
同様なコマンドを持つ他のシステムは知られていません。
   </para>
  </sect2>

<<<<<<< HEAD
  <sect2 id="install-post-env-vars">
=======
  <sect2>
<!--
>>>>>>> 94ef7168
   <title>Environment Variables</title>
-->
<title>環境変数</title>

   <indexterm>
    <primary><envar>PATH</envar></primary>
   </indexterm>

   <para>
<!--
    If you installed into <filename>/usr/local/pgsql</filename> or some other
    location that is not searched for programs by default, you should
    add <filename>/usr/local/pgsql/bin</filename> (or whatever you set
    <option><literal>&#45;-bindir</literal></option> to in <xref linkend="configure"/>)
    into your <envar>PATH</envar>.  Strictly speaking, this is not
    necessary, but it will make the use of <productname>PostgreSQL</productname>
    much more convenient.
-->
もし<filename>/usr/local/pgsql</filename>か、もしくはデフォルトでプログラムが検索されない場所にインストールした場合、<filename>/usr/local/pgsql/bin</filename>（もしくは<xref linkend="configure"/>で<option><literal>--bindir</literal></option>に設定した場所）を<envar>PATH</envar>に追加する必要があります。
厳密に言えば、これは必要ではありません。
しかし、これによって<productname>PostgreSQL</productname>の使用がずっと便利になります。
   </para>

   <para>
<!--
    To do this, add the following to your shell start-up file, such as
    <filename>~/.bash_profile</filename> (or <filename>/etc/profile</filename>, if you
    want it to affect all users):
-->
これを行うためには、以下を<filename>~/.bash_profile</filename>（もしくは、もし全てのユーザに反映したい場合は<filename>/etc/profile</filename>）のようなシェルの起動ファイルに追加してください。
<programlisting>
PATH=/usr/local/pgsql/bin:$PATH
export PATH
</programlisting>
<!--
    If you are using <command>csh</command> or <command>tcsh</command>, then use this command:
-->
<command>csh</command>や<command>tcsh</command>を使用している場合は、以下のコマンドを使用してください。
<programlisting>
set path = ( /usr/local/pgsql/bin $path )
</programlisting>
   </para>

   <para>
    <indexterm>
     <primary><envar>MANPATH</envar></primary>
    </indexterm>
<!--
    To enable your system to find the <application>man</application>
    documentation, you need to add lines like the following to a
    shell start-up file unless you installed into a location that is
    searched by default:
-->
デフォルトで検索される場所にインストールした場合を除き、システムが<application>man</application>ドキュメントを検索できるようにするためには、以下の行をシェルの起動ファイルに追加する必要があります。
<programlisting>
MANPATH=/usr/local/pgsql/share/man:$MANPATH
export MANPATH
</programlisting>
   </para>

   <para>
<!--
    The environment variables <envar>PGHOST</envar> and <envar>PGPORT</envar>
    specify to client applications the host and port of the database
    server, overriding the compiled-in defaults. If you are going to
    run client applications remotely then it is convenient if every
    user that plans to use the database sets <envar>PGHOST</envar>.  This
    is not required, however; the settings can be communicated via command
    line options to most client programs.
-->
環境変数<envar>PGHOST</envar>と<envar>PGPORT</envar>は、クライアントアプリケーションにデータベースサーバのホストとポートを指定し、コンパイル時に決定されたデフォルト値を無効にします。
クライアントアプリケーションをリモートで実行する場合、データベースを使用する予定の全てのユーザが<envar>PGHOST</envar>を設定していると便利です。
しかしこれは必須ではありません。
この設定は、ほとんどのクライアントプログラムのコマンドラインオプションでも設定できます。
   </para>
  </sect2>
 </sect1>

 <sect1 id="supported-platforms">
<!--
  <title>Supported Platforms</title>
-->
<title>サポートされるプラットフォーム</title>

  <para>
<!--
   A platform (that is, a CPU architecture and operating system combination)
   is considered supported by the <productname>PostgreSQL</productname> development
   community if the code contains provisions to work on that platform and
   it has recently been verified to build and pass its regression tests
   on that platform.  Currently, most testing of platform compatibility
   is done automatically by test machines in the
   <ulink url="https://buildfarm.postgresql.org/">PostgreSQL Build Farm</ulink>.
   If you are interested in using <productname>PostgreSQL</productname> on a platform
   that is not represented in the build farm, but on which the code works
   or can be made to work, you are strongly encouraged to set up a build
   farm member machine so that continued compatibility can be assured.
-->
プラットフォーム（CPUアーキテクチャとオペレーティングシステムの組み合わせ）は、そのプラットフォーム上で動作する仕組みがコード内に存在し、かつ、そのプラットフォーム上で構築およびリグレッションテストに合格することが最近検証できた場合に、<productname>PostgreSQL</productname>開発者コミュニティによってサポートされたものとみなされます。
現在、プラットフォームの互換性に関するほとんどの試験は<ulink url="https://buildfarm.postgresql.org/">PostgreSQLビルドファーム</ulink>中の試験マシンによって自動的に行われます。
ビルドファームに存在しないが、コードが動作するあるいは動作させることができたプラットフォームにおける<productname>PostgreSQL</productname>の使用に興味のあるかたは、継続した互換性を確実にするために、ビルドファームのメンバマシンとして設定することを強く勧めます。
  </para>

  <para>
<!--
   In general, <productname>PostgreSQL</productname> can be expected to work on
   these CPU architectures: x86, PowerPC, S/390, SPARC, ARM, MIPS, RISC-V,
   and PA-RISC, including
   big-endian, little-endian, 32-bit, and 64-bit variants where applicable.
   It is often
   possible to build on an unsupported CPU type by configuring with
   <option>&#45;-disable-spinlocks</option>, but performance will be poor.
-->
一般的に、<productname>PostgreSQL</productname>は、次のCPUアーキテクチャで動作することを期待できます。
x86, x86_64, IA64, PowerPC, PowerPC 64, S/390, S/390x, Sparc, Sparc 64, ARM, MIPS, MIPSEL, PA-RISC。
M68K、M32R、VAXをサポートするコードは存在しますが、これらのアーキテクチャで試験が行われたという報告は最近ありません。
<option>--disable-spinlocks</option>を付けることで、未サポートの種類のCPUでも構築することがしばしばできますが、性能は低下します。
  </para>

  <para>
<<<<<<< HEAD
   <productname>PostgreSQL</productname> can be expected to work on current
   versions of these operating systems: Linux, Windows,
   FreeBSD, OpenBSD, NetBSD, DragonFlyBSD, macOS, AIX, Solaris, and illumos.
=======
<!--
   <productname>PostgreSQL</productname> can be expected to work on these operating
   systems: Linux (all recent distributions), Windows (XP and later),
   FreeBSD, OpenBSD, NetBSD, macOS, AIX, HP/UX, and Solaris.
>>>>>>> 94ef7168
   Other Unix-like systems may also work but are not currently
   being tested.  In most cases, all CPU architectures supported by
   a given operating system will work.  Look in
   <xref linkend="installation-platform-notes"/> below to see if
   there is information
   specific to your operating system, particularly if using an older system.
-->
<productname>PostgreSQL</productname>は次のオペレーティングシステムで動作することを期待できます。
Linux（最近のディストリビューションすべて）, Windows（XP以降）, FreeBSD, OpenBSD, NetBSD, macOS, AIX, HP/UX, Solaris。
他のUnixに似たシステムでも動作するかもしれませんが、最近試験されていません。
ほとんどの場合、指定されたオペレーティングシステムでサポートされるCPUアーキテクチャはすべて動作するでしょう。
特に古めのシステムを使用している場合、以下の<xref linkend="installation-platform-notes"/>を参照し、使用するオペレーティングシステム固有の情報がないか確認してください。
  </para>

  <para>
<!--
   If you have installation problems on a platform that is known
   to be supported according to recent build farm results, please report
   it to <email>pgsql-bugs@lists.postgresql.org</email>.  If you are interested
   in porting <productname>PostgreSQL</productname> to a new platform,
   <email>pgsql-hackers@lists.postgresql.org</email> is the appropriate place
   to discuss that.
-->
最近のビルドファームの結果でサポートしているものとされているプラットフォームでインストールに問題があった場合は、<email>pgsql-bugs@lists.postgresql.org</email>に報告してください。
新しいプラットフォームへの<productname>PostgreSQL</productname>の移植に興味があるのならば、<email>pgsql-hackers@lists.postgresql.org</email>がその議論に適しています。
  </para>

  <para>
   Historical versions of <productname>PostgreSQL</productname> or POSTGRES
   also ran on CPU architectures including Alpha, Itanium, M32R, M68K,
   M88K, NS32K, SuperH, and VAX, and operating systems including 4.3BSD, BEOS,
   BSD/OS, DG/UX, Dynix, HP-UX, IRIX, NeXTSTEP, QNX, SCO, SINIX, Sprite, SunOS,
   Tru64 UNIX, and ULTRIX.
  </para>
 </sect1>

 <sect1 id="installation-platform-notes">
<!--
  <title>Platform-Specific Notes</title>
-->
  <title>プラットフォーム特有の覚書</title>

  <para>
<!--
   This section documents additional platform-specific issues
   regarding the installation and setup of PostgreSQL.  Be sure to
   read the installation instructions, and in
   particular <xref linkend="install-requirements"/> as well.  Also,
   check <xref linkend="regress"/> regarding the
   interpretation of regression test results.
-->
本節はPostgreSQLのインストールと設定に関する追加のプラットフォーム固有の問題について説明します。
インストール手順、特に<xref linkend="install-requirements"/>を注意して読んでください。
またリグレッションテスト結果の解釈については<xref linkend="regress"/>を確認してください。
  </para>

  <para>
<!--
   Platforms that are not covered here have no known platform-specific
   installation issues.
-->
   ここで触れられていないプラットフォームは、インストールに関してプラットフォーム特有の問題がありません。
  </para>

  <sect2 id="installation-notes-aix">
   <title>AIX</title>

   <indexterm zone="installation-notes-aix">
    <primary>AIX</primary>
    <secondary>installation on</secondary>
   </indexterm>
   <indexterm zone="installation-notes-aix">
    <primary>AIX</primary>
    <secondary>上へのインストール</secondary>
   </indexterm>

   <para>
<!--
    You can use GCC or the native IBM compiler <command>xlc</command>
    to build <productname>PostgreSQL</productname>
    on <productname>AIX</productname>.
-->
GCCまたは在来のIBMコンパイラ<command>xlc</command>を使用して、<productname>AIX</productname>上で<productname>PostgreSQL</productname>を構築できます。
   </para>

   <para>
<!--
    <productname>AIX</productname> versions before 7.1 are no longer
    tested nor supported by the <productname>PostgreSQL</productname>
    community.
-->
<productname>AIX</productname> 7.1より前のバージョンは、<productname>PostgreSQL</productname>コミュニティではテストもサポートもされていません。
   </para>

<<<<<<< HEAD
   <sect3 id="installation-notes-aix-mem-management">
=======
   <sect3>
<!--
>>>>>>> 94ef7168
    <title>Memory Management</title>
-->
    <title>メモリ管理</title>
    <!-- https://archives.postgresql.org/message-id/603bgqmpl9.fsf@dba2.int.libertyrms.com -->

    <para>
<!--
     AIX can be somewhat peculiar with regards to the way it does
     memory management.  You can have a server with many multiples of
     gigabytes of RAM free, but still get out of memory or address
     space errors when running applications.  One example
     is loading of extensions failing with unusual errors.
     For example, running as the owner of the PostgreSQL installation:
-->
AIXはメモリ管理手法の観点から見ると多少独特です。
ギガバイト単位のRAMが空いているサーバがあっても、アプリケーションを実行している時にメモリ不足やアドレス空間エラーが発生することがあります。
こうした例の1つが、見慣れないエラーによる拡張のロードの失敗です。
例えば、PostgreSQLインストレーションの所有者として実行してみます。
<screen>
=# CREATE EXTENSION plperl;
ERROR:  could not load library "/opt/dbs/pgsql/lib/plperl.so": A memory address is not in the address space for the process.
</screen>
<!--
    Running as a non-owner in the group possessing the PostgreSQL
    installation:
-->
PostgreSQLインストレーションの処理グループ内の所有者以外として実行してみます。
<screen>
=# CREATE EXTENSION plperl;
ERROR:  could not load library "/opt/dbs/pgsql/lib/plperl.so": Bad address
</screen>
<!--
     Another example is out of memory errors in the PostgreSQL server
     logs, with every memory allocation near or greater than 256 MB
     failing.
-->
他の実例は、PostgreSQLサーバログ中のメモリ不足エラーで、256 MB以上もしくはその近辺で全てのメモリ割り当てが失敗します。
    </para>

    <para>
<!--
     The overall cause of all these problems is the default bittedness
     and memory model used by the server process.  By default, all
     binaries built on AIX are 32-bit.  This does not depend upon
     hardware type or kernel in use.  These 32-bit processes are
     limited to 4 GB of memory laid out in 256 MB segments using one
     of a few models.  The default allows for less than 256 MB in the
     heap as it shares a single segment with the stack.
-->
これら問題のすべての総合原因は、サーバプロセスで使用されるデフォルトのビット割当とメモリモデルです。
デフォルトでは、AIXで構築されたすべてのバイナリは32ビットです。
これは使用中のハードウェアの種類やカーネルに依存しません。
これらの32ビットプロセスは、数個のモデルの1つを使用して256メガバイトのセグメントで割りつけられた4ギガバイトメモリに制限されます。
デフォルトでは、スタックで1つのセグメントとして共有されるものとしてヒープ内の256メガバイト未満の領域が許されます。
    </para>

    <para>
<!--
     In the case of the <literal>plperl</literal> example, above,
     check your umask and the permissions of the binaries in your
     PostgreSQL installation.  The binaries involved in that example
     were 32-bit and installed as mode 750 instead of 755.  Due to the
     permissions being set in this fashion, only the owner or a member
     of the possessing group can load the library.  Since it isn't
     world-readable, the loader places the object into the process'
     heap instead of the shared library segments where it would
     otherwise be placed.
-->
上記、<literal>plperl</literal>の例の場合において、PostgreSQLインストレーションにおけるバイナリのumaskとパーミッションをチェックしてください。
例に関与したバイナリは32-ビットであり、755ではなく750モードでインストールされました。
このような形式で設定されたパーミッションのため、所有者もしくはグループ所有のメンバーのみライブラリを読み込めます。
それは誰もが読み取り可能ではないため、ローダは、そうでない場合に配置される共有ライブラリセグメントにではなく、オブジェクトをプロセスのヒープに配置します。
    </para>

    <para>
<!--
     The <quote>ideal</quote> solution for this is to use a 64-bit
     build of PostgreSQL, but that is not always practical, because
     systems with 32-bit processors can build, but not run, 64-bit
     binaries.
-->
これに対しての<quote>理想的な</quote>解決策はPostgreSQLの64-ビットビルドを使うことですが、32-ビットプロセッサのシステムでは64-ビットバイナリをビルドできますが実行できないので、常に実務的ではありません。
    </para>

    <para>
<!--
     If a 32-bit binary is desired, set <symbol>LDR_CNTRL</symbol> to
     <literal>MAXDATA=0x<replaceable>n</replaceable>0000000</literal>,
     where 1 &lt;= n &lt;= 8, before starting the PostgreSQL server,
     and try different values and <filename>postgresql.conf</filename>
     settings to find a configuration that works satisfactorily.  This
     use of <symbol>LDR_CNTRL</symbol> tells AIX that you want the
     server to have <symbol>MAXDATA</symbol> bytes set aside for the
     heap, allocated in 256 MB segments.  When you find a workable
     configuration,
     <command>ldedit</command> can be used to modify the binaries so
     that they default to using the desired heap size.  PostgreSQL can
     also be rebuilt, passing <literal>configure
     LDFLAGS="-Wl,-bmaxdata:0x<replaceable>n</replaceable>0000000"</literal>
     to achieve the same effect.
-->
32-ビットバイナリを要求する場合、PostgreSQLサーバを起動する前に<symbol>LDR_CNTRL</symbol>を<literal>MAXDATA=0x<replaceable>n</replaceable>0000000</literal>に設定します。ここで、1 &lt;= n &lt;= 8です。そして異なる値と<filename>postgresql.conf</filename>設定で満足に稼働する構成を見つけ出します。
このように<symbol>LDR_CNTRL</symbol>を使用すると、AIXに対してサーバがヒープにかかわらず、256 MBセグメントに割り当てられた<symbol>MAXDATA</symbol>バイトセットを持つようにさせたい意図を表明します。
稼働する構成を見つけたとき、意図したヒープ容量をデフォルトで使用するように<command>ldedit</command>を使用してバイナリを変更できます。
同じ効果を得るため、<literal>configure LDFLAGS="-Wl,-bmaxdata:0x<replaceable>n</replaceable>0000000"</literal>を渡してPostgreSQLを再構築することもできます。
    </para>

    <para>
<!--
     For a 64-bit build, set <envar>OBJECT_MODE</envar> to 64 and
     pass <literal>CC="gcc -maix64"</literal>
     and <literal>LDFLAGS="-Wl,-bbigtoc"</literal>
     to <command>configure</command>.  (Options for
    <command>xlc</command> might differ.)  If you omit the export of
    <envar>OBJECT_MODE</envar>, your build may fail with linker errors.  When
    <envar>OBJECT_MODE</envar> is set, it tells AIX's build utilities
    such as <command>ar</command>, <command>as</command>, and <command>ld</command> what
    type of objects to default to handling.
-->
64-ビット構築に対し、<envar>OBJECT_MODE</envar>を64に設定し、<command>configure</command>に<literal>CC="gcc -maix64"</literal>と<literal>LDFLAGS="-Wl,-bbigtoc"</literal>を渡します。
（<command>xlc</command>に対するオプションは異なるかもしれません。）
<envar>OBJECT_MODE</envar>のexportを省略すると、構築はリンカエラーで失敗することがあります。
<envar>OBJECT_MODE</envar>が設定された場合、<command>ar</command>、<command>as</command>、および<command>ld</command>のようなAIXの構築ユーティリティにどの種類のオブジェクトがデフォルトで対応されるのかを伝えます。
    </para>

    <para>
<!--
     By default, overcommit of paging space can happen.  While we have
     not seen this occur, AIX will kill processes when it runs out of
     memory and the overcommit is accessed.  The closest to this that
     we have seen is fork failing because the system decided that
     there was not enough memory for another process.  Like many other
     parts of AIX, the paging space allocation method and
     out-of-memory kill is configurable on a system- or process-wide
     basis if this becomes a problem.
-->
デフォルトで、ページングスペースのオーバーコミットが起こることがあります。
これが起こることを経験したことはありませんが、AIXはメモリを使い切って、オーバーコミットがアクセスされたときにプロセスをkillします。
システムが別のプロセスに対する十分なメモリがないことを判断したためにフォークが失敗するという、これとよく似たことは経験したことがあります。
多くの他のAIX部分のように、ページングスペース割り当て方式とメモリ不足によるプロセス停止は、これが問題となるのであれば、システム全体またはプロセス全体を基準として設定可能です。
    </para>
   </sect3>
  </sect2>

  <sect2 id="installation-notes-cygwin">
   <title>Cygwin</title>

   <indexterm zone="installation-notes-cygwin">
    <primary>Cygwin</primary>
    <secondary>installation on</secondary>
   </indexterm>
   <indexterm zone="installation-notes-cygwin">
    <primary>Cygwin</primary>
    <secondary>上へのインストール</secondary>
   </indexterm>

   <para>
<!--
    PostgreSQL can be built using Cygwin, a Linux-like environment for
    Windows, but that method is inferior to the native Windows build
    <phrase condition="standalone-ignore">(see <xref linkend="install-windows"/>)</phrase> and
    running a server under Cygwin is no longer recommended.
-->
Windowsに対するLinux的環境である、Cygwinを使ってPostgreSQLを構築できます。
しかし、この手法はWindowsネイティブビルド<phrase condition="standalone-ignore">（<xref linkend="install-windows"/>を参照）</phrase>には及ばないので、もはや推奨されません。
   </para>

   <para>
<!--
    When building from source, proceed according to the Unix-style
    installation procedure (i.e., <literal>./configure;
    make</literal>; etc.), noting the following Cygwin-specific
    differences:
-->
ソースから構築する場合、以下のCygwin特有の差異に注意し、Unix形式のインストール手順に従って進めます（つまり、<literal>./configure;make</literal>; など）。

    <itemizedlist>
     <listitem>
      <para>
<!--
       Set your path to use the Cygwin bin directory before the
       Windows utilities.  This will help prevent problems with
       compilation.
-->
Windowsユーティリティの前に使用するCygwinのbinディレクトリのパスを設定します。
コンパイルにおける問題を回避する助けになります。
      </para>
     </listitem>

     <listitem>
      <para>
<!--
       The <command>adduser</command> command is not supported; use
<<<<<<< HEAD
       the appropriate user management application on Windows.
       Otherwise, skip this step.
=======
       the appropriate user management application on Windows NT,
       2000, or XP.  Otherwise, skip this step.
-->
<command>adduser</command>コマンドはサポートされていません。Windows NT、2000、またはXP上の適切なユーザ管理アプリケーションを使用してください。
そうでなければ、この手順を飛ばします。
>>>>>>> 94ef7168
      </para>
     </listitem>

     <listitem>
      <para>
<!--
       The <command>su</command> command is not supported; use ssh to
<<<<<<< HEAD
       simulate su on Windows. Otherwise, skip this step.
=======
       simulate su on Windows NT, 2000, or XP. Otherwise, skip this
       step.
-->
<command>su</command>コマンドはサポートされていません。Windows NT、2000、またはXP上でsuをシミュレートするため、sshを使用します。
そうでなければ、この手順を飛ばします。
>>>>>>> 94ef7168
      </para>
     </listitem>

     <listitem>
      <para>
<!--
       <productname>OpenSSL</productname> is not supported.
-->
<productname>OpenSSL</productname>はサポートされていません。
      </para>
     </listitem>

     <listitem>
      <para>
<!--
       Start <command>cygserver</command> for shared memory support.
       To do this, enter the command <literal>/usr/sbin/cygserver
       &amp;</literal>.  This program needs to be running anytime you
       start the PostgreSQL server or initialize a database cluster
       (<command>initdb</command>).  The
       default <command>cygserver</command> configuration may need to
       be changed (e.g., increase <symbol>SEMMNS</symbol>) to prevent
       PostgreSQL from failing due to a lack of system resources.
-->
共有メモリサポートのために<command>cygserver</command>を開始します。
これを行うためには、コマンド<literal>/usr/sbin/cygserver&amp;</literal>を入力します。
このプログラムはPostgreSQLサーバを起動するとき、または（<command>initdb</command>で）データベースクラスタを初期化するときはいつでも必要です。
システム資源が欠けていることによるPostgreSQLの失敗を避けるため、デフォルトの<command>cygserver</command>設定を（例えば<symbol>SEMMNS</symbol>を増やすなど）変更する必要があるかもしれません。
      </para>
     </listitem>

     <listitem>
      <para>
<!--
        Building might fail on some systems where a locale other than
        C is in use. To fix this, set the locale to C by doing
        <command>export LANG=C.utf8</command> before building, and then
        setting it back to the previous setting after you have installed
        PostgreSQL.
-->
        いくつかのシステムでは、Cロケール以外を使っている場合に構築が失敗するかもしれません。
        これに対処するためには、構築前に<command>export LANG=C.utf8</command>を実施してロケールをCに設定し、PostgreSQLのインストール後に以前の設定に戻してください。
      </para>
     </listitem>

     <listitem>
      <para>
<!--
       The parallel regression tests (<literal>make check</literal>)
       can generate spurious regression test failures due to
       overflowing the <function>listen()</function> backlog queue
       which causes connection refused errors or hangs.  You can limit
       the number of connections using the make
       variable <varname>MAX_CONNECTIONS</varname> thus:
-->
並行リグレッションテスト（<literal>make check</literal>）は、接続拒絶エラーやハングアップを引き起こす<function>listen()</function>バックログキューのオーバーフローにより、誤ったリグレッションテストの失敗を生成する可能性があります。
make 変数<varname>MAX_CONNECTIONS</varname>を使用して、最大接続数を制限できます。つまり次のようにします。
<programlisting>
make MAX_CONNECTIONS=5 check
</programlisting>
<!--
       (On some systems you can have up to about 10 simultaneous
       connections.)
-->
（いくつかのシステムでは、同時接続を10まで広げられます。）
      </para>
     </listitem>
    </itemizedlist>
   </para>

   <para>
<!--
    It is possible to install <command>cygserver</command> and the
    PostgreSQL server as Windows NT services.  For information on how
    to do this, please refer to the <filename>README</filename>
    document included with the PostgreSQL binary package on Cygwin.
    It is installed in the
    directory <filename>/usr/share/doc/Cygwin</filename>.
-->
Windows NTサービスとして<command>cygserver</command>とPostgreSQLサーバをインストールできます。
これを実現する方法は、CygwinのPostgreSQLバイナリパッケージに含まれる<filename>README</filename>文書を参照してください。
それは<filename>/usr/share/doc/Cygwin</filename>ディレクトリにインストールされます。
   </para>
  </sect2>

  <sect2 id="installation-notes-macos">
   <title>macOS</title>

   <indexterm zone="installation-notes-macos">
    <primary>macOS</primary>
    <secondary>installation on</secondary>
   </indexterm>
   <indexterm zone="installation-notes-macos">
    <primary>macOS</primary>
    <secondary>上へのインストール</secondary>
   </indexterm>

   <para>
<!--
    To build <productname>PostgreSQL</productname> from source
    on <productname>macOS</productname>, you will need to install Apple's
    command line developer tools, which can be done by issuing
-->
<productname>PostgreSQL</productname>を<productname>macOS</productname>でソースから構築するには、Appleのコマンドライン開発ツールをインストールすることが必要で、次のようにすれば行えます
<programlisting>
xcode-select --install
</programlisting>
<!--
    (note that this will pop up a GUI dialog window for confirmation).
    You may or may not wish to also install Xcode.
-->
（確認のためGUIダイアログウィンドウが現れることに注意してください）。
Xcodeもインストールして構いませんし、しなくても構いません。
   </para>

   <para>
<!--
    On recent <productname>macOS</productname> releases, it's necessary to
    embed the <quote>sysroot</quote> path in the include switches used to
    find some system header files.  This results in the outputs of
    the <application>configure</application> script varying depending on
    which SDK version was used during <application>configure</application>.
    That shouldn't pose any problem in simple scenarios, but if you are
    trying to do something like building an extension on a different machine
    than the server code was built on, you may need to force use of a
    different sysroot path.  To do that, set <varname>PG_SYSROOT</varname>,
    for example
-->
最近の<productname>macOS</productname>のリリースでは、システムヘッダファイルを見つけるために使われるインクルードスイッチに<quote>sysroot</quote>のパスを埋め込むことが必要です。
これにより、<application>configure</application>でどのSDKのバージョンが使われたかに依存して、<application>configure</application>スクリプトの出力が変わることになります。
これは簡単なシナリオでは問題を引き起こさないでしょうが、サーバのコードが構築されたのとは異なるマシンで拡張を構築するなどのようなことを試みているのだとしたら、異なるsysrootのパスを利用するように強制することが必要です。
そうするには、<varname>PG_SYSROOT</varname>を設定してください。例えば以下のようにです。
<programlisting>
make PG_SYSROOT=<replaceable>/desired/path</replaceable> all
</programlisting>
<!--
    To find out the appropriate path on your machine, run
-->
自分のマシンでの適切なパスを見つけるには、以下のようにしてください。
<programlisting>
xcrun --show-sdk-path
</programlisting>
<!--
    Note that building an extension using a different sysroot version than
    was used to build the core server is not really recommended; in the
    worst case it could result in hard-to-debug ABI inconsistencies.
-->
コアサーバを構築するのに使われたのとは異なるsysrootのバージョンを使って拡張を構築することは、実のところ勧められないことに注意してください。最悪の場合、デバッグの難しいABIの不一致を招くかもしれません。
   </para>

   <para>
<!--
    You can also select a non-default sysroot path when configuring, by
    specifying <varname>PG_SYSROOT</varname>
    to <application>configure</application>:
-->
<application>configure</application>に<varname>PG_SYSROOT</varname>を指定することで、configureの時にデフォルトでないsysrootのパスを選ぶこともできます。
<programlisting>
./configure ... PG_SYSROOT=<replaceable>/desired/path</replaceable>
</programlisting>
<!--
    This would primarily be useful to cross-compile for some other
    macOS version.  There is no guarantee that the resulting executables
    will run on the current host.
-->
これは主に他のバージョンのmacOS用にクロスコンパイルするのに有用でしょう。
結果として作られる実行ファイルが現在のホストで動作する保証はありません。
   </para>

   <para>
<!--
    To suppress the <option>-isysroot</option> options altogether, use
-->
<option>-isysroot</option>オプションを完全に抑制するには、以下のようにします(存在しないパス名であればどのようなものであっても動作します)。
<programlisting>
./configure ... PG_SYSROOT=none
</programlisting>
<!--
    (any nonexistent pathname will work).  This might be useful if you wish
    to build with a non-Apple compiler, but beware that that case is not
    tested or supported by the PostgreSQL developers.
-->
これはApple製でないコンパイラで構築するのに有用かもしれませんが、この状況はPostgreSQLの開発者がテストもサポートもしていないことに注意してください。
   </para>

   <para>
<!--
    <productname>macOS</productname>'s <quote>System Integrity
    Protection</quote> (SIP) feature breaks <literal>make check</literal>,
    because it prevents passing the needed setting
    of <literal>DYLD_LIBRARY_PATH</literal> down to the executables being
    tested.  You can work around that by doing <literal>make
    install</literal> before <literal>make check</literal>.
    Most PostgreSQL developers just turn off SIP, though.
-->
<productname>macOS</productname>の<quote>System Integrity Protection</quote> (SIP)機能は、<literal>DYLD_LIBRARY_PATH</literal>の必要な設定をテスト対象の実行ファイルに渡すのを妨げますので、<literal>make check</literal>を壊します。
<literal>make check</literal>の前に<literal>make install</literal>とすることで回避できます。
ですが、PostgreSQLの開発者はほとんど単にSIPをオフにしています。
   </para>
  </sect2>

  <sect2 id="installation-notes-mingw">
<!--
   <title>MinGW/Native Windows</title>
-->
   <title>MinGW/ネイティブWindows</title>

   <indexterm zone="installation-notes-mingw">
    <primary>MinGW</primary>
    <secondary>installation on</secondary>
   </indexterm>
   <indexterm zone="installation-notes-mingw">
    <primary>MinGW</primary>
    <secondary>上へのインストール</secondary>
   </indexterm>

   <para>
<!--
    PostgreSQL for Windows can be built using MinGW, a Unix-like build
    environment for Microsoft operating systems, or using
    Microsoft's <productname>Visual C++</productname> compiler suite.
    The MinGW build procedure uses the normal build system described in
    this chapter; the Visual C++ build works completely differently
    and is described in <xref linkend="install-windows"/>.
-->
Windows用PostgreSQLは、Microsoftオペレーティングシステム用のUnixに似た構築環境であるMinGW、またはMicrosoftの<productname>Visual C++</productname>コンパイラ一式を使って構築できます。
MinGW版の構築は本章で記述されている通常の構築システムを使用します。Visual C++構築は、<xref linkend="install-windows"/>で記述するようにまったく異なった動作をします。
   </para>

   <para>
<!--
    The native Windows port requires a 32 or 64-bit version of Windows
    2000 or later. Earlier operating systems do
    not have sufficient infrastructure (but Cygwin may be used on
    those).  MinGW, the Unix-like build tools, and MSYS, a collection
    of Unix tools required to run shell scripts
    like <command>configure</command>, can be downloaded
    from <ulink url="http://www.mingw.org/"></ulink>.  Neither is
    required to run the resulting binaries; they are needed only for
    creating the binaries.
-->
ネイティブに移植されたWindows版ではWindows 2000以降の32ビットまたは64ビット版が必要です。
これより前のオペレーティングシステムには十分な構造基盤がありません（ただし、Cygwinはそれら上で使える可能性があります）。
Unixに似た構築ツールであるMinGWと、<command>configure</command>のようなシェルスクリプトを実行するために必要なUnixツール群であるMSYSは、<ulink url="http://www.mingw.org/"></ulink>からダウンロード可能です。
作成されたバイナリの実行にはいずれも必要ありません。バイナリの作成のためのみ必要です。
   </para>

   <para>
<!--
     To build 64 bit binaries using MinGW, install the 64 bit tool set
     from <ulink url="https://mingw-w64.org/"></ulink>, put its bin
     directory in the <envar>PATH</envar>, and run
     <command>configure</command> with the
     <command>&#45;-host=x86_64-w64-mingw32</command> option.
-->
MinGWを使って64ビット版バイナリをビルドするためには、<ulink url="https://mingw-w64.org/"></ulink>から64ビット用のツールを入手してインストールし、<envar>PATH</envar>にあるbinディレクトリへそれらを入れ、そして<command>--host=x86_64-w64-mingw32</command>オプション付きで<command>configure</command>を実施します。
   </para>

   <para>
<!--
    After you have everything installed, it is suggested that you
    run <application>psql</application>
    under <command>CMD.EXE</command>, as the MSYS console has
    buffering issues.
-->
MSYSコンソールはバッファリングに問題があるので、すべてをインストールした後に<command>CMD.EXE</command>下で<application>psql</application>を実行することを推奨します。
   </para>

   <sect3 id="windows-crash-dumps">
<!--
    <title>Collecting Crash Dumps on Windows</title>
-->
    <title>Windows上でのクラッシュダンプの収集</title>

    <para>
<!--
     If PostgreSQL on Windows crashes, it has the ability to generate
     <productname>minidumps</productname> that can be used to track down the cause
     for the crash, similar to core dumps on Unix. These dumps can be
     read using the <productname>Windows Debugger Tools</productname> or using
     <productname>Visual Studio</productname>. To enable the generation of dumps
     on Windows, create a subdirectory named <filename>crashdumps</filename>
     inside the cluster data directory. The dumps will then be written
     into this directory with a unique name based on the identifier of
     the crashing process and the current time of the crash.
-->
もしWindows上のPostgreSQLがクラッシュした場合、Unixにおけるコアダンプと似た、クラッシュの原因を追跡するために使用できる<productname>minidumps</productname>を生成できます。
このダンプは<productname>Windows Debugger Tools</productname>や<productname>Visual Studio</productname>を使うことで解析できます。Windowsにてダンプを生成できるように、<filename>crashdumps</filename>という名前のサブディレクトリをデータベースクラスタディレクトリの中に作成します。
ダンプは、クラッシュ時の現在時間と原因となったプロセスの識別子を元にした一意な名前としてこのディレクトリの中に生成されます。
    </para>
   </sect3>
  </sect2>

  <sect2 id="installation-notes-solaris">
   <title>Solaris</title>

   <indexterm zone="installation-notes-solaris">
    <primary>Solaris</primary>
    <secondary>installation on</secondary>
   </indexterm>
   <indexterm zone="installation-notes-solaris">
    <primary>Solaris</primary>
    <secondary>上へのインストール</secondary>
   </indexterm>

   <para>
<!--
    PostgreSQL is well-supported on Solaris.  The more up to date your
    operating system, the fewer issues you will experience.
-->
PostgreSQLはSolaris上でとても良くサポートされています。
オペレーティングシステムが更新されればされる程、問題点の遭遇は少なくなります。
   </para>

<<<<<<< HEAD
   <sect3 id="installation-notes-solaris-req-tools">
=======
   <sect3>
<!--
>>>>>>> 94ef7168
    <title>Required Tools</title>
-->
    <title>必要なツール</title>

    <para>
<!--
     You can build with either GCC or Sun's compiler suite.  For
     better code optimization, Sun's compiler is strongly recommended
     on the SPARC architecture.  If
     you are using Sun's compiler, be careful not to select
     <filename>/usr/ucb/cc</filename>;
     use <filename>/opt/SUNWspro/bin/cc</filename>.
-->
GCCもしくはSunのコンパイラ一式により構築できます。
より良いコード最適化のため、SPARCアーキテクチャではSunのコンパイラを強く推奨します。
Sunのコンパイラを使用するのであれば、<filename>/usr/ucb/cc</filename>を選択せず、<filename>/opt/SUNWspro/bin/cc</filename>を使用するように注意してください。
    </para>

    <para>
<!--
     You can download Sun Studio
     from <ulink url="https://www.oracle.com/technetwork/server-storage/solarisstudio/downloads/"></ulink>.
     Many GNU tools are integrated into Solaris 10, or they are
     present on the Solaris companion CD.  If you need packages for
     older versions of Solaris, you can find these tools
     at <ulink url="http://www.sunfreeware.com"></ulink>.
     If you prefer
     sources, look
     at <ulink url="https://www.gnu.org/prep/ftp"></ulink>.
-->
<ulink url="https://www.oracle.com/technetwork/server-storage/solarisstudio/downloads/"></ulink>からSun Studioをダウンロードできます。
数多くのGNUツールがSolaris 10に統合、もしくはSolaris companion CDの中にあります。
Solarisのより古いバージョンに対するパッケージが必要であれば、それらのツールは<ulink url="http://www.sunfreeware.com"></ulink>にあります。
ソースの方が良いという方は<ulink url="https://www.gnu.org/prep/ftp"></ulink>を参照してください。
    </para>
   </sect3>

<<<<<<< HEAD
   <sect3 id="installation-notes-solaris-configure-complains">
=======
   <sect3>
<!--
>>>>>>> 94ef7168
    <title>configure Complains About a Failed Test Program</title>
-->
    <title>失敗したテストプログラムについてconfigureが出すエラー</title>

    <para>
<!--
     If <command>configure</command> complains about a failed test
     program, this is probably a case of the run-time linker being
     unable to find some library, probably libz, libreadline or some
     other non-standard library such as libssl.  To point it to the
     right location, set the <envar>LDFLAGS</envar> environment
     variable on the <command>configure</command> command line, e.g.,
-->
もし<command>configure</command>が失敗したテストプログラムについてエラーを出す場合、おそらく実行時のリンカがlibz、libreadline、またはlibsslのような非標準のライブラリを見つけ出せないことによります。
それを正しい場所に指し示すため、<command>configure</command>コマンドラインで<envar>LDFLAGS</envar>環境変数を例えば以下のように設定します。
<programlisting>
configure ... LDFLAGS="-R /usr/sfw/lib:/opt/sfw/lib:/usr/local/lib"
</programlisting>
<!--
     See
     the <citerefentry><refentrytitle>ld</refentrytitle><manvolnum>1</manvolnum></citerefentry>
     man page for more information.
-->
より詳細な情報は<citerefentry><refentrytitle>ld</refentrytitle><manvolnum>1</manvolnum></citerefentry>マニュアルページを参照してください。
    </para>
   </sect3>

<<<<<<< HEAD
   <sect3 id="installation-notes-solaris-comp-opt-perf">
=======
   <sect3>
<!--
>>>>>>> 94ef7168
    <title>Compiling for Optimal Performance</title>
-->
    <title>最適性能を得るためのコンパイル</title>

    <para>
<!--
     On the SPARC architecture, Sun Studio is strongly recommended for
     compilation.  Try using the <option>-xO5</option> optimization
     flag to generate significantly faster binaries.  Do not use any
     flags that modify behavior of floating-point operations
     and <varname>errno</varname> processing (e.g.,
     <option>-fast</option>).
-->
SPARCアーキテクチャにおけるコンパイルでは、Sun Studioを強く推奨します。
特筆するような速さのバイナリを生成するため、<option>-xO5</option>最適化フラグを使用してみてください。
浮動小数点演算と、（<option>-fast</option>のような）<varname>errno</varname>演算を修正するようなフラグはすべて使ってはいけません。
    </para>

    <para>
<!--
     If you do not have a reason to use 64-bit binaries on SPARC,
     prefer the 32-bit version.  The 64-bit operations are slower and
     64-bit binaries are slower than the 32-bit variants.  On the
     other hand, 32-bit code on the AMD64 CPU family is not native,
     so 32-bit code is significantly slower on that CPU family.
-->
SPARCで64ビットバイナリを使用する理由がないのであれば、32ビット版を選択してください。
64ビット操作はより遅く、64ビットバイナリは32ビット版より遅いのです。
一方で、AMD64 CPUファミリ上の32ビットコードはネイティブではありません。そのため、このCPUファミリでは32ビットコードは非常に低速です。
    </para>
   </sect3>

<<<<<<< HEAD
   <sect3 id="installation-notes-solaris-using-dtrace">
=======
   <sect3>
<!--
>>>>>>> 94ef7168
    <title>Using DTrace for Tracing PostgreSQL</title>
-->
    <title>PostgreSQLをトレースするためのDTrace使用</title>

    <para>
<!--
     Yes, using DTrace is possible.  See <xref linkend="dynamic-trace"/> for
     further information.
-->
そのとおりです。DTraceを使うことができます。より詳細な情報は<xref linkend="dynamic-trace"/>を参照してください。
    </para>

    <para>
<!--
     If you see the linking of the <command>postgres</command> executable abort with an
     error message like:
-->
もし<command>postgres</command>の実行形式をリンクして作ろうとした時に、以下のようなメッセージが出て中断した場合は、
<screen>
Undefined                       first referenced
 symbol                             in file
AbortTransaction                    utils/probes.o
CommitTransaction                   utils/probes.o
ld: fatal: Symbol referencing errors. No output written to postgres
collect2: ld returned 1 exit status
make: *** [postgres] Error 1
</screen>
<!--
     your DTrace installation is too old to handle probes in static
     functions.  You need Solaris 10u4 or newer to use DTrace.
-->
DTraceのインストールが古すぎて、静的関数でプローブを処理できません。
DTraceを使用するには、Solaris 10u4以降が必要です。
    </para>
   </sect3>
  </sect2>
 </sect1>

</chapter><|MERGE_RESOLUTION|>--- conflicted
+++ resolved
@@ -44,39 +44,6 @@
 <productname>PostgreSQL</productname>をMicrosoft Windows向けに構築する場合、MinGWやCygwinで構築するつもりなら、この章を読んでください。Microsoftの<productname>Visual C++</productname>で構築するつもりなら、代わりに<xref linkend="install-windows"/>を参照してください。
  </para>
 
-<<<<<<< HEAD
-=======
- <sect1 id="install-short">
-<!--
-  <title>Short Version</title>
--->
-  <title>簡易版</title>
-
-  <para>
-<synopsis>
-./configure
-make
-su
-make install
-adduser postgres
-mkdir -p /usr/local/pgsql/data
-chown postgres /usr/local/pgsql/data
-su - postgres
-/usr/local/pgsql/bin/initdb -D /usr/local/pgsql/data
-/usr/local/pgsql/bin/pg_ctl -D /usr/local/pgsql/data -l logfile start
-/usr/local/pgsql/bin/createdb test
-/usr/local/pgsql/bin/psql test
-</synopsis>
-<!--
-   The long version is the rest of this
-   <phrase>chapter</phrase>.
--->
-<phrase>本章</phrase>の残りで詳細を説明します。
-  </para>
- </sect1>
-
-
->>>>>>> 94ef7168
  <sect1 id="install-requirements">
 <!--
   <title>Requirements</title>
@@ -109,10 +76,7 @@
        <primary>make</primary>
       </indexterm>
 
-<<<<<<< HEAD
-=======
-<!--
->>>>>>> 94ef7168
+<!--
       <acronym>GNU</acronym> <application>make</application> version 3.81 or newer is required; other
       <application>make</application> programs or older <acronym>GNU</acronym> <application>make</application> versions will <emphasis>not</emphasis> work.
       (<acronym>GNU</acronym> <application>make</application> is sometimes installed under
@@ -131,7 +95,6 @@
 
     <listitem>
      <para>
-<<<<<<< HEAD
       <indexterm>
        <primary>Meson</primary>
       </indexterm>
@@ -152,9 +115,7 @@
 
     <listitem>
      <para>
-=======
-<!--
->>>>>>> 94ef7168
+<!--
       You need an <acronym>ISO</acronym>/<acronym>ANSI</acronym> C compiler (at least
       C99-compliant). Recent
       versions of <productname>GCC</productname> are recommended, but
@@ -222,6 +183,7 @@
       <indexterm>
        <primary>zlib</primary>
       </indexterm>
+<application>PL/Perl</application>は共有ライブラリですので、ほとんどのプラットフォームにおいて<indexterm><primary>libperl</primary></indexterm><filename>libperl</filename>ライブラリも共有ライブラリでなければなりません。
 
 <!--
       The <productname>zlib</productname> compression library is
@@ -280,7 +242,6 @@
    <itemizedlist>
     <listitem>
      <para>
-<!--
       To build the server programming language
       <application>PL/Perl</application> you need a full
       <productname>Perl</productname> installation, including the
@@ -299,14 +260,6 @@
       able to build <application>PL/Perl</application>.  During the
       configuration process for <productname>Perl</productname>, request a
       shared library.
--->
-サーバプログラム言語である<application>PL/Perl</application>を構築するには、<filename>libperl</filename>ライブラリとヘッダファイルを含む完全な<productname>Perl</productname>のインストレーションが必要です。
-要求される最小のバージョンは<productname>Perl</productname> 5.8.3です。
-<application>PL/Perl</application>は共有ライブラリですので、ほとんどのプラットフォームにおいて<indexterm><primary>libperl</primary></indexterm><filename>libperl</filename>ライブラリも共有ライブラリでなければなりません。
-これは最近のバージョンの<productname>Perl</productname>ではデフォルトのようですが、以前のバージョンではデフォルトではありませんでした。とにかく、これはPerlをサイトにインストールした人により決定されます。
-<application>PL/Perl</application>を構築することを選択したのに共有の<filename>libperl</filename>が見つからなければ、<filename>configure</filename>は失敗するでしょう。
-その場合には、<application>PL/Perl</application>を構築できるようにするために手動で<productname>Perl</productname>を再構築してインストールしなければならないでしょう。
-<productname>Perl</productname>の構成プロセスには共有ライブラリが必要です。
      </para>
 
      <para>
@@ -373,7 +326,6 @@
 
     <listitem>
      <para>
-<!--
       To enable Native Language Support (<acronym>NLS</acronym>), that
       is, the ability to display a program's messages in a language
       other than English, you need an implementation of the
@@ -388,12 +340,6 @@
       need the <productname>GNU Gettext</productname> package for some
       utility programs.  For any of the other implementations you will
       not need it.
--->
-各国語サポート（<acronym>NLS</acronym>）、つまり、英語以外の言語によるプログラムメッセージの表示機能を有効にするには、<application>Gettext</application> <acronym>API</acronym>の実装が必要です。
-オペレーティングシステムの中には（例えば、<systemitem class="osname">Linux</systemitem>、<systemitem class="osname">NetBSD</systemitem>、<systemitem class="osname">Solaris</systemitem>など）、組み込み済みのものがあります。
-他のシステムでは、追加パッケージを<ulink url="https://www.gnu.org/software/gettext/"></ulink>からダウンロードできます。
-<acronym>GNU</acronym> Cライブラリの<application>gettext</application>の実装を使用する場合、さらにいくつかのユーティリティプログラムのために<productname>GNU Gettext</productname>パッケージが必要となります。
-他の実装の場合には必要ありません。
      </para>
     </listitem>
 
@@ -414,18 +360,9 @@
 
     <listitem>
      <para>
-<<<<<<< HEAD
       You need <application>MIT Kerberos</application> (for GSSAPI),
       <productname>OpenLDAP</productname>, and/or <application>PAM</application>,
       if you want to support authentication using those services.
-=======
-<!--
-      You need <application>Kerberos</application>, <productname>OpenLDAP</productname>,
-      and/or <application>PAM</application>, if you want to support authentication
-      using those services.
--->
-<application>Kerberos</application>、<productname>OpenLDAP</productname>、<application>PAM</application>が、そのサービスを使用した認証をサポートする場合には必要です。
->>>>>>> 94ef7168
      </para>
     </listitem>
 
@@ -494,17 +431,12 @@
        <primary>yacc</primary>
       </indexterm>
 
-<!--
       <application>Flex</application> and <application>Bison</application>
       are needed to build from a Git checkout, or if you changed the actual
       scanner and parser definition files. If you need them, be sure
       to get <application>Flex</application> 2.5.35 or later and
       <application>Bison</application> 2.3 or later. Other <application>lex</application>
       and <application>yacc</application> programs cannot be used.
--->
-<application>Flex</application>および<application>Bison</application>は、Gitチェックアウトから構築する場合や、実際のスキャナとパーサの定義ファイルを変更した場合に必要となります。
-それらが必要な場合は、<application>Flex</application> 2.5.31以降と<application>Bison</application> 1.875以降を使うようにしてください。
-他の<application>lex</application>と<application>yacc</application>プログラムは使用できません。
      </para>
     </listitem>
     <listitem>
@@ -513,20 +445,11 @@
        <primary>perl</primary>
       </indexterm>
 
-<<<<<<< HEAD
       <application>Perl</application> 5.14 or later is needed to build from a Git checkout,
-=======
-<!--
-      <application>Perl</application> 5.8.3 or later is needed to build from a Git checkout,
->>>>>>> 94ef7168
       or if you changed the input files for any of the build steps that
       use Perl scripts.  If building on Windows you will need
       <application>Perl</application> in any case.  <application>Perl</application> is
       also required to run some test suites.
--->
-Gitからチェックアウトしたもので構築する場合や、構築時にPerlスクリプトを使用して作成されるファイルの入力となるファイルを変更する場合には<application>Perl</application>5.8.3以降が必要です。
-Windows上で構築する場合、いずれにしても<application>Perl</application>は必要です。
-<application>Perl</application>はテストスイートのいくつかを実行するのにも必要です。
      </para>
     </listitem>
    </itemizedlist>
@@ -543,27 +466,6 @@
 <acronym>GNU</acronym>パッケージの入手が必要な場合、近くの<acronym>GNU</acronym>ミラーサイトから探してください（ミラーサイトの一覧は<ulink url="https://www.gnu.org/prep/ftp"></ulink>にあります）。
 または、<ulink url="ftp://ftp.gnu.org/gnu/"></ulink>から探してください。
   </para>
-<<<<<<< HEAD
-=======
-
-  <para>
-<!--
-   Also check that you have sufficient disk space. You will need about
-   350 MB for the source tree during compilation and about 60 MB for
-   the installation directory. An empty database cluster takes about
-   40 MB; databases take about five times the amount of space that a
-   flat text file with the same data would take. If you are going to
-   run the regression tests you will temporarily need up to an extra
-   300 MB. Use the <command>df</command> command to check free disk
-   space.
--->
-また、十分なディスク領域があることも確認してください。
-コンパイル中、ソースツリーのために350メガバイト、インストールディレクトリに60メガバイトほど必要となります。
-空のデータベースクラスタだけでも約40メガバイト必要です。データベースは、同じデータのフラットテキストファイルと比べて5倍ほどの領域が必要になります。
-リグレッションテストを実行する場合は、一時的に最大で300メガバイトの領域がさらに必要になります。
-ディスクの空き容量を確認するためには<command>df</command>コマンドを使います。
-  </para>
->>>>>>> 94ef7168
  </sect1>
 
  <sect1 id="install-getsource">
@@ -608,12 +510,14 @@
   </para>
  </sect1>
 
-<<<<<<< HEAD
  <sect1 id="install-make">
   <title>Building and Installation with Autoconf and Make</title>
 
  <sect2 id="install-short-make">
+<!--
   <title>Short Version</title>
+-->
+  <title>簡易版</title>
 
   <para>
 <synopsis>
@@ -637,10 +541,7 @@
 
 
  <sect2 id="install-procedure-make">
-=======
- <sect1 id="install-procedure">
-<!--
->>>>>>> 94ef7168
+<!--
   <title>Installation Procedure</title>
 -->
 <title>インストール手順</title>
@@ -1426,57 +1327,6 @@
        </listitem>
       </varlistentry>
 
-<<<<<<< HEAD
-=======
-      <varlistentry>
-       <term><option>--with-icu</option></term>
-       <listitem>
-        <para>
-<!--
-         Build with support for
-         the <productname>ICU</productname><indexterm><primary>ICU</primary></indexterm>
-         library, enabling use of ICU collation
-         features<phrase condition="standalone-ignore"> (see
-         <xref linkend="collation"/>)</phrase>.
-         This requires the <productname>ICU4C</productname> package
-         to be installed.  The minimum required version
-         of <productname>ICU4C</productname> is currently 4.2.
--->
-<productname>ICU</productname><indexterm><primary>ICU</primary></indexterm>ライブラリのサポートを有効にして構築します。これによりICU照合機能が使用できるようになります。
-<phrase condition="standalone-ignore"> (<xref linkend="collation"/>を参照してください。)</phrase>
-これには、<productname>ICU4C</productname>パッケージをインストールされていることが必要です。
-<productname>ICU4C</productname>の要求される最小のバージョンは現在4.2です。
-        </para>
-
-        <para>
-<!--
-         By default,
-         <productname>pkg-config</productname><indexterm><primary>pkg-config</primary></indexterm>
-         will be used to find the required compilation options.  This is
-         supported for <productname>ICU4C</productname> version 4.6 and later.
-         For older versions, or if <productname>pkg-config</productname> is
-         not available, the variables <envar>ICU_CFLAGS</envar>
-         and <envar>ICU_LIBS</envar> can be specified
-         to <filename>configure</filename>, like in this example:
--->
-デフォルトでは、<productname>pkg-config</productname><indexterm><primary>pkg-config</primary></indexterm>が必要なコンパイルオプションを見つけるのに使われます。
-これは<productname>ICU4C</productname>バージョン4.6またはそれ以降でサポートされています。
-より古いバージョンの場合や<productname>pkg-config</productname>が使えない場合には、以下の例のように、変数<envar>ICU_CFLAGS</envar>と<envar>ICU_LIBS</envar>を<filename>configure</filename>に指定できます。
-<programlisting>
-./configure ... --with-icu ICU_CFLAGS='-I/some/where/include' ICU_LIBS='-L/some/where/lib -licui18n -licuuc -licudata'
-</programlisting>
-<!--
-         (If <productname>ICU4C</productname> is in the default search path
-         for the compiler, then you still need to specify nonempty strings in
-         order to avoid use of <productname>pkg-config</productname>, for
-         example, <literal>ICU_CFLAGS=' '</literal>.)
--->
-（<productname>ICU4C</productname>がコンパイラのデフォルトの検索パスにあるのなら、<productname>pkg-config</productname>の使用を避けるため、例えば<literal>ICU_CFLAGS=' '</literal>のような空でない文字列を指定することも必要です。）
-        </para>
-       </listitem>
-      </varlistentry>
-
->>>>>>> 94ef7168
       <varlistentry id="configure-with-llvm">
        <term><option>--with-llvm</option></term>
        <listitem>
@@ -1594,27 +1444,15 @@
        <term><option>--with-gssapi</option></term>
        <listitem>
         <para>
-<<<<<<< HEAD
          Build with support for GSSAPI authentication. MIT Kerberos is required
          to be installed for GSSAPI.  On many systems, the GSSAPI system (a part
          of the MIT Kerberos installation) is not installed in a location
-=======
-<!--
-         Build with support for GSSAPI authentication. On many systems, the
-         GSSAPI system (usually a part of the Kerberos installation) is not
-         installed in a location
->>>>>>> 94ef7168
          that is searched by default (e.g., <filename>/usr/include</filename>,
          <filename>/usr/lib</filename>), so you must use the options
-         <option>&#45;-with-includes</option> and <option>&#45;-with-libraries</option> in
+         <option>--with-includes</option> and <option>--with-libraries</option> in
          addition to this option.  <filename>configure</filename> will check
          for the required header files and libraries to make sure that
          your GSSAPI installation is sufficient before proceeding.
--->
-GSSAPI認証のサポートを構築します。
-多くのシステムでは、GSSAPIシステム（通常Kerberosインストレーションの一部）はデフォルトの検索場所（例えば<filename>/usr/include</filename>や<filename>/usr/lib</filename>）にインストールされていません。
-そのため、<option>--with-includes</option>と<option>--with-libraries</option>オプションをさらに追加して使わなければいけません。
-<filename>configure</filename>は、処理を進める前にGSSAPIが正しくインストールされていることを確認するために、必要とされるヘッダファイルとライブラリを検査します。
         </para>
        </listitem>
       </varlistentry>
@@ -1724,10 +1562,7 @@
         <itemizedlist>
          <listitem>
           <para>
-<<<<<<< HEAD
-=======
-<!--
->>>>>>> 94ef7168
+<!--
            <option>bsd</option> to use the UUID functions found in FreeBSD
            and some other BSD-derived systems
 -->
@@ -4153,7 +3988,6 @@
    </indexterm>
 
    <para>
-<!--
     On some systems with shared libraries
     you need to tell the system how to find the newly installed
     shared libraries.  The systems on which this is
@@ -4163,9 +3997,6 @@
     <systemitem class="osname">NetBSD</systemitem>, <systemitem
     class="osname">OpenBSD</systemitem>, and
     <systemitem class="osname">Solaris</systemitem>.
--->
-共有ライブラリを持つ何らかのシステムの中には、新しくインストールされた共有ライブラリを探す場所をシステムに通知する必要があるものがあります。
-これが必要では<emphasis>ない</emphasis>システムは<systemitem class="osname">FreeBSD</systemitem>、<systemitem class="osname">HP-UX</systemitem>、<systemitem class="osname">Linux</systemitem>、<systemitem class="osname">NetBSD</systemitem>、<systemitem class="osname">OpenBSD</systemitem>、および<systemitem class="osname">Solaris</systemitem>です。
    </para>
 
    <para>
@@ -4274,12 +4105,8 @@
    </para>
   </sect2>
 
-<<<<<<< HEAD
   <sect2 id="install-post-env-vars">
-=======
-  <sect2>
-<!--
->>>>>>> 94ef7168
+<!--
    <title>Environment Variables</title>
 -->
 <title>環境変数</title>
@@ -4384,44 +4211,25 @@
   </para>
 
   <para>
-<!--
    In general, <productname>PostgreSQL</productname> can be expected to work on
    these CPU architectures: x86, PowerPC, S/390, SPARC, ARM, MIPS, RISC-V,
    and PA-RISC, including
    big-endian, little-endian, 32-bit, and 64-bit variants where applicable.
    It is often
    possible to build on an unsupported CPU type by configuring with
-   <option>&#45;-disable-spinlocks</option>, but performance will be poor.
--->
-一般的に、<productname>PostgreSQL</productname>は、次のCPUアーキテクチャで動作することを期待できます。
-x86, x86_64, IA64, PowerPC, PowerPC 64, S/390, S/390x, Sparc, Sparc 64, ARM, MIPS, MIPSEL, PA-RISC。
-M68K、M32R、VAXをサポートするコードは存在しますが、これらのアーキテクチャで試験が行われたという報告は最近ありません。
-<option>--disable-spinlocks</option>を付けることで、未サポートの種類のCPUでも構築することがしばしばできますが、性能は低下します。
+   <option>--disable-spinlocks</option>, but performance will be poor.
   </para>
 
   <para>
-<<<<<<< HEAD
    <productname>PostgreSQL</productname> can be expected to work on current
    versions of these operating systems: Linux, Windows,
    FreeBSD, OpenBSD, NetBSD, DragonFlyBSD, macOS, AIX, Solaris, and illumos.
-=======
-<!--
-   <productname>PostgreSQL</productname> can be expected to work on these operating
-   systems: Linux (all recent distributions), Windows (XP and later),
-   FreeBSD, OpenBSD, NetBSD, macOS, AIX, HP/UX, and Solaris.
->>>>>>> 94ef7168
    Other Unix-like systems may also work but are not currently
    being tested.  In most cases, all CPU architectures supported by
    a given operating system will work.  Look in
    <xref linkend="installation-platform-notes"/> below to see if
    there is information
    specific to your operating system, particularly if using an older system.
--->
-<productname>PostgreSQL</productname>は次のオペレーティングシステムで動作することを期待できます。
-Linux（最近のディストリビューションすべて）, Windows（XP以降）, FreeBSD, OpenBSD, NetBSD, macOS, AIX, HP/UX, Solaris。
-他のUnixに似たシステムでも動作するかもしれませんが、最近試験されていません。
-ほとんどの場合、指定されたオペレーティングシステムでサポートされるCPUアーキテクチャはすべて動作するでしょう。
-特に古めのシステムを使用している場合、以下の<xref linkend="installation-platform-notes"/>を参照し、使用するオペレーティングシステム固有の情報がないか確認してください。
   </para>
 
   <para>
@@ -4504,12 +4312,8 @@
 <productname>AIX</productname> 7.1より前のバージョンは、<productname>PostgreSQL</productname>コミュニティではテストもサポートもされていません。
    </para>
 
-<<<<<<< HEAD
    <sect3 id="installation-notes-aix-mem-management">
-=======
-   <sect3>
-<!--
->>>>>>> 94ef7168
+<!--
     <title>Memory Management</title>
 -->
     <title>メモリ管理</title>
@@ -4701,34 +4505,16 @@
 
      <listitem>
       <para>
-<!--
        The <command>adduser</command> command is not supported; use
-<<<<<<< HEAD
        the appropriate user management application on Windows.
        Otherwise, skip this step.
-=======
-       the appropriate user management application on Windows NT,
-       2000, or XP.  Otherwise, skip this step.
--->
-<command>adduser</command>コマンドはサポートされていません。Windows NT、2000、またはXP上の適切なユーザ管理アプリケーションを使用してください。
-そうでなければ、この手順を飛ばします。
->>>>>>> 94ef7168
       </para>
      </listitem>
 
      <listitem>
       <para>
-<!--
        The <command>su</command> command is not supported; use ssh to
-<<<<<<< HEAD
        simulate su on Windows. Otherwise, skip this step.
-=======
-       simulate su on Windows NT, 2000, or XP. Otherwise, skip this
-       step.
--->
-<command>su</command>コマンドはサポートされていません。Windows NT、2000、またはXP上でsuをシミュレートするため、sshを使用します。
-そうでなければ、この手順を飛ばします。
->>>>>>> 94ef7168
       </para>
      </listitem>
 
@@ -5043,12 +4829,8 @@
 オペレーティングシステムが更新されればされる程、問題点の遭遇は少なくなります。
    </para>
 
-<<<<<<< HEAD
    <sect3 id="installation-notes-solaris-req-tools">
-=======
-   <sect3>
-<!--
->>>>>>> 94ef7168
+<!--
     <title>Required Tools</title>
 -->
     <title>必要なツール</title>
@@ -5086,12 +4868,8 @@
     </para>
    </sect3>
 
-<<<<<<< HEAD
    <sect3 id="installation-notes-solaris-configure-complains">
-=======
-   <sect3>
-<!--
->>>>>>> 94ef7168
+<!--
     <title>configure Complains About a Failed Test Program</title>
 -->
     <title>失敗したテストプログラムについてconfigureが出すエラー</title>
@@ -5119,12 +4897,8 @@
     </para>
    </sect3>
 
-<<<<<<< HEAD
    <sect3 id="installation-notes-solaris-comp-opt-perf">
-=======
-   <sect3>
-<!--
->>>>>>> 94ef7168
+<!--
     <title>Compiling for Optimal Performance</title>
 -->
     <title>最適性能を得るためのコンパイル</title>
@@ -5157,12 +4931,8 @@
     </para>
    </sect3>
 
-<<<<<<< HEAD
    <sect3 id="installation-notes-solaris-using-dtrace">
-=======
-   <sect3>
-<!--
->>>>>>> 94ef7168
+<!--
     <title>Using DTrace for Tracing PostgreSQL</title>
 -->
     <title>PostgreSQLをトレースするためのDTrace使用</title>

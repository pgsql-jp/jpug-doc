--- conflicted
+++ resolved
@@ -1,10 +1,7 @@
 <!-- doc/src/sgml/plpython.sgml -->
 
 <chapter id="plpython">
-<<<<<<< HEAD
-=======
-<!--
->>>>>>> 9a9c638e
+<!--
  <title>PL/Python &mdash; Python Procedural Language</title>
 -->
  <title>PL/Python &mdash; Python手続き言語</title>
@@ -844,12 +841,8 @@
 $$ LANGUAGE plpythonu;
 </programlisting>
 
-<<<<<<< HEAD
+<!--
        To return an SQL null for any column, insert <symbol>None</symbol> at
-=======
-<!--
-       To return a SQL null for any column, insert <symbol>None</symbol> at
->>>>>>> 9a9c638e
        the corresponding position.
 -->
 任意の列でSQL NULL値を返すには、対応する位置に<symbol>None</symbol>を挿入します。

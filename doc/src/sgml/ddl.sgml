<!-- doc/src/sgml/ddl.sgml -->

<chapter id="ddl">
<!--
 <title>Data Definition</title>
-->
 <title>データ定義</title>

 <para>
<!--
  This chapter covers how one creates the database structures that
  will hold one's data.  In a relational database, the raw data is
  stored in tables, so the majority of this chapter is devoted to
  explaining how tables are created and modified and what features are
  available to control what data is stored in the tables.
  Subsequently, we discuss how tables can be organized into
  schemas, and how privileges can be assigned to tables.  Finally,
  we will briefly look at other features that affect the data storage,
  such as inheritance, views, functions, and triggers.
-->
本章では、データを保持するためのデータベース構造を作成する方法を説明します。
リレーショナルデータベースでは生データはテーブルに格納されます。
したがって、本章ではテーブルの作成と変更の方法や、テーブルにどのようなデータを格納するかを制御するための機能について重点的に解説します。
さらに、テーブルをスキーマに編成する方法、およびテーブルへの権限の割り当てについても説明します。
そして最後に、継承、ビュー、関数、およびトリガなど、データの格納に影響する機能について簡単に説明します。
 </para>

 <sect1 id="ddl-basics">
<!--
  <title>Table Basics</title>
-->
  <title>テーブルの基本</title>

  <indexterm zone="ddl-basics">
<!--
   <primary>table</primary>
-->
   <primary>テーブル</primary>
  </indexterm>

  <indexterm>
<!--
   <primary>row</primary>
-->
   <primary>行</primary>
  </indexterm>

  <indexterm>
<!--
   <primary>column</primary>
-->
   <primary>列</primary>
  </indexterm>

  <para>
<!--
   A table in a relational database is much like a table on paper: It
   consists of rows and columns.  The number and order of the columns
   is fixed, and each column has a name.  The number of rows is
   variable &mdash; it reflects how much data is stored at a given moment.
   SQL does not make any guarantees about the order of the rows in a
   table.  When a table is read, the rows will appear in an unspecified order,
   unless sorting is explicitly requested.  This is covered in <xref
   linkend="queries">.  Furthermore, SQL does not assign unique
   identifiers to rows, so it is possible to have several completely
   identical rows in a table.  This is a consequence of the
   mathematical model that underlies SQL but is usually not desirable.
   Later in this chapter we will see how to deal with this issue.
-->
リレーショナルデータベースのテーブルは、紙に書く表によく似ています。
テーブルは行と列からできています。
列の数と順序は固定されており、それぞれの列に名前が付けられています。
行の数は可変です。
つまり行の数とは、その時点でどれだけのデータが格納されているのかを示すものです。
SQLではテーブル内の行の順序は保証されません。
テーブルを読み込むと、明示的に並び替えが要求されない限り、行は不特定な順序で返されます。
これについては<xref linkend="queries">を参照してください。
さらに、SQLでは行に固有の識別子が割り当てられないので、テーブル内にまったく同一の行がいくつも存在することがあり得ます。
これは、SQLの基礎をなす算術モデルの結果ですが、通常は好ましいことではありません。
この問題の対処法については、本章で後述します。
  </para>

  <para>
<!--
   Each column has a data type.  The data type constrains the set of
   possible values that can be assigned to a column and assigns
   semantics to the data stored in the column so that it can be used
   for computations.  For instance, a column declared to be of a
   numerical type will not accept arbitrary text strings, and the data
   stored in such a column can be used for mathematical computations.
   By contrast, a column declared to be of a character string type
   will accept almost any kind of data but it does not lend itself to
   mathematical calculations, although other operations such as string
   concatenation are available.
-->
それぞれの列にデータ型があります。
データ型によって、列に割り当てられる値が制限されます。
また、列に格納されているデータに意味が割り当てられ、データを計算に使用できるようになります。
例えば、数値型と宣言された列は任意のテキスト文字列は受け付けません。
そして、数値型の列に格納されているデータは算術計算に使用できます。
これに対して、文字列型と宣言された列はほとんど全ての種類のデータを受け付けます。
しかし、文字列の結合といった演算には使用できますが、算術計算には使用できません。 
  </para>

  <para>
<!--
   <productname>PostgreSQL</productname> includes a sizable set of
   built-in data types that fit many applications.  Users can also
   define their own data types.  Most built-in data types have obvious
   names and semantics, so we defer a detailed explanation to <xref
   linkend="datatype">.  Some of the frequently used data types are
   <type>integer</type> for whole numbers, <type>numeric</type> for
   possibly fractional numbers, <type>text</type> for character
   strings, <type>date</type> for dates, <type>time</type> for
   time-of-day values, and <type>timestamp</type> for values
   containing both date and time.
-->
<productname>PostgreSQL</productname>には、様々なアプリケーションに対応した多数のデータ型の集合が組み込まれています。
またユーザが独自のデータ型を定義することも可能です。
組み込みデータ型のほとんどにはわかりやすい名前と意味が付けれられているので、詳しい説明はここでは行わず、<xref linkend="datatype">で行います。
よく使用されるデータ型としては、整数を表す<type>integer</type>、小数も表すことができる<type>numeric</type>、文字列を表す<type>text</type>、日付を表す<type>date</type>、時刻を表す<type>time</type>、そして日付と時刻の両方を含む<type>timestamp</type>があります。
  </para>

  <indexterm>
<!--
   <primary>table</primary>
   <secondary>creating</secondary>
-->
   <primary>テーブル</primary>
   <secondary>の作成</secondary>
  </indexterm>

  <para>
<!--
   To create a table, you use the aptly named <xref
   linkend="sql-createtable"> command.
   In this command you specify at least a name for the new table, the
   names of the columns and the data type of each column.  For
   example:
-->
テーブルを作成するには、その名の通り<xref linkend="sql-createtable">コマンドを使用します。
このコマンドで最低限指定する必要があるのは、新規テーブル名、列名、各列のデータ型です。
例を示します。
<programlisting>
CREATE TABLE my_first_table (
    first_column text,
    second_column integer
);
</programlisting>
<!--
   This creates a table named <literal>my_first_table</literal> with
   two columns.  The first column is named
   <literal>first_column</literal> and has a data type of
   <type>text</type>; the second column has the name
   <literal>second_column</literal> and the type <type>integer</type>.
   The table and column names follow the identifier syntax explained
   in <xref linkend="sql-syntax-identifiers">.  The type names are
   usually also identifiers, but there are some exceptions.  Note that the
   column list is comma-separated and surrounded by parentheses.
-->
これで2列からなる<literal>my_first_table</literal>という名前のテーブルが作成されます。
最初の列の名前は<literal>first_column</literal>で、そのデータ型は<type>text</type>です。
2番目の列の名前は<literal>second_column</literal>で、そのデータ型は<type>integer</type>です。
テーブル名および列名は、<xref linkend="sql-syntax-identifiers">で説明した識別子の構文に従います。
通常、型名は識別子でもありますが、例外もあります。
列リストはカンマで区切り、括弧で囲むことに注意してください。
  </para>

  <para>
<!--
   Of course, the previous example was heavily contrived.  Normally,
   you would give names to your tables and columns that convey what
   kind of data they store.  So let's look at a more realistic
   example:
-->
先ほどの例は、説明が目的であるため現実的ではありません。
通常、テーブルおよび列の名前は、どのようなデータが格納されているかわかるような名前にします。
以下に、より現実的な例を示します。
<programlisting>
CREATE TABLE products (
    product_no integer,
    name text,
    price numeric
);
</programlisting>
<!--
   (The <type>numeric</type> type can store fractional components, as
   would be typical of monetary amounts.)
-->
（<type>numeric</type>型は小数を格納することができ、金額を扱う場合はこれが一般的です。）
  </para>

  <tip>
   <para>
<!--
    When you create many interrelated tables it is wise to choose a
    consistent naming pattern for the tables and columns.  For
    instance, there is a choice of using singular or plural nouns for
    table names, both of which are favored by some theorist or other.
-->
相関するテーブルを数多く作成する場合は、テーブルと列の名前を一貫させるのが賢明です。
例えば、テーブル名に単数形あるいは複数形どちらの名詞を使用するかという選択肢があります（これは論者によって好みが分かれています）。
   </para>
  </tip>

  <para>
<!--
   There is a limit on how many columns a table can contain.
   Depending on the column types, it is between 250 and 1600.
   However, defining a table with anywhere near this many columns is
   highly unusual and often a questionable design.
-->
テーブルに含めることができる列の数には制限があります。
制限は、列の型に応じて250〜1600の間となります。
しかし、これほど多くの列を使用することは稀ですし、そのような場合は設計に問題があることも多いのです。
  </para>

  <indexterm>
<!--
   <primary>table</primary>
   <secondary>removing</secondary>
-->
   <primary>テーブル</primary>
   <secondary>の削除</secondary>
  </indexterm>

  <para>
<!--
   If you no longer need a table, you can remove it using the <xref
   linkend="sql-droptable"> command.
   For example:
-->
必要のないテーブルができた場合は、<xref linkend="sql-droptable">コマンドを使用してそのテーブルを削除できます。
例を示します。
<programlisting>
DROP TABLE my_first_table;
DROP TABLE products;
</programlisting>
<!--
   Attempting to drop a table that does not exist is an error.
   Nevertheless, it is common in SQL script files to unconditionally
   try to drop each table before creating it, ignoring any error
   messages, so that the script works whether or not the table exists.
   (If you like, you can use the <literal>DROP TABLE IF EXISTS</> variant
   to avoid the error messages, but this is not standard SQL.)
-->
存在しないテーブルを削除しようとすると、エラーになります。
もっともテーブルが存在するかどうか関係なくスクリプト全体を動作させることができるように、テーブルを作成する前に、エラーメッセージを無視して無条件に削除操作を行うことは、SQLスクリプトファイルではよく行われることです。
（この操作を行いたければ、エラーメッセージの出力を防ぐ<literal>DROP TABLE IF EXISTS</>という構文を使用することができます。
しかし、これは標準SQLではありません。）
  </para>

  <para>
<!--
   If you need to modify a table that already exists, see <xref
   linkend="ddl-alter"> later in this chapter.
-->
既に存在するテーブルを変更する方法については、本章で後述する<xref linkend="ddl-alter">を参照してください。
  </para>

  <para>
<!--
   With the tools discussed so far you can create fully functional
   tables.  The remainder of this chapter is concerned with adding
   features to the table definition to ensure data integrity,
   security, or convenience.  If you are eager to fill your tables with
   data now you can skip ahead to <xref linkend="dml"> and read the
   rest of this chapter later.
-->
これまでに説明したツールを使用して、十分に機能するテーブルを作成できます。
本章の残りでは、テーブル定義に機能を追加して、データの整合性、安全性、利便性を確実にする方法について述べていきます。
この時点でテーブルにデータを入力したければ、本章の残りを後回しにして<xref linkend="dml">に進んでも構いません。
  </para>
 </sect1>

 <sect1 id="ddl-default">
<!--
  <title>Default Values</title>
-->
  <title>デフォルト値</title>

  <indexterm zone="ddl-default">
<!--
   <primary>default value</primary>
-->
   <primary>デフォルト値</primary>
  </indexterm>

  <para>
<!--
   A column can be assigned a default value.  When a new row is
   created and no values are specified for some of the columns, those
   columns will be filled with their respective default values.  A
   data manipulation command can also request explicitly that a column
   be set to its default value, without having to know what that value is.
   (Details about data manipulation commands are in <xref linkend="dml">.)
-->
列にはデフォルトの値を割り当てることができます。
新しく作成された行のいくつかの列に値が指定されていない場合、そうした空欄にはそれぞれの列のデフォルト値が入ります。
データ操作コマンドを使用して、列を（どのような値かを把握する必要なく）デフォルト値に設定するように明示的に要求することもできます。
（データ操作コマンドの詳細については<xref linkend="dml">を参照してください。）
  </para>

  <para>
<!--
   <indexterm><primary>null value</primary><secondary>default value</secondary></indexterm>
   If no default value is declared explicitly, the default value is the
   null value.  This usually makes sense because a null value can
   be considered to represent unknown data.
-->
   <indexterm><primary>NULL値</primary><secondary>デフォルト値</secondary></indexterm>
明示的に宣言されたデフォルト値がない場合は、デフォルト値はNULL値になります。
NULL値は不明のデータを表すものとみなすことができるので、通常はこの方法で問題ありません。
  </para>

  <para>
<!--
   In a table definition, default values are listed after the column
   data type.  For example:
-->
テーブル定義では、デフォルト値は列データ型の後に列挙されています。
例を示します。
<programlisting>
CREATE TABLE products (
    product_no integer,
    name text,
    price numeric <emphasis>DEFAULT 9.99</emphasis>
);
</programlisting>
  </para>

  <para>
<!--
   The default value can be an expression, which will be
   evaluated whenever the default value is inserted
   (<emphasis>not</emphasis> when the table is created).  A common example
   is for a <type>timestamp</type> column to have a default of <literal>CURRENT_TIMESTAMP</>,
   so that it gets set to the time of row insertion.  Another common
   example is generating a <quote>serial number</> for each row.
   In <productname>PostgreSQL</productname> this is typically done by
   something like:
-->
デフォルト値を式にすることが可能で、それはデフォルト値が挿入される時はいつでも（テーブルが作成されたときでは<emphasis>ありません</emphasis>）評価されます。よくある例として、<type>timestamp</type>列が挿入時の時刻に設定されるように、その列はデフォルトの<literal>CURRENT_TIMESTAMP</>を持つことができます。もう1つの例としては、各行に<quote>通番</>を割り振る場合です。
<productname>PostgreSQL</productname>では、典型的に以下のように記述することにより生成されます。
<programlisting>
CREATE TABLE products (
    product_no integer <emphasis>DEFAULT nextval('products_product_no_seq')</emphasis>,
    ...
);
</programlisting>
<!--
   where the <literal>nextval()</> function supplies successive values
   from a <firstterm>sequence object</> (see <xref
   linkend="functions-sequence">). This arrangement is sufficiently common
   that there's a special shorthand for it:
-->
ここで、<literal>nextval()</>関数が、<firstterm>シーケンスオブジェクト</>から連続した値を生成します（<xref linkend="functions-sequence">を参照してください）。特に省略した形として以下のようにも記述できます。
<programlisting>
CREATE TABLE products (
    product_no <emphasis>SERIAL</emphasis>,
    ...
);
</programlisting>
<!--
   The <literal>SERIAL</> shorthand is discussed further in <xref
   linkend="datatype-serial">.
-->
省略形である<literal>SERIAL</>は<xref linkend="datatype-serial">で詳しく述べられています。
  </para>
 </sect1>

 <sect1 id="ddl-constraints">
<!--
  <title>Constraints</title>
-->
  <title>制約</title>

  <indexterm zone="ddl-constraints">
<!--
   <primary>constraint</primary>
-->
   <primary>制約</primary>
  </indexterm>

  <para>
<!--
   Data types are a way to limit the kind of data that can be stored
   in a table.  For many applications, however, the constraint they
   provide is too coarse.  For example, a column containing a product
   price should probably only accept positive values.  But there is no
   standard data type that accepts only positive numbers.  Another issue is
   that you might want to constrain column data with respect to other
   columns or rows.  For example, in a table containing product
   information, there should be only one row for each product number.
-->
データ型は、テーブルに格納するデータの種類を限定するための方法です。
しかし、多くのアプリケーションでは、型が提供する制約では精密さに欠けます。
例えば、製品の価格が入る列には、おそらく正数のみを受け入れるようにする必要があります。
しかし、正数のみを受け入れるという標準のデータ型はありません。
また、他の列や行に関連して列データを制約したい場合もあります。
例えば、製品の情報が入っているテーブルでは、1つの製品番号についての行が2行以上あってはなりません。
  </para>

  <para>
<!--
   To that end, SQL allows you to define constraints on columns and
   tables.  Constraints give you as much control over the data in your
   tables as you wish.  If a user attempts to store data in a column
   that would violate a constraint, an error is raised.  This applies
   even if the value came from the default value definition.
-->
このような問題を解決するため、SQLでは列およびテーブルに対する制約を定義することができます。
制約によってテーブル内のデータを自由に制御することができます。
制約に違反するデータを列に格納しようとすると、エラーとなります。
このことは、デフォルト値として定義された値を格納する場合にも適用されます。
  </para>

  <sect2 id="ddl-constraints-check-constraints">
<!--
   <title>Check Constraints</title>
-->
   <title>検査制約</title>

   <indexterm>
<!--
    <primary>check constraint</primary>
-->
    <primary>検査制約</primary>
   </indexterm>

   <indexterm>
<!--
    <primary>constraint</primary>
    <secondary>check</secondary>
-->
    <primary>制約</primary>
    <secondary>検査</secondary>
   </indexterm>

   <para>
<!--
    A check constraint is the most generic constraint type.  It allows
    you to specify that the value in a certain column must satisfy a
    Boolean (truth-value) expression.  For instance, to require positive
    product prices, you could use:
-->
検査制約は最も一般的な制約の種類です。
これを使用して、特定の列の値が論理値の式を満たす（真の値）ように指定できます。
例えば、製品価格を必ず正数にするには以下のようにします。
<programlisting>
CREATE TABLE products (
    product_no integer,
    name text,
    price numeric <emphasis>CHECK (price &gt; 0)</emphasis>
);
</programlisting>
   </para>

   <para>
<!--
    As you see, the constraint definition comes after the data type,
    just like default value definitions.  Default values and
    constraints can be listed in any order.  A check constraint
    consists of the key word <literal>CHECK</literal> followed by an
    expression in parentheses.  The check constraint expression should
    involve the column thus constrained, otherwise the constraint
    would not make too much sense.
-->
このように、制約の定義はデフォルト値の定義と同様に、データ型の後にきます。
デフォルト値と制約は任意の順序で列挙できます。
検査制約は<literal>CHECK</literal>キーワードの後に続く括弧で囲まれた式で構成されます。
検査制約式には、制約される列を含む必要があります。
そうしないと、制約はあまり意味のないものになります。
   </para>

   <indexterm>
<!--
    <primary>constraint</primary>
    <secondary>name</secondary>
-->
    <primary>制約</primary>
    <secondary>の名前</secondary>
   </indexterm>

   <para>
<!--
    You can also give the constraint a separate name.  This clarifies
    error messages and allows you to refer to the constraint when you
    need to change it.  The syntax is:
-->
制約に個別に名前を付けることもできます。
名前を付けることで、エラーメッセージがわかりやすくなりますし、変更したい制約を参照できるようになります。
構文は以下の通りです。
<programlisting>
CREATE TABLE products (
    product_no integer,
    name text,
    price numeric <emphasis>CONSTRAINT positive_price</emphasis> CHECK (price &gt; 0)
);
</programlisting>
<!--
    So, to specify a named constraint, use the key word
    <literal>CONSTRAINT</literal> followed by an identifier followed
    by the constraint definition.  (If you don't specify a constraint
    name in this way, the system chooses a name for you.)
-->
上記のように、名前付き制約の指定は<literal>CONSTRAINT</literal>キーワードで始め、これに識別子、制約定義と続きます。
（この方法で制約名を指定しない場合は、システムにより名前が付けられます。）
   </para>

   <para>
<!--
    A check constraint can also refer to several columns.  Say you
    store a regular price and a discounted price, and you want to
    ensure that the discounted price is lower than the regular price:
-->
検査制約では複数の列を参照することもできます。
例えば、通常価格と割引価格を格納する場合に、必ず割引価格が通常価格よりも低くなるようにしたいとします。
<programlisting>
CREATE TABLE products (
    product_no integer,
    name text,
    price numeric CHECK (price &gt; 0),
    discounted_price numeric CHECK (discounted_price &gt; 0),
    <emphasis>CHECK (price &gt; discounted_price)</emphasis>
);
</programlisting>
   </para>

   <para>
<!--
    The first two constraints should look familiar.  The third one
    uses a new syntax.  It is not attached to a particular column,
    instead it appears as a separate item in the comma-separated
    column list.  Column definitions and these constraint
    definitions can be listed in mixed order.
-->
最初の2つの制約は上で説明した通りです。
3つ目の制約では新しい構文を使っています。
これは特定の列に付加されるのではなく、カンマで区切られた列リスト内の別個の項目として現れます。
列定義およびこれらの制約定義は、任意の順序で列挙することができます。
   </para>

   <para>
<!--
    We say that the first two constraints are column constraints, whereas the
    third one is a table constraint because it is written separately
    from any one column definition.  Column constraints can also be
    written as table constraints, while the reverse is not necessarily
    possible, since a column constraint is supposed to refer to only the
    column it is attached to.  (<productname>PostgreSQL</productname> doesn't
    enforce that rule, but you should follow it if you want your table
    definitions to work with other database systems.)  The above example could
    also be written as:
-->
最初の2つの制約を列制約と言います。これに対し、3つ目の制約は列定義とは別個に書かれるので、テーブル制約と言います。
列制約をテーブル制約として書くことはできますが、その逆はできる場合とできない場合があります。なぜなら列制約は、制約に関連付けられている列のみを参照するためです。
（<productname>PostgreSQL</productname>はこの規則を強制しません。しかし、作成したテーブル定義を他のデータベースシステムでも動作させたい場合はこの規則に従ってください。）
上の例は、以下のように書くこともできます。
<programlisting>
CREATE TABLE products (
    product_no integer,
    name text,
    price numeric,
    CHECK (price &gt; 0),
    discounted_price numeric,
    CHECK (discounted_price &gt; 0),
    CHECK (price &gt; discounted_price)
);
</programlisting>
<!--
    or even:
-->
あるいは、次のようにもできます。
<programlisting>
CREATE TABLE products (
    product_no integer,
    name text,
    price numeric CHECK (price &gt; 0),
    discounted_price numeric,
    CHECK (discounted_price &gt; 0 AND price &gt; discounted_price)
);
</programlisting>
<!--
    It's a matter of taste.
-->
どのようにするかは好みの問題です。
   </para>

   <para>
<!--
    Names can be assigned to table constraints in the same way as
    column constraints:
-->
列制約と同様に、テーブル制約に名前を割り当てることができます。
<programlisting>
CREATE TABLE products (
    product_no integer,
    name text,
    price numeric,
    CHECK (price &gt; 0),
    discounted_price numeric,
    CHECK (discounted_price &gt; 0),
    <emphasis>CONSTRAINT valid_discount</> CHECK (price &gt; discounted_price)
);
</programlisting>
   </para>

   <indexterm>
<!--
    <primary>null value</primary>
    <secondary sortas="check constraints">with check constraints</secondary>
-->
    <primary>NULL値</primary>
    <secondary sortas="check constraints">検査制約</secondary>
   </indexterm>

   <para>
<!--
    It should be noted that a check constraint is satisfied if the
    check expression evaluates to true or the null value.  Since most
    expressions will evaluate to the null value if any operand is null,
    they will not prevent null values in the constrained columns.  To
    ensure that a column does not contain null values, the not-null
    constraint described in the next section can be used.
-->
検査制約では、検査式が真またはNULL値と評価された場合に、条件が満たされることに注意して下さい。
ほとんどの式は、演算項目に一つでもNULLがあればNULLと評価されるので、検査制約では制約対象の列にNULL値が入るのを防げません。
列がNULL値を含まないようにするために、次節で説明する非NULL制約を使用することができます。
   </para>
  </sect2>

  <sect2>
<!--
   <title>Not-Null Constraints</title>
-->
   <title>非NULL制約</title>

   <indexterm>
<!--
    <primary>not-null constraint</primary>
-->
    <primary>非NULL制約</primary>
   </indexterm>

   <indexterm>
<!--
    <primary>constraint</primary>
    <secondary>NOT NULL</secondary>
-->
    <primary>制約</primary>
    <secondary>非NULL</secondary>
   </indexterm>

   <para>
<!--
    A not-null constraint simply specifies that a column must not
    assume the null value.  A syntax example:
-->
非NULL制約は単純に、列がNULL値を取らないことを指定します。
構文の例は以下の通りです。
<programlisting>
CREATE TABLE products (
    product_no integer <emphasis>NOT NULL</emphasis>,
    name text <emphasis>NOT NULL</emphasis>,
    price numeric
);
</programlisting>
   </para>

   <para>
<!--
    A not-null constraint is always written as a column constraint.  A
    not-null constraint is functionally equivalent to creating a check
    constraint <literal>CHECK (<replaceable>column_name</replaceable>
    IS NOT NULL)</literal>, but in
    <productname>PostgreSQL</productname> creating an explicit
    not-null constraint is more efficient.  The drawback is that you
    cannot give explicit names to not-null constraints created this
    way.
-->
非NULL制約は常に列制約として記述されます。
非NULL制約は<literal>CHECK (<replaceable>column_name</replaceable> IS NOT NULL)</literal>という検査制約と機能的には同等ですが、<productname>PostgreSQL</productname>では、明示的に非NULL制約を作成する方がより効果的です。
このように作成された非NULL制約に明示的な名前を付けられないのが欠点です。
   </para>

   <para>
<!--
    Of course, a column can have more than one constraint.  Just write
    the constraints one after another:
-->
もちろん、1つの列に複数の制約を適用することもできます。
そのためには、次々と制約を書いていくだけです。
<programlisting>
CREATE TABLE products (
    product_no integer NOT NULL,
    name text NOT NULL,
    price numeric NOT NULL CHECK (price &gt; 0)
);
</programlisting>
<!--
    The order doesn't matter.  It does not necessarily determine in which
    order the constraints are checked.
-->
順序は関係ありません。
書かれた順序と検査される順序は必ずしも同じではありません。
   </para>

   <para>
<!--
    The <literal>NOT NULL</literal> constraint has an inverse: the
    <literal>NULL</literal> constraint.  This does not mean that the
    column must be null, which would surely be useless.  Instead, this
    simply selects the default behavior that the column might be null.
    The <literal>NULL</literal> constraint is not present in the SQL
    standard and should not be used in portable applications.  (It was
    only added to <productname>PostgreSQL</productname> to be
    compatible with some other database systems.)  Some users, however,
    like it because it makes it easy to toggle the constraint in a
    script file.  For example, you could start with:
-->
<literal>NOT NULL</literal>制約に対し、逆のパターンである<literal>NULL</literal>制約があります。
これは、列がNULLでなければならないということではありません。
そのような制約は意味がありません。
この制約は、列がNULLであってもよいというデフォルトの振舞いを選択するだけのものです。
<literal>NULL</literal>制約は標準SQLには存在しませんので、移植予定のアプリケーションでは使用すべきではありません。
（これは、<productname>PostgreSQL</productname>と他の一部のデータベースシステムとの互換性のために追加された機能に過ぎません。）
もっとも、スクリプトファイルでの制約の切り替えが簡単であるという理由でこの機能を歓迎するユーザもいます。
例えば、最初に
<programlisting>
CREATE TABLE products (
    product_no integer NULL,
    name text NULL,
    price numeric NULL
);
</programlisting>
<!--
    and then insert the <literal>NOT</literal> key word where desired.
-->
と書いてから、必要な場所に<literal>NOT</literal>キーワードを挿入することができます。
   </para>

   <tip>
    <para>
<!--
     In most database designs the majority of columns should be marked
     not null.
-->
ほとんどのデータベース設計において、列の大多数をNOT NULLとマークする必要があります。
    </para>
   </tip>
  </sect2>

  <sect2 id="ddl-constraints-unique-constraints">
<!--
   <title>Unique Constraints</title>
-->
   <title>一意性制約</title>

   <indexterm>
<!--
    <primary>unique constraint</primary>
-->
    <primary>一意性制約</primary>
   </indexterm>

   <indexterm>
<!--
    <primary>constraint</primary>
    <secondary>unique</secondary>
-->
    <primary>制約</primary>
    <secondary>一意性</secondary>
   </indexterm>

   <para>
<!--
    Unique constraints ensure that the data contained in a column or a
    group of columns is unique with respect to all the rows in the
    table.  The syntax is:
-->
一意性制約によって、列あるいは列のグループに含まれるデータが、テーブル内の全ての行で一意であることを確実にします。
列制約の場合の構文は以下の通りです。
<programlisting>
CREATE TABLE products (
    product_no integer <emphasis>UNIQUE</emphasis>,
    name text,
    price numeric
);
</programlisting>
<!--
    when written as a column constraint, and:
-->
また、テーブル制約の場合の構文は
<programlisting>
CREATE TABLE products (
    product_no integer,
    name text,
    price numeric,
    <emphasis>UNIQUE (product_no)</emphasis>
);
</programlisting>
<!--
    when written as a table constraint.
-->
となります。
   </para>

   <para>
<!--
    If a unique constraint refers to a group of columns, the columns
    are listed separated by commas:
-->
一意性制約が列のグループを参照する場合、各列はカンマで区切って列挙します。
<programlisting>
CREATE TABLE example (
    a integer,
    b integer,
    c integer,
    <emphasis>UNIQUE (a, c)</emphasis>
);
</programlisting>
<!--
    This specifies that the combination of values in the indicated columns
    is unique across the whole table, though any one of the columns
    need not be (and ordinarily isn't) unique.
-->
これは、指定された列の値の組み合わせがテーブル全体で一意であることを指定しています。
しかし、列の片方が一意である必要はありません（通常一意ではありません）。
   </para>

   <para>
<!--
    You can assign your own name for a unique constraint, in the usual way:
-->
一意性制約には、いつものように名前を割り当てることもできます。
<programlisting>
CREATE TABLE products (
    product_no integer <emphasis>CONSTRAINT must_be_different</emphasis> UNIQUE,
    name text,
    price numeric
);
</programlisting>
   </para>

   <para>
<!--
    Adding a unique constraint will automatically create a unique btree
    index on the column or group of columns used in the constraint. 
    A uniqueness constraint on only some rows can be enforced by creating
    a <link linkend="indexes-partial">partial index</link>.
<<<<<<< HEAD
=======
-->
一意性制約を追加すると、制約で使われる列または列のグループに対して一意的なbtreeインデックスが自動的に作られます。
<link linkend="indexes-partial">部分インデックス</link>を作成することで、いくつかの行にだけ一意性制約を強制することができます。
>>>>>>> de74b4ab
   </para>

   <indexterm>
<!--
    <primary>null value</primary>
    <secondary sortas="unique constraints">with unique constraints</secondary>
-->
    <primary>NULL値</primary>
    <secondary sortas="unique constraints">一意性制約</secondary>
   </indexterm>

   <para>
<!--
    In general, a unique constraint is violated when there is more than
    one row in the table where the values of all of the
    columns included in the constraint are equal.
    However, two null values are not considered equal in this
    comparison.  That means even in the presence of a
    unique constraint it is possible to store duplicate
    rows that contain a null value in at least one of the constrained
    columns.  This behavior conforms to the SQL standard, but we have
    heard that other SQL databases might not follow this rule.  So be
    careful when developing applications that are intended to be
    portable.
-->
一般に、制約の対象となる列について同じ値を持つ行が、テーブル内に１行を上回る場合は、一意性制約違反になります。 
しかし、この比較では2つのNULL値は等価とはみなされません。
つまり、一意性制約があったとしても、制約対象の列の少なくとも1つにNULL値を持つ行を複数格納することができるということです。
この振舞いは標準SQLに準拠していますが、この規則に従わないSQLデータベースがあることを聞いたことがあります。
ですから、移植する予定のアプリケーションを開発する際には注意してください。
   </para>
  </sect2>

  <sect2 id="ddl-constraints-primary-keys">
<!--
   <title>Primary Keys</title>
-->
   <title>プライマリキー</title>

   <indexterm>
<!--
    <primary>primary key</primary>
-->
    <primary>プライマリキー</primary>
   </indexterm>

   <indexterm>
<!--
    <primary>constraint</primary>
    <secondary>primary key</secondary>
-->
    <primary>制約</primary>
    <secondary>プライマリキー</secondary>
   </indexterm>

   <para>
<!--
    Technically, a primary key constraint is simply a combination of a
    unique constraint and a not-null constraint.  So, the following
    two table definitions accept the same data:
-->
技術的には、プライマリキー制約は単純に一意性制約と非NULL制約を組み合わせたものです。
つまり、次の2つのテーブル定義は同じデータを受け入れます。
<programlisting>
CREATE TABLE products (
    product_no integer UNIQUE NOT NULL,
    name text,
    price numeric
);
</programlisting>

<programlisting>
CREATE TABLE products (
    product_no integer <emphasis>PRIMARY KEY</emphasis>,
    name text,
    price numeric
);
</programlisting>
   </para>

   <para>
<!--
    Primary keys can also constrain more than one column; the syntax
    is similar to unique constraints:
-->
プライマリキーでも複数の列を制約することができ、その構文は一意性制約に似ています。
<programlisting>
CREATE TABLE example (
    a integer,
    b integer,
    c integer,
    <emphasis>PRIMARY KEY (a, c)</emphasis>
);
</programlisting>
   </para>

   <para>
<!--
    A primary key indicates that a column or group of columns can be
    used as a unique identifier for rows in the table.  (This is a
    direct consequence of the definition of a primary key.  Note that
    a unique constraint does not, by itself, provide a unique identifier
    because it does not exclude null values.)  This is useful both for
    documentation purposes and for client applications.  For example,
    a GUI application that allows modifying row values probably needs
    to know the primary key of a table to be able to identify rows
    uniquely.
-->
プライマリキーは、列または列のグループを、テーブル内で行の一意の識別子として使用できることを示します
（このことは、プライマリキーの定義からの直接の帰結です。
一意性制約ではNULL値を除外しないため、一意の識別子が提供されないことに注意してください。）
これは文書化、および、クライアントアプリケーションの両方の面で役に立ちます。
例えば、行値の変更が可能なGUIアプリケーションが行を一意的に特定するためには、おそらくテーブルのプライマリキーを知る必要があります。
   </para>

   <para>
<!--
    Adding a primary key will automatically create a unique btree index
    on the column or group of columns used in the primary key.
-->
プライマリキーを追加すると、プライマリキーで使われる列または列のグループに対して一意的なbtreeインデックスが自動的に作られます。
   </para>

   <para>
<!--
    A table can have at most one primary key.  (There can be any number
    of unique and not-null constraints, which are functionally the same
    thing, but only one can be identified as the primary key.)
    Relational database theory
    dictates that every table must have a primary key.  This rule is
    not enforced by <productname>PostgreSQL</productname>, but it is
    usually best to follow it.
-->
1つのテーブルは最大1つのプライマリキーを持つことができます。
（一意性制約および非NULL制約には個数の制限はありません。
機能的には同じものですが、プライマリキーとして識別される制約は1つのみです。）
リレーショナルデータベース理論では、全てのテーブルにプライマリキーが1つ必要とされています。
この規則は<productname>PostgreSQL</productname>では強制されませんが、たいていの場合はこれに従うことが推奨されます。
   </para>
  </sect2>

  <sect2 id="ddl-constraints-fk">
<!--
   <title>Foreign Keys</title>
-->
   <title>外部キー</title>

   <indexterm>
<!--
    <primary>foreign key</primary>
-->
    <primary>外部キー</primary>
   </indexterm>

   <indexterm>
<!--
    <primary>constraint</primary>
    <secondary>foreign key</secondary>
-->
    <primary>制約</primary>
    <secondary>外部キー</secondary>
   </indexterm>

   <indexterm>
<!--
    <primary>referential integrity</primary>
-->
    <primary>参照整合性</primary>
   </indexterm>

   <para>
<!--
    A foreign key constraint specifies that the values in a column (or
    a group of columns) must match the values appearing in some row
    of another table.
    We say this maintains the <firstterm>referential
    integrity</firstterm> between two related tables.
-->
外部キー制約は、列（または列のグループ）の値が、他のテーブルの行の値と一致しなければならないことを指定します。
これによって関連する2つのテーブルの<firstterm>参照整合性</firstterm>が維持されます。
   </para>

   <para>
<!--
    Say you have the product table that we have used several times already:
-->
これでまで何度か例に使用したproductsテーブルについて考えてみます。
<programlisting>
CREATE TABLE products (
    product_no integer PRIMARY KEY,
    name text,
    price numeric
);
</programlisting>
<!--
    Let's also assume you have a table storing orders of those
    products.  We want to ensure that the orders table only contains
    orders of products that actually exist.  So we define a foreign
    key constraint in the orders table that references the products
    table:
-->
また、これらの製品に対する注文を格納するテーブルも作成済みだとしましょう。
この注文のordersテーブルには実際に存在する製品の注文のみを格納したいと思っています。
そこで、productsテーブルを参照するordersテーブルに外部キー制約を定義します。
<programlisting>
CREATE TABLE orders (
    order_id integer PRIMARY KEY,
    product_no integer <emphasis>REFERENCES products (product_no)</emphasis>,
    quantity integer
);
</programlisting>
<!--
    Now it is impossible to create orders with non-NULL
    <structfield>product_no</structfield> entries that do not appear in the
    products table.
-->
これで、productsテーブルに存在しない非NULLの<structfield>product_no</structfield>項目を使用して注文を作成することはできなくなります。
   </para>

   <para>
<!--
    We say that in this situation the orders table is the
    <firstterm>referencing</firstterm> table and the products table is
    the <firstterm>referenced</firstterm> table.  Similarly, there are
    referencing and referenced columns.
-->
このような場合に、ordersテーブルのことを<firstterm>参照</firstterm>テーブル、productテーブルのことを<firstterm>被参照</firstterm>テーブルと呼びます。
同様に、参照列と被参照列もあります。
   </para>

   <para>
<!--
    You can also shorten the above command to:
-->
上記のコマンドは、次のように短縮することもできます。
<programlisting>
CREATE TABLE orders (
    order_id integer PRIMARY KEY,
    product_no integer <emphasis>REFERENCES products</emphasis>,
    quantity integer
);
</programlisting>
<!--
    because in absence of a column list the primary key of the
    referenced table is used as the referenced column(s).
-->
列リストがないため、被参照テーブルのプライマリキーが被参照列（複数可）として使用されます。
   </para>

   <para>
<!--
    A foreign key can also constrain and reference a group of columns.
    As usual, it then needs to be written in table constraint form.
    Here is a contrived syntax example:
-->
外部キーでも、列のグループを制約したり参照したりすることもできます。
これもまた、テーブル制約の形式で記述する必要があります。
以下は、説明のための非現実的な例です。
<programlisting>
CREATE TABLE t1 (
  a integer PRIMARY KEY,
  b integer,
  c integer,
  <emphasis>FOREIGN KEY (b, c) REFERENCES other_table (c1, c2)</emphasis>
);
</programlisting>
<!--
    Of course, the number and type of the constrained columns need to
    match the number and type of the referenced columns.
-->
もちろん、制約される列数および型は、被参照列の数および型と一致しなければなりません。
   </para>

   <para>
<!--
    You can assign your own name for a foreign key constraint,
    in the usual way.
-->
外部キー制約には、いつものように名前を割り当てることもできます。
   </para>

   <para>
<!--
    A table can have more than one foreign key constraint.  This is
    used to implement many-to-many relationships between tables.  Say
    you have tables about products and orders, but now you want to
    allow one order to contain possibly many products (which the
    structure above did not allow).  You could use this table structure:
-->
テーブルは複数の外部キー制約を持つことができます。
このことはテーブル間の多対多関係を実装するために使用されます。
例えば、製品と注文に関するそれぞれのテーブルがある場合に、複数の製品にまたがる注文を可能にしたいとします
（上の例の構造では不可能です）。
この場合、次のテーブル構造を使用できます。
<programlisting>
CREATE TABLE products (
    product_no integer PRIMARY KEY,
    name text,
    price numeric
);

CREATE TABLE orders (
    order_id integer PRIMARY KEY,
    shipping_address text,
    ...
);

CREATE TABLE order_items (
    product_no integer REFERENCES products,
    order_id integer REFERENCES orders,
    quantity integer,
    PRIMARY KEY (product_no, order_id)
);
</programlisting>
<!--
    Notice that the primary key overlaps with the foreign keys in
    the last table.
-->
最後のテーブルで、プライマリキーと外部キーが重なっていることに注目してください。
   </para>

   <indexterm>
    <primary>CASCADE</primary>
<!--
    <secondary>foreign key action</secondary>
-->
    <secondary>外部キー動作</secondary>
   </indexterm>

   <indexterm>
    <primary>RESTRICT</primary>
<!--
    <secondary>foreign key action</secondary>
-->
    <secondary>外部キー動作</secondary>
   </indexterm>

   <para>
<!--
    We know that the foreign keys disallow creation of orders that
    do not relate to any products.  But what if a product is removed
    after an order is created that references it?  SQL allows you to
    handle that as well.  Intuitively, we have a few options:
-->
外部キーが製品に関連付けられていない注文の作成を許可しないことは、既に説明した通りです。
しかし、ある注文で参照していた製品が、注文後に削除されたらどうなるでしょう。
SQLではこのような場合も扱うことができます。
直感的に、いくつかのオプションが考えられます。
    <itemizedlist spacing="compact">
<!--
     <listitem><para>Disallow deleting a referenced product</para></listitem>
     <listitem><para>Delete the orders as well</para></listitem>
     <listitem><para>Something else?</para></listitem>
-->
     <listitem><para>参照される製品の削除を許可しない</para></listitem>
     <listitem><para>注文も一緒に削除する</para></listitem>
     <listitem><para>他にもありますか？</para></listitem>
    </itemizedlist>
   </para>

   <para>
<!--
    To illustrate this, let's implement the following policy on the
    many-to-many relationship example above: when someone wants to
    remove a product that is still referenced by an order (via
    <literal>order_items</literal>), we disallow it.  If someone
    removes an order, the order items are removed as well:
-->
具体例として、上の例の多対多関係に次のポリシーを実装してみましょう。
（<literal>order_items</literal>によって）注文で参照されたままの製品を削除しようしても、この操作を行えないようにします。
注文が削除されると、注文項目も削除されます。
<programlisting>
CREATE TABLE products (
    product_no integer PRIMARY KEY,
    name text,
    price numeric
);

CREATE TABLE orders (
    order_id integer PRIMARY KEY,
    shipping_address text,
    ...
);

CREATE TABLE order_items (
    product_no integer REFERENCES products <emphasis>ON DELETE RESTRICT</emphasis>,
    order_id integer REFERENCES orders <emphasis>ON DELETE CASCADE</emphasis>,
    quantity integer,
    PRIMARY KEY (product_no, order_id)
);
</programlisting>
   </para>

   <para>
<!--
    Restricting and cascading deletes are the two most common options.
    <literal>RESTRICT</literal> prevents deletion of a
    referenced row. <literal>NO ACTION</literal> means that if any
    referencing rows still exist when the constraint is checked, an error
    is raised; this is the default behavior if you do not specify anything.
    (The essential difference between these two choices is that
    <literal>NO ACTION</literal> allows the check to be deferred until
    later in the transaction, whereas <literal>RESTRICT</literal> does not.)
    <literal>CASCADE</> specifies that when a referenced row is deleted,
    row(s) referencing it should be automatically deleted as well.
    There are two other options:
    <literal>SET NULL</literal> and <literal>SET DEFAULT</literal>.
    These cause the referencing column(s) in the referencing row(s)
    to be set to nulls or their default
    values, respectively, when the referenced row is deleted.
    Note that these do not excuse you from observing any constraints.
    For example, if an action specifies <literal>SET DEFAULT</literal>
    but the default value would not satisfy the foreign key constraint, the
    operation will fail.
-->
削除の制限およびカスケードという2つは、最も一般的なオプションです。
<literal>RESTRICT</literal>は、被参照行が削除されるのを防ぎます。
<literal>NO ACTION</literal>は、制約が検査された時に参照行がまだ存在していた場合に、エラーとなることを意味しています。
これは、何も指定しない場合のデフォルトの振舞いとなります
（これらの本来の違いは、<literal>NO ACTION</literal>では検査をトランザクション中で後回しにすることができるのに対し、<literal>RESTRICT</literal>では後回しにできないということです）。
<literal>CASCADE</>は被参照行が削除された時、それを参照する行（複数可）も同様に削除されなければならないことを指定します。
他にも2つのオプションがあります。
<literal>SET NULL</literal>と<literal>SET DEFAULT</literal>です。
これらは、被参照行が削除された際に、参照行の参照列がそれぞれNULLか各列のデフォルト値に設定されるようになります。
これらは制約を守ることを免除することではない、ということに注意してください。
例えば、動作に<literal>SET DEFAULT</literal>を指定したとしても、デフォルト値が外部キー制約を満たさない場合には操作は失敗します。
   </para>

   <para>
<!--
    Analogous to <literal>ON DELETE</literal> there is also
    <literal>ON UPDATE</literal> which is invoked when a referenced
    column is changed (updated).  The possible actions are the same.
    In this case, <literal>CASCADE</> means that the updated values of the
    referenced column(s) should be copied into the referencing row(s).
-->
<literal>ON DELETE</literal>に似たもので、被参照列が変更（更新）された時に呼び出される<literal>ON UPDATE</literal>もあります。
これらが行えるアクションは同じです。
この場合、<literal>CASCADE</>は被参照列の更新後の値が参照行にコピーされることを意味します。
   </para>

   <para>
<!--
    Normally, a referencing row need not satisfy the foreign key constraint
    if any of its referencing columns are null.  If <literal>MATCH FULL</>
    is added to the foreign key declaration, a referencing row escapes
    satisfying the constraint only if all its referencing columns are null
    (so a mix of null and non-null values is guaranteed to fail a
    <literal>MATCH FULL</> constraint).  If you don't want referencing rows
    to be able to avoid satisfying the foreign key constraint, declare the
    referencing column(s) as <literal>NOT NULL</>.
-->
通常、参照行はその参照列のいずれかがnullの場合は外部キー制約を満たす必要があります。
もし<literal>MATCH FULL</>が外部キー宣言に追加された場合、その参照列の全てがnullの場合にのみ参照行は制約を満たすことから逃れることができます(つまりnullと非nullの組み合わせは<literal>MATCH FULL</>制約に違反することが保証されます)。
もし参照行が外部キー制約を満たさない可能性を排除したい場合は、参照列を<literal>NOT NULL</>として宣言してください。
   </para>

   <para>
<!--
    A foreign key must reference columns that either are a primary key or
    form a unique constraint.  This means that the referenced columns always
    have an index (the one underlying the primary key or unique constraint);
    so checks on whether a referencing row has a match will be efficient.
    Since a <command>DELETE</command> of a row from the referenced table
    or an <command>UPDATE</command> of a referenced column will require
    a scan of the referencing table for rows matching the old value, it
    is often a good idea to index the referencing columns too.  Because this
    is not always needed, and there are many choices available on how
    to index, declaration of a foreign key constraint does not
    automatically create an index on the referencing columns.
-->
外部キーは主キーであるかまたは一意制約を構成する列を参照しなければなりません。これは、被参照列は常に(主キーまたは一意制約の基礎となる)インデックスを持つことを意味します;このため、参照行が一致するかのチェックは効率的です。
被参照テーブルからの行の<command>DELETE</command>や被参照行の<command>UPDATE</command>は、古い値と一致する行に対して参照テーブルのスキャンを要求しますので、参照行にもインデックスを付けるのは大抵は良い考えです。
これは常に必要という訳ではなく、また、インデックスの方法には多くの選択肢がありますので、外部キー制約の宣言では参照列のインデックスが自動的に作られるということはありません。
   </para>

   <para>
<!--
    More information about updating and deleting data is in <xref
    linkend="dml">.  Also see the description of foreign key constraint
    syntax in the reference documentation for
    <xref linkend="sql-createtable">.
-->
データの更新および削除について詳しくは、<xref linkend="dml">を参照してください。
また、<xref linkend="sql-createtable">のリファレンス文書にある外部キー制約構文の説明も参照してください。
   </para>
  </sect2>

  <sect2 id="ddl-constraints-exclusion">
<!--
   <title>Exclusion Constraints</title>
-->
   <title>排他制約</title>

   <indexterm>
<!--
    <primary>exclusion constraint</primary>
-->
    <primary>排他制約</primary>
   </indexterm>

   <indexterm>
<!--
    <primary>constraint</primary>
    <secondary>exclusion</secondary>
-->
    <primary>制約</primary>
    <secondary>排他</secondary>
   </indexterm>

   <para>
<!--
    Exclusion constraints ensure that if any two rows are compared on
    the specified columns or expressions using the specified operators,
    at least one of these operator comparisons will return false or null.
    The syntax is:
-->
排他制約によって、2つの行に関して指定された列もしくは式を指定された演算子を利用して比較した場合に、少なくとも演算子の比較の1つが偽もしくはnullを返すことを確実にします。
構文は以下の通りです。
<programlisting>
CREATE TABLE circles (
    c circle,
    EXCLUDE USING gist (c WITH &amp;&amp;)
);
</programlisting>
   </para>

   <para>
<!--
    See also <link linkend="SQL-CREATETABLE-EXCLUDE"><command>CREATE
    TABLE ... CONSTRAINT ... EXCLUDE</></link> for details.
-->
詳細は<link linkend="SQL-CREATETABLE-EXCLUDE"><command>CREATE
TABLE ... CONSTRAINT ... EXCLUDE</></link>を参照して下さい。
   </para>

   <para>
<!--
    Adding an exclusion constraint will automatically create an index
    of the type specified in the constraint declaration.
-->
排他制約を追加すると、制約宣言で指定された種類のインデックスが自動的に作られます。
   </para>
  </sect2>
 </sect1>

 <sect1 id="ddl-system-columns">
<!--
  <title>System Columns</title>
-->
  <title>システム列</title>

  <para>
<!--
   Every table has several <firstterm>system columns</> that are
   implicitly defined by the system.  Therefore, these names cannot be
   used as names of user-defined columns.  (Note that these
   restrictions are separate from whether the name is a key word or
   not; quoting a name will not allow you to escape these
   restrictions.)  You do not really need to be concerned about these
   columns; just know they exist.
-->
全てのテーブルには、システムによって暗黙的に定義された<firstterm>システム列</>がいくつかあります。
そのため、システム列の名前はユーザ定義列の名前として使うことはできません。
（これらの制約は名前がキーワードであるかどうかとは関係ありません。
つまり、名前を引用符で囲んでもこの制約を回避することはできません。）
システム列については、あまり意識する必要はありません。
これらが存在することを知っていれば十分です。
  </para>

  <indexterm>
<!--
   <primary>column</primary>
   <secondary>system column</secondary>
-->
   <primary>列</primary>
   <secondary>システム列</secondary>
  </indexterm>

  <variablelist>
   <varlistentry>
    <term><structfield>oid</></term>
    <listitem>
     <para>
      <indexterm>
       <primary>OID</primary>
<!--
       <secondary>column</secondary>
-->
       <secondary>列</secondary>
      </indexterm>
<!--
      The object identifier (object ID) of a row. This column is only
      present if the table was created using <literal>WITH
      OIDS</literal>, or if the <xref linkend="guc-default-with-oids">
      configuration variable was set at the time. This column is of type
      <type>oid</type> (same name as the column); see <xref
      linkend="datatype-oid"> for more information about the type.
-->
行のオブジェクト識別子（オブジェクトID）です。
この列は<literal>WITH OIDS</literal>を付けた場合と、その時に<xref linkend="guc-default-with-oids">が設定されていた場合に作成されます。
この列の型は<literal>oid</literal>（列名と同じ）です。この型についての詳細は<xref linkend="datatype-oid">を参照してください。
     </para>
    </listitem>
   </varlistentry>

   <varlistentry>
    <term><structfield>tableoid</></term>
    <listitem>
     <indexterm>
      <primary>tableoid</primary>
     </indexterm>

     <para>
<!--
      The OID of the table containing this row.  This column is
      particularly handy for queries that select from inheritance
      hierarchies (see <xref linkend="ddl-inherit">), since without it,
      it's difficult to tell which individual table a row came from.  The
      <structfield>tableoid</structfield> can be joined against the
      <structfield>oid</structfield> column of
      <structname>pg_class</structname> to obtain the table name.
-->
この行を含むテーブルのOIDです。
この列は特に、継承階層からの選択問い合わせでは便利です（<xref linkend="ddl-inherit">を参照してください）。
この列がないと、どのテーブルからその行が来たのかわかりにくいからです。
<structfield>tableoid</structfield>はテーブル名を得るために<classname>pg_class</classname>の<structfield>oid</structfield>列に結合することができます。
     </para>
    </listitem>
   </varlistentry>

   <varlistentry>
    <term><structfield>xmin</></term>
    <listitem>
     <indexterm>
      <primary>xmin</primary>
     </indexterm>

     <para>
<!--
      The identity (transaction ID) of the inserting transaction for
      this row version.  (A row version is an individual state of a
      row; each update of a row creates a new row version for the same
      logical row.)
-->
この行バージョンの挿入トランザクションの識別情報（トランザクションID）です。
（行のバージョンとは、行の個別の状態です。
行が更新される度に、同一の論理的な行に対する新しいバージョンの行が作成されます。）
     </para>
    </listitem>
   </varlistentry>

   <varlistentry>
    <term><structfield>cmin</></term>
    <listitem>
     <indexterm>
      <primary>cmin</primary>
     </indexterm>

     <para>
<!--
      The command identifier (starting at zero) within the inserting
      transaction.
-->
挿入トランザクション内の（0から始まる）コマンド識別子です。
     </para>
    </listitem>
   </varlistentry>

   <varlistentry>
    <term><structfield>xmax</></term>
    <listitem>
     <indexterm>
      <primary>xmax</primary>
     </indexterm>

     <para>
<!--
      The identity (transaction ID) of the deleting transaction, or
      zero for an undeleted row version.  It is possible for this column to
      be nonzero in a visible row version. That usually indicates that the
      deleting transaction hasn't committed yet, or that an attempted
      deletion was rolled back.
-->
削除トランザクションの識別情報（トランザクションID）です。
削除されていない行ではゼロです。
可視のバージョンの行でこの列が非ゼロの場合があります。 
これは通常、削除トランザクションがまだコミットされていないこと、または、削除の試行がロールバックされたことを意味しています。
     </para>
    </listitem>
   </varlistentry>

   <varlistentry>
    <term><structfield>cmax</></term>
    <listitem>
     <indexterm>
      <primary>cmax</primary>
     </indexterm>

     <para>
<!--
      The command identifier within the deleting transaction, or zero.
-->
削除トランザクション内のコマンド識別子、もしくはゼロです。
     </para>
    </listitem>
   </varlistentry>

   <varlistentry>
    <term><structfield>ctid</></term>
    <listitem>
     <indexterm>
      <primary>ctid</primary>
     </indexterm>

     <para>
<!--
      The physical location of the row version within its table.  Note that
      although the <structfield>ctid</structfield> can be used to
      locate the row version very quickly, a row's
      <structfield>ctid</structfield> will change if it is
      updated or moved by <command>VACUUM FULL</>.  Therefore
      <structfield>ctid</structfield> is useless as a long-term row
      identifier.  The OID, or even better a user-defined serial
      number, should be used to identify logical rows.
-->
テーブル内における、行バージョンの物理的位置を表します。
<structfield>ctid</structfield>は行バージョンを素早く見つけるために使うことができますが、行の<structfield>ctid</structfield>は更新されたり、<command>VACUUM FULL</>により移動させられたりすると変わります。
したがって、<structfield>ctid</structfield>は長期の行識別子としては使えません。
論理行を識別するためには、OID、あるいはさらに良いのはユーザ定義の通番数を使うべきです。
     </para>
    </listitem>
   </varlistentry>
  </variablelist>

   <para>
<!--
    OIDs are 32-bit quantities and are assigned from a single
    cluster-wide counter.  In a large or long-lived database, it is
    possible for the counter to wrap around.  Hence, it is bad
    practice to assume that OIDs are unique, unless you take steps to
    ensure that this is the case.  If you need to identify the rows in
    a table, using a sequence generator is strongly recommended.
    However, OIDs can be used as well, provided that a few additional
    precautions are taken:
-->
OIDは32ビット数であり、クラスタ全体で1つのカウンタです。
大規模、もしくは長期間使用するデータベースでは、カウンタが一周してしまう可能性があります。
そのため、一意性を確保するための手順を踏んでいない限り、OIDが一意であると仮定してはなりません。
もしテーブル内の行を同定する必要がある場合は、シーケンスジェネレータを使用することを強く推奨します。
しかし、OIDはいくつかの注意を払うことによりシーケンスと同様に使用することができます。

    <itemizedlist>
     <listitem>
      <para>
<!--
       A unique constraint should be created on the OID column of each
       table for which the OID will be used to identify rows.  When such
       a unique constraint (or unique index) exists, the system takes
       care not to generate an OID matching an already-existing row.
       (Of course, this is only possible if the table contains fewer
       than 2<superscript>32</> (4 billion) rows, and in practice the
       table size had better be much less than that, or performance
       might suffer.)
-->
一意性制約は、OIDが行を同定するために使用されるようなテーブルのOID列に作成されなくてはいけません。
このような一意性制約（もしくは一意インデックス）が存在する場合は、システムは既存の行に一致するようなOIDを生成しません。
（もちろん、これはテーブルの行数が2<superscript>32</>（40億）より少ない場合に可能となります。性能を考慮すると、実際には行数はそれよりずっと少ない方がよいでしょう。）
      </para>
     </listitem>
     <listitem>
      <para>
<!--
       OIDs should never be assumed to be unique across tables; use
       the combination of <structfield>tableoid</> and row OID if you
       need a database-wide identifier.
-->
OIDは複数のテーブルをまたがって一意であると仮定してはなりません。
データベース全体での識別子が必要な場合は<structfield>tableoid</>と行OIDを組み合わせて使用してください。
      </para>
     </listitem>
     <listitem>
      <para>
<!--
       Of course, the tables in question must be created <literal>WITH
       OIDS</literal>.  As of <productname>PostgreSQL</productname> 8.1,
       <literal>WITHOUT OIDS</> is the default.
-->
もちろん、問題にしているテーブルは、<literal>WITH OIDS</literal>を使用して作成されなくてはいけません。
<productname>PostgreSQL</productname> 8.1から<literal>WITHOUT OIDS</>がデフォルトです。
      </para>
     </listitem>
    </itemizedlist>
   </para>

   <para>
<!--
    Transaction identifiers are also 32-bit quantities.  In a
    long-lived database it is possible for transaction IDs to wrap
    around.  This is not a fatal problem given appropriate maintenance
    procedures; see <xref linkend="maintenance"> for details.  It is
    unwise, however, to depend on the uniqueness of transaction IDs
    over the long term (more than one billion transactions).
-->
トランザクション識別子も32ビット量です。
長期間使用するデータベースでは、トランザクションIDが一周してしまう可能性があります。
これは、適切な保守作業を行うことで、致命的な問題にはなりません。
詳細は<xref linkend="maintenance">を参照してください。
しかし、長期（10億トランザクション以上）にわたってトランザクションIDの一意性に依存することは賢明ではありません。
   </para>

   <para>
<!--
    Command identifiers are also 32-bit quantities.  This creates a hard limit
    of 2<superscript>32</> (4 billion) <acronym>SQL</acronym> commands
    within a single transaction.  In practice this limit is not a
    problem &mdash; note that the limit is on the number of
    <acronym>SQL</acronym> commands, not the number of rows processed.
    Also, only commands that actually modify the database contents will
    consume a command identifier.
-->
コマンド識別子もまた、32ビット量です。
このため、単一トランザクション内のコマンド数には2<superscript>32</>（40億）個までという制限が発生します。
実際、この制限は問題にはなりません。
これは<acronym>SQL</acronym>コマンド数に対する制限であり、処理される行数に対する制限ではないことに注意してください。
また、データベースの内容を実際に変更するコマンドのみがコマンド識別子を消費します。
   </para>
 </sect1>

 <sect1 id="ddl-alter">
<!--
  <title>Modifying Tables</title>
-->
  <title>テーブルの変更</title>

  <indexterm zone="ddl-alter">
<!--
   <primary>table</primary>
   <secondary>modifying</secondary>
-->
   <primary>テーブル</primary>
   <secondary>の変更</secondary>
  </indexterm>

  <para>
<!--
   When you create a table and you realize that you made a mistake, or
   the requirements of the application change, you can drop the
   table and create it again.  But this is not a convenient option if
   the table is already filled with data, or if the table is
   referenced by other database objects (for instance a foreign key
   constraint).  Therefore <productname>PostgreSQL</productname>
   provides a family of commands to make modifications to existing
   tables.  Note that this is conceptually distinct from altering
   the data contained in the table: here we are interested in altering
   the definition, or structure, of the table.
-->
テーブルの作成後に間違いに気付いたり、あるいはアプリケーションの要件が変わったりした場合には、テーブルをいったん削除して再度作成することができます。
しかし、テーブルにデータを入力済みの場合、あるいはそのテーブルが他のデータベースオブジェクト（例えば外部キー制約）によって参照されている場合、これは良い方法ではありません。
そのため、<productname>PostgreSQL</productname> では既存のテーブルに変更を加えるための一連のコマンドが用意されています。テーブル内のデータを変更するという概念ではないことに注意してください。
ここでは、テーブルの定義や構造を変更することに焦点を合わせます。
  </para>

  <para>
<!--
   You can:
-->
次のことができます。
   <itemizedlist spacing="compact">
    <listitem>
<!--
     <para>Add columns</para>
-->
     <para>列の追加</para>
    </listitem>
    <listitem>
<!--
     <para>Remove columns</para>
-->
     <para>列の削除</para>
    </listitem>
    <listitem>
<!--
     <para>Add constraints</para>
-->
     <para>制約の追加</para>
    </listitem>
    <listitem>
<!--
     <para>Remove constraints</para>
-->
     <para>制約の削除</para>
    </listitem>
    <listitem>
<!--
     <para>Change default values</para>
-->
     <para>デフォルト値の変更</para>
    </listitem>
    <listitem>
<!--
     <para>Change column data types</para>
-->
     <para>列のデータ型の変更</para>
    </listitem>
    <listitem>
<!--
     <para>Rename columns</para>
-->
     <para>列名の変更</para>
    </listitem>
    <listitem>
<!--
     <para>Rename tables</para>
-->
     <para>テーブル名の変更</para>
    </listitem>
   </itemizedlist>

<!--
   All these actions are performed using the
   <xref linkend="sql-altertable">
   command, whose reference page contains details beyond those given
   here.
-->
これらの操作は全て<xref linkend="sql-altertable">コマンド（本節の説明範囲を超えますので詳細はこちらを参照してください）を使用して行うことができます。
  </para>

  <sect2 id="ddl-alter-adding-a-column">
<!--
   <title>Adding a Column</title>
-->
   <title>列の追加</title>

   <indexterm>
<!--
    <primary>column</primary>
    <secondary>adding</secondary>
-->
    <primary>列</primary>
    <secondary>の追加</secondary>
   </indexterm>

   <para>
<!--
    To add a column, use a command like:
-->
列を追加するには、次のようにコマンドを使用します。
<programlisting>
ALTER TABLE products ADD COLUMN description text;
</programlisting>
<!--
    The new column is initially filled with whatever default
    value is given (null if you don't specify a <literal>DEFAULT</> clause).
-->
新しい列にはデフォルト値が初期値として入ります（<literal>DEFAULT</>句を指定しない場合はNULL値が入ります）。
   </para>

   <para>
<!--
    You can also define constraints on the column at the same time,
    using the usual syntax:
-->
次の構文を使用すると、列の制約も同時に定義することができます。
<programlisting>
ALTER TABLE products ADD COLUMN description text CHECK (description &lt;&gt; '');
</programlisting>
<!--
    In fact all the options that can be applied to a column description
    in <command>CREATE TABLE</> can be used here.  Keep in mind however
    that the default value must satisfy the given constraints, or the
    <literal>ADD</> will fail.  Alternatively, you can add
    constraints later (see below) after you've filled in the new column
    correctly.
-->
実際には<command>CREATE TABLE</>内の列の記述に使用されている全てのオプションが、ここで使用できます。
ただしデフォルト値は与えられている制約を満足するものでなくてはならないことに注意してください。満足しない場合は<literal>ADD</>が失敗します。一方で、新規の列に正しく値を入れた後で制約を追加することができます（後述）。
   </para>

  <tip>
   <para>
<!--
    Adding a column with a default requires updating each row of the
    table (to store the new column value).  However, if no default is
    specified, <productname>PostgreSQL</productname> is able to avoid
    the physical update.  So if you intend to fill the column with
    mostly nondefault values, it's best to add the column with no default,
    insert the correct values using <command>UPDATE</>, and then add any
    desired default as described below.
-->
デフォルトを持つ列を追加するためには、（新しい列値を格納するために）テーブルの各行を更新しなければなりません。
しかし、デフォルトが指定されていない場合は、<productname>PostgreSQL</productname>は物理的な更新を避けることが可能です。
ですので、ほとんどがデフォルト以外の値を持つ列をテーブルに格納するつもりであれば、デフォルトを指定せずに列を追加し、<command>UPDATE</>を使用して正しい値を挿入することをお勧めします。
その後に、後述のようにして設定したいデフォルト値を付与してください。
   </para>
  </tip>
  </sect2>

  <sect2 id="ddl-alter-removing-a-column">
<!--
   <title>Removing a Column</title>
-->
   <title>列の削除</title>

   <indexterm>
<!--
    <primary>column</primary>
    <secondary>removing</secondary>
-->
    <primary>列</primary>
    <secondary>の削除</secondary>
   </indexterm>

   <para>
<!--
    To remove a column, use a command like:
-->
列を削除するには、次のようにコマンドを使用します。
<programlisting>
ALTER TABLE products DROP COLUMN description;
</programlisting>
<!--
    Whatever data was in the column disappears.  Table constraints involving
    the column are dropped, too.  However, if the column is referenced by a
    foreign key constraint of another table,
    <productname>PostgreSQL</productname> will not silently drop that
    constraint.  You can authorize dropping everything that depends on
    the column by adding <literal>CASCADE</>:
-->
列内にある、どんなデータであれ消去します。
また列を含むテーブルの制約も消去されます。
しかし、もし列が他のテーブルの外部キー制約として参照されている場合は、<productname>PostgreSQL</productname>は暗黙のうちに制約を消去しません。
<literal>CASCADE</>を追加することにより列に依存する全てを消去することができます。
<programlisting>
ALTER TABLE products DROP COLUMN description CASCADE;
</programlisting>
<!--
    See <xref linkend="ddl-depend"> for a description of the general
    mechanism behind this.
-->
この背後にある一般的な仕組みに関する説明については<xref linkend="ddl-depend">を参照してください。
   </para>
  </sect2>

  <sect2 id="ddl-alter-adding-a-constraint">
<!--
   <title>Adding a Constraint</title>
-->
   <title>制約の追加</title>

   <indexterm>
<!--
    <primary>constraint</primary>
    <secondary>adding</secondary>
-->
    <primary>制約</primary>
    <secondary>の追加</secondary>
   </indexterm>

   <para>
<!--
    To add a constraint, the table constraint syntax is used.  For example:
-->
制約を追加するには、テーブル制約の構文が使用されます。
<programlisting>
ALTER TABLE products ADD CHECK (name &lt;&gt; '');
ALTER TABLE products ADD CONSTRAINT some_name UNIQUE (product_no);
ALTER TABLE products ADD FOREIGN KEY (product_group_id) REFERENCES product_groups;
</programlisting>
<!--
    To add a not-null constraint, which cannot be written as a table
    constraint, use this syntax:
-->
テーブル制約として記述できない非NULL制約を追加するには、次の構文を使用します。
<programlisting>
ALTER TABLE products ALTER COLUMN product_no SET NOT NULL;
</programlisting>
   </para>

   <para>
<!--
    The constraint will be checked immediately, so the table data must
    satisfy the constraint before it can be added.
-->
制約は即座に検査されますので、制約を追加する前にテーブル内のデータがこれに従っている必要があります。
   </para>
  </sect2>

  <sect2 id="ddl-alter-removing-a-constraint">
<!--
   <title>Removing a Constraint</title>
-->
   <title>制約の削除</title>

   <indexterm>
<!--
    <primary>constraint</primary>
    <secondary>removing</secondary>
-->
    <primary>制約</primary>
    <secondary>の削除</secondary>
   </indexterm>

   <para>
<!--
    To remove a constraint you need to know its name.  If you gave it
    a name then that's easy.  Otherwise the system assigned a
    generated name, which you need to find out.  The
    <application>psql</application> command <literal>\d
    <replaceable>tablename</replaceable></literal> can be helpful
    here; other interfaces might also provide a way to inspect table
    details.  Then the command is:
-->
制約を削除するには、その制約名を知る必要があります。
自分で名前を付けた場合は簡単です。
しかし、自分で名前を付けていない場合はシステム生成の名前が割り当てられているので、それを探さなくてはなりません。
それには<application>psql</application>の<literal>\d <replaceable>tablename</replaceable></literal>コマンドを使用すると便利です。
他のインタフェースにもテーブルの詳細を調べる方法があるかもしれません。
コマンドは以下の通りです。
<programlisting>
ALTER TABLE products DROP CONSTRAINT some_name;
</programlisting>
<!--
    (If you are dealing with a generated constraint name like <literal>$2</>,
    don't forget that you'll need to double-quote it to make it a valid
    identifier.)
-->
（自動生成された<literal>$2</>といった制約名を扱う場合は、有効な識別子となるように二重引用符で括る必要があることを忘れないでください。）
   </para>

   <para>
<!--
    As with dropping a column, you need to add <literal>CASCADE</> if you
    want to drop a constraint that something else depends on.  An example
    is that a foreign key constraint depends on a unique or primary key
    constraint on the referenced column(s).
-->
列の削除に関して、何かが依存している制約を削除する場合には<literal>CASCADE</>を付ける必要があります。例として、参照されている列に付いている一意またはプライマリキー制約に依存している外部キー制約を削除する場合です。
   </para>

   <para>
<!--
    This works the same for all constraint types except not-null
    constraints. To drop a not null constraint use:
-->
これは、非NULL制約以外の全ての制約型に適用できます。 
非NULL制約を削除するには、次のようにします。
<programlisting>
ALTER TABLE products ALTER COLUMN product_no DROP NOT NULL;
</programlisting>
<!--
    (Recall that not-null constraints do not have names.)
-->
（非NULL制約には名前がないことを想起してください。）
   </para>
  </sect2>

  <sect2>
<!--
   <title>Changing a Column's Default Value</title>
-->
   <title>列のデフォルト値の変更</title>

   <indexterm>
<!--
    <primary>default value</primary>
    <secondary>changing</secondary>
-->
    <primary>デフォルト値</primary>
    <secondary>の変更</secondary>
   </indexterm>

   <para>
<!--
    To set a new default for a column, use a command like:
-->
列に新しいデフォルトを設定するには、以下のようなコマンドを使用します。
<programlisting>
ALTER TABLE products ALTER COLUMN price SET DEFAULT 7.77;
</programlisting>
<!--
    Note that this doesn't affect any existing rows in the table, it
    just changes the default for future <command>INSERT</> commands.
-->
これはテーブル内の既存の行には何も影響を与えないことに注意してください。これは将来の<command>INSERT</>コマンドのために単純にデフォルトを変えるだけです。
   </para>

   <para>
<!--
    To remove any default value, use:
-->
デフォルト値を削除するには次のようにします。
<programlisting>
ALTER TABLE products ALTER COLUMN price DROP DEFAULT;
</programlisting>
<!--
    This is effectively the same as setting the default to null.
    As a consequence, it is not an error
    to drop a default where one hadn't been defined, because the
    default is implicitly the null value.
-->
これは、デフォルトをNULLに設定することと同等です。 
そのため、定義されていないデフォルト値を削除してもエラーにはなりません。
なぜなら NULL値が暗黙的にデフォルトとなっているからです。
   </para>
  </sect2>

  <sect2>
<!---
   <title>Changing a Column's Data Type</title>
-->
   <title>列のデータ型の変更</title>

   <indexterm>
<!--
    <primary>column data type</primary>
    <secondary>changing</secondary>
-->
    <primary>列のデータ型</primary>
    <secondary>の変更</secondary>
   </indexterm>

   <para>
<!--
    To convert a column to a different data type, use a command like:
-->
列を異なるデータ型に変換するには以下のようなコマンドを使用してください。
<programlisting>
ALTER TABLE products ALTER COLUMN price TYPE numeric(10,2);
</programlisting>
<!--
    This will succeed only if each existing entry in the column can be
    converted to the new type by an implicit cast.  If a more complex
    conversion is needed, you can add a <literal>USING</> clause that
    specifies how to compute the new values from the old.
-->
これは、その列の既存の項目が新しい型に暗黙的キャストにより変換できる場合にのみ成功します。
より複雑な変換が必要な場合、古い値から新しい値をどのように計算するかを指定する<literal>USING</>句を付けることができます。
   </para>

   <para>
<!--
    <productname>PostgreSQL</> will attempt to convert the column's
    default value (if any) to the new type, as well as any constraints
    that involve the column.  But these conversions might fail, or might
    produce surprising results.  It's often best to drop any constraints
    on the column before altering its type, and then add back suitably
    modified constraints afterwards.
-->
<productname>PostgreSQL</>は、（もしあれば）列のデフォルト値を新しい型に、同時に、その列に関連する全ての制約も新しい型に変換しようとします。
しかし、こうした変換は失敗するかもしれませんし、予想を超えた結果になってしまうかもしれません。
型を変更する前にその列に関する制約を全て削除し、後で適切に変更した制約を付け直すことが最善な場合がよくあります。
   </para>
  </sect2>

  <sect2>
<!--
   <title>Renaming a Column</title>
-->
   <title>列名の変更</title>

   <indexterm>
<!--
    <primary>column</primary>
    <secondary>renaming</secondary>
-->
    <primary>列</primary>
    <secondary>の名称変更</secondary>
   </indexterm>

   <para>
<!--
    To rename a column:
-->
列名を変更するには、次のようにします。
<programlisting>
ALTER TABLE products RENAME COLUMN product_no TO product_number;
</programlisting>
   </para>
  </sect2>

  <sect2>
<!--
   <title>Renaming a Table</title>
-->
   <title>テーブル名の変更</title>

   <indexterm>
<!--
    <primary>table</primary>
    <secondary>renaming</secondary>
-->
    <primary>テーブル</primary>
    <secondary>の名称変更</secondary>
   </indexterm>

   <para>
<!--
    To rename a table:
-->
テーブル名を変更するには、次のようにします。
<programlisting>
ALTER TABLE products RENAME TO items;
</programlisting>
   </para>
  </sect2>
 </sect1>

 <sect1 id="ddl-priv">
<!--
  <title>Privileges</title>
-->
  <title>権限</title>

  <indexterm zone="ddl-priv">
<!--
   <primary>privilege</primary>
-->
   <primary>権限</primary>
  </indexterm>

  <indexterm>
<!--
   <primary>permission</primary>
   <see>privilege</see>
-->
   <primary>権利</primary>
   <see>権限</see>
  </indexterm>

  <indexterm zone="ddl-priv">
<!--
   <primary>owner</primary>
-->
   <primary>所有者</primary>
  </indexterm>

  <indexterm zone="ddl-priv">
   <primary>GRANT</primary>
  </indexterm>

  <indexterm zone="ddl-priv">
   <primary>REVOKE</primary>
  </indexterm>

  <para>
<!--
   When an object is created, it is assigned an owner. The
   owner is normally the role that executed the creation statement.
   For most kinds of objects, the initial state is that only the owner
   (or a superuser) can do anything with the object. To allow
   other roles to use it, <firstterm>privileges</firstterm> must be
   granted.
-->
オブジェクトが作成されると、所有者が割り当てられます。通常、所有者は作成する文を実行したロールです。ほとんどの種類のオブジェクトについて、初期状態では所有者(またはスーパーユーザ)だけがそのオブジェクトを使用できます。
他のユーザがこのオブジェクトを使用するには、<firstterm>権限</firstterm>が付与されていなければなりません。
  </para>

  <para>
<!--
   There are different kinds of privileges: <literal>SELECT</>,
   <literal>INSERT</>, <literal>UPDATE</>, <literal>DELETE</>,
   <literal>TRUNCATE</>, <literal>REFERENCES</>, <literal>TRIGGER</>,
   <literal>CREATE</>, <literal>CONNECT</>, <literal>TEMPORARY</>,
   <literal>EXECUTE</>, and <literal>USAGE</>.
   The privileges applicable to a particular
   object vary depending on the object's type (table, function, etc).
   For complete information on the different types of privileges
   supported by <productname>PostgreSQL</productname>, refer to the
   <xref linkend="sql-grant"> reference
   page.  The following sections and chapters will also show you how
   those privileges are used.
-->
権限にはいくつかの種類があります。
すなわち<literal>SELECT</>、 <literal>INSERT</>、<literal>UPDATE</>、<literal>DELETE</>、<literal>TRUNCATE</>、<literal>REFERENCES</>、<literal>TRIGGER</>、<literal>CREATE</>、<literal>CONNECT</>、<literal>TEMPORARY</>、 <literal>EXECUTE</>、<literal>USAGE</>です。
特定のオブジェクトに適用する権限は、オブジェクトの型（テーブル、関数など）により変わります。
<productname>PostgreSQL</productname>がサポートする様々な権限の詳細については<xref linkend="sql-grant">リファレンスページを参照してください。
以降の節および章でもこれらの権限の使用方法についての説明があります。
  </para>

  <para>
<!--
   The right to modify or destroy an object is always the privilege of
   the owner only.
-->
オブジェクトの変更や削除の権限は常に所有者のみに与えられるものです。
  </para>

  <para>
<!--
   An object can be assigned to a new owner with an <command>ALTER</command>
   command of the appropriate kind for the object, e.g. <xref
   linkend="sql-altertable">.  Superusers can always do
   this; ordinary roles can only do it if they are both the current owner
   of the object (or a member of the owning role) and a member of the new
   owning role.
-->
<xref linkend="sql-altertable">のような適切な種類の<command>ALTER</command>コマンドにより、あるオブジェクトに新しい所有者を割り当てることができます。スーパーユーザはいつでも所有者を変更できます。通常のロールは、対象オブジェクトの現在の所有者(または所有者ロールのメンバー)であり、かつ新しい所有者ロールのメンバーである場合に限り、所有者を変更できます。
  </para>

  <para>
<!--
   To assign privileges, the <command>GRANT</command> command is
   used. For example, if <literal>joe</literal> is an existing user, and
   <literal>accounts</literal> is an existing table, the privilege to
   update the table can be granted with:
-->
権限を割り当てるには、<command>GRANT</command>コマンドを使用します。
例えば、<literal>joe</literal>という既存のユーザと<literal>accounts</literal>という既存のテーブルがある場合、このテーブルを更新する権限を付与するには以下のようにします。
<programlisting>
GRANT UPDATE ON accounts TO joe;
</programlisting>
<!--
   Writing <literal>ALL</literal> in place of a specific privilege grants all
   privileges that are relevant for the object type.
-->
特定の権限名を指定する代わりに<literal>ALL</literal>を指定すると、その種類のオブジェクトに関連する全ての権限が付与されます。
  </para>

  <para>
<!--
   The special <quote>user</quote> name <literal>PUBLIC</literal> can
   be used to grant a privilege to every user on the system.  Also,
   <quote>group</> roles can be set up to help manage privileges when
   there are many users of a database &mdash; for details see
   <xref linkend="user-manag">.
-->
システム内の全てのユーザに権限を付与するには、特別な<quote>ユーザ</quote>名である<literal>PUBLIC</literal>を使用することができます。
また、<quote>グループ</>ロールを使用すれば、データベース内に多くのユーザが存在する場合に権限の管理が簡単になります。
詳細は<xref linkend="user-manag">を参照してください。
  </para>

  <para>
<!--
   To revoke a privilege, use the fittingly named
   <command>REVOKE</command> command:
-->
権限を取り消す(revoke)には、それに相応しい名前の<command>REVOKE</command>コマンドを使用します。
<programlisting>
REVOKE ALL ON accounts FROM PUBLIC;
</programlisting>
<!--
   The special privileges of the object owner (i.e., the right to do
   <command>DROP</>, <command>GRANT</>, <command>REVOKE</>, etc.)
   are always implicit in being the owner,
   and cannot be granted or revoked.  But the object owner can choose
   to revoke his own ordinary privileges, for example to make a
   table read-only for himself as well as others.
-->
オブジェクト所有者の特別の権限（<command>DROP</>、<command>GRANT</>、<command>REVOKE</>を行う権限など）は、所有者であることを前提とした権限なので、付与したり取り消したりすることはできません。
しかしオブジェクト所有者は、テーブルを他のユーザ同様に自分自身に対しても読み取り専用にしたい時などに、自分の通常の権限を取り消すことができます。
  </para>

  <para>
<!--
   Ordinarily, only the object's owner (or a superuser) can grant or
   revoke privileges on an object.  However, it is possible to grant a
   privilege <quote>with grant option</>, which gives the recipient
   the right to grant it in turn to others.  If the grant option is
   subsequently revoked then all who received the privilege from that
   recipient (directly or through a chain of grants) will lose the
   privilege.  For details see the <xref linkend="sql-grant"> and
   <xref linkend="sql-revoke"> reference pages.
-->
普通はオブジェクトの所有者（またはスーパーユーザ）は、オブジェクトにおける権限の付与や剥奪ができます。
しかし<quote>with grant option</>を付けることで、権限を与えられたユーザが、所有者と同様に他のユーザに権限を付与することが可能になります。
もし後になってグラントオプションが剥奪されると、剥奪されたユーザから（直接もしくは権限付与の連鎖により）権限を与えられていたユーザはすべて、その権限が剥奪されます。
詳細は、<xref linkend="sql-grant">と<xref linkend="sql-revoke">を参照してください。
  </para>
 </sect1>

 <sect1 id="ddl-rowsecurity">
  <title>Row Security Policies</title>

  <indexterm zone="ddl-rowsecurity">
   <primary>rowsecurity</primary>
  </indexterm>

  <indexterm zone="ddl-rowsecurity">
   <primary>rls</primary>
  </indexterm>

  <indexterm>
   <primary>policies</primary>
   <see>policy</see>
  </indexterm>

  <indexterm zone="ddl-rowsecurity">
   <primary>POLICY</primary>
  </indexterm>

  <para>
   In addition to the <xref linkend="ddl-priv"> system available through
   <xref linkend="sql-grant">, tables can have row security policies
   which limit the rows returned for normal queries and rows which can
   be added through data modification commands.  By default, tables do
   not have any policies and all rows are visible and able to be added,
   subject to the regular <xref linkend="ddl-priv"> system.  This is
   also known as Row Level Security.
  </para>

  <para>
   When row security is enabled on a table with
   <xref linkend="sql-altertable">, all normal access to the table
   (excluding the owner) for selecting rows or adding rows must be through
   a policy.  If no policy exists for the table, a default-deny policy is
   used and no rows are visible or can be added.  Privileges which operate
   at the whole table level such as <literal>TRUNCATE</>, and
   <literal>REFERENCES</> are not subject to row security.
  </para>

  <para>
   Row security policies can be specific to commands, or to roles, or to
   both.  The commands available are <literal>ALL</literal>,
   <literal>SELECT</>, <literal>INSERT</>, <literal>UPDATE</>, and
   <literal>DELETE</>.  Multiple roles can be assigned to a given policy
   and normal role membership and inheiritance rules apply.
  </para>

  <para>
   To specify which rows are visible and what rows can be added to the
   table with row level security, an expression is required which returns
   a boolean result.  This expression will be evaluated for each row prior
   to other conditionals or functions which are part of the query.  The
   one exception to this rule are <literal>leakproof</literal> functions,
   which are guaranteed to not leak information.  Two expressions may be
   specified to provide independent control over the rows which are
   visible and the rows which are allowed to be added.  The expression
   is run as part of the query and with the privileges of the user
   running the query, however, security definer functions can be used in
   the expression.
  </para>

  <para>
   Enabling and disabling row security, as well as adding policies to a
   table, is always the privilege of the owner only.
  </para>

  <para>
   Policies are created using the <xref linkend="sql-createpolicy">
   command, altered using the <xref linkend="sql-alterpolicy"> command,
   and dropped using the <xref linkend="sql-droppolicy"> command.  To
   enable and disable row security for a given table, use the
   <xref linkend="sql-altertable"> command.
  </para>

  <para>
   The table owners and superusers bypass the row security system when
   querying a table, by default.  Row security can be enabled for
   superusers and table owners by setting
   <xref linkend="guc-row-security"> to <literal>force</literal>.  Any
   user can request that row security be bypassed by setting
   <xref linkend="guc-row-security"> to <literal>off</literal>.  If
   the user does not have privileges to bypass row security when
   querying a given table then an error will be returned instead.  Other
   users can be granted the ability to bypass the row security system
   with the <literal>BYPASSRLS</literal> role attribute.  This
   attribute can only be set by a superuser.
  </para>

  <para>
   Each policy has a name and multiple policies can be defined for a
   table.  As policies are table-specific, each policy for a table must
   have a unique name.  Different tables may have policies with the
   same name.
  </para>

  <para>
   When multiple policies apply to a given query, they are combined using
   <literal>OR</literal>, similar to how a given role has the privileges
   of all roles which they are a member of.
  </para>

  <para>
   Referential integrity checks, such as unique or primary key constraints
   and foreign key references, will bypass row security to ensure that
   data integrity is maintained.  Care must be taken when developing
   schemas and row level policies to avoid a "covert channel" leak of
   information through these referential integrity checks.
  </para>

  <para>
   To enable row security for a table,
   the <command>ALTER TABLE</command> is used.  For example, to enable
   row level security for the table accounts, use:
  </para>

<programlisting>
-- Create the table first
CREATE TABLE accounts (manager text, company text, contact_email text);
ALTER TABLE accounts ENABLE ROW LEVEL SECURITY;
</programlisting>

  <para>
   To create a policy on the account relation to allow the managers role
   to view the rows of their accounts, the <command>CREATE POLICY</command>
   command can be used:
  </para>

<programlisting>
CREATE POLICY account_managers ON accounts TO managers
    USING (manager = current_user);
</programlisting>

  <para>
   If no role is specified, or the special <quote>user</quote> name
   <literal>PUBLIC</literal> is used, then the policy applies to all
   users on the system.  To allow all users to view their own row in
   a user table, a simple policy can be used:
  </para>

<programlisting>
CREATE POLICY user_policy ON users
    USING (user = current_user);
</programlisting>

  <para>
   To use a different policy for rows which are being added to the
   table from those rows which are visible, the WITH CHECK clause
   can be used.  This would allow all users to view all rows in the
   users table, but only modify their own:
  </para>

<programlisting>
CREATE POLICY user_policy ON users
    USING (true)
    WITH CHECK (user = current_user);
</programlisting>

  <para>
   Row security can be disabled with the <command>ALTER TABLE</command>
   also.  Note that disabling row security does not remove the
   policies which are defined on the table, they are simply ignored
   and all rows are visible and able to be added, subject to the
   normal privileges system.
  </para>

  <para>
   Below is a larger example of how this feature can be used in
   production environments, based on a unix password file.
  </para>

<programlisting>
-- Simple passwd-file based example
CREATE TABLE passwd (
  username              text UNIQUE NOT NULL,
  pwhash                text,
  uid                   int  PRIMARY KEY,
  gid                   int  NOT NULL,
  real_name             text NOT NULL,
  home_phone            text,
  extra_info            text,
  home_dir              text NOT NULL,
  shell                 text NOT NULL
);

CREATE ROLE admin;  -- Administrator
CREATE ROLE bob;    -- Normal user
CREATE ROLE alice;  -- Normal user

-- Populate the table
INSERT INTO passwd VALUES
  ('admin','xxx',0,0,'Admin','111-222-3333',null,'/root','/bin/dash');
INSERT INTO passwd VALUES
  ('bob','xxx',1,1,'Bob','123-456-7890',null,'/home/bob','/bin/zsh');
INSERT INTO passwd VALUES
  ('alice','xxx',2,1,'Alice','098-765-4321',null,'/home/alice','/bin/zsh');

-- Be sure to enable row level security on the table
ALTER TABLE passwd ENABLE ROW LEVEL SECURITY;

-- Create policies
-- Administrator can see all rows and add any rows
CREATE POLICY admin_all ON passwd TO admin USING (true) WITH CHECK (true);
-- Normal users can view all rows
CREATE POLICY all_view ON passwd FOR SELECT USING (true);
-- Normal users can update their own records, but
-- limit which shells a normal user is allowed to set
CREATE POLICY user_mod ON passwd FOR UPDATE
  USING (current_user = username)
  WITH CHECK (
    current_user = username AND
    shell IN ('/bin/bash','/bin/sh','/bin/dash','/bin/zsh','/bin/tcsh')
  );

-- Allow admin all normal rights
GRANT SELECT, INSERT, UPDATE, DELETE ON passwd TO admin;
-- Users only get select access on public columns
GRANT SELECT
  (username, uid, gid, real_name, home_phone, extra_info, home_dir, shell)
  ON passwd TO public;
-- Allow users to update certain columns
GRANT UPDATE
  (pwhash, real_name, home_phone, extra_info, shell)
  ON passwd TO public;
</programlisting>

  <para>
   As with any security settings, it's important to test and ensure that
   the system is behaving as expected.  Using the example above, this
   demonstrates that the permission system is working properly.
  </para>

<programlisting>
-- admin can view all rows and fields
postgres=> set role admin;
SET
postgres=> table passwd;
 username | pwhash | uid | gid | real_name |  home_phone  | extra_info | home_dir    |   shell   
----------+--------+-----+-----+-----------+--------------+------------+-------------+-----------
 admin    | xxx    |   0 |   0 | Admin     | 111-222-3333 |            | /root       | /bin/dash
 bob      | xxx    |   1 |   1 | Bob       | 123-456-7890 |            | /home/bob   | /bin/zsh
 alice    | xxx    |   2 |   1 | Alice     | 098-765-4321 |            | /home/alice | /bin/zsh
(3 rows)

-- Test what Alice is able to do
postgres=> set role alice;
SET
postgres=> table passwd;
ERROR:  permission denied for relation passwd
postgres=> select username,real_name,home_phone,extra_info,home_dir,shell from passwd;
 username | real_name |  home_phone  | extra_info | home_dir    |   shell   
----------+-----------+--------------+------------+-------------+-----------
 admin    | Admin     | 111-222-3333 |            | /root       | /bin/dash
 bob      | Bob       | 123-456-7890 |            | /home/bob   | /bin/zsh
 alice    | Alice     | 098-765-4321 |            | /home/alice | /bin/zsh
(3 rows)

postgres=> update passwd set username = 'joe';
ERROR:  permission denied for relation passwd
-- Allowed to change her own real_name, but no others
postgres=> update passwd set real_name = 'Alice Doe';
UPDATE 1
postgres=> update passwd set real_name = 'John Doe' where username = 'admin';
UPDATE 0
postgres=> update passwd set shell = '/bin/xx';
ERROR:  new row violates WITH CHECK OPTION for "passwd"
postgres=> delete from passwd;
ERROR:  permission denied for relation passwd
postgres=> insert into passwd (username) values ('xxx');
ERROR:  permission denied for relation passwd
-- Alice can change her own password
postgres=> update passwd set pwhash = 'abc';
UPDATE 1
</programlisting>

 </sect1>

 <sect1 id="ddl-schemas">
<!--
  <title>Schemas</title>
-->
  <title>スキーマ</title>

  <indexterm zone="ddl-schemas">
<!--
   <primary>schema</primary>
-->
   <primary>スキーマ</primary>
  </indexterm>

  <para>
<!--
   A <productname>PostgreSQL</productname> database cluster
   contains one or more named databases.  Users and groups of users are
   shared across the entire cluster, but no other data is shared across
   databases.  Any given client connection to the server can access
   only the data in a single database, the one specified in the connection
   request.
-->
<productname>PostgreSQL</productname>データベースクラスタには、複数の名前付きデータベースが含まれます。
ユーザおよびユーザのグループはクラスタ全体で共有されますが、他のデータは複数のデータベース間で共有されません。
サーバに接続しているクライアントは、単一のデータベース、つまり接続要求で指定したデータベース内のデータにしかアクセスできません。
  </para>

  <note>
   <para>
<!--
    Users of a cluster do not necessarily have the privilege to access every
    database in the cluster.  Sharing of user names means that there
    cannot be different users named, say, <literal>joe</> in two databases
    in the same cluster; but the system can be configured to allow
    <literal>joe</> access to only some of the databases.
-->
クラスタのユーザは、クラスタ内の全てのデータベースへのアクセス権限を持っているとは限りません。
ユーザ名を共有するということは、例えば<literal>joe</>という同じユーザ名を持つ異なるユーザが同じクラスタ内の2つのデータベースに存在することはできないということです。
しかし、<literal>joe</>が一部のデータベースにのみアクセスできるようにシステムを構成することはできます。
   </para>
  </note>

  <para>
<!--
   A database contains one or more named <firstterm>schemas</>, which
   in turn contain tables.  Schemas also contain other kinds of named
   objects, including data types, functions, and operators.  The same
   object name can be used in different schemas without conflict; for
   example, both <literal>schema1</> and <literal>myschema</> can
   contain tables named <literal>mytable</>.  Unlike databases,
   schemas are not rigidly separated: a user can access objects in any
   of the schemas in the database he is connected to, if he has
   privileges to do so.
-->
データベースには、複数の名前付き<firstterm>スキーマ</>が含まれ、スキーマにはテーブルが含まれます。
スキーマには、データ型、関数および演算子などの他の名前付きオブジェクトも含まれます。
同じオブジェクト名を異なるスキーマで使用しても矛盾は起こりません。
例えば、<literal>schema1</>と<literal>myschema</>の両方のスキーマに<literal>mytable</>というテーブルが含まれていても構いません。
スキーマはデータベースとは異なり厳格に分離されていないので、ユーザは、権限さえ持っていれば接続しているデータベース内のどのスキーマのオブジェクトにでもアクセスすることができます。
  </para>

  <para>
<!--
   There are several reasons why one might want to use schemas:
-->
スキーマの使用が好まれる理由はいくつかあります。

   <itemizedlist>
    <listitem>
     <para>
<!--
      To allow many users to use one database without interfering with
      each other.
-->
1つのデータベースを多数のユーザが互いに干渉することなく使用できるようにするため。
     </para>
    </listitem>

    <listitem>
     <para>
<!--
      To organize database objects into logical groups to make them
      more manageable.
-->
管理しやすくなるよう、データベースオブジェクトを論理グループに編成するため。
     </para>
    </listitem>

    <listitem>
     <para>
<!--
      Third-party applications can be put into separate schemas so
      they do not collide with the names of other objects.
-->
サードパーティのアプリケーションを別々のスキーマに入れることにより、他のオブジェクトの名前と競合しないようにするため。
     </para>
    </listitem>
   </itemizedlist>

<!--
   Schemas are analogous to directories at the operating system level,
   except that schemas cannot be nested.
-->
スキーマは、入れ子にできないという点を除き、オペレーティングシステムのディレクトリと似ています。
  </para>

  <sect2 id="ddl-schemas-create">
<!--
   <title>Creating a Schema</title>
-->
   <title>スキーマの作成</title>

   <indexterm zone="ddl-schemas-create">
<!--
    <primary>schema</primary>
    <secondary>creating</secondary>
-->
    <primary>スキーマ</primary>
    <secondary>の作成</secondary>
   </indexterm>

   <para>
<!--
    To create a schema, use the <xref linkend="sql-createschema">
    command.  Give the schema a name
    of your choice.  For example:
-->
スキーマを作成するには、<xref linkend="sql-createschema">コマンドを使用します。
スキーマに自由に名前を付けます。
例を示します。
<programlisting>
CREATE SCHEMA myschema;
</programlisting>
   </para>

   <indexterm>
<!--
    <primary>qualified name</primary>
-->
    <primary>修飾名</primary>
   </indexterm>

   <indexterm>
<!--
    <primary>name</primary>
    <secondary>qualified</secondary>
-->
    <primary>名前</primary>
    <secondary>修飾された</secondary>
   </indexterm>

   <para>
<!--
    To create or access objects in a schema, write a
    <firstterm>qualified name</> consisting of the schema name and
    table name separated by a dot:
-->
スキーマ内にオブジェクトを作成したりこれにアクセスするには、スキーマ名とテーブル名をドットで区切った<firstterm>修飾名</>を書きます。
<synopsis>
<replaceable>schema</><literal>.</><replaceable>table</>
</synopsis>
<!--
    This works anywhere a table name is expected, including the table
    modification commands and the data access commands discussed in
    the following chapters.
    (For brevity we will speak of tables only, but the same ideas apply
    to other kinds of named objects, such as types and functions.)
-->
この方法は、後の章で説明するテーブル変更コマンドやデータアクセスコマンドなど、テーブル名を必要とする場合すべてに使用できます。
（簡単に、テーブルについてのみ述べます。しかし型や関数といった名前付きのオブジェクトの全種類について同様の考え方が適用できます。）
   </para>

   <para>
<!--
    Actually, the even more general syntax
-->
実際には、より一般的な以下の構文
<synopsis>
<replaceable>database</><literal>.</><replaceable>schema</><literal>.</><replaceable>table</>
</synopsis>
<!--
    can be used too, but at present this is just for <foreignphrase>pro
    forma</> compliance with the SQL standard.  If you write a database name,
    it must be the same as the database you are connected to.
-->
を使用することもできますが、現在ではこの構文は<foreignphrase>形式上</>標準SQLに準拠するためにのみ存在しています。
記述されるデータベース名は、接続しているデータベースと同じ名前でなければなりません。
   </para>

   <para>
<!--
    So to create a table in the new schema, use:
-->
ですから、新しいスキーマにテーブルを作成するには次のようにします。
<programlisting>
CREATE TABLE myschema.mytable (
 ...
);
</programlisting>
   </para>

   <indexterm>
<!--
    <primary>schema</primary>
    <secondary>removing</secondary>
-->
    <primary>スキーマ</primary>
    <secondary>の削除</secondary>
   </indexterm>

   <para>
<!--
    To drop a schema if it's empty (all objects in it have been
    dropped), use:
-->
空のスキーマ（全てのオブジェクトが削除されたスキーマ）を削除するには次のようにします。
<programlisting>
DROP SCHEMA myschema;
</programlisting>
<!--
    To drop a schema including all contained objects, use:
-->
オブジェクトを含むスキーマを削除する場合には次のようにします。
<programlisting>
DROP SCHEMA myschema CASCADE;
</programlisting>
<!--
    See <xref linkend="ddl-depend"> for a description of the general
    mechanism behind this.
-->
この背後にある一般的な機構についての詳細は<xref linkend="ddl-depend">を参照してください。
   </para>

   <para>
<!--
    Often you will want to create a schema owned by someone else
    (since this is one of the ways to restrict the activities of your
    users to well-defined namespaces).  The syntax for that is:
-->
他のユーザが所有するスキーマを作成したい場合があります（これは他のユーザの活動を明確に定義された名前空間内に制限する方法の1つです）。
そのための構文は次の通りです。
<programlisting>
CREATE SCHEMA <replaceable>schemaname</replaceable> AUTHORIZATION <replaceable>username</replaceable>;
</programlisting>
<!--
    You can even omit the schema name, in which case the schema name
    will be the same as the user name.  See <xref
    linkend="ddl-schemas-patterns"> for how this can be useful.
-->
スキーマ名は省略することもでき、その場合スキーマ名はユーザ名と同じになります。
この構文の便利な使用方法は<xref linkend="ddl-schemas-patterns">に記載されています。
   </para>

   <para>
<!--
    Schema names beginning with <literal>pg_</> are reserved for
    system purposes and cannot be created by users.
-->
<literal>pg_</>で始まるスキーマ名は、システム上の使用のため予約されており、ユーザが作成することはできません。
   </para>
  </sect2>

  <sect2 id="ddl-schemas-public">
<!--
   <title>The Public Schema</title>
-->
   <title>publicスキーマ</title>

   <indexterm zone="ddl-schemas-public">
<!--
    <primary>schema</primary>
    <secondary>public</secondary>
-->
    <primary>スキーマ</primary>
    <secondary>public</secondary>
   </indexterm>

   <para>
<!--
    In the previous sections we created tables without specifying any
    schema names.  By default such tables (and other objects) are
    automatically put into a schema named <quote>public</quote>.  Every new
    database contains such a schema.  Thus, the following are equivalent:
-->
これまでの節ではスキーマ名を指定せずにテーブルを作成してきました。
デフォルトでは、このようなテーブル（および他のオブジェクト）は自動的に<quote>public</quote>という名前のスキーマに入れられます。
新しいデータベースには全てこのようなスキーマが含まれています。
そのため、以下の2つの構文は同等です。
<programlisting>
CREATE TABLE products ( ... );
</programlisting>
<!--
    and:
-->
および
<programlisting>
CREATE TABLE public.products ( ... );
</programlisting>
   </para>
  </sect2>

  <sect2 id="ddl-schemas-path">
<!--
   <title>The Schema Search Path</title>
-->
   <title>スキーマ検索パス</title>

   <indexterm>
<!--
    <primary>search path</primary>
-->
    <primary>検索パス</primary>
   </indexterm>

   <indexterm>
<!--
    <primary>unqualified name</primary>
-->
    <primary>非修飾名</primary>
   </indexterm>

   <indexterm>
<!--
    <primary>name</primary>
    <secondary>unqualified</secondary>
-->
    <primary>名前</primary>
    <secondary>非修飾の</secondary>
   </indexterm>

   <para>
<!--
    Qualified names are tedious to write, and it's often best not to
    wire a particular schema name into applications anyway.  Therefore
    tables are often referred to by <firstterm>unqualified names</>,
    which consist of just the table name.  The system determines which table
    is meant by following a <firstterm>search path</>, which is a list
    of schemas to look in.  The first matching table in the search path
    is taken to be the one wanted.  If there is no match in the search
    path, an error is reported, even if matching table names exist
    in other schemas in the database.
-->
修飾名を書くのは手間がかかりますし、どちらにしても、アプリケーションに特定のスキーマ名を書き込まない方が良いことも多いのです。
そのため、テーブルは多くの場合、テーブル名しか持たない<firstterm>非修飾名</>として参照されます。
システムは、検索するスキーマのリストである<firstterm>検索パス</>に従って、どのテーブルを指しているのかを判別します。
検索パスで最初に一致したテーブルが、該当テーブルだと解釈されます。
検索パス内に一致するテーブルがないと、データベースの他のスキーマ内に一致するテーブルがある場合でもエラーが報告されます。
   </para>

   <indexterm>
<!--
    <primary>schema</primary>
    <secondary>current</secondary>
-->
    <primary>スキーマ</primary>
    <secondary>現在の</secondary>
   </indexterm>

   <para>
<!--
    The first schema named in the search path is called the current schema.
    Aside from being the first schema searched, it is also the schema in
    which new tables will be created if the <command>CREATE TABLE</>
    command does not specify a schema name.
-->
検索パスの最初に列挙されているスキーマは、「現在のスキーマ」と呼ばれます。
現在のスキーマは、検索される最初のスキーマであると同時に、スキーマ名を指定せずに<command>CREATE TABLE</>コマンドでテーブルを作成した場合に新しいテーブルが作成されるスキーマでもあります。
   </para>

   <indexterm>
<!--
    <primary><varname>search_path</varname> configuration parameter</primary>
-->
    <primary><varname>search_path</varname>設定パラメータ</primary>
   </indexterm>

   <para>
<!--
    To show the current search path, use the following command:
-->
現行の検索パスを示すには次のコマンドを使用します。
<programlisting>
SHOW search_path;
</programlisting>
<!--
    In the default setup this returns:
-->
デフォルトの設定では次のように返されます。
<screen>
 search_path
--------------
 "$user", public
</screen>
<!--
    The first element specifies that a schema with the same name as
    the current user is to be searched.  If no such schema exists,
    the entry is ignored.  The second element refers to the
    public schema that we have seen already.
-->
最初の要素は、現行ユーザと同じ名前のスキーマを検索することを指定しています。
そのようなスキーマが存在していない場合、この項目は無視されます。
2番目の要素は、先ほど説明したpublicスキーマを参照しています。
   </para>

   <para>
<!--
    The first schema in the search path that exists is the default
    location for creating new objects.  That is the reason that by
    default objects are created in the public schema.  When objects
    are referenced in any other context without schema qualification
    (table modification, data modification, or query commands) the
    search path is traversed until a matching object is found.
    Therefore, in the default configuration, any unqualified access
    again can only refer to the public schema.
-->
検索パス内で最初に存在するスキーマが、新規オブジェクトが作成されるデフォルトの場所になります。
これが、デフォルトでオブジェクトがpublicスキーマに作成される理由です。
オブジェクトがスキーマ修飾なしで別の文脈で参照される場合（テーブル変更、データ変更、あるいは問い合わせコマンドなど）、一致するオブジェクトが見つかるまで検索パス内で探索されます。
そのためデフォルト構成では、非修飾のアクセスはpublicスキーマしか参照できません。
   </para>

   <para>
<!--
    To put our new schema in the path, we use:
-->
新しいスキーマをパスに追加するには次のようにします。
<programlisting>
SET search_path TO myschema,public;
</programlisting>
<!--
    (We omit the <literal>$user</literal> here because we have no
    immediate need for it.)  And then we can access the table without
    schema qualification:
-->
（<literal>$user</literal>はまだ必要ないので、ここでは省略しています。）
そして、次のようにしてスキーマ修飾なしでテーブルにアクセスします。
<programlisting>
DROP TABLE mytable;
</programlisting>
<!--
    Also, since <literal>myschema</literal> is the first element in
    the path, new objects would by default be created in it.
-->
また、<literal>myschema</literal>はパス内の最初の要素なので、新しいオブジェクトはデフォルトでここに作成されます。
   </para>

   <para>
<!--
    We could also have written:
-->
以下のように書くこともできます。
<programlisting>
SET search_path TO myschema;
</programlisting>
<!--
    Then we no longer have access to the public schema without
    explicit qualification.  There is nothing special about the public
    schema except that it exists by default.  It can be dropped, too.
-->
このようにすると、今後は修飾名なしでpublicスキーマにアクセスすることができなくなります。
publicスキーマはデフォルトで存在するということ以外に特別な意味はありません。
他のスキーマと同様に削除することもできます。
   </para>

   <para>
<!--
    See also <xref linkend="functions-info"> for other ways to manipulate
    the schema search path.
-->
スキーマ検索パスに操作する他の方法については<xref linkend="functions-info">を参照してください。
   </para>

   <para>
<!--
    The search path works in the same way for data type names, function names,
    and operator names as it does for table names.  Data type and function
    names can be qualified in exactly the same way as table names.  If you
    need to write a qualified operator name in an expression, there is a
    special provision: you must write
-->
検索パスはデータ型名、関数名、演算子名についても、テーブル名の場合と同じように機能します。
データ型および関数の名前は、テーブル名とまったく同じように修飾することができます。
式で修飾演算子名を書く場合には、特別な決まりがあります。
それは以下の通りです。
<synopsis>
<literal>OPERATOR(</><replaceable>schema</><literal>.</><replaceable>operator</><literal>)</>
</synopsis>
<!--
    This is needed to avoid syntactic ambiguity.  An example is:
-->
この規則は構文が曖昧になることを防ぐためのものです。  
以下に例を示します。
<programlisting>
SELECT 3 OPERATOR(pg_catalog.+) 4;
</programlisting>
<!--
    In practice one usually relies on the search path for operators,
    so as not to have to write anything so ugly as that.
-->
実際の場面ではこのような見づらい構文を書かなくて済むように、演算子についても検索パスが使用されています。
   </para>
  </sect2>

  <sect2 id="ddl-schemas-priv">
<!--
   <title>Schemas and Privileges</title>
-->
   <title>スキーマおよび権限</title>

   <indexterm zone="ddl-schemas-priv">
<!--
    <primary>privilege</primary>
    <secondary sortas="schemas">for schemas</secondary>
-->
    <primary>権限</primary>
    <secondary sortas="schemas">スキーマ用の</secondary>
   </indexterm>

   <para>
<!--
    By default, users cannot access any objects in schemas they do not
    own.  To allow that, the owner of the schema must grant the
    <literal>USAGE</literal> privilege on the schema.  To allow users
    to make use of the objects in the schema, additional privileges
    might need to be granted, as appropriate for the object.
-->
ユーザは、デフォルトでは所有していないスキーマのオブジェクトをアクセスすることはできません。
アクセスするためには、そのスキーマの所有者からスキーマの<literal>USAGE</literal>権限を付与してもらわなければなりません。
そのスキーマ内のオブジェクトに対して操作を行うには、そのオブジェクトに応じて、さらに追加の権限が必要となる場合があります。
   </para>

   <para>
<!--
    A user can also be allowed to create objects in someone else's
    schema.  To allow that, the <literal>CREATE</literal> privilege on
    the schema needs to be granted.  Note that by default, everyone
    has <literal>CREATE</literal> and <literal>USAGE</literal> privileges on
    the schema
    <literal>public</literal>.  This allows all users that are able to
    connect to a given database to create objects in its
    <literal>public</literal> schema.  If you do
    not want to allow that, you can revoke that privilege:
-->
他のユーザのスキーマ内でオブジェクトを作成することも可能です。
それには、スキーマ上で<literal>CREATE</literal>権限が付与されていなければなりません。
デフォルトでは、<literal>public</literal> スキーマに関しては全てのユーザが<literal>CREATE</literal>と<literal>USAGE</literal>権限を持っていることに注意してください。
つまり、全てのユーザは、そのユーザが接続できる任意のデータベース上の<literal>public</literal>スキーマにオブジェクトを作成できるということです。
これが好ましくない場合は、以下のように権限を取り消すことができます。
<programlisting>
REVOKE CREATE ON SCHEMA public FROM PUBLIC;
</programlisting>
<!--
    (The first <quote>public</quote> is the schema, the second
    <quote>public</quote> means <quote>every user</quote>.  In the
    first sense it is an identifier, in the second sense it is a
    key word, hence the different capitalization; recall the
    guidelines from <xref linkend="sql-syntax-identifiers">.)
-->
（最初の<quote>public</quote>はスキーマです。2番目の<quote>public</quote>は<quote>全てのユーザ</quote>を意味します。
最初のpublicは識別子で、2番目のpublicはキーワードなので、それぞれ小文字、大文字を使用しています。<xref linkend="sql-syntax-identifiers">のガイドラインを思い出してください。）
   </para>
  </sect2>

  <sect2 id="ddl-schemas-catalog">
<!--
   <title>The System Catalog Schema</title>
-->
   <title>システムカタログスキーマ</title>

   <indexterm zone="ddl-schemas-catalog">
<!--
    <primary>system catalog</primary>
    <secondary>schema</secondary>
-->
    <primary>システムカタログ</primary>
    <secondary>スキーマ</secondary>
   </indexterm>

   <para>
<!--
    In addition to <literal>public</> and user-created schemas, each
    database contains a <literal>pg_catalog</> schema, which contains
    the system tables and all the built-in data types, functions, and
    operators.  <literal>pg_catalog</> is always effectively part of
    the search path.  If it is not named explicitly in the path then
    it is implicitly searched <emphasis>before</> searching the path's
    schemas.  This ensures that built-in names will always be
    findable.  However, you can explicitly place
    <literal>pg_catalog</> at the end of your search path if you
    prefer to have user-defined names override built-in names.
-->
各データベースには、<literal>public</>およびユーザ作成のスキーマの他に<literal>pg_catalog</>スキーマが含まれています。
このスキーマにはシステムテーブルと全ての組み込みデータ型、関数および演算子が含まれています。
<literal>pg_catalog</>は常に検索パスに含まれています。
パスに明示的にリストされていない場合は、パスのスキーマを検索する<emphasis>前</>に暗黙的に検索されます。
これにより組み込みの名前が常に検索されることが保証されます。
しかし、ユーザ定義の名前で組み込みの名前を上書きする場合は、<literal>pg_catalog</>を明示的にパスの最後に置くことができます。
   </para>

   <para>
<!--
    Since system table names begin with <literal>pg_</>, it is best to
    avoid such names to ensure that you won't suffer a conflict if some
    future version defines a system table named the same as your
    table.  (With the default search path, an unqualified reference to
    your table name would then be resolved as the system table instead.)
    System tables will continue to follow the convention of having
    names beginning with <literal>pg_</>, so that they will not
    conflict with unqualified user-table names so long as users avoid
    the <literal>pg_</> prefix.
-->
システムカタログの名前は<literal>pg_</>で始まりますので、このような名前は使用しないのが得策と言えます。
今後のバージョンでユーザのテーブルと同じ名前のシステムカタログが定義され、競合する事態を避けるためです。
（その結果、デフォルトの検索パスでは、ユーザのテーブル名への非修飾の参照はシステムカタログとして解決されることになります。）
システムカタログは今後も<literal>pg_</>で始まる規則に従うので、ユーザが<literal>pg_</>という接頭辞を使わない限り、非修飾のユーザ定義テーブル名がシステムカタログと競合することはありません。
   </para>
  </sect2>

  <sect2 id="ddl-schemas-patterns">
<!--
   <title>Usage Patterns</title>
-->
   <title>使用パターン</title>

   <para>
<!--
    Schemas can be used to organize your data in many ways.  There are
    a few usage patterns that are recommended and are easily supported by
    the default configuration:
-->
スキーマは様々な方法でデータの編成に使用できます。
デフォルト構成で簡単にサポートできるお勧めの使用パターンがいくつかあります。
    <itemizedlist>
     <listitem>
      <para>
<!--
       If you do not create any schemas then all users access the
       public schema implicitly.  This simulates the situation where
       schemas are not available at all.  This setup is mainly
       recommended when there is only a single user or a few cooperating
       users in a database.  This setup also allows smooth transition
       from the non-schema-aware world.
-->
スキーマを作成しない場合は、全てのユーザが暗黙にpublicスキーマにアクセスします。
これはスキーマがまったく使用できない状況と同じです。
この構成は主に、データベースで作業するのが1人または2、3人しかいない場合に推奨されます。
またこの構成では、スキーマを認識しない状況からの移行を容易に行えます。
      </para>
     </listitem>

     <listitem>
      <para>
<!--
       You can create a schema for each user with the same name as
       that user.  Recall that the default search path starts with
       <literal>$user</literal>, which resolves to the user name.
       Therefore, if each user has a separate schema, they access their
       own schemas by default.
-->
それぞれのユーザに、ユーザ名と同じ名前のスキーマを作成することができます。
デフォルトの検索パスが、ユーザ名として解決される<literal>$user</literal>で始まることを思い出してください。
つまり、各ユーザが個別のスキーマを持っていると、デフォルトでそれぞれのスキーマにアクセスすることになります。
      </para>

      <para>
<!--
       If you use this setup then you might also want to revoke access
       to the public schema (or drop it altogether), so users are
       truly constrained to their own schemas.
-->
この設定を使用する場合は、publicスキーマへのアクセス権を取り消して（またはスキーマを削除して）、ユーザが完全に自分のスキーマにしかアクセスできないようにすることもできます。 
      </para>
     </listitem>

     <listitem>
      <para>
<!--
       To install shared applications (tables to be used by everyone,
       additional functions provided by third parties, etc.), put them
       into separate schemas.  Remember to grant appropriate
       privileges to allow the other users to access them.  Users can
       then refer to these additional objects by qualifying the names
       with a schema name, or they can put the additional schemas into
       their search path, as they choose.
-->
共有アプリケーション（共有で使うテーブル、サードパーティ提供の追加関数など）をインストールする際には、それぞれ別のスキーマに入れるようにしてください。
また他のユーザがこれらにアクセスできるように適切な権限を付与することを忘れないようにしてください。
それによって他のユーザは、追加のオブジェクトをスキーマ名で修飾することによって参照したり、希望するならば、スキーマをそれぞれの検索パスに追加したりすることができます。
      </para>
     </listitem>
    </itemizedlist>
   </para>
  </sect2>

  <sect2 id="ddl-schemas-portability">
<!--
   <title>Portability</title>
-->
   <title>移植性</title>

   <para>
<!--
    In the SQL standard, the notion of objects in the same schema
    being owned by different users does not exist.  Moreover, some
    implementations do not allow you to create schemas that have a
    different name than their owner.  In fact, the concepts of schema
    and user are nearly equivalent in a database system that
    implements only the basic schema support specified in the
    standard.  Therefore, many users consider qualified names to
    really consist of
    <literal><replaceable>username</>.<replaceable>tablename</></literal>.
    This is how <productname>PostgreSQL</productname> will effectively
    behave if you create a per-user schema for every user.
-->
標準SQLでは、1つのスキーマ内の異なるユーザが所有するオブジェクトという概念は存在しません。
それどころか、実装によっては所有者と異なる名前のスキーマを作成することが許可されていない場合もあります。
実際、標準で規定されている基本スキーマサポートのみを実装しているデータベースシステムでは、スキーマという概念とユーザという概念はほとんど同じなのです。
そのため、修飾名とは<literal><replaceable>username</>.<replaceable>tablename</></literal>のことであると思っているユーザはたくさんいます。
<productname>PostgreSQL</productname>においても、ユーザごとに1つのスキーマを作成すると、このようになります。
   </para>

   <para>
<!--
    Also, there is no concept of a <literal>public</> schema in the
    SQL standard.  For maximum conformance to the standard, you should
    not use (perhaps even remove) the <literal>public</> schema.
-->
また、標準SQLには、<literal>public</>スキーマという概念もありません。
標準に最大限従うためには、<literal>public</>スキーマは使用すべきではありません（おそらく削除した方が良いかもしれません）。
   </para>

   <para>
<!--
    Of course, some SQL database systems might not implement schemas
    at all, or provide namespace support by allowing (possibly
    limited) cross-database access.  If you need to work with those
    systems, then maximum portability would be achieved by not using
    schemas at all.
-->
もちろん、スキーマをまったく実装していなかったり、または、データベース間アクセスを（場合によっては制限付きで）許可することによって名前空間の使用をサポートしているSQLデータベースもあります。
このようなシステムで作業する必要がある場合は、スキーマをまったく使わないようにすることで最大限の移植性を実現できます。
   </para>
  </sect2>
 </sect1>

 <sect1 id="ddl-inherit">
<!--
  <title>Inheritance</title>
-->
  <title>継承</title>

  <indexterm>
<!--
   <primary>inheritance</primary>
-->
   <primary>継承</primary>
  </indexterm>

  <indexterm>
<!--
   <primary>table</primary>
   <secondary>inheritance</secondary>
-->
   <primary>テーブル</primary>
   <secondary>継承</secondary>
  </indexterm>

  <para>
<!--
   <productname>PostgreSQL</productname> implements table inheritance,
   which can be a useful tool for database designers.  (SQL:1999 and
   later define a type inheritance feature, which differs in many
   respects from the features described here.)
-->
<productname>PostgreSQL</productname>は、データベース設計者にとって便利なテーブルの継承を実装しています。
（SQL:1999以降は型の継承を定義していますが、ここで述べられている継承とは多くの点で異なっています。）
  </para>

  <para>
<!--
   Let's start with an example: suppose we are trying to build a data
   model for cities.  Each state has many cities, but only one
   capital. We want to be able to quickly retrieve the capital city
   for any particular state. This can be done by creating two tables,
   one for state capitals and one for cities that are not
   capitals. However, what happens when we want to ask for data about
   a city, regardless of whether it is a capital or not? The
   inheritance feature can help to resolve this problem. We define the
   <structname>capitals</structname> table so that it inherits from
   <structname>cities</structname>:
-->
まず例から始めましょう。
市（cities）のデータモデルを作成しようとしていると仮定してください。
それぞれの州にはたくさんの市がありますが、州都（capitals）は1つのみです。
特定の州から州都を素早く検索したいとします。
これは、2つのテーブルを作成することにより実現できます。
1つは州都のテーブルで、もう1つは州都ではないテーブルです。
しかし、州都であるか否かに関わらない市に対するデータを問い合わせたときには何が起こるでしょうか？
継承はこの問題を解決できます。
<structname>cities</structname>から継承される<structname>capitals</structname>テーブルを定義するのです。

<programlisting>
CREATE TABLE cities (
    name            text,
    population      float,
    altitude        int     -- in feet
);

CREATE TABLE capitals (
    state           char(2)
) INHERITS (cities);
</programlisting>

<!--
   In this case, the <structname>capitals</> table <firstterm>inherits</>
   all the columns of its parent table, <structname>cities</>. State
   capitals also have an extra column, <structfield>state</>, that shows
   their state.
-->
この場合、<structname>capitals</>テーブルは、その親テーブルである<structname>cities</>テーブルの列をすべて<firstterm>継承</>します。
州都は1つの余分な列<structfield>state</>を持ち、州を表現します。
  </para>

  <para>
<!--
   In <productname>PostgreSQL</productname>, a table can inherit from
   zero or more other tables, and a query can reference either all
   rows of a table or all rows of a table plus all of its descendant tables.
   The latter behavior is the default.
   For example, the following query finds the names of all cities,
   including state capitals, that are located at an altitude over
   500 feet:
-->
<productname>PostgreSQL</productname>では、1つのテーブルは、0以上のテーブルから継承することが可能です。
また、問い合わせはテーブルのすべての行、またはテーブルのすべての行と継承されたテーブルのすべての行のいずれかを参照できます。
後者がデフォルトの動作になります。
例えば次の問い合わせは、500フィートより上に位置している州都を含んだ、すべての市の名前を検索します。

<programlisting>
SELECT name, altitude
    FROM cities
    WHERE altitude &gt; 500;
</programlisting>

<!--
   Given the sample data from the <productname>PostgreSQL</productname>
   tutorial (see <xref linkend="tutorial-sql-intro">), this returns:
-->
<productname>PostgreSQL</productname>チュートリアルからのサンプルデータ（<xref linkend="tutorial-sql-intro">を参照してください）に対して、この問い合わせは、以下の結果を出力します。

<programlisting>
   name    | altitude
-----------+----------
 Las Vegas |     2174
 Mariposa  |     1953
 Madison   |      845
</programlisting>
  </para>

  <para>
<!--
   On the other hand, the following query finds all the cities that
   are not state capitals and are situated at an altitude over 500 feet:
-->
一方、次の問い合わせは、州都ではなく500フィートより上に位置しているすべての市を検索します。

<programlisting>
SELECT name, altitude
    FROM ONLY cities
    WHERE altitude &gt; 500;

   name    | altitude
-----------+----------
 Las Vegas |     2174
 Mariposa  |     1953
</programlisting>
  </para>

  <para>
<!--
   Here the <literal>ONLY</literal> keyword indicates that the query
   should apply only to <structname>cities</structname>, and not any tables
   below <structname>cities</structname> in the inheritance hierarchy.  Many
   of the commands that we have already discussed &mdash;
   <command>SELECT</command>, <command>UPDATE</command> and
   <command>DELETE</command> &mdash; support the
   <literal>ONLY</literal> keyword.
-->
ここで<literal>ONLY</literal>キーワードは、問い合わせが<structname>cities</structname>テーブルのみを対象にし<structname>cities</structname>以下の継承の階層にあるテーブルは対象としないことを意味します。
これまで議論したコマンドの多く&mdash;<command>SELECT</command>、<command>UPDATE</command>そして<command>DELETE</command> &mdash;が<literal>ONLY</literal>キーワードをサポートしています。
  </para>

  <para>
<!--
   You can also write the table name with a trailing <literal>*</>
   to explicitly specify that descendant tables are included:
-->
また、明示的に子孫テーブルが含まれていることを示すために、テーブル名の後ろに<literal>*</>を書くこともできます:

<programlisting>
SELECT name, altitude
    FROM cities*
    WHERE altitude &gt; 500;
</programlisting>

<!--
   Writing <literal>*</> is not necessary, since this behavior is
   the default (unless you have changed the setting of the
   <xref linkend="guc-sql-inheritance"> configuration option).
   However writing <literal>*</> might be useful to emphasize that
   additional tables will be searched.
-->
<literal>*</>の指定は、その動作がデフォルトである（あなたが<xref linkend="guc-sql-inheritance">構成オプションの設定を変更していない限り）ため必須ではありません。
しかしながら、<literal>*</>を指定することは、追加のテーブルが検索されることを強調するのに有効でしょう。
  </para>

  <para>
<!--
   In some cases you might wish to know which table a particular row
   originated from. There is a system column called
   <structfield>tableoid</structfield> in each table which can tell you the
   originating table:
-->
場合によっては、ある特定の行がどのテーブルからきたものか知りたいということがあるかもしれません。
それぞれのテーブルには<structfield>tableoid</structfield>という、元になったテーブルを示すシステム列があります。

<programlisting>
SELECT c.tableoid, c.name, c.altitude
FROM cities c
WHERE c.altitude &gt; 500;
</programlisting>

<!--
   which returns:
-->
出力は以下の通りです。

<programlisting>
 tableoid |   name    | altitude
----------+-----------+----------
   139793 | Las Vegas |     2174
   139793 | Mariposa  |     1953
   139798 | Madison   |      845
</programlisting>

<!--
   (If you try to reproduce this example, you will probably get
   different numeric OIDs.)  By doing a join with
   <structname>pg_class</> you can see the actual table names:
-->
（この例をそのまま実行しても、おそらく異なる数値OIDが得られるでしょう。）
<structname>pg_class</>と結合することで、テーブルの実際の名前が分かります。

<programlisting>
SELECT p.relname, c.name, c.altitude
FROM cities c, pg_class p
WHERE c.altitude &gt; 500 AND c.tableoid = p.oid;
</programlisting>

<!--
   which returns:
-->
出力は以下の通りです。

<programlisting>
 relname  |   name    | altitude
----------+-----------+----------
 cities   | Las Vegas |     2174
 cities   | Mariposa  |     1953
 capitals | Madison   |      845
</programlisting>
  </para>

  <para>
<!--
   Inheritance does not automatically propagate data from
   <command>INSERT</command> or <command>COPY</command> commands to
   other tables in the inheritance hierarchy. In our example, the
   following <command>INSERT</command> statement will fail:
-->
継承は<command>INSERT</command>または<command>COPY</command>により、継承の階層にある他のテーブルにデータを自動的に伝播することはありません。
この例では、次の<command>INSERT</command>文は失敗します。
<programlisting>
INSERT INTO cities (name, population, altitude, state)
VALUES ('Albany', NULL, NULL, 'NY');
</programlisting>
<!--
   We might hope that the data would somehow be routed to the
   <structname>capitals</structname> table, but this does not happen:
   <command>INSERT</command> always inserts into exactly the table
   specified.  In some cases it is possible to redirect the insertion
   using a rule (see <xref linkend="rules">).  However that does not
   help for the above case because the <structname>cities</> table
   does not contain the column <structfield>state</>, and so the
   command will be rejected before the rule can be applied.
-->
データが、どうにかして<structname>capitals</structname>テーブルまで到達できればいいのですが、そのようにはなりません。
<command>INSERT</command>は、いつも指定されたテーブルに対してデータを挿入します。
ルール（詳細は<xref linkend="rules">を参照してください）を使用して挿入を中継できる場合もあります。
しかし、ルールを使用しても上記のような場合には適用できません。
なぜなら、<structname>cities</>テーブルには<structfield>state</>列は含まれていませんので、ルールが適用される前にコマンドは拒否されてしまうからです。
  </para>

  <para>
<!--
   All check constraints and not-null constraints on a parent table are
   automatically inherited by its children.  Other types of constraints
   (unique, primary key, and foreign key constraints) are not inherited.
-->
親テーブル上の検査制約と非NULL制約はその子テーブルに自動的に継承されます。
他の種類の制約（一意性制約、プライマリキー、外部キー制約）は継承されません。
  </para>

  <para>
<!--
   A table can inherit from more than one parent table, in which case it has
   the union of the columns defined by the parent tables.  Any columns
   declared in the child table's definition are added to these.  If the
   same column name appears in multiple parent tables, or in both a parent
   table and the child's definition, then these columns are <quote>merged</>
   so that there is only one such column in the child table.  To be merged,
   columns must have the same data types, else an error is raised.  The
   merged column will have copies of all the check constraints coming from
   any one of the column definitions it came from, and will be marked not-null
   if any of them are.
-->
テーブルは1つ以上の親テーブルから継承可能です。
この場合、テーブルは親テーブルで定義された列の和になります。
子テーブルで宣言された列は、これらの列に追加されることになります。
もし親テーブルに同じ名前の列がある場合、もしくは、親テーブルと子テーブルに同じ名前の列がある場合は、列が<quote>統合</>されて子テーブルではただ1つの列となります。
統合されるには列は同じデータ型を持っている必要があります。
異なるデータ型の場合にはエラーとなります。
統合された列は、元となったテーブルで列定義が持つすべての検査制約のコピーを持ちます。
そして、列定義のいずれかが非NULL制約を持てば、非NULLという印が付きます。
  </para>

  <para>
<!--
   Table inheritance is typically established when the child table is
   created, using the <literal>INHERITS</> clause of the
   <xref linkend="sql-createtable">
   statement.
   Alternatively, a table which is already defined in a compatible way can
   have a new parent relationship added, using the <literal>INHERIT</literal>
   variant of <xref linkend="sql-altertable">.
   To do this the new child table must already include columns with
   the same names and types as the columns of the parent. It must also include
   check constraints with the same names and check expressions as those of the
   parent. Similarly an inheritance link can be removed from a child using the
   <literal>NO INHERIT</literal> variant of <command>ALTER TABLE</>.
   Dynamically adding and removing inheritance links like this can be useful
   when the inheritance relationship is being used for table
   partitioning (see <xref linkend="ddl-partitioning">).
-->
テーブル継承は、通常、<xref linkend="sql-createtable">文の<literal>INHERITS</>句を使用して、子テーブルを作成する時に確立します。
他にも、互換性を持つ方法で定義済みのテーブルに新しく親子関係を付けることも可能です。
これには<xref linkend="sql-altertable">の<literal>INHERIT</literal>形式を使用します。
このためには、新しい子テーブルは親テーブルと同じ名前の列を持ち、その列の型は同じデータ型でなければなりません。
また、親テーブルと同じ名前、同じ式の検査制約を持っていなければなりません。
<command>ALTER TABLE</>の<literal>NO INHERIT</literal>形式を使用して、同様に継承関係を子テーブルから取り除くことも可能です。
このような継承関係の動的追加、動的削除は、継承関係をテーブル分割（<xref linkend="ddl-partitioning">を参照）に使用している場合に有用です。
  </para>

  <para>
<!--
   One convenient way to create a compatible table that will later be made
   a new child is to use the <literal>LIKE</literal> clause in <command>CREATE
   TABLE</command>. This creates a new table with the same columns as
   the source table. If there are any <literal>CHECK</literal>
   constraints defined on the source table, the <literal>INCLUDING
   CONSTRAINTS</literal> option to <literal>LIKE</literal> should be
   specified, as the new child must have constraints matching the parent
   to be considered compatible.
-->
後で子テーブルとする予定の、互換性を持つテーブルを簡単に作成する方法の1つは、<command>CREATE TABLE</command>で<literal>LIKE</literal>句を使用することです。
これは、元としたテーブルと同じ列を持つテーブルを新しく作成します。
新しい子テーブルが必ず親テーブルと一致する制約を持ち、互換性があるものとみなされるように、元となるテーブルで<literal>CHECK</literal>制約が存在する場合は、<literal>LIKE</literal>に<literal>INCLUDING CONSTRAINTS</literal>オプションを指定すべきです。
  </para>

  <para>
<!--
   A parent table cannot be dropped while any of its children remain. Neither
   can columns or check constraints of child tables be dropped or altered
   if they are inherited
   from any parent tables. If you wish to remove a table and all of its
   descendants, one easy way is to drop the parent table with the
   <literal>CASCADE</literal> option.
-->
子テーブルが存在する場合親テーブルを削除することはできません。
また、子テーブルでは、親テーブルから継承した列、または検査制約を削除することも変更することもできません。
テーブルとそのすべての子テーブルを削除したければ、<literal>CASCADE</literal>オプションを付けて親テーブルを削除することが簡単な方法です。
  </para>

  <para>
<!--
   <xref linkend="sql-altertable"> will
   propagate any changes in column data definitions and check
   constraints down the inheritance hierarchy.  Again, dropping
   columns that are depended on by other tables is only possible when using
   the <literal>CASCADE</literal> option. <command>ALTER
   TABLE</command> follows the same rules for duplicate column merging
   and rejection that apply during <command>CREATE TABLE</command>.
-->
<xref linkend="sql-altertable">は、列データ定義と検査制約の変更を継承の階層にあるテーブルに伝えます。
繰り返しになりますが、他のテーブルに依存する列の削除は<literal>CASCADE</literal>オプションを使用したときのみ可能となります。
<command>ALTER TABLE</command>は、重複列の統合時に適用される規則と<command>CREATE TABLE</command>時に適用される拒否の規則に従います。
  </para>

  <para>
<!--
   Note how table access permissions are handled.  Querying a parent
   table can automatically access data in child tables without further
   access privilege checking.  This preserves the appearance that the
   data is (also) in the parent table.  Accessing the child tables
   directly is, however, not automatically allowed and would require
   further privileges to be granted.
-->
テーブルアクセス権限がどのように扱われるかに注意して下さい。
親テーブルへの問い合わせでは、それ以上アクセス権限を検査することなく自動的に子テーブルのデータにアクセスできます。
これによりデータが親テーブルに（も）あるように見えることが保たれます。
しかし、子テーブルへの直接のアクセスは自動的に許可されることはなく、追加の権限の付与が要求されるでしょう。
  </para>

 <sect2 id="ddl-inherit-caveats">
<!--
  <title>Caveats</title>
-->
  <title>警告</title>

  <para>
<!--
   Note that not all SQL commands are able to work on
   inheritance hierarchies.  Commands that are used for data querying,
   data modification, or schema modification
   (e.g., <literal>SELECT</literal>, <literal>UPDATE</literal>, <literal>DELETE</literal>,
   most variants of <literal>ALTER TABLE</literal>, but
   not <literal>INSERT</literal> or <literal>ALTER TABLE ...
   RENAME</literal>) typically default to including child tables and
   support the <literal>ONLY</literal> notation to exclude them.
   Commands that do database maintenance and tuning
   (e.g., <literal>REINDEX</literal>, <literal>VACUUM</literal>)
   typically only work on individual, physical tables and do not
   support recursing over inheritance hierarchies.  The respective
   behavior of each individual command is documented in its reference
   page (<xref linkend="sql-commands">).
-->
すべてのSQLコマンドが継承階層に対して動作できるとは限らないことに注意してください。
データの検索、データの変更、スキーマの変更のために使用されるコマンド（例えば<literal>SELECT</literal>、<literal>UPDATE</literal>、<literal>DELETE</literal>、<literal>ALTER TABLE</literal>のほとんどの構文です。しかし<literal>INSERT</literal>や<literal>ALTER TABLE ... RENAME</literal>は除きます。）は通常、デフォルトで子テーブルを含み、また、それを除外するための<literal>ONLY</literal>記法をサポートします。
データベース保守およびチューニング（例えば<literal>REINDEX</literal>、<literal>VACUUM</literal>）を行うコマンドは通常、個々の物理テーブルに対してのみ動作し、継承階層に対する再帰をサポートしません。
個々のコマンドのそれぞれの動作はそのマニュアルページ（<xref linkend="sql-commands">）に記載されています。
  </para>

  <para>
<!--
   A serious limitation of the inheritance feature is that indexes (including
   unique constraints) and foreign key constraints only apply to single
   tables, not to their inheritance children. This is true on both the
   referencing and referenced sides of a foreign key constraint. Thus,
   in the terms of the above example:
-->
継承機能の厳しい制限として、（一意性制約を含む）インデックス、および外部キーは、そのテーブルのみに適用され、それを継承した子テーブルには適用されないことがあります。これは外部キーの参照側、被参照側でも同様に適用されません。
したがって、上の例では

   <itemizedlist>
    <listitem>
     <para>
<!--
      If we declared <structname>cities</>.<structfield>name</> to be
      <literal>UNIQUE</> or a <literal>PRIMARY KEY</>, this would not stop the
      <structname>capitals</> table from having rows with names duplicating
      rows in <structname>cities</>.  And those duplicate rows would by
      default show up in queries from <structname>cities</>.  In fact, by
      default <structname>capitals</> would have no unique constraint at all,
      and so could contain multiple rows with the same name.
      You could add a unique constraint to <structname>capitals</>, but this
      would not prevent duplication compared to <structname>cities</>.
-->
もし、<structname>cities</>.<structfield>name</>を<literal>UNIQUE</>または<literal>PRIMARY KEY</>と宣言しても、<structname>cities</>テーブルの行と重複した行を<structname>capitals</>テーブル内に持つことを禁止することにはなりません。
さらに、これらの重複した行はデフォルトで<structname>cities</>テーブルへの問い合わせで現れるでしょう。
事実として、<structname>capitals</>テーブルはデフォルトで一意性制約を持っていませんし、同一の名前の複数の行を持つことがあり得ます。
<structname>capitals</>テーブルに一意性制約を追加できますが、これは<structname>cities</>テーブルと比較して重複を禁止することにはなりません。
     </para>
    </listitem>

    <listitem>
     <para>
<!--
      Similarly, if we were to specify that
      <structname>cities</>.<structfield>name</> <literal>REFERENCES</> some
      other table, this constraint would not automatically propagate to
      <structname>capitals</>.  In this case you could work around it by
      manually adding the same <literal>REFERENCES</> constraint to
      <structname>capitals</>.
-->
同じように、もし<structname>cities</>.<structfield>name</> <literal>REFERENCES</>他のテーブルとしても、この制約は自動的に<structname>capitals</>に引き継がれるわけではありません。
この場合は<structname>capitals</>テーブルに同一の<literal>REFERENCES</>制約を手動で追加しなければいけません。
     </para>
    </listitem>

    <listitem>
     <para>
<!--
      Specifying that another table's column <literal>REFERENCES
      cities(name)</> would allow the other table to contain city names, but
      not capital names.  There is no good workaround for this case.
-->
他のテーブルの列<literal>REFERENCES cities(name)</>を指定することは、他のテーブルが市の名前を持つことを許可しますが、州都の名前を持つことを許可しません。
この場合は次善策はありません。
     </para>
    </listitem>
   </itemizedlist>

<!--
   These deficiencies will probably be fixed in some future release,
   but in the meantime considerable care is needed in deciding whether
   inheritance is useful for your application.
-->
これらの機能の不足は、今後のリリースでおそらく改善されるでしょう。
しかし当面、継承がアプリケーションにとって有用であるかどうかを判断する際に十分注意してください。
  </para>

   </sect2>
  </sect1>

  <sect1 id="ddl-partitioning">
<!--
   <title>Partitioning</title>
-->
   <title>パーティショニング</title>

   <indexterm>
<!--
    <primary>partitioning</primary>
-->
    <primary>パーティショニング</primary>
   </indexterm>

   <indexterm>
<!--
    <primary>table</primary>
    <secondary>partitioning</secondary>
-->
    <primary>テーブル</primary>
    <secondary>パーティショニング</secondary>
   </indexterm>

   <para>
<!--
    <productname>PostgreSQL</productname> supports basic table
    partitioning. This section describes why and how to implement
    partitioning as part of your database design.
-->
<productname>PostgreSQL</productname>は基本的なテーブルのパーティショニング（分割）をサポートしています。
この節では、データベース設計において、なぜそしてどのようにしてパーティショニングを実装するのかを解説します。
   </para>

   <sect2 id="ddl-partitioning-overview">
<!--
     <title>Overview</title>
-->
     <title>概要</title>

   <para>
<!--
    Partitioning refers to splitting what is logically one large table
    into smaller physical pieces.
    Partitioning can provide several benefits:
-->
パーティショニングは論理的に1つの大きなテーブルを、物理的に小さなパーティションに分けることを指します。
パーティショニングはいくつかの利点があります。
   <itemizedlist>
    <listitem>
     <para>
<!--
      Query performance can be improved dramatically in certain situations,
      particularly when most of the heavily accessed rows of the table are in a
      single partition or a small number of partitions.  The partitioning
      substitutes for leading columns of indexes, reducing index size and
      making it more likely that the heavily-used parts of the indexes
      fit in memory.
-->
特定の状況において、問い合わせのパフォーマンスが劇的に改善されます。
具体的には、アクセスが多いテーブル内の行を単一パーティションまたは一部のパーティション内に収めることです。
パーティショニングはインデックスの先頭の列を置き換え、インデックスサイズが減少します。
このため、インデックス内のよく使用される部分がメモリ内により収まりやすくなります。
     </para>
    </listitem>

    <listitem>
     <para>
<!--
      When queries or updates access a large percentage of a single
      partition, performance can be improved by taking advantage
      of sequential scan of that partition instead of using an
      index and random access reads scattered across the whole table.
-->
問い合わせや更新が単一パーティションの大部分にアクセスする場合、インデックススキャンとテーブル全体に渡って散乱したランダムアクセス読み取りの代わりに、そのパーティションのシーケンシャルスキャンとすることができ、性能は改善します。
     </para>
    </listitem>

    <listitem>
     <para>
<!--
      Bulk loads and deletes can be accomplished by adding or removing
      partitions, if that requirement is planned into the partitioning design.
      <command>ALTER TABLE NO INHERIT</> and <command>DROP TABLE</> are
      both far faster than a bulk operation.
      These commands also entirely avoid the <command>VACUUM</command>
      overhead caused by a bulk <command>DELETE</>.
-->
その指定がパーティション設計に合うように計画されていれば、一括でのロードや削除が、パーティションの追加や削除によってなされる可能性があります。
<command>ALTER TABLE NO INHERIT</>や<command>DROP TABLE</>は両方とも一括操作よりもずっと高速です。
また、これらのコマンドは大量の<command>DELETE</>によって発生する<command>VACUUM</command>のオーバーヘッドを完全に防ぎます。
     </para>
    </listitem>

    <listitem>
     <para>
<!--
      Seldom-used data can be migrated to cheaper and slower storage media.
-->
めったに使用されないデータは、安価で遅い記憶メディアに移行できます。
     </para>
    </listitem>
   </itemizedlist>

<!--
    The benefits will normally be worthwhile only when a table would
    otherwise be very large. The exact point at which a table will
    benefit from partitioning depends on the application, although a
    rule of thumb is that the size of the table should exceed the physical
    memory of the database server.
-->
この利点は、テーブルのサイズがとても大きくなる場合に価値が出てきます。
テーブルのパーティショニングによる利点はアプリケーションに依存しますが、経験的にテーブルのサイズがデータベースサーバの物理メモリを超えるかどうかということがポイントになります。
   </para>

   <para>
<!--
    Currently, <productname>PostgreSQL</productname> supports partitioning
    via table inheritance.  Each partition must be created as a child
    table of a single parent table.  The parent table itself is normally
    empty; it exists just to represent the entire data set.  You should be
    familiar with inheritance (see <xref linkend="ddl-inherit">) before
    attempting to set up partitioning.
-->
現状では<productname>PostgreSQL</productname>は、パーティショニングをテーブルの継承によりサポートしています。
それぞれのパーティションは1つの親テーブルの子テーブルとして作成されなくてはいけません。
親テーブル自身は通常、空のテーブルとなり、全体のデータを代表するために存在します。
パーティショニングを設定する前に、継承（<xref linkend="ddl-inherit">を参照してください）について詳しく知っておく必要があります。
   </para>

   <para>
<!--
    The following forms of partitioning can be implemented in
    <productname>PostgreSQL</productname>:
-->
パーティショニングについて次の種類が<productname>PostgreSQL</productname>に実装されています。

    <variablelist>
     <varlistentry>
<!--
      <term>Range Partitioning</term>
-->
      <term>範囲分割</term>

      <listitem>
       <para>
<!--
        The table is partitioned into <quote>ranges</quote> defined
        by a key column or set of columns, with no overlap between
        the ranges of values assigned to different partitions.  For
        example one might partition by date ranges, or by ranges of
        identifiers for particular business objects.
-->
テーブルは、キーとなる列もしくは列のセットにより定義される<quote>範囲</quote>に分割されます。異なるパーティションに割り当てられた値の範囲は重なることはありません。
例えば、日付の範囲により分割されたり、特定のビジネスオブジェクトの識別子の範囲により分割されたりします。
       </para>
      </listitem>
     </varlistentry>

     <varlistentry>
<!--
      <term>List Partitioning</term>
-->
      <term>リスト分割</term>

      <listitem>
       <para>
<!--
        The table is partitioned by explicitly listing which key values
        appear in each partition.
-->
キー値がそれぞれのパーティションに現れるような明示的なリストにより、テーブルが分割されます。
       </para>
      </listitem>
     </varlistentry>
    </variablelist>
   </para>
   </sect2>

   <sect2 id="ddl-partitioning-implementation">
<!--
     <title>Implementing Partitioning</title>
-->
     <title>パーティショニングの実装</title>

    <para>
<!--
     To set up a partitioned table, do the following:
-->
テーブルのパーティショニングを実装するには、以下を行ってください。
     <orderedlist spacing="compact">
      <listitem>
       <para>
<!--
        Create the <quote>master</quote> table, from which all of the
        partitions will inherit.
-->
すべてのパーティションが継承することになる、<quote>マスタ</quote>テーブルを作成してください。
       </para>
       <para>
<!--
        This table will contain no data.  Do not define any check
        constraints on this table, unless you intend them to
        be applied equally to all partitions.  There is no point
        in defining any indexes or unique constraints on it, either.
-->
このテーブルはデータを格納しません。
このテーブルにはすべてのパーティションに対して適用されるつもりでなければ検査制約は定義しないでください。
同様にインデックスや一意制約を定義することも意味がありません。
       </para>
      </listitem>

      <listitem>
       <para>
<!--
        Create several <quote>child</quote> tables that each inherit from
        the master table.  Normally, these tables will not add any columns
        to the set inherited from the master.
-->
マスタテーブルから継承された、いくつかの<quote>子</quote>テーブルを作成します。
通常、これらの子テーブルはマスタから継承された列以外には列を追加しないようにします。
       </para>

       <para>
<!--
        We will refer to the child tables as partitions, though they
        are in every way normal <productname>PostgreSQL</> tables.
-->
子テーブルは、あらゆる点で<productname>PostgreSQL</>の普通のテーブルですが、子テーブルをパーティションとして参照することになります。
       </para>
      </listitem>

      <listitem>
       <para>
<!--
        Add table constraints to the partition tables to define the
        allowed key values in each partition.
-->
それぞれのパーティションでのキー値を定義するために、分割されたテーブルにテーブル制約を追加してください。
       </para>

       <para>
<!--
        Typical examples would be:
-->
典型的な例は、
<programlisting>
CHECK ( x = 1 )
CHECK ( county IN ( 'Oxfordshire', 'Buckinghamshire', 'Warwickshire' ))
CHECK ( outletID &gt;= 100 AND outletID &lt; 200 )
</programlisting>
<!--
        Ensure that the constraints guarantee that there is no overlap
        between the key values permitted in different partitions.  A common
        mistake is to set up range constraints like:
-->
制約が、異なるパーティションにおいて許可されているキー値の間で重なりが無いことを保証してください。
よくある間違いは範囲制約を次のように設定してしまうことです。
<programlisting>
CHECK ( outletID BETWEEN 100 AND 200 )
CHECK ( outletID BETWEEN 200 AND 300 )
</programlisting>
<!--
        This is wrong since it is not clear which partition the key value
        200 belongs in.
-->
キー値の200がどちらのパーティションに属するのかが明確になっていないため、これは間違いになります。
       </para>

       <para>
<!--
        Note that there is no difference in
        syntax between range and list partitioning; those terms are
        descriptive only.
-->
範囲分割とリスト分割の間に構文の違いは無いことに注意してください。
これらの字句は記述上のものだけです。
       </para>
      </listitem>

      <listitem>
       <para>
<!--
        For each partition, create an index on the key column(s),
        as well as any other indexes you might want.  (The key index is
        not strictly necessary, but in most scenarios it is helpful.
        If you intend the key values to be unique then you should
        always create a unique or primary-key constraint for each
        partition.)
-->
それぞれのパーティションにおいて、他のインデックスと同様にキーとなる列（列の集合）にインデックスを作成してください。
（キーのインデックスは必ずしも必要でありませんが、たいていの場合に役立ちます。もしキー値が一意であることを意図するのであればいつでも、一意もしくは主キー制約をそれぞれのパーティションに作成してください。）
       </para>
      </listitem>

      <listitem>
       <para>
<!--
        Optionally, define a trigger or rule to redirect data inserted into
        the master table to the appropriate partition.
-->
また、マスタテーブルに挿入されたデータを適当なパーティションに中継するためにトリガもしくはルールを定義してください。
       </para>
      </listitem>

      <listitem>
       <para>
<!--
        Ensure that the <xref linkend="guc-constraint-exclusion">
        configuration parameter is not disabled in
        <filename>postgresql.conf</>.
        If it is, queries will not be optimized as desired.
-->
<xref linkend="guc-constraint-exclusion">設定パラメータが<filename>postgresql.conf</>内で無効になっていないことを確認してください。無効であると、問い合わせは思ったとおりに最適化されません。
       </para>
      </listitem>

     </orderedlist>
    </para>

    <para>
<!--
     For example, suppose we are constructing a database for a large
     ice cream company. The company measures peak temperatures every
     day as well as ice cream sales in each region. Conceptually,
     we want a table like:
-->
例えば、大規模なアイスクリーム会社のデータベースを構築すると仮定してください。会社は、それぞれの地方のアイスクリームの売上と同様に毎日の最高気温を計測しています。
概念的に、次のようなテーブルが必要になります。

<programlisting>
CREATE TABLE measurement (
    city_id         int not null,
    logdate         date not null,
    peaktemp        int,
    unitsales       int
);
</programlisting>

<!--
     We know that most queries will access just the last week's, month's or
     quarter's data, since the main use of this table will be to prepare
     online reports for management.
     To reduce the amount of old data that needs to be stored, we
     decide to only keep the most recent 3 years worth of data. At the
     beginning of each month we will remove the oldest month's data.
-->
ほとんどの問い合わせが先週、先月もしくは半年前のデータを問い合わせるものであることが分かっています。
その理由は、このテーブルが経営に関するオンラインのレポートを作成することに主に使用されるからです。
必要な過去のデータ量を減らすために、過去3ヶ月のデータのみを保存することにします。月の始めに過去のデータを削除します。
    </para>

    <para>
<!--
     In this situation we can use partitioning to help us meet all of our
     different requirements for the measurements table. Following the
     steps outlined above, partitioning can be set up as follows:
-->
このような場合、measurementテーブルに対する異なる要求をすべて満たすようにパーティショニングを利用できます。上記で述べた方法で、パーティショニングを次のように設定します。
    </para>

    <para>
     <orderedlist spacing="compact">
      <listitem>
       <para>
<!--
        The master table is the <structname>measurement</> table, declared
        exactly as above.
-->
マスタテーブルは、上記で宣言された<structname>measurement</>テーブルです。
       </para>
      </listitem>

      <listitem>
       <para>
<!--
        Next we create one partition for each active month:
-->
次にそれぞれの月に対して1つのパーティションを作成します。

<programlisting>
CREATE TABLE measurement_y2006m02 ( ) INHERITS (measurement);
CREATE TABLE measurement_y2006m03 ( ) INHERITS (measurement);
...
CREATE TABLE measurement_y2007m11 ( ) INHERITS (measurement);
CREATE TABLE measurement_y2007m12 ( ) INHERITS (measurement);
CREATE TABLE measurement_y2008m01 ( ) INHERITS (measurement);
</programlisting>

<!--
        Each of the partitions are complete tables in their own right,
        but they inherit their definitions from the
        <structname>measurement</> table.
-->
それぞれのパーティションは、完結したテーブルですが<structname>measurement</>テーブルからの定義を継承しています。
       </para>

       <para>
<!--
        This solves one of our problems: deleting old data. Each
        month, all we will need to do is perform a <command>DROP
        TABLE</command> on the oldest child table and create a new
        child table for the new month's data.
-->
これは古いデータの削除という問題を解決します。
毎月、最も古い子テーブルを<command>DROP TABLE</command>し新規の月に対しては子テーブルを作成するだけでいいのです。
       </para>
      </listitem>

      <listitem>
       <para>
<!--
        We must provide non-overlapping table constraints.  Rather than
        just creating the partition tables as above, the table creation
        script should really be:
-->
重なりの無いテーブル制約を付ける必要があります。
上記のようにパーティションを単に作成するよりも、以下のようにすべきでしょう。

<programlisting>
CREATE TABLE measurement_y2006m02 (
    CHECK ( logdate &gt;= DATE '2006-02-01' AND logdate &lt; DATE '2006-03-01' )
) INHERITS (measurement);
CREATE TABLE measurement_y2006m03 (
    CHECK ( logdate &gt;= DATE '2006-03-01' AND logdate &lt; DATE '2006-04-01' )
) INHERITS (measurement);
...
CREATE TABLE measurement_y2007m11 (
    CHECK ( logdate &gt;= DATE '2007-11-01' AND logdate &lt; DATE '2007-12-01' )
) INHERITS (measurement);
CREATE TABLE measurement_y2007m12 (
    CHECK ( logdate &gt;= DATE '2007-12-01' AND logdate &lt; DATE '2008-01-01' )
) INHERITS (measurement);
CREATE TABLE measurement_y2008m01 (
    CHECK ( logdate &gt;= DATE '2008-01-01' AND logdate &lt; DATE '2008-02-01' )
) INHERITS (measurement);
</programlisting>
       </para>
      </listitem>

      <listitem>
       <para>
<!--
        We probably need indexes on the key columns too:
-->
キーとなる列にインデックスが必要になるでしょう。

<programlisting>
CREATE INDEX measurement_y2006m02_logdate ON measurement_y2006m02 (logdate);
CREATE INDEX measurement_y2006m03_logdate ON measurement_y2006m03 (logdate);
...
CREATE INDEX measurement_y2007m11_logdate ON measurement_y2007m11 (logdate);
CREATE INDEX measurement_y2007m12_logdate ON measurement_y2007m12 (logdate);
CREATE INDEX measurement_y2008m01_logdate ON measurement_y2008m01 (logdate);
</programlisting>

<!--
        We choose not to add further indexes at this time.
-->
今回は、これ以上のインデックスを付けないことにします。
       </para>
      </listitem>

      <listitem>
       <para>
<!--
        We want our application to be able to say <literal>INSERT INTO
        measurement ...</> and have the data be redirected into the
        appropriate partition table.  We can arrange that by attaching
        a suitable trigger function to the master table.
        If data will be added only to the latest partition, we can
        use a very simple trigger function:
-->
アプリケーションで<literal>INSERT INTO measurement ...</>を実行したら、適切なパーティションテーブルにデータが中継されるようにしたいとします。
そのような場合は、適切なトリガ関数をマスタテーブルに設定することにより可能となります。
もしデータが最新のパーティションにのみ追加される場合は、非常に簡単なトリガ関数を使用できます。

<programlisting>
CREATE OR REPLACE FUNCTION measurement_insert_trigger()
RETURNS TRIGGER AS $$
BEGIN
    INSERT INTO measurement_y2008m01 VALUES (NEW.*);
    RETURN NULL;
END;
$$
LANGUAGE plpgsql;
</programlisting>

<!--
        After creating the function, we create a trigger which
        calls the trigger function:
-->
関数を作成した後で、このトリガ関数を呼ぶトリガを作成します。

<programlisting>
CREATE TRIGGER insert_measurement_trigger
    BEFORE INSERT ON measurement
    FOR EACH ROW EXECUTE PROCEDURE measurement_insert_trigger();
</programlisting>

<!--
        We must redefine the trigger function each month so that it always
        points to the current partition.  The trigger definition does
        not need to be updated, however.
-->
毎月、トリガ関数を再定義しなくてはいけません。それにより現在のパーティションをいつも指すことになります。
しかし、トリガ定義は更新する必要はありません。
       </para>

       <para>
<!--
        We might want to insert data and have the server automatically
        locate the partition into which the row should be added. We
        could do this with a more complex trigger function, for example:
-->
データを挿入したら、サーバが行を追加すべきパーティションを自動的に決定するようにしたいかもしれません。
これは以下のようなもっと複雑なトリガ関数を作成することにより可能です。

<programlisting>
CREATE OR REPLACE FUNCTION measurement_insert_trigger()
RETURNS TRIGGER AS $$
BEGIN
    IF ( NEW.logdate &gt;= DATE '2006-02-01' AND
         NEW.logdate &lt; DATE '2006-03-01' ) THEN
        INSERT INTO measurement_y2006m02 VALUES (NEW.*);
    ELSIF ( NEW.logdate &gt;= DATE '2006-03-01' AND
            NEW.logdate &lt; DATE '2006-04-01' ) THEN
        INSERT INTO measurement_y2006m03 VALUES (NEW.*);
    ...
    ELSIF ( NEW.logdate &gt;= DATE '2008-01-01' AND
            NEW.logdate &lt; DATE '2008-02-01' ) THEN
        INSERT INTO measurement_y2008m01 VALUES (NEW.*);
    ELSE
        RAISE EXCEPTION 'Date out of range.  Fix the measurement_insert_trigger() function!';
    END IF;
    RETURN NULL;
END;
$$
LANGUAGE plpgsql;
</programlisting>

<!--
        The trigger definition is the same as before.
        Note that each <literal>IF</literal> test must exactly match the
        <literal>CHECK</literal> constraint for its partition.
-->
トリガ定義は前と同じです。
それぞれの<literal>IF</literal>テストをパーティションの<literal>CHECK</literal>制約と正確に一致させなければならないことに注意してください。
       </para>

       <para>
<!--
        While this function is more complex than the single-month case,
        it doesn't need to be updated as often, since branches can be
        added in advance of being needed.
-->
この関数は単一月の場合より複雑になりますが、頻繁に更新する必要はありません。なぜなら条件分岐を前もって追加しておくことが可能だからです。
       </para>

       <note>
        <para>
<!--
         In practice it might be best to check the newest partition first,
         if most inserts go into that partition.  For simplicity we have
         shown the trigger's tests in the same order as in other parts
         of this example.
-->
実際には、ほとんどの挿入が一番新しいパーティションに入る場合は、そのパーティションを最初に検査することが最善です。簡単に、この例でのほかの部分と同じ順番でトリガのテストを示しました。
        </para>
       </note>
      </listitem>
     </orderedlist>
    </para>

    <para>
<!--
     As we can see, a complex partitioning scheme could require a
     substantial amount of DDL. In the above example we would be
     creating a new partition each month, so it might be wise to write a
     script that generates the required DDL automatically.
-->
以上のように、複雑なパーティション化の計画はたくさんのDDLが必要となります。上記の例では、毎月新しいパーティションを作成することになりますが、必要となるDDLを自動的に生成するスクリプトを書くのが賢明です。
    </para>

   </sect2>

   <sect2 id="ddl-partitioning-managing-partitions">
<!--
   <title>Managing Partitions</title>
-->
   <title>パーティションの管理</title>

   <para>
<!--
     Normally the set of partitions established when initially
     defining the table are not intended to remain static. It is
     common to want to remove old partitions of data and periodically
     add new partitions for new data. One of the most important
     advantages of partitioning is precisely that it allows this
     otherwise painful task to be executed nearly instantaneously by
     manipulating the partition structure, rather than physically moving large
     amounts of data around.
-->
通常、初期定義でテーブルを静的なままにするつもりではない場合、一群のパーティションを作ることになります。
古いデータのパーティションの削除や新規データ向けの定期的な新規パーティションの追加という要求はよくあります。
こうしたそうでなければ苦痛を伴う作業を、大量のデータを物理的に移動させずに、パーティション構造を操作することでほとんど瞬間的に行うことができます。
パーティショニングの最も重要な利点の一つはまさにこの点です。
   </para>

   <para>
<!--
     The simplest option for removing old data is simply to drop the partition
     that is no longer necessary:
-->
古いデータを削除する最も簡単な方法は、単に不要となったパーティションを削除することです。
<programlisting>
DROP TABLE measurement_y2006m02;
</programlisting>
<!--
     This can very quickly delete millions of records because it doesn't have
     to individually delete every record.
-->
レコードごとに削除する必要がありませんので、これは高速に何百万ものレコードを削除することができます。
   </para>

   <para>
<!--
     Another option that is often preferable is to remove the partition from
     the partitioned table but retain access to it as a table in its own
     right:
-->
この他、よく使用される方法は、テーブル自体へのアクセス権限をそのまま残したまま、パーティション付けされたテーブルからパーティションを削除することです。
<programlisting>
ALTER TABLE measurement_y2006m02 NO INHERIT measurement;
</programlisting>
<!--
     This allows further operations to be performed on the data before
     it is dropped. For example, this is often a useful time to back up
     the data using <command>COPY</>, <application>pg_dump</>, or
     similar tools. It might also be a useful time to aggregate data
     into smaller formats, perform other data manipulations, or run
     reports.
-->
これにより、削除前にデータ操作をさらに行うことができます。
例えば、<command>COPY</>、<application>pg_dump</>などのツールを使用してデータをバックアップすることはよくあります。
また、データをより小さな書式に集約したり、他のデータ操作を行ったり、報告を作成したりすることもよくあります。
   </para>

   <para>
<!--
     Similarly we can add a new partition to handle new data. We can create an
     empty partition in the partitioned table just as the original partitions
     were created above:
-->
同様に、新しいデータを扱うために新しいパーティションを追加することもできます。
上で元々のパーティションを作成した時と同じように、パーティション付けテーブルに空のパーティションを作成することができます。

<programlisting>
CREATE TABLE measurement_y2008m02 (
    CHECK ( logdate &gt;= DATE '2008-02-01' AND logdate &lt; DATE '2008-03-01' )
) INHERITS (measurement);
</programlisting>

<!--
     As an alternative, it is sometimes more convenient to create the
     new table outside the partition structure, and make it a proper
     partition later. This allows the data to be loaded, checked, and
     transformed prior to it appearing in the partitioned table:
-->
この他の方法として、パーティション構造の外部で新しいテーブルを作成し、後で適切にパーティションとすることが便利な場合もあります。
これにより、パーティション付けしたテーブルに追加する前に、データをロードし、検査、変換することができます。

<programlisting>
CREATE TABLE measurement_y2008m02
  (LIKE measurement INCLUDING DEFAULTS INCLUDING CONSTRAINTS);
ALTER TABLE measurement_y2008m02 ADD CONSTRAINT y2008m02
   CHECK ( logdate &gt;= DATE '2008-02-01' AND logdate &lt; DATE '2008-03-01' );
\copy measurement_y2008m02 from 'measurement_y2008m02'
<!--
&#045;- possibly some other data preparation work
-->
-- 何らかの準備操作を行うことができます。
ALTER TABLE measurement_y2008m02 INHERIT measurement;
</programlisting>
    </para>
   </sect2>

   <sect2 id="ddl-partitioning-constraint-exclusion">
<!--
   <title>Partitioning and Constraint Exclusion</title>
-->
   <title>パーティショニングと制約による除外</title>

   <indexterm>
<!--
    <primary>constraint exclusion</primary>
-->
    <primary>制約による除外</primary>
   </indexterm>

   <para>
<!--
    <firstterm>Constraint exclusion</> is a query optimization technique
    that improves performance for partitioned tables defined in the
    fashion described above.  As an example:
-->
<firstterm>制約による除外</>は、上記の方法で定義された分割されたテーブルに対するパフォーマンスを向上させる問い合わせの最適化技術です。例えば、

<programlisting>
SET constraint_exclusion = on;
SELECT count(*) FROM measurement WHERE logdate &gt;= DATE '2008-01-01';
</programlisting>

<!--
    Without constraint exclusion, the above query would scan each of
    the partitions of the <structname>measurement</> table. With constraint
    exclusion enabled, the planner will examine the constraints of each
    partition and try to prove that the partition need not
    be scanned because it could not contain any rows meeting the query's
    <literal>WHERE</> clause.  When the planner can prove this, it
    excludes the partition from the query plan.
-->
制約による除外が有効になっているとき、プランナはそれぞれのパーティションの制約を検証し、パーティションが問い合わせの<literal>WHERE</>に一致する行を含んでいないためにスキャンされる必要が無いことを証明しようとします。
プランナはこれを証明すると、問い合わせ計画からそのパーティションを除外します。
   </para>

   <para>
<!--
    You can use the <command>EXPLAIN</> command to show the difference
    between a plan with <varname>constraint_exclusion</> on and a plan
    with it off.  A typical unoptimized plan for this type of table setup is:
-->
<varname>constraint_exclusion</>を有効とした時の計画と無効にした時の計画の違いを明らかにするため、<command>EXPLAIN</>コマンドを使用できます。
この種類のテーブル設定に対する典型的な最適化されない計画は以下のようになります。

<programlisting>
SET constraint_exclusion = off;
EXPLAIN SELECT count(*) FROM measurement WHERE logdate &gt;= DATE '2008-01-01';

                                          QUERY PLAN
-----------------------------------------------------------------------------------------------
 Aggregate  (cost=158.66..158.68 rows=1 width=0)
   -&gt;  Append  (cost=0.00..151.88 rows=2715 width=0)
         -&gt;  Seq Scan on measurement  (cost=0.00..30.38 rows=543 width=0)
               Filter: (logdate &gt;= '2008-01-01'::date)
         -&gt;  Seq Scan on measurement_y2006m02 measurement  (cost=0.00..30.38 rows=543 width=0)
               Filter: (logdate &gt;= '2008-01-01'::date)
         -&gt;  Seq Scan on measurement_y2006m03 measurement  (cost=0.00..30.38 rows=543 width=0)
               Filter: (logdate &gt;= '2008-01-01'::date)
...
         -&gt;  Seq Scan on measurement_y2007m12 measurement  (cost=0.00..30.38 rows=543 width=0)
               Filter: (logdate &gt;= '2008-01-01'::date)
         -&gt;  Seq Scan on measurement_y2008m01 measurement  (cost=0.00..30.38 rows=543 width=0)
               Filter: (logdate &gt;= '2008-01-01'::date)
</programlisting>

<!--
    Some or all of the partitions might use index scans instead of
    full-table sequential scans, but the point here is that there
    is no need to scan the older partitions at all to answer this query.
    When we enable constraint exclusion, we get a significantly
    cheaper plan that will deliver the same answer:
-->
一部のパーティション、もしくはすべてのパーティションで、テーブル全体に対するシーケンシャルスキャンではなく、インデックススキャンが使用される可能性があります。
しかしここでのポイントは、この問い合わせに対する回答のために古いパーティションをスキャンする必要はまったく無いということです。
制約による除外を有効にしたとき、大幅により安価な同じ回答を返す計画を得ることができます。

<programlisting>
SET constraint_exclusion = on;
EXPLAIN SELECT count(*) FROM measurement WHERE logdate &gt;= DATE '2008-01-01';
                                          QUERY PLAN
-----------------------------------------------------------------------------------------------
 Aggregate  (cost=63.47..63.48 rows=1 width=0)
   -&gt;  Append  (cost=0.00..60.75 rows=1086 width=0)
         -&gt;  Seq Scan on measurement  (cost=0.00..30.38 rows=543 width=0)
               Filter: (logdate &gt;= '2008-01-01'::date)
         -&gt;  Seq Scan on measurement_y2008m01 measurement  (cost=0.00..30.38 rows=543 width=0)
               Filter: (logdate &gt;= '2008-01-01'::date)
</programlisting>
   </para>

   <para>
<!--
    Note that constraint exclusion is driven only by <literal>CHECK</>
    constraints, not by the presence of indexes.  Therefore it isn't
    necessary to define indexes on the key columns.  Whether an index
    needs to be created for a given partition depends on whether you
    expect that queries that scan the partition will generally scan
    a large part of the partition or just a small part.  An index will
    be helpful in the latter case but not the former.
-->
制約による除外は<literal>CHECK</>制約のみで動作し、インデックスの有無では動作しないことに注意してください。よってキー列のインデックスを定義することは必要ではありません。
あるパーティションでインデックスが必要かどうかは、パーティションをスキャンする問い合わせがパーティションの大部分もしくは小さな部分をスキャンするのかによります。前者ではなく後者において、インデックスは役立ちます。
   </para>

   <para>
<!--
    The default (and recommended) setting of
    <xref linkend="guc-constraint-exclusion"> is actually neither
    <literal>on</> nor <literal>off</>, but an intermediate setting
    called <literal>partition</>, which causes the technique to be
    applied only to queries that are likely to be working on partitioned
    tables.  The <literal>on</> setting causes the planner to examine
    <literal>CHECK</> constraints in all queries, even simple ones that
    are unlikely to benefit.
-->
実のところ、<xref linkend="guc-constraint-exclusion">のデフォルト（かつ推奨）の設定は、<literal>on</>でも<literal>off</>でもなく、<literal>partition</>という中間の設定です。
これによりこの技法は、パーティショニングされたテーブルに対して動作することになる問い合わせのみに適用されるようになります。
<literal>on</>設定により、プランナはすべての問い合わせで<literal>CHECK</>制約を検証するようになります。
これは単純な問い合わせでも行われ、プラスになりそうでありません。
   </para>

   </sect2>

   <sect2 id="ddl-partitioning-alternatives">
<!--
   <title>Alternative Partitioning Methods</title>
-->
   <title>他のパーティショニング方法</title>

    <para>
<!--
     A different approach to redirecting inserts into the appropriate
     partition table is to set up rules, instead of a trigger, on the
     master table.  For example:
-->
適当なパーティションテーブルにリダイレクトする別の方法は、トリガの替わりにルールをマスターテーブル上に作成することです。例えば

<programlisting>
CREATE RULE measurement_insert_y2006m02 AS
ON INSERT TO measurement WHERE
    ( logdate &gt;= DATE '2006-02-01' AND logdate &lt; DATE '2006-03-01' )
DO INSTEAD
    INSERT INTO measurement_y2006m02 VALUES (NEW.*);
...
CREATE RULE measurement_insert_y2008m01 AS
ON INSERT TO measurement WHERE
    ( logdate &gt;= DATE '2008-01-01' AND logdate &lt; DATE '2008-02-01' )
DO INSTEAD
    INSERT INTO measurement_y2008m01 VALUES (NEW.*);
</programlisting>

<!--
     A rule has significantly more overhead than a trigger, but the overhead
     is paid once per query rather than once per row, so this method might be
     advantageous for bulk-insert situations.  In most cases, however, the
     trigger method will offer better performance.
-->
ルールはトリガよりもかなりオーバーヘッドがありますが、行ごとよりもむしろ問い合わせごとのオーバーヘッドとなります。
よってこの方法は、一括挿入といった場合に有効となります。
しかし多くの場合、トリガを使用する方が、良い性能となります。
    </para>

    <para>
<!--
     Be aware that <command>COPY</> ignores rules.  If you want to
     use <command>COPY</> to insert data, you'll need to copy into the correct
     partition table rather than into the master.  <command>COPY</> does fire
     triggers, so you can use it normally if you use the trigger approach.
-->
<command>COPY</>はルールを無視することに注意してください。
もしデータを挿入するのに<command>COPY</>を使用したい場合は、マスタテーブルより正しいパーティションテーブルにコピーすることが必要となるでしょう。
<command>COPY</>はトリガを起動します。
よってトリガを使用する方法をとれば、普通に<command>COPY</>を使用することができます。
    </para>

    <para>
<!--
     Another disadvantage of the rule approach is that there is no simple
     way to force an error if the set of rules doesn't cover the insertion
     date; the data will silently go into the master table instead.
-->
ルールを使用する方法のもうひとつの欠点は、一連のルールが挿入日付を扱わないときにエラーを強制する簡単な方法がないことです。
データは代わりにマスタテーブルに暗黙のうちに挿入されます。
    </para>

    <para>
<!--
     Partitioning can also be arranged using a <literal>UNION ALL</literal>
     view, instead of table inheritance.  For example,
-->
パーティショニングは、テーブルの継承の代わりに<literal>UNION ALL</literal>ビューを使用することによっても使用できます。
例えば、

<programlisting>
CREATE VIEW measurement AS
          SELECT * FROM measurement_y2006m02
UNION ALL SELECT * FROM measurement_y2006m03
...
UNION ALL SELECT * FROM measurement_y2007m11
UNION ALL SELECT * FROM measurement_y2007m12
UNION ALL SELECT * FROM measurement_y2008m01;
</programlisting>

<!--
     However, the need to recreate the view adds an extra step to adding and
     dropping individual partitions of the data set.  In practice this
     method has little to recommend it compared to using inheritance.
-->
しかしビューを再作成することで、データセットの個別のパーティションを追加したり削除したりする余分な手順が増えます。
実際には、この方法は継承を使用する方法と比較してお勧めする点はほとんどありません。
    </para>

   </sect2>

   <sect2 id="ddl-partitioning-caveats">
<!--
   <title>Caveats</title>
-->
   <title>警告</title>

   <para>
<!--
    The following caveats apply to partitioned tables:
-->
以下の警告がパーティション付けテーブルに対して適用されます。
   <itemizedlist>
    <listitem>
     <para>
<!--
      There is no automatic way to verify that all of the
      <literal>CHECK</literal> constraints are mutually
      exclusive.  It is safer to create code that generates
      partitions and creates and/or modifies associated objects than
      to write each by hand.
-->
すべての<literal>CHECK</literal>制約が相互に排他であるかどうか自動で確認する方法はありません。
パーティションを生成し、関連付けられたオブジェクトを作成もしくは修正するコードを作成する方が、それらをいちいち手書きするよりも安全です。
     </para>
    </listitem>

    <listitem>
     <para>
<!--
      The schemes shown here assume that the partition key column(s)
      of a row never change, or at least do not change enough to require
      it to move to another partition.  An <command>UPDATE</> that attempts
      to do that will fail because of the <literal>CHECK</> constraints.
      If you need to handle such cases, you can put suitable update triggers
      on the partition tables, but it makes management of the structure
      much more complicated.
-->
ここで示すスキーマは、行のパーティションキー列が変更しない、もしくは少なくとも他のパーティションに移動することが要求されるほどの変更がないことを仮定しています。
別のパーティションに移るような<command>UPDATE</>は、<literal>CHECK</>制約により失敗するでしょう。
このような場合を扱うには、適切な更新トリガをパーティションテーブルに設定します。
しかしこれにより管理構造がさらに複雑になります。
     </para>
    </listitem>

    <listitem>
     <para>
<!--
      If you are using manual <command>VACUUM</command> or
      <command>ANALYZE</command> commands, don't forget that
      you need to run them on each partition individually. A command like:
-->
もし手動の<command>VACUUM</command>もしくは<command>ANALYZE</command>コマンドを使用している場合は、それぞれのパーティションで個別に実行することを忘れないでください。
以下のようなコマンドは
<programlisting>
ANALYZE measurement;
</programlisting>
<!--
      will only process the master table.
-->
マスタテーブルのみ処理することになります。
     </para>
    </listitem>

   </itemizedlist>
   </para>

   <para>
<!--
    The following caveats apply to constraint exclusion:
-->
以下の警告が制約による除外に適用されます。

   <itemizedlist>
    <listitem>
     <para>
<!--
      Constraint exclusion only works when the query's <literal>WHERE</>
      clause contains constants (or externally supplied parameters).
      For example, a comparison against a non-immutable function such as
      <function>CURRENT_TIMESTAMP</function> cannot be optimized, since the
      planner cannot know which partition the function value might fall
      into at run time.
-->
制約による除外は問い合わせの<literal>WHERE</>句が定数(または外部から供給されたパラメータ)を含んでいたときにのみ動作します。例えば、<function>CURRENT_TIMESTAMP</function>のような非immutable関数に対する比較は、関数の結果値がどのパーティションに該当するかを実行時にプランナが知ることが出来ないため、最適化できません。
     </para>
    </listitem>

    <listitem>
     <para>
<!--
      Keep the partitioning constraints simple, else the planner may not be
      able to prove that partitions don't need to be visited.  Use simple
      equality conditions for list partitioning, or simple
      range tests for range partitioning, as illustrated in the preceding
      examples.  A good rule of thumb is that partitioning constraints should
      contain only comparisons of the partitioning column(s) to constants
      using B-tree-indexable operators.
-->
パーティション制約を簡単にしておいてください。そうしないとプランナは、パーティションを使う必要がないことを立証できません。
前述の例で示したとおり、リスト分割のために簡単な等号条件を使用してください。また範囲分割のために簡単な範囲テストを使用してください。
手っ取り早い良い方法は、パーティショニングの制約がパーティション列とB-treeインデックス作成可能な演算子を用いた定数の比較のみを含んでいることです。
     </para>
    </listitem>

    <listitem>
     <para>
<!--
      All constraints on all partitions of the master table are examined
      during constraint exclusion, so large numbers of partitions are likely
      to increase query planning time considerably.  Partitioning using
      these techniques will work well with up to perhaps a hundred partitions;
      don't try to use many thousands of partitions.
-->
マスタテーブルのすべてのパーティションのすべての制約は、制約による除外で試験されます。
よってパーティションの数が多くなれば問い合わせ計画の時間がかなり増加します。
これらの技術を使用したパーティショニングは、おそらく100個までのパーティションでうまく動作します。
何千ものパーティションを使用することは避けてください。
     </para>
    </listitem>

   </itemizedlist>
   </para>
  </sect2>
 </sect1>

 <sect1 id="ddl-foreign-data">
<!--
  <title>Foreign Data</title>
-->
  <title>外部データ</title>

   <indexterm>
<!--
    <primary>foreign data</primary>
-->
    <primary>外部データ</primary>
   </indexterm>
   <indexterm>
<!--
    <primary>foreign table</primary>
-->
    <primary>外部テーブル</primary>
   </indexterm>
   <indexterm>
<!--
    <primary>user mapping</primary>
-->
    <primary>ユーザマッピング</primary>
   </indexterm>

   <para>
<!--
    <productname>PostgreSQL</productname> implements portions of the SQL/MED
    specification, allowing you to access data that resides outside
    PostgreSQL using regular SQL queries.  Such data is referred to as
    <firstterm>foreign data</>.  (Note that this usage is not to be confused
    with foreign keys, which are a type of constraint within the database.)
-->
<productname>PostgreSQL</productname>はSQL/MED仕様を部分的に実装しており、PostgreSQLの外部にあるデータに対して標準的なSQLクエリでアクセスできます。このようなデータは<firstterm>外部データ</>と呼ばれます。(この用語をデータベース内の制約である外部キーと混同しないように気をつけてください。)
   </para>

   <para>
<!--
    Foreign data is accessed with help from a
    <firstterm>foreign data wrapper</firstterm>. A foreign data wrapper is a
    library that can communicate with an external data source, hiding the
    details of connecting to the data source and obtaining data from it.
    There are some foreign data wrappers available as <filename>contrib</>
    modules; see <xref linkend="contrib">.  Other kinds of foreign data
    wrappers might be found as third party products.  If none of the existing
    foreign data wrappers suit your needs, you can write your own; see <xref
    linkend="fdwhandler">.
-->
外部データは<firstterm>外部データラッパ</firstterm>の手助けによりアクセスされます。外部データラッパは外部データソースと通信できるライブラリであり、接続確立やデータ取得といった詳細を隠蔽します。<filename>contrib</>モジュールとして、いくつかの外部データラッパが利用できます; <xref linkend="contrib">を参照してください。
その他の種類の外部データラッパは外部製品として見つかるでしょう。既存の外部データラッパがあなたの用途に合わない場合、独自のラッパを書くことができます。<xref linkend="fdwhandler">を参照してください。
   </para>

   <para>
<!--
    To access foreign data, you need to create a <firstterm>foreign server</>
    object, which defines how to connect to a particular external data source
    according to the set of options used by its supporting foreign data
    wrapper. Then you need to create one or more <firstterm>foreign
    tables</firstterm>, which define the structure of the remote data. A
    foreign table can be used in queries just like a normal table, but a
    foreign table has no storage in the PostgreSQL server.  Whenever it is
    used, <productname>PostgreSQL</productname> asks the foreign data wrapper
    to fetch data from the external source, or transmit data to the external
    source in the case of update commands.
-->
外部データにアクセスするには、特定の外部データソースへの接続方法をそれを支える外部データラッパが使用するオプションの組み合わせによって定義する<firstterm>外部サーバ</>オブジェクトを作成する必要があります。その後、外部データの構造を定義する<firstterm>外部テーブル</>を少なくともひとつ作成する必要があります。外部テーブルは通常のテーブルと同様にクエリの中で使用できますが、外部テーブルはPostgreSQLサーバには格納領域を持ちません。
外部テーブルが使われるたびに、<productname>PostgreSQL</productname>は外部ソースからデータを取得することや、更新コマンドの場合には外部ソースへデータを送信することを外部データラッパに依頼します。
   </para>

   <para>
<!--
    Accessing remote data may require authenticating to the external
    data source.  This information can be provided by a
    <firstterm>user mapping</>, which can provide additional data
    such as user names and passwords based
    on the current <productname>PostgreSQL</productname> role.
-->
外部データへのアクセスは外部データソースからの認証を必要とする場合があります。この情報は、現在の<productname>PostgreSQL</productname>ロールに基づいてユーザ名やパスワードといった追加のデータを提供することができる<firstterm>ユーザマッピング</>によって提供することができます。
   </para>

   <para>
<!--
    For additional information, see
    <xref linkend="sql-createforeigndatawrapper">,
    <xref linkend="sql-createserver">,
<<<<<<< HEAD
    <xref linkend="sql-createusermapping">,
    <xref linkend="sql-createforeigntable">, and
    <xref linkend="sql-importforeignschema">.
=======
    <xref linkend="sql-createusermapping">, and
    <xref linkend="sql-createforeigntable">.
-->
追加情報は、<xref linkend="sql-createforeigndatawrapper">、<xref linkend="sql-createserver">、<xref linkend="sql-createusermapping">、<xref linkend="sql-createforeigntable">を参照してください。
>>>>>>> de74b4ab
   </para>
 </sect1>

 <sect1 id="ddl-others">
<!--
  <title>Other Database Objects</title>
-->
  <title>その他のデータベースオブジェクト</title>

  <para>
<!--
   Tables are the central objects in a relational database structure,
   because they hold your data.  But they are not the only objects
   that exist in a database.  Many other kinds of objects can be
   created to make the use and management of the data more efficient
   or convenient.  They are not discussed in this chapter, but we give
   you a list here so that you are aware of what is possible:
-->
テーブルにはデータが保持されていますので、リレーショナルデータベース構造ではテーブルが中心オブジェクトとなります。
しかし、データベースにはテーブルの他にもオブジェクトが存在します。
様々なオブジェクトを作成して、データの使用および管理をより効果的に行うことができます。
本章ではこれらのオブジェクトについては説明しませんが、どのようなものがあるかをここに列挙します。
  </para>

  <itemizedlist>
   <listitem>
    <para>
<!--
     Views
-->
ビュー
    </para>
   </listitem>

   <listitem>
    <para>
<!--
     Functions and operators
-->
関数および演算子
    </para>
   </listitem>

   <listitem>
    <para>
<!--
     Data types and domains
-->
データ型およびドメイン
    </para>
   </listitem>

   <listitem>
    <para>
<!--
     Triggers and rewrite rules
-->
トリガおよび書き換えルール
    </para>
   </listitem>
  </itemizedlist>

  <para>
<!--
   Detailed information on
   these topics appears in <xref linkend="server-programming">.
-->
これらのトピックに関する詳細な情報は<xref linkend="server-programming">にあります。
  </para>
 </sect1>

 <sect1 id="ddl-depend">
<!--
  <title>Dependency Tracking</title>
-->
  <title>依存関係の追跡</title>

  <indexterm zone="ddl-depend">
   <primary>CASCADE</primary>
<!--
   <secondary sortas="DROP">with DROP</secondary>
-->
   <secondary sortas="DROP">DROPの</secondary>
  </indexterm>

  <indexterm zone="ddl-depend">
   <primary>RESTRICT</primary>
<!--
   <secondary sortas="DROP">with DROP</secondary>
-->
   <secondary sortas="DROP">DROPの</secondary>
  </indexterm>

  <para>
<!--
   When you create complex database structures involving many tables
   with foreign key constraints, views, triggers, functions, etc. you
   implicitly create a net of dependencies between the objects.
   For instance, a table with a foreign key constraint depends on the
   table it references.
-->
外部キー制約や、ビュー、トリガ、関数などを使ったテーブルが多数含まれるような複雑なデータベース構造を作成すると、ユーザはそれらのオブジェクト間の暗黙的な依存関係のネットワークも作成していることになります。
例えば、外部キー制約を持つテーブルは、参照するテーブルに依存しています。
  </para>

  <para>
<!--
   To ensure the integrity of the entire database structure,
   <productname>PostgreSQL</productname> makes sure that you cannot
   drop objects that other objects still depend on.  For example,
   attempting to drop the products table we had considered in <xref
   linkend="ddl-constraints-fk">, with the orders table depending on
   it, would result in an error message such as this:
-->
データベース構造全体の整合性を保つため、<productname>PostgreSQL</productname>は、他のオブジェクトと依存関係にあるオブジェクトの削除を許可しません。
例えば、<xref linkend="ddl-constraints-fk">で作成したproductsテーブルを削除しようとしても、ordersテーブルがこのテーブルに依存しているので、以下のようなエラーメッセージが現れます。
<screen>
DROP TABLE products;

NOTICE:  constraint orders_product_no_fkey on table orders depends on table products
ERROR:  cannot drop table products because other objects depend on it
HINT:  Use DROP ... CASCADE to drop the dependent objects too.
</screen>
<!--
   The error message contains a useful hint: if you do not want to
   bother deleting all the dependent objects individually, you can run:
-->
エラーメッセージには役に立つヒントが含まれています。 
以下のようにすると、依存する全てのオブジェクトを1つずつ削除する手間を省けます。
<screen>
DROP TABLE products CASCADE;
</screen>
<!--
   and all the dependent objects will be removed.  In this case, it
   doesn't remove the orders table, it only removes the foreign key
   constraint.  (If you want to check what <command>DROP ... CASCADE</> will do,
   run <command>DROP</> without <literal>CASCADE</> and read the <literal>NOTICE</> messages.)
-->
これで全ての依存オブジェクトが削除されます。
この場合、ordersテーブルは削除されずに外部キー制約のみが削除されます
（<command>DROP ... CASCADE</>が何を行うかを知りたい場合は、<literal>CASCADE</>を指定せずに<command>DROP</>を実行して<literal>NOTICE</>メッセージを読んでください）。
  </para>

  <para>
<!--
   All drop commands in <productname>PostgreSQL</productname> support
   specifying <literal>CASCADE</literal>.  Of course, the nature of
   the possible dependencies varies with the type of the object.  You
   can also write <literal>RESTRICT</literal> instead of
   <literal>CASCADE</literal> to get the default behavior, which is to
   prevent the dropping of objects that other objects depend on.
-->
<productname>PostgreSQL</productname>では、全ての削除用コマンドに<literal>CASCADE</literal>を指定することができます。
もちろん、どのような依存関係が存在するかは、オブジェクトの種類によって異なります。
また、<literal>CASCADE</literal>ではなく<literal>RESTRICT</literal>と記述すると、他のオブジェクトが依存しているオブジェクトの削除を禁止するというデフォルトの振舞いを指定することもできます。
  </para>

  <note>
   <para>
<!--
    According to the SQL standard, specifying either
    <literal>RESTRICT</literal> or <literal>CASCADE</literal> is
    required.  No database system actually enforces that rule, but
    whether the default behavior is <literal>RESTRICT</literal> or
    <literal>CASCADE</literal> varies across systems.
-->
標準SQLでは、<literal>RESTRICT</literal>または<literal>CASCADE</literal>のいずれかを指定する必要があります。
実際にこの決まり通りのデータベースシステムはありませんが、デフォルトが<literal>RESTRICT</literal>であるか、<literal>CASCADE</literal>であるかは、システムによって異なります。
   </para>
  </note>

  <note>
   <para>
<!--
    Foreign key constraint dependencies and serial column dependencies
    from <productname>PostgreSQL</productname> versions prior to 7.3
    are <emphasis>not</emphasis> maintained or created during the
    upgrade process.  All other dependency types will be properly
    created during an upgrade from a pre-7.3 database.
-->
<productname>PostgreSQL</productname>の7.3より前のバージョンにおける外部キー制約の依存関係とシリアル列の依存関係は、アップグレード処理において維持も作成も<emphasis>されません</emphasis>。
その他の種類の依存関係は全て、7.3より前のデータベースからのアップグレード中に適切に作成されます。
   </para>
  </note>
 </sect1>

</chapter><|MERGE_RESOLUTION|>--- conflicted
+++ resolved
@@ -849,12 +849,9 @@
     index on the column or group of columns used in the constraint. 
     A uniqueness constraint on only some rows can be enforced by creating
     a <link linkend="indexes-partial">partial index</link>.
-<<<<<<< HEAD
-=======
 -->
 一意性制約を追加すると、制約で使われる列または列のグループに対して一意的なbtreeインデックスが自動的に作られます。
 <link linkend="indexes-partial">部分インデックス</link>を作成することで、いくつかの行にだけ一意性制約を強制することができます。
->>>>>>> de74b4ab
    </para>
 
    <indexterm>
@@ -2326,283 +2323,6 @@
   </para>
  </sect1>
 
- <sect1 id="ddl-rowsecurity">
-  <title>Row Security Policies</title>
-
-  <indexterm zone="ddl-rowsecurity">
-   <primary>rowsecurity</primary>
-  </indexterm>
-
-  <indexterm zone="ddl-rowsecurity">
-   <primary>rls</primary>
-  </indexterm>
-
-  <indexterm>
-   <primary>policies</primary>
-   <see>policy</see>
-  </indexterm>
-
-  <indexterm zone="ddl-rowsecurity">
-   <primary>POLICY</primary>
-  </indexterm>
-
-  <para>
-   In addition to the <xref linkend="ddl-priv"> system available through
-   <xref linkend="sql-grant">, tables can have row security policies
-   which limit the rows returned for normal queries and rows which can
-   be added through data modification commands.  By default, tables do
-   not have any policies and all rows are visible and able to be added,
-   subject to the regular <xref linkend="ddl-priv"> system.  This is
-   also known as Row Level Security.
-  </para>
-
-  <para>
-   When row security is enabled on a table with
-   <xref linkend="sql-altertable">, all normal access to the table
-   (excluding the owner) for selecting rows or adding rows must be through
-   a policy.  If no policy exists for the table, a default-deny policy is
-   used and no rows are visible or can be added.  Privileges which operate
-   at the whole table level such as <literal>TRUNCATE</>, and
-   <literal>REFERENCES</> are not subject to row security.
-  </para>
-
-  <para>
-   Row security policies can be specific to commands, or to roles, or to
-   both.  The commands available are <literal>ALL</literal>,
-   <literal>SELECT</>, <literal>INSERT</>, <literal>UPDATE</>, and
-   <literal>DELETE</>.  Multiple roles can be assigned to a given policy
-   and normal role membership and inheiritance rules apply.
-  </para>
-
-  <para>
-   To specify which rows are visible and what rows can be added to the
-   table with row level security, an expression is required which returns
-   a boolean result.  This expression will be evaluated for each row prior
-   to other conditionals or functions which are part of the query.  The
-   one exception to this rule are <literal>leakproof</literal> functions,
-   which are guaranteed to not leak information.  Two expressions may be
-   specified to provide independent control over the rows which are
-   visible and the rows which are allowed to be added.  The expression
-   is run as part of the query and with the privileges of the user
-   running the query, however, security definer functions can be used in
-   the expression.
-  </para>
-
-  <para>
-   Enabling and disabling row security, as well as adding policies to a
-   table, is always the privilege of the owner only.
-  </para>
-
-  <para>
-   Policies are created using the <xref linkend="sql-createpolicy">
-   command, altered using the <xref linkend="sql-alterpolicy"> command,
-   and dropped using the <xref linkend="sql-droppolicy"> command.  To
-   enable and disable row security for a given table, use the
-   <xref linkend="sql-altertable"> command.
-  </para>
-
-  <para>
-   The table owners and superusers bypass the row security system when
-   querying a table, by default.  Row security can be enabled for
-   superusers and table owners by setting
-   <xref linkend="guc-row-security"> to <literal>force</literal>.  Any
-   user can request that row security be bypassed by setting
-   <xref linkend="guc-row-security"> to <literal>off</literal>.  If
-   the user does not have privileges to bypass row security when
-   querying a given table then an error will be returned instead.  Other
-   users can be granted the ability to bypass the row security system
-   with the <literal>BYPASSRLS</literal> role attribute.  This
-   attribute can only be set by a superuser.
-  </para>
-
-  <para>
-   Each policy has a name and multiple policies can be defined for a
-   table.  As policies are table-specific, each policy for a table must
-   have a unique name.  Different tables may have policies with the
-   same name.
-  </para>
-
-  <para>
-   When multiple policies apply to a given query, they are combined using
-   <literal>OR</literal>, similar to how a given role has the privileges
-   of all roles which they are a member of.
-  </para>
-
-  <para>
-   Referential integrity checks, such as unique or primary key constraints
-   and foreign key references, will bypass row security to ensure that
-   data integrity is maintained.  Care must be taken when developing
-   schemas and row level policies to avoid a "covert channel" leak of
-   information through these referential integrity checks.
-  </para>
-
-  <para>
-   To enable row security for a table,
-   the <command>ALTER TABLE</command> is used.  For example, to enable
-   row level security for the table accounts, use:
-  </para>
-
-<programlisting>
--- Create the table first
-CREATE TABLE accounts (manager text, company text, contact_email text);
-ALTER TABLE accounts ENABLE ROW LEVEL SECURITY;
-</programlisting>
-
-  <para>
-   To create a policy on the account relation to allow the managers role
-   to view the rows of their accounts, the <command>CREATE POLICY</command>
-   command can be used:
-  </para>
-
-<programlisting>
-CREATE POLICY account_managers ON accounts TO managers
-    USING (manager = current_user);
-</programlisting>
-
-  <para>
-   If no role is specified, or the special <quote>user</quote> name
-   <literal>PUBLIC</literal> is used, then the policy applies to all
-   users on the system.  To allow all users to view their own row in
-   a user table, a simple policy can be used:
-  </para>
-
-<programlisting>
-CREATE POLICY user_policy ON users
-    USING (user = current_user);
-</programlisting>
-
-  <para>
-   To use a different policy for rows which are being added to the
-   table from those rows which are visible, the WITH CHECK clause
-   can be used.  This would allow all users to view all rows in the
-   users table, but only modify their own:
-  </para>
-
-<programlisting>
-CREATE POLICY user_policy ON users
-    USING (true)
-    WITH CHECK (user = current_user);
-</programlisting>
-
-  <para>
-   Row security can be disabled with the <command>ALTER TABLE</command>
-   also.  Note that disabling row security does not remove the
-   policies which are defined on the table, they are simply ignored
-   and all rows are visible and able to be added, subject to the
-   normal privileges system.
-  </para>
-
-  <para>
-   Below is a larger example of how this feature can be used in
-   production environments, based on a unix password file.
-  </para>
-
-<programlisting>
--- Simple passwd-file based example
-CREATE TABLE passwd (
-  username              text UNIQUE NOT NULL,
-  pwhash                text,
-  uid                   int  PRIMARY KEY,
-  gid                   int  NOT NULL,
-  real_name             text NOT NULL,
-  home_phone            text,
-  extra_info            text,
-  home_dir              text NOT NULL,
-  shell                 text NOT NULL
-);
-
-CREATE ROLE admin;  -- Administrator
-CREATE ROLE bob;    -- Normal user
-CREATE ROLE alice;  -- Normal user
-
--- Populate the table
-INSERT INTO passwd VALUES
-  ('admin','xxx',0,0,'Admin','111-222-3333',null,'/root','/bin/dash');
-INSERT INTO passwd VALUES
-  ('bob','xxx',1,1,'Bob','123-456-7890',null,'/home/bob','/bin/zsh');
-INSERT INTO passwd VALUES
-  ('alice','xxx',2,1,'Alice','098-765-4321',null,'/home/alice','/bin/zsh');
-
--- Be sure to enable row level security on the table
-ALTER TABLE passwd ENABLE ROW LEVEL SECURITY;
-
--- Create policies
--- Administrator can see all rows and add any rows
-CREATE POLICY admin_all ON passwd TO admin USING (true) WITH CHECK (true);
--- Normal users can view all rows
-CREATE POLICY all_view ON passwd FOR SELECT USING (true);
--- Normal users can update their own records, but
--- limit which shells a normal user is allowed to set
-CREATE POLICY user_mod ON passwd FOR UPDATE
-  USING (current_user = username)
-  WITH CHECK (
-    current_user = username AND
-    shell IN ('/bin/bash','/bin/sh','/bin/dash','/bin/zsh','/bin/tcsh')
-  );
-
--- Allow admin all normal rights
-GRANT SELECT, INSERT, UPDATE, DELETE ON passwd TO admin;
--- Users only get select access on public columns
-GRANT SELECT
-  (username, uid, gid, real_name, home_phone, extra_info, home_dir, shell)
-  ON passwd TO public;
--- Allow users to update certain columns
-GRANT UPDATE
-  (pwhash, real_name, home_phone, extra_info, shell)
-  ON passwd TO public;
-</programlisting>
-
-  <para>
-   As with any security settings, it's important to test and ensure that
-   the system is behaving as expected.  Using the example above, this
-   demonstrates that the permission system is working properly.
-  </para>
-
-<programlisting>
--- admin can view all rows and fields
-postgres=> set role admin;
-SET
-postgres=> table passwd;
- username | pwhash | uid | gid | real_name |  home_phone  | extra_info | home_dir    |   shell   
-----------+--------+-----+-----+-----------+--------------+------------+-------------+-----------
- admin    | xxx    |   0 |   0 | Admin     | 111-222-3333 |            | /root       | /bin/dash
- bob      | xxx    |   1 |   1 | Bob       | 123-456-7890 |            | /home/bob   | /bin/zsh
- alice    | xxx    |   2 |   1 | Alice     | 098-765-4321 |            | /home/alice | /bin/zsh
-(3 rows)
-
--- Test what Alice is able to do
-postgres=> set role alice;
-SET
-postgres=> table passwd;
-ERROR:  permission denied for relation passwd
-postgres=> select username,real_name,home_phone,extra_info,home_dir,shell from passwd;
- username | real_name |  home_phone  | extra_info | home_dir    |   shell   
-----------+-----------+--------------+------------+-------------+-----------
- admin    | Admin     | 111-222-3333 |            | /root       | /bin/dash
- bob      | Bob       | 123-456-7890 |            | /home/bob   | /bin/zsh
- alice    | Alice     | 098-765-4321 |            | /home/alice | /bin/zsh
-(3 rows)
-
-postgres=> update passwd set username = 'joe';
-ERROR:  permission denied for relation passwd
--- Allowed to change her own real_name, but no others
-postgres=> update passwd set real_name = 'Alice Doe';
-UPDATE 1
-postgres=> update passwd set real_name = 'John Doe' where username = 'admin';
-UPDATE 0
-postgres=> update passwd set shell = '/bin/xx';
-ERROR:  new row violates WITH CHECK OPTION for "passwd"
-postgres=> delete from passwd;
-ERROR:  permission denied for relation passwd
-postgres=> insert into passwd (username) values ('xxx');
-ERROR:  permission denied for relation passwd
--- Alice can change her own password
-postgres=> update passwd set pwhash = 'abc';
-UPDATE 1
-</programlisting>
-
- </sect1>
-
  <sect1 id="ddl-schemas">
 <!--
   <title>Schemas</title>
@@ -2994,7 +2714,7 @@
 <screen>
  search_path
 --------------
- "$user", public
+ "$user",public
 </screen>
 <!--
     The first element specifies that a schema with the same name as
@@ -3587,7 +3307,7 @@
 この例では、次の<command>INSERT</command>文は失敗します。
 <programlisting>
 INSERT INTO cities (name, population, altitude, state)
-VALUES ('Albany', NULL, NULL, 'NY');
+VALUES ('New York', NULL, NULL, 'NY');
 </programlisting>
 <!--
    We might hope that the data would somehow be routed to the
@@ -4940,16 +4660,10 @@
     For additional information, see
     <xref linkend="sql-createforeigndatawrapper">,
     <xref linkend="sql-createserver">,
-<<<<<<< HEAD
-    <xref linkend="sql-createusermapping">,
-    <xref linkend="sql-createforeigntable">, and
-    <xref linkend="sql-importforeignschema">.
-=======
     <xref linkend="sql-createusermapping">, and
     <xref linkend="sql-createforeigntable">.
 -->
 追加情報は、<xref linkend="sql-createforeigndatawrapper">、<xref linkend="sql-createserver">、<xref linkend="sql-createusermapping">、<xref linkend="sql-createforeigntable">を参照してください。
->>>>>>> de74b4ab
    </para>
  </sect1>
 

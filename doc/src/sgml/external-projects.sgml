<!-- doc/src/sgml/external-projects.sgml -->

 <appendix id="external-projects">
<!--
  <title>External Projects</title>
-->
  <title>外部プロジェクト</title>

  <para>
<!--
   <productname>PostgreSQL</productname> is a complex software project,
   and managing the project is difficult. We have found that many
   enhancements to <productname>PostgreSQL</productname> can be more
   efficiently developed separately from the core project.
-->
<productname>PostgreSQL</productname>は複雑なソフトウェアプロジェクトであり、そのプロジェクト管理は困難です。
<productname>PostgreSQL</productname>に対する拡張をコアプロジェクトと分離して開発する方がより効率的であることがわかりました。
  </para>

 <sect1 id="external-interfaces">
<!--
  <title>Client Interfaces</title>
-->
  <title>クライアントインタフェース</title>

  <indexterm>
<!--
   <primary>interfaces</primary>
   <secondary>externally maintained</secondary>
-->
   <primary>インタフェース</primary>
   <secondary>外部管理の</secondary>
  </indexterm>

  <para>
<!--
   There are only two client interfaces included in the base
   <productname>PostgreSQL</productname> distribution:
-->
<productname>PostgreSQL</productname>基本配布物内には、以下の2つのクライアントインタフェースのみが存在します。
   <itemizedlist>
    <listitem>
     <para>
<!--
      <link linkend="libpq">libpq</link> is included because it is the
      primary C language interface, and because many other client interfaces
      are built on top of it.
-->
<link linkend="libpq">libpq</link>は基本C言語インタフェースであり、他の多くのクライアントインタフェース構築に必要なため、存在します。
     </para>
    </listitem>

    <listitem>
     <para>
<!--
      <link linkend="ecpg">ECPG</link> is included because it depends on the
      server-side SQL grammar, and is therefore sensitive to changes in
      <productname>PostgreSQL</productname> itself.
-->
<link linkend="ecpg">ECPG</link>はサーバサイドのSQL文法に依存し、<productname>PostgreSQL</productname>自体の変更に敏感であるため、存在します。
     </para>
    </listitem>
   </itemizedlist>

<!--
   All other language interfaces are external projects and are distributed
   separately. <xref linkend="language-interface-table"> includes a list of
   some of these projects. Note that some of these packages might not be
   released under the same license as <productname>PostgreSQL</>. For more
   information on each language interface, including licensing terms, refer to
   its website and documentation.
-->
この他の言語についてのインタフェースは外部プロジェクトのもので、別に提供されています。
<xref linkend="language-interface-table">にこれらのプロジェクトの一部を示します。
パッケージの中には<productname>PostgreSQL</>と同じライセンスで提供されていないものがあることに注意してください。
ライセンスなど各言語インタフェースの詳細についてはそのWebサイトや文書を参照してください。
  </para>

  <table id="language-interface-table">
<!--
   <title>Externally Maintained Client Interfaces</title>
-->
   <title>外部管理のクライアントインタフェース</title>

   <tgroup cols="4">
    <thead>
     <row>
<!--
      <entry>Name</entry>
      <entry>Language</entry>
      <entry>Comments</entry>
      <entry>Website</entry>
-->
      <entry>名称</entry>
      <entry>言語</entry>
      <entry>コメント</entry>
      <entry>Webサイト</entry>
     </row>
    </thead>

    <tbody>
     <row>
      <entry>DBD::Pg</entry>
      <entry>Perl</entry>
<!--
      <entry>Perl DBI driver</entry>
-->
      <entry>Perl DBI ドライバ</entry>
      <entry><ulink url="http://search.cpan.org/dist/DBD-Pg/"></ulink></entry>
     </row>

     <row>
      <entry>JDBC</entry>
<<<<<<< HEAD
      <entry>JDBC</entry>
<!--
      <entry>Type 4 JDBC driver</entry>
-->
      <entry>タイプ4 JDBC ドライバ</entry>
      <entry><ulink url="http://jdbc.postgresql.org/"></ulink></entry>
=======
      <entry>Java</entry>
      <entry>Type 4 JDBC driver</entry>
      <entry><ulink url="https://jdbc.postgresql.org/"></ulink></entry>
>>>>>>> eca2f8a7
     </row>

     <row>
      <entry>libpqxx</entry>
      <entry>C++</entry>
<!--
      <entry>New-style C++ interface</entry>
-->
      <entry>新しい様式のC++インタフェース</entry>
      <entry><ulink url="http://pqxx.org/"></ulink></entry>
     </row>

     <row>
      <entry>node-postgres</entry>
      <entry>JavaScript</entry>
      <entry>Node.js driver</entry>
      <entry><ulink url="https://node-postgres.com/"></ulink></entry>
     </row>

     <row>
      <entry>Npgsql</entry>
      <entry>.NET</entry>
<!--
      <entry>.NET data provider</entry>
-->
      <entry>.NET データプロバイダ</entry>
      <entry><ulink url="http://www.npgsql.org/"></ulink></entry>
     </row>

     <row>
      <entry>pgtcl</entry>
      <entry>Tcl</entry>
      <entry></entry>
      <entry><ulink url="https://github.com/flightaware/Pgtcl"></ulink></entry>
     </row>

     <row>
      <entry>pgtclng</entry>
      <entry>Tcl</entry>
      <entry></entry>
      <entry><ulink url="http://sourceforge.net/projects/pgtclng/"></ulink></entry>
     </row>

     <row>
      <entry>pq</entry>
      <entry>Go</entry>
      <entry>Pure Go driver for Go's database/sql</entry>
      <entry><ulink url="https://github.com/lib/pq"></ulink></entry>
     </row>

     <row>
      <entry>psqlODBC</entry>
      <entry>ODBC</entry>
<!--
      <entry>ODBC driver</entry>
-->
      <entry>ODBCドライバ</entry>
      <entry><ulink url="https://odbc.postgresql.org/"></ulink></entry>
     </row>

     <row>
      <entry>psycopg</entry>
      <entry>Python</entry>
<!--
      <entry>DB API 2.0-compliant</entry>
-->
      <entry>DB API 2.0互換</entry>
      <entry><ulink url="http://initd.org/psycopg/"></ulink></entry>
     </row>
    </tbody>
   </tgroup>
  </table>
 </sect1>

 <sect1 id="external-admin-tools">
<!--
 <title>Administration Tools</title>
-->
 <title>管理ツール</title>

  <indexterm>
<!--
   <primary>administration tools</primary>
   <secondary>externally maintained</secondary>
-->
   <primary>管理ツール</primary>
   <secondary>外部で保守される</secondary>
  </indexterm>

  <para>
<!--
   There are several administration tools available for
   <productname>PostgreSQL</>. The most popular is
   <application><ulink url="http://www.pgadmin.org/">pgAdmin III</ulink></>,
   and there are several commercially available ones as well.
-->
<productname>PostgreSQL</>で使用できる管理ツールが複数あります。
最も人気のあるのは<application><ulink url="http://www.pgadmin.org/">pgAdmin III</ulink></>ですが、複数の商用版もあります。
  </para>
 </sect1>

 <sect1 id="external-pl">
<!--
  <title>Procedural Languages</title>
-->
  <title>手続き言語</title>

  <indexterm>
<!--
   <primary>procedural language</primary>
   <secondary>externally maintained</secondary>
-->
   <primary>手続き言語</primary>
   <secondary>外部管理の</secondary>
  </indexterm>

  <para>
<!--
   <productname>PostgreSQL</productname> includes several procedural
   languages with the base distribution: <link
   linkend="plpgsql">PL/pgSQL</link>, <link linkend="pltcl">PL/Tcl</link>,
   <link linkend="plperl">PL/Perl</link>, and <link
   linkend="plpython">PL/Python</link>.
-->
<productname>PostgreSQL</productname>の基本配布には複数の手続き言語が存在します。
<link linkend="plpgsql">PL/pgSQL</link>、<link linkend="pltcl">PL/Tcl</link>、<link linkend="plperl">PL/Perl</link>および<link linkend="plpython">PL/Python</link>です。
  </para>

  <para>
<!--
   In addition, there are a number of procedural languages that are developed
   and maintained outside the core <productname>PostgreSQL</productname>
   distribution. <xref linkend="pl-language-table"> lists some of these
   packages. Note that some of these projects might not be released under the same
   license as <productname>PostgreSQL</>. For more information on each
   procedural language, including licensing information, refer to its website
   and documentation.
-->
さらに、<productname>PostgreSQL</productname>のコア配布以外で開発、保守される手続き言語も多く存在します。
<xref linkend="pl-language-table">に一部のパッケージを示します。
これらのプロジェクトの中には、<productname>PostgreSQL</productname>と同じライセンスで提供されないものがあることに注意してください。
ライセンス情報など各手続き言語の詳細については、そのWebサイトや文書を参照してください。
  </para>

  <table id="pl-language-table">
<!--
   <title>Externally Maintained Procedural Languages</title>
-->
   <title>外部管理の手続き言語</title>

   <tgroup cols="3">
    <thead>
     <row>
<!--
      <entry>Name</entry>
      <entry>Language</entry>
      <entry>Website</entry>
-->
      <entry>名称</entry>
      <entry>言語</entry>
      <entry>Webサイト</entry>
     </row>
    </thead>

    <tbody>
     <row>
      <entry>PL/Java</entry>
      <entry>Java</entry>
      <entry><ulink url="https://github.com/tada/pljava"></ulink></entry>
     </row>

     <row>
      <entry>PL/PHP</entry>
      <entry>PHP</entry>
      <entry><ulink url="https://public.commandprompt.com/projects/plphp"></ulink></entry>
     </row>

     <row>
      <entry>PL/Py</entry>
      <entry>Python</entry>
      <entry><ulink url="http://python.projects.postgresql.org/backend/"></ulink></entry>
     </row>

     <row>
      <entry>PL/R</entry>
      <entry>R</entry>
      <entry><ulink url="http://www.joeconway.com/plr.html"></ulink></entry>
     </row>

     <row>
      <entry>PL/Ruby</entry>
      <entry>Ruby</entry>
      <entry><ulink url="http://raa.ruby-lang.org/project/pl-ruby/"></ulink></entry>
     </row>

     <row>
      <entry>PL/Scheme</entry>
      <entry>Scheme</entry>
      <entry><ulink url="http://plscheme.projects.postgresql.org/"></ulink></entry>
     </row>

     <row>
      <entry>PL/sh</entry>
<!--
      <entry>Unix shell</entry>
-->
      <entry>Unixシェル</entry>
      <entry><ulink url="https://github.com/petere/plsh"></ulink></entry>
     </row>
    </tbody>
   </tgroup>
  </table>
 </sect1>

 <sect1 id="external-extensions">
<!--
 <title>Extensions</title>
-->
 <title>拡張</title>

  <indexterm>
<!--
   <primary>extension</primary>
   <secondary>externally maintained</secondary>
-->
   <primary>拡張</primary>
   <secondary>外部で保守される</secondary>
  </indexterm>

  <para>
<!--
   <productname>PostgreSQL</> is designed to be easily extensible. For
   this reason, extensions loaded into the database can function
   just like features that are built in. The
   <filename>contrib/</> directory shipped with the source code
   contains several extensions, which are described in
   <xref linkend="contrib">.  Other extensions are developed
   independently, like <application><ulink
   url="http://postgis.net/">PostGIS</ulink></>.  Even
   <productname>PostgreSQL</> replication solutions can be developed
   externally. For example, <application> <ulink
   url="http://www.slony.info">Slony-I</ulink></> is a popular
   master/standby replication solution that is developed independently
   from the core project.
-->
<productname>PostgreSQL</>は容易に拡張可能なように設計されています。
このため、データベースに読み込まれる拡張は、データベースに組み込まれた機能と同様に働きます。
ソースコードに同梱されている<filename>contrib</>ディレクトリには複数の拡張が含まれています。
<xref linkend="contrib">で説明します。
他にも<application><ulink url="http://postgis.net/">PostGIS</ulink></>などが独立して開発されています。
<application>PostgreSQL</>のレプリケーションソリューションですら外部で開発することができます。
例えば、人気の高いマスタ/スタンバイレプリケーションツールである<application> <ulink url="http://www.slony.info">Slony-I</ulink></>はコアプロジェクトと独立して開発されています。
  </para>
 </sect1>
</appendix><|MERGE_RESOLUTION|>--- conflicted
+++ resolved
@@ -111,18 +111,9 @@
 
      <row>
       <entry>JDBC</entry>
-<<<<<<< HEAD
-      <entry>JDBC</entry>
-<!--
-      <entry>Type 4 JDBC driver</entry>
--->
-      <entry>タイプ4 JDBC ドライバ</entry>
-      <entry><ulink url="http://jdbc.postgresql.org/"></ulink></entry>
-=======
       <entry>Java</entry>
       <entry>Type 4 JDBC driver</entry>
       <entry><ulink url="https://jdbc.postgresql.org/"></ulink></entry>
->>>>>>> eca2f8a7
      </row>
 
      <row>

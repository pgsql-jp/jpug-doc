<!-- doc/src/sgml/external-projects.sgml -->

 <appendix id="external-projects">
<!--
  <title>External Projects</title>
-->
  <title>外部プロジェクト</title>

  <para>
<!--
   <productname>PostgreSQL</productname> is a complex software project,
   and managing the project is difficult. We have found that many
   enhancements to <productname>PostgreSQL</productname> can be more
   efficiently developed separately from the core project.
-->
<productname>PostgreSQL</productname>は複雑なソフトウェアプロジェクトであり、そのプロジェクト管理は困難です。
<productname>PostgreSQL</productname>に対する拡張をコアプロジェクトと分離して開発する方がより効率的であることがわかりました。
  </para>

 <sect1 id="external-interfaces">
<!--
  <title>Client Interfaces</title>
-->
  <title>クライアントインタフェース</title>

  <indexterm>
   <primary>interfaces</primary>
   <secondary>externally maintained</secondary>
  </indexterm>
  <indexterm>
   <primary>インタフェース</primary>
   <secondary>外部管理の</secondary>
  </indexterm>

  <para>
<!--
   There are only two client interfaces included in the base
   <productname>PostgreSQL</productname> distribution:
-->
<productname>PostgreSQL</productname>基本配布物内には、以下の2つのクライアントインタフェースのみが存在します。
   <itemizedlist>
    <listitem>
     <para>
<!--
      <link linkend="libpq">libpq</link> is included because it is the
      primary C language interface, and because many other client interfaces
      are built on top of it.
-->
<link linkend="libpq">libpq</link>は基本C言語インタフェースであり、他の多くのクライアントインタフェース構築に必要なため、存在します。
     </para>
    </listitem>

    <listitem>
     <para>
<!--
      <link linkend="ecpg">ECPG</link> is included because it depends on the
      server-side SQL grammar, and is therefore sensitive to changes in
      <productname>PostgreSQL</productname> itself.
-->
<link linkend="ecpg">ECPG</link>はサーバサイドのSQL文法に依存し、<productname>PostgreSQL</productname>自体の変更に敏感であるため、存在します。
     </para>
    </listitem>
   </itemizedlist>

<!--
   All other language interfaces are external projects and are distributed
<<<<<<< HEAD
   separately. A
   <ulink url="https://wiki.postgresql.org/wiki/List_of_drivers">list of language interfaces</ulink>
   is maintained on the PostgreSQL wiki. Note that some of these packages are
   not released under the same license as <productname>PostgreSQL</productname>.
   For more information on each language interface, including licensing terms,
   refer to its website and documentation.
  </para>

  <para>
    <ulink url="https://wiki.postgresql.org/wiki/List_of_drivers"></ulink>
  </para>
=======
   separately. <xref linkend="language-interface-table"/> includes a list of
   some of these projects. Note that some of these packages might not be
   released under the same license as <productname>PostgreSQL</productname>. For more
   information on each language interface, including licensing terms, refer to
   its website and documentation.
-->
この他の言語についてのインタフェースは外部プロジェクトのもので、別に提供されています。
<xref linkend="language-interface-table"/>にこれらのプロジェクトの一部を示します。
パッケージの中には<productname>PostgreSQL</productname>と同じライセンスで提供されていないものがあることに注意してください。
ライセンスなど各言語インタフェースの詳細についてはそのWebサイトや文書を参照してください。
  </para>

  <table id="language-interface-table">
<!--
   <title>Externally Maintained Client Interfaces</title>
-->
   <title>外部管理のクライアントインタフェース</title>

   <tgroup cols="4">
    <thead>
     <row>
<!--
      <entry>Name</entry>
      <entry>Language</entry>
      <entry>Comments</entry>
      <entry>Website</entry>
-->
      <entry>名称</entry>
      <entry>言語</entry>
      <entry>コメント</entry>
      <entry>Webサイト</entry>
     </row>
    </thead>

    <tbody>
     <row>
      <entry>DBD::Pg</entry>
      <entry>Perl</entry>
<!--
      <entry>Perl DBI driver</entry>
-->
      <entry>Perl DBI ドライバ</entry>
      <entry><ulink url="https://metacpan.org/release/DBD-Pg"></ulink></entry>
     </row>

     <row>
      <entry>JDBC</entry>
      <entry>Java</entry>
<!--
      <entry>Type 4 JDBC driver</entry>
-->
      <entry>タイプ4 JDBC ドライバ</entry>
      <entry><ulink url="https://jdbc.postgresql.org/"></ulink></entry>
     </row>

     <row>
      <entry>libpqxx</entry>
      <entry>C++</entry>
<!--
      <entry>C++ interface</entry>
-->
      <entry>C++インタフェース</entry>
      <entry><ulink url="https://pqxx.org/"></ulink></entry>
     </row>

     <row>
      <entry>node-postgres</entry>
      <entry>JavaScript</entry>
<!--
      <entry>Node.js driver</entry>
-->
      <entry>Node.jsドライバ</entry>
      <entry><ulink url="https://node-postgres.com/"></ulink></entry>
     </row>

     <row>
      <entry>Npgsql</entry>
      <entry>.NET</entry>
<!--
      <entry>.NET data provider</entry>
-->
      <entry>.NET データプロバイダ</entry>
      <entry><ulink url="https://www.npgsql.org/"></ulink></entry>
     </row>

     <row>
      <entry>pgtcl</entry>
      <entry>Tcl</entry>
      <entry></entry>
      <entry><ulink url="https://github.com/flightaware/Pgtcl"></ulink></entry>
     </row>

     <row>
      <entry>pgtclng</entry>
      <entry>Tcl</entry>
      <entry></entry>
      <entry><ulink url="https://sourceforge.net/projects/pgtclng/"></ulink></entry>
     </row>

     <row>
      <entry>pq</entry>
      <entry>Go</entry>
<!--
      <entry>Pure Go driver for Go's database/sql</entry>
-->
      <entry>Goのdatabase/sql向けのPure Goドライバ</entry>
      <entry><ulink url="https://github.com/lib/pq"></ulink></entry>
     </row>

     <row>
      <entry>psqlODBC</entry>
      <entry>ODBC</entry>
<!--
      <entry>ODBC driver</entry>
-->
      <entry>ODBCドライバ</entry>
      <entry><ulink url="https://odbc.postgresql.org/"></ulink></entry>
     </row>

     <row>
      <entry>psycopg</entry>
      <entry>Python</entry>
<!--
      <entry>DB API 2.0-compliant</entry>
-->
      <entry>DB API 2.0互換</entry>
      <entry><ulink url="https://www.psycopg.org/"></ulink></entry>
     </row>
    </tbody>
   </tgroup>
  </table>
>>>>>>> 94ef7168
 </sect1>

 <sect1 id="external-admin-tools">
<!--
 <title>Administration Tools</title>
-->
 <title>管理ツール</title>

  <indexterm>
   <primary>administration tools</primary>
   <secondary>externally maintained</secondary>
  </indexterm>
  <indexterm>
   <primary>管理ツール</primary>
   <secondary>外部で保守される</secondary>
  </indexterm>

  <para>
<!--
   There are several administration tools available for
   <productname>PostgreSQL</productname>. The most popular is
   <application><ulink url="https://www.pgadmin.org/">pgAdmin</ulink></application>,
   and there are several commercially available ones as well.
-->
<productname>PostgreSQL</productname>で使用できる管理ツールが複数あります。
最も人気のあるのは<application><ulink url="https://www.pgadmin.org/">pgAdmin</ulink></application>ですが、複数の商用版もあります。
  </para>
 </sect1>

 <sect1 id="external-pl">
<!--
  <title>Procedural Languages</title>
-->
  <title>手続き言語</title>

  <indexterm>
   <primary>procedural language</primary>
   <secondary>externally maintained</secondary>
  </indexterm>
  <indexterm>
   <primary>手続き言語</primary>
   <secondary>外部管理の</secondary>
  </indexterm>

  <para>
<!--
   <productname>PostgreSQL</productname> includes several procedural
   languages with the base distribution: <link
   linkend="plpgsql">PL/pgSQL</link>, <link linkend="pltcl">PL/Tcl</link>,
   <link linkend="plperl">PL/Perl</link>, and <link
   linkend="plpython">PL/Python</link>.
-->
<productname>PostgreSQL</productname>の基本配布には複数の手続き言語が存在します。
<link linkend="plpgsql">PL/pgSQL</link>、<link linkend="pltcl">PL/Tcl</link>、<link linkend="plperl">PL/Perl</link>および<link linkend="plpython">PL/Python</link>です。
  </para>

  <para>
<!--
   In addition, there are a number of procedural languages that are developed
   and maintained outside the core <productname>PostgreSQL</productname>
   distribution. A list of
   <ulink url="https://wiki.postgresql.org/wiki/PL_Matrix">procedural languages</ulink>
   is maintained on the PostgreSQL wiki. Note that some of these projects are
   not released under the same license as <productname>PostgreSQL</productname>.
   For more information on each procedural language, including licensing
   information, refer to its website
   and documentation.
-->
さらに、<productname>PostgreSQL</productname>のコア配布以外で開発、保守される手続き言語も多く存在します。
<xref linkend="pl-language-table"/>に一部のパッケージを示します。
これらのプロジェクトの中には、<productname>PostgreSQL</productname>と同じライセンスで提供されないものがあることに注意してください。
ライセンス情報など各手続き言語の詳細については、そのWebサイトや文書を参照してください。
  </para>

<<<<<<< HEAD
  <para>
   <ulink url="https://wiki.postgresql.org/wiki/PL_Matrix"></ulink>
  </para>
=======
  <table id="pl-language-table">
<!--
   <title>Externally Maintained Procedural Languages</title>
-->
   <title>外部管理の手続き言語</title>

   <tgroup cols="3">
    <thead>
     <row>
<!--
      <entry>Name</entry>
      <entry>Language</entry>
      <entry>Website</entry>
-->
      <entry>名称</entry>
      <entry>言語</entry>
      <entry>Webサイト</entry>
     </row>
    </thead>

    <tbody>
     <row>
      <entry>PL/Java</entry>
      <entry>Java</entry>
      <entry><ulink url="https://tada.github.io/pljava/"></ulink></entry>
     </row>

     <row>
      <entry>PL/Lua</entry>
      <entry>Lua</entry>
      <entry><ulink url="https://github.com/pllua/pllua-ng"></ulink></entry>
     </row>

     <row>
      <entry>PL/R</entry>
      <entry>R</entry>
      <entry><ulink url="https://github.com/postgres-plr/plr"></ulink></entry>
     </row>

     <row>
      <entry>PL/sh</entry>
<!--
      <entry>Unix shell</entry>
-->
      <entry>Unixシェル</entry>
      <entry><ulink url="https://github.com/petere/plsh"></ulink></entry>
     </row>

     <row>
      <entry>PL/v8</entry>
      <entry>JavaScript</entry>
      <entry><ulink url="https://github.com/plv8/plv8"></ulink></entry>
     </row>
    </tbody>
   </tgroup>
  </table>
>>>>>>> 94ef7168
 </sect1>

 <sect1 id="external-extensions">
<!--
 <title>Extensions</title>
-->
 <title>拡張</title>

  <indexterm>
   <primary>extension</primary>
   <secondary>externally maintained</secondary>
  </indexterm>
  <indexterm>
   <primary>拡張</primary>
   <secondary>外部で保守される</secondary>
  </indexterm>

  <para>
<!--
   <productname>PostgreSQL</productname> is designed to be easily extensible. For
   this reason, extensions loaded into the database can function
   just like features that are built in. The
   <filename>contrib/</filename> directory shipped with the source code
   contains several extensions, which are described in
   <xref linkend="contrib"/>.  Other extensions are developed
   independently, like <application><ulink
   url="https://postgis.net/">PostGIS</ulink></application>.  Even
   <productname>PostgreSQL</productname> replication solutions can be developed
   externally. For example, <application> <ulink
   url="https://www.slony.info">Slony-I</ulink></application> is a popular
   primary/standby replication solution that is developed independently
   from the core project.
-->
<productname>PostgreSQL</productname>は容易に拡張可能なように設計されています。
このため、データベースに読み込まれる拡張は、データベースに組み込まれた機能と同様に働きます。
ソースコードに同梱されている<filename>contrib</filename>ディレクトリには複数の拡張が含まれています。
<xref linkend="contrib"/>で説明します。
他にも<application><ulink url="https://postgis.net/">PostGIS</ulink></application>などが独立して開発されています。
<productname>PostgreSQL</productname>のレプリケーションソリューションですら外部で開発することができます。
例えば、人気の高いプライマリ/スタンバイレプリケーションツールである<application> <ulink url="https://www.slony.info">Slony-I</ulink></application>はコアプロジェクトと独立して開発されています。
  </para>
 </sect1>
</appendix><|MERGE_RESOLUTION|>--- conflicted
+++ resolved
@@ -62,9 +62,7 @@
     </listitem>
    </itemizedlist>
 
-<!--
    All other language interfaces are external projects and are distributed
-<<<<<<< HEAD
    separately. A
    <ulink url="https://wiki.postgresql.org/wiki/List_of_drivers">list of language interfaces</ulink>
    is maintained on the PostgreSQL wiki. Note that some of these packages are
@@ -76,139 +74,6 @@
   <para>
     <ulink url="https://wiki.postgresql.org/wiki/List_of_drivers"></ulink>
   </para>
-=======
-   separately. <xref linkend="language-interface-table"/> includes a list of
-   some of these projects. Note that some of these packages might not be
-   released under the same license as <productname>PostgreSQL</productname>. For more
-   information on each language interface, including licensing terms, refer to
-   its website and documentation.
--->
-この他の言語についてのインタフェースは外部プロジェクトのもので、別に提供されています。
-<xref linkend="language-interface-table"/>にこれらのプロジェクトの一部を示します。
-パッケージの中には<productname>PostgreSQL</productname>と同じライセンスで提供されていないものがあることに注意してください。
-ライセンスなど各言語インタフェースの詳細についてはそのWebサイトや文書を参照してください。
-  </para>
-
-  <table id="language-interface-table">
-<!--
-   <title>Externally Maintained Client Interfaces</title>
--->
-   <title>外部管理のクライアントインタフェース</title>
-
-   <tgroup cols="4">
-    <thead>
-     <row>
-<!--
-      <entry>Name</entry>
-      <entry>Language</entry>
-      <entry>Comments</entry>
-      <entry>Website</entry>
--->
-      <entry>名称</entry>
-      <entry>言語</entry>
-      <entry>コメント</entry>
-      <entry>Webサイト</entry>
-     </row>
-    </thead>
-
-    <tbody>
-     <row>
-      <entry>DBD::Pg</entry>
-      <entry>Perl</entry>
-<!--
-      <entry>Perl DBI driver</entry>
--->
-      <entry>Perl DBI ドライバ</entry>
-      <entry><ulink url="https://metacpan.org/release/DBD-Pg"></ulink></entry>
-     </row>
-
-     <row>
-      <entry>JDBC</entry>
-      <entry>Java</entry>
-<!--
-      <entry>Type 4 JDBC driver</entry>
--->
-      <entry>タイプ4 JDBC ドライバ</entry>
-      <entry><ulink url="https://jdbc.postgresql.org/"></ulink></entry>
-     </row>
-
-     <row>
-      <entry>libpqxx</entry>
-      <entry>C++</entry>
-<!--
-      <entry>C++ interface</entry>
--->
-      <entry>C++インタフェース</entry>
-      <entry><ulink url="https://pqxx.org/"></ulink></entry>
-     </row>
-
-     <row>
-      <entry>node-postgres</entry>
-      <entry>JavaScript</entry>
-<!--
-      <entry>Node.js driver</entry>
--->
-      <entry>Node.jsドライバ</entry>
-      <entry><ulink url="https://node-postgres.com/"></ulink></entry>
-     </row>
-
-     <row>
-      <entry>Npgsql</entry>
-      <entry>.NET</entry>
-<!--
-      <entry>.NET data provider</entry>
--->
-      <entry>.NET データプロバイダ</entry>
-      <entry><ulink url="https://www.npgsql.org/"></ulink></entry>
-     </row>
-
-     <row>
-      <entry>pgtcl</entry>
-      <entry>Tcl</entry>
-      <entry></entry>
-      <entry><ulink url="https://github.com/flightaware/Pgtcl"></ulink></entry>
-     </row>
-
-     <row>
-      <entry>pgtclng</entry>
-      <entry>Tcl</entry>
-      <entry></entry>
-      <entry><ulink url="https://sourceforge.net/projects/pgtclng/"></ulink></entry>
-     </row>
-
-     <row>
-      <entry>pq</entry>
-      <entry>Go</entry>
-<!--
-      <entry>Pure Go driver for Go's database/sql</entry>
--->
-      <entry>Goのdatabase/sql向けのPure Goドライバ</entry>
-      <entry><ulink url="https://github.com/lib/pq"></ulink></entry>
-     </row>
-
-     <row>
-      <entry>psqlODBC</entry>
-      <entry>ODBC</entry>
-<!--
-      <entry>ODBC driver</entry>
--->
-      <entry>ODBCドライバ</entry>
-      <entry><ulink url="https://odbc.postgresql.org/"></ulink></entry>
-     </row>
-
-     <row>
-      <entry>psycopg</entry>
-      <entry>Python</entry>
-<!--
-      <entry>DB API 2.0-compliant</entry>
--->
-      <entry>DB API 2.0互換</entry>
-      <entry><ulink url="https://www.psycopg.org/"></ulink></entry>
-     </row>
-    </tbody>
-   </tgroup>
-  </table>
->>>>>>> 94ef7168
  </sect1>
 
  <sect1 id="external-admin-tools">
@@ -266,7 +131,6 @@
   </para>
 
   <para>
-<!--
    In addition, there are a number of procedural languages that are developed
    and maintained outside the core <productname>PostgreSQL</productname>
    distribution. A list of
@@ -276,75 +140,11 @@
    For more information on each procedural language, including licensing
    information, refer to its website
    and documentation.
--->
-さらに、<productname>PostgreSQL</productname>のコア配布以外で開発、保守される手続き言語も多く存在します。
-<xref linkend="pl-language-table"/>に一部のパッケージを示します。
-これらのプロジェクトの中には、<productname>PostgreSQL</productname>と同じライセンスで提供されないものがあることに注意してください。
-ライセンス情報など各手続き言語の詳細については、そのWebサイトや文書を参照してください。
   </para>
 
-<<<<<<< HEAD
   <para>
    <ulink url="https://wiki.postgresql.org/wiki/PL_Matrix"></ulink>
   </para>
-=======
-  <table id="pl-language-table">
-<!--
-   <title>Externally Maintained Procedural Languages</title>
--->
-   <title>外部管理の手続き言語</title>
-
-   <tgroup cols="3">
-    <thead>
-     <row>
-<!--
-      <entry>Name</entry>
-      <entry>Language</entry>
-      <entry>Website</entry>
--->
-      <entry>名称</entry>
-      <entry>言語</entry>
-      <entry>Webサイト</entry>
-     </row>
-    </thead>
-
-    <tbody>
-     <row>
-      <entry>PL/Java</entry>
-      <entry>Java</entry>
-      <entry><ulink url="https://tada.github.io/pljava/"></ulink></entry>
-     </row>
-
-     <row>
-      <entry>PL/Lua</entry>
-      <entry>Lua</entry>
-      <entry><ulink url="https://github.com/pllua/pllua-ng"></ulink></entry>
-     </row>
-
-     <row>
-      <entry>PL/R</entry>
-      <entry>R</entry>
-      <entry><ulink url="https://github.com/postgres-plr/plr"></ulink></entry>
-     </row>
-
-     <row>
-      <entry>PL/sh</entry>
-<!--
-      <entry>Unix shell</entry>
--->
-      <entry>Unixシェル</entry>
-      <entry><ulink url="https://github.com/petere/plsh"></ulink></entry>
-     </row>
-
-     <row>
-      <entry>PL/v8</entry>
-      <entry>JavaScript</entry>
-      <entry><ulink url="https://github.com/plv8/plv8"></ulink></entry>
-     </row>
-    </tbody>
-   </tgroup>
-  </table>
->>>>>>> 94ef7168
  </sect1>
 
  <sect1 id="external-extensions">

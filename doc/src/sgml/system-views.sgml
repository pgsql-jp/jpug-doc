--- conflicted
+++ resolved
@@ -3433,14 +3433,11 @@
        <structfield>active</structfield> <type>bool</type>
       </para>
       <para>
-<<<<<<< HEAD
+<!--
        True if this slot is currently being streamed
-=======
-<!--
-       True if this slot is currently actively being used
--->
-trueの場合は、このスロットが現在アクティブで使用されている
->>>>>>> c1fe09c1
+-->
+《マッチ度[51.111111]》trueの場合は、このスロットが現在アクティブで使用されている
+《機械翻訳》«True if this slot is currently being streamed»
       </para></entry>
      </row>
 
@@ -3449,17 +3446,11 @@
        <structfield>active_pid</structfield> <type>int4</type>
       </para>
       <para>
-<<<<<<< HEAD
+<!--
        The process ID of the session streaming data for this slot.
        <literal>NULL</literal> if inactive.
-=======
-<!--
-       The process ID of the session using this slot if the slot
-       is currently actively being used. <literal>NULL</literal> if
-       inactive.
--->
-このスロットが現在アクティブで使用されている場合は、スロットを使用しているセッションのプロセスID。アクティブでなければ<literal>NULL</literal>。
->>>>>>> c1fe09c1
+-->
+《機械翻訳》«The process ID of the session streaming data for this slot. <literal>NULL</literal> if inactive.»
       </para></entry>
      </row>
 
@@ -3625,7 +3616,7 @@
        <structfield>inactive_since</structfield> <type>timestamptz</type>
       </para>
       <para>
-<<<<<<< HEAD
+<!--
         The time when the slot became inactive. <literal>NULL</literal> if the
         slot is currently being streamed.
         Note that for slots on the standby that are being synced from a
@@ -3638,22 +3629,8 @@
         that are being synced from a primary server (whose
         <structfield>synced</structfield> field is <literal>true</literal>)
         so they know when the slot stopped being synchronized.
-=======
-<!--
-        The time since the slot has become inactive.
-        <literal>NULL</literal> if the slot is currently being used.
-        Note that for slots on the standby that are being synced from a
-        primary server (whose <structfield>synced</structfield> field is
-        <literal>true</literal>), the
-        <structfield>inactive_since</structfield> indicates the last
-        synchronization (see
-        <xref linkend="logicaldecoding-replication-slots-synchronization"/>)
-        time.
--->
-スロットが非アクティブになってからの時間。
-スロットが現在使用されている場合は<literal>NULL</literal>。
-プライマリサーバから同期されているスタンバイ上のスロット（<structfield>synced</structfield>フィールドが<literal>true</literal>のスロット）については、<structfield>inactive_since</structfield>は最後の同期（<xref linkend="logicaldecoding-replication-slots-synchronization"/>を参照）時間を示します。
->>>>>>> c1fe09c1
+-->
+《機械翻訳》«The time when the slot became inactive. <literal>NULL</literal> if the slot is currently being streamed. Note that for slots on the standby that are being synced from a primary server (whose <structfield>synced</structfield> field is <literal>true</literal>), the <structfield>inactive_since</structfield> indicates the time when slot synchronization (see <xref linkend="logicaldecoding-replication-slots-synchronization"/>) was most recently stopped. <literal>NULL</literal> if the slot has always been synchronized. On standby, this is useful for slots that are being synced from a primary server (whose <structfield>synced</structfield> field is <literal>true</literal>) so they know when the slot stopped being synchronized.»
       </para></entry>
      </row>
 

/*-------------------------------------------------------------------------
 *
 * smgr.h
 *	  storage manager switch public interface declarations.
 *
 *
 * Portions Copyright (c) 1996-2025, PostgreSQL Global Development Group
 * Portions Copyright (c) 1994, Regents of the University of California
 *
 * src/include/storage/smgr.h
 *
 *-------------------------------------------------------------------------
 */
#ifndef SMGR_H
#define SMGR_H

#include "lib/ilist.h"
#include "storage/aio_types.h"
#include "storage/block.h"
#include "storage/relfilelocator.h"

/*
 * smgr.c maintains a table of SMgrRelation objects, which are essentially
 * cached file handles.  An SMgrRelation is created (if not already present)
 * by smgropen(), and destroyed by smgrdestroy().  Note that neither of these
 * operations imply I/O, they just create or destroy a hashtable entry.  (But
 * smgrdestroy() may release associated resources, such as OS-level file
 * descriptors.)
 *
 * An SMgrRelation may be "pinned", to prevent it from being destroyed while
 * it's in use.  We use this to prevent pointers in relcache to smgr from being
 * invalidated.  SMgrRelations that are not pinned are deleted at end of
 * transaction.
 */
typedef struct SMgrRelationData
{
	/* rlocator is the hashtable lookup key, so it must be first! */
	RelFileLocatorBackend smgr_rlocator;	/* relation physical identifier */

	/*
	 * The following fields are reset to InvalidBlockNumber upon a cache flush
	 * event, and hold the last known size for each fork.  This information is
	 * currently only reliable during recovery, since there is no cache
	 * invalidation for fork extension.
	 */
	BlockNumber smgr_targblock; /* current insertion target block */
	BlockNumber smgr_cached_nblocks[MAX_FORKNUM + 1];	/* last known size */

	/* additional public fields may someday exist here */

	/*
	 * Fields below here are intended to be private to smgr.c and its
	 * submodules.  Do not touch them from elsewhere.
	 */
	int			smgr_which;		/* storage manager selector */

	/*
	 * for md.c; per-fork arrays of the number of open segments
	 * (md_num_open_segs) and the segments themselves (md_seg_fds).
	 */
	int			md_num_open_segs[MAX_FORKNUM + 1];
	struct _MdfdVec *md_seg_fds[MAX_FORKNUM + 1];

	/*
	 * Pinning support.  If unpinned (ie. pincount == 0), 'node' is a list
	 * link in list of all unpinned SMgrRelations.
	 */
	int			pincount;
	dlist_node	node;
} SMgrRelationData;

typedef SMgrRelationData *SMgrRelation;

#define SmgrIsTemp(smgr) \
	RelFileLocatorBackendIsTemp((smgr)->smgr_rlocator)

extern PGDLLIMPORT const PgAioTargetInfo aio_smgr_target_info;

extern void smgrinit(void);
extern SMgrRelation smgropen(RelFileLocator rlocator, ProcNumber backend);
extern bool smgrexists(SMgrRelation reln, ForkNumber forknum);
extern void smgrpin(SMgrRelation reln);
extern void smgrunpin(SMgrRelation reln);
extern void smgrclose(SMgrRelation reln);
extern void smgrdestroyall(void);
extern void smgrrelease(SMgrRelation reln);
extern void smgrreleaseall(void);
extern void smgrreleaserellocator(RelFileLocatorBackend rlocator);
extern void smgrcreate(SMgrRelation reln, ForkNumber forknum, bool isRedo);
extern void smgrdosyncall(SMgrRelation *rels, int nrels);
extern void smgrdounlinkall(SMgrRelation *rels, int nrels, bool isRedo);
extern void smgrextend(SMgrRelation reln, ForkNumber forknum,
					   BlockNumber blocknum, const void *buffer, bool skipFsync);
extern void smgrzeroextend(SMgrRelation reln, ForkNumber forknum,
						   BlockNumber blocknum, int nblocks, bool skipFsync);
extern bool smgrprefetch(SMgrRelation reln, ForkNumber forknum,
						 BlockNumber blocknum, int nblocks);
extern uint32 smgrmaxcombine(SMgrRelation reln, ForkNumber forknum,
							 BlockNumber blocknum);
extern void smgrreadv(SMgrRelation reln, ForkNumber forknum,
					  BlockNumber blocknum,
					  void **buffers, BlockNumber nblocks);
extern void smgrstartreadv(PgAioHandle *ioh,
						   SMgrRelation reln, ForkNumber forknum,
						   BlockNumber blocknum,
						   void **buffers, BlockNumber nblocks);
extern void smgrwritev(SMgrRelation reln, ForkNumber forknum,
					   BlockNumber blocknum,
					   const void **buffers, BlockNumber nblocks,
					   bool skipFsync);
extern void smgrwriteback(SMgrRelation reln, ForkNumber forknum,
						  BlockNumber blocknum, BlockNumber nblocks);
extern BlockNumber smgrnblocks(SMgrRelation reln, ForkNumber forknum);
extern BlockNumber smgrnblocks_cached(SMgrRelation reln, ForkNumber forknum);
extern void smgrtruncate(SMgrRelation reln, ForkNumber *forknum, int nforks,
<<<<<<< HEAD
						 BlockNumber *nblocks);
extern void smgrtruncate2(SMgrRelation reln, ForkNumber *forknum, int nforks,
						  BlockNumber *old_nblocks,
						  BlockNumber *nblocks);
=======
						 BlockNumber *old_nblocks,
						 BlockNumber *nblocks);
>>>>>>> 3d6a8289
extern void smgrimmedsync(SMgrRelation reln, ForkNumber forknum);
extern void smgrregistersync(SMgrRelation reln, ForkNumber forknum);
extern void AtEOXact_SMgr(void);
extern bool ProcessBarrierSmgrRelease(void);

static inline void
smgrread(SMgrRelation reln, ForkNumber forknum, BlockNumber blocknum,
		 void *buffer)
{
	smgrreadv(reln, forknum, blocknum, &buffer, 1);
}

static inline void
smgrwrite(SMgrRelation reln, ForkNumber forknum, BlockNumber blocknum,
		  const void *buffer, bool skipFsync)
{
	smgrwritev(reln, forknum, blocknum, &buffer, 1, skipFsync);
}

extern void pgaio_io_set_target_smgr(PgAioHandle *ioh,
									 SMgrRelationData *smgr,
									 ForkNumber forknum,
									 BlockNumber blocknum,
									 int nblocks,
									 bool skip_fsync);

#endif							/* SMGR_H */<|MERGE_RESOLUTION|>--- conflicted
+++ resolved
@@ -113,15 +113,8 @@
 extern BlockNumber smgrnblocks(SMgrRelation reln, ForkNumber forknum);
 extern BlockNumber smgrnblocks_cached(SMgrRelation reln, ForkNumber forknum);
 extern void smgrtruncate(SMgrRelation reln, ForkNumber *forknum, int nforks,
-<<<<<<< HEAD
-						 BlockNumber *nblocks);
-extern void smgrtruncate2(SMgrRelation reln, ForkNumber *forknum, int nforks,
-						  BlockNumber *old_nblocks,
-						  BlockNumber *nblocks);
-=======
 						 BlockNumber *old_nblocks,
 						 BlockNumber *nblocks);
->>>>>>> 3d6a8289
 extern void smgrimmedsync(SMgrRelation reln, ForkNumber forknum);
 extern void smgrregistersync(SMgrRelation reln, ForkNumber forknum);
 extern void AtEOXact_SMgr(void);

<!--
doc/src/sgml/ref/prepare.sgml
PostgreSQL documentation
-->

<refentry id="sql-prepare">
 <indexterm zone="sql-prepare">
  <primary>PREPARE</primary>
 </indexterm>

 <indexterm zone="sql-prepare">
  <primary>prepared statements</primary>
  <secondary>creating</secondary>
 </indexterm>
 <indexterm zone="sql-prepare">
  <primary>プリペアド文</primary>
  <secondary>の作成</secondary>
 </indexterm>

 <refmeta>
  <refentrytitle>PREPARE</refentrytitle>
  <manvolnum>7</manvolnum>
<!--
  <refmiscinfo>SQL - Language Statements</refmiscinfo>
-->
  <refmiscinfo>SQL - 言語</refmiscinfo>
 </refmeta>

 <refnamediv>
  <refname>PREPARE</refname>
<!--
  <refpurpose>prepare a statement for execution</refpurpose>
-->
  <refpurpose>実行する文を準備する</refpurpose>
 </refnamediv>

 <refsynopsisdiv>
<synopsis>
PREPARE <replaceable class="parameter">name</replaceable> [ ( <replaceable class="parameter">data_type</replaceable> [, ...] ) ] AS <replaceable class="parameter">statement</replaceable>
</synopsis>
 </refsynopsisdiv>

 <refsect1>
<!--
  <title>Description</title>
-->
  <title>説明</title>

  <para>
<!--
   <command>PREPARE</command> creates a prepared statement. A prepared
   statement is a server-side object that can be used to optimize
   performance. When the <command>PREPARE</command> statement is
   executed, the specified statement is parsed, analyzed, and rewritten.
   When an <command>EXECUTE</command> command is subsequently
   issued, the prepared statement is planned and executed.  This division
   of labor avoids repetitive parse analysis work, while allowing
   the execution plan to depend on the specific parameter values supplied.
-->
<command>PREPARE</command>はプリペアド文を作成します。
プリペアド文は、性能を最適化するために利用可能なサーバ側オブジェクトです。
<command>PREPARE</command>文を実行すると、指定された問い合わせの構文解析、書き換えが行われます。
その後、<command>EXECUTE</command>文が発行された際に、プリペアド文は実行計画が作成され、実行されます。
この作業の分割により構文解析作業が繰り返されることを防止でき、さらに、特定のパラメータ値に合わせた実行計画を提供することができます。
  </para>

  <para>
<!--
   Prepared statements can take parameters: values that are
   substituted into the statement when it is executed. When creating
   the prepared statement, refer to parameters by position, using
   <literal>$1</literal>, <literal>$2</literal>, etc. A corresponding list of
   parameter data types can optionally be specified. When a
   parameter's data type is not specified or is declared as
   <literal>unknown</literal>, the type is inferred from the context
   in which the parameter is first referenced (if possible). When executing the
   statement, specify the actual values for these parameters in the
   <command>EXECUTE</command> statement.  Refer to <xref
   linkend="sql-execute"/> for more
   information about that.
-->
プリペアド文はパラメータ、すなわち文が実行される時に代入される値を取ることができます。
プリペアド文を作成する時には<literal>$1</literal>や<literal>$2</literal>などを使用して、位置によりパラメータを参照してください。
対応するパラメータのデータ型のリストをオプションで指定することもできます。
パラメータのデータ型の指定がない、または、<literal>unknown</literal>と宣言されている場合、型はパラメータが最初に参照される文脈より（可能ならば）推測されます。
文の実行時には、<command>EXECUTE</command>文内にこれらのパラメータの実際の値を指定します。
詳細は<xref linkend="sql-execute"/>を参照してください。
  </para>

  <para>
<!--
   Prepared statements only last for the duration of the current
   database session. When the session ends, the prepared statement is
   forgotten, so it must be recreated before being used again. This
   also means that a single  prepared statement cannot be used by
   multiple simultaneous database clients; however, each client can create
   their own prepared statement to use.  Prepared statements can be
   manually cleaned up using the <link linkend="sql-deallocate"><command>DEALLOCATE</command></link> command.
-->
プリペアド文は現在のデータベースセッションの期間中にのみ保持されます。
セッションが終了すると、プリペアド文は破棄されます。
そのため、再び利用する場合は、再作成する必要があります。
また、これは、1つのプリペアド文を同時実行中の複数のデータベースクライアントから使用することはできないことを意味します。
ただし、各クライアントが個別にプリペアド文を作成することはできます。
プリペアド文を手作業で削除するには、<link linkend="sql-deallocate"><command>DEALLOCATE</command></link>コマンドを使用します。
  </para>

  <para>
<!--
   Prepared statements potentially have the largest performance advantage
   when a single session is being used to execute a large number of similar
   statements. The performance difference will be particularly
   significant if the statements are complex to plan or rewrite, e.g.,
   if the query involves a join of many tables or requires
   the application of several rules. If the statement is relatively simple
   to plan and rewrite but relatively expensive to execute, the
   performance advantage of prepared statements will be less noticeable.
-->
プリペアド文は潜在的には、単一のセッションで同類の問い合わせを多数実行する場合に、パフォーマンスにおける最大の利益がえられます。
パフォーマンスの違いは、文の書き換えや実行計画が複雑なほど顕著になるでしょう。
例えば、問い合わせに多数のテーブルの結合が含まれている場合や、いくつものルールを適用しなければならない場合などが考えられます。
書き換えおよび実行計画が比較的単純で、実行コストが高い文の場合は、プリペアド文の効果はそれほど現れないでしょう。
  </para>
 </refsect1>

 <refsect1>
<!--
  <title>Parameters</title>
-->
  <title>パラメータ</title>

  <variablelist>
   <varlistentry>
    <term><replaceable class="parameter">name</replaceable></term>
    <listitem>
     <para>
<!--
      An arbitrary name given to this particular prepared
      statement. It must be unique within a single session and is
      subsequently used to execute or deallocate a previously prepared
      statement.
-->
個々のプリペアド文に与えられる任意の名前です。
この名前は、1つのセッション内で一意でなければいけません。プリペアド文の実行および削除の時に、この名前が使用されます。
     </para>
    </listitem>
   </varlistentry>

   <varlistentry>
    <term><replaceable class="parameter">data_type</replaceable></term>
    <listitem>
     <para>
<!--
      The data type of a parameter to the prepared statement.  If the
      data type of a particular parameter is unspecified or is
      specified as <literal>unknown</literal>, it will be inferred
      from the context in which the parameter is first referenced. To refer to the
      parameters in the prepared statement itself, use
      <literal>$1</literal>, <literal>$2</literal>, etc.
-->
プリペアド文に対するパラメータのデータ型です。
特定のパラメータのデータ型の指定がない、または、<literal>unknown</literal>と指定された場合、パラメータが最初に参照される文脈から推測されます。
プリペアド文自体の中でこのパラメータを参照する時は、<literal>$1</literal>、<literal>$2</literal>などを使用します。
     </para>
    </listitem>
   </varlistentry>

   <varlistentry>
    <term><replaceable class="parameter">statement</replaceable></term>
    <listitem>
     <para>
<!--
      Any <command>SELECT</command>, <command>INSERT</command>, <command>UPDATE</command>,
      <command>DELETE</command>, <command>MERGE</command>, or <command>VALUES</command>
      statement.
<<<<<<< HEAD
=======
-->
任意の<command>SELECT</command>、<command>INSERT</command>、<command>UPDATE</command>、<command>DELETE</command>、<command>MERGE</command>、<command>VALUES</command>文です。
>>>>>>> 94ef7168
     </para>
    </listitem>
   </varlistentry>
  </variablelist>
 </refsect1>

 <refsect1 id="sql-prepare-notes">
<!--
  <title>Notes</title>
-->
  <title>注釈</title>

  <para>
<!--
   A prepared statement can be executed with either a <firstterm>generic
   plan</firstterm> or a <firstterm>custom plan</firstterm>.  A generic
   plan is the same across all executions, while a custom plan is generated
   for a specific execution using the parameter values given in that call.
   Use of a generic plan avoids planning overhead, but in some situations
   a custom plan will be much more efficient to execute because the planner
   can make use of knowledge of the parameter values.  (Of course, if the
   prepared statement has no parameters, then this is moot and a generic
   plan is always used.)
-->
プリペアド文は、<firstterm>汎用的な計画</firstterm>または<firstterm>独自の計画</firstterm>のいずれかで実行することができます。
汎用的な計画は全実行に渡って同じであるのに対して、独自の計画はその呼出しで与えられたパラメータ値を使った特別な実行のために生成されます。
汎用的な計画の使用は計画のオーバーヘッドを回避しますが、プランナがパラメータ値の知識を使えるので、独自の計画の方がずっと効率よく実行される場合があります。
(もちろん、プリペアド文にパラメータがなければ、これは無意味で、汎用的な計画が常に使われます。)
  </para>

  <para>
<<<<<<< HEAD
   By default (that is, when <xref linkend="guc-plan-cache-mode"/> is set
=======
<!--
   By default (that is, when <xref linkend="guc-plan-cache_mode"/> is set
>>>>>>> 94ef7168
   to <literal>auto</literal>), the server will automatically choose
   whether to use a generic or custom plan for a prepared statement that
   has parameters.  The current rule for this is that the first five
   executions are done with custom plans and the average estimated cost of
   those plans is calculated.  Then a generic plan is created and its
   estimated cost is compared to the average custom-plan cost.  Subsequent
   executions use the generic plan if its cost is not so much higher than
   the average custom-plan cost as to make repeated replanning seem
   preferable.
-->
デフォルト(すなわち、<xref linkend="guc-plan-cache_mode"/>が<literal>auto</literal>に設定されている場合)では、パラメータのあるプリペアド文に対して、汎用的な計画を使うか独自の計画を使うかを、サーバは自動的に選択します。
これに対する現在の規則は、最初の5回が独自の計画で実行され、その計画の推定コストの平均が計算される、というものです。
それから汎用的な計画が作成され、その推定コストが独自の計画のコストの平均と比較されます。
再計画を繰り返すことが望ましいと思えるほどにはそのコストが独自の計画の平均コストよりも高くなければ、その後の実行は汎用的な計画を使います。
  </para>

  <para>
<!--
   This heuristic can be overridden, forcing the server to use either
   generic or custom plans, by setting <varname>plan_cache_mode</varname>
   to <literal>force_generic_plan</literal>
   or <literal>force_custom_plan</literal> respectively.
   This setting is primarily useful if the generic plan's cost estimate
   is badly off for some reason, allowing it to be chosen even though
   its actual cost is much more than that of a custom plan.
-->
<varname>plan_cache_mode</varname>を<literal>force_generic_plan</literal>または<literal>force_custom_plan</literal>に設定して、サーバにそれぞれ汎用的な計画または独自の計画を使うように強制することで、この発見的手法を置き換えることができます。
汎用的な計画の実際のコストが独自の計画のものよりもずっと多い場合でも、汎用的な計画を選べるようになりますので、汎用的な計画のコスト推定が何らかの理由でひどく外れる場合に、この設定は主として有用です。
  </para>

  <para>
<!--
   To examine the query plan <productname>PostgreSQL</productname> is using
   for a prepared statement, use <link linkend="sql-explain"><command>EXPLAIN</command></link>, for example
-->
プリペアド文に対して<productname>PostgreSQL</productname>が使用する問い合わせ計画を検証するためには、<link linkend="sql-explain"><command>EXPLAIN</command></link>、例えば
<programlisting>
EXPLAIN EXECUTE <replaceable>name</replaceable>(<replaceable>parameter_values</replaceable>);
</programlisting>
<!--
   If a generic plan is in use, it will contain parameter symbols
   <literal>$<replaceable>n</replaceable></literal>, while a custom plan
   will have the supplied parameter values substituted into it.
-->
を使用してください。
汎用的な計画が使用される場合には、<literal>$<replaceable>n</replaceable></literal>というパラメータ記号が含まれ、独自の計画が使用される場合は提供されたパラメータの値で置換されます。
  </para>

  <para>
<!--
   For more information on query planning and the statistics collected
   by <productname>PostgreSQL</productname> for that purpose, see
   the <xref linkend="sql-analyze"/>
   documentation.
-->
問い合わせの実行計画や問い合わせの最適化のために<productname>PostgreSQL</productname>が収集する統計に関する詳細は、<xref linkend="sql-analyze"/>のドキュメントを参照してください。
  </para>

  <para>
<!--
   Although the main point of a prepared statement is to avoid repeated parse
   analysis and planning of the statement, <productname>PostgreSQL</productname> will
   force re-analysis and re-planning of the statement before using it
   whenever database objects used in the statement have undergone
   definitional (DDL) changes or their planner statistics have
   been updated since the previous use of the prepared
   statement.  Also, if the value of <xref linkend="guc-search-path"/> changes
   from one use to the next, the statement will be re-parsed using the new
   <varname>search_path</varname>.  (This latter behavior is new as of
   <productname>PostgreSQL</productname> 9.3.)  These rules make use of a
   prepared statement semantically almost equivalent to re-submitting the
   same query text over and over, but with a performance benefit if no object
   definitions are changed, especially if the best plan remains the same
   across uses.  An example of a case where the semantic equivalence is not
   perfect is that if the statement refers to a table by an unqualified name,
   and then a new table of the same name is created in a schema appearing
   earlier in the <varname>search_path</varname>, no automatic re-parse will occur
   since no object used in the statement changed.  However, if some other
   change forces a re-parse, the new table will be referenced in subsequent
   uses.
-->
プリペアド文の主要な利点は、文の解析処理と計画作成処理の繰り返しを防止することですが、<productname>PostgreSQL</productname>では、以前にそのプリペアド文を使用してから、文の中で使用されているデータベースオブジェクトが定義（DDL）の変更を受けたり、プランナの統計が更新されたりした時は常に再解析処理と計画再作成処理を強制します。
また、一度使用してから<xref linkend="guc-search-path"/>の値が変わった場合も、文は新しい<varname>search_path</varname>を使用して再解析されます。
（後者の振る舞いは<productname>PostgreSQL</productname> 9.3の時に追加されました。）
これらの規則により、プリペアド文の使用は意味的に同じ問い合わせを繰り返し再投入することとほぼ同じになりますが、特に最善の計画が使用している間に変わらずに残る場合、オブジェクトの変更がない場合の性能という利点があります。
意味的な等価性が完全ではない場合の例は、
文が未修飾名によってテーブルを参照し、その後同じ名前のテーブルが新たに<varname>search_path</varname>内で前に現れるスキーマ内に作成された場合、文の中で使用されるオブジェクトには変更がありませんので、自動再解析は行われません。
しかし他の何らかの変更により強制的に再解析された場合、その後の使用では新しいテーブルが参照されるようになります。
  </para>

  <para>
<!--
   You can see all prepared statements available in the session by querying the
   <link linkend="view-pg-prepared-statements"><structname>pg_prepared_statements</structname></link>
   system view.
-->
<link linkend="view-pg-prepared-statements"><structname>pg_prepared_statements</structname></link>システムビューを問い合わせることによりセッションで利用可能なプリペアド文をすべて確認することができます。
  </para>
 </refsect1>

 <refsect1 id="sql-prepare-examples" xreflabel="Examples">
<!--
  <title>Examples</title>
-->
  <title>例</title>
  <para>
<!--
   Create a prepared statement for an <command>INSERT</command>
   statement, and then execute it:
-->
<command>INSERT</command>文に対してプリペアド文を作成し、実行します。
<programlisting>
PREPARE fooplan (int, text, bool, numeric) AS
    INSERT INTO foo VALUES($1, $2, $3, $4);
EXECUTE fooplan(1, 'Hunter Valley', 't', 200.00);
</programlisting>
  </para>

  <para>
<!--
   Create a prepared statement for a <command>SELECT</command>
   statement, and then execute it:
-->
<command>SELECT</command>文に対してプリペアド文を作成し、実行します。
<programlisting>
PREPARE usrrptplan (int) AS
    SELECT * FROM users u, logs l WHERE u.usrid=$1 AND u.usrid=l.usrid
    AND l.date = $2;
EXECUTE usrrptplan(1, current_date);
</programlisting>

<!--
   In this example, the data type of the second parameter is not specified,
   so it is inferred from the context in which <literal>$2</literal> is used.
-->
この例では第2パラメータのデータ型が指定されていません。
このため<literal>$2</literal>が使用される文脈からデータ型が推測されます。
  </para>
 </refsect1>
 <refsect1>
<!--
  <title>Compatibility</title>
-->
  <title>互換性</title>

  <para>
<!--
   The SQL standard includes a <command>PREPARE</command> statement,
   but it is only for use in embedded SQL. This version of the
   <command>PREPARE</command> statement also uses a somewhat different
   syntax.
-->
標準SQLには<command>PREPARE</command>文が含まれていますが、埋め込みSQLでの使用に限られています。
また、標準SQLの<command>PREPARE</command>文では多少異なる構文が使用されます。
  </para>
 </refsect1>

 <refsect1>
<!--
  <title>See Also</title>
-->
  <title>関連項目</title>

  <simplelist type="inline">
   <member><xref linkend="sql-deallocate"/></member>
   <member><xref linkend="sql-execute"/></member>
  </simplelist>
 </refsect1>
</refentry><|MERGE_RESOLUTION|>--- conflicted
+++ resolved
@@ -173,11 +173,8 @@
       Any <command>SELECT</command>, <command>INSERT</command>, <command>UPDATE</command>,
       <command>DELETE</command>, <command>MERGE</command>, or <command>VALUES</command>
       statement.
-<<<<<<< HEAD
-=======
 -->
 任意の<command>SELECT</command>、<command>INSERT</command>、<command>UPDATE</command>、<command>DELETE</command>、<command>MERGE</command>、<command>VALUES</command>文です。
->>>>>>> 94ef7168
      </para>
     </listitem>
    </varlistentry>
@@ -209,12 +206,7 @@
   </para>
 
   <para>
-<<<<<<< HEAD
    By default (that is, when <xref linkend="guc-plan-cache-mode"/> is set
-=======
-<!--
-   By default (that is, when <xref linkend="guc-plan-cache_mode"/> is set
->>>>>>> 94ef7168
    to <literal>auto</literal>), the server will automatically choose
    whether to use a generic or custom plan for a prepared statement that
    has parameters.  The current rule for this is that the first five
@@ -224,11 +216,6 @@
    executions use the generic plan if its cost is not so much higher than
    the average custom-plan cost as to make repeated replanning seem
    preferable.
--->
-デフォルト(すなわち、<xref linkend="guc-plan-cache_mode"/>が<literal>auto</literal>に設定されている場合)では、パラメータのあるプリペアド文に対して、汎用的な計画を使うか独自の計画を使うかを、サーバは自動的に選択します。
-これに対する現在の規則は、最初の5回が独自の計画で実行され、その計画の推定コストの平均が計算される、というものです。
-それから汎用的な計画が作成され、その推定コストが独自の計画のコストの平均と比較されます。
-再計画を繰り返すことが望ましいと思えるほどにはそのコストが独自の計画の平均コストよりも高くなければ、その後の実行は汎用的な計画を使います。
   </para>
 
   <para>

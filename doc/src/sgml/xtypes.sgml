--- conflicted
+++ resolved
@@ -1,14 +1,10 @@
 <!-- doc/src/sgml/xtypes.sgml -->
 
  <sect1 id="xtypes">
-<<<<<<< HEAD
+<!--
   <title>User-Defined Types</title>
-=======
-<!--
-  <title>User-Defined Types</title>
 -->
   <title>ユーザ定義の型</title>
->>>>>>> 184958ef
 
   <indexterm zone="xtypes">
 <!--

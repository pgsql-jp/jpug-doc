--- conflicted
+++ resolved
@@ -169,10 +169,7 @@
       </term>
       <listitem>
        <para>
-<<<<<<< HEAD
-=======
-<!--
->>>>>>> 94ef7168
+<!--
         A transaction reads data written by a concurrent uncommitted transaction.
 -->
 同時に実行されている他のトランザクションが書き込んで未だコミットしていないデータを読み込んでしまう。
@@ -191,10 +188,7 @@
       </term>
       <listitem>
        <para>
-<<<<<<< HEAD
-=======
-<!--
->>>>>>> 94ef7168
+<!--
         A transaction re-reads data it has previously read and finds that data
         has been modified by another transaction (that committed since the
         initial read).
@@ -215,10 +209,7 @@
       </term>
       <listitem>
        <para>
-<<<<<<< HEAD
-=======
-<!--
->>>>>>> 94ef7168
+<!--
         A transaction re-executes a query returning a set of rows that satisfy a
         search condition and finds that the set of rows satisfying the condition
         has changed due to another recently-committed transaction.
@@ -239,10 +230,7 @@
       </term>
       <listitem>
        <para>
-<<<<<<< HEAD
-=======
-<!--
->>>>>>> 94ef7168
+<!--
         The result of successfully committing a group of transactions
         is inconsistent with all possible orderings of running those
         transactions one at a time.
@@ -523,7 +511,6 @@
    </indexterm>
 
    <para>
-<!--
     <firstterm>Read Committed</firstterm> is the default isolation
     level in <productname>PostgreSQL</productname>.  When a transaction
     uses this isolation level, a <command>SELECT</command> query
@@ -539,12 +526,6 @@
     though they are within a single transaction, if other transactions
     commit changes after the first <command>SELECT</command> starts and
     before the second <command>SELECT</command> starts.
--->
-<productname>PostgreSQL</productname>では<firstterm>リードコミッティド</firstterm>がデフォルトの分離レベルです。
-トランザクションがこの分離レベルを使用すると、<command>SELECT</command>問い合わせ（<literal>FOR UPDATE/SHARE</literal>句を伴わない）はその問い合わせが実行される直前までにコミットされたデータのみを参照し、まだコミットされていないデータや、その問い合わせの実行中に別の同時実行トランザクションがコミットした更新は参照しません。
-結果として、<command>SELECT</command>問い合わせはその問い合わせが実行を開始した時点のデータベースのスナップショットを参照することになります。
-しかし<command>SELECT</command>文は、自分自身のトランザクション内で実行され更新された結果はたとえまだコミットされていなくても参照します。
-単一のトランザクション内であっても、<command>SELECT</command>文を2回連続して発行した場合、最初の<command>SELECT</command>文が開始した後で2番目の<command>SELECT</command>文が開始する前に他のトランザクションが更新をコミットすると、最初とその次に発行した<command>SELECT</command>問い合わせは異なるデータを参照してしまうことにも注意してください。
    </para>
 
    <para>
@@ -642,8 +623,6 @@
     <command>MERGE</command> does not attempt to avoid such
     errors by restarting evaluation of <literal>MATCHED</literal>
     conditions.
-<<<<<<< HEAD
-=======
 -->
 <command>MERGE</command>を使用すると、ユーザーは<command>INSERT</command>、<command>UPDATE</command>および<command>DELETE</command>サブコマンドの様々な組み合わせを指定できます。
 <command>INSERT</command>および<command>UPDATE</command>サブコマンドを指定した<command>MERGE</command>コマンドは、<literal>ON CONFLICT DO UPDATE</literal>句を指定した<command>INSERT</command>に似ていますが、<command>INSERT</command>または<command>UPDATE</command>のいずれかが発生することを保証するものではありません。
@@ -652,7 +631,6 @@
 最初に一致したアクションがアクションリストの後の方に現れる場合でも同様です。
 一方、行が同時に更新または削除されて結合条件が失敗した場合、<command>MERGE</command>は条件の<literal>NOT MATCHED</literal>アクションを次に評価し、成功した最初のアクションを実行します。
 <command>MERGE</command>が<command>INSERT</command>を試行し、一意なインデックスが存在し、重複した行が同時に挿入された場合、一意性違反エラーが発生します。<command>MERGE</command>は<literal>MATCHED</literal>条件の評価を再開してこのようなエラーを回避しようとはしません。
->>>>>>> 94ef7168
    </para>
 
    <para>
@@ -777,7 +755,6 @@
    </indexterm>
 
    <para>
-<!--
     The <firstterm>Repeatable Read</firstterm> isolation level only sees
     data committed before the transaction began; it never sees either
     uncommitted data or changes committed by concurrent transactions during
@@ -791,12 +768,6 @@
     specifically allowed by the standard, which only describes the
     <emphasis>minimum</emphasis> protections each isolation level must
     provide.
--->
-<firstterm>リピータブルリード</firstterm>分離レベルは、トランザクションが開始される前までにコミットされたデータのみを参照します。
-コミットされていないデータや、そのトランザクションの実行中に別のトランザクションでコミットされた変更を参照しません。
-（しかし、その問い合わせと同じトランザクション内で行われた過去の更新は、まだコミットされていませんが、参照します。）
-これは<acronym>SQL</acronym>の標準規格で求められるものよりもより強く保証するもので、直列化異常を除いて、<xref linkend="mvcc-isolevel-table"/>で述べている現象をすべて防ぎます。
-上で述べたように、これは標準規格によって明示的に許容されているもので、標準ではそれぞれの分離レベルが提供しなくてはならない<emphasis>最小</emphasis>の保護のみが示されています。
    </para>
 
    <para>
@@ -2456,20 +2427,11 @@
     <warning>
      <title>Warning: Serializable Transactions and Data Replication</title>
      <para>
-<!--
       This level of integrity protection using Serializable transactions
-<<<<<<< HEAD
       does not yet extend to hot standby mode (<xref linkend="hot-standby"/>)
       or logical replicas.
       Because of that, those using hot standby or logical replication
       may want to use Repeatable Read and explicit locking on the primary.
-=======
-      does not yet extend to hot standby mode (<xref linkend="hot-standby"/>).
-      Because of that, those using hot standby may want to use Repeatable
-      Read and explicit locking on the primary.
--->
-シリアライザブルトランザクションを使用する整合性保護レベルは、まだホットスタンバイモード(<xref linkend="hot-standby"/>)には拡張されていません。そのために、ホットスタンバイを使用する場合は、プライマリにおけるリピータブルリードと明示的なロック処理の利用が望まれるかもしれません。
->>>>>>> 94ef7168
      </para>
     </warning>
    </sect2>
@@ -2569,15 +2531,12 @@
      <literal>UPDATE</literal>, <literal>DELETE</literal>, or
      <literal>MERGE</literal>), so it is possible to obtain locks explicitly
      before the snapshot is frozen.
-<<<<<<< HEAD
-=======
 -->
 同時に、明示的なロック処理を使用して、同時に変更が実行されるのを防ごうとする場合、リードコミッティドモードを使用するか、または、リピータブルリードモードの場合は、問い合わせを実行する前にロックを獲得するよう留意してください。
 リピータブルリードトランザクションにおいて獲得されたロックは、テーブルに変更をかける他のトランザクションが現在実行されていないことを保証します。
 しかし、トランザクションの参照しているスナップショットが、ロックの獲得より前に取得されたものであれば、そのスナップショットは現時点においてコミットされている変更より前のテーブルのものである可能性があります。
 リピータブルリードトランザクションのスナップショットは、実際にはその最初の問い合わせもしくはデータ変更コマンド（<literal>SELECT</literal>、<literal>INSERT</literal>、<literal>UPDATE</literal>、<literal>DELETE</literal>または<literal>MERGE</literal>）が開始された時点で取得されます。
 したがって、スナップショットを取得する前に、明示的にロックを獲得できます。
->>>>>>> 94ef7168
     </para>
    </sect2>
   </sect1>

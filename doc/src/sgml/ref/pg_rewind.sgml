--- conflicted
+++ resolved
@@ -465,22 +465,6 @@
 </programlisting>
   </para>
 
-<<<<<<< HEAD
-=======
-  <para>
-<!--
-   When executing <application>pg_rewind</application> using an online
-   cluster as source which has been recently promoted, it is necessary
-   to execute a <command>CHECKPOINT</command> after promotion such that its
-   control file reflects up-to-date timeline information, which is used by
-   <application>pg_rewind</application> to check if the target cluster
-   can be rewound using the designated source cluster.
--->
-最近に昇格したオンラインのクラスタをソースとして使って<application>pg_rewind</application>を実行するときには、コントロールファイルが最新のタイムライン情報を反映するように昇格後に<command>CHECKPOINT</command>を実行する必要があります。
-タイムライン情報は<application>pg_rewind</application>が指定されたソースクラスタを使ってターゲットクラスタを巻き戻しできるかどうか検査するのに使われます。
-  </para>
-
->>>>>>> 94ef7168
   <refsect2>
 <!--
    <title>How It Works</title>

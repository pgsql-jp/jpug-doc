<!--
doc/src/sgml/ref/create_table_as.sgml
PostgreSQL documentation
-->

<refentry id="sql-createtableas">
 <indexterm zone="sql-createtableas">
  <primary>CREATE TABLE AS</primary>
 </indexterm>

 <refmeta>
  <refentrytitle>CREATE TABLE AS</refentrytitle>
  <manvolnum>7</manvolnum>
<!--
  <refmiscinfo>SQL - Language Statements</refmiscinfo>
-->
<refmiscinfo>SQL - 言語</refmiscinfo>
 </refmeta>

 <refnamediv>
  <refname>CREATE TABLE AS</refname>
<!--
  <refpurpose>define a new table from the results of a query</refpurpose>
-->
<refpurpose>問い合わせの結果によって新しいテーブルを定義する</refpurpose>
 </refnamediv>

 <refsynopsisdiv>
<synopsis>
CREATE [ [ GLOBAL | LOCAL ] { TEMPORARY | TEMP } | UNLOGGED ] TABLE [ IF NOT EXISTS ] <replaceable>table_name</replaceable>
    [ (<replaceable>column_name</replaceable> [, ...] ) ]
    [ USING <replaceable class="parameter">method</replaceable> ]
    [ WITH ( <replaceable class="parameter">storage_parameter</replaceable> [= <replaceable class="parameter">value</replaceable>] [, ... ] ) | WITHOUT OIDS ]
    [ ON COMMIT { PRESERVE ROWS | DELETE ROWS | DROP } ]
    [ TABLESPACE <replaceable class="parameter">tablespace_name</replaceable> ]
    AS <replaceable>query</replaceable>
    [ WITH [ NO ] DATA ]
</synopsis>
 </refsynopsisdiv>

 <refsect1>
<!--
  <title>Description</title>
-->
  <title>説明</title>

  <para>
<!--
   <command>CREATE TABLE AS</command> creates a table and fills it
   with data computed by a <command>SELECT</command> command.
   The table columns have the
   names and data types associated with the output columns of the
   <command>SELECT</command> (except that you can override the column
   names by giving an explicit list of new column names).
-->
<command>CREATE TABLE AS</command>はテーブルを作成し、<command>SELECT</command> コマンドによって算出されたデータをそのテーブルに格納します。
テーブルの列は、<command>SELECT</command>の出力列に結び付いた名前とデータ型を持ちます（ただし、新しい列名を明示したリストを渡すと、この列名を上書きすることができます）。
  </para>

  <para>
<!--
   <command>CREATE TABLE AS</command> bears some resemblance to
   creating a view, but it is really quite different: it creates a new
   table and evaluates the query just once to fill the new table
   initially.  The new table will not track subsequent changes to the
   source tables of the query.  In contrast, a view re-evaluates its
   defining <command>SELECT</command> statement whenever it is
   queried.
-->
<command>CREATE TABLE AS</command>はビューの作成と似ていますが、実際にはまったく異なります。
<command>CREATE TABLE AS</command>は新しいテーブルを作成し、新しいテーブルの内容を初期化するために一度だけ問い合わせを評価します。
それ以降に行われた、問い合わせの元テーブルに対する変更は、新しいテーブルには反映されません。
反対に、ビューは問い合わせの度に定義された<command>SELECT</command>文を再評価します。
  </para>
 </refsect1>

 <refsect1>
<!--
  <title>Parameters</title>
-->
  <title>パラメータ</title>

  <variablelist>
   <varlistentry>
<!--
    <term><literal>GLOBAL</literal> or <literal>LOCAL</literal></term>
-->
    <term><literal>GLOBAL</literal>または<literal>LOCAL</literal></term>
    <listitem>
     <para>
<!--
      Ignored for compatibility.  Use of these keywords is deprecated;
      refer to <xref linkend="sql-createtable"/> for details.
-->
互換性を保持するためのキーワードで、無視されます。
これらのキーワードの使用は廃止予定です。
詳細については<xref linkend="sql-createtable"/>を参照してください。
     </para>
    </listitem>
   </varlistentry>
  </variablelist>

  <variablelist>
   <varlistentry>
<!--
    <term><literal>TEMPORARY</literal> or <literal>TEMP</literal></term>
-->
    <term><literal>TEMPORARY</literal>または<literal>TEMP</literal></term>
    <listitem>
     <para>
<!--
      If specified, the table is created as a temporary table.
      Refer to <xref linkend="sql-createtable"/> for details.
-->
指定された場合、テーブルは一時テーブルとして作成されます。
詳細については<xref linkend="sql-createtable"/>を参照してください。
     </para>
    </listitem>
   </varlistentry>

   <varlistentry>
    <term><literal>UNLOGGED</literal></term>
    <listitem>
     <para>
<!--
      If specified, the table is created as an unlogged table.
      Refer to <xref linkend="sql-createtable"/> for details.
-->
指定された場合、テーブルはログを取らないテーブルとして作成されます。
詳細については<xref linkend="sql-createtable"/>を参照してください。
     </para>
    </listitem>
   </varlistentry>

   <varlistentry>
    <term><literal>IF NOT EXISTS</literal></term>
    <listitem>
     <para>
<!--
      Do not throw an error if a relation with the same name already exists.
      A notice is issued in this case. Refer to <xref linkend="sql-createtable"/>
      for details.
-->
同じ名前のリレーションが既に存在する場合にエラーとしません。
この場合、注意が発行されます。
詳しくは<xref linkend="sql-createtable"/>を参照してください。
     </para>
    </listitem>
   </varlistentry>

   <varlistentry>
    <term><replaceable>table_name</replaceable></term>
    <listitem>
     <para>
<!--
      The name (optionally schema-qualified) of the table to be created.
-->
作成するテーブルの名前です（スキーマ修飾名も可）。
     </para>
    </listitem>
   </varlistentry>

   <varlistentry>
    <term><replaceable>column_name</replaceable></term>
    <listitem>
     <para>
<!--
      The name of a column in the new table.  If column names are not
      provided, they are taken from the output column names of the query.
-->
新しいテーブルにおける列の名前です。
列名を指定しない場合は、問い合わせの出力列名を利用します。
     </para>
    </listitem>
   </varlistentry>

   <varlistentry>
    <term><literal>USING <replaceable class="parameter">method</replaceable></literal></term>
    <listitem>
     <para>
<!--
      This optional clause specifies the table access method to use to store
      the contents for the new table; the method needs be an access method of
      type <literal>TABLE</literal>. See <xref linkend="tableam"/> for more
      information.  If this option is not specified, the default table access
      method is chosen for the new table. See <xref
      linkend="guc-default-table-access-method"/> for more information.
-->
この省略可能な句は、新しいテーブルの内容を保存するのに使うテーブルアクセスメソッドを指定します。メソッドは<literal>TABLE</literal>型のアクセスメソッドであることが必要です。
より詳しい情報は<xref linkend="tableam"/>を参照してください。
このオプションが指定されなければ、新しいテーブルに対してはデフォルトのテーブルアクセスメソッドが選ばれます。
より詳しい情報は<xref linkend="guc-default-table-access-method"/>を参照してください。
     </para>
    </listitem>
   </varlistentry>

   <varlistentry>
    <term><literal>WITH ( <replaceable class="parameter">storage_parameter</replaceable> [= <replaceable class="parameter">value</replaceable>] [, ... ] )</literal></term>
    <listitem>
     <para>
<!--
      This clause specifies optional storage parameters for the new table;
      see <xref linkend="sql-createtable-storage-parameters"/> in the
      <xref linkend="sql-createtable"/> documentation for more
      information.   For backward-compatibility the <literal>WITH</literal>
      clause for a table can also include <literal>OIDS=FALSE</literal> to
      specify that rows of the new table should contain no OIDs (object
      identifiers), <literal>OIDS=TRUE</literal> is not supported anymore.
<<<<<<< HEAD
=======
-->
この句は、新しいテーブル用の格納パラメータ(省略可能)を指定します。
詳細は<xref linkend="sql-createtable-storage-parameters" endterm="sql-createtable-storage-parameters-title"/>を参照してください。
後方互換のため、テーブルに対する<literal>WITH</literal>句には、OID（オブジェクト識別子）を持たないことを指定する<literal>OIDS=FALSE</literal>を含めることもできます。<literal>OIDS=TRUE</literal>は今はもうサポートされていません。
>>>>>>> 184958ef
     </para>
    </listitem>
   </varlistentry>

   <varlistentry>
    <term><literal>WITHOUT OIDS</literal></term>
    <listitem>
     <para>
<!--
      This is backward-compatible syntax for declaring a table
      <literal>WITHOUT OIDS</literal>, creating a table <literal>WITH
      OIDS</literal> is not supported anymore.
-->
これは、テーブルが<literal>WITHOUT OIDS</literal>であることを宣言する後方互換のための構文で、<literal>WITH OIDS</literal>であるテーブルを作成することは今はもうサポートされていません。
     </para>
    </listitem>
   </varlistentry>

   <varlistentry>
    <term><literal>ON COMMIT</literal></term>
    <listitem>
     <para>
<!--
      The behavior of temporary tables at the end of a transaction
      block can be controlled using <literal>ON COMMIT</literal>.
      The three options are:
-->
トランザクションブロックの終了時の一時テーブルの動作を<literal>ON COMMIT</literal>を使用して制御することができます。
以下の3つのオプションがあります。

      <variablelist>
       <varlistentry>
        <term><literal>PRESERVE ROWS</literal></term>
        <listitem>
         <para>
<!--
          No special action is taken at the ends of transactions.
          This is the default behavior.
-->
トランザクションの終了時に特別な処理は何も行われません。
これがデフォルトの動作です。
         </para>
        </listitem>
       </varlistentry>

       <varlistentry>
        <term><literal>DELETE ROWS</literal></term>
        <listitem>
         <para>
<!--
          All rows in the temporary table will be deleted at the end
          of each transaction block.  Essentially, an automatic <xref
          linkend="sql-truncate"/> is done
          at each commit.
-->
各トランザクションブロックの終了時に、一時テーブルのすべての行が削除されます。
本質的には、コミット毎に自動的に<xref linkend="sql-truncate"/>が行われます。
         </para>
        </listitem>
       </varlistentry>

       <varlistentry>
        <term><literal>DROP</literal></term>
        <listitem>
         <para>
<!--
          The temporary table will be dropped at the end of the current
          transaction block.
-->
現在のトランザクションブロックの終了時に一時テーブルは削除されます。
         </para>
        </listitem>
       </varlistentry>
      </variablelist></para>
    </listitem>
   </varlistentry>

   <varlistentry>
    <term><literal>TABLESPACE <replaceable class="parameter">tablespace_name</replaceable></literal></term>
    <listitem>
     <para>
<!--
      The <replaceable class="parameter">tablespace_name</replaceable> is the name
      of the tablespace in which the new table is to be created.
      If not specified,
      <xref linkend="guc-default-tablespace"/> is consulted, or
      <xref linkend="guc-temp-tablespaces"/> if the table is temporary.
-->
<replaceable class="parameter">tablespace_name</replaceable>は、新しいテーブルの作成先となるテーブル空間名です。
指定がなければ、<xref linkend="guc-default-tablespace"/>、一時テーブルの場合は<xref linkend="guc-temp-tablespaces"/>が考慮されます。
     </para>
    </listitem>
   </varlistentry>

   <varlistentry>
    <term><replaceable>query</replaceable></term>
    <listitem>
     <para>
<!--
      A <xref linkend="sql-select"/>, <link
      linkend="sql-table">TABLE</link>, or <xref linkend="sql-values"/>
      command, or an <xref linkend="sql-execute"/> command that runs a
      prepared <command>SELECT</command>, <command>TABLE</command>, or
      <command>VALUES</command> query.
-->
<xref linkend="sql-select"/>、<link linkend="sql-table">TABLE</link>、<xref linkend="sql-values"/>コマンドまたは、あらかじめ準備された<command>SELECT</command>、<command>TABLE</command>または<command>VALUES</command>問い合わせを実行する<xref linkend="sql-execute"/>コマンドです。
     </para>
    </listitem>
   </varlistentry>

   <varlistentry>
    <term><literal>WITH [ NO ] DATA</literal></term>
    <listitem>
     <para>
<!--
      This clause specifies whether or not the data produced by the query
      should be copied into the new table.  If not, only the table structure
      is copied.  The default is to copy the data.
-->
この句は問い合わせで生成されるデータを新しいテーブルにコピーすべきかどうかを指定します。
コピーしない場合はテーブル構造のみがコピーされます。
デフォルトではデータをコピーします。
     </para>
    </listitem>
   </varlistentry>

  </variablelist>
 </refsect1>

 <refsect1>
<!--
  <title>Notes</title>
-->
  <title>注釈</title>

  <para>
<!--
   This command is functionally similar to <xref
   linkend="sql-selectinto"/>, but it is
   preferred since it is less likely to be confused with other uses of
   the <command>SELECT INTO</command> syntax. Furthermore, <command>CREATE
   TABLE AS</command> offers a superset of the functionality offered
   by <command>SELECT INTO</command>.
-->
このコマンドは、<xref linkend="sql-selectinto"/>と同等の機能を持ちますが、<command>SELECT INTO</command>構文の他の使用方法と混乱する可能性が少ないため、こちらを使用する方が良いでしょう。
さらに、<command>CREATE TABLE AS</command>は、<command>SELECT INTO</command>が提供する機能のスーパーセットを提供します。
  </para>
 </refsect1>

 <refsect1>
<!--
  <title>Examples</title>
-->
  <title>例</title>

  <para>
<!--
   Create a new table <literal>films_recent</literal> consisting of only
   recent entries from the table <literal>films</literal>:
-->
<literal>films</literal>の最近の項目のみから構成される、新しいテーブル<literal>films_recent</literal>を作成します。

<programlisting>
CREATE TABLE films_recent AS
  SELECT * FROM films WHERE date_prod &gt;= '2002-01-01';
</programlisting>
  </para>

  <para>
<!--
   To copy a table completely, the short form using
   the <literal>TABLE</literal> command can also be used:
-->
テーブルを完全に複製するために、<literal>TABLE</literal>コマンドを使った短縮形も使用することができます。

<programlisting>
CREATE TABLE films2 AS
  TABLE films;
</programlisting>
  </para>

  <para>
<!--
   Create a new temporary table <literal>films_recent</literal>, consisting of
   only recent entries from the table <literal>films</literal>, using a
   prepared statement.  The new table will be dropped at commit:
-->
プリペアド文を使用して、<literal>films</literal>内の最近の項目のみから構成される一時テーブル<literal>films_recent</literal>を作成します。
この新しいテーブルはコミット時に削除されます。

<programlisting>
PREPARE recentfilms(date) AS
  SELECT * FROM films WHERE date_prod &gt; $1;
CREATE TEMP TABLE films_recent ON COMMIT DROP AS
  EXECUTE recentfilms('2002-01-01');
</programlisting></para>
 </refsect1>

 <refsect1>
<!--
  <title>Compatibility</title>
-->
<title>互換性</title>

  <para>
<!--
   <command>CREATE TABLE AS</command> conforms to the <acronym>SQL</acronym>
   standard.  The following are nonstandard extensions:
-->
<command>CREATE TABLE AS</command>は標準<acronym>SQL</acronym>に従います。
以下は非標準の拡張です。

   <itemizedlist spacing="compact">
    <listitem>
     <para>
<!--
      The standard requires parentheses around the subquery clause; in
      <productname>PostgreSQL</productname>, these parentheses are
      optional.
-->
標準では副問い合わせ句を括弧で囲む必要がありますが、<productname>PostgreSQL</productname>ではこの括弧は省略可能です。
     </para>
    </listitem>

    <listitem>
     <para>
<!--
      In the standard, the <literal>WITH [ NO ] DATA</literal> clause
      is required; in PostgreSQL it is optional.
-->
標準では<literal>WITH [ NO ] DATA</literal>句は必須ですが、PostgreSQLでは省略可能です。
     </para>
    </listitem>

    <listitem>
<!--
     <para><productname>PostgreSQL</productname> handles temporary tables in a way
      rather different from the standard; see
      <xref linkend="sql-createtable"/>
      for details.
-->
<para><productname>PostgreSQL</productname>の一時テーブルの扱いは標準とは異なります。
詳細は<xref linkend="sql-createtable"/>を参照してください。
     </para>
    </listitem>

    <listitem>
     <para>
<!--
      The <literal>WITH</literal> clause is a <productname>PostgreSQL</productname>
      extension; storage parameters are not in the standard.
-->
<literal>WITH</literal>句は<productname>PostgreSQL</productname>の拡張です。
格納パラメータは標準にはありません。
     </para>
    </listitem>

    <listitem>
     <para>
<!--
      The <productname>PostgreSQL</productname> concept of tablespaces is not
      part of the standard.  Hence, the clause <literal>TABLESPACE</literal>
      is an extension.
-->
<productname>PostgreSQL</productname>のテーブル空間という概念は標準にはありません。
したがって、<literal>TABLESPACE</literal>句は拡張です。
     </para>
    </listitem>
   </itemizedlist></para>
 </refsect1>

 <refsect1>
<!--
  <title>See Also</title>
-->
  <title>関連項目</title>

  <simplelist type="inline">
   <member><xref linkend="sql-creatematerializedview"/></member>
   <member><xref linkend="sql-createtable"/></member>
   <member><xref linkend="sql-execute"/></member>
   <member><xref linkend="sql-select"/></member>
   <member><xref linkend="sql-selectinto"/></member>
   <member><xref linkend="sql-values"/></member>
  </simplelist>
 </refsect1>

</refentry><|MERGE_RESOLUTION|>--- conflicted
+++ resolved
@@ -206,13 +206,10 @@
       clause for a table can also include <literal>OIDS=FALSE</literal> to
       specify that rows of the new table should contain no OIDs (object
       identifiers), <literal>OIDS=TRUE</literal> is not supported anymore.
-<<<<<<< HEAD
-=======
 -->
 この句は、新しいテーブル用の格納パラメータ(省略可能)を指定します。
-詳細は<xref linkend="sql-createtable-storage-parameters" endterm="sql-createtable-storage-parameters-title"/>を参照してください。
+詳細は<xref linkend="sql-createtable-storage-parameters"/>を参照してください。
 後方互換のため、テーブルに対する<literal>WITH</literal>句には、OID（オブジェクト識別子）を持たないことを指定する<literal>OIDS=FALSE</literal>を含めることもできます。<literal>OIDS=TRUE</literal>は今はもうサポートされていません。
->>>>>>> 184958ef
      </para>
     </listitem>
    </varlistentry>

--- conflicted
+++ resolved
@@ -135,12 +135,8 @@
   <title>互換性</title>
 
   <para>
-<<<<<<< HEAD
+<!--
    This command conforms to ISO/IEC 9075-9 (SQL/MED), except that the
-=======
-<!--
-   This command conforms to the ISO/IEC 9075-9 (SQL/MED), except that the
->>>>>>> 184958ef
    standard only allows one foreign table to be dropped per command, and apart
    from the <literal>IF EXISTS</literal> option, which is a <productname>PostgreSQL</productname>
    extension.

<!-- doc/src/sgml/contrib.sgml -->

<appendix id="contrib">
<!--
 <title>Additional Supplied Modules</title>
-->
 <title>追加で提供されるモジュール</title>

 <para>
<!--
  This appendix and the next one contain information regarding the modules that
  can be found in the <literal>contrib</literal> directory of the
  <productname>PostgreSQL</productname> distribution.
  These include porting tools, analysis utilities,
  and plug-in features that are not part of the core PostgreSQL system,
  mainly because they address a limited audience or are too experimental
  to be part of the main source tree.  This does not preclude their
  usefulness.
-->
この付録と次の付録には<productname>PostgreSQL</productname>配布物の<literal>contrib</literal>ディレクトリにあるモジュールに関する情報があります。
ここには、移植用のツール、解析ユーティリティ、限定した利用者を対象にしていること、または、主ソースツリーに含めるには実験的すぎることが主な理由でPostgreSQLのコアシステムにはないプラグイン機能が含まれます。
これはその有用性を妨げるものではありません。
 </para>

 <para>
<!--
  This appendix covers extensions and other server plug-in modules found in
  <literal>contrib</literal>.  <xref linkend="contrib-prog"/> covers utility
  programs.
-->
この付録では、<literal>contrib</literal>にあるエクステンションやその他のサーバプラグインモジュールを説明します。
 </para>

 <para>
<!--
  When building from the source distribution, these components are not built
  automatically, unless you build the "world" target
  (see <xref linkend="build"/>).
  You can build and install all of them by running:
-->
ソース配布から構築する場合、"world"を対象に構築しない限り、これらのモジュールは自動的に構築されません(<xref linkend="build"/>参照)。
次のコマンドを実行することで、これらすべてを構築しインストールすることができます。
<screen>
<userinput>make</userinput>
<userinput>make install</userinput>
</screen>
<!--
  in the <literal>contrib</literal> directory of a configured source tree;
  or to build and install
  just one selected module, do the same in that module's subdirectory.
  Many of the modules have regression tests, which can be executed by
  running:
-->
選択した1つのモジュールのみを構築しインストールするには、そのモジュールのディレクトリで同じコマンドを行ってください。
多くのモジュールにはリグレッションテストがあり、インストール前であれば以下のコマンドで、
<screen>
<userinput>make check</userinput>
</screen>
<!--
  before installation or
-->
<productname>PostgreSQL</productname>サーバが動いている状態であれば以下のコマンドで実行できます。
<screen>
<userinput>make installcheck</userinput>
</screen>
<!--
  once you have a <productname>PostgreSQL</productname> server running.
-->
 </para>

 <para>
<!--
  If you are using a pre-packaged version of <productname>PostgreSQL</productname>,
  these modules are typically made available as a separate subpackage,
  such as <literal>postgresql-contrib</literal>.
-->
<productname>PostgreSQL</productname>のパッケージ化されたバージョンを使用している場合は通常、例えば<literal>postgresql-contrib</literal>のような別途副パッケージとしてこれらのモジュールが利用可能です。
 </para>

 <para>
<!--
  Many modules supply new user-defined functions, operators, or types.
  To make use of one of these modules, after you have installed the code
  you need to register the new SQL objects in the database system.
  This is done by executing
  a <xref linkend="sql-createextension"/> command.  In a fresh database,
  you can simply do
-->
多くのモジュールは新しいユーザ定義関数、演算子、型を提供します。
こうしたモジュールの1つを使用できるようにするためには、コードをインストールした後に、新しいSQLオブジェクトをデータベースサーバに登録する必要があります。
これは<xref linkend="sql-createextension"/>コマンドを実行することで行われます。
新しいデータベースでは、以下のように簡単に行うことができます。

<programlisting>
CREATE EXTENSION <replaceable>module_name</replaceable>;
</programlisting>

<!--
  This command registers the new SQL objects in the current database only,
  so you need to run it in each database that you want
  the module's facilities to be available in.  Alternatively, run it in
  database <literal>template1</literal> so that the extension will be copied into
  subsequently-created databases by default.
-->
このコマンドは現在のデータベースの中にのみ新しいSQLオブジェクトを登録します。
このため、そのモジュールの機能を利用可能にさせたいデータベース毎にこのコマンドを実行しなければなりません。
その拡張が今後作成されるデータベースにデフォルトでコピーされるように<literal>template1</literal>データベースに対して実行する方法もあります。
 </para>

 <para>
<!--
  For all these modules, <command>CREATE EXTENSION</command> must be run
  by a database superuser, unless the module is
  considered <quote>trusted</quote>, in which case it can be run by any
  user who has <literal>CREATE</literal> privilege on the current
  database.  Modules that are trusted are identified as such in the
  sections that follow.  Generally, trusted modules are ones that cannot
  provide access to outside-the-database functionality.
-->
これら全てのモジュールについて<command>CREATE EXTENSION</command>はデータベーススーパーユーザによって実行される必要がありますが、モジュールが<quote>trusted</quote>と見なされる場合は現在のデータベースに対して<literal>CREATE</literal>権限を持つユーザであれば誰でも実行することができます。
信頼されているモジュールは、以降の節でそのように識別されています。
一般的に信頼されているモジュールとは、データベース外の機能へのアクセスを提供できないモジュールのことです。
 </para>

 <para>
<!--
  Many modules allow you to install their objects in a schema of your
  choice.  To do that, add <literal>SCHEMA
  <replaceable>schema_name</replaceable></literal> to the <command>CREATE EXTENSION</command>
  command.  By default, the objects will be placed in your current creation
  target schema, which in turn defaults to <literal>public</literal>.
-->
多くのモジュールはユーザが選択したスキーマ内にそのオブジェクトをインストールすることができます。
これを行うためには<command>CREATE EXTENSION</command>コマンドに<literal>SCHEMA <replaceable>schema_name</replaceable></literal>を追加してください。
デフォルトでは、オブジェクトは現在の作成対象スキーマ内に格納され、そのスキーマのデフォルトは<literal>public</literal>です。
 </para>

 <para>
<!--
  Note, however, that some of these modules are not <quote>extensions</quote>
  in this sense, but are loaded into the server in some other way, for instance
  by way of
  <xref linkend="guc-shared-preload-libraries"/>.  See the documentation of each
  module for details.
-->
しかしながら、いくつかのモジュールはこの意味での<quote>エクステンション</quote>ではなく、例えば<xref linkend="guc-shared-preload-libraries"/>といった他の方法でサーバにロードされることに注意してください。
各モジュールの詳細はドキュメントを参照してください。
 </para>

 &adminpack;
 &amcheck;
 &auth-delay;
 &auto-explain;
 &bloom;
 &btree-gin;
 &btree-gist;
 &citext;
 &cube;
 &dblink;
 &dict-int;
 &dict-xsyn;
 &earthdistance;
 &file-fdw;
 &fuzzystrmatch;
 &hstore;
 &intagg;
 &intarray;
 &isn;
 &lo;
 &ltree;
 &oldsnapshot;
 &pageinspect;
 &passwordcheck;
 &pgbuffercache;
 &pgcrypto;
 &pgfreespacemap;
 &pgprewarm;
 &pgrowlocks;
 &pgstatstatements;
 &pgstattuple;
 &pgsurgery;
 &pgtrgm;
 &pgvisibility;
 &postgres-fdw;
 &seg;
 &sepgsql;
 &contrib-spi;
 &sslinfo;
 &tablefunc;
 &tcn;
 &test-decoding;
 &tsm-system-rows;
 &tsm-system-time;
 &unaccent;
 &uuid-ossp;
 &xml2;

</appendix>

<!--
These are two separate appendixes because it is difficult to mix regular
sections (for extensions) and refentries (for programs) in one chapter or
appendix.  And we do want the programs as refentries so that we can produce man
pages.
-->

<appendix id="contrib-prog">
<!--
 <title>Additional Supplied Programs</title>
-->
 <title>追加で提供されるプログラム</title>

 <para>
<!--
  This appendix and the previous one contain information regarding the modules that
  can be found in the <literal>contrib</literal> directory of the
  <productname>PostgreSQL</productname> distribution.  See <xref linkend="contrib"/> for
  more information about the <literal>contrib</literal> section in general and
  server extensions and plug-ins found in <literal>contrib</literal>
  specifically.
-->
この付録と前の付録には、<productname>PostgreSQL</productname>配布物の<literal>contrib</literal>ディレクトリにあるモジュールに関する情報があります。
<literal>contrib</literal>セクションの概要や、特に<literal>contrib</literal>にあるサーバエクステンションやプラグインに関する情報は、<xref linkend="contrib"/>を参照してください。
 </para>

 <para>
<!--
  This appendix covers utility programs found in <literal>contrib</literal>.
  Once installed, either from source or a packaging system, they are found in
  the <filename>bin</filename> directory of the
  <productname>PostgreSQL</productname> installation and can be used like any
  other program.
-->
この付録では<literal>contrib</literal>にあるユーティリティプログラムを説明します。
ソースからでもパッケージシステムからでも、いったんインストールされるとそれらは<productname>PostgreSQL</productname>がインストールされた場所の<filename>bin</filename>ディレクトリに入り、他のプログラムと同様に使用することができます。
 </para>

 <sect1 id="contrib-prog-client">
<!--
  <title>Client Applications</title>
-->
  <title>クライアントアプリケーション</title>

  <para>
<!--
   This section covers <productname>PostgreSQL</productname> client
   applications in <literal>contrib</literal>.  They can be run from anywhere,
   independent of where the database server resides.  See
   also <xref linkend="reference-client"/> for information about client
   applications that are part of the core <productname>PostgreSQL</productname>
   distribution.
-->
このセクションでは、<literal>contrib</literal>にある<productname>PostgreSQL</productname>のクライアントアプリケーションを説明します。それらは、データベースサーバがどこで稼働しているかに依存せず、どこからでも実行することが出来ます。
<productname>PostgreSQL</productname>のコア配布物に含まれるクライアントアプリケーションに関する情報は、<xref linkend="reference-client"/>を参照してください。
  </para>

 &oid2name;
 &vacuumlo;
 </sect1>

 <sect1 id="contrib-prog-server">
<!--
  <title>Server Applications</title>
-->
  <title>サーバアプリケーション</title>

  <para>
<<<<<<< HEAD
   Some applications run on the <productname>PostgreSQL</productname> server
   itself.  Currently, no such applications are included in the
   <literal>contrib</literal> directory.  See also <xref
   linkend="reference-server"/> for information about server applications that
   are part of the core <productname>PostgreSQL</productname> distribution.
=======
<!--
   This section covers <productname>PostgreSQL</productname> server-related
   applications in <literal>contrib</literal>.  They are typically run on the
   host where the database server resides.  See also <xref
   linkend="reference-server"/> for information about server applications that
   part of the core <productname>PostgreSQL</productname> distribution.
-->
このセクションでは、<literal>contrib</literal>にある<productname>PostgreSQL</productname>のサーバ関連のアプリケーションを説明します。
それらは、一般的にはデータベースサーバが稼働するホスト上で実行されます。
<productname>PostgreSQL</productname>のコア配布物に含まれるサーバアプリケーションに関する情報は、<xref linkend="reference-server"/>を参照してください。
>>>>>>> 9a9c638e
  </para>

 </sect1>
</appendix><|MERGE_RESOLUTION|>--- conflicted
+++ resolved
@@ -265,24 +265,11 @@
   <title>サーバアプリケーション</title>
 
   <para>
-<<<<<<< HEAD
    Some applications run on the <productname>PostgreSQL</productname> server
    itself.  Currently, no such applications are included in the
    <literal>contrib</literal> directory.  See also <xref
    linkend="reference-server"/> for information about server applications that
    are part of the core <productname>PostgreSQL</productname> distribution.
-=======
-<!--
-   This section covers <productname>PostgreSQL</productname> server-related
-   applications in <literal>contrib</literal>.  They are typically run on the
-   host where the database server resides.  See also <xref
-   linkend="reference-server"/> for information about server applications that
-   part of the core <productname>PostgreSQL</productname> distribution.
--->
-このセクションでは、<literal>contrib</literal>にある<productname>PostgreSQL</productname>のサーバ関連のアプリケーションを説明します。
-それらは、一般的にはデータベースサーバが稼働するホスト上で実行されます。
-<productname>PostgreSQL</productname>のコア配布物に含まれるサーバアプリケーションに関する情報は、<xref linkend="reference-server"/>を参照してください。
->>>>>>> 9a9c638e
   </para>
 
  </sect1>

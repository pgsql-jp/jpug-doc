<!--
doc/src/sgml/ref/alter_table.sgml
PostgreSQL documentation
-->

<refentry id="sql-altertable">
 <indexterm zone="sql-altertable">
  <primary>ALTER TABLE</primary>
 </indexterm>

 <refmeta>
  <refentrytitle>ALTER TABLE</refentrytitle>
  <manvolnum>7</manvolnum>
<!--
  <refmiscinfo>SQL - Language Statements</refmiscinfo>
-->
<refmiscinfo>SQL - 言語</refmiscinfo>
 </refmeta>

 <refnamediv>
  <refname>ALTER TABLE</refname>
<!--
  <refpurpose>change the definition of a table</refpurpose>
-->
  <refpurpose>テーブル定義を変更する</refpurpose>
 </refnamediv>

 <refsynopsisdiv>
<synopsis>
ALTER TABLE [ IF EXISTS ] [ ONLY ] <replaceable class="parameter">name</replaceable> [ * ]
    <replaceable class="parameter">action</replaceable> [, ... ]
ALTER TABLE [ IF EXISTS ] [ ONLY ] <replaceable class="parameter">name</replaceable> [ * ]
    RENAME [ COLUMN ] <replaceable class="parameter">column_name</replaceable> TO <replaceable class="parameter">new_column_name</replaceable>
ALTER TABLE [ IF EXISTS ] [ ONLY ] <replaceable class="parameter">name</replaceable> [ * ]
    RENAME CONSTRAINT <replaceable class="parameter">constraint_name</replaceable> TO <replaceable class="parameter">new_constraint_name</replaceable>
ALTER TABLE [ IF EXISTS ] <replaceable class="parameter">name</replaceable>
    RENAME TO <replaceable class="parameter">new_name</replaceable>
ALTER TABLE [ IF EXISTS ] <replaceable class="parameter">name</replaceable>
    SET SCHEMA <replaceable class="parameter">new_schema</replaceable>
ALTER TABLE ALL IN TABLESPACE <replaceable class="parameter">name</replaceable> [ OWNED BY <replaceable class="parameter">role_name</replaceable> [, ... ] ]
    SET TABLESPACE <replaceable class="parameter">new_tablespace</replaceable> [ NOWAIT ]
ALTER TABLE [ IF EXISTS ] <replaceable class="parameter">name</replaceable>
    ATTACH PARTITION <replaceable class="parameter">partition_name</replaceable> { FOR VALUES <replaceable class="parameter">partition_bound_spec</replaceable> | DEFAULT }
ALTER TABLE [ IF EXISTS ] <replaceable class="parameter">name</replaceable>
    DETACH PARTITION <replaceable class="parameter">partition_name</replaceable>

<!--
<phrase>where <replaceable class="parameter">action</replaceable> is one of:</phrase>
-->
<phrase>ここで、<replaceable class="parameter">action</replaceable>は以下のいずれかです。</phrase>

    ADD [ COLUMN ] [ IF NOT EXISTS ] <replaceable class="parameter">column_name</replaceable> <replaceable class="parameter">data_type</replaceable> [ COLLATE <replaceable class="parameter">collation</replaceable> ] [ <replaceable class="parameter">column_constraint</replaceable> [ ... ] ]
    DROP [ COLUMN ] [ IF EXISTS ] <replaceable class="parameter">column_name</replaceable> [ RESTRICT | CASCADE ]
    ALTER [ COLUMN ] <replaceable class="parameter">column_name</replaceable> [ SET DATA ] TYPE <replaceable class="parameter">data_type</replaceable> [ COLLATE <replaceable class="parameter">collation</replaceable> ] [ USING <replaceable class="parameter">expression</replaceable> ]
    ALTER [ COLUMN ] <replaceable class="parameter">column_name</replaceable> SET DEFAULT <replaceable class="parameter">expression</replaceable>
    ALTER [ COLUMN ] <replaceable class="parameter">column_name</replaceable> DROP DEFAULT
    ALTER [ COLUMN ] <replaceable class="parameter">column_name</replaceable> { SET | DROP } NOT NULL
    ALTER [ COLUMN ] <replaceable class="parameter">column_name</replaceable> ADD GENERATED { ALWAYS | BY DEFAULT } AS IDENTITY [ ( <replaceable>sequence_options</replaceable> ) ]
    ALTER [ COLUMN ] <replaceable class="parameter">column_name</replaceable> { SET GENERATED { ALWAYS | BY DEFAULT } | SET <replaceable>sequence_option</replaceable> | RESTART [ [ WITH ] <replaceable class="parameter">restart</replaceable> ] } [...]
    ALTER [ COLUMN ] <replaceable class="parameter">column_name</replaceable> DROP IDENTITY [ IF EXISTS ]
    ALTER [ COLUMN ] <replaceable class="parameter">column_name</replaceable> SET STATISTICS <replaceable class="parameter">integer</replaceable>
    ALTER [ COLUMN ] <replaceable class="parameter">column_name</replaceable> SET ( <replaceable class="parameter">attribute_option</replaceable> = <replaceable class="parameter">value</replaceable> [, ... ] )
    ALTER [ COLUMN ] <replaceable class="parameter">column_name</replaceable> RESET ( <replaceable class="parameter">attribute_option</replaceable> [, ... ] )
    ALTER [ COLUMN ] <replaceable class="parameter">column_name</replaceable> SET STORAGE { PLAIN | EXTERNAL | EXTENDED | MAIN }
    ADD <replaceable class="parameter">table_constraint</replaceable> [ NOT VALID ]
    ADD <replaceable class="parameter">table_constraint_using_index</replaceable>
    ALTER CONSTRAINT <replaceable class="parameter">constraint_name</replaceable> [ DEFERRABLE | NOT DEFERRABLE ] [ INITIALLY DEFERRED | INITIALLY IMMEDIATE ]
    VALIDATE CONSTRAINT <replaceable class="parameter">constraint_name</replaceable>
    DROP CONSTRAINT [ IF EXISTS ]  <replaceable class="parameter">constraint_name</replaceable> [ RESTRICT | CASCADE ]
    DISABLE TRIGGER [ <replaceable class="parameter">trigger_name</replaceable> | ALL | USER ]
    ENABLE TRIGGER [ <replaceable class="parameter">trigger_name</replaceable> | ALL | USER ]
    ENABLE REPLICA TRIGGER <replaceable class="parameter">trigger_name</replaceable>
    ENABLE ALWAYS TRIGGER <replaceable class="parameter">trigger_name</replaceable>
    DISABLE RULE <replaceable class="parameter">rewrite_rule_name</replaceable>
    ENABLE RULE <replaceable class="parameter">rewrite_rule_name</replaceable>
    ENABLE REPLICA RULE <replaceable class="parameter">rewrite_rule_name</replaceable>
    ENABLE ALWAYS RULE <replaceable class="parameter">rewrite_rule_name</replaceable>
    DISABLE ROW LEVEL SECURITY
    ENABLE ROW LEVEL SECURITY
    FORCE ROW LEVEL SECURITY
    NO FORCE ROW LEVEL SECURITY
    CLUSTER ON <replaceable class="parameter">index_name</replaceable>
    SET WITHOUT CLUSTER
    SET WITHOUT OIDS
    SET TABLESPACE <replaceable class="parameter">new_tablespace</replaceable>
    SET { LOGGED | UNLOGGED }
    SET ( <replaceable class="parameter">storage_parameter</replaceable> = <replaceable class="parameter">value</replaceable> [, ... ] )
    RESET ( <replaceable class="parameter">storage_parameter</replaceable> [, ... ] )
    INHERIT <replaceable class="parameter">parent_table</replaceable>
    NO INHERIT <replaceable class="parameter">parent_table</replaceable>
    OF <replaceable class="parameter">type_name</replaceable>
    NOT OF
    OWNER TO { <replaceable class="parameter">new_owner</replaceable> | CURRENT_USER | SESSION_USER }
    REPLICA IDENTITY { DEFAULT | USING INDEX <replaceable class="parameter">index_name</replaceable> | FULL | NOTHING }

<!--
<phrase>and <replaceable class="parameter">partition_bound_spec</replaceable> is:</phrase>
-->
<phrase>また、<replaceable class="parameter">partition_bound_spec</replaceable>は以下のいずれかです。</phrase>

IN ( <replaceable class="parameter">partition_bound_expr</replaceable> [, ...] ) |
FROM ( { <replaceable class="parameter">partition_bound_expr</replaceable> | MINVALUE | MAXVALUE } [, ...] )
  TO ( { <replaceable class="parameter">partition_bound_expr</replaceable> | MINVALUE | MAXVALUE } [, ...] ) |
WITH ( MODULUS <replaceable class="parameter">numeric_literal</replaceable>, REMAINDER <replaceable class="parameter">numeric_literal</replaceable> )

<!--
<phrase>and <replaceable class="parameter">column_constraint</replaceable> is:</phrase>
-->
<phrase>また、<replaceable class="parameter">column_constraint</replaceable>は以下の通りです。</phrase>

[ CONSTRAINT <replaceable class="parameter">constraint_name</replaceable> ]
{ NOT NULL |
  NULL |
  CHECK ( <replaceable class="parameter">expression</replaceable> ) [ NO INHERIT ] |
  DEFAULT <replaceable>default_expr</replaceable> |
  GENERATED ALWAYS AS ( <replaceable>generation_expr</replaceable> ) STORED |
  GENERATED { ALWAYS | BY DEFAULT } AS IDENTITY [ ( <replaceable>sequence_options</replaceable> ) ] |
  UNIQUE <replaceable class="parameter">index_parameters</replaceable> |
  PRIMARY KEY <replaceable class="parameter">index_parameters</replaceable> |
  REFERENCES <replaceable class="parameter">reftable</replaceable> [ ( <replaceable class="parameter">refcolumn</replaceable> ) ] [ MATCH FULL | MATCH PARTIAL | MATCH SIMPLE ]
    [ ON DELETE <replaceable class="parameter">referential_action</replaceable> ] [ ON UPDATE <replaceable class="parameter">referential_action</replaceable> ] }
[ DEFERRABLE | NOT DEFERRABLE ] [ INITIALLY DEFERRED | INITIALLY IMMEDIATE ]

<!--
<phrase>and <replaceable class="parameter">table_constraint</replaceable> is:</phrase>
-->
<phrase>また、<replaceable class="parameter">table_constraint</replaceable>は以下の通りです。</phrase>

[ CONSTRAINT <replaceable class="parameter">constraint_name</replaceable> ]
{ CHECK ( <replaceable class="parameter">expression</replaceable> ) [ NO INHERIT ] |
  UNIQUE ( <replaceable class="parameter">column_name</replaceable> [, ... ] ) <replaceable class="parameter">index_parameters</replaceable> |
  PRIMARY KEY ( <replaceable class="parameter">column_name</replaceable> [, ... ] ) <replaceable class="parameter">index_parameters</replaceable> |
  EXCLUDE [ USING <replaceable class="parameter">index_method</replaceable> ] ( <replaceable class="parameter">exclude_element</replaceable> WITH <replaceable class="parameter">operator</replaceable> [, ... ] ) <replaceable class="parameter">index_parameters</replaceable> [ WHERE ( <replaceable class="parameter">predicate</replaceable> ) ] |
  FOREIGN KEY ( <replaceable class="parameter">column_name</replaceable> [, ... ] ) REFERENCES <replaceable class="parameter">reftable</replaceable> [ ( <replaceable class="parameter">refcolumn</replaceable> [, ... ] ) ]
    [ MATCH FULL | MATCH PARTIAL | MATCH SIMPLE ] [ ON DELETE <replaceable class="parameter">referential_action</replaceable> ] [ ON UPDATE <replaceable class="parameter">referential_action</replaceable> ] }
[ DEFERRABLE | NOT DEFERRABLE ] [ INITIALLY DEFERRED | INITIALLY IMMEDIATE ]

<!--
<phrase>and <replaceable class="parameter">table_constraint_using_index</replaceable> is:</phrase>
-->
<phrase>また<replaceable class="parameter">table_constraint_using_index</replaceable>は以下の通りです。</phrase>

    [ CONSTRAINT <replaceable class="parameter">constraint_name</replaceable> ]
    { UNIQUE | PRIMARY KEY } USING INDEX <replaceable class="parameter">index_name</replaceable>
    [ DEFERRABLE | NOT DEFERRABLE ] [ INITIALLY DEFERRED | INITIALLY IMMEDIATE ]

<!--
<phrase><replaceable class="parameter">index_parameters</replaceable> in <literal>UNIQUE</literal>, <literal>PRIMARY KEY</literal>, and <literal>EXCLUDE</literal> constraints are:</phrase>
-->
<phrase><literal>UNIQUE</literal>、<literal>PRIMARY KEY</literal>、および、<literal>EXCLUDE</literal>制約での<replaceable class="parameter">index_parameters</replaceable>は以下の通りです。</phrase>

[ INCLUDE ( <replaceable class="parameter">column_name</replaceable> [, ... ] ) ]
[ WITH ( <replaceable class="parameter">storage_parameter</replaceable> [= <replaceable class="parameter">value</replaceable>] [, ... ] ) ]
[ USING INDEX TABLESPACE <replaceable class="parameter">tablespace_name</replaceable> ]

<!--
<phrase><replaceable class="parameter">exclude_element</replaceable> in an <literal>EXCLUDE</literal> constraint is:</phrase>
-->
<phrase><literal>EXCLUDE</literal>制約での<replaceable class="parameter">exclude_element</replaceable>は以下の通りです。</phrase>

{ <replaceable class="parameter">column_name</replaceable> | ( <replaceable class="parameter">expression</replaceable> ) } [ <replaceable class="parameter">opclass</replaceable> ] [ ASC | DESC ] [ NULLS { FIRST | LAST } ]
</synopsis>
 </refsynopsisdiv>

 <refsect1>
<!--
  <title>Description</title>
-->
  <title>説明</title>

  <para>
<!--
   <command>ALTER TABLE</command> changes the definition of an existing table.
   There are several subforms described below. Note that the lock level required
<<<<<<< HEAD
   may differ for each subform. An <literal>ACCESS EXCLUSIVE</literal> lock is held
   unless explicitly noted. When multiple subcommands are listed, the lock
   held will be the strictest one required from any subcommand.
-->
<command>ALTER TABLE</command>は既存のテーブルの定義を変更します。
以下のようにいくつかの副構文があります。
要求されるロックレベルはそれぞれの副構文によって異なることに注意してください。
特に記述がなければ<literal>ACCESS EXCLUSIVE</literal>ロックを取得します。
複数のサブコマンドが使われるときは、それらのサブコマンドが要求するうち、もっとも高いレベルのロックを取得します。
=======
   may differ for each subform. An <literal>ACCESS EXCLUSIVE</literal> lock is
   acquired unless explicitly noted. When multiple subcommands are given, the
   lock acquired will be the strictest one required by any subcommand.
>>>>>>> 5060275a

  <variablelist>
   <varlistentry>
    <term><literal>ADD COLUMN [ IF NOT EXISTS ]</literal></term>
    <listitem>
     <para>
<!--
      This form adds a new column to the table, using the same syntax as
      <xref linkend="sql-createtable"/>. If <literal>IF NOT EXISTS</literal>
      is specified and a column already exists with this name,
      no error is thrown.
-->
この構文を使用すると、<xref linkend="sql-createtable"/>と同じ構文を使って新しい列をテーブルに追加できます。
<literal>IF NOT EXISTS</literal>が指定され、その名前の列が既に存在している場合は、エラーが発生しません。
     </para>
    </listitem>
   </varlistentry>

   <varlistentry>
    <term><literal>DROP COLUMN [ IF EXISTS ]</literal></term>
    <listitem>
     <para>
<!--
      This form drops a column from a table.  Indexes and
      table constraints involving the column will be automatically
      dropped as well.
      Multivariate statistics referencing the dropped column will also be
      removed if the removal of the column would cause the statistics to
      contain data for only a single column.
      You will need to say <literal>CASCADE</literal> if anything outside the table
      depends on the column, for example, foreign key references or views.
      If <literal>IF EXISTS</literal> is specified and the column
      does not exist, no error is thrown. In this case a notice
      is issued instead.
-->
この構文を使用すると、テーブルから列を削除できます。
削除する列を含んでいるインデックスおよびテーブル制約も自動的に削除されます。
削除する列を参照する多変量統計がある場合、列の削除の結果、その統計が1つの列のデータしか含まないようになるなら、それも削除されます。
また、削除する列にテーブル以外が依存（例えば、外部キー制約、ビューなど）している場合、<literal>CASCADE</literal>を付ける必要があります。
<literal>IF EXISTS</literal>が指定されている場合、もしその列がなかったとしてもエラーにはなりません。
この場合は代わりに注意が出力されます。
     </para>
    </listitem>
   </varlistentry>

   <varlistentry>
    <term><literal>SET DATA TYPE</literal></term>
    <listitem>
     <para>
<!--
      This form changes the type of a column of a table. Indexes and
      simple table constraints involving the column will be automatically
      converted to use the new column type by reparsing the originally
      supplied expression.
      The optional <literal>COLLATE</literal> clause specifies a collation
      for the new column; if omitted, the collation is the default for the
      new column type.
      The optional <literal>USING</literal>
      clause specifies how to compute the new column value from the old;
      if omitted, the default conversion is the same as an assignment
      cast from old data type to new.  A  <literal>USING</literal>
      clause must be provided if there is no implicit or assignment
      cast from old to new type.
-->
この構文を使用すると、テーブルの列の型を変更できます。
その列を含むインデックスと簡単なテーブル制約は、元々与えられた式を再解析し、新しい型を使用するように自動的に変換されます。
<literal>COLLATE</literal>句を使うと、新しい列の照合順を指定できます。
省略時の照合順は新しい列の型のデフォルトになります。
<literal>USING</literal>句を使うと、古い列値をどのように新しい値に計算するかを指定できます。
省略された場合、デフォルトの変換は、古いデータ型から新しいデータ型への代入キャストと同じになります。
古いデータ型から新しいデータ型への暗黙キャストあるいは代入キャストがない場合、<literal>USING</literal>句を指定しなければなりません。

     </para>
    </listitem>
   </varlistentry>

   <varlistentry>
    <term><literal>SET</literal>/<literal>DROP DEFAULT</literal></term>
    <listitem>
     <para>
<!--
      These forms set or remove the default value for a column.
      Default values only apply in subsequent <command>INSERT</command>
      or <command>UPDATE</command> commands; they do not cause rows already in the
      table to change.
-->
これらの構文を使用すると、列のデフォルト値を設定または削除できます。
デフォルト値は、変更後に行われる<command>INSERT</command>または<command>UPDATE</command>コマンドにのみ適用されます。
テーブル内の既存の行は変更されません。
     </para>
    </listitem>
   </varlistentry>

   <varlistentry>
    <term><literal>SET</literal>/<literal>DROP NOT NULL</literal></term>
    <listitem>
     <para>
<!--
      These forms change whether a column is marked to allow null
      values or to reject null values.
-->
これらの構文は、列の値としてNULL値を使用できるかどうか設定します。
     </para>

     <para>
<!--
      <literal>SET NOT NULL</literal> may only be applied to a column
      provided none of the records in the table contain a
      <literal>NULL</literal> value for the column.  Ordinarily this is
      checked during the <literal>ALTER TABLE</literal> by scanning the
      entire table; however, if a valid <literal>CHECK</literal> constraint is
      found which proves no <literal>NULL</literal> can exist, then the
      table scan is skipped.
-->
<literal>SET NOT NULL</literal>は、テーブルの項目でその列が<literal>NULL</literal>値であるものが1つもない場合にのみ、その列に設定可能です。
通常これは<literal>ALTER TABLE</literal>がテーブル全体をスキャンする際に確認されます。しかしながら、<literal>NULL</literal>が存在できないことを示す有効な<literal>CHECK</literal>制約が見つかれば、テーブルスキャンは省略されます。
     </para>

     <para>
<!--
      If this table is a partition, one cannot perform <literal>DROP NOT NULL</literal>
      on a column if it is marked <literal>NOT NULL</literal> in the parent
      table.  To drop the <literal>NOT NULL</literal> constraint from all the
      partitions, perform <literal>DROP NOT NULL</literal> on the parent
      table.  Even if there is no <literal>NOT NULL</literal> constraint on the
      parent, such a constraint can still be added to individual partitions,
      if desired; that is, the children can disallow nulls even if the parent
      allows them, but not the other way around.
-->
このテーブルがパーティションの場合、親テーブルで<literal>NOT NULL</literal>の印がつけられている列について<literal>DROP NOT NULL</literal>を実行することはできません。
すべてのパーティションから<literal>NOT NULL</literal>制約を削除するには、親テーブルで<literal>DROP NOT NULL</literal>を実行してください。
親テーブルに<literal>NOT NULL</literal>制約がない場合でも、望むなら各パーティションにそのような制約を追加することができます。
つまり、親テーブルがNULLを許していても子テーブルでNULLを禁止することができますが、その逆はできません。
     </para>
    </listitem>
   </varlistentry>

   <varlistentry>
    <term><literal>ADD GENERATED { ALWAYS | BY DEFAULT } AS IDENTITY</literal></term>
    <term><literal>SET GENERATED { ALWAYS | BY DEFAULT }</literal></term>
    <term><literal>DROP IDENTITY [ IF EXISTS ]</literal></term>
    <listitem>
     <para>
<!--
      These forms change whether a column is an identity column or change the
      generation attribute of an existing identity column.
      See <xref linkend="sql-createtable"/> for details.
-->
この構文では、列がIDENTITY列であるかどうか、または既存のIDENTITY列の生成属性を変更することができます。
詳細は<xref linkend="sql-createtable"/>を参照してください。
     </para>

     <para>
<!--
      If <literal>DROP IDENTITY IF EXISTS</literal> is specified and the
      column is not an identity column, no error is thrown.  In this case a
      notice is issued instead.
-->
<literal>DROP IDENTITY IF EXISTS</literal>が指定され、その列がIDENTITY列でない場合は、エラーを発生させません。
この場合、注意メッセージが発行されます。
     </para>
    </listitem>
   </varlistentry>

   <varlistentry>
    <term><literal>SET <replaceable>sequence_option</replaceable></literal></term>
    <term><literal>RESTART</literal></term>
    <listitem>
     <para>
<!--
      These forms alter the sequence that underlies an existing identity
      column.  <replaceable>sequence_option</replaceable> is an option
      supported by <xref linkend="sql-altersequence"/> such
      as <literal>INCREMENT BY</literal>.
-->
この構文では、既存のIDENTITY列に紐付けられているシーケンスを変更します。
<replaceable>sequence_option</replaceable>は<literal>INCREMENT BY</literal>など<xref linkend="sql-altersequence"/>がサポートするオプションです。
     </para>
    </listitem>
   </varlistentry>

   <varlistentry>
    <term><literal>SET STATISTICS</literal></term>
    <listitem>
     <para>
<!--
      This form
      sets the per-column statistics-gathering target for subsequent
      <xref linkend="sql-analyze"/> operations.
      The target can be set in the range 0 to 10000; alternatively, set it
      to -1 to revert to using the system default statistics
      target (<xref linkend="guc-default-statistics-target"/>).
      For more information on the use of statistics by the
      <productname>PostgreSQL</productname> query planner, refer to
      <xref linkend="planner-stats"/>.
-->
この構文は、以後の<xref linkend="sql-analyze"/>操作において、列単位での統計情報収集対象を設定します。
対象として、0から10000までの範囲の値を設定可能です。
また、対象を-1に設定すると、システムのデフォルト統計情報対象（<xref linkend="guc-default-statistics-target"/>）が使用されます。
<productname>PostgreSQL</productname>の問い合わせプランナによる統計情報の使用に関する詳細は、<xref linkend="planner-stats"/>を参照してください。
     </para>
     <para>
<!--
      <literal>SET STATISTICS</literal> acquires a
      <literal>SHARE UPDATE EXCLUSIVE</literal> lock.
-->
<literal>SET STATISTICS</literal>は<literal>SHARE UPDATE EXCLUSIVE</literal>ロックを取得します。
     </para>
    </listitem>
   </varlistentry>

   <varlistentry>
    <term><literal>SET ( <replaceable class="parameter">attribute_option</replaceable> = <replaceable class="parameter">value</replaceable> [, ... ] )</literal></term>
    <term><literal>RESET ( <replaceable class="parameter">attribute_option</replaceable> [, ... ] )</literal></term>
    <listitem>
     <para>
<!--
      This form sets or resets per-attribute options.  Currently, the only
      defined per-attribute options are <literal>n_distinct</literal> and
      <literal>n_distinct_inherited</literal>, which override the
      number-of-distinct-values estimates made by subsequent
      <xref linkend="sql-analyze"/>
      operations.  <literal>n_distinct</literal> affects the statistics for the table
      itself, while <literal>n_distinct_inherited</literal> affects the statistics
      gathered for the table plus its inheritance children.  When set to a
      positive value, <command>ANALYZE</command> will assume that the column contains
      exactly the specified number of distinct nonnull values.  When set to a
      negative value, which must be greater
      than or equal to -1, <command>ANALYZE</command> will assume that the number of
      distinct nonnull values in the column is linear in the size of the
      table; the exact count is to be computed by multiplying the estimated
      table size by the absolute value of the given number.  For example,
      a value of -1 implies that all values in the column are distinct, while
      a value of -0.5 implies that each value appears twice on the average.
      This can be useful when the size of the table changes over time, since
      the multiplication by the number of rows in the table is not performed
      until query planning time.  Specify a value of 0 to revert to estimating
      the number of distinct values normally.  For more information on the use
      of statistics by the <productname>PostgreSQL</productname> query
      planner, refer to <xref linkend="planner-stats"/>.
-->
この構文は属性単位のオプションの設定または設定解除を行います。
現時点では属性単位のオプションで定義されているのは<literal>n_distinct</literal>および<literal>n_distinct_inherited</literal>のみです。
これらのオプションは、その後の<xref linkend="sql-analyze"/>操作により生成される個別値数の推定値を上書きします。
<literal>n_distinct</literal>はテーブル自身の統計情報に影響を与え、<literal>n_distinct_inherited</literal>はテーブルとそれを継承した子テーブルから集めた統計情報に影響を与えます。
正の値の場合、<command>ANALYZE</command>は、その列には、正確に指定された個数の非NULLの個別値が存在するものとみなします。
負の値の場合、この値は-1以上でなければなりませんが、<command>ANALYZE</command>は、その列内の非NULLの個別値はテーブルのサイズに線形であるとみなし、推定テーブルサイズに指定した値の絶対値を乗じた値が個別値数であるとみなします。
たとえば、-1という値は、列内のすべての値に重複がないことを意味し、-0.5という値は個々の値は平均して2回現れることを意味します。
テーブルの行数との乗算は問い合わせ計画を作成するまで行われませんので、テーブルサイズが変わり続けるような場合にこれは有用かもしれません。
0という値を指定することで、個別値数の推定を通常に戻します。
<productname>PostgreSQL</productname>問い合わせプランナにおける統計情報の使用に関しては<xref linkend="planner-stats"/>を参照してください。
     </para>
     <para>
<!--
      Changing per-attribute options acquires a
      <literal>SHARE UPDATE EXCLUSIVE</literal> lock.
-->
属性単位のオプションの変更は<literal>SHARE UPDATE EXCLUSIVE</literal>ロックを取得します。
     </para>
    </listitem>
   </varlistentry>

   <varlistentry>
    <term>
     <literal>SET STORAGE</literal>
     <indexterm>
      <primary>TOAST</primary>
<!--
      <secondary>per-column storage settings</secondary>
-->
      <secondary>列ごとの保管設定</secondary>
     </indexterm>
    </term>
    <listitem>
     <para>
<!--
      This form sets the storage mode for a column. This controls whether this
      column is held inline or in a secondary <acronym>TOAST</acronym> table, and
      whether the data
      should be compressed or not. <literal>PLAIN</literal> must be used
      for fixed-length values such as <type>integer</type> and is
      inline, uncompressed. <literal>MAIN</literal> is for inline,
      compressible data. <literal>EXTERNAL</literal> is for external,
      uncompressed data, and <literal>EXTENDED</literal> is for external,
      compressed data.  <literal>EXTENDED</literal> is the default for most
      data types that support non-<literal>PLAIN</literal> storage.
      Use of <literal>EXTERNAL</literal> will make substring operations on
      very large <type>text</type> and <type>bytea</type> values run faster,
      at the penalty of increased storage space.  Note that
      <literal>SET STORAGE</literal> doesn't itself change anything in the table,
      it just sets the strategy to be pursued during future table updates.
      See <xref linkend="storage-toast"/> for more information.
-->
この構文は、列の保管モードを設定します。
列をインラインで保持するか補助TOASTテーブルに保持するか、また、データを圧縮するかどうかを制御できます。
<literal>PLAIN</literal>は、<type>integer</type>のような固定長の値に対して使用します。インラインで保持され、圧縮されません。
<literal>MAIN</literal>は、インラインで保持されていて、圧縮可能なデータに使用します。
<literal>EXTERNAL</literal>は圧縮されていない外部データに使用します。
<literal>EXTENDED</literal>は圧縮された外部データに使用します。
<literal>EXTENDED</literal>は、<literal>PLAIN</literal>以外の保管をサポートするほとんどのデータ型におけるデフォルトです。
<literal>EXTERNAL</literal>を使用すると、非常に長い<type>text</type>および<type>bytea</type>列に対する部分文字列操作の処理速度が向上しますが、必要な保管容量が増えるというデメリットがあります。
<literal>SET STORAGE</literal>自体はテーブルをまったく変更しないことに注意してください。
以後のテーブルの更新時に遂行する戦略を設定するだけです。
詳細は<xref linkend="storage-toast"/>を参照してください。
     </para>
    </listitem>
   </varlistentry>

   <varlistentry>
    <term><literal>ADD <replaceable class="parameter">table_constraint</replaceable> [ NOT VALID ]</literal></term>
    <listitem>
     <para>
<<<<<<< HEAD
<!--
      This form adds a new constraint to a table using the same syntax as
      <xref linkend="sql-createtable"/>, plus the option <literal>NOT
=======
      This form adds a new constraint to a table using the same constraint
      syntax as <xref linkend="sql-createtable"/>, plus the option <literal>NOT
>>>>>>> 5060275a
      VALID</literal>, which is currently only allowed for foreign key
      and CHECK constraints.
-->
この構文は、<xref linkend="sql-createtable"/>と同じ構文に加え、現時点では外部キー制約と検査制約でのみ許される<literal>NOT VALID</literal>オプションを使って新しい制約をテーブルに追加します。
     </para>

     <para>
<!--
      Normally, this form will cause a scan of the table to verify that all
      existing rows in the table satisfy the new constraint.  But if
      the <literal>NOT VALID</literal> option is used, this
      potentially-lengthy scan is skipped.  The constraint will still be
      enforced against subsequent inserts or updates (that is, they'll fail
      unless there is a matching row in the referenced table, in the case
      of foreign keys, or they'll fail unless the new row matches the
      specified check condition).  But the
      database will not assume that the constraint holds for all rows in
      the table, until it is validated by using the <literal>VALIDATE
      CONSTRAINT</literal> option.
      See <xref linkend="sql-altertable-notes"
      endterm="sql-altertable-notes-title"/> below for more information
      about using the <literal>NOT VALID</literal> option.
-->
通常この構文は、テーブルの既存の行が新しい制約を満たすか確認するため、テーブルのスキャンの原因となります。
しかし、<literal>NOT VALID</literal>オプションが使われていれば、時間がかかるかもしれないこのスキャンは省略されます。
それでも、制約はその後の挿入や更新に対して強制されます（つまり、外部キー制約の場合、被参照テーブルに一致する行が存在しない限り失敗します。指定された検査制約に一致する新しい行が存在しない限り失敗します）。
しかしデータベースは、<literal>VALIDATE CONSTRAINT</literal>オプションを使用して検証されるまで、テーブル内のすべての行で制約が保持されているとみなしません。
<literal>NOT VALID</literal>オブションを使うことに関する更なる情報は<xref linkend="sql-altertable-notes" endterm="sql-altertable-notes-title"/>以下を参照してください。
     </para>

     <para>
<<<<<<< HEAD
<!--
      Addition of a foreign key constraint requires a
      <literal>SHARE ROW EXCLUSIVE</literal> lock on the referenced table,
      in addition to the lock on the table receiving the constraint.
-->
外部キー制約の追加には、制約を受け取るテーブルでのロックに加えて、被参照テーブルに<literal>SHARE ROW EXCLUSIVE</literal>ロックが必要です。
=======
      Although most forms of <literal>ADD
      <replaceable class="parameter">table_constraint</replaceable></literal>
      require an <literal>ACCESS EXCLUSIVE</literal> lock, <literal>ADD
      FOREIGN KEY</literal> requires only a <literal>SHARE ROW
      EXCLUSIVE</literal> lock.  Note that <literal>ADD FOREIGN KEY</literal>
      also acquires a <literal>SHARE ROW EXCLUSIVE</literal> lock on the
      referenced table, in addition to the lock on the table on which the
      constraint is declared.
>>>>>>> 5060275a
     </para>

     <para>
<!--
      Additional restrictions apply when unique or primary key constraints
      are added to partitioned tables; see <xref linkend="sql-createtable"/>.
      Also, foreign key constraints on partitioned
      tables may not be declared <literal>NOT VALID</literal> at present.
-->
一意性制約や主キー制約がパーティションテーブルに追加されるときには、追加的な制限が適用されます。
<xref linkend="sql-createtable" />を参照してください。
また、今のところ、パーティションテーブルでの外部キー制約では<literal>NOT VALID</literal>と宣言できません。
     </para>

    </listitem>
   </varlistentry>

   <varlistentry>
    <term><literal>ADD <replaceable class="parameter">table_constraint_using_index</replaceable></literal></term>
    <listitem>
     <para>
<!--
      This form adds a new <literal>PRIMARY KEY</literal> or <literal>UNIQUE</literal>
      constraint to a table based on an existing unique index.  All the
      columns of the index will be included in the constraint.
-->
この構文は、既存の一意性インデックスに基づき、テーブルに<literal>PRIMARY KEY</literal>または<literal>UNIQUE</literal>制約を新たに追加します。
インデックスのすべての列がこの制約に含まれます。
     </para>

     <para>
<!--
      The index cannot have expression columns nor be a partial index.
      Also, it must be a b-tree index with default sort ordering.  These
      restrictions ensure that the index is equivalent to one that would be
      built by a regular <literal>ADD PRIMARY KEY</literal> or <literal>ADD UNIQUE</literal>
      command.
-->
このインデックスは式列を持つことはできず、また部分インデックスであってはいけません。
またこれはデフォルトのソート順序を持つB-Treeインデックスでなければなりません。
これらの制限により、このインデックスが通常の<literal>ADD PRIMARY KEY</literal>または<literal>ADD UNIQUE</literal>コマンドにより構築されたインデックスと等価であることを確実にします。
     </para>

     <para>
<!--
      If <literal>PRIMARY KEY</literal> is specified, and the index's columns are not
      already marked <literal>NOT NULL</literal>, then this command will attempt to
      do <literal>ALTER COLUMN SET NOT NULL</literal> against each such column.
      That requires a full table scan to verify the column(s) contain no
      nulls.  In all other cases, this is a fast operation.
-->
<literal>PRIMARY KEY</literal>が指定され、インデックスの列が<literal>NOT NULL</literal>と印付けされていない場合、このコマンドはこうした列のそれぞれに対して<literal>ALTER COLUMN SET NOT NULL</literal>の実施を試みます。
これは列にNULLが含まれないことを検証するために完全なテーブルスキャンを必要とします。
この他の場合においては、これが高速な操作です。
     </para>

     <para>
<!--
      If a constraint name is provided then the index will be renamed to match
      the constraint name.  Otherwise the constraint will be named the same as
      the index.
-->
制約名が提供された場合、インデックスの名前は制約名に合うように変更されます。
提供されない場合は制約にはインデックスと同じ名前が付けられます。
     </para>

     <para>
<!--
      After this command is executed, the index is <quote>owned</quote> by the
      constraint, in the same way as if the index had been built by
      a regular <literal>ADD PRIMARY KEY</literal> or <literal>ADD UNIQUE</literal>
      command.  In particular, dropping the constraint will make the index
      disappear too.
-->
このコマンドの実行後、インデックスは、制約により<quote>所有</quote>され、それはインデックスが通常の<literal>ADD PRIMARY KEY</literal>または<literal>ADD UNIQUE</literal>により構築された場合と同様です。
特にこの制約を削除するとインデックスも消えてしまいます。
     </para>

     <para>
<!--
      This form is not currently supported on partitioned tables.
-->
この形式は今のところパーティションテーブルではサポートされません。
     </para>

     <note>
      <para>
<!--
       Adding a constraint using an existing index can be helpful in
       situations where a new constraint needs to be added without blocking
       table updates for a long time.  To do that, create the index using
       <command>CREATE INDEX CONCURRENTLY</command>, and then install it as an
       official constraint using this syntax.  See the example below.
-->
既存のインデックスを使用した制約の追加は、テーブル更新を長時間ブロックすることなく新しい制約を追加しなければならない場合に有用になる可能性があります。
このためには、<command>CREATE INDEX CONCURRENTLY</command>を用いてインデックスを作成し、この構文を使用して正式の制約としてインストールしてください。
後述の例を参照してください。
      </para>
     </note>
    </listitem>
   </varlistentry>

   <varlistentry>
    <term><literal>ALTER CONSTRAINT</literal></term>
    <listitem>
     <para>
<!--
      This form alters the attributes of a constraint that was previously
      created. Currently only foreign key constraints may be altered.
-->
この構文は以前に作成された制約の属性を変更します。
現在は外部キー制約のみを変更できます。
     </para>
    </listitem>
   </varlistentry>

   <varlistentry>
    <term><literal>VALIDATE CONSTRAINT</literal></term>
    <listitem>
     <para>
<!--
      This form validates a foreign key or check constraint that was
      previously created as <literal>NOT VALID</literal>, by scanning the
      table to ensure there are no rows for which the constraint is not
      satisfied.  Nothing happens if the constraint is already marked valid.
      (See <xref linkend="sql-altertable-notes"
      endterm="sql-altertable-notes-title"/> below for an explanation of the
      usefulness of this command.)
-->
この構文は、以前に<literal>NOT VALID</literal>として作成された外部キー制約または検査制約を、これらの制約を満たさない行が存在しないことを確認するためにテーブルをスキャンして、検証します。
制約がすでに有効であると記録されている場合は何も起こりません。
(このコマンドの有用性の説明は<xref linkend="sql-altertable-notes" endterm="sql-altertable-notes-title"/>以下を参照してください。)
     </para>
    </listitem>
   </varlistentry>

   <varlistentry>
    <term><literal>DROP CONSTRAINT [ IF EXISTS ]</literal></term>
    <listitem>
     <para>
<!--
      This form drops the specified constraint on a table, along with
      any index underlying the constraint.
      If <literal>IF EXISTS</literal> is specified and the constraint
      does not exist, no error is thrown. In this case a notice is issued instead.
-->
この構文はテーブル上の指定した制約を、制約の基となるインデックスと共に削除します。
<literal>IF EXISTS</literal>が指定された場合、その制約がなくてもエラーになりません。
この場合は代わりに注意が出力されます。
     </para>
    </listitem>
   </varlistentry>

   <varlistentry>
    <term><literal>DISABLE</literal>/<literal>ENABLE [ REPLICA | ALWAYS ] TRIGGER</literal></term>
    <listitem>
     <para>
<!--
      These forms configure the firing of trigger(s) belonging to the table.
      A disabled trigger is still known to the system, but is not executed
      when its triggering event occurs.  For a deferred trigger, the enable
      status is checked when the event occurs, not when the trigger function
      is actually executed.  One can disable or enable a single
      trigger specified by name, or all triggers on the table, or only
      user triggers (this option excludes internally generated constraint
      triggers such as those that are used to implement foreign key
      constraints or deferrable uniqueness and exclusion constraints).
      Disabling or enabling internally generated constraint triggers
      requires superuser privileges; it should be done with caution since
      of course the integrity of the constraint cannot be guaranteed if the
      triggers are not executed.
-->
この構文を使用すると、テーブルに属するトリガの発行について設定することができます。
無効にされたトリガはシステム上に存在し続けますが、トリガイベントが発生したとしても実行されません。
遅延トリガの場合、有効無効状態の確認は、トリガ関数を実際に実行しようとする時ではなく、イベントの発生時に行われます。
名前でトリガを1つ指定して有効または無効にすることもできますし、テーブル上のすべてのトリガを有効または無効にすることもできます。
また、ユーザトリガのみを有効または無効にすることも可能です
（このオプションは、外部キー制約、遅延可能な一意性および排他制約を実装するために使用される内部向けに生成される制約トリガを除外します。）
内部向けに生成される制約トリガを有効または無効にするにはスーパーユーザ権限が必要です。
トリガが実行されなかった場合は当然ながら制約の整合性が保証されませんので、制約トリガの無効化は注意して実行しなければなりません。
     </para>

     <para>
<!--
      The trigger firing mechanism is also affected by the configuration
      variable <xref linkend="guc-session-replication-role"/>. Simply enabled
      triggers (the default) will fire when the replication role is <quote>origin</quote>
      (the default) or <quote>local</quote>. Triggers configured as <literal>ENABLE
      REPLICA</literal> will only fire if the session is in <quote>replica</quote>
      mode, and triggers configured as <literal>ENABLE ALWAYS</literal> will
      fire regardless of the current replication role.
-->
トリガ発行機構は設定変数<xref linkend="guc-session-replication-role"/>の影響も受けます。
単に有効としたトリガ（デフォルト）では、レプリケーションロールが<quote>origin</quote>（デフォルト）または<quote>local</quote>の場合に発行されます。
<literal>ENABLE REPLICA</literal>と設定されたトリガでは、セッションが<quote>replica</quote>モードである場合のみ発行されます。
そして、<literal>ENABLE ALWAYS</literal>と設定されたトリガでは、現在のレプリケーションロールに関係なく発行されます。
     </para>

     <para>
<!--
      The effect of this mechanism is that in the default configuration,
      triggers do not fire on replicas.  This is useful because if a trigger
      is used on the origin to propagate data between tables, then the
      replication system will also replicate the propagated data, and the
      trigger should not fire a second time on the replica, because that would
      lead to duplication.  However, if a trigger is used for another purpose
      such as creating external alerts, then it might be appropriate to set it
      to <literal>ENABLE ALWAYS</literal> so that it is also fired on
      replicas.
-->
この仕組みの効果はデフォルト設定ではレプリカ上でトリガが発行しないことです。
トリガがオリジンでテーブル間でデータを伝播するのに使われている場合にレプリケーションシステムは伝播したデータもレプリケーションします。レプリカ上でトリガが再度発動すべきではありませんので、これは有用です。
しかしながら、トリガが外部的な警告を発するなどの他の意図で使われている場合、レプリカでもトリガが発行されるように<literal>ENABLE ALWAYS</literal>を設定するのが適切と言えます。
     </para>

     <para>
<!--
      This command acquires a <literal>SHARE ROW EXCLUSIVE</literal> lock.
-->
このコマンドは<literal>SHARE ROW EXCLUSIVE</literal>を取得します。
     </para>
    </listitem>
   </varlistentry>

   <varlistentry>
    <term><literal>DISABLE</literal>/<literal>ENABLE [ REPLICA | ALWAYS ] RULE</literal></term>
    <listitem>
     <para>
<!--
      These forms configure the firing of rewrite rules belonging to the table.
      A disabled rule is still known to the system, but is not applied
      during query rewriting. The semantics are as for disabled/enabled
      triggers. This configuration is ignored for <literal>ON SELECT</literal> rules, which
      are always applied in order to keep views working even if the current
      session is in a non-default replication role.
-->
この構文を使用すると、テーブルに属する書き換えルールの実行について設定することができます。
ルールは無効にしてもシステムに残りますが、問い合わせ書き換え時に適用されません。
この意味はトリガの有効化、無効化と同じです。
この設定は<literal>ON SELECT</literal>ルールでは無視されます。
現在のセッションがデフォルト以外のレプリケーションモードであったとしても、ビュー操作を維持するために常に適用されます。
     </para>

     <para>
<!--
      The rule firing mechanism is also affected by the configuration variable
      <xref linkend="guc-session-replication-role"/>, analogous to triggers as
      described above.
-->
前述のトリガと同様に、ルール発行機構は設定変数<xref linkend="guc-session-replication-role"/>の影響を受けます。
     </para>
    </listitem>
   </varlistentry>

   <varlistentry>
    <term><literal>DISABLE</literal>/<literal>ENABLE ROW LEVEL SECURITY</literal></term>
    <listitem>
     <para>
<!--
      These forms control the application of row security policies belonging
      to the table.  If enabled and no policies exist for the table, then a
      default-deny policy is applied.  Note that policies can exist for a table
      even if row level security is disabled - in this case, the policies will
      NOT be applied and the policies will be ignored.
      See also
      <xref linkend="sql-createpolicy"/>.
-->
これらの構文は、テーブルの行セキュリティポリシーの適用を制御します。
有効にされ、かつテーブルにポリシーが存在しない場合は、デフォルトの拒絶ポリシーが適用されます。
行単位セキュリティが無効になっている場合でも、テーブルのセキュリティが存在し得ることに注意してください。
この場合、ポリシーは適用されず、無視されます。
<xref linkend="sql-createpolicy"/>も参照してください。
     </para>
    </listitem>
   </varlistentry>

   <varlistentry>
    <term><literal>NO FORCE</literal>/<literal>FORCE ROW LEVEL SECURITY</literal></term>
    <listitem>
     <para>
<!--
      These forms control the application of row security policies belonging
      to the table when the user is the table owner.  If enabled, row level
      security policies will be applied when the user is the table owner.  If
      disabled (the default) then row level security will not be applied when
      the user is the table owner.
      See also
      <xref linkend="sql-createpolicy"/>.
-->
これらの構文は、ユーザがテーブルの所有者である場合について、テーブルの行セキュリティポリシーの適用を制御します。
有効の場合、ユーザがテーブルの所有者であれば、行セキュリティポリシーが適用されます。
無効（デフォルト）の場合、ユーザがテーブルの所有者であれば、行セキュリティポリシーは適用されません。
<xref linkend="sql-createpolicy"/>も参照してください。
     </para>
    </listitem>
   </varlistentry>

   <varlistentry>
    <term><literal>CLUSTER ON</literal></term>
    <listitem>
     <para>
<!--
      This form selects the default index for future
      <xref linkend="sql-cluster"/>
      operations.  It does not actually re-cluster the table.
-->
この構文は、以後の<xref linkend="sql-cluster"/>操作用のデフォルトインデックスを選択します。
テーブルの再クラスタ化は実際には行いません。
     </para>
     <para>
<!--
      Changing cluster options acquires a <literal>SHARE UPDATE EXCLUSIVE</literal> lock.
-->
clusterオプションの変更は<literal>SHARE UPDATE EXCLUSIVE</literal>ロックを取得します。
     </para>
    </listitem>
   </varlistentry>

   <varlistentry>
    <term><literal>SET WITHOUT CLUSTER</literal></term>
    <listitem>
     <para>
<!--
      This form removes the most recently used
      <xref linkend="sql-cluster"/>
      index specification from the table.  This affects
      future cluster operations that don't specify an index.
-->
この構文は、テーブルから、一番最後に適用された<xref linkend="sql-cluster"/>インデックス指定を削除します。
以後のインデックスを指定しないクラスタ操作に影響を及ぼします。
     </para>
     <para>
<!--
      Changing cluster options acquires a <literal>SHARE UPDATE EXCLUSIVE</literal> lock.
-->
clusterオプションの変更は<literal>SHARE UPDATE EXCLUSIVE</literal>ロックを取得します。
     </para>
    </listitem>
   </varlistentry>

   <varlistentry>
    <term><literal>SET WITHOUT OIDS</literal></term>
    <listitem>
     <para>
<!--
      Backward-compatible syntax for removing the <literal>oid</literal>
      system column.  As <literal>oid</literal> system columns cannot be
      added anymore, this never has an effect.
-->
システム列<literal>oid</literal>を削除する、後方互換のための構文です。
システム列<literal>oid</literal>は今では追加できませんので、これは効果がありません。
     </para>
    </listitem>
   </varlistentry>

   <varlistentry>
    <term><literal>SET TABLESPACE</literal></term>
    <listitem>
     <para>
<!--
      This form changes the table's tablespace to the specified tablespace and
      moves the data file(s) associated with the table to the new tablespace.
      Indexes on the table, if any, are not moved; but they can be moved
      separately with additional <literal>SET TABLESPACE</literal> commands.
      When applied to a partitioned table, nothing is moved, but any
      partitions created afterwards with
      <command>CREATE TABLE PARTITION OF</command> will use that tablespace,
      unless the <literal>TABLESPACE</literal> clause is used to override it.
-->
この構文を使用すると、テーブルのテーブル空間を指定したテーブル空間に変更し、テーブルに関連するデータファイルを新しいテーブル空間に移動することができます。
テーブルにインデックスがあっても移動されません。
インデックスを移動するには、別途<literal>SET TABLESPACE</literal>コマンドを実行します。
パーティションテーブルに適用された場合には何も移動されませんが、以後<command>CREATE TABLE PARTITION OF</command>で作られるパーティションは、<literal>TABLESPACE</literal>句を使って上書きしない限り、そのテーブル空間を使うようになります。
     </para>

     <para>
<!--
      All tables in the current database in a tablespace can be moved by using
      the <literal>ALL IN TABLESPACE</literal> form, which will lock all tables
      to be moved first and then move each one.  This form also supports
      <literal>OWNED BY</literal>, which will only move tables owned by the
      roles specified.  If the <literal>NOWAIT</literal> option is specified
      then the command will fail if it is unable to acquire all of the locks
      required immediately.  Note that system catalogs are not moved by this
      command; use <command>ALTER DATABASE</command> or explicit
      <command>ALTER TABLE</command> invocations instead if desired.  The
      <literal>information_schema</literal> relations are not considered part
      of the system catalogs and will be moved.
      See also
      <xref linkend="sql-createtablespace"/>.
-->
<literal>ALL IN TABLESPACE</literal>構文を使うことで、テーブル空間内の現在のデータベースのすべてのテーブルを移動することができます。
この場合、移動されるすべてのテーブルがまずロックされ、それから一つずつ移動されます。
この構文は<literal>OWNED BY</literal>もサポートしており、これを使うと、指定のロールが所有しているテーブルだけを移動します。
<literal>NOWAIT</literal>を指定した場合、必要とするすべてのロックを即座に獲得できなければ、このコマンドは失敗します。
このコマンドではシステムカタログは移動されないことに注意し、必要なら代わりに<command>ALTER DATABASE</command>を使うか、あるいは<command>ALTER TABLE</command>で明示的に指定してください。
<literal>information_schema</literal>のリレーションはシステムカタログとはみなされないので、移動されます。
<xref linkend="sql-createtablespace"/>も参照してください。
     </para>
    </listitem>
   </varlistentry>

   <varlistentry>
    <term><literal>SET { LOGGED | UNLOGGED }</literal></term>
    <listitem>
     <para>
<!--
      This form changes the table from unlogged to logged or vice-versa
      (see <xref linkend="sql-createtable-unlogged"/>).  It cannot be applied
      to a temporary table.
-->
この構文は、テーブルをログを取らないテーブルからログを取るテーブルに変更、あるいはその逆を行います（<xref linkend="sql-createtable-unlogged"/>参照）。
これは一時テーブルに対して使うことはできません。
     </para>
    </listitem>
   </varlistentry>

   <varlistentry>
    <term><literal>SET ( <replaceable class="parameter">storage_parameter</replaceable> = <replaceable class="parameter">value</replaceable> [, ... ] )</literal></term>
    <listitem>
     <para>
<!--
      This form changes one or more storage parameters for the table.  See
      <xref linkend="sql-createtable-storage-parameters"
      endterm="sql-createtable-storage-parameters-title"/>
      for details on the available parameters.  Note that the table contents
      will not be modified immediately by this command; depending on the
      parameter you might need to rewrite the table to get the desired effects.
      That can be done with <link linkend="sql-vacuum">VACUUM
      FULL</link>, <xref linkend="sql-cluster"/> or one of the forms
      of <command>ALTER TABLE</command> that forces a table rewrite.
      For planner related parameters, changes will take effect from the next
      time the table is locked so currently executing queries will not be
      affected.
-->
この構文は、1つ以上のテーブルの格納パラメータを変更します。
設定可能なパラメータの詳細に関しては<xref linkend="sql-createtable-storage-parameters" endterm="sql-createtable-storage-parameters-title"/>を参照してください。
このコマンドによってテーブルの内容が即座に変更されない点に注意してください。
パラメータによりますが、期待する効果を得るためにテーブルを書き換える必要がある場合があります。
このためには、<link linkend="sql-vacuum">VACUUM FULL</link>、<xref linkend="sql-cluster"/>またはテーブルを強制的に書き換える<command>ALTER TABLE</command>の構文のいずれかを使用してください。
プランナに関連するパラメータについては、次にテーブルがロックされた時に変更が有効になるため、現在実行中の問い合わせは影響を受けません。
     </para>

     <para>
<!--
      <literal>SHARE UPDATE EXCLUSIVE</literal> lock will be taken for
      fillfactor, toast and autovacuum storage parameters, as well as the
<<<<<<< HEAD
      following planner related parameters:
      <varname>effective_io_concurrency</varname>, <varname>parallel_workers</varname>, <varname>seq_page_cost</varname>,
      <varname>random_page_cost</varname>, <varname>n_distinct</varname> and <varname>n_distinct_inherited</varname>.
-->
fillfactor、TOAST、およびautovacuumのストレージパラメータおよびプランナに関連するパラメータ<varname>effective_io_concurrency</varname>、<varname>parallel_workers</varname>、<varname>seq_page_cost</varname>、<varname>random_page_cost</varname>、<varname>n_distinct</varname>、<varname>n_distinct_inherited</varname>については<literal>SHARE UPDATE EXCLUSIVE</literal>ロックが獲得されます。
=======
      planner parameter <varname>parallel_workers</varname>.
>>>>>>> 5060275a
     </para>

    </listitem>
   </varlistentry>

   <varlistentry>
    <term><literal>RESET ( <replaceable class="parameter">storage_parameter</replaceable> [, ... ] )</literal></term>
    <listitem>
     <para>
<!--
      This form resets one or more storage parameters to their
      defaults.  As with <literal>SET</literal>, a table rewrite might be
      needed to update the table entirely.
-->
この構文は、1つ以上の格納パラメータをデフォルト値に再設定します。
<literal>SET</literal>同様、テーブル全体を更新するためにテーブルの書き換えが必要になる場合があります。
     </para>
    </listitem>
   </varlistentry>

   <varlistentry>
    <term><literal>INHERIT <replaceable class="parameter">parent_table</replaceable></literal></term>
    <listitem>
     <para>

<!--
      This form adds the target table as a new child of the specified parent
      table.  Subsequently, queries against the parent will include records
      of the target table.  To be added as a child, the target table must
      already contain all the same columns as the parent (it could have
      additional columns, too).  The columns must have matching data types,
      and if they have <literal>NOT NULL</literal> constraints in the parent
      then they must also have <literal>NOT NULL</literal> constraints in the
      child.
-->
この構文は、対象テーブルを指定した親テーブルの子テーブルとして追加します。
その後に行われる親テーブルへの問い合わせには対象テーブルの項目も含まれます。
子テーブルとして追加するためには、対象テーブルには親テーブルと同じ列がすべて含まれていなければなりません。
（この他の列を持つこともできます。）
これらの列のデータ型は一致している必要があり、親テーブルで<literal>NOT NULL</literal>制約がある場合は、子テーブルでも同様に<literal>NOT NULL</literal>制約を持たなければなりません。
     </para>

     <para>
<!--
      There must also be matching child-table constraints for all
      <literal>CHECK</literal> constraints of the parent, except those
      marked non-inheritable (that is, created with <literal>ALTER TABLE ... ADD CONSTRAINT ... NO INHERIT</literal>)
      in the parent, which are ignored; all child-table constraints matched
      must not be marked non-inheritable.
      Currently
      <literal>UNIQUE</literal>, <literal>PRIMARY KEY</literal>, and
      <literal>FOREIGN KEY</literal> constraints are not considered, but
      this might change in the future.
-->
また、親テーブルの<literal>CHECK</literal>制約すべてについても、一致する制約が子テーブルに存在しなければなりません。
ただし、親テーブルにおいて継承不可と印付けされている（つまり<literal>ALTER TABLE ... ADD CONSTRAINT ... NO INHERIT</literal>付きで作成された）制約は除きます(これらは無視されます)。
一致する子テーブルの制約はすべて継承不可であってはなりません。
現時点では<literal>UNIQUE</literal>、<literal>PRIMARY KEY</literal>、<literal>FOREIGN KEY</literal>制約は無視されますが、将来変更されるかもしれません。
     </para>

    </listitem>
   </varlistentry>

   <varlistentry>
    <term><literal>NO INHERIT <replaceable class="parameter">parent_table</replaceable></literal></term>
    <listitem>
     <para>
<!--
      This form removes the target table from the list of children of the
      specified parent table.
      Queries against the parent table will no longer include records drawn
      from the target table.
-->
この構文は、指定した親テーブルの子テーブル群から対象のテーブルを削除します。
親テーブルへの問い合わせでは、対象としたテーブルからのデータが含まれなくなります。
     </para>
    </listitem>
   </varlistentry>

   <varlistentry>
    <term><literal>OF <replaceable class="parameter">type_name</replaceable></literal></term>
    <listitem>
     <para>
<!--
      This form links the table to a composite type as though <command>CREATE
      TABLE OF</command> had formed it.  The table's list of column names and types
      must precisely match that of the composite type.  The table must
      not inherit from any other table.  These restrictions ensure
      that <command>CREATE TABLE OF</command> would permit an equivalent table
      definition.
-->
この構文は、<command>CREATE TABLE OF</command>で形成されたかのように、テーブルと複合型とを関連付けします。
テーブルの列名とその型のリストは、複合型のものと正確に一致していなければなりません。
テーブルはどのテーブルも継承していてはいけません。
これらの制限により<command>CREATE TABLE OF</command>により作成できるテーブル定義と同等になります。
     </para>
    </listitem>
   </varlistentry>

   <varlistentry>
    <term><literal>NOT OF</literal></term>
    <listitem>
     <para>
<!--
      This form dissociates a typed table from its type.
-->
この構文は型と型付けされたテーブルの関連を取り除きます。
     </para>
    </listitem>
   </varlistentry>

   <varlistentry>
    <term><literal>OWNER TO</literal></term>
    <listitem>
     <para>
<!--
      This form changes the owner of the table, sequence, view, materialized view,
      or foreign table to the specified user.
-->
この構文を使用すると、テーブル、シーケンス、ビュー、マテリアライズドビュー、または外部テーブルの所有者を、指定したユーザに変更できます。
     </para>
    </listitem>
   </varlistentry>

   <varlistentry id="sql-createtable-replica-identity">
    <term><literal>REPLICA IDENTITY</literal></term>
    <listitem>
     <para>
<!--
      This form changes the information which is written to the write-ahead log
      to identify rows which are updated or deleted.  This option has no effect
      except when logical replication is in use.  <literal>DEFAULT</literal>
      (the default for non-system tables) records the
      old values of the columns of the primary key, if any.  <literal>USING INDEX</literal>
      records the old values of the columns covered by the named index, which
      must be unique, not partial, not deferrable, and include only columns marked
      <literal>NOT NULL</literal>.  <literal>FULL</literal> records the old values of all columns
      in the row.  <literal>NOTHING</literal> records no information about the old row.
      (This is the default for system tables.)
      In all cases, no old values are logged unless at least one of the columns
      that would be logged differs between the old and new versions of the row.
-->
この構文を使用すると、更新あるいは削除された行を特定できるよう、先行書き込みログに書き込まれる情報を変更します。
このオプションは、論理レプリケーションが使われている場合以外は何の効果もありません。
<literal>DEFAULT</literal>はシステムテーブル以外についてのデフォルトで、主キー列があれば、その古い値を記録します。
<literal>USING INDEX</literal>は指定したインデックスに含まれる列の古い値を記録しますが、このインデックスは一意であり、部分インデックスや遅延可能インデックスではなく、また<literal>NOT NULL</literal>の列のみを含まなければなりません。
<literal>FULL</literal>は行のすべての列の古い値を記録します。
<literal>NOTHING</literal>は古い行の情報を何も記録しません(これがシステムテーブルについてのデフォルトです)。
どの場合についても、行の古いバージョンと新しいバージョンの間で、ログに記録される列のうち少なくとも1つが変わっていなければ、古い値はログに記録されません。
     </para>
    </listitem>
   </varlistentry>

   <varlistentry>
    <term><literal>RENAME</literal></term>
    <listitem>
     <para>
<!--
      The <literal>RENAME</literal> forms change the name of a table
      (or an index, sequence, view, materialized view, or foreign table), the
      name of an individual column in a table, or the name of a constraint of
      the table.  When renaming a constraint that has an underlying index,
      the index is renamed as well.
      There is no effect on the stored data.
-->
<literal>RENAME</literal>構文を使用すると、テーブル（もしくは、インデックス、シーケンス、ビュー、マテリアライズドビュー、外部テーブル）の名前、テーブルの個々の列名、テーブルの制約名を変更できます。
元となるインデックスを持つ制約名を変更するとき、インデックス名も同様に変更されます。
格納されているデータへの影響はありません。
     </para>
    </listitem>
   </varlistentry>

   <varlistentry>
    <term><literal>SET SCHEMA</literal></term>
    <listitem>
     <para>
<!--
      This form moves the table into another schema.  Associated indexes,
      constraints, and sequences owned by table columns are moved as well.
-->
この構文を使用して、テーブルを別のスキーマに移動することができます。
関連するインデックスや制約、テーブル列により所有されるシーケンスも同様に移動されます。
     </para>
    </listitem>
   </varlistentry>

   <varlistentry id="sql-altertable-attach-partition">
    <term><literal>ATTACH PARTITION <replaceable class="parameter">partition_name</replaceable> { FOR VALUES <replaceable class="parameter">partition_bound_spec</replaceable> | DEFAULT }</literal></term>
    <listitem>
     <para>
<!--
      This form attaches an existing table (which might itself be partitioned)
      as a partition of the target table. The table can be attached
      as a partition for specific values using <literal>FOR VALUES</literal>
      or as a default partition by using <literal>DEFAULT</literal>.
      For each index in the target table, a corresponding
      one will be created in the attached table; or, if an equivalent
      index already exists, it will be attached to the target table's index,
      as if <command>ALTER INDEX ATTACH PARTITION</command> had been executed.
      Note that if the existing table is a foreign table, it is currently not
      allowed to attach the table as a partition of the target table if there
      are <literal>UNIQUE</literal> indexes on the target table.  (See also
<<<<<<< HEAD
      <xref linkend="sql-createforeigntable"/>.)
-->
この構文は、既存のテーブル（それ自体がパーティションテーブルのこともあります）を対象テーブルのパーティションとして追加します。
テーブルは、<literal>FOR VALUES</literal>を使って指定の値のパーティションとして、あるいは、<literal>DEFAULT</literal>を使ってデフォルトパーティションとして追加できます。
対象テーブルの各インデックスについて、対応するインデックスが付加されるテーブルに作られます。
また、同等のインデックスが既にある場合には、そのインデックスが、<command>ALTER INDEX ATTACH PARTITION</command>が実行された場合と同様に、対象テーブルのインデックスに付加されます。
既存のテーブルが外部テーブルの場合、今のところ対象テーブルに<literal>UNIQUE</literal>インデックスがあるときにはテーブルを対象テーブルのパーティションとして追加することはできない点に注意してください（<xref linkend="sql-createforeigntable"/>も参照してください）。
=======
      <xref linkend="sql-createforeigntable"/>.)  For each user-defined
      row-level trigger that exists in the target table, a corresponding one
      is created in the attached table.
>>>>>>> 5060275a
     </para>

     <para>
<!--
      A partition using <literal>FOR VALUES</literal> uses same syntax for
      <replaceable class="parameter">partition_bound_spec</replaceable> as
      <xref linkend="sql-createtable"/>.  The partition bound specification
      must correspond to the partitioning strategy and partition key of the
      target table.  The table to be attached must have all the same columns
      as the target table and no more; moreover, the column types must also
      match.  Also, it must have all the <literal>NOT NULL</literal> and
      <literal>CHECK</literal> constraints of the target table.  Currently
      <literal>FOREIGN KEY</literal> constraints are not considered.
      <literal>UNIQUE</literal> and <literal>PRIMARY KEY</literal> constraints
      from the parent table will be created in the partition, if they don't
      already exist.
      If any of the <literal>CHECK</literal> constraints of the table being
      attached is marked <literal>NO INHERIT</literal>, the command will fail;
<<<<<<< HEAD
      such a constraint must be recreated without the <literal>NO INHERIT</literal>
      clause.
-->
<literal>FOR VALUES</literal>を使ったパーティションは<replaceable class="parameter">partition_bound_spec</replaceable>で<xref linkend="sql-createtable"/>と同じ構文を使います。
パーティション境界の指定は、対象テーブルのパーティション戦略とパーティションキーと対応していなければなりません。
付加されるテーブルは、対象と全て同じ列を持ち、それ以上の列は持たず、列の型も一致していなければなりません。
また、対象テーブルにある全ての<literal>NOT NULL</literal>および<literal>CHECK</literal>制約を持たなければなりません。
今のところ、<literal>FOREIGN KEY</literal>制約は考慮されません。
親テーブルの<literal>UNIQUE</literal>および<literal>PRIMARY KEY</literal>制約は、既に在るのでなければ、パーティションに作られます。
もし、アタッチされるテーブルのいずれかの<literal>CHECK</literal>制約が<literal>NO INHERIT</literal>と印付けされていたなら、コマンドは失敗します。
このような制約は<literal>NO INHERIT</literal>句なしに再作成しなければなりません。
=======
      such constraints must be recreated without the
      <literal>NO INHERIT</literal> clause.
>>>>>>> 5060275a
     </para>

     <para>
<!--
      If the new partition is a regular table, a full table scan is performed
<<<<<<< HEAD
      to check that no existing row in the table violates the partition
      constraint.  It is possible to avoid this scan by adding a valid
      <literal>CHECK</literal> constraint to the table that would allow only
      the rows satisfying the desired partition constraint before running this
      command.  It will be determined using such a constraint that the table
      need not be scanned to validate the partition constraint.  This does not
      work, however, if any of the partition keys is an expression and the
      partition does not accept <literal>NULL</literal> values.  If attaching
      a list partition that will not accept <literal>NULL</literal> values,
      also add <literal>NOT NULL</literal> constraint to the partition key
      column, unless it's an expression.
-->
新しいパーティションが通常のテーブルの場合、パーティションの制約に違反する行がテーブルに存在しないことを確認するため、テーブルの全件走査が行われます。
このコマンドを実行するより前に、望まれるパーティションの制約を満たす行だけしか許さないような有効な<literal>CHECK</literal>制約をテーブルに追加すれば、この全件走査を避けることができます。
パーティションの制約を確認するためにテーブルをスキャンしなくても良いことは、そのような制約を使って決定されます。
しかし、パーティションキーに式が一つでもあり、それが<literal>NULL</literal>値を受け付けないときは、この仕組みは機能しません。
<literal>NULL</literal>値を受け付けないリストパーティションに追加するときも、それが式でないなら、パーティションキーの列に<literal>NOT NULL</literal>制約を追加してください。
=======
      to check that existing rows in the table do not violate the partition
      constraint. It is possible to avoid this scan by adding a valid
      <literal>CHECK</literal> constraint to the table that allows only
      rows satisfying the desired partition constraint before running this
      command. The <literal>CHECK</literal> constraint will be used to
      determine that the table need not be scanned to validate the partition
      constraint. This does not work, however, if any of the partition keys
      is an expression and the partition does not accept
      <literal>NULL</literal> values. If attaching a list partition that will
      not accept <literal>NULL</literal> values, also add
      <literal>NOT NULL</literal> constraint to the partition key column,
      unless it's an expression.
>>>>>>> 5060275a
     </para>

     <para>
<!--
      If the new partition is a foreign table, nothing is done to verify
      that all the rows in the foreign table obey the partition constraint.
      (See the discussion in <xref linkend="sql-createforeigntable"/> about
      constraints on the foreign table.)
-->
新しいパーティションが外部テーブルの場合、外部テーブルのすべての行がパーティションの制約に従うかどうかの確認は何も行われません。
（外部テーブルの制約については<xref linkend="sql-createforeigntable"/>の議論を参照してください。）
     </para>

     <para>
<!--
      When a table has a default partition, defining a new partition changes
      the partition constraint for the default partition. The default
      partition can't contain any rows that would need to be moved to the new
      partition, and will be scanned to verify that none are present. This
      scan, like the scan of the new partition, can be avoided if an
      appropriate <literal>CHECK</literal> constraint is present. Also like
      the scan of the new partition, it is always skipped when the default
      partition is a foreign table.
-->
テーブルがデフォルトパーティションを持っている場合、新たなパーティションの定義はデフォルトパーティションに対するパーティション制約を変更します。
デフォルトパーティションは新パーティションに移動すべきいかなる行を含むことができず、そのような行が無いことを確認するためスキャンが行われます。
このスキャンは、新パーティションのスキャンと同様に、適切な<literal>CHECK</literal>制約があれば回避できます。
やはり、新パーティションのスキャンと同様に、デフォルトパーティションが外部テーブルであるときは、このスキャンは常に省略されます。
     </para>

     <para>
      Attaching a partition acquires a
      <literal>SHARE UPDATE EXCLUSIVE</literal> lock on the parent table,
      in addition to <literal>ACCESS EXCLUSIVE</literal> locks on the table
      to be attached and on the default partition (if any).
     </para>
    </listitem>
   </varlistentry>

   <varlistentry>
    <term><literal>DETACH PARTITION</literal> <replaceable class="parameter">partition_name</replaceable></term>
    <listitem>
     <para>
<<<<<<< HEAD
<!--
      This form detaches specified partition of the target table.  The detached
      partition continues to exist as a standalone table, but no longer has any
      ties to the table from which it was detached.  Any indexes that were
      attached to the target table's indexes are detached.
-->
この構文は、指定したパーティションを対象のテーブルから切り離します。
切り離されたパーティションは単独のテーブルとして存在し続けますが、切り離される前のテーブルとの紐付けはなくなります。
対象テーブルのインデックスに付加されていた全てのインデックスも切り離されます。
=======
      This form detaches the specified partition of the target table.  The detached
      partition continues to exist as a standalone table, but no longer has any
      ties to the table from which it was detached.  Any indexes that were
      attached to the target table's indexes are detached.  Any triggers that
      were created as clones of those in the target table are removed.
>>>>>>> 5060275a
     </para>
    </listitem>
   </varlistentry>

  </variablelist>
  </para>

  <para>
<!--
   All the forms of ALTER TABLE that act on a single table, except
   <literal>RENAME</literal>, <literal>SET SCHEMA</literal>,
   <literal>ATTACH PARTITION</literal>, and
   <literal>DETACH PARTITION</literal> can be combined into
   a list of multiple alterations to be applied together.  For example, it
   is possible to add several columns and/or alter the type of several
   columns in a single command.  This is particularly useful with large
   tables, since only one pass over the table need be made.
-->
<literal>RENAME</literal>、<literal>SET SCHEMA</literal>、<literal>ATTACH PARTITION</literal>、<literal>DETACH PARTITION</literal>は、複数の変更リストに結合して、まとめて処理することができますが、それらを除き、ALTER TABLEのすべての構文は１つだけのテーブルに対して作用します。
例えば、複数の列の追加、型の変更を単一のコマンドで実行することができます。
これは特に巨大なテーブルでは便利です。変更のために必要なテーブル全体の走査が1回で済むからです。
  </para>

  <para>
<!--
   You must own the table to use <command>ALTER TABLE</command>.
   To change the schema or tablespace of a table, you must also have
   <literal>CREATE</literal> privilege on the new schema or tablespace.
   To add the table as a new child of a parent table, you must own the parent
   table as well.  Also, to attach a table as a new partition of the table,
   you must own the table being attached.
   To alter the owner, you must also be a direct or indirect member of the new
   owning role, and that role must have <literal>CREATE</literal> privilege on
   the table's schema.  (These restrictions enforce that altering the owner
   doesn't do anything you couldn't do by dropping and recreating the table.
   However, a superuser can alter ownership of any table anyway.)
   To add a column or alter a column type or use the <literal>OF</literal>
   clause, you must also have <literal>USAGE</literal> privilege on the data
   type.
-->
<command>ALTER TABLE</command>コマンドを使用するには、変更するテーブルを所有している必要があります。
テーブルのスキーマあるいはテーブル空間を変更するには、新しいスキーマあるいはテーブル空間における<literal>CREATE</literal>権限も持っていなければなりません。
テーブルを親テーブルの新しい子テーブルとして追加するには、親テーブルも所有している必要があります。
またテーブルをテーブルのパーティションとして追加する場合、追加されるテーブルを所有している必要があります。
また、所有者を変更するには、新しい所有ロールの直接あるいは間接的なメンバでなければならず、かつ、そのロールがテーブルのスキーマにおける<literal>CREATE</literal>権限を持たなければなりません
（この制限により、テーブルの削除と再作成を行ってもできないことが、所有者の変更によってもできないようにしています。
ただし、スーパーユーザはすべてのテーブルの所有者を変更することができます）。
列の追加、列の型の変更、<literal>OF</literal>句の使用を行うためには、データ型に対する<literal>USAGE</literal>権限を持たなければなりません。
  </para>
 </refsect1>

 <refsect1>
<!--
  <title>Parameters</title>
-->
  <title>パラメータ</title>

    <variablelist>

     <varlistentry>
      <term><literal>IF EXISTS</literal></term>
      <listitem>
       <para>
<!--
        Do not throw an error if the table does not exist. A notice is issued
        in this case.
-->
テーブルが存在しない場合でもエラーとしません。
この場合は注意メッセージが発行されます。
       </para>
      </listitem>
     </varlistentry>

     <varlistentry>
      <term><replaceable class="parameter">name</replaceable></term>
      <listitem>
       <para>
<!--
        The name (optionally schema-qualified) of an existing table to
        alter. If <literal>ONLY</literal> is specified before the table name, only
        that table is altered. If <literal>ONLY</literal> is not specified, the table
        and all its descendant tables (if any) are altered.  Optionally,
        <literal>*</literal> can be specified after the table name to explicitly
        indicate that descendant tables are included.
-->
変更対象となる既存のテーブルの名前です（スキーマ修飾名も可）。
テーブル名の前に<literal>ONLY</literal>が指定された場合、そのテーブルのみが変更されます。
<literal>ONLY</literal>が指定されていない場合、そのテーブルおよび（もしあれば）そのテーブルを継承する全てのテーブルが更新されます。
オプションで、テーブル名の後に<literal>*</literal>を指定することで、明示的に継承するテーブルも含まれることを示すことができます。
       </para>
      </listitem>
     </varlistentry>

     <varlistentry>
      <term><replaceable class="parameter">column_name</replaceable></term>
      <listitem>
       <para>
<!--
        Name of a new or existing column.
-->
新規または既存の列の名前です。
       </para>
      </listitem>
     </varlistentry>

     <varlistentry>
      <term><replaceable class="parameter">new_column_name</replaceable></term>
      <listitem>
       <para>
<!--
        New name for an existing column.
-->
既存の列の新しい名前です。
       </para>
      </listitem>
     </varlistentry>

     <varlistentry>
      <term><replaceable class="parameter">new_name</replaceable></term>
      <listitem>
       <para>
<!--
        New name for the table.
-->
テーブルの新しい名前です。
       </para>
      </listitem>
     </varlistentry>

     <varlistentry>
      <term><replaceable class="parameter">data_type</replaceable></term>
      <listitem>
       <para>
<!--
        Data type of the new column, or new data type for an existing
        column.
-->
新しい列のデータ型、もしくは既存の列に対する新しいデータ型です。
       </para>
      </listitem>
     </varlistentry>

     <varlistentry>
      <term><replaceable class="parameter">table_constraint</replaceable></term>
      <listitem>
       <para>
<!--
        New table constraint for the table.
-->
テーブルの新しいテーブル制約です。
       </para>
      </listitem>
     </varlistentry>

     <varlistentry>
      <term><replaceable class="parameter">constraint_name</replaceable></term>
      <listitem>
       <para>
<!--
        Name of a new or existing constraint.
-->
新しい、あるいは既存の制約の名前です。
       </para>
      </listitem>
     </varlistentry>

     <varlistentry>
      <term><literal>CASCADE</literal></term>
      <listitem>
       <para>
<!--
        Automatically drop objects that depend on the dropped column
        or constraint (for example, views referencing the column),
        and in turn all objects that depend on those objects
        (see <xref linkend="ddl-depend"/>).
-->
削除された列や制約に依存しているオブジェクト（例えば、削除された列を参照しているビューなど）を自動的に削除し、さらにそれらのオブジェクトに依存するすべてのオブジェクトも削除します（<xref linkend="ddl-depend"/>参照）。
       </para>
      </listitem>
     </varlistentry>

     <varlistentry>
      <term><literal>RESTRICT</literal></term>
      <listitem>
       <para>
<!--
        Refuse to drop the column or constraint if there are any dependent
        objects. This is the default behavior.
-->
依存しているオブジェクトがある場合、列または制約の削除要求を拒否します。
これがデフォルトの動作です。
       </para>
      </listitem>
     </varlistentry>

     <varlistentry>
      <term><replaceable class="parameter">trigger_name</replaceable></term>
      <listitem>
       <para>
<!--
        Name of a single trigger to disable or enable.
-->
有効または無効にする単一のトリガの名前です。
       </para>
      </listitem>
     </varlistentry>

     <varlistentry>
      <term><literal>ALL</literal></term>
      <listitem>
       <para>
<!--
        Disable or enable all triggers belonging to the table.
        (This requires superuser privilege if any of the triggers are
        internally generated constraint triggers such as those that are used
        to implement foreign key constraints or deferrable uniqueness and
        exclusion constraints.)
-->
テーブルに属するすべてのトリガを有効または無効にします。
（外部キー制約、遅延可能な一意性および排他制約を実装するために使用される、内部向けに生成される制約トリガが含まれる場合、スーパーユーザ権限が必要です。）
       </para>
      </listitem>
     </varlistentry>

     <varlistentry>
      <term><literal>USER</literal></term>
      <listitem>
       <para>
<!--
        Disable or enable all triggers belonging to the table except for
        internally generated constraint triggers such as those that are used
        to implement foreign key constraints or deferrable uniqueness and
        exclusion constraints.
-->
外部キー制約、遅延可能な一意性および排他制約を実装するために使用される、内部向けに生成されるトリガを除く、テーブルに属するトリガすべてを有効または無効にします。
       </para>
      </listitem>
     </varlistentry>

     <varlistentry>
      <term><replaceable class="parameter">index_name</replaceable></term>
      <listitem>
       <para>
<!--
        The name of an existing index.
-->
既存のインデックスの名前です。
       </para>
      </listitem>
     </varlistentry>

     <varlistentry>
      <term><replaceable class="parameter">storage_parameter</replaceable></term>
      <listitem>
       <para>
<!--
        The name of a table storage parameter.
-->
テーブルの格納パラメータの名前です。
       </para>
      </listitem>
     </varlistentry>

     <varlistentry>
      <term><replaceable class="parameter">value</replaceable></term>
      <listitem>
       <para>
<!--
        The new value for a table storage parameter.
        This might be a number or a word depending on the parameter.
-->
テーブルの格納パラメータの新しい値です。
パラメータによりこれは数値となることも文字列となることもあります。
       </para>
      </listitem>
     </varlistentry>

     <varlistentry>
      <term><replaceable class="parameter">parent_table</replaceable></term>
      <listitem>
       <para>
<!--
        A parent table to associate or de-associate with this table.
-->
このテーブルに関連付ける、または、このテーブルから関連付けを取り除く親テーブルです。
       </para>
      </listitem>
     </varlistentry>

     <varlistentry>
      <term><replaceable class="parameter">new_owner</replaceable></term>
      <listitem>
       <para>
<!--
        The user name of the new owner of the table.
-->
テーブルの新しい所有者のユーザ名です。
       </para>
      </listitem>
     </varlistentry>

     <varlistentry>
      <term><replaceable class="parameter">new_tablespace</replaceable></term>
      <listitem>
       <para>
<!--
        The name of the tablespace to which the table will be moved.
-->
テーブルを移動する先のテーブル空間の名前です。
       </para>
      </listitem>
     </varlistentry>

     <varlistentry>
      <term><replaceable class="parameter">new_schema</replaceable></term>
      <listitem>
       <para>
<!--
        The name of the schema to which the table will be moved.
-->
テーブルを移動する先のスキーマの名前です。

       </para>
      </listitem>
     </varlistentry>

     <varlistentry>
      <term><replaceable class="parameter">partition_name</replaceable></term>
      <listitem>
       <para>
<!--
        The name of the table to attach as a new partition or to detach from this table.
-->
新しいパーティションとして追加する、またはテーブルから切り離すテーブルの名前です。
       </para>
      </listitem>
     </varlistentry>

     <varlistentry>
      <term><replaceable class="parameter">partition_bound_spec</replaceable></term>
      <listitem>
       <para>
<!--
        The partition bound specification for a new partition.  Refer to
        <xref linkend="sql-createtable"/> for more details on the syntax of the same.
-->
新しいパーティションのパーティション境界の指定です。
その構文の詳細については<xref linkend="sql-createtable"/>を参照してください。
       </para>
      </listitem>
     </varlistentry>

    </variablelist>
 </refsect1>

 <refsect1 id="sql-altertable-notes">
<!--
  <title id="sql-altertable-notes-title">Notes</title>
-->
  <title id="sql-altertable-notes-title">注釈</title>

   <para>
<!--
    The key word <literal>COLUMN</literal> is noise and can be omitted.
-->
<literal>COLUMN</literal>キーワードには意味がなく、省略可能です。
   </para>

   <para>
<!--
    When a column is added with <literal>ADD COLUMN</literal> and a
    non-volatile <literal>DEFAULT</literal> is specified, the default is
    evaluated at the time of the statement and the result stored in the
    table's metadata.  That value will be used for the column for all existing
    rows.  If no <literal>DEFAULT</literal> is specified, NULL is used.  In
    neither case is a rewrite of the table required.
-->
<literal>ADD COLUMN</literal>で列が追加され、非変動性の<literal>DEFAULT</literal>が指定されたときには、デフォルトは宣言時に評価されてテーブルのメタデータに格納された結果です。
この値は全ての既存行の列に使われます。
<literal>DEFAULT</literal>が指定されなかった場合にはNULLが使われます。
どちらの場合もテーブルを書き直す必要はありません。
   </para>

   <para>
<!--
    Adding a column with a volatile <literal>DEFAULT</literal> or
    changing the type of an existing column will require the entire table and
    its indexes to be rewritten. As an exception, when changing the type of an
    existing column, if the <literal>USING</literal> clause does not change
    the column contents and the old type is either binary coercible to the new
    type or an unconstrained domain over the new type, a table rewrite is not
    needed; but any indexes on the affected columns must still be rebuilt.
    Table and/or index rebuilds may take a
    significant amount of time for a large table; and will temporarily require
    as much as double the disk space.
-->
変動性の<literal>DEFAULT</literal>句を持つ列を追加したり、既存の列の型を変更するには、テーブルとインデックス全体の書き換えが必要になります。
例外として、既存列の型を変更するとき、<literal>USING</literal>句が列の内容を変更せず、かつ、古い型が新しい型とバイナリ変換可能であるか新しい型全体に対する制約のないドメインである場合、テーブルの書き換えは必要ありません。
しかし、影響を受ける列に対するインデックスはすべて再構築されなければなりません。
テーブルが巨大な場合、テーブル、インデックスまたはその両方の再構築には非常に時間がかかる可能性があります。
また、一時的に2倍のディスク容量が必要とされます。
   </para>

   <para>
<!--
    Adding a <literal>CHECK</literal> or <literal>NOT NULL</literal> constraint requires
    scanning the table to verify that existing rows meet the constraint,
    but does not require a table rewrite.
-->
<literal>CHECK</literal>あるいは<literal>NOT NULL</literal>制約を追加する時は、既存の行が制約に従うかどうかを検証するためにテーブルの走査が必要になりますが、テーブルの書き換えは必要ありません。
   </para>

   <para>
<!--
    Similarly, when attaching a new partition it may be scanned to verify that
    existing rows meet the partition constraint.
-->
同様に、新しいパーティションを追加するときは、既存の行がパーティションの制約を満たすかどうかを確認するため、テーブルが走査されるかもしれません。
   </para>

   <para>
<!--
    The main reason for providing the option to specify multiple changes
    in a single <command>ALTER TABLE</command> is that multiple table scans or
    rewrites can thereby be combined into a single pass over the table.
-->
単一の<command>ALTER TABLE</command>内に複数の変更を指定できるオプションを提供する主な理由は、複数のテーブル走査や書き換えを1回のテーブル走査にまとめることができるようにすることです。
   </para>

   <para>
<!--
    Scanning a large table to verify a new foreign key or check constraint
    can take a long time, and other updates to the table are locked out
    until the <command>ALTER TABLE ADD CONSTRAINT</command> command is
    committed.  The main purpose of the <literal>NOT VALID</literal>
    constraint option is to reduce the impact of adding a constraint on
    concurrent updates.  With <literal>NOT VALID</literal>,
    the <command>ADD CONSTRAINT</command> command does not scan the table
    and can be committed immediately.  After that, a <literal>VALIDATE
    CONSTRAINT</literal> command can be issued to verify that existing rows
    satisfy the constraint.  The validation step does not need to lock out
    concurrent updates, since it knows that other transactions will be
    enforcing the constraint for rows that they insert or update; only
    pre-existing rows need to be checked.  Hence, validation acquires only
    a <literal>SHARE UPDATE EXCLUSIVE</literal> lock on the table being
    altered.  (If the constraint is a foreign key then a <literal>ROW
    SHARE</literal> lock is also required on the table referenced by the
    constraint.)  In addition to improving concurrency, it can be useful to
    use <literal>NOT VALID</literal> and <literal>VALIDATE
    CONSTRAINT</literal> in cases where the table is known to contain
    pre-existing violations.  Once the constraint is in place, no new
    violations can be inserted, and the existing problems can be corrected
    at leisure until <literal>VALIDATE CONSTRAINT</literal> finally
    succeeds.
-->
新しい外部キーや検査制約を検証するために大きなテーブルを走査するのは長い時間が掛かる可能性があり、<command>ALTER TABLE ADD CONSTRAINT</command>コマンドがコミットされるまで、そのテーブルのその他の更新は締め出されます。
<literal>NOT VALID</literal>制約オプションの主な目的は、同時実行中の更新に制約を追加する影響を減らすことです。
<literal>NOT VALID</literal>を付ければ、<command>ADD CONSTRAINT</command>コマンドはテーブルを走査せず、すぐにコミットされます。
その後で、<literal>VALIDATE CONSTRAINT</literal>コマンドを発行して、既存の行が制約を満たすか検証できます。
他のトランザクションが挿入したり更新したりする行に対しては制約が強制されていることは分かっていますので、この検証操作では同時実行中の更新を締め出す必要はありません。既に存在する行だけ確認する必要があります。
それゆえ、検証には変更するテーブルの<literal>SHARE UPDATE EXCLUSIVE</literal>ロックのみが必要です。
(制約が外部キーなら、制約が参照するテーブルの<literal>ROW SHARE</literal>ロックも必要です。)
同時実行性をさらに向上させるため、テーブルに既に制約違反が存在することを知っている場合に<literal>NOT VALID</literal>と<literal>VALIDATE CONSTRAINT</literal>を使うことは有用かもしれません。
一度制約が設定されれば、新しい違反は挿入されることはありませんし、既存の問題は、<literal>VALIDATE CONSTRAINT</literal>を最終的に成功するまで使って、余裕のある時に修正できます。
   </para>

   <para>
<!--
    The <literal>DROP COLUMN</literal> form does not physically remove
    the column, but simply makes it invisible to SQL operations.  Subsequent
    insert and update operations in the table will store a null value for the
    column. Thus, dropping a column is quick but it will not immediately
    reduce the on-disk size of your table, as the space occupied
    by the dropped column is not reclaimed.  The space will be
    reclaimed over time as existing rows are updated.
-->
<literal>DROP COLUMN</literal>構文は、列を物理的には削除せず、SQLの操作に対して不可視にします。
このコマンドを実行した後、テーブルに挿入または更新が行われると、削除した列にはNULLが格納されます。
したがって、列の削除は短時間で行えます。
しかし、削除された列が占めていた領域がまだ回収されていないため、テーブルのディスク上のサイズはすぐには小さくなりません。
この領域は、その後既存の行が更新されるにつれて回収されます。
   </para>

   <para>
<!--
    To force immediate reclamation of space occupied by a dropped column,
    you can execute one of the forms of <command>ALTER TABLE</command> that
    performs a rewrite of the whole table.  This results in reconstructing
    each row with the dropped column replaced by a null value.
-->
削除した列が占有していたスペースを即座に再利用できるようにするには、テーブル全体を書き換える構文の<command>ALTER TABLE</command>を使用することができます。
この結果、各行の削除される列がNULL値で再構成されます。
   </para>

   <para>
<!--
    The rewriting forms of <command>ALTER TABLE</command> are not MVCC-safe.
    After a table rewrite, the table will appear empty to concurrent
    transactions, if they are using a snapshot taken before the rewrite
    occurred.  See <xref linkend="mvcc-caveats"/> for more details.
-->
テーブルを書き換える構文の<command>ALTER TABLE</command>はMVCC的に安全ではありません。
同時実行中のトランザクションが、テーブル書き換えが発生する前に取得したスナップショットを使っている場合、テーブルの書き換え後はそのトランザクションにはテーブルが空であるように見えます。
詳しくは<xref linkend="mvcc-caveats"/>を参照して下さい。
   </para>

   <para>
<!--
    The <literal>USING</literal> option of <literal>SET DATA TYPE</literal> can actually
    specify any expression involving the old values of the row; that is, it
    can refer to other columns as well as the one being converted.  This allows
    very general conversions to be done with the <literal>SET DATA TYPE</literal>
    syntax.  Because of this flexibility, the <literal>USING</literal>
    expression is not applied to the column's default value (if any); the
    result might not be a constant expression as required for a default.
    This means that when there is no implicit or assignment cast from old to
    new type, <literal>SET DATA TYPE</literal> might fail to convert the default even
    though a <literal>USING</literal> clause is supplied.  In such cases,
    drop the default with <literal>DROP DEFAULT</literal>, perform the <literal>ALTER
    TYPE</literal>, and then use <literal>SET DEFAULT</literal> to add a suitable new
    default.  Similar considerations apply to indexes and constraints involving
    the column.
-->
<literal>SET DATA TYPE</literal>の<literal>USING</literal>オプションでは、その行の古い値を含め、どのような式でも指定できます。
つまり、変換対象の列と同様に、その他の列も参照することができます。
そのため、一般的な変換を<literal>SET DATA TYPE</literal>構文で行うことができます。
この柔軟性のため、<literal>USING</literal>式は列のデフォルト値には（仮に存在していても）適用されません。
結果が定数式にならない可能性があるためです（デフォルト値は定数式でなければいけません）。
したがって、古い型から新しい型への暗黙キャストや代入キャストが存在しない場合、<literal>USING</literal>が指定されていても、<literal>SET DATA TYPE</literal>がデフォルト値の変換に失敗する可能性があります。
この場合は、<literal>DROP DEFAULT</literal>でデフォルト値を削除し、<literal>ALTER TYPE</literal>を実行した後で、<literal>SET DEFAULT</literal>を使用して再度適切なデフォルト値を指定してください。
変更対象の列を含むインデックスと制約も同様の配慮が必要です。
   </para>

   <para>
<!--
    If a table has any descendant tables, it is not permitted to add,
    rename, or change the type of a column in the parent table without doing
    the same to the descendants.  This ensures that the descendants always
    have columns matching the parent.  Similarly, a <literal>CHECK</literal>
    constraint cannot be renamed in the parent without also renaming it in
    all descendants, so that <literal>CHECK</literal> constraints also match
    between the parent and its descendants.  (That restriction does not apply
    to index-based constraints, however.)
    Also, because selecting from the parent also selects from its descendants,
    a constraint on the parent cannot be marked valid unless it is also marked
    valid for those descendants.  In all of these cases, <command>ALTER TABLE
    ONLY</command> will be rejected.
-->
そのテーブルを継承するテーブルがある場合、子テーブルに同じ処理を実行しなければ、親テーブルに対する列の追加、列の名前、列の型の変更を実行することはできません。
この制限により、子テーブルの列が常に親テーブルと一致していることが保証されます。
同様に、すべての子テーブルで<literal>CHECK</literal>制約の名前を変更し、それが親と子の間で一致するようにしなければ、親テーブルの<literal>CHECK</literal>制約の名前を変更することはできません。
（しかし、この制限はインデックスの基づく制約にはあらわれません。）
また、親テーブルからSELECTすると、その子テーブルからもSELECTすることになるため、親テーブルの制約は、それが子テーブルでも有効であると印を付けられるまで、有効であると印を付けられません
これらのすべての場合において、<command>ALTER TABLE ONLY</command>は受け付けられません。
   </para>

   <para>
<!--
    A recursive <literal>DROP COLUMN</literal> operation will remove a
    descendant table's column only if the descendant does not inherit
    that column from any other parents and never had an independent
    definition of the column.  A nonrecursive <literal>DROP
    COLUMN</literal> (i.e., <command>ALTER TABLE ONLY ... DROP
    COLUMN</command>) never removes any descendant columns, but
    instead marks them as independently defined rather than inherited.
    A nonrecursive <literal>DROP COLUMN</literal> command will fail for a
    partitioned table, because all partitions of a table must have the same
    columns as the partitioning root.
-->
再帰的な<literal>DROP COLUMN</literal>操作では、子テーブルが他の親テーブルからその列を継承しておらず、かつ、その列について独立した定義を持っていない場合のみ、その子テーブルの列を削除します。
再帰的でない<literal>DROP COLUMN</literal>（つまり、<command>ALTER TABLE ONLY ... DROP COLUMN</command>）操作では、継承された列は削除されません。
削除する代わりに、その列は継承されておらず独立して定義されているという印を付けます。
再帰的でない<literal>DROP COLUMN</literal>コマンドは、パーティションテーブルでは失敗します。
テーブルのすべてのパーティションは、パーティションの最上位と同じ列を持っていなければならないからです。
   </para>

   <para>
<!--
    The actions for identity columns (<literal>ADD
    GENERATED</literal>, <literal>SET</literal> etc., <literal>DROP
    IDENTITY</literal>), as well as the actions
    <literal>TRIGGER</literal>, <literal>CLUSTER</literal>, <literal>OWNER</literal>,
    and <literal>TABLESPACE</literal> never recurse to descendant tables;
    that is, they always act as though <literal>ONLY</literal> were specified.
    Adding a constraint recurses only for <literal>CHECK</literal> constraints
    that are not marked <literal>NO INHERIT</literal>.
-->
IDENTITY列についての操作（<literal>ADD GENERATED</literal>、<literal>SET</literal>、<literal>DROP IDENTITY</literal>など）および<literal>TRIGGER</literal>、<literal>CLUSTER</literal>、<literal>OWNER</literal>および<literal>TABLESPACE</literal>の操作は子テーブルに再帰的に伝わりません。
つまり、常に<literal>ONLY</literal>が指定されているかのように動作します。
制約の追加は、<literal>NO INHERIT</literal>印がない<literal>CHECK</literal>制約に関してのみ再帰的に伝わります。
   </para>

   <para>
<!--
    Changing any part of a system catalog table is not permitted.
-->
システムカタログテーブルについては、いかなる部分の変更も許可されていません。
   </para>

   <para>
<!--
    Refer to <xref linkend="sql-createtable"/> for a further description of valid
    parameters. <xref linkend="ddl"/> has further information on
    inheritance.
-->
有効なパラメータの詳しい説明は<xref linkend="sql-createtable"/>を参照してください。
<xref linkend="ddl"/>に、継承に関するさらに詳しい情報があります。
   </para>
 </refsect1>

 <refsect1>
<!--
  <title>Examples</title>
-->
  <title>例</title>

  <para>
<!--
   To add a column of type <type>varchar</type> to a table:
-->
<type>varchar</type>型の列をテーブルに追加します。
<programlisting>
ALTER TABLE distributors ADD COLUMN address varchar(30);
</programlisting>
  </para>

  <para>
<!--
   To drop a column from a table:
-->
   テーブルから列を削除します。
<programlisting>
ALTER TABLE distributors DROP COLUMN address RESTRICT;
</programlisting>
  </para>

  <para>
<!--
   To change the types of two existing columns in one operation:
-->
1つの操作で既存の2つの列の型を変更します。
<programlisting>
ALTER TABLE distributors
    ALTER COLUMN address TYPE varchar(80),
    ALTER COLUMN name TYPE varchar(100);
</programlisting>
  </para>

  <para>
<!--
   To change an integer column containing Unix timestamps to <type>timestamp
   with time zone</type> via a <literal>USING</literal> clause:
-->
<literal>USING</literal>句を使用して、Unixタイムスタンプを持つinteger型の列を<type>timestamp with time zone</type>に変更します。
<programlisting>
ALTER TABLE foo
    ALTER COLUMN foo_timestamp SET DATA TYPE timestamp with time zone
    USING
        timestamp with time zone 'epoch' + foo_timestamp * interval '1 second';
</programlisting>
  </para>

  <para>
<!--
   The same, when the column has a default expression that won't automatically
   cast to the new data type:
-->
上と同じことをします。
ただし、その列は、自動的に新しいデータ型にキャストされないデフォルト式を持つ場合についてです。
<programlisting>
ALTER TABLE foo
    ALTER COLUMN foo_timestamp DROP DEFAULT,
    ALTER COLUMN foo_timestamp TYPE timestamp with time zone
    USING
        timestamp with time zone 'epoch' + foo_timestamp * interval '1 second',
    ALTER COLUMN foo_timestamp SET DEFAULT now();
</programlisting>
  </para>

  <para>
<!--
   To rename an existing column:
-->
既存の列の名前を変更します。
<programlisting>
ALTER TABLE distributors RENAME COLUMN address TO city;
</programlisting>
  </para>

  <para>
<!--
   To rename an existing table:
-->
既存のテーブルの名前を変更します。
<programlisting>
ALTER TABLE distributors RENAME TO suppliers;
</programlisting>
  </para>

  <para>
<!--
   To rename an existing constraint:
-->
既存の制約の名前を変更します。
<programlisting>
ALTER TABLE distributors RENAME CONSTRAINT zipchk TO zip_check;
</programlisting>
  </para>

  <para>
<!--
   To add a not-null constraint to a column:
-->
列に非NULL制約を付与します。
<programlisting>
ALTER TABLE distributors ALTER COLUMN street SET NOT NULL;
</programlisting>
<!--
   To remove a not-null constraint from a column:
-->
列から非NULL制約を削除します。
<programlisting>
ALTER TABLE distributors ALTER COLUMN street DROP NOT NULL;
</programlisting>
  </para>

  <para>
<!--
   To add a check constraint to a table and all its children:
-->
テーブルとそのすべての子テーブルにCHECK制約を付与します。
<programlisting>
ALTER TABLE distributors ADD CONSTRAINT zipchk CHECK (char_length(zipcode) = 5);
</programlisting>
  </para>

  <para>
<!--
   To add a check constraint only to a table and not to its children:
-->
そのテーブルのみに適用され、その子テーブルには適用されない検査制約を追加します。
<programlisting>
ALTER TABLE distributors ADD CONSTRAINT zipchk CHECK (char_length(zipcode) = 5) NO INHERIT;
</programlisting>
<!--
   (The check constraint will not be inherited by future children, either.)
-->
（この検査制約はこの後作成される子テーブルにも継承されません。）
  </para>

  <para>
<!--
   To remove a check constraint from a table and all its children:
-->
テーブルとそのすべての子テーブルからCHECK制約を削除します。
<programlisting>
ALTER TABLE distributors DROP CONSTRAINT zipchk;
</programlisting>
  </para>

  <para>
<!--
   To remove a check constraint from one table only:
-->
1つのテーブルのみから検査制約を削除します。
<programlisting>
ALTER TABLE ONLY distributors DROP CONSTRAINT zipchk;
</programlisting>
<!--
   (The check constraint remains in place for any child tables.)
-->
（この検査制約はすべての子テーブルで残ったままです。）
  </para>

  <para>
<!--
   To add a foreign key constraint to a table:
-->
テーブルに外部キー制約を付与します。
<programlisting>
ALTER TABLE distributors ADD CONSTRAINT distfk FOREIGN KEY (address) REFERENCES addresses (address);
</programlisting>
  </para>

  <para>
<!--
   To add a foreign key constraint to a table with the least impact on other work:
-->
テーブルへの外部キーの追加で、他の作業への影響を最小限にするには、以下のようにします。
<programlisting>
ALTER TABLE distributors ADD CONSTRAINT distfk FOREIGN KEY (address) REFERENCES addresses (address) NOT VALID;
ALTER TABLE distributors VALIDATE CONSTRAINT distfk;
</programlisting>
  </para>

  <para>
<!--
   To add a (multicolumn) unique constraint to a table:
-->
テーブルに（複数列の）一意性制約を付与します。
<programlisting>
ALTER TABLE distributors ADD CONSTRAINT dist_id_zipcode_key UNIQUE (dist_id, zipcode);
</programlisting>
  </para>

  <para>
<!--
   To add an automatically named primary key constraint to a table, noting
   that a table can only ever have one primary key:
-->
自動的に命名される主キー制約をテーブルに付与します。
1つのテーブルが持てる主キーは1つだけであることに注意してください。

<programlisting>
ALTER TABLE distributors ADD PRIMARY KEY (dist_id);
</programlisting>
  </para>

  <para>
<!--
   To move a table to a different tablespace:
-->
テーブルを別のテーブル空間に移動します。
<programlisting>
ALTER TABLE distributors SET TABLESPACE fasttablespace;
</programlisting>
  </para>

  <para>
<!--
   To move a table to a different schema:
-->
テーブルを別のスキーマに移動します。
<programlisting>
ALTER TABLE myschema.distributors SET SCHEMA yourschema;
</programlisting>
  </para>

  <para>
<!--
   To recreate a primary key constraint, without blocking updates while the
   index is rebuilt:
-->
インデックスを再構築している間の更新をブロックすることなく、主キー制約を再作成します。
<programlisting>
CREATE UNIQUE INDEX CONCURRENTLY dist_id_temp_idx ON distributors (dist_id);
ALTER TABLE distributors DROP CONSTRAINT distributors_pkey,
    ADD CONSTRAINT distributors_pkey PRIMARY KEY USING INDEX dist_id_temp_idx;
</programlisting></para>

  <para>
<!--
   To attach a partition to a range-partitioned table:
-->
範囲パーティションテーブルにパーティションを追加します。
<programlisting>
ALTER TABLE measurement
    ATTACH PARTITION measurement_y2016m07 FOR VALUES FROM ('2016-07-01') TO ('2016-08-01');
</programlisting></para>

  <para>
<!--
   To attach a partition to a list-partitioned table:
-->
リストパーティションテーブルにパーティションを追加します。
<programlisting>
ALTER TABLE cities
    ATTACH PARTITION cities_ab FOR VALUES IN ('a', 'b');
</programlisting></para>

  <para>
<!--
   To attach a partition to a hash-partitioned table:
-->
ハッシュパーティションテーブルにパーティションを追加します。
<programlisting>
ALTER TABLE orders
    ATTACH PARTITION orders_p4 FOR VALUES WITH (MODULUS 4, REMAINDER 3);
</programlisting></para>

  <para>
<!--
   To attach a default partition to a partitioned table:
-->
パーティションテーブルにデフォルトパーティションを追加します。
<programlisting>
ALTER TABLE cities
    ATTACH PARTITION cities_partdef DEFAULT;
</programlisting></para>

  <para>
<!--
   To detach a partition from a partitioned table:
-->
パーティションテーブルからパーティションを切り離します。
<programlisting>
ALTER TABLE measurement
    DETACH PARTITION measurement_y2015m12;
</programlisting></para>

 </refsect1>

 <refsect1>
<!--
  <title>Compatibility</title>
-->
  <title>互換性</title>

  <para>
<!--
   The forms <literal>ADD</literal> (without <literal>USING INDEX</literal>),
   <literal>DROP [COLUMN]</literal>, <literal>DROP IDENTITY</literal>, <literal>RESTART</literal>,
   <literal>SET DEFAULT</literal>, <literal>SET DATA TYPE</literal> (without <literal>USING</literal>),
   <literal>SET GENERATED</literal>, and <literal>SET <replaceable>sequence_option</replaceable></literal>
   conform with the SQL standard.  The other forms are
   <productname>PostgreSQL</productname> extensions of the SQL standard.
   Also, the ability to specify more than one manipulation in a single
   <command>ALTER TABLE</command> command is an extension.
-->
（<literal>USING INDEX</literal>がない）<literal>ADD</literal>、<literal>DROP [COLUMN]</literal>、<literal>DROP IDENTITY</literal>、<literal>RESTART</literal>、<literal>SET DEFAULT</literal>、（<literal>USING</literal>のない）<literal>SET DATA TYPE</literal>、<literal>SET GENERATED</literal>、<literal>SET <replaceable>sequence_option</replaceable></literal>構文は標準SQLに従います。
他の構文は標準SQLに対する<productname>PostgreSQL</productname>の拡張です。
また、単一の<command>ALTER TABLE</command>コマンド内に複数の操作を指定する機能も<productname>PostgreSQL</productname>の拡張です。
  </para>

  <para>
<!--
   <command>ALTER TABLE DROP COLUMN</command> can be used to drop the only
   column of a table, leaving a zero-column table.  This is an
   extension of SQL, which disallows zero-column tables.
-->
<command>ALTER TABLE DROP COLUMN</command>を使って、1つしか列がないテーブルから列を削除して、列がないテーブルを作成することができます。
これは<productname>PostgreSQL</productname>の拡張です。SQLでは、列を持たないテーブルは認められていません。
  </para>
 </refsect1>

 <refsect1>
<!--
  <title>See Also</title>
-->
  <title>関連項目</title>

  <simplelist type="inline">
   <member><xref linkend="sql-createtable"/></member>
  </simplelist>
 </refsect1>
</refentry><|MERGE_RESOLUTION|>--- conflicted
+++ resolved
@@ -172,21 +172,15 @@
 <!--
    <command>ALTER TABLE</command> changes the definition of an existing table.
    There are several subforms described below. Note that the lock level required
-<<<<<<< HEAD
-   may differ for each subform. An <literal>ACCESS EXCLUSIVE</literal> lock is held
-   unless explicitly noted. When multiple subcommands are listed, the lock
-   held will be the strictest one required from any subcommand.
+   may differ for each subform. An <literal>ACCESS EXCLUSIVE</literal> lock is
+   acquired unless explicitly noted. When multiple subcommands are given, the
+   lock acquired will be the strictest one required by any subcommand.
 -->
 <command>ALTER TABLE</command>は既存のテーブルの定義を変更します。
 以下のようにいくつかの副構文があります。
 要求されるロックレベルはそれぞれの副構文によって異なることに注意してください。
 特に記述がなければ<literal>ACCESS EXCLUSIVE</literal>ロックを取得します。
 複数のサブコマンドが使われるときは、それらのサブコマンドが要求するうち、もっとも高いレベルのロックを取得します。
-=======
-   may differ for each subform. An <literal>ACCESS EXCLUSIVE</literal> lock is
-   acquired unless explicitly noted. When multiple subcommands are given, the
-   lock acquired will be the strictest one required by any subcommand.
->>>>>>> 5060275a
 
   <variablelist>
    <varlistentry>
@@ -499,14 +493,9 @@
     <term><literal>ADD <replaceable class="parameter">table_constraint</replaceable> [ NOT VALID ]</literal></term>
     <listitem>
      <para>
-<<<<<<< HEAD
-<!--
-      This form adds a new constraint to a table using the same syntax as
-      <xref linkend="sql-createtable"/>, plus the option <literal>NOT
-=======
+<!--
       This form adds a new constraint to a table using the same constraint
       syntax as <xref linkend="sql-createtable"/>, plus the option <literal>NOT
->>>>>>> 5060275a
       VALID</literal>, which is currently only allowed for foreign key
       and CHECK constraints.
 -->
@@ -538,14 +527,7 @@
      </para>
 
      <para>
-<<<<<<< HEAD
-<!--
-      Addition of a foreign key constraint requires a
-      <literal>SHARE ROW EXCLUSIVE</literal> lock on the referenced table,
-      in addition to the lock on the table receiving the constraint.
--->
-外部キー制約の追加には、制約を受け取るテーブルでのロックに加えて、被参照テーブルに<literal>SHARE ROW EXCLUSIVE</literal>ロックが必要です。
-=======
+<!--
       Although most forms of <literal>ADD
       <replaceable class="parameter">table_constraint</replaceable></literal>
       require an <literal>ACCESS EXCLUSIVE</literal> lock, <literal>ADD
@@ -554,7 +536,8 @@
       also acquires a <literal>SHARE ROW EXCLUSIVE</literal> lock on the
       referenced table, in addition to the lock on the table on which the
       constraint is declared.
->>>>>>> 5060275a
+-->
+外部キー制約の追加には、制約を受け取るテーブルでのロックに加えて、被参照テーブルに<literal>SHARE ROW EXCLUSIVE</literal>ロックが必要です。
      </para>
 
      <para>
@@ -969,6 +952,13 @@
 この構文は、テーブルをログを取らないテーブルからログを取るテーブルに変更、あるいはその逆を行います（<xref linkend="sql-createtable-unlogged"/>参照）。
 これは一時テーブルに対して使うことはできません。
      </para>
+
+     <para>
+      Attaching a partition acquires a
+      <literal>SHARE UPDATE EXCLUSIVE</literal> lock on the parent table,
+      in addition to <literal>ACCESS EXCLUSIVE</literal> locks on the table
+      to be attached and on the default partition (if any).
+     </para>
     </listitem>
    </varlistentry>
 
@@ -1002,15 +992,9 @@
 <!--
       <literal>SHARE UPDATE EXCLUSIVE</literal> lock will be taken for
       fillfactor, toast and autovacuum storage parameters, as well as the
-<<<<<<< HEAD
-      following planner related parameters:
-      <varname>effective_io_concurrency</varname>, <varname>parallel_workers</varname>, <varname>seq_page_cost</varname>,
-      <varname>random_page_cost</varname>, <varname>n_distinct</varname> and <varname>n_distinct_inherited</varname>.
+      planner parameter <varname>parallel_workers</varname>.
 -->
 fillfactor、TOAST、およびautovacuumのストレージパラメータおよびプランナに関連するパラメータ<varname>effective_io_concurrency</varname>、<varname>parallel_workers</varname>、<varname>seq_page_cost</varname>、<varname>random_page_cost</varname>、<varname>n_distinct</varname>、<varname>n_distinct_inherited</varname>については<literal>SHARE UPDATE EXCLUSIVE</literal>ロックが獲得されます。
-=======
-      planner parameter <varname>parallel_workers</varname>.
->>>>>>> 5060275a
      </para>
 
     </listitem>
@@ -1213,19 +1197,15 @@
       Note that if the existing table is a foreign table, it is currently not
       allowed to attach the table as a partition of the target table if there
       are <literal>UNIQUE</literal> indexes on the target table.  (See also
-<<<<<<< HEAD
-      <xref linkend="sql-createforeigntable"/>.)
+      <xref linkend="sql-createforeigntable"/>.)  For each user-defined
+      row-level trigger that exists in the target table, a corresponding one
+      is created in the attached table.
 -->
 この構文は、既存のテーブル（それ自体がパーティションテーブルのこともあります）を対象テーブルのパーティションとして追加します。
 テーブルは、<literal>FOR VALUES</literal>を使って指定の値のパーティションとして、あるいは、<literal>DEFAULT</literal>を使ってデフォルトパーティションとして追加できます。
 対象テーブルの各インデックスについて、対応するインデックスが付加されるテーブルに作られます。
 また、同等のインデックスが既にある場合には、そのインデックスが、<command>ALTER INDEX ATTACH PARTITION</command>が実行された場合と同様に、対象テーブルのインデックスに付加されます。
 既存のテーブルが外部テーブルの場合、今のところ対象テーブルに<literal>UNIQUE</literal>インデックスがあるときにはテーブルを対象テーブルのパーティションとして追加することはできない点に注意してください（<xref linkend="sql-createforeigntable"/>も参照してください）。
-=======
-      <xref linkend="sql-createforeigntable"/>.)  For each user-defined
-      row-level trigger that exists in the target table, a corresponding one
-      is created in the attached table.
->>>>>>> 5060275a
      </para>
 
      <para>
@@ -1244,9 +1224,8 @@
       already exist.
       If any of the <literal>CHECK</literal> constraints of the table being
       attached is marked <literal>NO INHERIT</literal>, the command will fail;
-<<<<<<< HEAD
-      such a constraint must be recreated without the <literal>NO INHERIT</literal>
-      clause.
+      such constraints must be recreated without the
+      <literal>NO INHERIT</literal> clause.
 -->
 <literal>FOR VALUES</literal>を使ったパーティションは<replaceable class="parameter">partition_bound_spec</replaceable>で<xref linkend="sql-createtable"/>と同じ構文を使います。
 パーティション境界の指定は、対象テーブルのパーティション戦略とパーティションキーと対応していなければなりません。
@@ -1256,34 +1235,11 @@
 親テーブルの<literal>UNIQUE</literal>および<literal>PRIMARY KEY</literal>制約は、既に在るのでなければ、パーティションに作られます。
 もし、アタッチされるテーブルのいずれかの<literal>CHECK</literal>制約が<literal>NO INHERIT</literal>と印付けされていたなら、コマンドは失敗します。
 このような制約は<literal>NO INHERIT</literal>句なしに再作成しなければなりません。
-=======
-      such constraints must be recreated without the
-      <literal>NO INHERIT</literal> clause.
->>>>>>> 5060275a
      </para>
 
      <para>
 <!--
       If the new partition is a regular table, a full table scan is performed
-<<<<<<< HEAD
-      to check that no existing row in the table violates the partition
-      constraint.  It is possible to avoid this scan by adding a valid
-      <literal>CHECK</literal> constraint to the table that would allow only
-      the rows satisfying the desired partition constraint before running this
-      command.  It will be determined using such a constraint that the table
-      need not be scanned to validate the partition constraint.  This does not
-      work, however, if any of the partition keys is an expression and the
-      partition does not accept <literal>NULL</literal> values.  If attaching
-      a list partition that will not accept <literal>NULL</literal> values,
-      also add <literal>NOT NULL</literal> constraint to the partition key
-      column, unless it's an expression.
--->
-新しいパーティションが通常のテーブルの場合、パーティションの制約に違反する行がテーブルに存在しないことを確認するため、テーブルの全件走査が行われます。
-このコマンドを実行するより前に、望まれるパーティションの制約を満たす行だけしか許さないような有効な<literal>CHECK</literal>制約をテーブルに追加すれば、この全件走査を避けることができます。
-パーティションの制約を確認するためにテーブルをスキャンしなくても良いことは、そのような制約を使って決定されます。
-しかし、パーティションキーに式が一つでもあり、それが<literal>NULL</literal>値を受け付けないときは、この仕組みは機能しません。
-<literal>NULL</literal>値を受け付けないリストパーティションに追加するときも、それが式でないなら、パーティションキーの列に<literal>NOT NULL</literal>制約を追加してください。
-=======
       to check that existing rows in the table do not violate the partition
       constraint. It is possible to avoid this scan by adding a valid
       <literal>CHECK</literal> constraint to the table that allows only
@@ -1296,7 +1252,12 @@
       not accept <literal>NULL</literal> values, also add
       <literal>NOT NULL</literal> constraint to the partition key column,
       unless it's an expression.
->>>>>>> 5060275a
+-->
+新しいパーティションが通常のテーブルの場合、パーティションの制約に違反する行がテーブルに存在しないことを確認するため、テーブルの全件走査が行われます。
+このコマンドを実行するより前に、望まれるパーティションの制約を満たす行だけしか許さないような有効な<literal>CHECK</literal>制約をテーブルに追加すれば、この全件走査を避けることができます。
+パーティションの制約を確認するためにテーブルをスキャンしなくても良いことは、そのような制約を使って決定されます。
+しかし、パーティションキーに式が一つでもあり、それが<literal>NULL</literal>値を受け付けないときは、この仕組みは機能しません。
+<literal>NULL</literal>値を受け付けないリストパーティションに追加するときも、それが式でないなら、パーティションキーの列に<literal>NOT NULL</literal>制約を追加してください。
      </para>
 
      <para>
@@ -1340,23 +1301,16 @@
     <term><literal>DETACH PARTITION</literal> <replaceable class="parameter">partition_name</replaceable></term>
     <listitem>
      <para>
-<<<<<<< HEAD
-<!--
-      This form detaches specified partition of the target table.  The detached
-      partition continues to exist as a standalone table, but no longer has any
-      ties to the table from which it was detached.  Any indexes that were
-      attached to the target table's indexes are detached.
--->
-この構文は、指定したパーティションを対象のテーブルから切り離します。
-切り離されたパーティションは単独のテーブルとして存在し続けますが、切り離される前のテーブルとの紐付けはなくなります。
-対象テーブルのインデックスに付加されていた全てのインデックスも切り離されます。
-=======
+<!--
       This form detaches the specified partition of the target table.  The detached
       partition continues to exist as a standalone table, but no longer has any
       ties to the table from which it was detached.  Any indexes that were
       attached to the target table's indexes are detached.  Any triggers that
       were created as clones of those in the target table are removed.
->>>>>>> 5060275a
+-->
+この構文は、指定したパーティションを対象のテーブルから切り離します。
+切り離されたパーティションは単独のテーブルとして存在し続けますが、切り離される前のテーブルとの紐付けはなくなります。
+対象テーブルのインデックスに付加されていた全てのインデックスも切り離されます。
      </para>
     </listitem>
    </varlistentry>

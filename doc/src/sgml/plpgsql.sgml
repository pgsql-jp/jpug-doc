--- conflicted
+++ resolved
@@ -29,14 +29,10 @@
     <itemizedlist>
      <listitem>
       <para>
-<<<<<<< HEAD
+<!--
        can be used to create functions and triggers,
-=======
-<!--
-       can be used to create functions and triggers,
 -->
 関数とトリガを作成するために使用できること
->>>>>>> bd0a9e56
       </para>
      </listitem>
      <listitem>
@@ -863,13 +859,10 @@
     a different name for variables with predetermined names, such as
     <varname>NEW</varname> or <varname>OLD</varname> within
     a trigger function.
-<<<<<<< HEAD
-=======
 -->
 <literal>ALIAS</literal>構文は前節で示したものより一般的です。
 関数の引数だけではなく、任意の変数に別名を宣言することができます。
 この現実的な使用は主に、トリガ関数における<varname>NEW</varname>や<varname>OLD</varname>など、前もって決まった名前の変数に別の名前を割り当てることです。
->>>>>>> bd0a9e56
    </para>
 
    <para>
@@ -1358,14 +1351,10 @@
    </sect2>
 
    <sect2 id="plpgsql-statements-sql-noresult">
-<<<<<<< HEAD
+<!--
     <title>Executing a Command with No Result</title>
-=======
-<!--
-    <title>Executing a Command With No Result</title>
 -->
 <title>結果を伴わないコマンドの実行</title>
->>>>>>> bd0a9e56
 
     <para>
 <!--
@@ -1469,14 +1458,10 @@
    </sect2>
 
    <sect2 id="plpgsql-statements-sql-onerow">
-<<<<<<< HEAD
+<!--
     <title>Executing a Query with a Single-Row Result</title>
-=======
-<!--
-    <title>Executing a Query with a Single-row Result</title>
 -->
 <title>1行の結果を返す問い合わせの実行</title>
->>>>>>> bd0a9e56
 
     <indexterm zone="plpgsql-statements-sql-onerow">
      <primary>SELECT INTO</primary>
@@ -1912,14 +1897,10 @@
    </note>
 
    <example id="plpgsql-quote-literal-example">
-<<<<<<< HEAD
+<!--
    <title>Quoting Values in Dynamic Queries</title>
-=======
-<!--
-   <title>Quoting Values In Dynamic Queries</title>
 -->
 <title>動的問い合わせの中の値の引用符付け</title>
->>>>>>> bd0a9e56
 
     <indexterm>
      <primary>quote_ident</primary>
@@ -2111,11 +2092,8 @@
      Dynamic SQL statements can also be safely constructed using the
      <function>format</function> function (see <xref
      linkend="functions-string-format"/>). For example:
-<<<<<<< HEAD
-=======
 -->
 動的なSQL文も<function>format</function>関数（<xref linkend="functions-string-format"/>を参照）を使って安全に作ることができます。例を示します。
->>>>>>> bd0a9e56
 <programlisting>
 EXECUTE format('UPDATE tbl SET %I = %L '
    'WHERE key = %L', colname, newvalue, keyvalue);
@@ -2224,8 +2202,6 @@
          <entry>最後の<acronym>SQL</acronym>コマンドにより処理された行数</entry>
         </row>
         <row>
-<<<<<<< HEAD
-=======
          <entry><varname>RESULT_OID</varname></entry>
          <entry><type>oid</type></entry>
 <!--
@@ -2239,7 +2215,6 @@
           </entry>
         </row>
         <row>
->>>>>>> bd0a9e56
          <entry><literal>PG_CONTEXT</literal></entry>
          <entry><type>text</type></entry>
 <!--
@@ -2780,14 +2755,10 @@
    </sect2>
 
    <sect2 id="plpgsql-statements-returning-procedure">
-<<<<<<< HEAD
+<!--
     <title>Returning from a Procedure</title>
-=======
-<!--
-    <title>Returning From a Procedure</title>
 -->
     <title>プロシージャからの戻り</title>
->>>>>>> bd0a9e56
 
     <para>
 <!--
@@ -2795,13 +2766,6 @@
      without a <command>RETURN</command> statement.  If you wish to use
      a <command>RETURN</command> statement to exit the code early, write
      just <command>RETURN</command> with no expression.
-<<<<<<< HEAD
-    </para>
-
-    <para>
-     If the procedure has output parameters, the final values of the output
-     parameter variables will be returned to the caller.
-=======
 -->
 プロシージャは戻り値を持ちません。
 したがって、プロシージャは<command>RETURN</command>文なしで終了できます。
@@ -2814,24 +2778,17 @@
      parameter variables will be returned to the caller.
 -->
 プロシージャが出力パラメータを持っている場合、出力パラメータ変数の最終の値が呼び出し元に返されます。
->>>>>>> bd0a9e56
     </para>
    </sect2>
 
    <sect2 id="plpgsql-statements-calling-procedure">
-<<<<<<< HEAD
+<!--
     <title>Calling a Procedure</title>
-
-    <para>
-=======
-<!--
-    <title>Calling a Procedure</title>
 -->
     <title>プロシージャを呼び出す</title>
 
     <para>
 <!--
->>>>>>> bd0a9e56
      A <application>PL/pgSQL</application> function, procedure,
      or <command>DO</command> block can call a procedure
      using <command>CALL</command>.  Output parameters are handled
@@ -2840,14 +2797,11 @@
      correspond to a variable in the <command>CALL</command> statement, and
      whatever the procedure returns is assigned back to that variable after
      it returns.  For example:
-<<<<<<< HEAD
-=======
 -->
 <application>PL/pgSQL</application>の関数、プロシージャ、<command>DO</command>ブロックは、<command>CALL</command>を使ってプロシージャを呼び出しできます。
 <command>CALL</command>を普通のSQLで実行する場合とは、出力パラメータの扱いが異なります。
 プロシージャの各<literal>INOUT</literal>パラメータは<command>CALL</command>文の変数と対応しなければならず、プロシージャが返すものは全て、<command>CALL</command>文が返った後にこの変数に書き戻されます。
 以下に例を示します。
->>>>>>> bd0a9e56
 <programlisting>
 CREATE PROCEDURE triple(INOUT x int)
 LANGUAGE plpgsql
@@ -3596,14 +3550,10 @@
    </sect2>
 
    <sect2 id="plpgsql-records-iterating">
-<<<<<<< HEAD
+<!--
     <title>Looping through Query Results</title>
-=======
-<!--
-    <title>Looping Through Query Results</title>
 -->
 <title>問い合わせ結果による繰り返し</title>
->>>>>>> bd0a9e56
 
     <para>
 <!--
@@ -3646,14 +3596,7 @@
      ORDER BY 1
     LOOP
 
-<<<<<<< HEAD
         -- Now "mviews" has one record with information about the materialized view
-=======
-<!--
-        &#045;&#045; Now "mviews" has one record from cs_materialized_views
--->
-        -- ここで"mviews"はcs_materialized_viewsの1つのレコードを持ちます
->>>>>>> bd0a9e56
 
         RAISE NOTICE 'Refreshing materialized view %.% (owner: %)...',
                      quote_ident(mviews.mv_schema),
@@ -3739,14 +3682,10 @@
    </sect2>
 
    <sect2 id="plpgsql-foreach-array">
-<<<<<<< HEAD
+<!--
     <title>Looping through Arrays</title>
-=======
-<!--
-    <title>Looping Through Arrays</title>
 -->
 <title>配列を巡回</title>
->>>>>>> bd0a9e56
 
     <para>
 <!--
@@ -4088,14 +4027,10 @@
     </example>
 
    <sect3 id="plpgsql-exception-diagnostics">
-<<<<<<< HEAD
+<!--
     <title>Obtaining Information about an Error</title>
-=======
-<!--
-    <title>Obtaining Information About an Error</title>
 -->
 <title>エラーに関する情報の取得</title>
->>>>>>> bd0a9e56
 
     <para>
 <!--
@@ -4828,10 +4763,7 @@
     </para>
 
     <para>
-<<<<<<< HEAD
-=======
-<!--
->>>>>>> bd0a9e56
+<!--
      Examples:
 -->
 例:
@@ -5058,14 +4990,10 @@
    </sect2>
 
    <sect2 id="plpgsql-cursor-for-loop">
-<<<<<<< HEAD
+<!--
     <title>Looping through a Cursor's Result</title>
-=======
-<!--
-    <title>Looping Through a Cursor's Result</title>
 -->
 <title>カーソル結果に対するループ</title>
->>>>>>> bd0a9e56
 
     <para>
 <!--
@@ -5516,18 +5444,12 @@
 <!--
     If no condition name nor SQLSTATE is specified in a
     <command>RAISE EXCEPTION</command> command, the default is to use
-<<<<<<< HEAD
     <literal>ERRCODE_RAISE_EXCEPTION</literal> (<literal>P0001</literal>).
     If no message text is specified, the default is to use the condition
     name or SQLSTATE as message text.
-=======
-    <literal>RAISE_EXCEPTION</literal> (<literal>P0001</literal>).  If no message
-    text is specified, the default is to use the condition name or
-    SQLSTATE as message text.
 -->
 <command>RAISE EXCEPTION</command>コマンド内で状況名もSQLSTATEも指定されない場合、デフォルトは<literal>RAISE_EXCEPTION</literal> (<literal>P0001</literal>)を使用します。
 メッセージテキストが指定されない場合、デフォルトは状況名、またはSQLSTATEをメッセージテキストとして使用します。
->>>>>>> bd0a9e56
    </para>
 
    <note>
@@ -5645,14 +5567,10 @@
  </sect1>
 
  <sect1 id="plpgsql-trigger">
-<<<<<<< HEAD
+<!--
   <title>Trigger Functions</title>
-=======
-<!--
-  <title>Trigger Functions</title>
 -->
 <title>トリガ関数</title>
->>>>>>> bd0a9e56
 
   <indexterm zone="plpgsql-trigger">
 <!--
@@ -5869,12 +5787,9 @@
 <!--
        Data type <type>integer</type>; the number of arguments given to the trigger
        function in the <command>CREATE TRIGGER</command> statement.
-<<<<<<< HEAD
-=======
 -->
 <type>integer</type>型。
 <command>CREATE TRIGGER</command>文におけるトリガ関数に与えられる引数の数。
->>>>>>> bd0a9e56
       </para>
      </listitem>
     </varlistentry>
@@ -5987,22 +5902,15 @@
 <!--
     <xref linkend="plpgsql-trigger-example"/> shows an example of a
     trigger function in <application>PL/pgSQL</application>.
-<<<<<<< HEAD
+-->
+<xref linkend="plpgsql-trigger-example"/>に<application>PL/pgSQL</application>のトリガ関数の例を示します。
    </para>
 
    <example id="plpgsql-trigger-example">
+<!--
     <title>A <application>PL/pgSQL</application> Trigger Function</title>
-=======
--->
-<xref linkend="plpgsql-trigger-example"/>に<application>PL/pgSQL</application>のトリガ関数の例を示します。
-   </para>
-
-   <example id="plpgsql-trigger-example">
-<!--
-    <title>A <application>PL/pgSQL</application> Trigger Function</title>
 -->
 <title><application>PL/pgSQL</application>トリガ関数</title>
->>>>>>> bd0a9e56
 
     <para>
 <!--
@@ -6066,12 +5974,6 @@
     can be thought of as auditing changes to a table.
     <xref linkend="plpgsql-trigger-audit-example"/> shows an example of an
     audit trigger function in <application>PL/pgSQL</application>.
-<<<<<<< HEAD
-   </para>
-
-   <example id="plpgsql-trigger-audit-example">
-    <title>A <application>PL/pgSQL</application> Trigger Function for Auditing</title>
-=======
 -->
 テーブルにおける変更のログを取る他の方法は、挿入、更新または削除の各々に対する行を保有する新テーブルを作成することです。
 この方法はテーブルにおける変更の監査と考えることができます。
@@ -6080,10 +5982,9 @@
 
    <example id="plpgsql-trigger-audit-example">
 <!--
-    <title>A <application>PL/pgSQL</application> Trigger Function For Auditing</title>
+    <title>A <application>PL/pgSQL</application> Trigger Function for Auditing</title>
 -->
 <title><application>PL/pgSQL</application>による監査用のトリガ関数</title>
->>>>>>> bd0a9e56
 
     <para>
 <!--
@@ -6156,14 +6057,10 @@
    </para>
 
    <example id="plpgsql-view-trigger-audit-example">
-<<<<<<< HEAD
+<!--
     <title>A <application>PL/pgSQL</application> View Trigger Function for Auditing</title>
-=======
-<!--
-    <title>A <application>PL/pgSQL</application> View Trigger Function For Auditing</title>
 -->
 <title>監査のための<application>PL/pgSQL</application>ビュートリガ関数</title>
->>>>>>> bd0a9e56
 
     <para>
 <!--
@@ -6262,14 +6159,10 @@
 
 
    <example id="plpgsql-trigger-summary-example">
-<<<<<<< HEAD
+<!--
     <title>A <application>PL/pgSQL</application> Trigger Function for Maintaining a Summary Table</title>
-=======
-<!--
-    <title>A <application>PL/pgSQL</application> Trigger Function For Maintaining A Summary Table</title>
 -->
 <title>サマリテーブルを維持するための<application>PL/pgSQL</application>トリガ関数</title>
->>>>>>> bd0a9e56
 
     <para>
 <!--
@@ -6597,22 +6490,15 @@
 <!--
     <xref linkend="plpgsql-event-trigger-example"/> shows an example of an
     event trigger function in <application>PL/pgSQL</application>.
-<<<<<<< HEAD
+-->
+<xref linkend="plpgsql-event-trigger-example"/>は<application>PL/pgSQL</application>におけるイベントトリガ関数の一例を示します。
    </para>
 
    <example id="plpgsql-event-trigger-example">
+<!--
     <title>A <application>PL/pgSQL</application> Event Trigger Function</title>
-=======
--->
-<xref linkend="plpgsql-event-trigger-example"/>は<application>PL/pgSQL</application>におけるイベントトリガ関数の一例を示します。
-   </para>
-
-   <example id="plpgsql-event-trigger-example">
-<!--
-    <title>A <application>PL/pgSQL</application> Event Trigger Function</title>
 -->
 <title><application>PL/pgSQL</application>イベントトリガ関数</title>
->>>>>>> bd0a9e56
 
     <para>
 <!--
@@ -6637,14 +6523,10 @@
   </sect1>
 
   <sect1 id="plpgsql-implementation">
-<<<<<<< HEAD
+<!--
    <title><application>PL/pgSQL</application> under the Hood</title>
-=======
-<!--
-   <title><application>PL/pgSQL</application> Under the Hood</title>
 -->
 <title><application>PL/pgSQL</application>の秘訣</title>
->>>>>>> bd0a9e56
 
    <para>
 <!--
@@ -7436,14 +7318,10 @@
 
   </sect2>
   <sect2 id="plpgsql-extra-checks">
-<<<<<<< HEAD
+<!--
    <title>Additional Compile-Time and Run-Time Checks</title>
-=======
-<!--
-   <title>Additional Compile-time Checks</title>
 -->
 <title>コンパイル時の付加的チェック</title>
->>>>>>> bd0a9e56
 
    <para>
 <!--
@@ -7461,7 +7339,6 @@
 したがって、分離された開発環境でテストを実行できます。
    </para>
 
-<<<<<<< HEAD
    <para>
     Setting <varname>plpgsql.extra_warnings</varname>, or
     <varname>plpgsql.extra_errors</varname>, as appropriate, to <literal>"all"</literal>
@@ -7517,43 +7394,13 @@
       </listitem>
      </varlistentry>
     </variablelist>
-
+ <para>
+
+<!--
     The following example shows the effect of <varname>plpgsql.extra_warnings</varname>
     set to <varname>shadowed_variables</varname>:
-=======
- <para>
-<!--
-  These additional checks are enabled through the configuration variables
-  <varname>plpgsql.extra_warnings</varname> for warnings and
-  <varname>plpgsql.extra_errors</varname> for errors. Both can be set either to
-  a comma-separated list of checks, <literal>"none"</literal> or <literal>"all"</literal>.
-  The default is <literal>"none"</literal>. Currently the list of available checks
-  includes only one:
--->
-この付加的チェックでは、設定変数<varname>plpgsql.extra_warnings</varname>を警告のために<varname>plpgsql.extra_errors</varname>をエラーのために使用できます。
-どちらも、コンマで区切ったチェックリストまたは<literal>"none"</literal>または<literal>"all"</literal>と設定できます。
-デフォルトは<literal>"none"</literal>です。
-現在、1つのチェックリストで可能なチェックは1つです。
-  <variablelist>
-   <varlistentry>
-    <term><varname>shadowed_variables</varname></term>
-    <listitem>
-     <para>
-<!--
-      Checks if a declaration shadows a previously defined variable.
--->
-宣言が以前に定義した変数を隠すかどうかチェックする。
-     </para>
-    </listitem>
-   </varlistentry>
-  </variablelist>
-
-<!--
-  The following example shows the effect of <varname>plpgsql.extra_warnings</varname>
-  set to <varname>shadowed_variables</varname>:
 -->
 以下の例では、<varname>plpgsql.extra_warnings</varname>を<varname>shadowed_variables</varname>に設定した結果を示します。
->>>>>>> bd0a9e56
 <programlisting>
 SET plpgsql.extra_warnings TO 'shadowed_variables';
 

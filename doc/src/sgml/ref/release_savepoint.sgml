<!--
doc/src/sgml/ref/release_savepoint.sgml
PostgreSQL documentation
-->

<refentry id="sql-release-savepoint">
 <indexterm zone="sql-release-savepoint">
  <primary>RELEASE SAVEPOINT</primary>
 </indexterm>

 <indexterm zone="sql-release-savepoint">
  <primary>savepoints</primary>
  <secondary>releasing</secondary>
 </indexterm>
 <indexterm zone="sql-release-savepoint">
  <primary>セーブポイント</primary>
  <secondary>の解放</secondary>
 </indexterm>

 <refmeta>
  <refentrytitle>RELEASE SAVEPOINT</refentrytitle>
  <manvolnum>7</manvolnum>
<!--
  <refmiscinfo>SQL - Language Statements</refmiscinfo>
-->
  <refmiscinfo>SQL - 言語</refmiscinfo>
 </refmeta>

 <refnamediv>
  <refname>RELEASE SAVEPOINT</refname>
<!--
  <refpurpose>destroy a previously defined savepoint</refpurpose>
-->
  <refpurpose>設定済みのセーブポイントを破棄する</refpurpose>
 </refnamediv>

 <refsynopsisdiv>
<synopsis>
RELEASE [ SAVEPOINT ] <replaceable>savepoint_name</replaceable>
</synopsis>
 </refsynopsisdiv>

 <refsect1>
<!--
  <title>Description</title>
-->
  <title>説明</title>

  <para>
<!--
   <command>RELEASE SAVEPOINT</command> destroys a savepoint previously defined
   in the current transaction.
-->
<command>RELEASE SAVEPOINT</command>は、現在のトランザクションで事前に設定されていたセーブポイントを破棄します。
  </para>

  <para>
<!--
   Destroying a savepoint makes it unavailable as a rollback point,
   but it has no other user visible behavior.  It does not undo the
   effects of commands executed after the savepoint was established.
   (To do that, see <xref linkend="sql-rollback-to"/>.)
   Destroying a savepoint when
   it is no longer needed allows the system to reclaim some resources
   earlier than transaction end.
-->
セーブポイントを破棄すると、ロールバックするポイントとして使用できなくなります。
他にユーザの目に付くような動作はありません。
このコマンドは、セーブポイントの設定後に実行されたコマンドの効果を取り消すわけではありません
（これを行う方法は<xref linkend="sql-rollback-to"/>を参照してください）。
不要になったセーブポイントを破棄することにより、システムがトランザクションの終了前に多少のリソースを回収することができます。
  </para>

  <para>
<!--
   <command>RELEASE SAVEPOINT</command> also destroys all savepoints that were
   established after the named savepoint was established.
-->
また、<command>RELEASE SAVEPOINT</command>が実行されると、指定したセーブポイントの後に設定されたセーブポイントは全て破棄されます。
  </para>
 </refsect1>

 <refsect1>
<!--
  <title>Parameters</title>
-->
  <title>パラメータ</title>

  <variablelist>
   <varlistentry>
    <term><replaceable>savepoint_name</replaceable></term>
    <listitem>
     <para>
<!--
      The name of the savepoint to destroy.
-->
破棄するセーブポイントの名前です。
     </para>
    </listitem>
   </varlistentry>
  </variablelist>
 </refsect1>

 <refsect1>
<!--
  <title>Notes</title>
-->
  <title>注釈</title>

  <para>
<!--
   Specifying a savepoint name that was not previously defined is an error.
-->
設定されていないセーブポイント名を指定するとエラーになります。
  </para>

  <para>
<!--
   It is not possible to release a savepoint when the transaction is in
   an aborted state.
-->
トランザクションがアボート状態の時には、セーブポイントを解放することはできません。
  </para>

  <para>
<<<<<<< HEAD
   If multiple savepoints have the same name, only the most recently defined
   unreleased one is released.  Repeated commands will release progressively
   older savepoints.
=======
<!--
   If multiple savepoints have the same name, only the most recently defined
   unreleased one is released.  Repeated commands will release progressively
   older savepoints.
-->
同じ名前のセーブポイントが複数存在する場合、最後に設定されたセーブポイントのみが解放されます。
コマンドを繰り返すと、より以前のセーブポイントが順次解放されます。
>>>>>>> 185876a6
  </para>

 </refsect1>

 <refsect1>
<!--
  <title>Examples</title>
-->
  <title>例</title>

  <para>
<!--
   To establish and later destroy a savepoint:
-->
セーブポイントを設定し、その後、破棄します。
<programlisting>
BEGIN;
    INSERT INTO table1 VALUES (3);
    SAVEPOINT my_savepoint;
    INSERT INTO table1 VALUES (4);
    RELEASE SAVEPOINT my_savepoint;
COMMIT;
</programlisting>
<!--
   The above transaction will insert both 3 and 4.
-->
上記のトランザクションでは、3と4の両方が挿入されます。
  </para>
 </refsect1>

 <refsect1>
<!--
  <title>Compatibility</title>
-->
  <title>互換性</title>

  <para>
<!--
   This command conforms to the <acronym>SQL</acronym> standard.  The standard
   specifies that the key word <literal>SAVEPOINT</literal> is
   mandatory, but <productname>PostgreSQL</productname> allows it to
   be omitted.
-->
このコマンドは標準<acronym>SQL</acronym>に準拠しています。
SQL:2003標準では、<literal>SAVEPOINT</literal>は必須であると規定されています。
<productname>PostgreSQL</productname>では<literal>SAVEPOINT</literal>キーワードを省略することができます。
  </para>
 </refsect1>

 <refsect1>
<!--
  <title>See Also</title>
-->
  <title>関連項目</title>

  <simplelist type="inline">
   <member><xref linkend="sql-begin"/></member>
   <member><xref linkend="sql-commit"/></member>
   <member><xref linkend="sql-rollback"/></member>
   <member><xref linkend="sql-rollback-to"/></member>
   <member><xref linkend="sql-savepoint"/></member>
  </simplelist>
 </refsect1>
</refentry><|MERGE_RESOLUTION|>--- conflicted
+++ resolved
@@ -123,19 +123,9 @@
   </para>
 
   <para>
-<<<<<<< HEAD
    If multiple savepoints have the same name, only the most recently defined
    unreleased one is released.  Repeated commands will release progressively
    older savepoints.
-=======
-<!--
-   If multiple savepoints have the same name, only the most recently defined
-   unreleased one is released.  Repeated commands will release progressively
-   older savepoints.
--->
-同じ名前のセーブポイントが複数存在する場合、最後に設定されたセーブポイントのみが解放されます。
-コマンドを繰り返すと、より以前のセーブポイントが順次解放されます。
->>>>>>> 185876a6
   </para>
 
  </refsect1>

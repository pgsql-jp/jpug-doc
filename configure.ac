dnl Process this file with autoconf to produce a configure script.
dnl configure.ac
dnl
dnl Developers, please strive to achieve this order:
dnl
dnl 0. Initialization and options processing
dnl 1. Programs
dnl 2. Libraries
dnl 3. Header files
dnl 4. Types
dnl 5. Structures
dnl 6. Compiler characteristics
dnl 7. Functions, global variables
dnl 8. System services
dnl
dnl Read the Autoconf manual for details.
dnl
m4_pattern_forbid(^PGAC_)dnl to catch undefined macros

<<<<<<< HEAD
AC_INIT([PostgreSQL], [17.6], [pgsql-bugs@lists.postgresql.org], [], [https://www.postgresql.org/])
=======
AC_INIT([PostgreSQL], [18.0], [pgsql-bugs@lists.postgresql.org], [], [https://www.postgresql.org/])
>>>>>>> 3d6a8289

m4_if(m4_defn([m4_PACKAGE_VERSION]), [2.69], [], [m4_fatal([Autoconf version 2.69 is required.
Untested combinations of 'autoconf' and PostgreSQL versions are not
recommended.  You can remove the check from 'configure.ac' but it is then
your responsibility whether the result works or not.])])
AC_COPYRIGHT([Copyright (c) 1996-2025, PostgreSQL Global Development Group])
AC_CONFIG_SRCDIR([src/backend/access/common/heaptuple.c])
AC_CONFIG_AUX_DIR(config)
AC_PREFIX_DEFAULT(/usr/local/pgsql)
AC_DEFINE_UNQUOTED(CONFIGURE_ARGS, ["$ac_configure_args"], [Saved arguments from configure])

[PG_MAJORVERSION=`expr "$PACKAGE_VERSION" : '\([0-9][0-9]*\)'`]
[PG_MINORVERSION=`expr "$PACKAGE_VERSION" : '.*\.\([0-9][0-9]*\)'`]
test -n "$PG_MINORVERSION" || PG_MINORVERSION=0
AC_SUBST(PG_MAJORVERSION)
AC_DEFINE_UNQUOTED(PG_MAJORVERSION, "$PG_MAJORVERSION", [PostgreSQL major version as a string])
AC_DEFINE_UNQUOTED(PG_MAJORVERSION_NUM, $PG_MAJORVERSION, [PostgreSQL major version number])
AC_DEFINE_UNQUOTED(PG_MINORVERSION_NUM, $PG_MINORVERSION, [PostgreSQL minor version number])

PGAC_ARG_REQ(with, extra-version, [STRING], [append STRING to version],
             [PG_VERSION="$PACKAGE_VERSION$withval"],
             [PG_VERSION="$PACKAGE_VERSION"])
AC_DEFINE_UNQUOTED(PG_VERSION, "$PG_VERSION", [PostgreSQL version as a string])

AC_CANONICAL_HOST

template=
AC_MSG_CHECKING([which template to use])

PGAC_ARG_REQ(with, template, [NAME], [override operating system template],
[
  case $withval in
    list)   echo; ls "$srcdir/src/template"; exit;;
    *)      if test -f "$srcdir/src/template/$with_template" ; then
              template=$withval
            else
              AC_MSG_ERROR(['$withval' is not a valid template name. Use 'list' for a list.])
            fi;;
  esac
],
[
# --with-template not given

case $host_os in
  cygwin*|msys*) template=cygwin ;;
  darwin*) template=darwin ;;
dragonfly*) template=netbsd ;;
 freebsd*) template=freebsd ;;
 linux*|gnu*|k*bsd*-gnu)
           template=linux ;;
   mingw*) template=win32 ;;
  netbsd*) template=netbsd ;;
 openbsd*) template=openbsd ;;
 solaris*) template=solaris ;;
esac

  if test x"$template" = x"" ; then
    AC_MSG_ERROR([[
*******************************************************************
PostgreSQL has apparently not been ported to your platform yet.
To try a manual configuration, look into the src/template directory
for a similar platform and use the '--with-template=' option.

Please also contact <]AC_PACKAGE_BUGREPORT[> to see about
rectifying this.  Include the above 'checking host system type...'
line.
*******************************************************************
]])
  fi

])

AC_MSG_RESULT([$template])

PORTNAME=$template
AC_SUBST(PORTNAME)

# Initialize default assumption that we do not need separate assembly code
# for TAS (test-and-set).  This can be overridden by the template file
# when it's executed.
need_tas=no
tas_file=dummy.s

# Default, works for most platforms, override in template file if needed
DLSUFFIX=".so"



##
## Command line options
##

#
# Add non-standard directories to the include path
#
PGAC_ARG_REQ(with, includes, [DIRS], [look for additional header files in DIRS])


#
# Add non-standard directories to the library search path
#
PGAC_ARG_REQ(with, libraries, [DIRS], [look for additional libraries in DIRS],
             [LIBRARY_DIRS=$withval])

PGAC_ARG_REQ(with, libs,      [DIRS], [alternative spelling of --with-libraries],
             [LIBRARY_DIRS=$withval])


#
# 64-bit integer date/time storage is now the only option, but to avoid
# unnecessary breakage of build scripts, continue to accept an explicit
# "--enable-integer-datetimes" switch.
#
PGAC_ARG_BOOL(enable, integer-datetimes, yes, [obsolete option, no longer supported],
              [],
              [AC_MSG_ERROR([--disable-integer-datetimes is no longer supported])])


#
# NLS
#
AC_MSG_CHECKING([whether NLS is wanted])
PGAC_ARG_OPTARG(enable, nls,
                [LANGUAGES], [enable Native Language Support],
                [],
                [WANTED_LANGUAGES=$enableval],
                [AC_DEFINE(ENABLE_NLS, 1,
                           [Define to 1 if you want National Language Support. (--enable-nls)])])
AC_MSG_RESULT([$enable_nls])
AC_SUBST(enable_nls)
AC_SUBST(WANTED_LANGUAGES)

#
# Default port number (--with-pgport), default 5432
#
AC_MSG_CHECKING([for default port number])
PGAC_ARG_REQ(with, pgport, [PORTNUM], [set default port number [5432]],
             [default_port=$withval],
             [default_port=5432])
AC_MSG_RESULT([$default_port])
# Need both of these because some places want an integer and some a string
AC_DEFINE_UNQUOTED(DEF_PGPORT, ${default_port},
[Define to the default TCP port number on which the server listens and
to which clients will try to connect.  This can be overridden at run-time,
but it's convenient if your clients have the right default compiled in.
(--with-pgport=PORTNUM)])
AC_DEFINE_UNQUOTED(DEF_PGPORT_STR, "${default_port}",
                   [Define to the default TCP port number as a string constant.])
AC_SUBST(default_port)

# It's worth validating port; you can get very confusing errors otherwise
if test x"$default_port" = x""; then
  AC_MSG_ERROR([invalid --with-pgport specification: empty string])
elif test ! x`echo "$default_port" | sed -e 's/[[0-9]]*//'` = x""; then
  AC_MSG_ERROR([invalid --with-pgport specification: must be a number])
elif test ! x`echo "$default_port" | sed -e 's/^0.//'` = x"$default_port"; then
  AC_MSG_ERROR([invalid --with-pgport specification: must not have leading 0])
elif test "$default_port" -lt "1" -o "$default_port" -gt "65535"; then
  AC_MSG_ERROR([invalid --with-pgport specification: must be between 1 and 65535])
fi

#
# '-rpath'-like feature can be disabled
#
PGAC_ARG_BOOL(enable, rpath, yes,
              [do not embed shared library search path in executables])
AC_SUBST(enable_rpath)

#
# --enable-debug adds -g to compiler flags
#
PGAC_ARG_BOOL(enable, debug, no,
              [build with debugging symbols (-g)])
AC_SUBST(enable_debug)

#
# --enable-profiling enables gcc profiling
#
PGAC_ARG_BOOL(enable, profiling, no,
              [build with profiling enabled ])

#
# --enable-coverage enables generation of code coverage metrics with gcov
#
PGAC_ARG_BOOL(enable, coverage, no,
              [build with coverage testing instrumentation],
[PGAC_PATH_PROGS(GCOV, gcov)
if test -z "$GCOV"; then
  AC_MSG_ERROR([gcov not found])
fi
PGAC_PATH_PROGS(LCOV, lcov)
if test -z "$LCOV"; then
  AC_MSG_ERROR([lcov not found])
fi
PGAC_PATH_PROGS(GENHTML, genhtml)
if test -z "$GENHTML"; then
  AC_MSG_ERROR([genhtml not found])
fi])
AC_SUBST(enable_coverage)

#
# DTrace
#
PGAC_ARG_BOOL(enable, dtrace, no,
              [build with DTrace support],
[PGAC_PATH_PROGS(DTRACE, dtrace)
if test -z "$DTRACE"; then
  AC_MSG_ERROR([dtrace not found])
fi
AC_SUBST(DTRACEFLAGS)])
AC_SUBST(enable_dtrace)

#
# TAP tests
#
PGAC_ARG_BOOL(enable, tap-tests, no,
              [enable TAP tests (requires Perl and IPC::Run)])
AC_SUBST(enable_tap_tests)
AC_ARG_VAR(PG_TEST_EXTRA,
           [enable selected extra tests (overridden at runtime by PG_TEST_EXTRA environment variable)])

#
# Injection points
#
PGAC_ARG_BOOL(enable, injection-points, no, [enable injection points (for testing)],
              [AC_DEFINE([USE_INJECTION_POINTS], 1, [Define to 1 to build with injection points. (--enable-injection-points)])])
AC_SUBST(enable_injection_points)

#
# Block size
#
AC_MSG_CHECKING([for block size])
PGAC_ARG_REQ(with, blocksize, [BLOCKSIZE], [set table block size in kB [8]],
             [blocksize=$withval],
             [blocksize=8])
case ${blocksize} in
  1) BLCKSZ=1024;;
  2) BLCKSZ=2048;;
  4) BLCKSZ=4096;;
  8) BLCKSZ=8192;;
 16) BLCKSZ=16384;;
 32) BLCKSZ=32768;;
  *) AC_MSG_ERROR([Invalid block size. Allowed values are 1,2,4,8,16,32.])
esac
AC_MSG_RESULT([${blocksize}kB])

AC_DEFINE_UNQUOTED([BLCKSZ], ${BLCKSZ}, [
 Size of a disk block --- this also limits the size of a tuple.  You
 can set it bigger if you need bigger tuples (although TOAST should
 reduce the need to have large tuples, since fields can be spread
 across multiple tuples).

 BLCKSZ must be a power of 2.  The maximum possible value of BLCKSZ
 is currently 2^15 (32768).  This is determined by the 15-bit widths
 of the lp_off and lp_len fields in ItemIdData (see
 include/storage/itemid.h).

 Changing BLCKSZ requires an initdb.
])

#
# Relation segment size
#
PGAC_ARG_REQ(with, segsize, [SEGSIZE], [set table segment size in GB [1]],
             [segsize=$withval],
             [segsize=1])
PGAC_ARG_REQ(with, segsize-blocks, [SEGSIZE_BLOCKS], [set table segment size in blocks [0]],
             [segsize_blocks=$withval],
             [segsize_blocks=0])

# If --with-segsize-blocks is non-zero, it is used, --with-segsize
# otherwise. segsize-blocks is only really useful for developers wanting to
# test segment related code. Warn if both are used.
if test $segsize_blocks -ne 0 -a $segsize -ne 1; then
  AC_MSG_WARN([both --with-segsize and --with-segsize-blocks specified, --with-segsize-blocks wins])
fi

AC_MSG_CHECKING([for segment size])
if test $segsize_blocks -eq 0; then
  # this expression is set up to avoid unnecessary integer overflow
  # blocksize is already guaranteed to be a factor of 1024
  RELSEG_SIZE=`expr '(' 1024 / ${blocksize} ')' '*' ${segsize} '*' 1024`
  test $? -eq 0 || exit 1
  AC_MSG_RESULT([${segsize}GB])
else
  RELSEG_SIZE=$segsize_blocks
  AC_MSG_RESULT([${RELSEG_SIZE} blocks])
fi

AC_DEFINE_UNQUOTED([RELSEG_SIZE], ${RELSEG_SIZE}, [
 RELSEG_SIZE is the maximum number of blocks allowed in one disk file.
 Thus, the maximum size of a single file is RELSEG_SIZE * BLCKSZ;
 relations bigger than that are divided into multiple files.

 RELSEG_SIZE * BLCKSZ must be less than your OS' limit on file size.
 This is often 2 GB or 4GB in a 32-bit operating system, unless you
 have large file support enabled.  By default, we make the limit 1 GB
 to avoid any possible integer-overflow problems within the OS.
 A limit smaller than necessary only means we divide a large
 relation into more chunks than necessary, so it seems best to err
 in the direction of a small limit.

 A power-of-2 value is recommended to save a few cycles in md.c,
 but is not absolutely required.

 Changing RELSEG_SIZE requires an initdb.
])

#
# WAL block size
#
AC_MSG_CHECKING([for WAL block size])
PGAC_ARG_REQ(with, wal-blocksize, [BLOCKSIZE], [set WAL block size in kB [8]],
             [wal_blocksize=$withval],
             [wal_blocksize=8])
case ${wal_blocksize} in
  1) XLOG_BLCKSZ=1024;;
  2) XLOG_BLCKSZ=2048;;
  4) XLOG_BLCKSZ=4096;;
  8) XLOG_BLCKSZ=8192;;
 16) XLOG_BLCKSZ=16384;;
 32) XLOG_BLCKSZ=32768;;
 64) XLOG_BLCKSZ=65536;;
  *) AC_MSG_ERROR([Invalid WAL block size. Allowed values are 1,2,4,8,16,32,64.])
esac
AC_MSG_RESULT([${wal_blocksize}kB])

AC_DEFINE_UNQUOTED([XLOG_BLCKSZ], ${XLOG_BLCKSZ}, [
 Size of a WAL file block.  This need have no particular relation to BLCKSZ.
 XLOG_BLCKSZ must be a power of 2, and if your system supports O_DIRECT I/O,
 XLOG_BLCKSZ must be a multiple of the alignment requirement for direct-I/O
 buffers, else direct I/O may fail.

 Changing XLOG_BLCKSZ requires an initdb.
])

#
# C compiler
#

# If you don't specify a list of compilers to test, the AC_PROG_CC and
# AC_PROG_CXX macros test for a long list of unsupported compilers.
pgac_cc_list="gcc cc"
pgac_cxx_list="g++ c++"

AC_PROG_CC([$pgac_cc_list])
AC_PROG_CC_C99()

# Error out if the compiler does not support C99, as the codebase
# relies on that.
if test "$ac_cv_prog_cc_c99" = no; then
    AC_MSG_ERROR([C compiler "$CC" does not support C99])
fi

AC_PROG_CXX([$pgac_cxx_list])

# Check if it's Intel's compiler, which (usually) pretends to be gcc,
# but has idiosyncrasies of its own.  We assume icc will define
# __INTEL_COMPILER regardless of CFLAGS.
AC_COMPILE_IFELSE([AC_LANG_PROGRAM([], [@%:@ifndef __INTEL_COMPILER
choke me
@%:@endif])], [ICC=yes], [ICC=no])

# Check if it's Sun Studio compiler. We assume that
# __SUNPRO_C will be defined for Sun Studio compilers
AC_COMPILE_IFELSE([AC_LANG_PROGRAM([], [@%:@ifndef __SUNPRO_C
choke me
@%:@endif])], [SUN_STUDIO_CC=yes], [SUN_STUDIO_CC=no])

AC_SUBST(SUN_STUDIO_CC)


#
# LLVM
#
# Checked early because subsequent tests depend on it.
PGAC_ARG_BOOL(with, llvm, no, [build with LLVM based JIT support],
              [AC_DEFINE([USE_LLVM], 1, [Define to 1 to build with LLVM based JIT support. (--with-llvm)])])
AC_SUBST(with_llvm)
dnl must use AS_IF here, else AC_REQUIRES inside PGAC_LLVM_SUPPORT malfunctions
AS_IF([test "$with_llvm" = yes], [
  PGAC_LLVM_SUPPORT()
]) # fi


unset CFLAGS
unset CXXFLAGS

#
# Read the template
#
. "$srcdir/src/template/$template" || exit

# C[XX]FLAGS are selected so:
# If the user specifies something in the environment, that is used.
# else:  If the template file set something, that is used.
# else:  If coverage was enabled, don't set anything.
# else:  If the compiler is GCC, then we use -O2.
# else:  If the compiler is something else, then we use -O, unless debugging.

if test "$ac_env_CFLAGS_set" = set; then
  CFLAGS=$ac_env_CFLAGS_value
elif test "${CFLAGS+set}" = set; then
  : # (keep what template set)
elif test "$enable_coverage" = yes; then
  : # no optimization by default
elif test "$GCC" = yes; then
  CFLAGS="-O2"
else
  # if the user selected debug mode, don't use -O
  if test "$enable_debug" != yes; then
    CFLAGS="-O"
  fi
fi

if test "$ac_env_CXXFLAGS_set" = set; then
  CXXFLAGS=$ac_env_CXXFLAGS_value
elif test "${CXXFLAGS+set}" = set; then
  : # (keep what template set)
elif test "$enable_coverage" = yes; then
  : # no optimization by default
elif test "$GCC" = yes; then
  CXXFLAGS="-O2"
else
  # if the user selected debug mode, don't use -O
  if test "$enable_debug" != yes; then
    CXXFLAGS="-O"
  fi
fi

# When generating bitcode (for inlining) we always want to use -O2
# even when --enable-debug is specified. The bitcode is not going to
# be used for line-by-line debugging, and JIT inlining doesn't work
# without at least -O1 (otherwise clang will emit 'noinline'
# attributes everywhere), which is bad for testing.  Still allow the
# environment to override if done explicitly.
if test "$ac_env_BITCODE_CFLAGS_set" = set; then
  BITCODE_CFLAGS=$ac_env_BITCODE_CFLAGS_value
else
  BITCODE_CFLAGS="-O2 $BITCODE_CFLAGS"
fi
if test "$ac_env_BITCODE_CXXFLAGS_set" = set; then
  BITCODE_CXXFLAGS=$ac_env_BITCODE_CXXFLAGS_value
else
  BITCODE_CXXFLAGS="-O2 $BITCODE_CXXFLAGS"
fi

# C[XX]FLAGS we determined above will be added back at the end
user_CFLAGS=$CFLAGS
CFLAGS=""
user_CXXFLAGS=$CXXFLAGS
CXXFLAGS=""
user_BITCODE_CFLAGS=$BITCODE_CFLAGS
BITCODE_CFLAGS=""
user_BITCODE_CXXFLAGS=$BITCODE_CXXFLAGS
BITCODE_CXXFLAGS=""

# set CFLAGS_UNROLL_LOOPS and CFLAGS_VECTORIZE from the environment, if present
if test "$ac_env_CFLAGS_UNROLL_LOOPS_set" = set; then
  CFLAGS_UNROLL_LOOPS=$ac_env_CFLAGS_UNROLL_LOOPS_value
fi
if test "$ac_env_CFLAGS_VECTORIZE_set" = set; then
  CFLAGS_VECTORIZE=$ac_env_CFLAGS_VECTORIZE_value
fi

# Some versions of GCC support some additional useful warning flags.
# Check whether they are supported, and add them to CFLAGS if so.
# ICC pretends to be GCC but it's lying; it doesn't support these flags,
# but has its own.  Also check other compiler-specific flags here.

if test "$GCC" = yes -a "$ICC" = no; then
  CFLAGS="-Wall -Wmissing-prototypes -Wpointer-arith"
  CXXFLAGS="-Wall -Wpointer-arith"
  # These work in some but not all gcc versions
  save_CFLAGS=$CFLAGS
  PGAC_PROG_CC_CFLAGS_OPT([-Wdeclaration-after-statement])
  # -Wdeclaration-after-statement isn't applicable for C++.  Specific C files
  # disable it, so AC_SUBST the negative form.
  PERMIT_DECLARATION_AFTER_STATEMENT=
  if test x"$save_CFLAGS" != x"$CFLAGS"; then
    PERMIT_DECLARATION_AFTER_STATEMENT=-Wno-declaration-after-statement
  fi
  AC_SUBST(PERMIT_DECLARATION_AFTER_STATEMENT)
  # Really don't want VLAs to be used in our dialect of C
  PGAC_PROG_CC_CFLAGS_OPT([-Werror=vla])
  # On macOS, complain about usage of symbols newer than the deployment target
  PGAC_PROG_CC_CFLAGS_OPT([-Werror=unguarded-availability-new])
  PGAC_PROG_CXX_CFLAGS_OPT([-Werror=unguarded-availability-new])
  # -Wvla is not applicable for C++
  PGAC_PROG_CC_CFLAGS_OPT([-Wendif-labels])
  PGAC_PROG_CXX_CFLAGS_OPT([-Wendif-labels])
  PGAC_PROG_CC_CFLAGS_OPT([-Wmissing-format-attribute])
  PGAC_PROG_CXX_CFLAGS_OPT([-Wmissing-format-attribute])
  PGAC_PROG_CC_CFLAGS_OPT([-Wimplicit-fallthrough=3])
  PGAC_PROG_CXX_CFLAGS_OPT([-Wimplicit-fallthrough=3])
  PGAC_PROG_CC_CFLAGS_OPT([-Wcast-function-type])
  PGAC_PROG_CXX_CFLAGS_OPT([-Wcast-function-type])
  PGAC_PROG_CC_CFLAGS_OPT([-Wshadow=compatible-local])
  PGAC_PROG_CXX_CFLAGS_OPT([-Wshadow=compatible-local])
  # This was included in -Wall/-Wformat in older GCC versions
  PGAC_PROG_CC_CFLAGS_OPT([-Wformat-security])
  PGAC_PROG_CXX_CFLAGS_OPT([-Wformat-security])
  # gcc 14+, clang for a while
  # (Supported in C++ by clang but not gcc.  For consistency, omit in C++.)
  save_CFLAGS=$CFLAGS
  PGAC_PROG_CC_CFLAGS_OPT([-Wmissing-variable-declarations])
  PERMIT_MISSING_VARIABLE_DECLARATIONS=
  if test x"$save_CFLAGS" != x"$CFLAGS"; then
    PERMIT_MISSING_VARIABLE_DECLARATIONS=-Wno-missing-variable-declarations
  fi
  AC_SUBST(PERMIT_MISSING_VARIABLE_DECLARATIONS)
  # Disable strict-aliasing rules; needed for gcc 3.3+
  PGAC_PROG_CC_CFLAGS_OPT([-fno-strict-aliasing])
  PGAC_PROG_CXX_CFLAGS_OPT([-fno-strict-aliasing])
  # Disable optimizations that assume no overflow; needed for gcc 4.3+
  PGAC_PROG_CC_CFLAGS_OPT([-fwrapv])
  PGAC_PROG_CXX_CFLAGS_OPT([-fwrapv])
  # Disable FP optimizations that cause various errors on gcc 4.5+ or maybe 4.6+
  PGAC_PROG_CC_CFLAGS_OPT([-fexcess-precision=standard])
  PGAC_PROG_CXX_CFLAGS_OPT([-fexcess-precision=standard])
  # Optimization flags for specific files that benefit from loop unrolling
  PGAC_PROG_CC_VAR_OPT(CFLAGS_UNROLL_LOOPS, [-funroll-loops])
  # Optimization flags for specific files that benefit from vectorization
  PGAC_PROG_CC_VAR_OPT(CFLAGS_VECTORIZE, [-ftree-vectorize])
  #
  # The following tests want to suppress various unhelpful warnings by adding
  # -Wno-foo switches.  But gcc won't complain about unrecognized -Wno-foo
  # switches, so we have to test for the positive form and if that works,
  # add the negative form.  Note that tests of this form typically need to
  # be duplicated in the BITCODE_CFLAGS setup stanza below.
  #
  # Suppress clang's unhelpful unused-command-line-argument warnings.
  NOT_THE_CFLAGS=""
  PGAC_PROG_CC_VAR_OPT(NOT_THE_CFLAGS, [-Wunused-command-line-argument])
  if test -n "$NOT_THE_CFLAGS"; then
    CFLAGS="$CFLAGS -Wno-unused-command-line-argument"
  fi
  # Remove clang 12+'s compound-token-split-by-macro, as this causes a lot
  # of warnings when building plperl because of usages in the Perl headers.
  NOT_THE_CFLAGS=""
  PGAC_PROG_CC_VAR_OPT(NOT_THE_CFLAGS, [-Wcompound-token-split-by-macro])
  if test -n "$NOT_THE_CFLAGS"; then
    CFLAGS="$CFLAGS -Wno-compound-token-split-by-macro"
  fi
  # Similarly disable useless truncation warnings from gcc 8+
  NOT_THE_CFLAGS=""
  PGAC_PROG_CC_VAR_OPT(NOT_THE_CFLAGS, [-Wformat-truncation])
  if test -n "$NOT_THE_CFLAGS"; then
    CFLAGS="$CFLAGS -Wno-format-truncation"
  fi
  NOT_THE_CFLAGS=""
  PGAC_PROG_CC_VAR_OPT(NOT_THE_CFLAGS, [-Wstringop-truncation])
  if test -n "$NOT_THE_CFLAGS"; then
    CFLAGS="$CFLAGS -Wno-stringop-truncation"
  fi
  # Suppress clang 16's strict warnings about function casts
  NOT_THE_CFLAGS=""
  PGAC_PROG_CC_VAR_OPT(NOT_THE_CFLAGS, [-Wcast-function-type-strict])
  if test -n "$NOT_THE_CFLAGS"; then
    CFLAGS="$CFLAGS -Wno-cast-function-type-strict"
  fi
elif test "$ICC" = yes; then
  # Intel's compiler has a bug/misoptimization in checking for
  # division by NAN (NaN == 0), -mp1 fixes it, so add it to the CFLAGS.
  PGAC_PROG_CC_CFLAGS_OPT([-mp1])
  PGAC_PROG_CXX_CFLAGS_OPT([-mp1])
  # Make sure strict aliasing is off (though this is said to be the default)
  PGAC_PROG_CC_CFLAGS_OPT([-fno-strict-aliasing])
  PGAC_PROG_CXX_CFLAGS_OPT([-fno-strict-aliasing])
fi

# If the compiler knows how to hide symbols, add the switch needed for that to
# CFLAGS_SL_MODULE and define HAVE_VISIBILITY_ATTRIBUTE.
#
# This is done separately from the above because -fvisibility is supported by
# quite a few different compilers, making the required repetition bothersome.
#
# We might need to add a separate test to check if
# __attribute__((visibility("hidden"))) is supported, if we encounter a
# compiler that supports one of the supported variants of -fvisibility=hidden
# but uses a different syntax to mark a symbol as exported.
if test "$GCC" = yes -o "$SUN_STUDIO_CC" = yes ; then
  PGAC_PROG_CC_VAR_OPT(CFLAGS_SL_MODULE, [-fvisibility=hidden])
  # For C++ we additionally want -fvisibility-inlines-hidden
  PGAC_PROG_VARCXX_VARFLAGS_OPT(CXX, CXXFLAGS_SL_MODULE, [-fvisibility=hidden])
  PGAC_PROG_VARCXX_VARFLAGS_OPT(CXX, CXXFLAGS_SL_MODULE, [-fvisibility-inlines-hidden])
  have_visibility_attribute=$pgac_cv_prog_CC_cflags__fvisibility_hidden
fi

if test "$have_visibility_attribute" = "yes"; then
  AC_DEFINE([HAVE_VISIBILITY_ATTRIBUTE], 1,
            [Define to 1 if your compiler knows the visibility("hidden") attribute.])
fi

AC_SUBST(CFLAGS_UNROLL_LOOPS)
AC_SUBST(CFLAGS_VECTORIZE)
AC_SUBST(CFLAGS_SL_MODULE)
AC_SUBST(CXXFLAGS_SL_MODULE)

# Determine flags used to emit bitcode for JIT inlining.
# 1. We must duplicate any behaviour-changing compiler flags used above,
# to keep compatibility with the compiler used for normal Postgres code.
# 2. We don't bother to duplicate extra-warnings switches --- seeing a
# warning in the main build is enough.
# 3. But we must duplicate -Wno-warning flags, else we'll see those anyway.
if test "$with_llvm" = yes ; then
  CLANGXX="$CLANG -xc++"

  PGAC_PROG_VARCC_VARFLAGS_OPT(CLANG, BITCODE_CFLAGS, [-fno-strict-aliasing])
  PGAC_PROG_VARCXX_VARFLAGS_OPT(CLANGXX, BITCODE_CXXFLAGS, [-fno-strict-aliasing])
  PGAC_PROG_VARCC_VARFLAGS_OPT(CLANG, BITCODE_CFLAGS, [-fwrapv])
  PGAC_PROG_VARCXX_VARFLAGS_OPT(CLANGXX, BITCODE_CXXFLAGS, [-fwrapv])
  PGAC_PROG_VARCC_VARFLAGS_OPT(CLANG, BITCODE_CFLAGS, [-fexcess-precision=standard])
  PGAC_PROG_VARCXX_VARFLAGS_OPT(CLANGXX, BITCODE_CXXFLAGS, [-fexcess-precision=standard])

  # Ideally bitcode should perhaps match $CC's use, or not, of outline atomic
  # functions, but for now we err on the side of suppressing them in bitcode,
  # because we can't assume they're available at runtime.  This affects aarch64
  # builds using the basic armv8-a ISA without LSE support.
  PGAC_PROG_VARCXX_VARFLAGS_OPT(CLANG, BITCODE_CFLAGS, [-mno-outline-atomics])
  PGAC_PROG_VARCXX_VARFLAGS_OPT(CLANG, BITCODE_CXXFLAGS, [-mno-outline-atomics])

  # Ideally bitcode should perhaps match $CC's use, or not, of outline atomic
  # functions, but for now we err on the side of suppressing them in bitcode,
  # because we can't assume they're available at runtime.  This affects aarch64
  # builds using the basic armv8-a ISA without LSE support.
  PGAC_PROG_VARCXX_VARFLAGS_OPT(CLANG, BITCODE_CFLAGS, [-mno-outline-atomics])
  PGAC_PROG_VARCXX_VARFLAGS_OPT(CLANG, BITCODE_CXXFLAGS, [-mno-outline-atomics])

  NOT_THE_CFLAGS=""
  PGAC_PROG_VARCC_VARFLAGS_OPT(CLANG, NOT_THE_CFLAGS, [-Wunused-command-line-argument])
  if test -n "$NOT_THE_CFLAGS"; then
    BITCODE_CFLAGS="$BITCODE_CFLAGS -Wno-unused-command-line-argument"
  fi
  NOT_THE_CFLAGS=""
  PGAC_PROG_VARCC_VARFLAGS_OPT(CLANG, NOT_THE_CFLAGS, [-Wcompound-token-split-by-macro])
  if test -n "$NOT_THE_CFLAGS"; then
    BITCODE_CFLAGS="$BITCODE_CFLAGS -Wno-compound-token-split-by-macro"
  fi
  NOT_THE_CFLAGS=""
  PGAC_PROG_VARCC_VARFLAGS_OPT(CLANG, NOT_THE_CFLAGS, [-Wformat-truncation])
  if test -n "$NOT_THE_CFLAGS"; then
    BITCODE_CFLAGS="$BITCODE_CFLAGS -Wno-format-truncation"
  fi
  NOT_THE_CFLAGS=""
  PGAC_PROG_VARCC_VARFLAGS_OPT(CLANG, NOT_THE_CFLAGS, [-Wstringop-truncation])
  if test -n "$NOT_THE_CFLAGS"; then
    BITCODE_CFLAGS="$BITCODE_CFLAGS -Wno-stringop-truncation"
  fi
fi

# supply -g if --enable-debug
if test "$enable_debug" = yes && test "$ac_cv_prog_cc_g" = yes; then
  CFLAGS="$CFLAGS -g"
fi

if test "$enable_debug" = yes && test "$ac_cv_prog_cxx_g" = yes; then
  CXXFLAGS="$CXXFLAGS -g"
fi

# enable code coverage if --enable-coverage
if test "$enable_coverage" = yes; then
  if test "$GCC" = yes; then
    CFLAGS="$CFLAGS -fprofile-arcs -ftest-coverage"
    CXXFLAGS="$CXXFLAGS -fprofile-arcs -ftest-coverage"
  else
    AC_MSG_ERROR([--enable-coverage is supported only when using GCC])
  fi
fi

# enable profiling if --enable-profiling
if test "$enable_profiling" = yes && test "$ac_cv_prog_cc_g" = yes; then
  if test "$GCC" = yes; then
    AC_DEFINE([PROFILE_PID_DIR], 1,
           [Define to 1 to allow profiling output to be saved separately for each process.])
    CFLAGS="$CFLAGS -pg $PLATFORM_PROFILE_FLAGS"
    CXXFLAGS="$CXXFLAGS -pg $PLATFORM_PROFILE_FLAGS"
  else
    AC_MSG_ERROR([--enable-profiling is supported only when using GCC])
  fi
fi

# On Solaris, we need these #defines to get POSIX-conforming versions
# of many interfaces (sigwait, getpwuid_r, shmdt, ...).
if test "$PORTNAME" = "solaris"; then
  CPPFLAGS="$CPPFLAGS -D_POSIX_C_SOURCE=200112L -D__EXTENSIONS__ -D_POSIX_PTHREAD_SEMANTICS"
fi

# We already have this in Makefile.win32, but configure needs it too
if test "$PORTNAME" = "win32"; then
  CPPFLAGS="$CPPFLAGS -I$srcdir/src/include/port/win32"
fi

# Now that we're done automatically adding stuff to C[XX]FLAGS, put back the
# user-specified flags (if any) at the end.  This lets users override
# the automatic additions.
CFLAGS="$CFLAGS $user_CFLAGS"
CXXFLAGS="$CXXFLAGS $user_CXXFLAGS"
BITCODE_CFLAGS="$BITCODE_CFLAGS $user_BITCODE_CFLAGS"
BITCODE_CXXFLAGS="$BITCODE_CXXFLAGS $user_BITCODE_CXXFLAGS"

AC_SUBST(BITCODE_CFLAGS)
AC_SUBST(BITCODE_CXXFLAGS)

# The template file must set up CFLAGS_SL; we don't support user override
AC_SUBST(CFLAGS_SL)

# Check if the compiler still works with the final flag settings
# (note, we're not checking that for CXX, which is optional)
AC_MSG_CHECKING([whether the C compiler still works])
AC_LINK_IFELSE([AC_LANG_PROGRAM([], [return 0;])],
  [AC_MSG_RESULT(yes)],
  [AC_MSG_RESULT(no)
   AC_MSG_ERROR([cannot proceed])])

# Defend against gcc -ffast-math
if test "$GCC" = yes; then
AC_COMPILE_IFELSE([AC_LANG_PROGRAM([], [@%:@ifdef __FAST_MATH__
choke me
@%:@endif])], [], [AC_MSG_ERROR([do not put -ffast-math in CFLAGS])])
fi

# Defend against clang being used on x86-32 without SSE2 enabled.  As current
# versions of clang do not understand -fexcess-precision=standard, the use of
# x87 floating point operations leads to problems like isinf possibly returning
# false for a value that is infinite when converted from the 80bit register to
# the 8byte memory representation.
#
# Only perform the test if the compiler doesn't understand
# -fexcess-precision=standard, that way a potentially fixed compiler will work
# automatically.
if test "$pgac_cv_prog_CC_cflags__fexcess_precision_standard" = no; then
AC_COMPILE_IFELSE([AC_LANG_PROGRAM([], [
@%:@if defined(__clang__) && defined(__i386__) && !defined(__SSE2_MATH__)
choke me
@%:@endif
])], [],
[AC_MSG_ERROR([Compiling PostgreSQL with clang, on 32bit x86, requires SSE2 support. Use -msse2 or use gcc.])])
fi

AC_PROG_CPP
AC_SUBST(GCC)


#
# Set up TAS assembly code if needed; the template file has now had its
# chance to request this.
#
AC_CONFIG_LINKS([src/backend/port/tas.s:src/backend/port/tas/${tas_file}])

if test "$need_tas" = yes ; then
  TAS=tas.o
else
  TAS=""
fi
AC_SUBST(TAS)

AC_SUBST(DLSUFFIX)dnl
AC_DEFINE_UNQUOTED([DLSUFFIX], ["$DLSUFFIX"],
                   [Define to the file name extension of dynamically-loadable modules.])

#
# Set up pkg_config in case we need it below
#
PKG_PROG_PKG_CONFIG

#
# Automatic dependency tracking
#
PGAC_ARG_BOOL(enable, depend, no, [turn on automatic dependency tracking],
              [autodepend=yes])
AC_SUBST(autodepend)


#
# Enable assert checks
#
PGAC_ARG_BOOL(enable, cassert, no, [enable assertion checks (for debugging)],
              [AC_DEFINE([USE_ASSERT_CHECKING], 1,
                         [Define to 1 to build with assertion checks. (--enable-cassert)])])


#
# Include directories
#
ac_save_IFS=$IFS
IFS="${IFS}${PATH_SEPARATOR}"
# SRCH_INC comes from the template file
for dir in $with_includes $SRCH_INC; do
  if test -d "$dir"; then
    INCLUDES="$INCLUDES -I$dir"
  else
    AC_MSG_WARN([*** Include directory $dir does not exist.])
  fi
done
IFS=$ac_save_IFS


#
# Library directories
#
ac_save_IFS=$IFS
IFS="${IFS}${PATH_SEPARATOR}"
# LIBRARY_DIRS comes from command line, SRCH_LIB from template file.
for dir in $LIBRARY_DIRS $SRCH_LIB; do
  if test -d "$dir"; then
    LIBDIRS="$LIBDIRS -L$dir"
  else
    AC_MSG_WARN([*** Library directory $dir does not exist.])
  fi
done
IFS=$ac_save_IFS

#
# ICU
#
AC_MSG_CHECKING([whether to build with ICU support])
PGAC_ARG_BOOL(with, icu, yes, [build without ICU support],
              [AC_DEFINE([USE_ICU], 1, [Define to build with ICU support. (--with-icu)])])
AC_MSG_RESULT([$with_icu])
AC_SUBST(with_icu)

if test "$with_icu" = yes; then
  PKG_CHECK_MODULES(ICU, icu-uc icu-i18n)
fi

#
# Optionally build Tcl modules (PL/Tcl)
#
AC_MSG_CHECKING([whether to build with Tcl])
PGAC_ARG_BOOL(with, tcl, no, [build Tcl modules (PL/Tcl)])
AC_MSG_RESULT([$with_tcl])
AC_SUBST([with_tcl])

# We see if the path to the Tcl/Tk configuration scripts is specified.
# This will override the use of tclsh to find the paths to search.

PGAC_ARG_REQ(with, tclconfig, [DIR], [tclConfig.sh is in DIR])

#
# Optionally build Perl modules (PL/Perl)
#
AC_MSG_CHECKING([whether to build Perl modules])
PGAC_ARG_BOOL(with, perl, no, [build Perl modules (PL/Perl)])
AC_MSG_RESULT([$with_perl])
AC_SUBST(with_perl)

#
# Optionally build Python modules (PL/Python)
#
AC_MSG_CHECKING([whether to build Python modules])
PGAC_ARG_BOOL(with, python, no, [build Python modules (PL/Python)])
AC_MSG_RESULT([$with_python])
AC_SUBST(with_python)

#
# GSSAPI
#
AC_MSG_CHECKING([whether to build with GSSAPI support])
PGAC_ARG_BOOL(with, gssapi, no, [build with GSSAPI support],
[
  AC_DEFINE(ENABLE_GSS, 1, [Define to build with GSSAPI support. (--with-gssapi)])
  krb_srvtab="FILE:\$(sysconfdir)/krb5.keytab"
])
AC_MSG_RESULT([$with_gssapi])
AC_SUBST(with_gssapi)


AC_SUBST(krb_srvtab)


#
# Kerberos configuration parameters
#
PGAC_ARG_REQ(with, krb-srvnam,
             [NAME], [default service principal name in Kerberos (GSSAPI) [postgres]],
             [],
             [with_krb_srvnam="postgres"])
AC_SUBST(with_krb_srvnam)
AC_DEFINE_UNQUOTED([PG_KRB_SRVNAM], ["$with_krb_srvnam"],
                   [Define to the name of the default PostgreSQL service principal in Kerberos (GSSAPI). (--with-krb-srvnam=NAME)])


#
# PAM
#
AC_MSG_CHECKING([whether to build with PAM support])
PGAC_ARG_BOOL(with, pam, no,
              [build with PAM support],
              [AC_DEFINE([USE_PAM], 1, [Define to 1 to build with PAM support. (--with-pam)])])
AC_MSG_RESULT([$with_pam])


#
# BSD AUTH
#
AC_MSG_CHECKING([whether to build with BSD Authentication support])
PGAC_ARG_BOOL(with, bsd-auth, no,
              [build with BSD Authentication support],
              [AC_DEFINE([USE_BSD_AUTH], 1, [Define to 1 to build with BSD Authentication support. (--with-bsd-auth)])])
AC_MSG_RESULT([$with_bsd_auth])


#
# LDAP
#
AC_MSG_CHECKING([whether to build with LDAP support])
PGAC_ARG_BOOL(with, ldap, no,
              [build with LDAP support],
              [AC_DEFINE([USE_LDAP], 1, [Define to 1 to build with LDAP support. (--with-ldap)])])
AC_MSG_RESULT([$with_ldap])
AC_SUBST(with_ldap)


#
# Bonjour
#
AC_MSG_CHECKING([whether to build with Bonjour support])
PGAC_ARG_BOOL(with, bonjour, no,
              [build with Bonjour support],
              [AC_DEFINE([USE_BONJOUR], 1, [Define to 1 to build with Bonjour support. (--with-bonjour)])])
AC_MSG_RESULT([$with_bonjour])


#
# SELinux
#
AC_MSG_CHECKING([whether to build with SELinux support])
PGAC_ARG_BOOL(with, selinux, no, [build with SELinux support])
AC_SUBST(with_selinux)
AC_MSG_RESULT([$with_selinux])

#
# Systemd
#
AC_MSG_CHECKING([whether to build with systemd support])
PGAC_ARG_BOOL(with, systemd, no, [build with systemd support],
              [AC_DEFINE([USE_SYSTEMD], 1, [Define to build with systemd support. (--with-systemd)])])
AC_SUBST(with_systemd)
AC_MSG_RESULT([$with_systemd])

#
# Readline
#
PGAC_ARG_BOOL(with, readline, yes,
              [do not use GNU Readline nor BSD Libedit for editing])
# readline on MinGW has problems with backslashes in psql and other bugs.
# This is particularly a problem with non-US code pages.
# Therefore disable its use until we understand the cause. 2004-07-20
if test "$PORTNAME" = "win32"; then
  if test "$with_readline" = yes; then
    AC_MSG_WARN([*** Readline does not work on MinGW --- disabling])
    with_readline=no
  fi
fi
AC_SUBST(with_readline)


#
# Prefer libedit
#
PGAC_ARG_BOOL(with, libedit-preferred, no,
              [prefer BSD Libedit over GNU Readline])

#
# liburing
#
AC_MSG_CHECKING([whether to build with liburing support])
PGAC_ARG_BOOL(with, liburing, no, [build with io_uring support, for asynchronous I/O],
              [AC_DEFINE([USE_LIBURING], 1, [Define to build with io_uring support. (--with-liburing)])])
AC_MSG_RESULT([$with_liburing])
AC_SUBST(with_liburing)

if test "$with_liburing" = yes; then
  PKG_CHECK_MODULES(LIBURING, liburing)
fi

#
# UUID library
#
# There are at least three UUID libraries in common use: the FreeBSD/NetBSD
# library, the e2fsprogs libuuid (now part of util-linux-ng), and the OSSP
# UUID library.  More than one of these might be present on a given platform,
# so we make the user say which one she wants.
#
PGAC_ARG_REQ(with, uuid, [LIB], [build contrib/uuid-ossp using LIB (bsd,e2fs,ossp)])
if test x"$with_uuid" = x"" ; then
  with_uuid=no
fi
PGAC_ARG_BOOL(with, ossp-uuid, no, [obsolete spelling of --with-uuid=ossp])
if test "$with_ossp_uuid" = yes ; then
  with_uuid=ossp
fi

if test "$with_uuid" != no ; then
  if test "$with_uuid" = bsd ; then
    AC_DEFINE([HAVE_UUID_BSD], 1, [Define to 1 if you have BSD UUID support.])
  elif test "$with_uuid" = e2fs ; then
    AC_DEFINE([HAVE_UUID_E2FS], 1, [Define to 1 if you have E2FS UUID support.])
  elif test "$with_uuid" = ossp ; then
    AC_DEFINE([HAVE_UUID_OSSP], 1, [Define to 1 if you have OSSP UUID support.])
  else
    AC_MSG_ERROR([--with-uuid must specify one of bsd, e2fs, or ossp])
  fi
fi
AC_SUBST(with_uuid)


#
# libcurl
#
AC_MSG_CHECKING([whether to build with libcurl support])
PGAC_ARG_BOOL(with, libcurl, no, [build with libcurl support],
              [AC_DEFINE([USE_LIBCURL], 1, [Define to 1 to build with libcurl support. (--with-libcurl)])])
AC_MSG_RESULT([$with_libcurl])
AC_SUBST(with_libcurl)

if test "$with_libcurl" = yes ; then
  # Check for libcurl 7.61.0 or higher (corresponding to RHEL8 and the ability
  # to explicitly set TLS 1.3 ciphersuites).
  PKG_CHECK_MODULES(LIBCURL, [libcurl >= 7.61.0])

  # Curl's flags are kept separate from the standard CPPFLAGS/LDFLAGS. We use
  # them only for libpq-oauth.
  LIBCURL_CPPFLAGS=
  LIBCURL_LDFLAGS=

  # We only care about -I, -D, and -L switches. Note that -lcurl will be added
  # to LIBCURL_LDLIBS by PGAC_CHECK_LIBCURL, below.
  for pgac_option in $LIBCURL_CFLAGS; do
    case $pgac_option in
      -I*|-D*) LIBCURL_CPPFLAGS="$LIBCURL_CPPFLAGS $pgac_option";;
    esac
  done
  for pgac_option in $LIBCURL_LIBS; do
    case $pgac_option in
      -L*) LIBCURL_LDFLAGS="$LIBCURL_LDFLAGS $pgac_option";;
    esac
  done

  AC_SUBST(LIBCURL_CPPFLAGS)
  AC_SUBST(LIBCURL_LDFLAGS)

  # OAuth requires python for testing
  if test "$with_python" != yes; then
    AC_MSG_WARN([*** OAuth support tests require --with-python to run])
  fi
fi


#
# libnuma
#
AC_MSG_CHECKING([whether to build with libnuma support])
PGAC_ARG_BOOL(with, libnuma, no, [build with libnuma support],
              [AC_DEFINE([USE_LIBNUMA], 1, [Define to build with NUMA support. (--with-libnuma)])])
AC_MSG_RESULT([$with_libnuma])
AC_SUBST(with_libnuma)

if test "$with_libnuma" = yes ; then
  AC_CHECK_LIB(numa,    numa_available, [], [AC_MSG_ERROR([library 'libnuma' is required for NUMA support])])
  PKG_CHECK_MODULES(LIBNUMA, numa)
fi

#
# XML
#
AC_MSG_CHECKING([whether to build with XML support])
PGAC_ARG_BOOL(with, libxml, no, [build with XML support],
              [AC_DEFINE([USE_LIBXML], 1, [Define to 1 to build with XML support. (--with-libxml)])])
AC_MSG_RESULT([$with_libxml])
AC_SUBST(with_libxml)

if test "$with_libxml" = yes ; then
  # Check pkg-config, then xml2-config.  But for backwards compatibility,
  # setting XML2_CONFIG overrides pkg-config.
  AC_ARG_VAR(XML2_CONFIG, [path to xml2-config utility])dnl
  have_libxml2_pkg_config=no
  if test -z "$XML2_CONFIG" -a -n "$PKG_CONFIG"; then
    PKG_CHECK_MODULES(XML2, [libxml-2.0 >= 2.6.23],
                      [have_libxml2_pkg_config=yes], [# do nothing])
  fi
  if test "$have_libxml2_pkg_config" = no ; then
    PGAC_PATH_PROGS(XML2_CONFIG, xml2-config)
    if test -n "$XML2_CONFIG"; then
      XML2_CFLAGS=`$XML2_CONFIG --cflags`
      XML2_LIBS=`$XML2_CONFIG --libs`
    fi
  fi
  # Note the user could also set XML2_CFLAGS/XML2_LIBS directly
  for pgac_option in $XML2_CFLAGS; do
    case $pgac_option in
      -I*|-D*) INCLUDES="$INCLUDES $pgac_option";;
    esac
  done
  for pgac_option in $XML2_LIBS; do
    case $pgac_option in
      -L*) LIBDIRS="$LIBDIRS $pgac_option";;
    esac
  done
fi


#
# XSLT
#
PGAC_ARG_BOOL(with, libxslt, no, [use XSLT support when building contrib/xml2],
              [AC_DEFINE([USE_LIBXSLT], 1, [Define to 1 to use XSLT support when building contrib/xml2. (--with-libxslt)])])


AC_SUBST(with_libxslt)

#
# tzdata
#
PGAC_ARG_REQ(with, system-tzdata,
             [DIR], [use system time zone data in DIR])
AC_SUBST(with_system_tzdata)

#
# Zlib
#
PGAC_ARG_BOOL(with, zlib, yes,
              [do not use Zlib])
AC_SUBST(with_zlib)

#
# LZ4
#
AC_MSG_CHECKING([whether to build with LZ4 support])
PGAC_ARG_BOOL(with, lz4, no, [build with LZ4 support],
              [AC_DEFINE([USE_LZ4], 1, [Define to 1 to build with LZ4 support. (--with-lz4)])])
AC_MSG_RESULT([$with_lz4])
AC_SUBST(with_lz4)

if test "$with_lz4" = yes; then
  PKG_CHECK_MODULES(LZ4, liblz4)
  # We only care about -I, -D, and -L switches;
  # note that -llz4 will be added by AC_CHECK_LIB below.
  for pgac_option in $LZ4_CFLAGS; do
    case $pgac_option in
      -I*|-D*) INCLUDES="$INCLUDES $pgac_option";;
    esac
  done
  for pgac_option in $LZ4_LIBS; do
    case $pgac_option in
      -L*) LIBDIRS="$LIBDIRS $pgac_option";;
    esac
  done
fi

#
# ZSTD
#
AC_MSG_CHECKING([whether to build with ZSTD support])
PGAC_ARG_BOOL(with, zstd, no, [build with ZSTD support],
              [AC_DEFINE([USE_ZSTD], 1, [Define to 1 to build with ZSTD support. (--with-zstd)])])
AC_MSG_RESULT([$with_zstd])
AC_SUBST(with_zstd)

if test "$with_zstd" = yes; then
  PKG_CHECK_MODULES(ZSTD, libzstd >= 1.4.0)
  # We only care about -I, -D, and -L switches;
  # note that -lzstd will be added by AC_CHECK_LIB below.
  for pgac_option in $ZSTD_CFLAGS; do
    case $pgac_option in
      -I*|-D*) INCLUDES="$INCLUDES $pgac_option";;
    esac
  done
  for pgac_option in $ZSTD_LIBS; do
    case $pgac_option in
      -L*) LIBDIRS="$LIBDIRS $pgac_option";;
    esac
  done
fi
#
# Assignments
#

CPPFLAGS="$CPPFLAGS $INCLUDES"
LDFLAGS="$LDFLAGS $LIBDIRS"

AC_ARG_VAR(LDFLAGS_EX, [extra linker flags for linking executables only])
AC_ARG_VAR(LDFLAGS_SL, [extra linker flags for linking shared libraries only])

PGAC_CHECK_STRIP
AC_CHECK_TOOL(AR, ar, ar)
if test "$PORTNAME" = "win32"; then
  AC_CHECK_TOOL(WINDRES, windres, windres)
fi

AC_PROG_INSTALL
# When Autoconf chooses install-sh as install program it tries to generate
# a relative path to it in each makefile where it substitutes it. This clashes
# with our Makefile.global concept. This workaround helps.
case $INSTALL in
  *install-sh*) install_bin='';;
  *) install_bin=$INSTALL;;
esac
AC_SUBST(install_bin)

PGAC_PATH_PROGS(TAR, tar)
AC_PROG_LN_S
AC_PROG_MKDIR_P
# When Autoconf chooses install-sh as mkdir -p program it tries to generate
# a relative path to it in each makefile where it substitutes it. This clashes
# with our Makefile.global concept. This workaround helps.
case $MKDIR_P in
  *install-sh*) MKDIR_P='\${SHELL} \${top_srcdir}/config/install-sh -c -d';;
esac

PGAC_PATH_BISON
PGAC_PATH_FLEX

PGAC_PATH_PERL
if test "$with_perl" = yes; then
  if test -z "$PERL"; then
    AC_MSG_ERROR([Perl not found])
  fi
  PGAC_CHECK_PERL_CONFIGS([archlibexp,privlibexp,useshrplib])
  if test "$perl_useshrplib" != yes && test "$perl_useshrplib" != true; then
    AC_MSG_ERROR([cannot build PL/Perl because libperl is not a shared library
You might have to rebuild your Perl installation.  Refer to the
documentation for details.  Use --without-perl to disable building
PL/Perl.])
  fi
  # On most platforms, archlibexp is also where the Perl include files live ...
  perl_includespec="-I$perl_archlibexp/CORE"
  # ... but on newer macOS versions, we must use -iwithsysroot to look
  # under $PG_SYSROOT
  if test \! -f "$perl_archlibexp/CORE/perl.h" ; then
    if test -f "$PG_SYSROOT$perl_archlibexp/CORE/perl.h" ; then
      perl_includespec="-iwithsysroot $perl_archlibexp/CORE"
    fi
  fi
  AC_SUBST(perl_includespec)dnl
  PGAC_CHECK_PERL_EMBED_CCFLAGS
  PGAC_CHECK_PERL_EMBED_LDFLAGS
fi

if test "$with_python" = yes; then
  PGAC_PATH_PYTHON
  PGAC_CHECK_PYTHON_EMBED_SETUP
fi

if test x"$cross_compiling" = x"yes" && test -z "$with_system_tzdata"; then
  PGAC_PATH_PROGS(ZIC, zic)
  if test -z "$ZIC"; then
    AC_MSG_ERROR([
When cross-compiling, either use the option --with-system-tzdata to use
existing time-zone data, or set the environment variable ZIC to a zic
program to use during the build.])
  fi
fi

#
# Pthreads
#
# For each platform, we need to know about any special compile and link
# libraries, and whether the normal C function names are thread-safe.
# WIN32 doesn't need the pthread tests;  it always uses threads
#
# These tests are run before the library-tests, because linking with the
# other libraries can pull in the pthread functions as a side-effect.  We
# want to use the -pthread or similar flags directly, and not rely on
# the side-effects of linking with some other library.

dnl note: We have to use AS_IF here rather than plain if. The AC_CHECK_HEADER
dnl invocation below is the first one in the script, and autoconf generates
dnl additional code for that, which must not be inside the if-block. AS_IF
dnl knows how to do that.
AS_IF([test "$PORTNAME" != "win32"],
[ # then
AX_PTHREAD	# set thread flags

# Some platforms use these, so just define them.  They can't hurt if they
# are not supported.
PTHREAD_CFLAGS="$PTHREAD_CFLAGS -D_REENTRANT -D_THREAD_SAFE"

# Check for *_r functions
_CFLAGS="$CFLAGS"
_LIBS="$LIBS"
CFLAGS="$CFLAGS $PTHREAD_CFLAGS"
LIBS="$LIBS $PTHREAD_LIBS"

AC_CHECK_HEADER(pthread.h, [], [AC_MSG_ERROR([
pthread.h not found])])

AC_CHECK_FUNCS([strerror_r])

# Do test here with the proper thread flags
PGAC_FUNC_STRERROR_R_INT

CFLAGS="$_CFLAGS"
LIBS="$_LIBS"

], [ # else
# do not use values from template file
PTHREAD_CFLAGS=
PTHREAD_LIBS=
]) # fi

AC_SUBST(PTHREAD_CFLAGS)
AC_SUBST(PTHREAD_LIBS)


##
## Libraries
##
## Most libraries are included only if they demonstrably provide a function
## we need, but libm is an exception: always include it, because there are
## too many compilers that play cute optimization games that will break
## probes for standard functions such as pow().
##

AC_CHECK_LIB(m, main)
AC_SEARCH_LIBS(setproctitle, util)
# gcc/clang's sanitizer helper library provides dlopen but not dlsym, thus
# when enabling asan the dlopen check doesn't notice that -ldl is actually
# required. Just checking for dlsym() ought to suffice.
AC_SEARCH_LIBS(dlsym, dl)
AC_SEARCH_LIBS(socket, [socket ws2_32])
AC_SEARCH_LIBS(getopt_long, [getopt gnugetopt])
AC_SEARCH_LIBS(shm_open, rt)
AC_SEARCH_LIBS(shm_unlink, rt)
AC_SEARCH_LIBS(clock_gettime, rt)
# Cygwin:
AC_SEARCH_LIBS(shmget, cygipc)
# *BSD:
AC_SEARCH_LIBS(backtrace_symbols, execinfo)

AC_SEARCH_LIBS(pthread_barrier_wait, pthread)

if test "$with_readline" = yes; then
  PGAC_CHECK_READLINE
  if test x"$pgac_cv_check_readline" = x"no"; then
    AC_MSG_ERROR([readline library not found
If you have readline already installed, see config.log for details on the
failure.  It is possible the compiler isn't looking in the proper directory.
Use --without-readline to disable readline support.])
  fi
fi

if test "$with_zlib" = yes; then
  AC_CHECK_LIB(z, inflate, [],
               [AC_MSG_ERROR([zlib library not found
If you have zlib already installed, see config.log for details on the
failure.  It is possible the compiler isn't looking in the proper directory.
Use --without-zlib to disable zlib support.])])
fi

if test "$with_libcurl" = yes ; then
  PGAC_CHECK_LIBCURL
fi

if test "$with_gssapi" = yes ; then
  if test "$PORTNAME" != "win32"; then
    AC_SEARCH_LIBS(gss_store_cred_into, [gssapi_krb5 gss 'gssapi -lkrb5 -lcrypto'], [],
                   [AC_MSG_ERROR([could not find function 'gss_store_cred_into' required for GSSAPI])])
  else
    LIBS="$LIBS -lgssapi32"
  fi
fi

#
# SSL Library
#
# There is currently only one supported SSL/TLS library: OpenSSL.
#
PGAC_ARG_REQ(with, ssl, [LIB], [use LIB for SSL/TLS support (openssl)])
if test x"$with_ssl" = x"" ; then
  with_ssl=no
fi
PGAC_ARG_BOOL(with, openssl, no, [obsolete spelling of --with-ssl=openssl])
if test "$with_openssl" = yes ; then
  with_ssl=openssl
fi

if test "$with_ssl" = openssl ; then
  dnl Order matters!
  # Minimum required OpenSSL version is 1.1.1
  AC_DEFINE(OPENSSL_API_COMPAT, [0x10101000L],
            [Define to the OpenSSL API version in use. This avoids deprecation warnings from newer OpenSSL versions.])
  AC_CHECK_LIB(crypto, CRYPTO_new_ex_data, [], [AC_MSG_ERROR([library 'crypto' is required for OpenSSL])])
  AC_CHECK_LIB(ssl,    SSL_new, [], [AC_MSG_ERROR([library 'ssl' is required for OpenSSL])])
  # Functions introduced in OpenSSL 1.1.1.
  AC_CHECK_FUNCS([SSL_CTX_set_ciphersuites], [], [AC_MSG_ERROR([OpenSSL version >= 1.1.1 is required for SSL support])])
  # Function introduced in OpenSSL 1.0.2, not in LibreSSL.
  AC_CHECK_FUNCS([SSL_CTX_set_cert_cb])
<<<<<<< HEAD
  # Functions introduced in OpenSSL 1.1.0. We used to check for
  # OPENSSL_VERSION_NUMBER, but that didn't work with 1.1.0, because LibreSSL
  # defines OPENSSL_VERSION_NUMBER to claim version 2.0.0, even though it
  # doesn't have these OpenSSL 1.1.0 functions. So check for individual
  # functions.
  AC_CHECK_FUNCS([OPENSSL_init_ssl BIO_meth_new ASN1_STRING_get0_data HMAC_CTX_new HMAC_CTX_free])
  # OpenSSL versions before 1.1.0 required setting callback functions, for
  # thread-safety. In 1.1.0, it's no longer required, and CRYPTO_lock()
  # function was removed.
  AC_CHECK_FUNCS([CRYPTO_lock])
  # Function introduced in OpenSSL 1.1.1.
  AC_CHECK_FUNCS([X509_get_signature_info SSL_CTX_set_num_tickets])
=======
  # Function introduced in OpenSSL 1.1.1, not in LibreSSL.
  AC_CHECK_FUNCS([X509_get_signature_info SSL_CTX_set_num_tickets SSL_CTX_set_keylog_callback])
>>>>>>> 3d6a8289
  AC_DEFINE([USE_OPENSSL], 1, [Define to 1 to build with OpenSSL support. (--with-ssl=openssl)])
elif test "$with_ssl" != no ; then
  AC_MSG_ERROR([--with-ssl must specify openssl])
fi
AC_SUBST(with_ssl)

if test "$with_pam" = yes ; then
  AC_CHECK_LIB(pam,    pam_start, [], [AC_MSG_ERROR([library 'pam' is required for PAM])])
fi

if test "$with_libxml" = yes ; then
  AC_CHECK_LIB(xml2, xmlSaveToBuffer, [], [AC_MSG_ERROR([library 'xml2' (version >= 2.6.23) is required for XML support])])
fi

if test "$with_libxslt" = yes ; then
  AC_CHECK_LIB(xslt, xsltCleanupGlobals, [], [AC_MSG_ERROR([library 'xslt' is required for XSLT support])])
fi

if test "$with_liburing" = yes; then
  _LIBS="$LIBS"
  LIBS="$LIBURING_LIBS $LIBS"
  AC_CHECK_FUNCS([io_uring_queue_init_mem])
  LIBS="$_LIBS"
fi

if test "$with_lz4" = yes ; then
  AC_CHECK_LIB(lz4, LZ4_compress_default, [], [AC_MSG_ERROR([library 'lz4' is required for LZ4 support])])
fi

if test "$with_zstd" = yes ; then
  AC_CHECK_LIB(zstd, ZSTD_compress, [], [AC_MSG_ERROR([library 'zstd' is required for ZSTD support])])
fi

# Note: We can test for libldap_r only after we know PTHREAD_LIBS
if test "$with_ldap" = yes ; then
  _LIBS="$LIBS"
  if test "$PORTNAME" != "win32"; then
    AC_CHECK_LIB(ldap, ldap_bind, [],
		 [AC_MSG_ERROR([library 'ldap' is required for LDAP])],
		 [$EXTRA_LDAP_LIBS])
    LDAP_LIBS_BE="-lldap $EXTRA_LDAP_LIBS"
    # This test is carried out against libldap.
    AC_CHECK_FUNCS([ldap_initialize])
    # The separate ldap_r library only exists in OpenLDAP < 2.5, and if we
    # have 2.5 or later, we shouldn't even probe for ldap_r (we might find a
    # library from a separate OpenLDAP installation).  The most reliable
    # way to check that is to check for a function introduced in 2.5.
    AC_CHECK_FUNC([ldap_verify_credentials],
		  [thread_safe_libldap=yes],
		  [thread_safe_libldap=no])
    if test "$thread_safe_libldap" = no; then
      # Use ldap_r for FE if available, else assume ldap is thread-safe.
      # On some platforms ldap_r fails to link without PTHREAD_LIBS.
      LIBS="$_LIBS"
      AC_CHECK_LIB(ldap_r, ldap_bind,
		   [LDAP_LIBS_FE="-lldap_r $EXTRA_LDAP_LIBS"],
		   [LDAP_LIBS_FE="-lldap $EXTRA_LDAP_LIBS"],
		   [$PTHREAD_CFLAGS $PTHREAD_LIBS $EXTRA_LDAP_LIBS])
    else
      LDAP_LIBS_FE="-lldap $EXTRA_LDAP_LIBS"
    fi
  else
    AC_CHECK_LIB(wldap32, ldap_bind, [], [AC_MSG_ERROR([library 'wldap32' is required for LDAP])])
    LDAP_LIBS_FE="-lwldap32"
    LDAP_LIBS_BE="-lwldap32"
  fi
  LIBS="$_LIBS"
fi
AC_SUBST(LDAP_LIBS_FE)
AC_SUBST(LDAP_LIBS_BE)

# for contrib/sepgsql
if test "$with_selinux" = yes; then
  AC_CHECK_LIB(selinux, security_compute_create_name, [],
               [AC_MSG_ERROR([library 'libselinux', version 2.1.10 or newer, is required for SELinux support])])
fi

# for contrib/uuid-ossp
if test "$with_uuid" = bsd ; then
  # On BSD, the UUID functions are in libc
  AC_CHECK_FUNC(uuid_to_string,
    [UUID_LIBS=""],
    [AC_MSG_ERROR([BSD UUID functions are not present])])
elif test "$with_uuid" = e2fs ; then
  # On macOS, the UUID functions are in libc
  AC_CHECK_FUNC(uuid_generate,
    [UUID_LIBS=""],
    [AC_CHECK_LIB(uuid, uuid_generate,
      [UUID_LIBS="-luuid"],
      [AC_MSG_ERROR([library 'uuid' is required for E2FS UUID])])])
elif test "$with_uuid" = ossp ; then
  AC_CHECK_LIB(ossp-uuid, uuid_export,
    [UUID_LIBS="-lossp-uuid"],
    [AC_CHECK_LIB(uuid, uuid_export,
      [UUID_LIBS="-luuid"],
      [AC_MSG_ERROR([library 'ossp-uuid' or 'uuid' is required for OSSP UUID])])])
fi
AC_SUBST(UUID_LIBS)


##
## Header files
##

AC_CHECK_HEADERS(m4_normalize([
	atomic.h
	copyfile.h
	execinfo.h
	getopt.h
	ifaddrs.h
	mbarrier.h
	sys/epoll.h
	sys/event.h
	sys/personality.h
	sys/prctl.h
	sys/procctl.h
	sys/signalfd.h
	sys/ucred.h
	termios.h
	ucred.h
	xlocale.h
]))

if expr x"$pgac_cv_check_readline" : 'x-lreadline' >/dev/null ; then
  AC_CHECK_HEADERS(readline/readline.h, [],
        [AC_CHECK_HEADERS(readline.h, [],
                [AC_MSG_ERROR([readline header not found
If you have readline already installed, see config.log for details on the
failure.  It is possible the compiler isn't looking in the proper directory.
Use --without-readline to disable readline support.])])])
  AC_CHECK_HEADERS(readline/history.h, [],
        [AC_CHECK_HEADERS(history.h, [],
                [AC_MSG_ERROR([history header not found
If you have readline already installed, see config.log for details on the
failure.  It is possible the compiler isn't looking in the proper directory.
Use --without-readline to disable readline support.])])])
fi

if expr x"$pgac_cv_check_readline" : 'x-ledit' >/dev/null ; then
# Some installations of libedit usurp /usr/include/readline/, which seems
# bad practice, since in combined installations readline will have its headers
# there.  We might have to resort to AC_EGREP checks to make sure we found
# the proper header...
  AC_CHECK_HEADERS(editline/readline.h, [],
        [AC_CHECK_HEADERS(readline.h, [],
                [AC_CHECK_HEADERS(readline/readline.h, [],
                        [AC_MSG_ERROR([readline header not found
If you have libedit already installed, see config.log for details on the
failure.  It is possible the compiler isn't looking in the proper directory.
Use --without-readline to disable libedit support.])])])])
# Note: in a libedit installation, history.h is sometimes a dummy, and may
# not be there at all.  Hence, don't complain if not found.  We must check
# though, since in yet other versions it is an independent header.
  AC_CHECK_HEADERS(editline/history.h, [],
        [AC_CHECK_HEADERS(history.h, [],
                [AC_CHECK_HEADERS(readline/history.h)])])
fi

if test "$with_zlib" = yes; then
  AC_CHECK_HEADER(zlib.h, [], [AC_MSG_ERROR([zlib header not found
If you have zlib already installed, see config.log for details on the
failure.  It is possible the compiler isn't looking in the proper directory.
Use --without-zlib to disable zlib support.])])
fi

PGAC_PATH_PROGS(LZ4, lz4)
if test "$with_lz4" = yes; then
  AC_CHECK_HEADER(lz4.h, [], [AC_MSG_ERROR([lz4.h header file is required for LZ4])])
fi

PGAC_PATH_PROGS(ZSTD, zstd)
if test "$with_zstd" = yes; then
  AC_CHECK_HEADER(zstd.h, [], [AC_MSG_ERROR([zstd.h header file is required for ZSTD])])
fi

if test "$with_gssapi" = yes ; then
  AC_CHECK_HEADERS(gssapi/gssapi.h, [],
	[AC_CHECK_HEADERS(gssapi.h, [], [AC_MSG_ERROR([gssapi.h header file is required for GSSAPI])])])
  AC_CHECK_HEADERS(gssapi/gssapi_ext.h, [],
	[AC_CHECK_HEADERS(gssapi_ext.h, [], [AC_MSG_ERROR([gssapi_ext.h header file is required for GSSAPI])])])
fi

PGAC_PATH_PROGS(OPENSSL, openssl)
pgac_openssl_version="$($OPENSSL version 2> /dev/null || echo openssl not found)"
AC_MSG_NOTICE([using openssl: $pgac_openssl_version])
if test "$with_ssl" = openssl ; then
  AC_CHECK_HEADER(openssl/ssl.h, [], [AC_MSG_ERROR([header file <openssl/ssl.h> is required for OpenSSL])])
  AC_CHECK_HEADER(openssl/err.h, [], [AC_MSG_ERROR([header file <openssl/err.h> is required for OpenSSL])])
fi

if test "$with_pam" = yes ; then
  AC_CHECK_HEADERS(security/pam_appl.h, [],
                   [AC_CHECK_HEADERS(pam/pam_appl.h, [],
                                     [AC_MSG_ERROR([header file <security/pam_appl.h> or <pam/pam_appl.h> is required for PAM.])])])
fi

if test "$with_bsd_auth" = yes ; then
  AC_CHECK_HEADER(bsd_auth.h, [], [AC_MSG_ERROR([header file <bsd_auth.h> is required for BSD Authentication support])])
fi

if test "$with_systemd" = yes ; then
  AC_CHECK_HEADER(systemd/sd-daemon.h, [], [AC_MSG_ERROR([header file <systemd/sd-daemon.h> is required for systemd support])])
fi

if test "$with_libxml" = yes ; then
  AC_CHECK_HEADER(libxml/parser.h, [], [AC_MSG_ERROR([header file <libxml/parser.h> is required for XML support])])
fi

if test "$with_libxslt" = yes ; then
  AC_CHECK_HEADER(libxslt/xslt.h, [], [AC_MSG_ERROR([header file <libxslt/xslt.h> is required for XSLT support])])
fi

if test "$with_ldap" = yes ; then
  if test "$PORTNAME" != "win32"; then
     AC_CHECK_HEADER(ldap.h, [],
                     [AC_MSG_ERROR([header file <ldap.h> is required for LDAP])])
     PGAC_LDAP_SAFE
  else
     AC_CHECK_HEADER(winldap.h, [],
                     [AC_MSG_ERROR([header file <winldap.h> is required for LDAP])],
                     [AC_INCLUDES_DEFAULT
#include <windows.h>
                     ])
  fi
fi

if test "$with_bonjour" = yes ; then
  AC_CHECK_HEADER(dns_sd.h, [], [AC_MSG_ERROR([header file <dns_sd.h> is required for Bonjour])])
dnl At some point we might add something like
dnl AC_SEARCH_LIBS(DNSServiceRegister, dns_sd)
dnl but right now, what that would mainly accomplish is to encourage
dnl people to try to use the avahi implementation, which does not work.
dnl If you want to use Apple's own Bonjour code on another platform,
dnl just add -ldns_sd to LIBS manually.
fi

# for contrib/uuid-ossp
if test "$with_uuid" = bsd ; then
  AC_CHECK_HEADERS(uuid.h,
    [AC_EGREP_HEADER([uuid_to_string], uuid.h, [],
      [AC_MSG_ERROR([header file <uuid.h> does not match BSD UUID library])])],
    [AC_MSG_ERROR([header file <uuid.h> is required for BSD UUID])])
elif test "$with_uuid" = e2fs ; then
  AC_CHECK_HEADERS(uuid/uuid.h,
    [AC_EGREP_HEADER([uuid_generate], uuid/uuid.h, [],
      [AC_MSG_ERROR([header file <uuid/uuid.h> does not match E2FS UUID library])])],
    [AC_CHECK_HEADERS(uuid.h,
      [AC_EGREP_HEADER([uuid_generate], uuid.h, [],
        [AC_MSG_ERROR([header file <uuid.h> does not match E2FS UUID library])])],
      [AC_MSG_ERROR([header file <uuid/uuid.h> or <uuid.h> is required for E2FS UUID])])])
elif test "$with_uuid" = ossp ; then
  AC_CHECK_HEADERS(ossp/uuid.h,
    [AC_EGREP_HEADER([uuid_export], ossp/uuid.h, [],
      [AC_MSG_ERROR([header file <ossp/uuid.h> does not match OSSP UUID library])])],
    [AC_CHECK_HEADERS(uuid.h,
      [AC_EGREP_HEADER([uuid_export], uuid.h, [],
        [AC_MSG_ERROR([header file <uuid.h> does not match OSSP UUID library])])],
      [AC_MSG_ERROR([header file <ossp/uuid.h> or <uuid.h> is required for OSSP UUID])])])
fi

if test "$PORTNAME" = "win32" ; then
   AC_CHECK_HEADERS(crtdefs.h)
fi

if test "$with_libcurl" = yes ; then
  # Error out early if this platform can't support libpq-oauth.
  if test "$ac_cv_header_sys_event_h" != yes -a "$ac_cv_header_sys_epoll_h" != yes; then
    AC_MSG_ERROR([client-side OAuth is not supported on this platform])
  fi
fi

##
## Types, structures, compiler characteristics
##

m4_defun([AC_PROG_CC_STDC], []) dnl We don't want that.
AC_C_BIGENDIAN
AC_C_INLINE
PGAC_PRINTF_ARCHETYPE
PGAC_C_STATIC_ASSERT
PGAC_C_TYPEOF
PGAC_C_TYPES_COMPATIBLE
PGAC_C_BUILTIN_CONSTANT_P
PGAC_C_BUILTIN_OP_OVERFLOW
PGAC_C_BUILTIN_UNREACHABLE
PGAC_C_COMPUTED_GOTO
PGAC_STRUCT_TIMEZONE
PGAC_UNION_SEMUN
AC_CHECK_TYPES(socklen_t, [], [], [#include <sys/socket.h>])
PGAC_STRUCT_SOCKADDR_SA_LEN

# MSVC doesn't cope well with defining restrict to __restrict, the
# spelling it understands, because it conflicts with
# __declspec(restrict). Therefore we define pg_restrict to the
# appropriate definition, which presumably won't conflict.
AC_C_RESTRICT
if test "$ac_cv_c_restrict" = "no"; then
  pg_restrict=""
else
  pg_restrict="$ac_cv_c_restrict"
fi
AC_DEFINE_UNQUOTED([pg_restrict], [$pg_restrict],
[Define to keyword to use for C99 restrict support, or to nothing if not
supported])

AC_CHECK_TYPES([struct option], [], [],
[#ifdef HAVE_GETOPT_H
#include <getopt.h>
#endif])

case $host_cpu in
  x86_64)
    # On x86_64, check if we can compile a popcntq instruction
    AC_CACHE_CHECK([whether assembler supports x86_64 popcntq],
                   [pgac_cv_have_x86_64_popcntq],
    [AC_COMPILE_IFELSE([AC_LANG_PROGRAM([],
	[long long x = 1; long long r;
	 __asm__ __volatile__ (" popcntq %1,%0\n" : "=q"(r) : "rm"(x));])],
	[pgac_cv_have_x86_64_popcntq=yes],
	[pgac_cv_have_x86_64_popcntq=no])])
    if test x"$pgac_cv_have_x86_64_popcntq" = xyes ; then
	AC_DEFINE(HAVE_X86_64_POPCNTQ, 1, [Define to 1 if the assembler supports X86_64's POPCNTQ instruction.])
    fi
  ;;
  ppc*|powerpc*)
    # On PPC, check if compiler accepts "i"(x) when __builtin_constant_p(x).
    AC_CACHE_CHECK([whether __builtin_constant_p(x) implies "i"(x) acceptance],
                   [pgac_cv_have_i_constraint__builtin_constant_p],
    [AC_COMPILE_IFELSE([AC_LANG_PROGRAM(
    [static inline int
     addi(int ra, int si)
     {
         int res = 0;
         if (__builtin_constant_p(si))
             __asm__ __volatile__(
                 " addi %0,%1,%2\n" : "=r"(res) : "b"(ra), "i"(si));
         return res;
     }
     int test_adds(int x) { return addi(3, x) + addi(x, 5); }], [])],
    [pgac_cv_have_i_constraint__builtin_constant_p=yes],
    [pgac_cv_have_i_constraint__builtin_constant_p=no])])
    if test x"$pgac_cv_have_i_constraint__builtin_constant_p" = xyes ; then
      AC_DEFINE(HAVE_I_CONSTRAINT__BUILTIN_CONSTANT_P, 1,
                [Define to 1 if __builtin_constant_p(x) implies "i"(x) acceptance.])
    fi
  ;;
esac

# Check largefile support.  You might think this is a system service not a
# compiler characteristic, but you'd be wrong.  We must check this before
# probing existence of related functions such as fseeko, since the largefile
# defines can affect what is generated for that.
if test "$PORTNAME" != "win32"; then
   AC_SYS_LARGEFILE
   dnl Autoconf 2.69's AC_SYS_LARGEFILE believes it's a good idea to #define
   dnl _DARWIN_USE_64_BIT_INODE, but it isn't: on macOS 10.5 that activates a
   dnl bug that causes readdir() to sometimes return EINVAL.  On later macOS
   dnl versions where the feature actually works, it's on by default anyway.
   AH_VERBATIM([_DARWIN_USE_64_BIT_INODE],[])
fi

dnl Check for largefile support (must be after AC_SYS_LARGEFILE)
AC_CHECK_SIZEOF([off_t])

# If we don't have largefile support, can't handle segment size >= 2GB.
if test "$ac_cv_sizeof_off_t" -lt 8; then
  if expr $RELSEG_SIZE '*' $blocksize '>=' 2 '*' 1024 '*' 1024; then
    AC_MSG_ERROR([Large file support is not enabled. Segment size cannot be larger than 1GB.])
  fi
fi

<<<<<<< HEAD
AC_CHECK_SIZEOF([bool], [], [#include <stdbool.h>])

dnl We use <stdbool.h> if bool has size 1 after including it.  Otherwise, c.h
dnl will fall back to declaring bool as unsigned char.
if test "$ac_cv_sizeof_bool" = 1; then
  AC_DEFINE([PG_USE_STDBOOL], 1,
            [Define to 1 to use <stdbool.h> to define type bool.])
fi

=======
>>>>>>> 3d6a8289

##
## Functions, global variables
##

PGAC_VAR_INT_TIMEZONE

# Some versions of libedit contain strlcpy(), setproctitle(), and other
# symbols that that library has no business exposing to the world.  Pending
# acquisition of a clue by those developers, ignore libedit (including its
# possible alias of libreadline) while checking for everything else.
LIBS_including_readline="$LIBS"
LIBS=`echo "$LIBS" | sed -e 's/-ledit//g' -e 's/-lreadline//g'`

AC_CHECK_FUNCS(m4_normalize([
	backtrace_symbols
	copyfile
	copy_file_range
	elf_aux_info
	getauxval
	getifaddrs
	getpeerucred
	inet_pton
	kqueue
	localeconv_l
	mbstowcs_l
	posix_fallocate
	ppoll
	pthread_is_threaded_np
	setproctitle
	setproctitle_fast
	strsignal
	syncfs
	sync_file_range
	uselocale
	wcstombs_l
]))

# These typically are compiler builtins, for which AC_CHECK_FUNCS fails.
PGAC_CHECK_BUILTIN_FUNC([__builtin_bswap16], [int x])
PGAC_CHECK_BUILTIN_FUNC([__builtin_bswap32], [int x])
PGAC_CHECK_BUILTIN_FUNC([__builtin_bswap64], [long int x])
# We assume that we needn't test all widths of these explicitly:
PGAC_CHECK_BUILTIN_FUNC([__builtin_clz], [unsigned int x])
PGAC_CHECK_BUILTIN_FUNC([__builtin_ctz], [unsigned int x])
PGAC_CHECK_BUILTIN_FUNC([__builtin_popcount], [unsigned int x])
# __builtin_frame_address may draw a diagnostic for non-constant argument,
# so it needs a different test function.
PGAC_CHECK_BUILTIN_FUNC_PTR([__builtin_frame_address], [0])

# We require 64-bit fseeko() to be available, but run this check anyway
# in case it finds that _LARGEFILE_SOURCE has to be #define'd for that.
AC_FUNC_FSEEKO

# posix_fadvise() is a no-op on Solaris, so don't incur function overhead
# by calling it, 2009-04-02
# http://src.opensolaris.org/source/xref/onnv/onnv-gate/usr/src/lib/libc/port/gen/posix_fadvise.c
dnl must use AS_IF here, else AC_REQUIRES inside AC_CHECK_DECLS malfunctions
AS_IF([test "$PORTNAME" != "solaris"], [
AC_CHECK_FUNCS(posix_fadvise)
AC_CHECK_DECLS(posix_fadvise, [], [], [#include <fcntl.h>])
]) # fi

AC_CHECK_DECLS(fdatasync, [], [], [#include <unistd.h>])
AC_CHECK_DECLS([strlcat, strlcpy, strnlen, strsep, timingsafe_bcmp])

# We can't use AC_CHECK_FUNCS to detect these functions, because it
# won't handle deployment target restrictions on macOS
AC_CHECK_DECLS([preadv], [], [], [#include <sys/uio.h>])
AC_CHECK_DECLS([pwritev], [], [], [#include <sys/uio.h>])
AC_CHECK_DECLS([strchrnul], [], [], [#include <string.h>])
AC_CHECK_DECLS([memset_s], [], [], [#define __STDC_WANT_LIB_EXT1__ 1
#include <string.h>])

# This is probably only present on macOS, but may as well check always
AC_CHECK_DECLS(F_FULLFSYNC, [], [], [#include <fcntl.h>])

AC_REPLACE_FUNCS(m4_normalize([
	explicit_bzero
	getopt
	getpeereid
	inet_aton
	mkdtemp
	strlcat
	strlcpy
	strnlen
	strsep
	timingsafe_bcmp
]))

AC_REPLACE_FUNCS(pthread_barrier_wait)

if test "$PORTNAME" = "win32" -o "$PORTNAME" = "cygwin"; then
	# Cygwin and (apparently, based on test results) Mingw both
	# have a broken strtof(), so substitute its implementation.
	# That's not a perfect fix, since it doesn't avoid double-rounding,
	# but we have no better options.
	AC_LIBOBJ([strtof])
	AC_MSG_NOTICE([On $host_os we will use our strtof wrapper.])
fi

# Similarly, use system's getopt_long() only if system provides struct option.
if test x"$ac_cv_type_struct_option" = xyes ; then
  AC_REPLACE_FUNCS([getopt_long])
else
  AC_LIBOBJ(getopt_long)
fi

# On OpenBSD and Solaris, getopt() doesn't do what we want for long options
# (i.e., allow '-' as a flag character), so use our version on those platforms.
if test "$PORTNAME" = "openbsd" -o "$PORTNAME" = "solaris"; then
  AC_LIBOBJ(getopt)
fi

# mingw has adopted a GNU-centric interpretation of optind/optreset,
# so always use our version on Windows.
if test "$PORTNAME" = "win32"; then
  AC_LIBOBJ(getopt)
  AC_LIBOBJ(getopt_long)
fi

# Win32 (really MinGW) support
if test "$PORTNAME" = "win32"; then
  AC_LIBOBJ(dirmod)
  AC_LIBOBJ(kill)
  AC_LIBOBJ(open)
  AC_LIBOBJ(system)
  AC_LIBOBJ(win32common)
  AC_LIBOBJ(win32dlopen)
  AC_LIBOBJ(win32env)
  AC_LIBOBJ(win32error)
  AC_LIBOBJ(win32fdatasync)
  AC_LIBOBJ(win32gai_strerror)
  AC_LIBOBJ(win32getrusage)
  AC_LIBOBJ(win32link)
  AC_LIBOBJ(win32ntdll)
  AC_LIBOBJ(win32pread)
  AC_LIBOBJ(win32pwrite)
  AC_LIBOBJ(win32security)
  AC_LIBOBJ(win32setlocale)
  AC_LIBOBJ(win32stat)
fi
# Cygwin needs only a bit of that
if test "$PORTNAME" = "cygwin"; then
  AC_LIBOBJ(dirmod)
fi

AC_CHECK_FUNC(syslog,
              [AC_CHECK_HEADER(syslog.h,
                               [AC_DEFINE(HAVE_SYSLOG, 1, [Define to 1 if you have the syslog interface.])])])

AC_CACHE_CHECK([for opterr], pgac_cv_var_int_opterr,
[AC_LINK_IFELSE([AC_LANG_PROGRAM([#include <unistd.h>],
  [extern int opterr; opterr = 1;])],
  [pgac_cv_var_int_opterr=yes],
  [pgac_cv_var_int_opterr=no])])
if test x"$pgac_cv_var_int_opterr" = x"yes"; then
  AC_DEFINE(HAVE_INT_OPTERR, 1, [Define to 1 if you have the global variable 'int opterr'.])
fi

AC_CACHE_CHECK([for optreset], pgac_cv_var_int_optreset,
[AC_LINK_IFELSE([AC_LANG_PROGRAM([#include <unistd.h>],
  [extern int optreset; optreset = 1;])],
  [pgac_cv_var_int_optreset=yes],
  [pgac_cv_var_int_optreset=no])])
if test x"$pgac_cv_var_int_optreset" = x"yes"; then
  AC_DEFINE(HAVE_INT_OPTRESET, 1, [Define to 1 if you have the global variable 'int optreset'.])
fi

if test "$with_icu" = yes; then
  ac_save_CPPFLAGS=$CPPFLAGS
  CPPFLAGS="$CPPFLAGS $ICU_CFLAGS"

  # Verify we have ICU's header files
  AC_CHECK_HEADER(unicode/ucol.h, [],
        [AC_MSG_ERROR([header file <unicode/ucol.h> is required for ICU])])

  CPPFLAGS=$ac_save_CPPFLAGS
fi

if test "$with_llvm" = yes; then
  PGAC_CHECK_LLVM_FUNCTIONS()
fi

# Lastly, restore full LIBS list and check for readline/libedit symbols
LIBS="$LIBS_including_readline"

if test "$with_readline" = yes; then
  PGAC_READLINE_VARIABLES
  AC_CHECK_FUNCS(m4_normalize([
	append_history
	history_truncate_file
	rl_completion_matches
	rl_filename_completion_function
	rl_reset_screen_size
	rl_variable_bind
  ]))
fi


# This test makes sure that run tests work at all.  Sometimes a shared
# library is found by the linker, but the runtime linker can't find it.
# This check should come after all modifications of compiler or linker
# variables, and before any other run tests.
AC_MSG_CHECKING([test program])
AC_RUN_IFELSE([AC_LANG_SOURCE([int main() { return 0; }])],
[AC_MSG_RESULT(ok)],
[AC_MSG_RESULT(failed)
AC_MSG_ERROR([[
Could not execute a simple test program.  This may be a problem
related to locating shared libraries.  Check the file 'config.log'
for the exact reason.]])],
[AC_MSG_RESULT([cross-compiling])])

# --------------------
# Run tests below here
# --------------------

# Check size of void *, size_t (enables tweaks for > 32bit address space)
AC_CHECK_SIZEOF([void *])
AC_CHECK_SIZEOF([size_t])
AC_CHECK_SIZEOF([long])
AC_CHECK_SIZEOF([long long])

# Determine memory alignment requirements for the basic C data types.

AC_CHECK_ALIGNOF(short)
AC_CHECK_ALIGNOF(int)
AC_CHECK_ALIGNOF(long)
AC_CHECK_ALIGNOF(int64_t)
AC_CHECK_ALIGNOF(double)

# Compute maximum alignment of any basic type.
#
# We require 'double' to have the strictest alignment among the basic types,
# because otherwise the C ABI might impose 8-byte alignment on some of the
# other C types that correspond to TYPALIGN_DOUBLE SQL types.  That could
# cause a mismatch between the tuple layout and the C struct layout of a
# catalog tuple.  We used to carefully order catalog columns such that any
# fixed-width, attalign=4 columns were at offsets divisible by 8 regardless
# of MAXIMUM_ALIGNOF to avoid that, but we no longer support any platforms
# where TYPALIGN_DOUBLE != MAXIMUM_ALIGNOF.
#
# We assume without checking that long's alignment is at least as strong as
# char, short, or int.  Note that we intentionally do not consider any types
# wider than 64 bits, as allowing MAXIMUM_ALIGNOF to exceed 8 would be too
# much of a penalty for disk and memory space.

MAX_ALIGNOF=$ac_cv_alignof_double

if test $ac_cv_alignof_long -gt $MAX_ALIGNOF ; then
  AC_MSG_ERROR([alignment of 'long' is greater than the alignment of 'double'])
fi
if test $ac_cv_alignof_int64_t -gt $MAX_ALIGNOF ; then
  AC_MSG_ERROR([alignment of 'int64_t' is greater than the alignment of 'double'])
fi
AC_DEFINE_UNQUOTED(MAXIMUM_ALIGNOF, $MAX_ALIGNOF, [Define as the maximum alignment requirement of any C data type.])

# Some compilers offer a 128-bit integer scalar type.
PGAC_TYPE_128BIT_INT

# Check for various atomic operations now that we have checked how to declare
# 64bit integers.
PGAC_HAVE_GCC__SYNC_CHAR_TAS
PGAC_HAVE_GCC__SYNC_INT32_TAS
PGAC_HAVE_GCC__SYNC_INT32_CAS
PGAC_HAVE_GCC__SYNC_INT64_CAS
PGAC_HAVE_GCC__ATOMIC_INT32_CAS
PGAC_HAVE_GCC__ATOMIC_INT64_CAS


# Check for __get_cpuid() and __cpuid()
AC_CACHE_CHECK([for __get_cpuid], [pgac_cv__get_cpuid],
[AC_LINK_IFELSE([AC_LANG_PROGRAM([#include <cpuid.h>],
  [[unsigned int exx[4] = {0, 0, 0, 0};
  __get_cpuid(1, &exx[0], &exx[1], &exx[2], &exx[3]);
  ]])],
  [pgac_cv__get_cpuid="yes"],
  [pgac_cv__get_cpuid="no"])])
if test x"$pgac_cv__get_cpuid" = x"yes"; then
  AC_DEFINE(HAVE__GET_CPUID, 1, [Define to 1 if you have __get_cpuid.])
else
  # __cpuid()
  AC_CACHE_CHECK([for __cpuid], [pgac_cv__cpuid],
  [AC_LINK_IFELSE([AC_LANG_PROGRAM([#include <intrin.h>],
    [[unsigned int exx[4] = {0, 0, 0, 0};
    __cpuid(exx, 1);
    ]])],
    [pgac_cv__cpuid="yes"],
    [pgac_cv__cpuid="no"])])
  if test x"$pgac_cv__cpuid" = x"yes"; then
    AC_DEFINE(HAVE__CPUID, 1, [Define to 1 if you have __cpuid.])
  fi
fi

# Check for __get_cpuid_count() and __cpuidex() in a similar fashion.
AC_CACHE_CHECK([for __get_cpuid_count], [pgac_cv__get_cpuid_count],
[AC_LINK_IFELSE([AC_LANG_PROGRAM([#include <cpuid.h>],
  [[unsigned int exx[4] = {0, 0, 0, 0};
  __get_cpuid_count(7, 0, &exx[0], &exx[1], &exx[2], &exx[3]);
  ]])],
  [pgac_cv__get_cpuid_count="yes"],
  [pgac_cv__get_cpuid_count="no"])])
if test x"$pgac_cv__get_cpuid_count" = x"yes"; then
  AC_DEFINE(HAVE__GET_CPUID_COUNT, 1, [Define to 1 if you have __get_cpuid_count.])
else
  # __cpuidex()
  AC_CACHE_CHECK([for __cpuidex], [pgac_cv__cpuidex],
  [AC_LINK_IFELSE([AC_LANG_PROGRAM([#include <intrin.h>],
    [[unsigned int exx[4] = {0, 0, 0, 0};
    __cpuidex(exx, 7, 0);
    ]])],
    [pgac_cv__cpuidex="yes"],
    [pgac_cv__cpuidex="no"])])
  if test x"$pgac_cv__cpuidex" = x"yes"; then
    AC_DEFINE(HAVE__CPUIDEX, 1, [Define to 1 if you have __cpuidex.])
  fi
fi

# Check for XSAVE intrinsics
#
PGAC_XSAVE_INTRINSICS()
if test x"$pgac_xsave_intrinsics" = x"yes"; then
  AC_DEFINE(HAVE_XSAVE_INTRINSICS, 1, [Define to 1 if you have XSAVE intrinsics.])
fi

# Check for AVX-512 popcount intrinsics
#
if test x"$host_cpu" = x"x86_64"; then
  PGAC_AVX512_POPCNT_INTRINSICS()
  if test x"$pgac_avx512_popcnt_intrinsics" = x"yes"; then
    AC_DEFINE(USE_AVX512_POPCNT_WITH_RUNTIME_CHECK, 1, [Define to 1 to use AVX-512 popcount instructions with a runtime check.])
  fi
fi

# Check for SVE popcount intrinsics
#
if test x"$host_cpu" = x"aarch64"; then
  PGAC_SVE_POPCNT_INTRINSICS()
  if test x"$pgac_sve_popcnt_intrinsics" = x"yes"; then
    AC_DEFINE(USE_SVE_POPCNT_WITH_RUNTIME_CHECK, 1, [Define to 1 to use SVE popcount instructions with a runtime check.])
  fi
fi

# Check for Intel SSE 4.2 intrinsics to do CRC calculations.
#
PGAC_SSE42_CRC32_INTRINSICS()

# Are we targeting a processor that supports SSE 4.2? gcc, clang and icc all
# define __SSE4_2__ in that case.
AC_COMPILE_IFELSE([AC_LANG_PROGRAM([], [
#ifndef __SSE4_2__
#error __SSE4_2__ not defined
#endif
])], [SSE4_2_TARGETED=1])

# Check for ARMv8 CRC Extension intrinsics to do CRC calculations.
#
# First check if __crc32c* intrinsics can be used with the default compiler
# flags. If not, check if adding "-march=armv8-a+crc+simd" flag helps.
# On systems using soft-float ABI, "-march=armv8-a+crc" is required instead.
# CFLAGS_CRC is set if the extra flag is required.
PGAC_ARMV8_CRC32C_INTRINSICS([])
if test x"$pgac_armv8_crc32c_intrinsics" != x"yes"; then
  PGAC_ARMV8_CRC32C_INTRINSICS([-march=armv8-a+crc+simd])
  if test x"$pgac_armv8_crc32c_intrinsics" != x"yes"; then
    PGAC_ARMV8_CRC32C_INTRINSICS([-march=armv8-a+crc])
  fi
fi

# Check for LoongArch CRC intrinsics to do CRC calculations.
#
# Check if __builtin_loongarch_crcc_* intrinsics can be used
# with the default compiler flags.
PGAC_LOONGARCH_CRC32C_INTRINSICS()

AC_SUBST(CFLAGS_CRC)

# Select CRC-32C implementation.
#
# There are three methods of calculating CRC, in order of increasing
# performance:
#
# 1. The fallback using a lookup table, called slicing-by-8
# 2. CRC-32C instructions (found in e.g. Intel SSE 4.2 and ARMv8 CRC Extension)
# 3. Algorithms using carryless multiplication instructions
#    (e.g. Intel PCLMUL and Arm PMULL)
#
# If we can produce code (via function attributes or additional compiler
# flags) that uses #2 (and possibly #3), we compile all implementations
# and select which one to use at runtime, depending on what is supported
# by the processor we're running on.
#
# If we are targeting a processor that has #2, we can use that without
# runtime selection.
#
# Note that we do not use __attribute__((target("..."))) for the ARM CRC
# instructions because until clang 16, using the ARM intrinsics still requires
# special -march flags.  Perhaps we can re-evaluate this decision after some
# time has passed.
#
# You can skip the runtime check by setting the appropriate USE_*_CRC32 flag to 1
# in the template or configure command line.
#
# If we are targeting a LoongArch processor, CRC instructions are
# always available (at least on 64 bit), so no runtime check is needed.
if test x"$USE_SLICING_BY_8_CRC32C" = x"" && test x"$USE_SSE42_CRC32C" = x"" && test x"$USE_SSE42_CRC32C_WITH_RUNTIME_CHECK" = x"" && test x"$USE_ARMV8_CRC32C" = x"" && test x"$USE_ARMV8_CRC32C_WITH_RUNTIME_CHECK" = x"" && test x"$USE_LOONGARCH_CRC32C" = x""; then
  # Use Intel SSE 4.2 if available.
  if test x"$pgac_sse42_crc32_intrinsics" = x"yes" && test x"$SSE4_2_TARGETED" = x"1" ; then
    USE_SSE42_CRC32C=1
  else
    # Intel SSE 4.2, with runtime check? The CPUID instruction is needed for
    # the runtime check.
    if test x"$pgac_sse42_crc32_intrinsics" = x"yes" && (test x"$pgac_cv__get_cpuid" = x"yes" || test x"$pgac_cv__cpuid" = x"yes"); then
      USE_SSE42_CRC32C_WITH_RUNTIME_CHECK=1
    else
      # Use ARM CRC Extension if available.
      if test x"$pgac_armv8_crc32c_intrinsics" = x"yes" && test x"$CFLAGS_CRC" = x""; then
        USE_ARMV8_CRC32C=1
      else
        # ARM CRC Extension, with runtime check?
        if test x"$pgac_armv8_crc32c_intrinsics" = x"yes"; then
          USE_ARMV8_CRC32C_WITH_RUNTIME_CHECK=1
        else
          # LoongArch CRCC instructions.
          if test x"$pgac_loongarch_crc32c_intrinsics" = x"yes"; then
            USE_LOONGARCH_CRC32C=1
          else
            # fall back to slicing-by-8 algorithm, which doesn't require any
            # special CPU support.
            USE_SLICING_BY_8_CRC32C=1
          fi
        fi
      fi
    fi
  fi
fi

# Set PG_CRC32C_OBJS appropriately depending on the selected implementation.
AC_MSG_CHECKING([which CRC-32C implementation to use])
if test x"$USE_SSE42_CRC32C" = x"1"; then
  AC_DEFINE(USE_SSE42_CRC32C, 1, [Define to 1 use Intel SSE 4.2 CRC instructions.])
  PG_CRC32C_OBJS="pg_crc32c_sse42.o pg_crc32c_sse42_choose.o"
  AC_MSG_RESULT(SSE 4.2)
else
  if test x"$USE_SSE42_CRC32C_WITH_RUNTIME_CHECK" = x"1"; then
    AC_DEFINE(USE_SSE42_CRC32C_WITH_RUNTIME_CHECK, 1, [Define to 1 to use Intel SSE 4.2 CRC instructions with a runtime check.])
    PG_CRC32C_OBJS="pg_crc32c_sse42.o pg_crc32c_sb8.o pg_crc32c_sse42_choose.o"
    AC_MSG_RESULT(SSE 4.2 with runtime check)
  else
    if test x"$USE_ARMV8_CRC32C" = x"1"; then
      AC_DEFINE(USE_ARMV8_CRC32C, 1, [Define to 1 to use ARMv8 CRC Extension.])
      PG_CRC32C_OBJS="pg_crc32c_armv8.o"
      AC_MSG_RESULT(ARMv8 CRC instructions)
    else
      if test x"$USE_ARMV8_CRC32C_WITH_RUNTIME_CHECK" = x"1"; then
        AC_DEFINE(USE_ARMV8_CRC32C_WITH_RUNTIME_CHECK, 1, [Define to 1 to use ARMv8 CRC Extension with a runtime check.])
        PG_CRC32C_OBJS="pg_crc32c_armv8.o pg_crc32c_sb8.o pg_crc32c_armv8_choose.o"
        AC_MSG_RESULT(ARMv8 CRC instructions with runtime check)
      else
        if test x"$USE_LOONGARCH_CRC32C" = x"1"; then
          AC_DEFINE(USE_LOONGARCH_CRC32C, 1, [Define to 1 to use LoongArch CRCC instructions.])
          PG_CRC32C_OBJS="pg_crc32c_loongarch.o"
          AC_MSG_RESULT(LoongArch CRCC instructions)
        else
          AC_DEFINE(USE_SLICING_BY_8_CRC32C, 1, [Define to 1 to use software CRC-32C implementation (slicing-by-8).])
          PG_CRC32C_OBJS="pg_crc32c_sb8.o"
          AC_MSG_RESULT(slicing-by-8)
        fi
      fi
    fi
  fi
fi
AC_SUBST(PG_CRC32C_OBJS)

# Check for carryless multiplication intrinsics to do vectorized CRC calculations.
#
if test x"$host_cpu" = x"x86_64"; then
  PGAC_AVX512_PCLMUL_INTRINSICS()
fi

AC_MSG_CHECKING([for vectorized CRC-32C])
if test x"$pgac_avx512_pclmul_intrinsics" = x"yes"; then
  AC_DEFINE(USE_AVX512_CRC32C_WITH_RUNTIME_CHECK, 1, [Define to 1 to use AVX-512 CRC algorithms with a runtime check.])
  AC_MSG_RESULT(AVX-512 with runtime check)
else
  AC_MSG_RESULT(none)
fi

# Select semaphore implementation type.
if test "$PORTNAME" != "win32"; then
  if test x"$PREFERRED_SEMAPHORES" = x"NAMED_POSIX" ; then
    # Need sem_open for this
    AC_SEARCH_LIBS(sem_open, [rt pthread], [USE_NAMED_POSIX_SEMAPHORES=1])
  fi
  if test x"$PREFERRED_SEMAPHORES" = x"UNNAMED_POSIX" ; then
    # Need sem_init for this
    AC_SEARCH_LIBS(sem_init, [rt pthread], [USE_UNNAMED_POSIX_SEMAPHORES=1])
  fi
  AC_MSG_CHECKING([which semaphore API to use])
  if test x"$USE_NAMED_POSIX_SEMAPHORES" = x"1" ; then
    AC_DEFINE(USE_NAMED_POSIX_SEMAPHORES, 1, [Define to select named POSIX semaphores.])
    SEMA_IMPLEMENTATION="src/backend/port/posix_sema.c"
    sematype="named POSIX"
  else
    if test x"$USE_UNNAMED_POSIX_SEMAPHORES" = x"1" ; then
      AC_DEFINE(USE_UNNAMED_POSIX_SEMAPHORES, 1, [Define to select unnamed POSIX semaphores.])
      SEMA_IMPLEMENTATION="src/backend/port/posix_sema.c"
      sematype="unnamed POSIX"
    else
      AC_DEFINE(USE_SYSV_SEMAPHORES, 1, [Define to select SysV-style semaphores.])
      SEMA_IMPLEMENTATION="src/backend/port/sysv_sema.c"
      sematype="System V"
    fi
  fi
  AC_MSG_RESULT([$sematype])
else
  AC_DEFINE(USE_WIN32_SEMAPHORES, 1, [Define to select Win32-style semaphores.])
  SEMA_IMPLEMENTATION="src/backend/port/win32_sema.c"
fi


# Select shared-memory implementation type.
if test "$PORTNAME" != "win32"; then
  AC_DEFINE(USE_SYSV_SHARED_MEMORY, 1, [Define to select SysV-style shared memory.])
  SHMEM_IMPLEMENTATION="src/backend/port/sysv_shmem.c"
else
  AC_DEFINE(USE_WIN32_SHARED_MEMORY, 1, [Define to select Win32-style shared memory.])
  SHMEM_IMPLEMENTATION="src/backend/port/win32_shmem.c"
fi

# Select random number source. If a TLS library is used then it will be the
# first choice, else the native platform sources (Windows API or /dev/urandom)
# will be used.
AC_MSG_CHECKING([which random number source to use])
if test x"$with_ssl" = x"openssl" ; then
  AC_MSG_RESULT([OpenSSL])
elif test x"$PORTNAME" = x"win32" ; then
  AC_MSG_RESULT([Windows native])
elif test x"$cross_compiling" = x"yes"; then
  AC_MSG_RESULT([assuming /dev/urandom])
else
  AC_MSG_RESULT([/dev/urandom])
  AC_CHECK_FILE([/dev/urandom], [], [])

  if test x"$ac_cv_file__dev_urandom" = x"no" ; then
    AC_MSG_ERROR([
no source of strong random numbers was found
PostgreSQL can use OpenSSL, native Windows API or /dev/urandom as a source of random numbers.])
  fi
fi

# If not set in template file, set bytes to use libc memset()
if test x"$MEMSET_LOOP_LIMIT" = x"" ; then
  MEMSET_LOOP_LIMIT=1024
fi
AC_DEFINE_UNQUOTED(MEMSET_LOOP_LIMIT, ${MEMSET_LOOP_LIMIT}, [Define bytes to use libc memset().])


if test "$enable_nls" = yes ; then
  PGAC_CHECK_GETTEXT
fi

# Check for Tcl configuration script tclConfig.sh
if test "$with_tcl" = yes; then
    PGAC_PATH_TCLCONFIGSH([$with_tclconfig])
    PGAC_EVAL_TCLCONFIGSH([$TCL_CONFIG_SH],
                          [TCL_INCLUDE_SPEC,TCL_LIBS,TCL_LIB_SPEC,TCL_SHARED_BUILD])
    if test "$TCL_SHARED_BUILD" != 1; then
      AC_MSG_ERROR([cannot build PL/Tcl because Tcl is not a shared library
Use --without-tcl to disable building PL/Tcl.])
    fi
    # now that we have TCL_INCLUDE_SPEC, we can check for <tcl.h>
    ac_save_CPPFLAGS=$CPPFLAGS
    CPPFLAGS="$CPPFLAGS $TCL_INCLUDE_SPEC"
    AC_CHECK_HEADER(tcl.h, [], [AC_MSG_ERROR([header file <tcl.h> is required for Tcl])])
    CPPFLAGS=$ac_save_CPPFLAGS
fi

# check for <perl.h>
if test "$with_perl" = yes; then
  ac_save_CPPFLAGS=$CPPFLAGS
  CPPFLAGS="$CPPFLAGS $perl_includespec"
  AC_CHECK_HEADER(perl.h, [], [AC_MSG_ERROR([header file <perl.h> is required for Perl])],
                  [#include <EXTERN.h>])
  # While we're at it, check that we can link to libperl.
  # On most platforms, if perl.h is there then libperl.so will be too, but at
  # this writing Debian packages them separately.  There is no known reason to
  # waste cycles on separate probes for the Tcl or Python libraries, though.
  # On some Red Hat platforms, the link attempt can fail if we don't use
  # CFLAGS_SL while building the test program.
  ac_save_CFLAGS=$CFLAGS
  CFLAGS="$CFLAGS $CFLAGS_SL"
  pgac_save_LIBS=$LIBS
  LIBS="$perl_embed_ldflags"
  AC_MSG_CHECKING([for libperl])
  AC_LINK_IFELSE([AC_LANG_PROGRAM([
#include <EXTERN.h>
#include <perl.h>
],  [perl_alloc();])],
    [AC_MSG_RESULT(yes)],
    [AC_MSG_RESULT(no)
     AC_MSG_ERROR([libperl library is required for Perl])])
  LIBS=$pgac_save_LIBS
  CFLAGS=$ac_save_CFLAGS
  CPPFLAGS=$ac_save_CPPFLAGS
fi

# check for <Python.h>
if test "$with_python" = yes; then
  ac_save_CPPFLAGS=$CPPFLAGS
  CPPFLAGS="$CPPFLAGS $python_includespec"
  AC_CHECK_HEADER(Python.h, [], [AC_MSG_ERROR([header file <Python.h> is required for Python])])
  CPPFLAGS=$ac_save_CPPFLAGS
fi

#
# Check for documentation-building tools
#
PGAC_PATH_PROGS(XMLLINT, xmllint)
PGAC_PATH_PROGS(XSLTPROC, xsltproc)
PGAC_PATH_PROGS(FOP, fop)
PGAC_PATH_PROGS(DBTOEPUB, dbtoepub)

#
# Check for test tools
#
if test "$enable_tap_tests" = yes; then
  # Make sure we know where prove is.
  PGAC_PATH_PROGS(PROVE, prove)
  if test -z "$PROVE"; then
    AC_MSG_ERROR([prove not found])
  fi
  # Check for necessary Perl modules.  You might think we should use
  # AX_PROG_PERL_MODULES here, but prove might be part of a different Perl
  # installation than perl, eg on MSys, so we have to check using prove.
  AC_MSG_CHECKING(for Perl modules required for TAP tests)
  __CONFIG_HOST_OS__=$host_os; export __CONFIG_HOST_OS__
  [modulestderr=`"$PROVE" "$srcdir/config/check_modules.pl" 2>&1 >/dev/null`]
  if test $? -eq 0; then
    # log the module version details, but don't show them interactively
    echo "$modulestderr" >&AS_MESSAGE_LOG_FD
    AC_MSG_RESULT(yes)
  else
    # on failure, though, show the results to the user
    AC_MSG_RESULT([$modulestderr])
    AC_MSG_ERROR([Additional Perl modules are required to run TAP tests])
  fi
fi

# If compiler will take -Wl,--as-needed (or various platform-specific
# spellings thereof) then add that to LDFLAGS.  This is much easier than
# trying to filter LIBS to the minimum for each executable.
# On (at least) some Red-Hat-derived systems, this switch breaks linking to
# libreadline; therefore we postpone testing it until we know what library
# dependencies readline has.  The test code will try to link with $LIBS.
if test "$with_readline" = yes; then
  link_test_func=readline
else
  link_test_func=exit
fi

if test "$PORTNAME" = "darwin"; then
  PGAC_PROG_CC_LDFLAGS_OPT([-Wl,-dead_strip_dylibs], $link_test_func)
elif test "$PORTNAME" = "openbsd"; then
  PGAC_PROG_CC_LDFLAGS_OPT([-Wl,-Bdynamic], $link_test_func)
else
  PGAC_PROG_CC_LDFLAGS_OPT([-Wl,--as-needed], $link_test_func)
fi

# For linkers that understand --export-dynamic, add that to the LDFLAGS_EX_BE
# (backend specific ldflags). One some platforms this will always fail (e.g.,
# windows), but on others it depends on the choice of linker (e.g., solaris).
# macOS uses -export_dynamic instead.  (On macOS, the option is only
# needed when also using -flto, but we add it anyway since it's
# harmless.)
PGAC_PROG_CC_LD_VARFLAGS_OPT(LDFLAGS_EX_BE, [-Wl,--export-dynamic], $link_test_func)
if test x"$LDFLAGS_EX_BE" = x""; then
  PGAC_PROG_CC_LD_VARFLAGS_OPT(LDFLAGS_EX_BE, [-Wl,-export_dynamic], $link_test_func)
fi
AC_SUBST(LDFLAGS_EX_BE)

# Create compiler version string
if test x"$GCC" = x"yes" ; then
  cc_string=`${CC} --version | sed q`
  case $cc_string in [[A-Za-z]]*) ;; *) cc_string="GCC $cc_string";; esac
elif test x"$SUN_STUDIO_CC" = x"yes" ; then
  cc_string=`${CC} -V 2>&1 | sed q`
else
  cc_string=$CC
fi

AC_DEFINE_UNQUOTED(PG_VERSION_STR,
                   ["PostgreSQL $PG_VERSION on $host, compiled by $cc_string, `expr $ac_cv_sizeof_void_p \* 8`-bit"],
                   [A string containing the version number, platform, and C compiler])

# Supply a numeric version string for use by 3rd party add-ons
# awk -F is a regex on some platforms, and not on others, so make "." a tab
[PG_VERSION_NUM="`echo $PG_MAJORVERSION $PG_MINORVERSION |
$AWK '{printf "%d%04d", $1, $2}'`"]
AC_DEFINE_UNQUOTED(PG_VERSION_NUM, $PG_VERSION_NUM, [PostgreSQL version as a number])
AC_SUBST(PG_VERSION_NUM)

# If we are inserting PG_SYSROOT into CPPFLAGS, do so symbolically not
# literally, so that it's possible to override it at build time using
# a command like "make ... PG_SYSROOT=path".  This has to be done after
# we've finished all configure checks that depend on CPPFLAGS.
# The same for LDFLAGS, too.
if test x"$PG_SYSROOT" != x; then
  CPPFLAGS=`echo "$CPPFLAGS" | sed -e "s| $PG_SYSROOT | \\\$(PG_SYSROOT) |"`
  LDFLAGS=`echo "$LDFLAGS" | sed -e "s| $PG_SYSROOT | \\\$(PG_SYSROOT) |"`
fi
AC_SUBST(PG_SYSROOT)


# Begin output steps

AC_MSG_NOTICE([using compiler=$cc_string])
AC_MSG_NOTICE([using CFLAGS=$CFLAGS])
AC_MSG_NOTICE([using CPPFLAGS=$CPPFLAGS])
AC_MSG_NOTICE([using LDFLAGS=$LDFLAGS])
# Currently only used when LLVM is used
if test "$with_llvm" = yes ; then
   AC_MSG_NOTICE([using CXX=$CXX])
   AC_MSG_NOTICE([using CXXFLAGS=$CXXFLAGS])
   AC_MSG_NOTICE([using CLANG=$CLANG])
   AC_MSG_NOTICE([using BITCODE_CFLAGS=$BITCODE_CFLAGS])
   AC_MSG_NOTICE([using BITCODE_CXXFLAGS=$BITCODE_CXXFLAGS])
fi

# prepare build tree if outside source tree
# Note 1: test -ef might not exist, but it's more reliable than `pwd`.
# Note 2: /bin/pwd might be better than shell's built-in at getting
#         a symlink-free name.
if ( test "$srcdir" -ef . ) >/dev/null 2>&1 || test "`cd $srcdir && /bin/pwd`" = "`/bin/pwd`"; then
  vpath_build=no
else
  vpath_build=yes
  if test "$no_create" != yes; then
    _AS_ECHO_N([preparing build tree... ])
    pgac_abs_top_srcdir=`cd "$srcdir" && pwd`
    $SHELL "$ac_aux_dir/prep_buildtree" "$pgac_abs_top_srcdir" "." \
      || AC_MSG_ERROR(failed)
    AC_MSG_RESULT(done)
  fi
fi
AC_SUBST(vpath_build)


AC_CONFIG_FILES([GNUmakefile src/Makefile.global])

AC_CONFIG_LINKS([
  src/backend/port/pg_sema.c:${SEMA_IMPLEMENTATION}
  src/backend/port/pg_shmem.c:${SHMEM_IMPLEMENTATION}
  src/include/pg_config_os.h:src/include/port/${template}.h
  src/Makefile.port:src/makefiles/Makefile.${template}
])

if test "$PORTNAME" = "win32"; then
AC_CONFIG_COMMANDS([check_win32_symlinks],[
# Links sometimes fail undetected on Mingw -
# so here we detect it and warn the user
for FILE in $CONFIG_LINKS
 do
	# test -e works for symlinks in the MinGW console
	test -e `expr "$FILE" : '\([[^:]]*\)'` || AC_MSG_WARN([*** link for $FILE -- please fix by hand])
 done
])
fi

AC_CONFIG_HEADERS([src/include/pg_config.h],
[
# Update timestamp for pg_config.h (see Makefile.global)
echo >src/include/stamp-h
])

AC_CONFIG_HEADERS([src/interfaces/ecpg/include/ecpg_config.h],
                  [echo >src/interfaces/ecpg/include/stamp-h])

AC_OUTPUT

# Ensure that any meson build directories would reconfigure and see that
# there's a conflicting in-tree build and can error out.
if test "$vpath_build" = "no"; then
  touch meson.build
fi<|MERGE_RESOLUTION|>--- conflicted
+++ resolved
@@ -17,11 +17,7 @@
 dnl
 m4_pattern_forbid(^PGAC_)dnl to catch undefined macros
 
-<<<<<<< HEAD
-AC_INIT([PostgreSQL], [17.6], [pgsql-bugs@lists.postgresql.org], [], [https://www.postgresql.org/])
-=======
 AC_INIT([PostgreSQL], [18.0], [pgsql-bugs@lists.postgresql.org], [], [https://www.postgresql.org/])
->>>>>>> 3d6a8289
 
 m4_if(m4_defn([m4_PACKAGE_VERSION]), [2.69], [], [m4_fatal([Autoconf version 2.69 is required.
 Untested combinations of 'autoconf' and PostgreSQL versions are not
@@ -644,13 +640,6 @@
   PGAC_PROG_VARCXX_VARFLAGS_OPT(CLANG, BITCODE_CFLAGS, [-mno-outline-atomics])
   PGAC_PROG_VARCXX_VARFLAGS_OPT(CLANG, BITCODE_CXXFLAGS, [-mno-outline-atomics])
 
-  # Ideally bitcode should perhaps match $CC's use, or not, of outline atomic
-  # functions, but for now we err on the side of suppressing them in bitcode,
-  # because we can't assume they're available at runtime.  This affects aarch64
-  # builds using the basic armv8-a ISA without LSE support.
-  PGAC_PROG_VARCXX_VARFLAGS_OPT(CLANG, BITCODE_CFLAGS, [-mno-outline-atomics])
-  PGAC_PROG_VARCXX_VARFLAGS_OPT(CLANG, BITCODE_CXXFLAGS, [-mno-outline-atomics])
-
   NOT_THE_CFLAGS=""
   PGAC_PROG_VARCC_VARFLAGS_OPT(CLANG, NOT_THE_CFLAGS, [-Wunused-command-line-argument])
   if test -n "$NOT_THE_CFLAGS"; then
@@ -1411,23 +1400,8 @@
   AC_CHECK_FUNCS([SSL_CTX_set_ciphersuites], [], [AC_MSG_ERROR([OpenSSL version >= 1.1.1 is required for SSL support])])
   # Function introduced in OpenSSL 1.0.2, not in LibreSSL.
   AC_CHECK_FUNCS([SSL_CTX_set_cert_cb])
-<<<<<<< HEAD
-  # Functions introduced in OpenSSL 1.1.0. We used to check for
-  # OPENSSL_VERSION_NUMBER, but that didn't work with 1.1.0, because LibreSSL
-  # defines OPENSSL_VERSION_NUMBER to claim version 2.0.0, even though it
-  # doesn't have these OpenSSL 1.1.0 functions. So check for individual
-  # functions.
-  AC_CHECK_FUNCS([OPENSSL_init_ssl BIO_meth_new ASN1_STRING_get0_data HMAC_CTX_new HMAC_CTX_free])
-  # OpenSSL versions before 1.1.0 required setting callback functions, for
-  # thread-safety. In 1.1.0, it's no longer required, and CRYPTO_lock()
-  # function was removed.
-  AC_CHECK_FUNCS([CRYPTO_lock])
-  # Function introduced in OpenSSL 1.1.1.
-  AC_CHECK_FUNCS([X509_get_signature_info SSL_CTX_set_num_tickets])
-=======
   # Function introduced in OpenSSL 1.1.1, not in LibreSSL.
   AC_CHECK_FUNCS([X509_get_signature_info SSL_CTX_set_num_tickets SSL_CTX_set_keylog_callback])
->>>>>>> 3d6a8289
   AC_DEFINE([USE_OPENSSL], 1, [Define to 1 to build with OpenSSL support. (--with-ssl=openssl)])
 elif test "$with_ssl" != no ; then
   AC_MSG_ERROR([--with-ssl must specify openssl])
@@ -1799,18 +1773,6 @@
   fi
 fi
 
-<<<<<<< HEAD
-AC_CHECK_SIZEOF([bool], [], [#include <stdbool.h>])
-
-dnl We use <stdbool.h> if bool has size 1 after including it.  Otherwise, c.h
-dnl will fall back to declaring bool as unsigned char.
-if test "$ac_cv_sizeof_bool" = 1; then
-  AC_DEFINE([PG_USE_STDBOOL], 1,
-            [Define to 1 to use <stdbool.h> to define type bool.])
-fi
-
-=======
->>>>>>> 3d6a8289
 
 ##
 ## Functions, global variables

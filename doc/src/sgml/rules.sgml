<!-- doc/src/sgml/rules.sgml -->

<chapter id="rules">
<!--
<title>The Rule System</title>
-->
<title>ルールシステム</title>

 <indexterm zone="rules">
  <primary>rule</primary>
 </indexterm>
 <indexterm zone="rules">
  <primary>ルール</primary>
 </indexterm>

<para>
<!--
     This chapter discusses the rule system in
     <productname>PostgreSQL</productname>.  Production rule systems
     are conceptually simple, but there are many subtle points
     involved in actually using them.
-->
本章では<productname>PostgreSQL</productname>のルールシステムについて説明します。
本番で稼働するルールシステムは概念としては単純ですが、実際に使ってみると、わかりにくいところが少なからずあります。
</para>

<para>
<!--
     Some other database systems define active database rules, which
     are usually stored procedures and triggers.  In
     <productname>PostgreSQL</productname>, these can be implemented
     using functions and triggers as well.
-->
通常それらはストアドプロシージャとトリガですが、他のいくつかのデータベースシステムは能動的データベースルールを定義しています。
<productname>PostgreSQL</productname>では関数とトリガとして実装されています。
</para>

<para>
<!--
     The rule system (more precisely speaking, the query rewrite rule
     system) is totally different from stored procedures and triggers.
     It modifies queries to take rules into consideration, and then
     passes the modified query to the query planner for planning and
     execution.  It is very powerful, and can be used for many things
     such as query language procedures, views, and versions.  The
     theoretical foundations and the power of this rule system are
     also discussed in <xref linkend="ston90b"/> and <xref
     linkend="ong90"/>.
-->
ルールシステム（より正確に言うと問い合わせ書き換えルールシステム）はストアドプロシージャとトリガとはまったく異なります。
ルールシステムはルールを参照して問い合わせを修正し、修正した問い合わせを、計画作成と実行のために問い合わせプランナに渡します。
これは非常に強力なため、問い合わせ言語プロシージャ、ビューあるいはバージョンなど多くのパターンで使用することができます。
このルールシステムの基礎理論と能力は<xref linkend="ston90b"/>および<xref linkend="ong90"/>で解説されています。
</para>

<sect1 id="querytree">
<!--
<title>The Query Tree</title>
-->
<title>問い合わせツリーとは</title>

<indexterm zone="querytree">
 <primary>query tree</primary>
</indexterm>
<indexterm zone="querytree">
 <primary>問い合わせツリー</primary>
</indexterm>

<para>
<!--
    To understand how the rule system works it is necessary to know
    when it is invoked and what its input and results are.
-->
どのようにルールシステムが機能するかを理解するためには、ルールがどのように起動され、その入力と結果は何かを理解しなければなりません。
</para>

<para>
<!--
    The rule system is located between the parser and the planner.
    It takes the output of the parser, one query tree, and the user-defined
    rewrite rules, which are also
    query trees with some extra information, and creates zero or more
    query trees as result. So its input and output are always things
    the parser itself could have produced and thus, anything it sees
    is basically representable as an <acronym>SQL</acronym> statement.
-->
ルールシステムは問い合わせパーサとプランナの中間に位置します。
ルールシステムは、入力としてパーサの出力、単一の問い合わせツリー、および何らかの特別な情報を持つ問い合わせツリーでもあるユーザ定義の書き換えルールを取り、結果として0個以上の問い合わせツリーを生成します。
ルールシステムの入力と出力は常にパーサ自体でも生成することができるもので、参照する対象は基本的に<acronym>SQL</acronym>文として表現できるものです。
</para>

<para>
<!--
    Now what is a query tree? It is an internal representation of an
    <acronym>SQL</acronym> statement where the single parts that it is
    built from are stored separately. These query trees can be shown
    in the server log if you set the configuration parameters
    <varname>debug_print_parse</varname>,
    <varname>debug_print_rewritten</varname>, or
    <varname>debug_print_plan</varname>.  The rule actions are also
    stored as query trees, in the system catalog
    <structname>pg_rewrite</structname>.  They are not formatted like
    the log output, but they contain exactly the same information.
-->
では問い合わせツリーとは何でしょうか。
それは、<acronym>SQL</acronym>文を構成する個々の部品を別々に記憶した、<acronym>SQL</acronym>文の内部表現です。
<varname>debug_print_parse</varname>、<varname>debug_print_rewritten</varname>、もしくは<varname>debug_print_plan</varname>設定パラメータを設定していれば、サーバログ内で問い合わせツリーを見ることができます。
ルールアクションも<structname>pg_rewrite</structname>システムカタログ内に問い合わせツリーとして格納されています。
これはログ出力のように整形されていませんが、まったく同じ情報を持っています。
</para>

<para>
<!--
    Reading a raw query tree requires some experience.  But since
    <acronym>SQL</acronym> representations of query trees are
    sufficient to understand the rule system, this chapter will not
    teach how to read them.
-->
問い合わせツリーそのものを読むためにはある程度の経験が必要です。
ルールシステムを理解するためには問い合わせツリーの<acronym>SQL</acronym>表現で十分ですので、本章ではその読み方については説明しません。
</para>

<para>
<!--
    When reading the <acronym>SQL</acronym> representations of the
    query trees in this chapter it is necessary to be able to identify
    the parts the statement is broken into when it is in the query tree
    structure. The parts of a query tree are
-->
本章の問い合わせツリーの<acronym>SQL</acronym>表現形式を読む時に必要なのは、問い合わせツリー構造の中に分解された、ある文の部品を識別できることです。
問い合わせツリーには以下の部品があります。

<variablelist>
    <varlistentry>
    <term>
<!--
        the command type
-->
コマンド種類
    </term>
    <listitem>
    <para>
<!--
        This is a simple value telling which command
        (<command>SELECT</command>, <command>INSERT</command>,
        <command>UPDATE</command>, <command>DELETE</command>) produced
        the query tree.
-->
これはどのコマンド（<command>SELECT</command>、<command>INSERT</command>、<command>UPDATE</command>、<command>DELETE</command>）が構文解析ツリーを作ったかを示す単純な値です。
    </para>
    </listitem>
    </varlistentry>

    <varlistentry>
    <term>
<!--
        the range table
      <indexterm><primary>range table</primary></indexterm>
-->
範囲テーブル
      <indexterm><primary>範囲テーブル</primary></indexterm>
    </term>
    <listitem>
    <para>
<!--
        The range table is a list of relations that are used in the query.
        In a <command>SELECT</command> statement these are the relations given after
        the <literal>FROM</literal> key word.
-->
範囲テーブルは問い合わせで使われるリレーションのリストです。
<command>SELECT</command>文ではこれは<literal>FROM</literal>キーワードの後で与えられるリレーションになります。
    </para>

    <para>
<!--
        Every range table entry identifies a table or view and tells
        by which name it is called in the other parts of the query.
        In the query tree, the range table entries are referenced by
        number rather than by name, so here it doesn't matter if there
        are duplicate names as it would in an <acronym>SQL</acronym>
        statement. This can happen after the range tables of rules
        have been merged in. The examples in this chapter will not have
        this situation.
-->
範囲テーブルのそれぞれの項目はテーブルもしくはビューを識別し、問い合わせの別の部品ではどんな名前で呼び出されるかを示します。
問い合わせツリーでは範囲テーブルの項目は名前よりも番号で参照されることが多いため、ここでは<acronym>SQL</acronym>文とは違い、重複する名前があるかということは問題になりません。
これはルールの範囲テーブルがマージされた後に起こる可能性があります。
本章の例ではその状況を含んでいません。
    </para>
    </listitem>
    </varlistentry>

    <varlistentry>
    <term>
<!--
        the result relation
-->
結果リレーション
    </term>
    <listitem>
    <para>
<!--
        This is an index into the range table that identifies the
        relation where the results of the query go.
-->
問い合わせの結果が格納されるリレーションを識別する範囲テーブルへのインデックスです。
    </para>

    <para>
<!--
        <command>SELECT</command> queries don't have a result
        relation. (The special case of <command>SELECT INTO</command> is
        mostly identical to <command>CREATE TABLE</command> followed by
        <literal>INSERT ... SELECT</literal>, and is not discussed
        separately here.)
-->
<command>SELECT</command>問い合わせは結果リレーションを持ちません。
（<command>SELECT INTO</command>の場合は特別ですが、<literal>INSERT ... SELECT</literal>が付いた<command>CREATE TABLE</command>とほぼ同じですので、ここでは個別には説明しません。）
    </para>

    <para>
<!--
        For <command>INSERT</command>, <command>UPDATE</command>, and
        <command>DELETE</command> commands, the result relation is the table
        (or view!) where the changes are to take effect.
-->
<command>INSERT</command>、<command>UPDATE</command>、<command>DELETE</command>コマンドでは、結果リレーションは変更が有効になるテーブル（もしくはビュー）です。
    </para>
    </listitem>
    </varlistentry>

    <varlistentry>
    <term>
<!--
        the target list
    <indexterm><primary>target list</primary></indexterm>
-->
目的リスト
    <indexterm><primary>目的リスト</primary></indexterm>
    </term>
    <listitem>
    <para>
<!--
        The target list is a list of expressions that define the
        result of the query.  In the case of a
        <command>SELECT</command>, these expressions are the ones that
        build the final output of the query.  They correspond to the
        expressions between the key words <command>SELECT</command>
        and <command>FROM</command>.  (<literal>*</literal> is just an
        abbreviation for all the column names of a relation.  It is
        expanded by the parser into the individual columns, so the
        rule system never sees it.)
-->
目的リストは問い合わせの結果を定義する式のリストです。
<command>SELECT</command>の場合、この式は問い合わせの最終結果を構築するものです。
これらは<command>SELECT</command>と<command>FROM</command>キーワードの間にある式に対応します
（<literal>*</literal>は単にリレーションの全ての列名の省略です。
これはパーサによって個別の列に展開されますので、ルールシステムが見ることはありません）。
    </para>

    <para>
<!--
        <command>DELETE</command> commands don't need a normal target list
        because they don't produce any result.  Instead, the planner
        adds a special <acronym>CTID</acronym> entry to the empty target list,
        to allow the executor to find the row to be deleted.
        (<acronym>CTID</acronym> is added when the result relation is an ordinary
        table.  If it is a view, a whole-row variable is added instead, by
        the rule system, as described in <xref linkend="rules-views-update"/>.)
-->
<command>DELETE</command>コマンドは結果を返しませんので、通常の目的リストは必要ありません。
その代わり、プランナは空の目的リストに特別な<acronym>CTID</acronym>項目を追加し、エクゼキュータが削除すべき行を見つけられるようにします。
（<acronym>CTID</acronym>は結果リレーションが通常のテーブルの場合に追加されます。
もしビューであれば<xref linkend="rules-views-update"/>で述べるように、代わりに行全体の変数がルールシステムによって追加されます。）
    </para>

    <para>
<!--
        For <command>INSERT</command> commands, the target list describes
        the new rows that should go into the result relation. It consists of the
        expressions in the <literal>VALUES</literal> clause or the ones from the
        <command>SELECT</command> clause in <literal>INSERT
        ... SELECT</literal>.  The first step of the rewrite process adds
        target list entries for any columns that were not assigned to by
        the original command but have defaults.  Any remaining columns (with
        neither a given value nor a default) will be filled in by the
        planner with a constant null expression.
-->
<command>INSERT</command>問い合わせでは、目的リストは結果リレーションへ入る新規の行を示します。
これは<literal>VALUES</literal>句か<literal>INSERT ... SELECT</literal>の中の<command>SELECT</command>句の式です。
書き換え処理の最初のステップでは、元の問い合わせでは割り当てられず、デフォルト値となっている列の目的リストの項目を追加します。
残った列（値が与えられていない列、かつデフォルト値を持たない列）は全て、プランナによって定数NULL式で埋められます。
    </para>

    <para>
<!--
        For <command>UPDATE</command> commands, the target list
        describes the new rows that should replace the old ones. In the
        rule system, it contains just the expressions from the <literal>SET
        column = expression</literal> part of the command.  The planner will
        handle missing columns by inserting expressions that copy the values
        from the old row into the new one.  Just as for <command>DELETE</command>,
        a <acronym>CTID</acronym> or whole-row variable is added so that
        the executor can identify the old row to be updated.
-->
<command>UPDATE</command>コマンドでは、目的リストは古いものを置き換えるべき新しい行を示します。
ルールシステムではコマンド内の<literal>SET column = expression</literal>部分にある式だけを持っています。
プランナは、古い行から新しい行へ値をコピーする式を挿入することにより、抜けている列を処理します。
<command>DELETE</command>の場合と同様、エクゼキュータが更新すべき行を見つけられるように、<acronym>CTID</acronym>もしくは行全体の変数が追加されます。
    </para>

    <para>
<!--
        Every entry in the target list contains an expression that can
        be a constant value, a variable pointing to a column of one
        of the relations in the range table, a parameter, or an expression
        tree made of function calls, constants, variables, operators, etc.
-->
目的リストの各項目は、定数値、範囲テーブル内のリレーション中の1つの列を指し示す変数、パラメータ等の式を保持するか、または、関数呼び出し、定数、変数、演算子などにより作られた式のツリーを保持します。
    </para>
    </listitem>
    </varlistentry>

    <varlistentry>
    <term>
<!--
        the qualification
-->
条件
    </term>
    <listitem>
    <para>
<!--
        The query's qualification is an expression much like one of
        those contained in the target list entries. The result value of
        this expression is a Boolean that tells whether the operation
        (<command>INSERT</command>, <command>UPDATE</command>,
        <command>DELETE</command>, or <command>SELECT</command>) for the
        final result row should be executed or not. It corresponds to the <literal>WHERE</literal> clause
        of an <acronym>SQL</acronym> statement.
-->
問い合わせの条件は目的リストの項目に含まれている式によく似た式です。
この式の結果は、最終的な結果の行を得るための（<command>INSERT</command>、<command>UPDATE</command>、<command>DELETE</command>または<command>SELECT</command>）演算を実行すべきかどうかを示すブール値です。
それは<acronym>SQL</acronym>文の中の<literal>WHERE</literal>句に対応します。
    </para>
    </listitem>
    </varlistentry>

    <varlistentry>
    <term>
<!--
        the join tree
-->
結合ツリー
    </term>
    <listitem>
    <para>
<!--
        The query's join tree shows the structure of the <literal>FROM</literal> clause.
        For a simple query like <literal>SELECT ... FROM a, b, c</literal>, the join tree is just
        a list of the <literal>FROM</literal> items, because we are allowed to join them in
        any order.  But when <literal>JOIN</literal> expressions, particularly outer joins,
        are used, we have to join in the order shown by the joins.
        In that case, the join tree shows the structure of the <literal>JOIN</literal> expressions.  The
        restrictions associated with particular <literal>JOIN</literal> clauses (from <literal>ON</literal> or
        <literal>USING</literal> expressions) are stored as qualification expressions attached
        to those join-tree nodes.  It turns out to be convenient to store
        the top-level <literal>WHERE</literal> expression as a qualification attached to the
        top-level join-tree item, too.  So really the join tree represents
        both the <literal>FROM</literal> and <literal>WHERE</literal> clauses of a <command>SELECT</command>.
-->
問い合わせの結合ツリーは<literal>FROM</literal>句の構造を表します。
<literal>SELECT ... FROM a, b, c</literal>のような単純な問い合わせでは、結合ツリーは単なる<literal>FROM</literal>項目のリストです。
なぜならこれらはどんな順番で結合しても構わないためです。
しかし<literal>JOIN</literal>式、特に外部結合が使われた場合は、その結合が示す順番通りに結合しなければいけません。
この場合結合ツリーは<literal>JOIN</literal>式の構造を表します。
特定の<literal>JOIN</literal>句と関連付けられた制約（<literal>ON</literal>もしくは<literal>USING</literal>式からのもの）はこれらの結合ツリーノードに付加された条件として格納されます。
頂点レベルの<literal>WHERE</literal>式を頂点レベルの結合ツリー項目に付加された条件として格納することも便利です。
ですから、結合ツリーは<command>SELECT</command>の<literal>FROM</literal>句と<literal>WHERE</literal>句の両方を表しているわけです。
    </para>
    </listitem>
    </varlistentry>

    <varlistentry>
    <term>
<!--
        the others
-->
その他
    </term>
    <listitem>
    <para>
<!--
        The other parts of the query tree like the <literal>ORDER BY</literal>
        clause aren't of interest here. The rule system
        substitutes some entries there while applying rules, but that
        doesn't have much to do with the fundamentals of the rule
        system.
-->
<literal>ORDER BY</literal>句のような、問い合わせツリーのその他の部品は、ここでは取り上げません。
ルールシステムはルールを適用している時にそこで項目を入れ替えることもありますが、これはルールシステムの基本とはあまり関係しません。
    </para>
    </listitem>
    </varlistentry>

</variablelist>
</para>
</sect1>

<sect1 id="rules-views">
<!--
<title>Views and the Rule System</title>
-->
<title>ビューとルールシステム</title>

<indexterm zone="rules-views">
 <primary>rule</primary>
 <secondary>and views</secondary>
</indexterm>
<indexterm zone="rules-views">
 <primary>ルール</primary>
 <secondary>とビュー</secondary>
</indexterm>

<indexterm zone="rules-views">
 <primary>view</primary>
 <secondary>implementation through rules</secondary>
</indexterm>
<indexterm zone="rules-views">
 <primary>ビュー</primary>
 <secondary>ルールを使用した実装</secondary>
</indexterm>

<para>
<!--
    Views in <productname>PostgreSQL</productname> are implemented
    using the rule system. In fact, there is essentially no difference
    between:
-->
<productname>PostgreSQL</productname>におけるビューはルールシステムを使って実装されています。
実際、

<programlisting>
CREATE VIEW myview AS SELECT * FROM mytab;
</programlisting>

<!--
    compared against the two commands:
-->
と

<programlisting>
CREATE TABLE myview (<replaceable>same column list as mytab</replaceable>);
CREATE RULE "_RETURN" AS ON SELECT TO myview DO INSTEAD
    SELECT * FROM mytab;
</programlisting>
の2つのコマンドの間には基本的な違いはありません。

<!--
    because this is exactly what the <command>CREATE VIEW</command>
    command does internally.  This has some side effects. One of them
    is that the information about a view in the
    <productname>PostgreSQL</productname> system catalogs is exactly
    the same as it is for a table. So for the parser, there is
    absolutely no difference between a table and a view. They are the
    same thing: relations.
-->
と言うのは、<command>CREATE VIEW</command>コマンドによって内部的にまったく同じコマンドが行われるからです。
これには副作用もあります。
その1つは<productname>PostgreSQL</productname>システムカタログのビューについての情報はテーブルの情報とまったく同一であるということです。
そのため、パーサにとってはテーブルとビューの間に違いは一切ありません。
これらは同じもの、つまりリレーションです。
</para>

<sect2 id="rules-select">
<!--
<title>How <command>SELECT</command> Rules Work</title>
-->
<title><command>SELECT</command>ルールの動き</title>

<indexterm zone="rules-select">
 <primary>rule</primary>
 <secondary sortas="SELECT">for SELECT</secondary>
</indexterm>
<indexterm zone="rules-select">
 <primary>ルール</primary>
 <secondary sortas="SELECT">SELECT用</secondary>
</indexterm>

<para>
<!--
    Rules <literal>ON SELECT</literal> are applied to all queries as the last step, even
    if the command given is an <command>INSERT</command>,
    <command>UPDATE</command> or <command>DELETE</command>. And they
    have different semantics from rules on the other command types in that they modify the
    query tree in place instead of creating a new one.  So
    <command>SELECT</command> rules are described first.
-->
たとえコマンドが<command>INSERT</command>、<command>UPDATE</command>、<command>DELETE</command>などであっても、<literal>ON SELECT</literal>ルールは全ての問い合わせに対し最後に適用されます。
そして、このルールは他のコマンド種類のルールと異なるセマンティクスを持っていて、問い合わせツリーを新規に生成せずに、そこにあるものを修正します。
したがって<command>SELECT</command>ルールを一番初めに記述します。
</para>

<para>
<!--
    Currently, there can be only one action in an <literal>ON SELECT</literal> rule, and it must
    be an unconditional <command>SELECT</command> action that is <literal>INSTEAD</literal>. This restriction was
    required to make rules safe enough to open them for ordinary users, and
    it restricts <literal>ON SELECT</literal> rules to act like views.
-->
現在のところ、<literal>ON SELECT</literal>ルールでは1つのアクションしか許されず、それは<literal>INSTEAD</literal>である無条件の<command>SELECT</command>アクションでなければいけません。
この制約は、一般のユーザが何をしても、ルールシステムが堅牢であるために必要であり、<literal>ON SELECT</literal>のルールはビュー同様の動作に限定されます。
</para>

<para>
<!--
    The examples for this chapter are two join views that do some
    calculations and some more views using them in turn.  One of the
    two first views is customized later by adding rules for
    <command>INSERT</command>, <command>UPDATE</command>, and
    <command>DELETE</command> operations so that the final result will
    be a view that behaves like a real table with some magic
    functionality.  This is not such a simple example to start from and
    this makes things harder to get into. But it's better to have one
    example that covers all the points discussed step by step rather
    than having many different ones that might mix up in mind.
-->
本章の例として挙げているのは、ちょっとした演算をする2つの結合のビューと、次にこれらの機能を利用するいくつかのビューです。
初めの2つのビューのうちの1つは、<command>INSERT</command>、<command>UPDATE</command>、<command>DELETE</command>操作に対するルールを後で追加することでカスタマイズされ、最終結果は何らかの魔法の機能によりあたかも実テーブルのように振舞うビューになります。
初めて学ぶための例としては決して簡単ではなく先に進むことを躊躇させるかもしれませんが、多くの別々の例を持ち出して頭の混乱を招くよりも、全ての論点をステップごとに追う1つの例を挙げる方が良いでしょう。
</para>

<para>
<!--
    The real tables we need in the first two rule system descriptions
    are these:
-->
最初の2つのルールシステムの説明で必要とする実テーブルを以下に示します。

<programlisting>
<!--
CREATE TABLE shoe_data (
    shoename   text,          &#45;- primary key
    sh_avail   integer,       &#45;- available number of pairs
    slcolor    text,          &#45;- preferred shoelace color
    slminlen   real,          &#45;- minimum shoelace length
    slmaxlen   real,          &#45;- maximum shoelace length
    slunit     text           &#45;- length unit
);
-->
CREATE TABLE shoe_data (
    shoename   text,          -- 主キー
    sh_avail   integer,       -- 在庫
    slcolor    text,          -- 望ましい靴紐の色
    slminlen   real,          -- 靴紐の最短サイズ
    slmaxlen   real,          -- 靴紐の最長サイズ
    slunit     text           -- 長さの単位
);

<!--
CREATE TABLE shoelace_data (
    sl_name    text,          &#45;- primary key
    sl_avail   integer,       &#45;- available number of pairs
    sl_color   text,          &#45;- shoelace color
    sl_len     real,          &#45;- shoelace length
    sl_unit    text           &#45;- length unit
);
-->
CREATE TABLE shoelace_data (
    sl_name    text,          -- 主キー
    sl_avail   integer,       -- 在庫
    sl_color   text,          -- 靴紐の色
    sl_len     real,          -- 靴紐の長さ
    sl_unit    text           -- 長さの単位
);

<!--
CREATE TABLE unit (
    un_name    text,          &#45;- primary key
    un_fact    real           &#45;- factor to transform to cm
);
-->
CREATE TABLE unit (
    un_name    text,          -- 主キー
    un_fact    real           -- cmに変換するファクタ
);
</programlisting>

<!--
    As you can see, they represent shoe-store data.
-->
これでわかるかもしれませんが、これらは靴屋のデータを表しています。
</para>

<para>
<!--
    The views are created as:
-->
ビューを以下のように作成します。

<programlisting>
CREATE VIEW shoe AS
    SELECT sh.shoename,
           sh.sh_avail,
           sh.slcolor,
           sh.slminlen,
           sh.slminlen * un.un_fact AS slminlen_cm,
           sh.slmaxlen,
           sh.slmaxlen * un.un_fact AS slmaxlen_cm,
           sh.slunit
      FROM shoe_data sh, unit un
     WHERE sh.slunit = un.un_name;

CREATE VIEW shoelace AS
    SELECT s.sl_name,
           s.sl_avail,
           s.sl_color,
           s.sl_len,
           s.sl_unit,
           s.sl_len * u.un_fact AS sl_len_cm
      FROM shoelace_data s, unit u
     WHERE s.sl_unit = u.un_name;

CREATE VIEW shoe_ready AS
    SELECT rsh.shoename,
           rsh.sh_avail,
           rsl.sl_name,
           rsl.sl_avail,
           least(rsh.sh_avail, rsl.sl_avail) AS total_avail
      FROM shoe rsh, shoelace rsl
     WHERE rsl.sl_color = rsh.slcolor
       AND rsl.sl_len_cm &gt;= rsh.slminlen_cm
       AND rsl.sl_len_cm &lt;= rsh.slmaxlen_cm;
</programlisting>

<!--
    The <command>CREATE VIEW</command> command for the
    <literal>shoelace</literal> view (which is the simplest one we
    have) will create a relation <literal>shoelace</literal> and an entry in
    <structname>pg_rewrite</structname> that tells that there is a
    rewrite rule that must be applied whenever the relation <literal>shoelace</literal>
    is referenced in a query's range table.  The rule has no rule
    qualification (discussed later, with the non-<command>SELECT</command> rules, since
    <command>SELECT</command> rules currently cannot have them) and it is <literal>INSTEAD</literal>. Note
    that rule qualifications are not the same as query qualifications.
    The action of our rule has a query qualification.
    The action of the rule is one query tree that is a copy of the
    <command>SELECT</command> statement in the view creation command.
-->
<literal>shoelace</literal>ビュー（今ある一番簡単なビュー）用の<command>CREATE VIEW</command>コマンドは、<literal>shoelace</literal>リレーションと、問い合わせ範囲テーブルの中で<literal>shoelace</literal>リレーションが参照される時はいつでも、適用されるべき書き換えルールの存在を示す項目を<structname>pg_rewrite</structname>に作ります。
ルールはルール条件（<command>SELECT</command>ルールは現在持つことができませんので、非<command>SELECT</command>ルールのところで取り上げます）を持たない<literal>INSTEAD</literal>です。
ルール条件は問い合わせ条件とは異なることに注意してください！
ルールアクションは問い合わせ条件を持っています。
このルールアクションは、ビュー作成コマンド内の<command>SELECT</command>のコピーである、1つの問い合わせツリーです。
</para>

    <note>
    <para>
<!--
    The two extra range
    table entries for <literal>NEW</literal> and <literal>OLD</literal> that you can see in
    the <structname>pg_rewrite</structname> entry aren't of interest
    for <command>SELECT</command> rules.
-->
<structname>pg_rewrite</structname>項目の<literal>NEW</literal>と<literal>OLD</literal>に対する2つの特別な範囲テーブル項目は<command>SELECT</command>ルールには関係ありません。
    </para>
    </note>

<para>
<!--
    Now we populate <literal>unit</literal>, <literal>shoe_data</literal>
    and <literal>shoelace_data</literal> and run a simple query on a view:
-->
ではここで<literal>unit</literal>、<literal>shoe_data</literal>、<literal>shoelace_data</literal>にデータを入れ、ビューに簡単な問い合わせを行います。

<programlisting>
INSERT INTO unit VALUES ('cm', 1.0);
INSERT INTO unit VALUES ('m', 100.0);
INSERT INTO unit VALUES ('inch', 2.54);

INSERT INTO shoe_data VALUES ('sh1', 2, 'black', 70.0, 90.0, 'cm');
INSERT INTO shoe_data VALUES ('sh2', 0, 'black', 30.0, 40.0, 'inch');
INSERT INTO shoe_data VALUES ('sh3', 4, 'brown', 50.0, 65.0, 'cm');
INSERT INTO shoe_data VALUES ('sh4', 3, 'brown', 40.0, 50.0, 'inch');

INSERT INTO shoelace_data VALUES ('sl1', 5, 'black', 80.0, 'cm');
INSERT INTO shoelace_data VALUES ('sl2', 6, 'black', 100.0, 'cm');
INSERT INTO shoelace_data VALUES ('sl3', 0, 'black', 35.0 , 'inch');
INSERT INTO shoelace_data VALUES ('sl4', 8, 'black', 40.0 , 'inch');
INSERT INTO shoelace_data VALUES ('sl5', 4, 'brown', 1.0 , 'm');
INSERT INTO shoelace_data VALUES ('sl6', 0, 'brown', 0.9 , 'm');
INSERT INTO shoelace_data VALUES ('sl7', 7, 'brown', 60 , 'cm');
INSERT INTO shoelace_data VALUES ('sl8', 1, 'brown', 40 , 'inch');

SELECT * FROM shoelace;

 sl_name   | sl_avail | sl_color | sl_len | sl_unit | sl_len_cm
-----------+----------+----------+--------+---------+-----------
 sl1       |        5 | black    |     80 | cm      |        80
 sl2       |        6 | black    |    100 | cm      |       100
 sl7       |        7 | brown    |     60 | cm      |        60
 sl3       |        0 | black    |     35 | inch    |      88.9
 sl4       |        8 | black    |     40 | inch    |     101.6
 sl8       |        1 | brown    |     40 | inch    |     101.6
 sl5       |        4 | brown    |      1 | m       |       100
 sl6       |        0 | brown    |    0.9 | m       |        90
(8 rows)
</programlisting>
   </para>

   <para>
<!--
    This is the simplest <command>SELECT</command> you can do on our
    views, so we take this opportunity to explain the basics of view
    rules.  The <literal>SELECT * FROM shoelace</literal> was
    interpreted by the parser and produced the query tree:
-->
これは、ビューに対する最も簡単な<command>SELECT</command>ですので、この機会にビュールールの基本を説明します。
<literal>SELECT * FROM shoelace</literal>はパーサによって処理され、次の問い合わせツリーが生成されます。

<programlisting>
SELECT shoelace.sl_name, shoelace.sl_avail,
       shoelace.sl_color, shoelace.sl_len,
       shoelace.sl_unit, shoelace.sl_len_cm
  FROM shoelace shoelace;
</programlisting>

<!--
    and this is given to the rule system. The rule system walks through the
    range table and checks if there are rules
    for any relation. When processing the range table entry for
    <literal>shoelace</literal> (the only one up to now) it finds the
    <literal>_RETURN</literal> rule with the query tree:
-->
このツリーがルールシステムに伝えられます。
ルールシステムは範囲テーブルを参照し、何らかのリレーションに対してルールが存在するか調べます。
<literal>shoelace</literal>（現時点では唯一のビュー）についての範囲テーブル項目を処理する際、問い合わせツリーで<literal>_RETURN</literal>ルールを検出します。

<programlisting>
SELECT s.sl_name, s.sl_avail,
       s.sl_color, s.sl_len, s.sl_unit,
       s.sl_len * u.un_fact AS sl_len_cm
  FROM shoelace old, shoelace new,
       shoelace_data s, unit u
 WHERE s.sl_unit = u.un_name;
</programlisting>
</para>

<para>
<!--
    To expand the view, the rewriter simply creates a subquery range-table
    entry containing the rule's action query tree, and substitutes this
    range table entry for the original one that referenced the view.  The
    resulting rewritten query tree is almost the same as if you had typed:
-->
ビューを展開するために、リライタは単純にルールのアクション問い合わせツリーを持つ副問い合わせ範囲テーブルの項目を作り、ビューを参照していた元の範囲テーブルを置き換えます。
書き換えられた結果の問い合わせツリーは、以下のように入力した場合とほぼ同じです。

<programlisting>
SELECT shoelace.sl_name, shoelace.sl_avail,
       shoelace.sl_color, shoelace.sl_len,
       shoelace.sl_unit, shoelace.sl_len_cm
  FROM (SELECT s.sl_name,
               s.sl_avail,
               s.sl_color,
               s.sl_len,
               s.sl_unit,
               s.sl_len * u.un_fact AS sl_len_cm
          FROM shoelace_data s, unit u
         WHERE s.sl_unit = u.un_name) shoelace;
</programlisting>

<!--
     There is one difference however: the subquery's range table has two
     extra entries <literal>shoelace old</literal> and <literal>shoelace new</literal>.  These entries don't
     participate directly in the query, since they aren't referenced by
     the subquery's join tree or target list.  The rewriter uses them
     to store the access privilege check information that was originally present
     in the range-table entry that referenced the view.  In this way, the
     executor will still check that the user has proper privileges to access
     the view, even though there's no direct use of the view in the rewritten
     query.
-->
しかし1つだけ違いがあります。
副問い合わせの範囲テーブルが2つの余分な項目<literal>shoelace old</literal>と<literal>shoelace new</literal>を持っていることです。
これらの項目は副問い合わせの結合ツリーや目的リストで参照されませんので、直接問い合わせでは使われません。
リライタはそれらを使用して、ビューを参照した範囲テーブルの項目に元々存在したアクセス権限確認情報を格納します。
この方法で、書き換えられた問い合わせで直接ビューを使用していなくても、エクゼキュータはユーザがそのビューにアクセスするための正しい権限を持っているか確認します。
</para>

<para>
<!--
    That was the first rule applied.  The rule system will continue checking
    the remaining range-table entries in the top query (in this example there
    are no more), and it will recursively check the range-table entries in
    the added subquery to see if any of them reference views.  (But it
    won't expand <literal>old</literal> or <literal>new</literal> &mdash; otherwise we'd have infinite recursion!)
    In this example, there are no rewrite rules for <literal>shoelace_data</literal> or <literal>unit</literal>,
    so rewriting is complete and the above is the final result given to
    the planner.
-->
これが最初に適用されるルールです。
ルールシステムは最上位の問い合わせの残り（この例ではこれ以上ありません）の範囲テーブルの項目をチェックし続けます。
そしてルールシステムは、追加された副問い合わせの範囲テーブルの項目がビューを参照するかを再帰的に確認します
（しかし<literal>old</literal>や<literal>new</literal>は展開しません。
そうでなければ無限再帰になってしまいます！）。
この例では<literal>shoelace_data</literal>や<literal>unit</literal>用の書き換えルールはありません。
ですから書き換えは完結し、上記がプランナに渡される最終的な結果となります。
</para>

<para>
<!--
    Now we want to write a query that finds out for which shoes currently in the store
    we have the matching shoelaces (color and length) and where the
    total number of exactly matching pairs is greater than or equal to two.
<<<<<<< HEAD
=======
-->
さて、店に置いてある靴紐（の色とサイズ）に一致する靴が店にあるか、完全に一致する靴の在庫数が2以上あるかどうかを把握する問い合わせを書いてみましょう。
>>>>>>> 185876a6

<programlisting>
SELECT * FROM shoe_ready WHERE total_avail &gt;= 2;

 shoename | sh_avail | sl_name | sl_avail | total_avail
----------+----------+---------+----------+-------------
 sh1      |        2 | sl1     |        5 |           2
 sh3      |        4 | sl7     |        7 |           4
(2 rows)
</programlisting>
</para>

<para>
<!--
    The output of the parser this time is the query tree:
-->
今回のパーサの出力は以下の問い合わせツリーです。

<programlisting>
SELECT shoe_ready.shoename, shoe_ready.sh_avail,
       shoe_ready.sl_name, shoe_ready.sl_avail,
       shoe_ready.total_avail
  FROM shoe_ready shoe_ready
 WHERE shoe_ready.total_avail &gt;= 2;
</programlisting>

<!--
    The first rule applied will be the one for the
    <literal>shoe_ready</literal> view and it results in the
    query tree:
-->
最初に適用されるルールは<literal>shoe_ready</literal>ビュー用のもので、問い合わせツリーにおける結果は以下のようになります。

<programlisting>
SELECT shoe_ready.shoename, shoe_ready.sh_avail,
       shoe_ready.sl_name, shoe_ready.sl_avail,
       shoe_ready.total_avail
  FROM (SELECT rsh.shoename,
               rsh.sh_avail,
               rsl.sl_name,
               rsl.sl_avail,
               least(rsh.sh_avail, rsl.sl_avail) AS total_avail
          FROM shoe rsh, shoelace rsl
         WHERE rsl.sl_color = rsh.slcolor
           AND rsl.sl_len_cm &gt;= rsh.slminlen_cm
           AND rsl.sl_len_cm &lt;= rsh.slmaxlen_cm) shoe_ready
 WHERE shoe_ready.total_avail &gt;= 2;
</programlisting>

<!--
    Similarly, the rules for <literal>shoe</literal> and
    <literal>shoelace</literal> are substituted into the range table of
    the subquery, leading to a three-level final query tree:
-->
同じように、<literal>shoe</literal>と<literal>shoelace</literal>用のルールは副問い合わせの範囲テーブルとして代用され、3レベルの最終問い合わせツリーへと導きます。

<programlisting>
SELECT shoe_ready.shoename, shoe_ready.sh_avail,
       shoe_ready.sl_name, shoe_ready.sl_avail,
       shoe_ready.total_avail
  FROM (SELECT rsh.shoename,
               rsh.sh_avail,
               rsl.sl_name,
               rsl.sl_avail,
               least(rsh.sh_avail, rsl.sl_avail) AS total_avail
          FROM (SELECT sh.shoename,
                       sh.sh_avail,
                       sh.slcolor,
                       sh.slminlen,
                       sh.slminlen * un.un_fact AS slminlen_cm,
                       sh.slmaxlen,
                       sh.slmaxlen * un.un_fact AS slmaxlen_cm,
                       sh.slunit
                  FROM shoe_data sh, unit un
                 WHERE sh.slunit = un.un_name) rsh,
               (SELECT s.sl_name,
                       s.sl_avail,
                       s.sl_color,
                       s.sl_len,
                       s.sl_unit,
                       s.sl_len * u.un_fact AS sl_len_cm
                  FROM shoelace_data s, unit u
                 WHERE s.sl_unit = u.un_name) rsl
         WHERE rsl.sl_color = rsh.slcolor
           AND rsl.sl_len_cm &gt;= rsh.slminlen_cm
           AND rsl.sl_len_cm &lt;= rsh.slmaxlen_cm) shoe_ready
 WHERE shoe_ready.total_avail &gt; 2;
</programlisting>
   </para>

   <para>
<!--
    This might look inefficient, but the planner will collapse this into a
    single-level query tree by <quote>pulling up</quote> the subqueries,
    and then it will plan the joins just as if we'd written them out
    manually.  So collapsing the query tree is an optimization that the
    rewrite system doesn't have to concern itself with.
-->
これは非効率的に見えるかもしれませんが、プランナは副問い合わせを<quote>引っ張り上げること</quote>で、これを単一レベルの問い合わせツリーに縮めてから、手で書き出したかのように結合を計画します。
そのため、問い合わせツリーを縮めるという最適化を、書き換えシステム自身で意識する必要はありません。
   </para>
</sect2>

<sect2>
<!--
<title>View Rules in Non-<command>SELECT</command> Statements</title>
-->
<title>非<command>SELECT</command>文のビュールール</title>

<para>
<!--
    Two details of the query tree aren't touched in the description of
    view rules above. These are the command type and the result relation.
    In fact, the command type is not needed by view rules, but the result
    relation may affect the way in which the query rewriter works, because
    special care needs to be taken if the result relation is a view.
-->
これまでのビュールールの説明では問い合わせツリーの2つの詳細について触れませんでした。
それらは、コマンドタイプと結果リレーションです。
実際、コマンドタイプはビュールールでは必要とされませんが、結果リレーションがビューの場合には特別な考慮が必要ですので、結果リレーションは問い合わせリライタの動作に影響するかもしれません。
</para>

<para>
<!--
    There are only a few differences between a query tree for a
    <command>SELECT</command> and one for any other
    command. Obviously, they have a different command type and for a
    command other than a <command>SELECT</command>, the result
    relation points to the range-table entry where the result should
    go.  Everything else is absolutely the same.  So having two tables
    <literal>t1</literal> and <literal>t2</literal> with columns <literal>a</literal> and
    <literal>b</literal>, the query trees for the two statements:
-->
<command>SELECT</command>と他のコマンドに対する問い合わせツリーの間には大きな違いはありません。
明らかに、それらは違うコマンドタイプを持っていて、<command>SELECT</command>以外のコマンドでは、結果リレーションは結果の格納先となる範囲テーブルの項目を指し示します。
それ以外ではまったく同じです。
ですから、<literal>a</literal>と<literal>b</literal>の列を持つテーブル<literal>t1</literal>、<literal>t2</literal>に対する以下の2つの文の問い合わせツリーは、ほとんど同じです。

<programlisting>
SELECT t2.b FROM t1, t2 WHERE t1.a = t2.a;

UPDATE t1 SET b = t2.b FROM t2 WHERE t1.a = t2.a;
</programlisting>

<!--
    are nearly identical.  In particular:
-->
以下に、具体的に示します。

    <itemizedlist>
        <listitem>
        <para>
<!--
            The range tables contain entries for the tables <literal>t1</literal> and <literal>t2</literal>.
-->
範囲テーブルには、テーブル<literal>t1</literal>と<literal>t2</literal>に対する項目があります。
        </para>
        </listitem>

        <listitem>
        <para>
<!--
            The target lists contain one variable that points to column
            <literal>b</literal> of the range table entry for table <literal>t2</literal>.
-->
目的リストにはテーブル<literal>t2</literal>に対する範囲テーブル項目の<literal>b</literal>列を指し示す1つの変数があります。
        </para>
        </listitem>

        <listitem>
        <para>
<!--
            The qualification expressions compare the columns <literal>a</literal> of both
            range-table entries for equality.
-->
条件式は、範囲テーブルの両項目の<literal>a</literal>列の等価性を比較します。
        </para>
        </listitem>

        <listitem>
        <para>
<!--
            The join trees show a simple join between <literal>t1</literal> and <literal>t2</literal>.
-->
結合ツリーは<literal>t1</literal>と<literal>t2</literal>の単純な結合を表しています。
        </para>
        </listitem>
    </itemizedlist>
   </para>

   <para>
<!--
    The consequence is, that both query trees result in similar
    execution plans: They are both joins over the two tables. For the
    <command>UPDATE</command> the missing columns from <literal>t1</literal> are added to
    the target list by the planner and the final query tree will read
    as:
-->
結果として、両方の問い合わせツリーは似たような実行計画になります。
それらはともに2つのテーブルの結合です。
<command>UPDATE</command>では<literal>t1</literal>から抜けている列はプランナによって目的リストに追加され、最終の問い合わせツリーは、以下のようになります。

<programlisting>
UPDATE t1 SET a = t1.a, b = t2.b FROM t2 WHERE t1.a = t2.a;
</programlisting>

<!--
    and thus the executor run over the join will produce exactly the
    same result set as:
-->
そして、結合を実行したエクゼキュータは、

<programlisting>
SELECT t1.a, t2.b FROM t1, t2 WHERE t1.a = t2.a;
</programlisting>

<!--
    But there is a little problem in
    <command>UPDATE</command>: the part of the executor plan that does
    the join does not care what the results from the join are
    meant for. It just produces a result set of rows. The fact that
    one is a <command>SELECT</command> command and the other is an
    <command>UPDATE</command> is handled higher up in the executor, where
    it knows that this is an <command>UPDATE</command>, and it knows that
    this result should go into table <literal>t1</literal>. But which of the rows
    that are there has to be replaced by the new row?
-->
の結果集合とまったく同じ結果集合を作成します。
とは言っても<command>UPDATE</command>にはちょっとした問題があります。
結合を行うエクゼキュータの計画の部分は、結合の結果が何に向けられているかに関与しません。
エクゼキュータは単に結果となる行の集合を作成するだけです。
1つは<command>SELECT</command>コマンドでもう1つは<command>UPDATE</command>コマンドであるという事実は、エクゼキュータの中のより上位で扱われます。
そこでは、これが<command>UPDATE</command>であるとわかっていて、この結果がテーブル<literal>t1</literal>に入らなければいけないことを知っています。
しかし、そこにあるどの行が新しい行によって置換されなければならないのでしょうか。
</para>

<para>
<!--
    To resolve this problem, another entry is added to the target list
    in <command>UPDATE</command> (and also in
    <command>DELETE</command>) statements: the current tuple ID
    (<acronym>CTID</acronym>).<indexterm><primary>CTID</primary></indexterm>
    This is a system column containing the
    file block number and position in the block for the row. Knowing
    the table, the <acronym>CTID</acronym> can be used to retrieve the
    original row of <literal>t1</literal> to be updated.  After adding the
    <acronym>CTID</acronym> to the target list, the query actually looks like:
-->
この問題を解決するため、<command>UPDATE</command>文（<command>DELETE</command>文の場合も同様）の目的リストに別の項目が付け加えられます。
それは、現在のタプルID（<acronym>CTID</acronym>）です。
<indexterm><primary>CTID</primary></indexterm>
これはその行のファイルブロック番号とブロック中の位置を持つシステム列です。
テーブルがわかっている場合、<acronym>CTID</acronym>を使用して、元の<literal>t1</literal>行を抽出して更新することができます。
<acronym>CTID</acronym>を目的リストに追加すると、問い合わせは以下のようになります。

<programlisting>
SELECT t1.a, t2.b, t1.ctid FROM t1, t2 WHERE t1.a = t2.a;
</programlisting>

<!--
    Now another detail of <productname>PostgreSQL</productname> enters
    the stage. Old table rows aren't overwritten, and this
    is why <command>ROLLBACK</command> is fast. In an <command>UPDATE</command>,
    the new result row is inserted into the table (after stripping the
    <acronym>CTID</acronym>) and in the row header of the old row, which the
    <acronym>CTID</acronym> pointed to, the <literal>cmax</literal> and
    <literal>xmax</literal> entries are set to the current command counter
    and current transaction ID. Thus the old row is hidden, and after
    the transaction commits the vacuum cleaner can eventually remove
    the dead row.
-->
では、<productname>PostgreSQL</productname>の別の詳細説明に入りましょう。
テーブルの行は上書きされませんので、<command>ROLLBACK</command>処理は速いのです。
<command>UPDATE</command>では、（<acronym>CTID</acronym>を取り除いた後）テーブルに新しい結果行が挿入され、<acronym>CTID</acronym>が指し示す古い行の行ヘッダ内の<literal>cmax</literal>と<literal>xmax</literal>項目は現在のコマンドカウンタと現在のトランザクションIDに設定されます。
このようにして、古い行は隠され、トランザクションがコミットされた後、vacuum掃除機が不必要になった行をそのうちに削除できます。
</para>

<para>
<!--
    Knowing all that, we can simply apply view rules in absolutely
    the same way to any command. There is no difference.
-->
これらの詳細が全部理解できれば、どんなコマンドに対してもまったく同じようにしてビューのルールを簡単に適用することができます。
そこには差異がありません。
</para>
</sect2>

<sect2>
<!--
<title>The Power of Views in <productname>PostgreSQL</productname></title>
-->
<title><productname>PostgreSQL</productname>におけるビューの能力</title>

<para>
<!--
    The above demonstrates how the rule system incorporates view
    definitions into the original query tree. In the second example, a
    simple <command>SELECT</command> from one view created a final
    query tree that is a join of 4 tables (<literal>unit</literal> was used twice with
    different names).
-->
ここまでで、ルールシステムがどのようにビューの諸定義を元の問い合わせツリーに組み入れるかを解説しました。
第2の例では、1つのビューからの単純な<command>SELECT</command>によって、最終的に4つのテーブルを結合する問い合わせツリーが生成されました（<literal>unit</literal>は違った名前で2回使われました）。
</para>

<para>
<!--
    The benefit of implementing views with the rule system is
    that the planner has all
    the information about which tables have to be scanned plus the
    relationships between these tables plus the restrictive
    qualifications from the views plus the qualifications from
    the original query
    in one single query tree. And this is still the situation
    when the original query is already a join over views.
    The planner has to decide which is
    the best path to execute the query, and the more information
    the planner has, the better this decision can be. And
    the rule system as implemented in <productname>PostgreSQL</productname>
    ensures that this is all information available about the query
    up to that point.
-->
ビューをルールシステムで実装する利点は、どのテーブルをスキャンすべきか、それらのテーブル間の関連性、ビューからの制約条件、元の問い合わせ条件に関する情報を全て、プランナが1つの問い合わせツリーの中に持っていることです。
元の問い合わせが既にビューに対する結合である時も同様です。
プランナはここでどれが問い合わせ処理の最適経路かを決定しなければなりません。
プランナは保持する情報が多ければ多いほど、より良い決定を下すことができます。
そして<productname>PostgreSQL</productname>に実装されているルールシステムはこれが現時点で、提供されている全ての情報であることを保証します。
</para>
</sect2>

<sect2 id="rules-views-update">
<!--
<title>Updating a View</title>
-->
<title>ビューの更新について</title>

<para>
<!--
    What happens if a view is named as the target relation for an
    <command>INSERT</command>, <command>UPDATE</command>, or
    <command>DELETE</command>?  Doing the substitutions
    described above would give a query tree in which the result
    relation points at a subquery range-table entry, which will not
    work.  There are several ways in which <productname>PostgreSQL</productname>
    can support the appearance of updating a view, however.
    In order of user-experienced complexity those are: automatically substitute
    in the underlying table for the view, execute a user-defined trigger,
    or rewrite the query per a user-defined rule.
    These options are discussed below.
-->
ビューが<command>INSERT</command>、<command>UPDATE</command>、<command>DELETE</command>などの目的リレーションとして名付けられた場合はどうなるのでしょうか？
上で説明したような置換をすると、結果リレーションが副問い合わせの範囲テーブル項目を指す問い合わせツリーができてしまい、それは上手く機能しません。しかし、いくつかのケースでは<productname>PostgreSQL</productname>はビューの更新をサポートする事ができます。
ユーザーエクスペリエンスの複雑さの順に、ビューから参照されているテーブルでの自動的な置換、ユーザ定義トリガの実行、ユーザ定義ルールごとの問い合わせの書き換えがあります。
これらのオプションについては、以下で説明します。
</para>

<para>
<!--
    If the subquery selects from a single base relation and is simple
    enough, the rewriter can automatically replace the subquery with the
    underlying base relation so that the <command>INSERT</command>,
    <command>UPDATE</command>, or <command>DELETE</command> is applied to
    the base relation in the appropriate way.  Views that are
    <quote>simple enough</quote> for this are called <firstterm>automatically
    updatable</firstterm>.  For detailed information on the kinds of view that can
    be automatically updated, see <xref linkend="sql-createview"/>.
-->
副問い合わせが単一のテーブルを参照しかつ十分に単純である時、リライタは副問い合わせを被参照テーブルに自動的に置き換え、したがって、<command>INSERT</command>、<command>UPDATE</command>あるいは<command>DELETE</command>を適切な方法で被参照テーブルに適用する事ができます。
この場合の<quote>十分に単純</quote>であるとは<firstterm>自動的に更新可能</firstterm>ある事です。より詳細な自動的に更新可能なビューの情報については、<xref linkend="sql-createview"/>を参照してください。
</para>

<para>
<!--
    Alternatively, the operation may be handled by a user-provided
    <literal>INSTEAD OF</literal> trigger on the view
    (see <xref linkend="sql-createtrigger"/>).
    Rewriting works slightly differently
    in this case.  For <command>INSERT</command>, the rewriter does
    nothing at all with the view, leaving it as the result relation
    for the query.  For <command>UPDATE</command> and
    <command>DELETE</command>, it's still necessary to expand the
    view query to produce the <quote>old</quote> rows that the command will
    attempt to update or delete.  So the view is expanded as normal,
    but another unexpanded range-table entry is added to the query
    to represent the view in its capacity as the result relation.
-->
もう一つの方法として、ビューに対するユーザ定義の<literal>INSTEAD OF</literal>トリガによってこれらのコマンドを処理する事ができます。この場合、書き換えは少々違う形で行われます
（<xref linkend="sql-createtrigger"/>を参照してください）。
<command>INSERT</command>に対しては、リライタはビューに全く何もせず、問い合わせの結果リレーションをそのままにします。
<command>UPDATE</command>と<command>DELETE</command>に対しては、コマンドが更新もしくは削除しようとする<quote>古い</quote>行を生成するためにビュー問い合わせを展開する必要がまだあります。
そのため、ビューは通常通り展開されますが、もう一つの展開されない範囲テーブル項目が結果リレーションとしてビューを表す問い合わせに追加されます。
</para>

<para>
<!--
    The problem that now arises is how to identify the rows to be
    updated in the view. Recall that when the result relation
    is a table, a special <acronym>CTID</acronym> entry is added to the target
    list to identify the physical locations of the rows to be updated.
    This does not work if the result relation is a view, because a view
    does not have any <acronym>CTID</acronym>, since its rows do not have
    actual physical locations. Instead, for an <command>UPDATE</command>
    or <command>DELETE</command> operation, a special <literal>wholerow</literal>
    entry is added to the target list, which expands to include all
    columns from the view. The executor uses this value to supply the
    <quote>old</quote> row to the <literal>INSTEAD OF</literal> trigger.  It is
    up to the trigger to work out what to update based on the old and
    new row values.
-->
ここで起こる問題はビューで更新される行をどのように特定するかということです。
結果リレーションがテーブルの場合、更新する行の物理的な位置を特定するために特別な<acronym>CTID</acronym>項目が目的リストに追加されることを思い出して下さい。
ビューの行には実際の物理的な位置がないため、ビューには<acronym>CTID</acronym>がありませんので、これは結果リレーションがビューの場合には上手くいきません。
その代わり、<command>UPDATE</command>や<command>DELETE</command>操作では、特別な<literal>行全体</literal>の項目が目的リストに追加されていて、それはビューからすべての列を含むように展開されています。
エクゼキュータはこの値を使って<quote>古い</quote>行を<literal>INSTEAD OF</literal>トリガに提供します。
新旧の行の値に基づいて更新するものを計算するのはトリガの責任です。
</para>

<para>
<!--
    Another possibility is for the user to define <literal>INSTEAD</literal>
    rules that specify substitute actions for <command>INSERT</command>,
    <command>UPDATE</command>, and <command>DELETE</command> commands on
    a view. These rules will rewrite the command, typically into a command
    that updates one or more tables, rather than views. That is the topic
    of <xref linkend="rules-update"/>.
-->
別の方法としては、ビューに対する<command>INSERT</command>、<command>UPDATE</command>、<command>DELETE</command>コマンドに代替の動作を指定する<literal>INSTEAD</literal>ルールを定義する事です。
これらのルールは、ビューではなくコマンドを、通常は1つもしくは複数のテーブルを更新するコマンドに書き換えます。
それが<xref linkend="rules-update"/>の論題になります。
</para>

<para>
<!--
    Note that rules are evaluated first, rewriting the original query
    before it is planned and executed. Therefore, if a view has
    <literal>INSTEAD OF</literal> triggers as well as rules on <command>INSERT</command>,
    <command>UPDATE</command>, or <command>DELETE</command>, then the rules will be
    evaluated first, and depending on the result, the triggers may not be
    used at all.
-->
ルールが最初に評価され、元の問い合わせが計画され実行される前にそれを書き換えることに注意して下さい。
そのためビューに<literal>INSTEAD OF</literal>トリガと<command>INSERT</command>や<command>UPDATE</command>や<command>DELETE</command>に関するルールがあった場合、ルールが最初に評価され、その結果よってはトリガが全く使われないかもしれません。
</para>

<para>
<!--
    Automatic rewriting of an <command>INSERT</command>,
    <command>UPDATE</command>, or <command>DELETE</command> query on a
    simple view is always tried last. Therefore, if a view has rules or
    triggers, they will override the default behavior of automatically
    updatable views.
-->
単純なビューに対する<command>INSERT</command>、<command>UPDATE</command>あるいは<command>DELETE</command>コマンドの自動書き換えは常に最後に試みられます。したがって、ビューがルールもしくはトリガを持っていた場合、これらは更新可能ビューのデフォルト動作を上書きします。
</para>

<para>
<!--
    If there are no <literal>INSTEAD</literal> rules or <literal>INSTEAD OF</literal>
    triggers for the view, and the rewriter cannot automatically rewrite
    the query as an update on the underlying base relation, an error will
    be thrown because the executor cannot update a view as such.
-->
ビューに<literal>INSTEAD</literal>ルールも<literal>INSTEAD OF</literal>トリガも定義されておらず、かつ、リライタが問い合わせを自動的に被参照テーブルへの更新に書き換える事ができなかった場合、エクゼキュータはビューを更新できませんのでエラーが発生します。
</para>

</sect2>

</sect1>

<sect1 id="rules-materializedviews">
<!--
<title>Materialized Views</title>
-->
<title>マテリアライズドビュー</title>

<indexterm zone="rules-materializedviews">
 <primary>rule</primary>
 <secondary>and materialized views</secondary>
</indexterm>
<indexterm zone="rules-materializedviews">
 <primary>ルール</primary>
 <secondary>とマテリアライズドビュー</secondary>
</indexterm>

<indexterm zone="rules-materializedviews">
 <primary>materialized view</primary>
 <secondary>implementation through rules</secondary>
</indexterm>
<indexterm zone="rules-materializedviews">
 <primary>マテリアライズドビュー</primary>
 <secondary>ルールによる実装</secondary>
</indexterm>

<indexterm zone="rules-materializedviews">
 <primary>view</primary>
 <secondary>materialized</secondary>
</indexterm>
<indexterm zone="rules-materializedviews">
 <primary>ビュー</primary>
 <secondary>マテリアライズド</secondary>
</indexterm>

<para>
<!--
    Materialized views in <productname>PostgreSQL</productname> use the
    rule system like views do, but persist the results in a table-like form.
    The main differences between:
-->
<productname>PostgreSQL</productname>におけるマテリアライズドビューはビューのようにルールシステムを使用しますが、あたかもテーブルであるかのような形態で結果を保持します。

<programlisting>
CREATE MATERIALIZED VIEW mymatview AS SELECT * FROM mytab;
</programlisting>

<!--
    and:
-->
と

<programlisting>
CREATE TABLE mymatview AS SELECT * FROM mytab;
</programlisting>

<!--
    are that the materialized view cannot subsequently be directly updated
    and that the query used to create the materialized view is stored in
    exactly the same way that a view's query is stored, so that fresh data
    can be generated for the materialized view with:
-->
の間の主な違いは、その後にマテリアライズドビューを直接更新できない事と、マテリアライズドビューを作成するために使われた問い合わせがビューと全く同様の方法で保持され、以下のコマンドを用いて最新のデータでマテリアライズドビューを再構築できる事です。

<programlisting>
REFRESH MATERIALIZED VIEW mymatview;
</programlisting>

<!--
    The information about a materialized view in the
    <productname>PostgreSQL</productname> system catalogs is exactly
    the same as it is for a table or view. So for the parser, a
    materialized view is a relation, just like a table or a view.  When
    a materialized view is referenced in a query, the data is returned
    directly from the materialized view, like from a table; the rule is
    only used for populating the materialized view.
-->
マテリアライズドビューに関する情報は<productname>PostgreSQL</productname>システムカタログでビューやテーブルに対するものと全く同様に保持されています。
そのため、パーサにとってマテリアライズドビューはテーブルやビューと同じリレーションです。
問い合わせでマテリアライズドビューが参照された時、あたかもテーブルのように、データはマテリアライズドビューから直接返されます。ルールはマテリアライズドビューにデータを投入する時にだけ使用されます。
</para>

<para>
<!--
    While access to the data stored in a materialized view is often much
    faster than accessing the underlying tables directly or through a view,
    the data is not always current; yet sometimes current data is not needed.
    Consider a table which records sales:
-->
多くの場合、マテリアライズドビューに格納されているデータの参照は、ビューを通して、あるいはビューから参照されているテーブルを直接参照するよりも高速ですが、データが常に最新であるとは限りません。ですが、時には最新のデータは必要でない事もあります。
販売履歴を記録するテーブルの例を考えてみましょう。

<programlisting>
<!--
CREATE TABLE invoice (
    invoice_no    integer        PRIMARY KEY,
    seller_no     integer,       &#45;- ID of salesperson
    invoice_date  date,          &#45;- date of sale
    invoice_amt   numeric(13,2)  &#45;- amount of sale
);
-->
CREATE TABLE invoice (
    invoice_no    integer        PRIMARY KEY,
    seller_no     integer,       -- 販売員のID
    invoice_date  date,          -- 販売日
    invoice_amt   numeric(13,2)  -- 販売量
);
</programlisting>

<!--
    If people want to be able to quickly graph historical sales data, they
    might want to summarize, and they may not care about the incomplete data
    for the current date:
-->
もし利用者が過去の販売データを速やかにグラフ化可能であってほしいと考えるなら、彼らはデータの要約を望むのであって、最新のデータが不完全である事は気にしないでしょう。

<programlisting>
CREATE MATERIALIZED VIEW sales_summary AS
  SELECT
      seller_no,
      invoice_date,
      sum(invoice_amt)::numeric(13,2) as sales_amt
    FROM invoice
    WHERE invoice_date &lt; CURRENT_DATE
    GROUP BY
      seller_no,
      invoice_date;

CREATE UNIQUE INDEX sales_summary_seller
  ON sales_summary (seller_no, invoice_date);
</programlisting>

<!--
    This materialized view might be useful for displaying a graph in the
    dashboard created for salespeople.  A job could be scheduled to update
    the statistics each night using this SQL statement:
-->
このマテリアライズドビューは営業担当用に作成されるダッシュボードのグラフを表示するのにぴったりでしょう。
以下のSQLを使った統計情報を更新するジョブを毎晩スケジュールしておくことができます。

<programlisting>
REFRESH MATERIALIZED VIEW sales_summary;
</programlisting>
</para>

<para>
<!--
    Another use for a materialized view is to allow faster access to data
    brought across from a remote system through a foreign data wrapper.
    A simple example using <literal>file_fdw</literal> is below, with timings,
    but since this is using cache on the local system the performance
    difference compared to access to a remote system would usually be greater
    than shown here.  Notice we are also exploiting the ability to put an
    index on the materialized view, whereas <literal>file_fdw</literal> does
    not support indexes; this advantage might not apply for other sorts of
    foreign data access.
-->
それ以外のマテリアライズドビューの用途として、外部データラッパを通じてリモートシステムから取得したデータの高速化が挙げられます。
以下の例は<literal>file_fdw</literal>を用いた単純な例で、実行時間を含みますが、これはローカルシステムのキャッシュ機構を用いているため、リモートシステムへのアクセスと比較した違いの方がここで示したものより劇的です。
マテリアライズドビューにはインデックスを設定することもできますが、<literal>file_fdw</literal>はインデックスをサポートしないことに注意してください。
この有利な点は、他の種類の外部データアクセスには当てはまらないでしょう。
</para>

<para>
<!--
    Setup:
-->
セットアップ:

<programlisting>
CREATE EXTENSION file_fdw;
CREATE SERVER local_file FOREIGN DATA WRAPPER file_fdw;
CREATE FOREIGN TABLE words (word text NOT NULL)
  SERVER local_file
  OPTIONS (filename '/usr/share/dict/words');
CREATE MATERIALIZED VIEW wrd AS SELECT * FROM words;
CREATE UNIQUE INDEX wrd_word ON wrd (word);
CREATE EXTENSION pg_trgm;
CREATE INDEX wrd_trgm ON wrd USING gist (word gist_trgm_ops);
VACUUM ANALYZE wrd;
</programlisting>

<!--
    Now let's spell-check a word.  Using <literal>file_fdw</literal> directly:
-->
<literal>file_fdw</literal>を直接用いて字句のスペルチェックをしてみましょう。

<programlisting>
SELECT count(*) FROM words WHERE word = 'caterpiler';

 count
-------
     0
(1 row)
</programlisting>

<!--
    With <command>EXPLAIN ANALYZE</command>, we see:
-->
<command>EXPLAIN ANALYZE</command>によれば以下の通りです:

<programlisting>
 Aggregate  (cost=21763.99..21764.00 rows=1 width=0) (actual time=188.180..188.181 rows=1 loops=1)
   -&gt;  Foreign Scan on words  (cost=0.00..21761.41 rows=1032 width=0) (actual time=188.177..188.177 rows=0 loops=1)
         Filter: (word = 'caterpiler'::text)
         Rows Removed by Filter: 479829
         Foreign File: /usr/share/dict/words
         Foreign File Size: 4953699
 Planning time: 0.118 ms
 Execution time: 188.273 ms
</programlisting>

<!--
    If the materialized view is used instead, the query is much faster:
-->
代わりにマテリアライズドビューを使った場合、問い合わせは非常に速くなります。

<programlisting>
 Aggregate  (cost=4.44..4.45 rows=1 width=0) (actual time=0.042..0.042 rows=1 loops=1)
   -&gt;  Index Only Scan using wrd_word on wrd  (cost=0.42..4.44 rows=1 width=0) (actual time=0.039..0.039 rows=0 loops=1)
         Index Cond: (word = 'caterpiler'::text)
         Heap Fetches: 0
 Planning time: 0.164 ms
 Execution time: 0.117 ms
</programlisting>

<!--
    Either way, the word is spelled wrong, so let's look for what we might
    have wanted.  Again using <literal>file_fdw</literal> and
    <literal>pg_trgm</literal>:
-->
どちらの場合でも、wordの綴りは間違っています。では、我々が望んでいたであろう結果を得るために、もう一度<literal>file_fdw</literal>と<literal>pg_trgm</literal>を使ってみます。
（訳注：検索条件の正しい綴りは<quote>caterpillar</quote>）

<programlisting>
SELECT word FROM words ORDER BY word &lt;-&gt; 'caterpiler' LIMIT 10;

     word
---------------
 cater
 caterpillar
 Caterpillar
 caterpillars
 caterpillar's
 Caterpillar's
 caterer
 caterer's
 caters
 catered
(10 rows)
</programlisting>

<programlisting>
 Limit  (cost=11583.61..11583.64 rows=10 width=32) (actual time=1431.591..1431.594 rows=10 loops=1)
   -&gt;  Sort  (cost=11583.61..11804.76 rows=88459 width=32) (actual time=1431.589..1431.591 rows=10 loops=1)
         Sort Key: ((word &lt;-&gt; 'caterpiler'::text))
         Sort Method: top-N heapsort  Memory: 25kB
         -&gt;  Foreign Scan on words  (cost=0.00..9672.05 rows=88459 width=32) (actual time=0.057..1286.455 rows=479829 loops=1)
               Foreign File: /usr/share/dict/words
               Foreign File Size: 4953699
 Planning time: 0.128 ms
 Execution time: 1431.679 ms
</programlisting>

<!--
    Using the materialized view:
-->
マテリアライズドビューを使用した場合:

<programlisting>
 Limit  (cost=0.29..1.06 rows=10 width=10) (actual time=187.222..188.257 rows=10 loops=1)
   -&gt;  Index Scan using wrd_trgm on wrd  (cost=0.29..37020.87 rows=479829 width=10) (actual time=187.219..188.252 rows=10 loops=1)
         Order By: (word &lt;-&gt; 'caterpiler'::text)
 Planning time: 0.196 ms
 Execution time: 198.640 ms
</programlisting>

<!--
    If you can tolerate periodic update of the remote data to the local
    database, the performance benefit can be substantial.
-->
定期的にリモートのデータをローカルに更新せねばならない事を許容できるのであれば、代わりに性能上の便益を得られることでしょう。
</para>

</sect1>

<sect1 id="rules-update">
<!--
<title>Rules on <command>INSERT</command>, <command>UPDATE</command>, and <command>DELETE</command></title>
-->
<title><command>INSERT</command>、<command>UPDATE</command>、<command>DELETE</command>についてのルール</title>

<indexterm zone="rules-update">
 <primary>rule</primary>
 <secondary sortas="INSERT">for INSERT</secondary>
</indexterm>
<indexterm zone="rules-update">
 <primary>ルール</primary>
 <secondary sortas="INSERT">INSERT用</secondary>
</indexterm>

<indexterm zone="rules-update">
 <primary>rule</primary>
 <secondary sortas="UPDATE">for UPDATE</secondary>
</indexterm>
<indexterm zone="rules-update">
 <primary>ルール</primary>
 <secondary sortas="UPDATE">UPDATE用</secondary>
</indexterm>

<indexterm zone="rules-update">
 <primary>rule</primary>
 <secondary sortas="DELETE">for DELETE</secondary>
</indexterm>
<indexterm zone="rules-update">
 <primary>ルール</primary>
 <secondary sortas="DELETE">DELETE用</secondary>
</indexterm>

<para>
<!--
    Rules that are defined on <command>INSERT</command>, <command>UPDATE</command>,
    and <command>DELETE</command> are significantly different from the view rules
    described in the previous section. First, their <command>CREATE
    RULE</command> command allows more:
-->
<command>INSERT</command>、<command>UPDATE</command>、<command>DELETE</command>に定義するルールは前節で解説したビューのルールとはまったく異なります。
第一点として、これらの<command>CREATE RULE</command>コマンドでは以下を行うことができます。

    <itemizedlist>
        <listitem>
        <para>
<!--
            They are allowed to have no action.
-->
アクションがないルールも可能です。
        </para>
        </listitem>

        <listitem>
        <para>
<!--
            They can have multiple actions.
-->
複数のアクションを持てます。
        </para>
        </listitem>

        <listitem>
        <para>
<!--
            They can be <literal>INSTEAD</literal> or <literal>ALSO</literal> (the default).
-->
<literal>INSTEAD</literal>もしくは<literal>ALSO</literal>（デフォルト）を取ることができます。
        </para>
        </listitem>

        <listitem>
        <para>
<!--
            The pseudorelations <literal>NEW</literal> and <literal>OLD</literal> become useful.
-->
疑似リレーション<literal>NEW</literal>と<literal>OLD</literal>が役立つようになります。
        </para>
        </listitem>

        <listitem>
        <para>
<!--
            They can have rule qualifications.
-->
ルール条件を持たせることができます。
        </para>
        </listitem>
    </itemizedlist>

<!--
    Second, they don't modify the query tree in place. Instead they
    create zero or more new query trees and can throw away the
    original one.
-->
第二点として、その場で問い合わせツリーを変更しません。
その代わりに新規の0個以上の問い合わせツリーを生成して、オリジナルを破棄することができます。
</para>

<caution>
 <para>
<!--
  In many cases, tasks that could be performed by rules
  on <command>INSERT</command>/<command>UPDATE</command>/<command>DELETE</command> are better done
  with triggers.  Triggers are notationally a bit more complicated, but their
  semantics are much simpler to understand.  Rules tend to have surprising
  results when the original query contains volatile functions: volatile
  functions may get executed more times than expected in the process of
  carrying out the rules.
-->
多くの場合、<command>INSERT</command>/<command>UPDATE</command>/<command>DELETE</command>におけるルールによって実行できるタスクは、トリガーで実行した方が良いでしょう。
トリガーは概念としては少し複雑ですが、意味を理解するにはとても単純です。
元の問い合わせにvolatile関数を含む場合、ルールは驚かせる結果を返すことがよくあります。（volatile関数はルールを遂行する過程で予期していた回数より多く実行されてしまうかもしれません）
 </para>

 <para>
<!--
  Also, there are some cases that are not supported by these types of rules at
  all, notably including <literal>WITH</literal> clauses in the original query and
  multiple-assignment sub-<literal>SELECT</literal>s in the <literal>SET</literal> list
  of <command>UPDATE</command> queries.  This is because copying these constructs
  into a rule query would result in multiple evaluations of the sub-query,
  contrary to the express intent of the query's author.
-->
また、これらのタイプのルールが全くサポートしない場合もあります。
特に<literal>WITH</literal>句を元の問い合わせに含む場合と<command>UPDATE</command>問い合わせの<literal>SET</literal>リストの中で複数列に代入するサブ<literal>SELECT</literal>の場合です。
これはルール問い合わせにこれらの構造を複製すると副問い合わせを複数回評価し、問い合わせの作者が表現したかった意図と異なる結果となるためです。
 </para>
</caution>

<sect2>
<!--
<title>How Update Rules Work</title>
-->
<title>更新ルールの動作</title>

<para>
<!--
    Keep the syntax:
-->

<programlisting>
CREATE [ OR REPLACE ] RULE <replaceable class="parameter">name</replaceable> AS ON <replaceable class="parameter">event</replaceable>
    TO <replaceable class="parameter">table</replaceable> [ WHERE <replaceable class="parameter">condition</replaceable> ]
    DO [ ALSO | INSTEAD ] { NOTHING | <replaceable class="parameter">command</replaceable> | ( <replaceable class="parameter">command</replaceable> ; <replaceable class="parameter">command</replaceable> ... ) }
</programlisting>

<!--
    in mind.
    In the following, <firstterm>update rules</firstterm> means rules that are defined
    on <command>INSERT</command>, <command>UPDATE</command>, or <command>DELETE</command>.
-->
上記の構文を覚えておいてください。
以下では、<firstterm>更新ルール</firstterm>は<command>INSERT</command>、<command>UPDATE</command>、<command>DELETE</command>に定義されたルールを意味します。
</para>

<para>
<!--
    Update rules get applied by the rule system when the result
    relation and the command type of a query tree are equal to the
    object and event given in the <command>CREATE RULE</command> command.
    For update rules, the rule system creates a list of query trees.
    Initially the query-tree list is empty.
    There can be zero (<literal>NOTHING</literal> key word), one, or multiple actions.
    To simplify, we will look at a rule with one action. This rule
    can have a qualification or not and it can be <literal>INSTEAD</literal> or
    <literal>ALSO</literal> (the default).
-->
更新ルールは、問い合わせツリーの結果リレーションとコマンド種類が<command>CREATE RULE</command>で与えられるオブジェクトとイベントと等しい場合にルールシステムによって適用されます。
更新ルールに対してルールシステムは問い合わせツリーのリストを生成します。
最初は問い合わせツリーリストは空です。
0（<literal>NOTHING</literal>キーワード）、1つまたは複数のアクションが有効です。
簡単にするため、ここでは1つのアクションのルールを取り上げます。
このルールは条件を持っていても持っていなくても構いませんし、また<literal>INSTEAD</literal>か<literal>ALSO</literal>（デフォルト）のいずれかを取ることができます。
</para>

<para>
<!--
    What is a rule qualification? It is a restriction that tells
    when the actions of the rule should be done and when not. This
    qualification can only reference the pseudorelations <literal>NEW</literal> and/or <literal>OLD</literal>,
    which basically represent the relation that was given as object (but with a
    special meaning).
-->
ルール条件とはどんなものでしょうか。
それはルールのアクションを行わなければならない時と、行ってはならない時を指定する条件です。
基本的に（特別な意味合いを持った）オブジェクトとして与えられるリレーションである<literal>NEW</literal>疑似リレーションか<literal>OLD</literal>疑似リレーション、または、その両者のみをこの条件は参照することができます。
</para>

   <para>
<!--
    So we have three cases that produce the following query trees for
    a one-action rule.
-->
1アクションのルールに対し、以下の問い合わせツリーを生成する3つの場合があります。

    <variablelist>
     <varlistentry>
<!--
      <term>No qualification, with either <literal>ALSO</literal> or
      <literal>INSTEAD</literal></term>
-->
      <term><literal>ALSO</literal>または<literal>INSTEAD</literal>で条件がない場合。</term>
      <listitem>
       <para>
<!--
        the query tree from the rule action with the original query
        tree's qualification added
-->
元の問い合わせツリーの条件が追加された、ルールアクションからの問い合わせツリー
       </para>
      </listitem>
     </varlistentry>

     <varlistentry>
<!--
      <term>Qualification given and <literal>ALSO</literal></term>
-->
      <term>条件付き、かつ<literal>ALSO</literal></term>
      <listitem>
       <para>
<!--
        the query tree from the rule action with the rule
        qualification and the original query tree's qualification
        added
-->
ルール条件と元の問い合わせツリーの条件が追加された、ルールアクションからの問い合わせツリー
       </para>
      </listitem>
     </varlistentry>

     <varlistentry>
<!--
      <term>Qualification given and <literal>INSTEAD</literal></term>
-->
      <term>条件付き、かつ<literal>INSTEAD</literal></term>
      <listitem>
       <para>
<!--
        the query tree from the rule action with the rule
        qualification and the original query tree's qualification; and
        the original query tree with the negated rule qualification
        added
-->
ルール条件と元の問い合わせツリーの条件が追加された、ルールアクションからの問い合わせツリーとルール条件の否定条件が追加された元の問い合わせツリー
       </para>
      </listitem>
     </varlistentry>
    </variablelist>

<!--
    Finally, if the rule is <literal>ALSO</literal>, the unchanged original query tree is
    added to the list. Since only qualified <literal>INSTEAD</literal> rules already add the
    original query tree, we end up with either one or two output query trees
    for a rule with one action.
-->
最後に、もしルールが<literal>ALSO</literal>の場合、変更されていない元の問い合わせツリーがリストに付け加えられます。
条件付きの<literal>INSTEAD</literal>ルールのみが既に元の構文解析ツリーに追加をしているので、最後は1つのアクションを持つルールに対して1つもしくは2つの問い合わせツリーにたどり着きます。
</para>

<para>
<!--
    For <literal>ON INSERT</literal> rules, the original query (if not suppressed by <literal>INSTEAD</literal>)
    is done before any actions added by rules.  This allows the actions to
    see the inserted row(s).  But for <literal>ON UPDATE</literal> and <literal>ON
    DELETE</literal> rules, the original query is done after the actions added by rules.
    This ensures that the actions can see the to-be-updated or to-be-deleted
    rows; otherwise, the actions might do nothing because they find no rows
    matching their qualifications.
-->
<literal>ON INSERT</literal>ルールでは、元の問い合わせは、（<literal>INSTEAD</literal>により止められていない限り）ルールによって追加されたアクションの前に実行されます。
これにより、アクションは挿入された行（複数可）を参照することができます。
しかし、<literal>ON UPDATE</literal>と<literal>ON DELETE</literal>ルールでは、元の問い合わせはルールによって追加されたアクションの後に実行されます。
これは、アクションが更新される予定の、または削除される予定の行を参照できることを保証します。
さもないと、条件に一致する行を見つけることができないためにアクションが作動しなくなる可能性が起こります。
</para>

<para>
<!--
    The query trees generated from rule actions are thrown into the
    rewrite system again, and maybe more rules get applied resulting
    in additional or fewer query trees.
    So a rule's actions must have either a different
    command type or a different result relation than the rule itself is
    on, otherwise this recursive process will end up in an infinite loop.
    (Recursive expansion of a rule will be detected and reported as an
    error.)
-->
ルールアクションで生成された問い合わせツリーは、再度書き換えシステムに渡され、より多くのルールの適用を受けて問い合わせツリーが増やされたり減らされたりするかもしれません。
ですから、ルールのアクションはルール自身とは異なるコマンド種類か、異なる結果リレーションを持っていなければなりません。
さもないと、この再帰的処理により無限ループに陥ってしまいます。
(ルールの再帰展開は検知され、エラーとして報告されます。)
</para>

<para>
<!--
    The query trees found in the actions of the
    <structname>pg_rewrite</structname> system catalog are only
    templates. Since they can reference the range-table entries for
    <literal>NEW</literal> and <literal>OLD</literal>, some substitutions have to be made before they can be
    used. For any reference to <literal>NEW</literal>, the target list of the original
    query is searched for a corresponding entry. If found, that
    entry's expression replaces the reference. Otherwise, <literal>NEW</literal> means the
    same as <literal>OLD</literal> (for an <command>UPDATE</command>) or is replaced by
    a null value (for an <command>INSERT</command>). Any reference to <literal>OLD</literal> is
    replaced by a reference to the range-table entry that is the
    result relation.
-->
<structname>pg_rewrite</structname>システムカタログのアクションにある問い合わせツリーは単なるテンプレートです。
これらは<literal>NEW</literal>と<literal>OLD</literal>に対する範囲テーブルの項目を参照することができるため、使用される前に何らかの置換措置がとられていなければなりません。
<literal>NEW</literal>を参照する全てに対し、元の問い合わせの目的リストは対応する項目があるかどうか検索されます。
項目が見つかった場合には、その項目式が参照を置き換えます。
項目がなかった場合、<literal>NEW</literal>は<literal>OLD</literal>と同じ意味になる（<command>UPDATE</command>の場合）か、NULLによって置き換えられます（<command>INSERT</command>の場合）。
<literal>OLD</literal>に対する参照は全て結果リレーションである範囲テーブルの項目への参照に置き換えられます。
</para>

<para>
<!--
    After the system is done applying update rules, it applies view rules to the
    produced query tree(s).  Views cannot insert new update actions so
    there is no need to apply update rules to the output of view rewriting.
-->
更新ルールの適用が終わると、システムはそこで作られた構文解析ツリーにビュールールを適用します。
ビューは、新しい更新アクションを挿入できないため、ビュー書き換えの結果に更新ルールを適用する必要はありません。
</para>

<sect3>
<!--
<title>A First Rule Step by Step</title>
-->
<title>最初のルール、ステップバイステップ</title>

<para>
<!--
    Say we want to trace changes to the <literal>sl_avail</literal> column in the
    <literal>shoelace_data</literal> relation. So we set up a log table
    and a rule that conditionally writes a log entry when an
    <command>UPDATE</command> is performed on
    <literal>shoelace_data</literal>.
-->
<literal>shoelace_data</literal>リレーションの<literal>sl_avail</literal>列の変化を追跡してみたいと思います。
そこでログ用テーブルと、<literal>shoelace_data</literal>に対して行われる<command>UPDATE</command>をログに記録するルールを用意しました。

<programlisting>
<!--
CREATE TABLE shoelace_log (
    sl_name    text,          &#45;- shoelace changed
    sl_avail   integer,       &#45;- new available value
    log_who    text,          &#45;- who did it
    log_when   timestamp      &#45;- when
);
-->
CREATE TABLE shoelace_log (
    sl_name    text,          -- 変更された靴紐
    sl_avail   integer,       -- 新しい現在値
    log_who    text,          -- 誰が行ったか
    log_when   timestamp      -- いつ行ったか
);

CREATE RULE log_shoelace AS ON UPDATE TO shoelace_data
    WHERE NEW.sl_avail &lt;&gt; OLD.sl_avail
    DO INSERT INTO shoelace_log VALUES (
                                    NEW.sl_name,
                                    NEW.sl_avail,
                                    current_user,
                                    current_timestamp
                                );
</programlisting>
</para>

<para>
<!--
    Now someone does:
-->
ここで誰かが以下を実行します。

<programlisting>
UPDATE shoelace_data SET sl_avail = 6 WHERE sl_name = 'sl7';
</programlisting>

<!--
    and we look at the log table:
-->
ログテーブルを見てみましょう。

<programlisting>
SELECT * FROM shoelace_log;

 sl_name | sl_avail | log_who | log_when
---------+----------+---------+----------------------------------
 sl7     |        6 | Al      | Tue Oct 20 16:14:45 1998 MET DST
(1 row)
</programlisting>
   </para>

   <para>
<!--
    That's what we expected. What happened in the background is the following.
    The parser created the query tree:
-->
思った通りの結果が出ました。
以下に裏で何が起こったのかを説明します。
パーサがまず以下の構文解析ツリーを生成しました。

<programlisting>
UPDATE shoelace_data SET sl_avail = 6
  FROM shoelace_data shoelace_data
 WHERE shoelace_data.sl_name = 'sl7';
</programlisting>

<!--
    There is a rule <literal>log_shoelace</literal> that is <literal>ON UPDATE</literal> with the rule
    qualification expression:
-->
ルール<literal>log_shoelace</literal>には、<literal>ON UPDATE</literal>を持つルール条件式

<programlisting>
NEW.sl_avail &lt;&gt; OLD.sl_avail
</programlisting>

<!--
    and the action:
-->
と以下のアクションがあります。

<programlisting>
INSERT INTO shoelace_log VALUES (
       new.sl_name, new.sl_avail,
       current_user, current_timestamp )
  FROM shoelace_data new, shoelace_data old;
</programlisting>

<!--
    (This looks a little strange since you cannot normally write
    <literal>INSERT ... VALUES ... FROM</literal>.  The <literal>FROM</literal>
    clause here is just to indicate that there are range-table entries
    in the query tree for <literal>new</literal> and <literal>old</literal>.
    These are needed so that they can be referenced by variables in
    the <command>INSERT</command> command's query tree.)
-->
（通常、<literal>INSERT ... VALUES ... FROM</literal>を書くことはできないのでちょっと奇妙に見えるかもしれません。
ここの<literal>FROM</literal>句は単に<literal>new</literal>と<literal>old</literal>の問い合わせツリーの範囲テーブル項目があることを示しているだけです。
これらは、<command>INSERT</command>コマンドの問い合わせツリー中の変数から参照されるために必要なのです。）
</para>

<para>
<!--
    The rule is a qualified <literal>ALSO</literal> rule, so the rule system
    has to return two query trees: the modified rule action and the original
    query tree. In step 1, the range table of the original query is
    incorporated into the rule's action query tree. This results in:
-->
このルールは条件付きの<literal>ALSO</literal>ルールですので、ルールシステムは変更されたルールアクションと元の問い合わせツリーという2つの問い合わせツリーを返さなければなりません。
第1の段階で元の問い合わせの範囲テーブルはルールアクション問い合わせツリーに取り込まれます。
そして、次の結果を生みます。

<programlisting>
INSERT INTO shoelace_log VALUES (
       new.sl_name, new.sl_avail,
       current_user, current_timestamp )
  FROM shoelace_data new, shoelace_data old,
       <emphasis>shoelace_data shoelace_data</emphasis>;
</programlisting>

<!--
    In step 2, the rule qualification is added to it, so the result set
    is restricted to rows where <literal>sl_avail</literal> changes:
-->
第2段階で、以下のようにルール条件が付け加えられます。
これにより、この結果集合は<literal>sl_avail</literal>が変更した行に限定されます。

<programlisting>
INSERT INTO shoelace_log VALUES (
       new.sl_name, new.sl_avail,
       current_user, current_timestamp )
  FROM shoelace_data new, shoelace_data old,
       shoelace_data shoelace_data
 <emphasis>WHERE new.sl_avail &lt;&gt; old.sl_avail</emphasis>;
</programlisting>

<!--
    (This looks even stranger, since <literal>INSERT ... VALUES</literal> doesn't have
    a <literal>WHERE</literal> clause either, but the planner and executor will have no
    difficulty with it.  They need to support this same functionality
    anyway for <literal>INSERT ... SELECT</literal>.)
-->
（<literal>INSERT ... VALUES</literal>は<literal>WHERE</literal>句を持たないため、これはさらに奇妙です。
しかし、プランナとエクゼキュータには問題はありません。
これらはどのみち<literal>INSERT ... SELECT</literal>のために同じ機能をサポートしなければなりません。）
   </para>

   <para>
<!--
    In step 3, the original query tree's qualification is added,
    restricting the result set further to only the rows that would have been touched
    by the original query:
-->
第3段階で、以下のように元の問い合わせツリーの条件が付け加えられ、結果集合は元の問い合わせで変更された行のみにさらに限定されます。

<programlisting>
INSERT INTO shoelace_log VALUES (
       new.sl_name, new.sl_avail,
       current_user, current_timestamp )
  FROM shoelace_data new, shoelace_data old,
       shoelace_data shoelace_data
 WHERE new.sl_avail &lt;&gt; old.sl_avail
   <emphasis>AND shoelace_data.sl_name = 'sl7'</emphasis>;
</programlisting>
   </para>

   <para>
<!--
    Step 4 replaces references to <literal>NEW</literal> by the target list entries from the
    original query tree or by the matching variable references
    from the result relation:
-->
第4段階では、以下のように元の問い合わせツリーの目的リスト項目、または結果リレーションの該当する変数参照で、<literal>NEW</literal>の参照を置換します。

<programlisting>
INSERT INTO shoelace_log VALUES (
       <emphasis>shoelace_data.sl_name</emphasis>, <emphasis>6</emphasis>,
       current_user, current_timestamp )
  FROM shoelace_data new, shoelace_data old,
       shoelace_data shoelace_data
 WHERE <emphasis>6</emphasis> &lt;&gt; old.sl_avail
   AND shoelace_data.sl_name = 'sl7';
</programlisting>

   </para>

   <para>
<!--
    Step 5 changes <literal>OLD</literal> references into result relation references:
-->
第5段階は、以下のように<literal>OLD</literal>参照を結果リレーション参照に置き換えます。

<programlisting>
INSERT INTO shoelace_log VALUES (
       shoelace_data.sl_name, 6,
       current_user, current_timestamp )
  FROM shoelace_data new, shoelace_data old,
       shoelace_data shoelace_data
 WHERE 6 &lt;&gt; <emphasis>shoelace_data.sl_avail</emphasis>
   AND shoelace_data.sl_name = 'sl7';
</programlisting>
   </para>

   <para>
<!--
    That's it.  Since the rule is <literal>ALSO</literal>, we also output the
    original query tree.  In short, the output from the rule system
    is a list of two query trees that correspond to these statements:
-->
これで終わりです。このルールは<literal>ALSO</literal>のため、元の問い合わせツリーも出力します。
まとめると、ルールシステムからの出力は以下の文に対応する2つの問い合わせツリーのリストです。

<programlisting>
INSERT INTO shoelace_log VALUES (
       shoelace_data.sl_name, 6,
       current_user, current_timestamp )
  FROM shoelace_data
 WHERE 6 &lt;&gt; shoelace_data.sl_avail
   AND shoelace_data.sl_name = 'sl7';

UPDATE shoelace_data SET sl_avail = 6
 WHERE sl_name = 'sl7';
</programlisting>

<!--
    These are executed in this order, and that is exactly what
    the rule was meant to do.
-->
この2つは順番通りに処理され、正確にルールが定義した通りです。
   </para>

   <para>
<!--
    The substitutions and the added qualifications
    ensure that, if the original query would be, say:
-->
元の問い合わせが例えば下記のような場合に、置換と追加された条件は、ログには何も書かれないことを確実にします。

<programlisting>
UPDATE shoelace_data SET sl_color = 'green'
 WHERE sl_name = 'sl7';
</programlisting>

<!--
    no log entry would get written.  In that case, the original query
    tree does not contain a target list entry for
    <literal>sl_avail</literal>, so <literal>NEW.sl_avail</literal> will get
    replaced by <literal>shoelace_data.sl_avail</literal>.  Thus, the extra
    command generated by the rule is:
-->
この場合、元の問い合わせツリーの目的リストには<literal>sl_avail</literal>の項目がありませんので、<literal>NEW.sl_avail</literal>が<literal>shoelace_data.sl_avail</literal>に置き換えられます。
その結果、このルールによって以下のような特別の問い合わせが生成されます。

<programlisting>
INSERT INTO shoelace_log VALUES (
       shoelace_data.sl_name, <emphasis>shoelace_data.sl_avail</emphasis>,
       current_user, current_timestamp )
  FROM shoelace_data
 WHERE <emphasis>shoelace_data.sl_avail</emphasis> &lt;&gt; shoelace_data.sl_avail
   AND shoelace_data.sl_name = 'sl7';
</programlisting>

<!--
    and that qualification will never be true.
-->
そしてこの条件は決して真にはなりません。
   </para>

   <para>
<!--
    It will also work if the original query modifies multiple rows. So
    if someone issued the command:
-->
もし元の問い合わせが複数の行を変更してもうまくいきます。
ですから、誰かが下記のようなコマンドを実行したとします。

<programlisting>
UPDATE shoelace_data SET sl_avail = 0
 WHERE sl_color = 'black';
</programlisting>

<!--
    four rows in fact get updated (<literal>sl1</literal>, <literal>sl2</literal>, <literal>sl3</literal>, and <literal>sl4</literal>).
    But <literal>sl3</literal> already has <literal>sl_avail = 0</literal>.   In this case, the original
    query trees qualification is different and that results
    in the extra query tree:
-->
この場合、実際には4行が更新されます（<literal>sl1</literal>、<literal>sl2</literal>、<literal>sl3</literal>および<literal>sl4</literal>）。
しかし<literal>sl3</literal>は既に<literal>sl_avail = 0</literal>を持っています。
この場合、元の問い合わせツリーの条件を満たさず、その結果、以下のような特別の問い合わせツリーがルールによって生成されます。

<programlisting>
INSERT INTO shoelace_log
SELECT shoelace_data.sl_name, 0,
       current_user, current_timestamp
  FROM shoelace_data
 WHERE 0 &lt;&gt; shoelace_data.sl_avail
   AND <emphasis>shoelace_data.sl_color = 'black'</emphasis>;
</programlisting>

<!--
    being generated by the rule.  This query tree will surely insert
    three new log entries. And that's absolutely correct.
-->
この構文解析ツリーは確実に3つの新しいログ項目を挿入します。
これはまったく正しい動作です
[訳注：sl3行はWHERE 0 != shoelace_data.sl_avail条件を満たさない（0!=0）ので、実際に更新される4行-1の3行分のログ項目が挿入されます]。
</para>

<para>
<!--
    Here we can see why it is important that the original query tree
    is executed last.  If the <command>UPDATE</command> had been
    executed first, all the rows would have already been set to zero, so the
    logging <command>INSERT</command> would not find any row where
    <literal>0 &lt;&gt; shoelace_data.sl_avail</literal>.
-->
ここで元の構文解析ツリーが最後に実行されるということが重要な理由がわかります。
もし<command>UPDATE</command>が先に実行されたとしたら、全ての行は0にセットされ、<literal>0 &lt;&gt; shoelace_data.sl_avail</literal>である行をログ書き込み時の<command>INSERT</command>の段階で見つけられなくなります。
</para>
</sect3>

</sect2>

<sect2 id="rules-update-views">
<!--
<title>Cooperation with Views</title>
-->
<title>ビューとの協調</title>

<indexterm zone="rules-update-views"><primary>view</primary><secondary>updating</secondary></indexterm>
<indexterm zone="rules-update-views"><primary>ビュー</primary><secondary>更新</secondary></indexterm>

<para>
<!--
    A simple way to protect view relations from the mentioned
    possibility that someone can try to run <command>INSERT</command>,
    <command>UPDATE</command>, or <command>DELETE</command> on them is
    to let those query trees get thrown away.  So we could create the rules:
-->
誰かがビューに対して<command>INSERT</command>、<command>UPDATE</command>、<command>DELETE</command>を発行するといった、前述の可能性からビューリレーションを保護する簡単な方法は、それらの構文解析ツリーを破棄してしまうことです。
このために以下のルールを作ることができます。

<programlisting>
CREATE RULE shoe_ins_protect AS ON INSERT TO shoe
    DO INSTEAD NOTHING;
CREATE RULE shoe_upd_protect AS ON UPDATE TO shoe
    DO INSTEAD NOTHING;
CREATE RULE shoe_del_protect AS ON DELETE TO shoe
    DO INSTEAD NOTHING;
</programlisting>

<!--
    If someone now tries to do any of these operations on the view
    relation <literal>shoe</literal>, the rule system will
    apply these rules. Since the rules have
    no actions and are <literal>INSTEAD</literal>, the resulting list of
    query trees will be empty and the whole query will become
    nothing because there is nothing left to be optimized or
    executed after the rule system is done with it.
-->
誰かが<literal>shoe</literal>ビューリレーションに上記の操作を行おうとすると、ルールシステムはルールを適用します。
ルールにはアクションがなく、かつ、<literal>INSTEAD</literal>ですから、結果の問い合わせツリーリストは空になります。
ルールシステムの処理が完了した後に最適化されるものや実行されるべきものが何も残っていませんので、問い合わせ全体が無効になります。
</para>

<para>
<!--
    A more sophisticated way to use the rule system is to
    create rules that rewrite the query tree into one that
    does the right operation on the real tables. To do that
    on the <literal>shoelace</literal> view, we create
    the following rules:
-->
より洗練されたルールシステムの使用方法は、実テーブルに適当な操作を行う問い合わせツリーへの書き換えを行うルールを作ることです。
<literal>shoelace</literal>ビューにこれを適用するために以下のルールを作ります。

<programlisting>
CREATE RULE shoelace_ins AS ON INSERT TO shoelace
    DO INSTEAD
    INSERT INTO shoelace_data VALUES (
           NEW.sl_name,
           NEW.sl_avail,
           NEW.sl_color,
           NEW.sl_len,
           NEW.sl_unit
    );

CREATE RULE shoelace_upd AS ON UPDATE TO shoelace
    DO INSTEAD
    UPDATE shoelace_data
       SET sl_name = NEW.sl_name,
           sl_avail = NEW.sl_avail,
           sl_color = NEW.sl_color,
           sl_len = NEW.sl_len,
           sl_unit = NEW.sl_unit
     WHERE sl_name = OLD.sl_name;

CREATE RULE shoelace_del AS ON DELETE TO shoelace
    DO INSTEAD
    DELETE FROM shoelace_data
     WHERE sl_name = OLD.sl_name;
</programlisting>
   </para>

   <para>
<!--
    If you want to support <literal>RETURNING</literal> queries on the view,
    you need to make the rules include <literal>RETURNING</literal> clauses that
    compute the view rows.  This is usually pretty trivial for views on a
    single table, but it's a bit tedious for join views such as
    <literal>shoelace</literal>.  An example for the insert case is:
-->
このビュー上で<literal>RETURNING</literal>問い合わせをサポートしたい場合、ビューの行を計算する<literal>RETURNING</literal>句を含むルールを作成しなければなりません。
これは通常、単一テーブルに対するビューでは非常に簡単ですが、<literal>shoelace</literal>のような結合されたビューの場合は多少やっかいです。
挿入する場合を例として以下に示します。

<programlisting>
CREATE RULE shoelace_ins AS ON INSERT TO shoelace
    DO INSTEAD
    INSERT INTO shoelace_data VALUES (
           NEW.sl_name,
           NEW.sl_avail,
           NEW.sl_color,
           NEW.sl_len,
           NEW.sl_unit
    )
    RETURNING
           shoelace_data.*,
           (SELECT shoelace_data.sl_len * u.un_fact
            FROM unit u WHERE shoelace_data.sl_unit = u.un_name);
</programlisting>

<!--
    Note that this one rule supports both <command>INSERT</command> and
    <command>INSERT RETURNING</command> queries on the view &mdash; the
    <literal>RETURNING</literal> clause is simply ignored for <command>INSERT</command>.
-->
この1つのルールが、ビューに対する<command>INSERT</command>問い合わせと<command>INSERT RETURNING</command>問い合わせルールをサポートすることに注意してください。
<command>INSERT</command>では<literal>RETURNING</literal>句が無視されるだけです。
   </para>

   <para>
<!--
    Now assume that once in a while, a pack of shoelaces arrives at
    the shop and a big parts list along with it.  But you don't want
    to manually update the <literal>shoelace</literal> view every
    time.  Instead we set up two little tables: one where you can
    insert the items from the part list, and one with a special
    trick. The creation commands for these are:
-->
ここで店には不定期に靴紐のケースが分厚い送り状とともに届けられると仮定します。
しかし、毎回毎回手作業で<literal>shoelace</literal>ビューを更新したくはありません。
代わりに、送り状から品目を挿入するテーブルと特殊な仕掛けを持つテーブルの2つの小さなテーブルを用意します。
以下はそれらを作成するコマンドです。

<programlisting>
CREATE TABLE shoelace_arrive (
    arr_name    text,
    arr_quant   integer
);

CREATE TABLE shoelace_ok (
    ok_name     text,
    ok_quant    integer
);

CREATE RULE shoelace_ok_ins AS ON INSERT TO shoelace_ok
    DO INSTEAD
    UPDATE shoelace
       SET sl_avail = sl_avail + NEW.ok_quant
     WHERE sl_name = NEW.ok_name;
</programlisting>

<!--
    Now you can fill the table <literal>shoelace_arrive</literal> with
    the data from the parts list:
-->
これで、送り状のデータを<literal>shoelace_arrive</literal>テーブルに投入することができます。

<programlisting>
SELECT * FROM shoelace_arrive;

 arr_name | arr_quant
----------+-----------
 sl3      |        10
 sl6      |        20
 sl8      |        20
(3 rows)
</programlisting>

<!--
    Take a quick look at the current data:
-->
そして現在のデータをチェックします。

<programlisting>
SELECT * FROM shoelace;

 sl_name  | sl_avail | sl_color | sl_len | sl_unit | sl_len_cm
----------+----------+----------+--------+---------+-----------
 sl1      |        5 | black    |     80 | cm      |        80
 sl2      |        6 | black    |    100 | cm      |       100
 sl7      |        6 | brown    |     60 | cm      |        60
 sl3      |        0 | black    |     35 | inch    |      88.9
 sl4      |        8 | black    |     40 | inch    |     101.6
 sl8      |        1 | brown    |     40 | inch    |     101.6
 sl5      |        4 | brown    |      1 | m       |       100
 sl6      |        0 | brown    |    0.9 | m       |        90
(8 rows)
</programlisting>

<!--
    Now move the arrived shoelaces in:
-->
さて、届いた靴紐を移動します。

<programlisting>
INSERT INTO shoelace_ok SELECT * FROM shoelace_arrive;
</programlisting>

<!--
    and check the results:
-->
そして結果を確認します。

<programlisting>
SELECT * FROM shoelace ORDER BY sl_name;

 sl_name  | sl_avail | sl_color | sl_len | sl_unit | sl_len_cm
----------+----------+----------+--------+---------+-----------
 sl1      |        5 | black    |     80 | cm      |        80
 sl2      |        6 | black    |    100 | cm      |       100
 sl7      |        6 | brown    |     60 | cm      |        60
 sl4      |        8 | black    |     40 | inch    |     101.6
 sl3      |       10 | black    |     35 | inch    |      88.9
 sl8      |       21 | brown    |     40 | inch    |     101.6
 sl5      |        4 | brown    |      1 | m       |       100
 sl6      |       20 | brown    |    0.9 | m       |        90
(8 rows)

SELECT * FROM shoelace_log;

 sl_name | sl_avail | log_who| log_when
---------+----------+--------+----------------------------------
 sl7     |        6 | Al     | Tue Oct 20 19:14:45 1998 MET DST
 sl3     |       10 | Al     | Tue Oct 20 19:25:16 1998 MET DST
 sl6     |       20 | Al     | Tue Oct 20 19:25:16 1998 MET DST
 sl8     |       21 | Al     | Tue Oct 20 19:25:16 1998 MET DST
(4 rows)
</programlisting>
   </para>

   <para>
<!--
    It's a long way from the one <literal>INSERT ... SELECT</literal>
    to these results. And the description of the query-tree
    transformation will be the last in this chapter.  First, there is
    the parser's output:
-->
1つの<literal>INSERT ... SELECT</literal>からこの結果になるには、長い道のりがあります。
本章での問い合わせツリーの変形に関する説明はこれが最後です。
まず、以下のようなパーサの出力があります。

<programlisting>
INSERT INTO shoelace_ok
SELECT shoelace_arrive.arr_name, shoelace_arrive.arr_quant
  FROM shoelace_arrive shoelace_arrive, shoelace_ok shoelace_ok;
</programlisting>

<!--
    Now the first rule <literal>shoelace_ok_ins</literal> is applied and turns this
    into:
-->
最初の<literal>shoelace_ok_ins</literal>ルールが適用され、結果は以下のようになります。

<programlisting>
UPDATE shoelace
   SET sl_avail = shoelace.sl_avail + shoelace_arrive.arr_quant
  FROM shoelace_arrive shoelace_arrive, shoelace_ok shoelace_ok,
       shoelace_ok old, shoelace_ok new,
       shoelace shoelace
 WHERE shoelace.sl_name = shoelace_arrive.arr_name;
</programlisting>

<!--
    and throws away the original <command>INSERT</command> on
    <literal>shoelace_ok</literal>.  This rewritten query is passed to
    the rule system again, and the second applied rule
    <literal>shoelace_upd</literal> produces:
-->
そして、<literal>shoelace_ok</literal>に対する元の<command>INSERT</command>を破棄します。
この書き換えられた問い合わせは再びルールシステムに渡されて、2番目に適用される<literal>shoelace_upd</literal>ルールは以下を生成します。

<programlisting>
UPDATE shoelace_data
   SET sl_name = shoelace.sl_name,
       sl_avail = shoelace.sl_avail + shoelace_arrive.arr_quant,
       sl_color = shoelace.sl_color,
       sl_len = shoelace.sl_len,
       sl_unit = shoelace.sl_unit
  FROM shoelace_arrive shoelace_arrive, shoelace_ok shoelace_ok,
       shoelace_ok old, shoelace_ok new,
       shoelace shoelace, shoelace old,
       shoelace new, shoelace_data shoelace_data
 WHERE shoelace.sl_name = shoelace_arrive.arr_name
   AND shoelace_data.sl_name = shoelace.sl_name;
</programlisting>

<!--
    Again it's an <literal>INSTEAD</literal> rule and the previous query tree is trashed.
    Note that this query still uses the view <literal>shoelace</literal>.
    But the rule system isn't finished with this step, so it continues
    and applies the <literal>_RETURN</literal> rule on it, and we get:
-->
これは再び<literal>INSTEAD</literal>ルールですので、以前の問い合わせツリーは破棄されます。
この問い合わせは<literal>shoelace</literal>ビューを引き続き使用していることに注意してください。
しかし、この段階ではルールシステムは終了していないため、引き続き<literal>_RETURN</literal>ルールが適用され、下記のようになります。

<programlisting>
UPDATE shoelace_data
   SET sl_name = s.sl_name,
       sl_avail = s.sl_avail + shoelace_arrive.arr_quant,
       sl_color = s.sl_color,
       sl_len = s.sl_len,
       sl_unit = s.sl_unit
  FROM shoelace_arrive shoelace_arrive, shoelace_ok shoelace_ok,
       shoelace_ok old, shoelace_ok new,
       shoelace shoelace, shoelace old,
       shoelace new, shoelace_data shoelace_data,
       shoelace old, shoelace new,
       shoelace_data s, unit u
 WHERE s.sl_name = shoelace_arrive.arr_name
   AND shoelace_data.sl_name = s.sl_name;
</programlisting>

<!--
    Finally, the rule <literal>log_shoelace</literal> gets applied,
    producing the extra query tree:
-->
最後に、<literal>log_shoelace</literal>ルールが適用され、以下のような特別な問い合わせツリーが生成されます。

<programlisting>
INSERT INTO shoelace_log
SELECT s.sl_name,
       s.sl_avail + shoelace_arrive.arr_quant,
       current_user,
       current_timestamp
  FROM shoelace_arrive shoelace_arrive, shoelace_ok shoelace_ok,
       shoelace_ok old, shoelace_ok new,
       shoelace shoelace, shoelace old,
       shoelace new, shoelace_data shoelace_data,
       shoelace old, shoelace new,
       shoelace_data s, unit u,
       shoelace_data old, shoelace_data new
       shoelace_log shoelace_log
 WHERE s.sl_name = shoelace_arrive.arr_name
   AND shoelace_data.sl_name = s.sl_name
   AND (s.sl_avail + shoelace_arrive.arr_quant) &lt;&gt; s.sl_avail;
</programlisting>

<!--
    After that the rule system runs out of rules and returns the
    generated query trees.
-->
この後、ルールシステムはルールを使い切り、生成された問い合わせツリーを返します。
   </para>

   <para>
<!--
    So we end up with two final query trees that are equivalent to the
    <acronym>SQL</acronym> statements:
-->
そして、以下の<acronym>SQL</acronym>文と等価となる2つの最終問い合わせツリーで終結します。

<programlisting>
INSERT INTO shoelace_log
SELECT s.sl_name,
       s.sl_avail + shoelace_arrive.arr_quant,
       current_user,
       current_timestamp
  FROM shoelace_arrive shoelace_arrive, shoelace_data shoelace_data,
       shoelace_data s
 WHERE s.sl_name = shoelace_arrive.arr_name
   AND shoelace_data.sl_name = s.sl_name
   AND s.sl_avail + shoelace_arrive.arr_quant &lt;&gt; s.sl_avail;

UPDATE shoelace_data
   SET sl_avail = shoelace_data.sl_avail + shoelace_arrive.arr_quant
  FROM shoelace_arrive shoelace_arrive,
       shoelace_data shoelace_data,
       shoelace_data s
 WHERE s.sl_name = shoelace_arrive.sl_name
   AND shoelace_data.sl_name = s.sl_name;
</programlisting>

<!--
    The result is that data coming from one relation inserted into another,
    changed into updates on a third, changed into updating
    a fourth plus logging that final update in a fifth
    gets reduced into two queries.
-->
結果は、1つのリレーションから来たデータが別のリレーションに挿入され、3つ目のリレーションの更新に変更され、4つ目の更新と5つ目への最終更新のログ記録に変更され、最終的に2つの問い合わせに縮小されます。
</para>

<para>
<!--
    There is a little detail that's a bit ugly. Looking at the two
    queries, it turns out that the <literal>shoelace_data</literal>
    relation appears twice in the range table where it could
    definitely be reduced to one. The planner does not handle it and
    so the execution plan for the rule systems output of the
    <command>INSERT</command> will be
-->
ちょっと見苦しい小さな事項があります。
でき上がった2つの問い合わせを見ると、1つに縮小されたはずの<literal>shoelace_data</literal>リレーションが範囲テーブルに二度出てきます。
プランナは処理をしないので、<command>INSERT</command>のルールシステムの出力に対する実行計画は次のようになります。

<literallayout class="monospaced">
Nested Loop
  -&gt;  Merge Join
        -&gt;  Seq Scan
              -&gt;  Sort
                    -&gt;  Seq Scan on s
        -&gt;  Seq Scan
              -&gt;  Sort
                    -&gt;  Seq Scan on shoelace_arrive
  -&gt;  Seq Scan on shoelace_data
</literallayout>

<!--
    while omitting the extra range table entry would result in a
-->
一方、余計な範囲テーブル項目を省略することで、以下のようにログテーブルにまったく同じ項目が作られます。

<literallayout class="monospaced">
Merge Join
  -&gt;  Seq Scan
        -&gt;  Sort
              -&gt;  Seq Scan on s
  -&gt;  Seq Scan
        -&gt;  Sort
              -&gt;  Seq Scan on shoelace_arrive
</literallayout>

<!--
    which produces exactly the same entries in the log table.  Thus,
    the rule system caused one extra scan on the table
    <literal>shoelace_data</literal> that is absolutely not
    necessary. And the same redundant scan is done once more in the
    <command>UPDATE</command>. But it was a really hard job to make
    that all possible at all.
-->
ですから、ルールシステムは、まったく必要のない<literal>shoelace_data</literal>リレーションに対する余計なスキャンを一度行うことになります。
そして<command>UPDATE</command>でも同様な不要なスキャンが再度実行されます。
しかしながら、これらを全て可能にするのは大変な仕事です。
</para>

<para>
<!--
    Now we make a final demonstration of the
    <productname>PostgreSQL</productname> rule system and its power.
    Say you add some shoelaces with extraordinary colors to your
    database:
-->
最後に<productname>PostgreSQL</productname>のルールシステムとその効力を示しましょう。
例えば、まったく売れそうもない靴紐をデータベースに追加してみます。

<programlisting>
INSERT INTO shoelace VALUES ('sl9', 0, 'pink', 35.0, 'inch', 0.0);
INSERT INTO shoelace VALUES ('sl10', 1000, 'magenta', 40.0, 'inch', 0.0);
</programlisting>

<!--
    We would like to make a view to check which
    <literal>shoelace</literal> entries do not fit any shoe in color.
    The view for this is:
-->
全ての靴に合わない色が<literal>shoelace</literal>項目にあるかどうかを検査するビューを作成したいと考えます。
ビューは以下のようになります。

<programlisting>
CREATE VIEW shoelace_mismatch AS
    SELECT * FROM shoelace WHERE NOT EXISTS
        (SELECT shoename FROM shoe WHERE slcolor = sl_color);
</programlisting>

<!--
    Its output is:
-->
この出力は以下のようになります。

<programlisting>
SELECT * FROM shoelace_mismatch;

 sl_name | sl_avail | sl_color | sl_len | sl_unit | sl_len_cm
---------+----------+----------+--------+---------+-----------
 sl9     |        0 | pink     |     35 | inch    |      88.9
 sl10    |     1000 | magenta  |     40 | inch    |     101.6
</programlisting>
   </para>

   <para>
<!--
    Now we want to set it up so that mismatching shoelaces that are
    not in stock are deleted from the database.
    To make it a little harder for <productname>PostgreSQL</productname>,
    we don't delete it directly. Instead we create one more view:
-->
ここで、合う靴がない靴紐のうち、在庫がないものをデータベースから削除するように設定してみます。
これは<productname>PostgreSQL</productname>では困難な作業ですので、直接削除しません。
代わりに、以下のようにもう1つビューを作成します。

<programlisting>
CREATE VIEW shoelace_can_delete AS
    SELECT * FROM shoelace_mismatch WHERE sl_avail = 0;
</programlisting>

<!--
    and do it this way:
-->
そして、以下を行います。

<programlisting>
DELETE FROM shoelace WHERE EXISTS
    (SELECT * FROM shoelace_can_delete
             WHERE sl_name = shoelace.sl_name);
</programlisting>

<!--
    The results are:
-->
結果は次のとおりです。

<programlisting>
SELECT * FROM shoelace;

 sl_name | sl_avail | sl_color | sl_len | sl_unit | sl_len_cm
---------+----------+----------+--------+---------+-----------
 sl1     |        5 | black    |     80 | cm      |        80
 sl2     |        6 | black    |    100 | cm      |       100
 sl7     |        6 | brown    |     60 | cm      |        60
 sl4     |        8 | black    |     40 | inch    |     101.6
 sl3     |       10 | black    |     35 | inch    |      88.9
 sl8     |       21 | brown    |     40 | inch    |     101.6
 sl10    |     1000 | magenta  |     40 | inch    |     101.6
 sl5     |        4 | brown    |      1 | m       |       100
 sl6     |       20 | brown    |    0.9 | m       |        90
(9 rows)
</programlisting>
   </para>

   <para>
<!--
    A <command>DELETE</command> on a view, with a subquery qualification that
    in total uses 4 nesting/joined views, where one of them
    itself has a subquery qualification containing a view
    and where calculated view columns are used,
    gets rewritten into
    one single query tree that deletes the requested data
    from a real table.
-->
合計4つのネスト/結合されたビューを副問い合わせの条件として持ち、その中の1つはビューを含む副問い合わせ条件を持ち、かつ演算を施されたビューの列が使われる場合の、ビューに対する<command>DELETE</command>が、実テーブルから要求されたデータを削除する単一の問い合わせツリーに書き換えられます。
</para>

<para>
<!--
    There are probably only a few situations out in the real world
    where such a construct is necessary. But it makes you feel
    comfortable that it works.
-->
このような構造が必要な状況は実社会ではほとんどないと思われます。
しかし、実際に動くことを確認できれば安心できます。
</para>
</sect2>

</sect1>

<sect1 id="rules-privileges">
<!--
<title>Rules and Privileges</title>
-->
<title>ルールと権限</title>

<indexterm zone="rules-privileges">
 <primary>privilege</primary>
 <secondary sortas="Regeln">with rules</secondary>
</indexterm>
<indexterm zone="rules-privileges">
 <primary>権限</primary>
 <secondary sortas="Regeln">ルールでの</secondary>
</indexterm>

<indexterm zone="rules-privileges">
 <primary>privilege</primary>
 <secondary sortas="Sichten">with views</secondary>
</indexterm>
<indexterm zone="rules-privileges">
 <primary>権限</primary>
 <secondary sortas="Sichten">ビューでの</secondary>
</indexterm>

<para>
<!--
    Due to rewriting of queries by the <productname>PostgreSQL</productname>
    rule system, other tables/views than those used in the original
    query get accessed. When update rules are used, this can include write access
    to tables.
-->
<productname>PostgreSQL</productname>のルールシステムによる問い合わせの書き換えによって、オリジナルの問い合わせで使われたものではない他のテーブル/ビューがアクセスされます。
更新ルールを使うことによってテーブルへの書き込みアクセスを包含することができます。
</para>

<para>
<!--
    Rewrite rules don't have a separate owner. The owner of
    a relation (table or view) is automatically the owner of the
    rewrite rules that are defined for it.
    The <productname>PostgreSQL</productname> rule system changes the
    behavior of the default access control system. With the exception of
    <literal>SELECT</literal> rules associated with security invoker views
    (see <link linkend="sql-createview"><command>CREATE VIEW</command></link>),
    all relations that are used due to rules get checked against the
    privileges of the rule owner, not the user invoking the rule.
<<<<<<< HEAD
    This means that, except for security invoker views, users only need the
    required privileges for the tables/views that are explicitly named in
    their queries.
=======
    This means that users only need the required privileges
    for the tables/views that are explicitly named in their queries.
-->
書き換えルールに別々の所有者はいません。
リレーション（テーブルまたはビュー）の所有者は自動的にそれに定義された書き換えルールの所有者となります。
<productname>PostgreSQL</productname>のルールシステムはデフォルトのアクセス制御システムの振舞いを変更します。
ルールによって使用されるリレーションは、ルールを起動したユーザの権限ではなく、ルール所有者の権限でチェックされます。
このことは、ユーザは問い合わせで明記するテーブル/ビューに対しての権限だけあればよいことを示しています。
>>>>>>> 185876a6
</para>

<para>
<!--
    For example: A user has a list of phone numbers where some of
    them are private, the others are of interest for the assistant of the office.
    The user can construct the following:
-->
例えば、以下のようにします。
あるユーザが、いくつかは個人用の、その他は事務所で秘書が利用するための、電話番号のリストを持っていたとします。
ユーザは次のようにして構築することができます。

<programlisting>
CREATE TABLE phone_data (person text, phone text, private boolean);
CREATE VIEW phone_number AS
    SELECT person, CASE WHEN NOT private THEN phone END AS phone
    FROM phone_data;
GRANT SELECT ON phone_number TO assistant;
</programlisting>

<!--
    Nobody except that user (and the database superusers) can access the
    <literal>phone_data</literal> table. But because of the <command>GRANT</command>,
    the assistant can run a <command>SELECT</command> on the
    <literal>phone_number</literal> view. The rule system will rewrite the
    <command>SELECT</command> from <literal>phone_number</literal> into a
    <command>SELECT</command> from <literal>phone_data</literal>.
    Since the user is the owner of
    <literal>phone_number</literal> and therefore the owner of the rule, the
    read access to <literal>phone_data</literal> is now checked against the user's
    privileges and the query is permitted. The check for accessing
    <literal>phone_number</literal> is also performed, but this is done
    against the invoking user, so nobody but the user and the
    assistant can use it.
-->
そのユーザ（とデータベースのスーパーユーザ）以外は<literal>phone_data</literal>テーブルにアクセスできません。
しかし、<command>GRANT</command>により秘書は<literal>phone_number</literal>ビューに対し<command>SELECT</command>できます。
ルールシステムは<literal>phone_number</literal>からの<command>SELECT</command>操作を<literal>phone_data</literal>からの<command>SELECT</command>操作に書き換えます。
そのユーザは<literal>phone_number</literal>の所有者、したがってルールの所有者ですから、<literal>phone_data</literal>の読み込みに対するアクセスはそのユーザの権限に従ってチェックされ、問い合わせを受け付けてもよいことになります。
<literal>phone_number</literal>へのアクセスもチェックされますが、これは呼び出したユーザに対して行われますので、秘書とユーザ以外は使うことができません。
</para>

<para>
<!--
    The privileges are checked rule by rule. So the assistant is for now the
    only one who can see the public phone numbers. But the assistant can set up
    another view and grant access to that to the public. Then, anyone
    can see the <literal>phone_number</literal> data through the assistant's view.
    What the assistant cannot do is to create a view that directly
    accesses <literal>phone_data</literal>.  (Actually the assistant can, but it will not work since
    every access will be denied during the permission checks.)
    And as soon as the user notices that the assistant opened
    their <literal>phone_number</literal> view, the user can revoke the assistant's access. Immediately, any
    access to the assistant's view would fail.
-->
権限はルールごとにチェックされます。
ですから秘書だけが今のところ公開の電話番号を参照することができます。
しかし、秘書は別のビューを作成し、それにPUBLICに対するアクセス許可を与えることができます。
こうすると秘書のビューを通して誰もが<literal>phone_number</literal>データを見ることができます。
秘書ができないことは<literal>phone_data</literal>に直接アクセスするビューを作ることです
（実際には作成はできますが、アクセスは全て、権限チェックで拒絶されます）。
そして、秘書が独自の<literal>phone_number</literal>ビューを開いたことにユーザが気付いた時点で、秘書の権限を取り上げることができます。
秘書のビューへのアクセスは即座に失敗に終わります。
</para>

<para>
<!--
    One might think that this rule-by-rule checking is a security
    hole, but in fact it isn't.   But if it did not work this way, the assistant
    could set up a table with the same columns as <literal>phone_number</literal> and
    copy the data to there once per day. Then it's the assistant's own data and
    the assistant can grant access to everyone they want. A
    <command>GRANT</command> command means, <quote>I trust you</quote>.
    If someone you trust does the thing above, it's time to
    think it over and then use <command>REVOKE</command>.
-->
このルールごとのチェックがセキュリティホールになると考える人がいるかもしれませんが、実際にはそうではありません。
もしこのように機能しないとなると、秘書は<literal>phone_number</literal>と同じ列を持ったテーブルを用意して、1日1回データをそこにコピーするかもしれません。
そうなると、データは彼のものですから、誰にアクセス権を与えようが彼の自由です。
<command>GRANT</command>は<quote>あなたを信用しています</quote>ということです。
信用している誰かがこのようなことを行った場合は、考えを変えて<command>REVOKE</command>してください。
</para>

<para>
<!--
    Note that while views can be used to hide the contents of certain
    columns using the technique shown above, they cannot be used to reliably
    conceal the data in unseen rows unless the
    <literal>security_barrier</literal> flag has been set.  For example,
    the following view is insecure:
-->
上に示したような手法を使ってある列の内容を隠すのにビューは使えますが、<literal>security_barrier</literal>フラグが設定されていない限り、見えない行にあるデータを隠す信頼できる方法ではない事に注意してください。
例えば、以下のビューは安全ではありません。
<programlisting>
CREATE VIEW phone_number AS
    SELECT person, phone FROM phone_data WHERE phone NOT LIKE '412%';
</programlisting>
<!--
    This view might seem secure, since the rule system will rewrite any
    <command>SELECT</command> from <literal>phone_number</literal> into a
    <command>SELECT</command> from <literal>phone_data</literal> and add the
    qualification that only entries where <literal>phone</literal> does not begin
    with 412 are wanted.  But if the user can create their own functions,
    it is not difficult to convince the planner to execute the user-defined
    function prior to the <function>NOT LIKE</function> expression.
    For example:
-->
ルールシステムが<literal>phone_number</literal>からの<command>SELECT</command>を<literal>phone_data</literal>からの<command>SELECT</command>に書き換え、<literal>phone</literal>が412で始まらない項目のみが必要だという条件を追加しますので、このビューは安全に見えます。
しかし、ユーザが自身の関数を作成できるのであれば、<function>NOT LIKE</function>式の前にユーザ定義の関数を実行するようプランナを説得することは難しくありません。
例えば以下の通りです。
<programlisting>
CREATE FUNCTION tricky(text, text) RETURNS bool AS $$
BEGIN
    RAISE NOTICE '% =&gt; %', $1, $2;
    RETURN true;
END;
$$ LANGUAGE plpgsql COST 0.0000000000000000000001;

SELECT * FROM phone_number WHERE tricky(person, phone);
</programlisting>
<!--
    Every person and phone number in the <literal>phone_data</literal> table will be
    printed as a <literal>NOTICE</literal>, because the planner will choose to
    execute the inexpensive <function>tricky</function> function before the
    more expensive <function>NOT LIKE</function>.  Even if the user is
    prevented from defining new functions, built-in functions can be used in
    similar attacks.  (For example, most casting functions include their
    input values in the error messages they produce.)
-->
プランナはより高価な<function>NOT LIKE</function>の前に安価な<function>tricky</function>関数を実行することを選びますので、<literal>phone_data</literal>テーブルの人と電話番号はすべて<literal>NOTICE</literal>として表示されます。
たとえユーザが新しい関数を定義できない場合でも、同様の攻撃で組み込み関数が使えます。
（例えば、ほとんどの型変換関数は生成するエラーメッセージに入力値を含んでいます。）
</para>

<para>
<!--
    Similar considerations apply to update rules. In the examples of
    the previous section, the owner of the tables in the example
    database could grant the privileges <literal>SELECT</literal>,
    <literal>INSERT</literal>, <literal>UPDATE</literal>, and <literal>DELETE</literal> on
    the <literal>shoelace</literal> view to someone else, but only
    <literal>SELECT</literal> on <literal>shoelace_log</literal>. The rule action to
    write log entries will still be executed successfully, and that
    other user could see the log entries.  But they could not create fake
    entries, nor could they manipulate or remove existing ones.  In this
    case, there is no possibility of subverting the rules by convincing
    the planner to alter the order of operations, because the only rule
    which references <literal>shoelace_log</literal> is an unqualified
    <literal>INSERT</literal>.  This might not be true in more complex scenarios.
-->
同様の考慮は更新ルールにも適用できます。
前節の例において、データベースのテーブルの所有者は<literal>shoelace</literal>ビューに対し、誰かに<literal>SELECT</literal>、<literal>INSERT</literal>、<literal>UPDATE</literal>、<literal>DELETE</literal>権限を与えることができます。
しかし、<literal>shoelace_log</literal>に対しては<literal>SELECT</literal>だけです。
ログ項目を書き込むルールアクションは支障なく実行され、また、他のユーザはログ項目を見ることができます。
しかし、他のユーザは項目を捏造したり、既に存在する項目を操作する、あるいは削除することはできません。
この場合、<literal>shoelace_log</literal>を参照しているルールは条件のない<literal>INSERT</literal>だけですので、操作の順序を変えるようにプランナを説得することでルールを破壊する可能性はありません。
これはより複雑な状況では正しくないかもしれません。
</para>

<para>
<!--
    When it is necessary for a view to provide row-level security, the
    <literal>security_barrier</literal> attribute should be applied to
    the view.  This prevents maliciously-chosen functions and operators from
    being passed values from rows until after the view has done its work.  For
    example, if the view shown above had been created like this, it would
    be secure:
-->
ビューが行単位セキュリティを提供する場合には、そのビューには<literal>security_barrier</literal>属性を付与するべきです。
これは、悪意を持って選ばれた関数や演算子が、ビューが適用されるより前に渡された行に対して実行されないようにします。
例えば、上記のビューが次のように定義された場合、これは安全です。
<programlisting>
CREATE VIEW phone_number WITH (security_barrier) AS
    SELECT person, phone FROM phone_data WHERE phone NOT LIKE '412%';
</programlisting>
<!--
    Views created with the <literal>security_barrier</literal> may perform
    far worse than views created without this option.  In general, there is
    no way to avoid this: the fastest possible plan must be rejected
    if it may compromise security.  For this reason, this option is not
    enabled by default.
-->
<literal>security_barrier</literal>を付けて定義されたビューは、このオプションなしのビューよりも性能の劣る問い合わせ実行プランを生成します。一般的に、最も高速だが、セキュリティ上の問題がある問い合わせ実行プランを破棄しなければならないという状況は不可避です。そのため、このオプションはデフォルトでは有効になっていません。
</para>

<para>
<!--
    The query planner has more flexibility when dealing with functions that
    have no side effects.  Such functions are referred to as <literal>LEAKPROOF</literal>, and
    include many simple, commonly used operators, such as many equality
    operators.  The query planner can safely allow such functions to be evaluated
    at any point in the query execution process, since invoking them on rows
    invisible to the user will not leak any information about the unseen rows.
    Further, functions which do not take arguments or which are not passed any
    arguments from the security barrier view do not have to be marked as
    <literal>LEAKPROOF</literal> to be pushed down, as they never receive data
    from the view.  In contrast, a function that might throw an error depending
    on the values received as arguments (such as one that throws an error in the
    event of overflow or division by zero) is not leak-proof, and could provide
    significant information about the unseen rows if applied before the security
    view's row filters.
-->
プランナは副作用が無い関数をもう少し柔軟に扱います。
これらの関数は<literal>LEAKPROOF</literal>属性を持っており、等価演算子など、単純で広く用いられる演算子も多く含まれます。
利用者に対して不可視な行に対するこれら関数の呼び出しはいかなる情報も漏えいさせないため、プランナはこれらの関数をどのような場所でも安全に実行させる事ができます。
さらに、引数をとらなかったり、セキュリティバリアビューから引数を渡されない関数は、ビューからデータを渡されることは決して無いため、プッシュダウンされるための<literal>LEAKPROOF</literal>をマークする必要はありません。
一方、受け取った引数の値に応じてエラー（例えばオーバーフローやゼロ除算など）を発生させるかもしれない関数は leak-proof ではありません。
これがもしセキュリティ・ビューの条件句でフィルタリングされるより前に適用されたなら、不可視行に関する何か重要な情報を与える事ができてしまいます。
</para>

<para>
<!--
    It is important to understand that even a view created with the
    <literal>security_barrier</literal> option is intended to be secure only
    in the limited sense that the contents of the invisible tuples will not be
    passed to possibly-insecure functions.  The user may well have other means
    of making inferences about the unseen data; for example, they can see the
    query plan using <command>EXPLAIN</command>, or measure the run time of
    queries against the view.  A malicious attacker might be able to infer
    something about the amount of unseen data, or even gain some information
    about the data distribution or most common values (since these things may
    affect the run time of the plan; or even, since they are also reflected in
    the optimizer statistics, the choice of plan).  If these types of "covert
    channel" attacks are of concern, it is probably unwise to grant any access
    to the data at all.
-->
   ビューが<literal>security_barrier</literal>属性付きで定義されたとしても、それは限定的な意味で安全である、つまり不可視な行の内容が潜在的に安全でない関数に渡される事がないという事を意図しているにすぎません。
利用者には不可視な行に対して何らかの推測を行う他の手段があるかもしれません。例えば、<command>EXPLAIN</command>を用いて問い合わせ実行プランを見たり、ビューに対する問い合わせ実行時間を計測したりすることです。
   悪意の攻撃者は不可視データの量を推測したり、分散や最頻値（なぜなら、これらは統計情報を通じて実行プランの選択、ひいては実行時間に影響するかもしれません）に関する何らかの情報を得る事ができるかもしれません。
   もし、この種の"隠れチャネル"に対する対策が必要であれば、とにかくデータに対するアクセスを許可するのは得策ではありません。
</para>
</sect1>

<sect1 id="rules-status">
<!--
<title>Rules and Command Status</title>
-->
<title>ルールおよびコマンドの状態</title>

<para>
<!--
    The <productname>PostgreSQL</productname> server returns a command
    status string, such as <literal>INSERT 149592 1</literal>, for each
    command it receives.  This is simple enough when there are no rules
    involved, but what happens when the query is rewritten by rules?
-->
<productname>PostgreSQL</productname>サーバでは、受け取った問い合わせのそれぞれに対して、<literal>INSERT 149592 1</literal>のようなコマンド状態文字列を返します。
これは簡単ですが、ルールが使用されていない場合には十分なものです。
しかし、問い合わせがルールにより書き換えられた場合、どのようになるでしょうか。
</para>

<para>
<!--
    Rules affect the command status as follows:
-->
ルールはコマンド状態に以下のように影響を与えます。

    <itemizedlist>
     <listitem>
      <para>
<!--
       If there is no unconditional <literal>INSTEAD</literal> rule for the query, then
       the originally given query will be executed, and its command
       status will be returned as usual.  (But note that if there were
       any conditional <literal>INSTEAD</literal> rules, the negation of their qualifications
       will have been added to the original query.  This might reduce the
       number of rows it processes, and if so the reported status will
       be affected.)
-->
問い合わせに無条件の<literal>INSTEAD</literal>ルールが使用されていない場合、元々与えられていた問い合わせが実行され、そのコマンド状態は通常通り返されます
（しかし、条件付き<literal>INSTEAD</literal>ルールが使用されている場合、その条件の否定が元の問い合わせに追加されることに注意してください。
これにより、処理する行の数が減り、その結果報告される状態が影響を受けるかもしれません）。
      </para>
     </listitem>

     <listitem>
      <para>
<!--
       If there is any unconditional <literal>INSTEAD</literal> rule for the query, then
       the original query will not be executed at all.  In this case,
       the server will return the command status for the last query
       that was inserted by an <literal>INSTEAD</literal> rule (conditional or
       unconditional) and is of the same command type
       (<command>INSERT</command>, <command>UPDATE</command>, or
       <command>DELETE</command>) as the original query.  If no query
       meeting those requirements is added by any rule, then the
       returned command status shows the original query type and
       zeroes for the row-count and OID fields.
-->
問い合わせに無条件の<literal>INSTEAD</literal>ルールが使用されている場合、元の問い合わせはまったく実行されません。
この場合、サーバでは、（条件付きもしくは無条件の）<literal>INSTEAD</literal>ルールによって挿入され、かつ、元の問い合わせと同じ種類（<command>INSERT</command>、<command>UPDATE</command>または<command>DELETE</command>）の最後の問い合わせについてコマンド状態を返します。
この条件に合致する問い合わせがルールによって追加されない場合、返されるコマンド状態は、元の問い合わせの種類と行数およびOIDフィールドに0が表示されます。
      </para>
     </listitem>
    </itemizedlist>
</para>

<para>
<!--
    The programmer can ensure that any desired <literal>INSTEAD</literal> rule is the one
    that sets the command status in the second case, by giving it the
    alphabetically last rule name among the active rules, so that it
    gets applied last.
-->
後者の場合、プログラマは、有効ルールの中でアルファベット順の最後のルール名を与えることによって、必要な<literal>INSTEAD</literal>ルールを最後に実行することができます。そして、そのことによって、コマンド状態が確実にそのルールで設定されるようにできます。
</para>
</sect1>

<sect1 id="rules-triggers">
<!--
<title>Rules Versus Triggers</title>
-->
<title>ルール対トリガ</title>

<indexterm zone="rules-triggers">
 <primary>rule</primary>
 <secondary sortas="Trigger">compared with triggers</secondary>
</indexterm>
<indexterm zone="rules-triggers">
 <primary>ルール</primary>
 <secondary sortas="Trigger">とトリガとの比較</secondary>
</indexterm>

<indexterm zone="rules-triggers">
 <primary>trigger</primary>
 <secondary sortas="Regeln">compared with rules</secondary>
</indexterm>
<indexterm zone="rules-triggers">
 <primary>トリガ</primary>
 <secondary sortas="Regeln">とルールとの比較</secondary>
</indexterm>

<para>
<!--
    Many things that can be done using triggers can also be
    implemented using the <productname>PostgreSQL</productname>
    rule system.  One of the things that cannot be implemented by
    rules are some kinds of constraints, especially foreign keys. It is possible
    to place a qualified rule that rewrites a command to <literal>NOTHING</literal>
    if the value of a column does not appear in another table.
    But then the data is silently thrown away and that's
    not a good idea. If checks for valid values are required,
    and in the case of an invalid value an error message should
    be generated, it must be done by a trigger.
-->
トリガによって行われる多くの操作は<productname>PostgreSQL</productname>のルールシステムで実装可能です。
ルールで実装できないものの1つはある種の制約、特に外部キーに関してです。
もし他のテーブルに列の値がなかった場合、条件ルールでコマンドを<literal>NOTHING</literal>に書き換えてしまうことも可能ですが、これではデータがだまって消去されてしまい、良いアイディアとは言えません。
有効な値かどうかのチェックが必要で、無効な値についてはエラーメッセージを表示する必要があるなら、このことは今のところトリガを使って行わなければなりません。
</para>

<para>
<!--
    In this chapter, we focused on using rules to update views. All of
    the update rule examples in this chapter can also be implemented
    using <literal>INSTEAD OF</literal> triggers on the views.  Writing such
    triggers is often easier than writing rules, particularly if complex
    logic is required to perform the update.
-->
この章ではビューを更新するのにルールを使うことに焦点を当ててきました。
この章の更新ルールの例はすべてビューの<literal>INSTEAD OF</literal>トリガを使っても実装できます。
特に更新を実行するのに複雑な論理が要求される場合には、そのようなトリガを書くことはしばしばルールを書くよりも簡単です。
</para>

<para>
<!--
    For the things that can be implemented by both, which is best
    depends on the usage of the database.
    A trigger is fired once for each affected row. A rule modifies
    the query or generates an additional query. So if many
    rows are affected in one statement, a rule issuing one extra
    command is likely to be faster than a trigger that is
    called for every single row and must re-determine what to do
    many times.  However, the trigger approach is conceptually far
    simpler than the rule approach, and is easier for novices to get right.
-->
どちらでも実装できる事項に関してどちらがベストかはデータベースの使用方法によります。
トリガは各行に対して一度起動します。
ルールは問い合わせを修正するか追加の問い合わせを生成します。
ですから、1つの文が多くの行に影響を与える場合、1つの行を処理する度に呼び出され、何をするかを何度も再決定しなければならないトリガよりも、追加の問い合わせを1つ発行するルールの方がほとんどの場合高速になります。
しかし、トリガ方式は概念的にルールシステムよりかなり単純であり、初心者は簡単に正しく扱うことができます。
</para>

<para>
<!--
    Here we show an example of how the choice of rules versus triggers
    plays out in one situation.  There are two tables:
-->
ここで、ある状況下でルールとトリガのどちらを選択するかを示す例を挙げます。
例えば、2つのテーブルがあるとします。

<programlisting>
<!--
CREATE TABLE computer (
    hostname        text,    &#45;- indexed
    manufacturer    text     &#45;- indexed
);
-->
CREATE TABLE computer (
    hostname        text,    -- インデックスあり
    manufacturer    text     -- インデックスあり
);

<!--
CREATE TABLE software (
    software        text,    &#45;- indexed
    hostname        text     &#45;- indexed
);
-->
CREATE TABLE software (
    software        text,    -- インデックスあり
    hostname        text     -- インデックスあり
);
</programlisting>

<!--
    Both tables have many thousands of rows and the indexes on
    <structfield>hostname</structfield> are unique.  The rule or trigger should
    implement a constraint that deletes rows from <literal>software</literal>
    that reference a deleted computer.  The trigger would use this command:
-->
2つのテーブルにはともに数千の行があって、<structfield>hostname</structfield>上のインデックスは一意です。
ルール/トリガは削除されたホストを参照する、<literal>software</literal>の行を削除する制限を実装しなければなりません。
トリガの場合は以下のコマンドを使用します。

<programlisting>
DELETE FROM software WHERE hostname = $1;
</programlisting>

<!--
    Since the trigger is called for each individual row deleted from
    <literal>computer</literal>, it can prepare and save the plan for this
    command and pass the <structfield>hostname</structfield> value in the
    parameter.  The rule would be written as:
-->
<literal>computer</literal>から削除された行1つひとつに対してこのトリガが呼び出されますので、このコマンドの準備を行い、計画を保存し、パラメータとして<structfield>hostname</structfield>を渡すことができます。
ルールの場合は以下のように作成されます。

<programlisting>
CREATE RULE computer_del AS ON DELETE TO computer
    DO DELETE FROM software WHERE hostname = OLD.hostname;
</programlisting>
   </para>

   <para>
<!--
    Now we look at different types of deletes. In the case of a:
-->
ここで別の類の削除を考えてみましょう。

<programlisting>
DELETE FROM computer WHERE hostname = 'mypc.local.net';
</programlisting>

<!--
    the table <literal>computer</literal> is scanned by index (fast), and the
    command issued by the trigger would also use an index scan (also fast).
    The extra command from the rule would be:
-->
上のような場合では、<literal>computer</literal>はインデックスにより（高速に）スキャンされます。
トリガによってこのコマンドが発行された場合もインデックススキャンが使用されます（高速です）。
ルールによる追加コマンドは以下のようになります。

<programlisting>
DELETE FROM software WHERE computer.hostname = 'mypc.local.net'
                       AND software.hostname = computer.hostname;
</programlisting>

<!--
    Since there are appropriate indexes set up, the planner
    will create a plan of
-->
適切なインデックスが設定されていますので、プランナは以下の計画を作成します。

<literallayout class="monospaced">
Nestloop
  -&gt;  Index Scan using comp_hostidx on computer
  -&gt;  Index Scan using soft_hostidx on software
</literallayout>

<!--
    So there would be not that much difference in speed between
    the trigger and the rule implementation.
-->
ですので、トリガとルールの実装間での速度差はあまりありません。
   </para>

   <para>
<!--
    With the next delete we want to get rid of all the 2000 computers
    where the <structfield>hostname</structfield> starts with
    <literal>old</literal>. There are two possible commands to do that. One
    is:
-->
次の削除処理では<structfield>hostname</structfield>が<literal>old</literal>で始まる2,000台全てのcomputerを削除しようと思います。
方法として2つの有効な問い合わせがあって、1つは以下のようなものです。

<programlisting>
DELETE FROM computer WHERE hostname &gt;= 'old'
                       AND hostname &lt;  'ole'
</programlisting>

<!--
    The command added by the rule will be:
-->
ルールによって追加されるコマンドは以下のようになります。

<programlisting>
DELETE FROM software WHERE computer.hostname &gt;= 'old' AND computer.hostname &lt; 'ole'
                       AND software.hostname = computer.hostname;
</programlisting>

<!--
    with the plan
-->
これに対する計画は以下のようになります。

<literallayout class="monospaced">
Hash Join
  -&gt;  Seq Scan on software
  -&gt;  Hash
    -&gt;  Index Scan using comp_hostidx on computer
</literallayout>

<!--
    The other possible command is:
-->
もう1つのコマンドは以下のようなものです。

<programlisting>
DELETE FROM computer WHERE hostname ~ '^old';
</programlisting>

<!--
    which results in the following executing plan for the command
    added by the rule:
-->
これにより、ルールによって追加されるコマンド用の実行計画は以下のようになります。

<literallayout class="monospaced">
Nestloop
  -&gt;  Index Scan using comp_hostidx on computer
  -&gt;  Index Scan using soft_hostidx on software
</literallayout>

<!--
    This shows, that the planner does not realize that the
    qualification for <structfield>hostname</structfield> in
    <literal>computer</literal> could also be used for an index scan on
    <literal>software</literal> when there are multiple qualification
    expressions combined with <literal>AND</literal>, which is what it does
    in the regular-expression version of the command. The trigger will
    get invoked once for each of the 2000 old computers that have to be
    deleted, and that will result in one index scan over
    <literal>computer</literal> and 2000 index scans over
    <literal>software</literal>. The rule implementation will do it with two
    commands that use indexes.  And it depends on the overall size of
    the table <literal>software</literal> whether the rule will still be faster in the
    sequential scan situation. 2000 command executions from the trigger over the SPI
    manager take some time, even if all the index blocks will soon be in the cache.
-->
これが示していることは、<literal>AND</literal>で結合された複数の検索条件が存在する場合、プランナは正規表現版のコマンドでは行っていることですが、<literal>computer</literal>上の<structfield>hostname</structfield>に対する検索条件を<literal>software</literal>上のインデックススキャンにも同様に使用できることを理解しないということです。
トリガは削除されるべき2,000台の旧式コンピュータのそれぞれについて1回呼び出され、結果<literal>computer</literal>上で1回のインデックススキャンと<literal>software</literal>上で2,000回のインデックススキャンが行われます。
ルールによる実装ではインデックスを使用する2つの問い合わせによって実行されます。
シーケンシャルスキャンの場合でもルールがより速いかどうかは<literal>software</literal>テーブルの大きさに依存します。
参照する全てのインデックスブロックがすぐにキャッシュに現れるとしても、トリガによるSPIマネージャ経由の2,000回のコマンドの実行には時間を要します。
</para>

<para>
<!--
    The last command we look at is:
-->
最後のコマンドを見てみましょう。

<programlisting>
DELETE FROM computer WHERE manufacturer = 'bim';
</programlisting>

<!--
    Again this could result in many rows to be deleted from
    <literal>computer</literal>. So the trigger will again run many commands
    through the executor.  The command generated by the rule will be:
-->
この文でも<literal>computer</literal>から多くの行が削除される結果となります。
ですので、ここでもトリガはエクゼキュータを通して多くのコマンドを実行することになります。
ルールで作成されるコマンドは以下のようなものです。

<programlisting>
DELETE FROM software WHERE computer.manufacturer = 'bim'
                       AND software.hostname = computer.hostname;
</programlisting>

<!--
    The plan for that command will again be the nested loop over two
    index scans, only using a different index on <literal>computer</literal>:
-->
このコマンド用の計画もまた前回同様2つのインデックススキャンのネステッドループとなります。
<literal>computer</literal>の別のインデックスを使用する点のみが異なります。

<programlisting>
Nestloop
  -&gt;  Index Scan using comp_manufidx on computer
  -&gt;  Index Scan using soft_hostidx on software
</programlisting>

<!--
    In any of these cases, the extra commands from the rule system
    will be more or less independent from the number of affected rows
    in a command.
-->
いずれの場合においても、ルールシステムが生成する追加コマンドは影響を受ける行数からは多かれ少なかれ独立しています。
</para>

<para>
<!--
    The summary is, rules will only be significantly slower than
    triggers if their actions result in large and badly qualified
    joins, a situation where the planner fails.
-->
まとめると、問い合わせ結果が大きく、プランナがうまく結合条件を設定できないような状況下でのみルールはトリガに比べて明らかに遅くなります。
</para>
</sect1>

</chapter><|MERGE_RESOLUTION|>--- conflicted
+++ resolved
@@ -813,11 +813,6 @@
     Now we want to write a query that finds out for which shoes currently in the store
     we have the matching shoelaces (color and length) and where the
     total number of exactly matching pairs is greater than or equal to two.
-<<<<<<< HEAD
-=======
--->
-さて、店に置いてある靴紐（の色とサイズ）に一致する靴が店にあるか、完全に一致する靴の在庫数が2以上あるかどうかを把握する問い合わせを書いてみましょう。
->>>>>>> 185876a6
 
 <programlisting>
 SELECT * FROM shoe_ready WHERE total_avail &gt;= 2;
@@ -2839,20 +2834,9 @@
     (see <link linkend="sql-createview"><command>CREATE VIEW</command></link>),
     all relations that are used due to rules get checked against the
     privileges of the rule owner, not the user invoking the rule.
-<<<<<<< HEAD
     This means that, except for security invoker views, users only need the
     required privileges for the tables/views that are explicitly named in
     their queries.
-=======
-    This means that users only need the required privileges
-    for the tables/views that are explicitly named in their queries.
--->
-書き換えルールに別々の所有者はいません。
-リレーション（テーブルまたはビュー）の所有者は自動的にそれに定義された書き換えルールの所有者となります。
-<productname>PostgreSQL</productname>のルールシステムはデフォルトのアクセス制御システムの振舞いを変更します。
-ルールによって使用されるリレーションは、ルールを起動したユーザの権限ではなく、ルール所有者の権限でチェックされます。
-このことは、ユーザは問い合わせで明記するテーブル/ビューに対しての権限だけあればよいことを示しています。
->>>>>>> 185876a6
 </para>
 
 <para>

--- conflicted
+++ resolved
@@ -113,9 +113,6 @@
  * developers. During development, use RM_EXPERIMENTAL_ID to avoid needlessly
  * reserving a new ID.
  */
-<<<<<<< HEAD
-extern void RegisterCustomRmgr(RmgrId rmid, const RmgrData *rmgr);
-=======
 /*
  * （日本語訳）
  * カスタムWALリソースマネージャの登録。
@@ -125,8 +122,7 @@
  * 拡張のユニークRmgrIdを予約し、他の拡張開発者との競合を回避します。
  * 開発時には、RM_EXPERIMENTAL_IDを使用して、新しいIDが不必要に予約されないようにします。
  */
-extern void RegisterCustomRmgr(RmgrId rmid, RmgrData *rmgr);
->>>>>>> 94ef7168
+extern void RegisterCustomRmgr(RmgrId rmid, const RmgrData *rmgr);
 </programlisting>
 <!--
   <function>RegisterCustomRmgr</function> must be called from the

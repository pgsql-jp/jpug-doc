/*-------------------------------------------------------------------------
 *
 * pg_control.h
 *	  The system control file "pg_control" is not a heap relation.
 *	  However, we define it here so that the format is documented.
 *
 *
 * Portions Copyright (c) 1996-2025, PostgreSQL Global Development Group
 * Portions Copyright (c) 1994, Regents of the University of California
 *
 * src/include/catalog/pg_control.h
 *
 *-------------------------------------------------------------------------
 */
#ifndef PG_CONTROL_H
#define PG_CONTROL_H

#include "access/transam.h"
#include "access/xlogdefs.h"
#include "pgtime.h"				/* for pg_time_t */
#include "port/pg_crc32c.h"


/* Version identifier for this pg_control format */
<<<<<<< HEAD
#define PG_CONTROL_VERSION	1700
=======
#define PG_CONTROL_VERSION	1800
>>>>>>> 3d6a8289

/* Nonce key length, see below */
#define MOCK_AUTH_NONCE_LEN		32

/*
 * Body of CheckPoint XLOG records.  This is declared here because we keep
 * a copy of the latest one in pg_control for possible disaster recovery.
 * Changing this struct requires a PG_CONTROL_VERSION bump.
 */
typedef struct CheckPoint
{
	XLogRecPtr	redo;			/* next RecPtr available when we began to
								 * create CheckPoint (i.e. REDO start point) */
	TimeLineID	ThisTimeLineID; /* current TLI */
	TimeLineID	PrevTimeLineID; /* previous TLI, if this record begins a new
								 * timeline (equals ThisTimeLineID otherwise) */
	bool		fullPageWrites; /* current full_page_writes */
	int			wal_level;		/* current wal_level */
	FullTransactionId nextXid;	/* next free transaction ID */
	Oid			nextOid;		/* next free OID */
	MultiXactId nextMulti;		/* next free MultiXactId */
	MultiXactOffset nextMultiOffset;	/* next free MultiXact offset */
	TransactionId oldestXid;	/* cluster-wide minimum datfrozenxid */
	Oid			oldestXidDB;	/* database with minimum datfrozenxid */
	MultiXactId oldestMulti;	/* cluster-wide minimum datminmxid */
	Oid			oldestMultiDB;	/* database with minimum datminmxid */
	pg_time_t	time;			/* time stamp of checkpoint */
	TransactionId oldestCommitTsXid;	/* oldest Xid with valid commit
										 * timestamp */
	TransactionId newestCommitTsXid;	/* newest Xid with valid commit
										 * timestamp */

	/*
	 * Oldest XID still running. This is only needed to initialize hot standby
	 * mode from an online checkpoint, so we only bother calculating this for
	 * online checkpoints and only when wal_level is replica. Otherwise it's
	 * set to InvalidTransactionId.
	 */
	TransactionId oldestActiveXid;
} CheckPoint;

/* XLOG info values for XLOG rmgr */
#define XLOG_CHECKPOINT_SHUTDOWN		0x00
#define XLOG_CHECKPOINT_ONLINE			0x10
#define XLOG_NOOP						0x20
#define XLOG_NEXTOID					0x30
#define XLOG_SWITCH						0x40
#define XLOG_BACKUP_END					0x50
#define XLOG_PARAMETER_CHANGE			0x60
#define XLOG_RESTORE_POINT				0x70
#define XLOG_FPW_CHANGE					0x80
#define XLOG_END_OF_RECOVERY			0x90
#define XLOG_FPI_FOR_HINT				0xA0
#define XLOG_FPI						0xB0
/* 0xC0 is used in Postgres 9.5-11 */
#define XLOG_OVERWRITE_CONTRECORD		0xD0
#define XLOG_CHECKPOINT_REDO			0xE0


/*
 * System status indicator.  Note this is stored in pg_control; if you change
 * it, you must bump PG_CONTROL_VERSION
 */
typedef enum DBState
{
	DB_STARTUP = 0,
	DB_SHUTDOWNED,
	DB_SHUTDOWNED_IN_RECOVERY,
	DB_SHUTDOWNING,
	DB_IN_CRASH_RECOVERY,
	DB_IN_ARCHIVE_RECOVERY,
	DB_IN_PRODUCTION,
} DBState;

/*
 * Contents of pg_control.
 */

typedef struct ControlFileData
{
	/*
	 * Unique system identifier --- to ensure we match up xlog files with the
	 * installation that produced them.
	 */
	uint64		system_identifier;

	/*
	 * Version identifier information.  Keep these fields at the same offset,
	 * especially pg_control_version; they won't be real useful if they move
	 * around.  (For historical reasons they must be 8 bytes into the file
	 * rather than immediately at the front.)
	 *
	 * pg_control_version identifies the format of pg_control itself.
	 * catalog_version_no identifies the format of the system catalogs.
	 *
	 * There are additional version identifiers in individual files; for
	 * example, WAL logs contain per-page magic numbers that can serve as
	 * version cues for the WAL log.
	 */
	uint32		pg_control_version; /* PG_CONTROL_VERSION */
	uint32		catalog_version_no; /* see catversion.h */

	/*
	 * System status data
	 */
	DBState		state;			/* see enum above */
	pg_time_t	time;			/* time stamp of last pg_control update */
	XLogRecPtr	checkPoint;		/* last check point record ptr */

	CheckPoint	checkPointCopy; /* copy of last check point record */

	XLogRecPtr	unloggedLSN;	/* current fake LSN value, for unlogged rels */

	/*
	 * These two values determine the minimum point we must recover up to
	 * before starting up:
	 *
	 * minRecoveryPoint is updated to the latest replayed LSN whenever we
	 * flush a data change during archive recovery. That guards against
	 * starting archive recovery, aborting it, and restarting with an earlier
	 * stop location. If we've already flushed data changes from WAL record X
	 * to disk, we mustn't start up until we reach X again. Zero when not
	 * doing archive recovery.
	 *
	 * backupStartPoint is the redo pointer of the backup start checkpoint, if
	 * we are recovering from an online backup and haven't reached the end of
	 * backup yet. It is reset to zero when the end of backup is reached, and
	 * we mustn't start up before that. A boolean would suffice otherwise, but
	 * we use the redo pointer as a cross-check when we see an end-of-backup
	 * record, to make sure the end-of-backup record corresponds the base
	 * backup we're recovering from.
	 *
	 * backupEndPoint is the backup end location, if we are recovering from an
	 * online backup which was taken from the standby and haven't reached the
	 * end of backup yet. It is initialized to the minimum recovery point in
	 * pg_control which was backed up last. It is reset to zero when the end
	 * of backup is reached, and we mustn't start up before that.
	 *
	 * If backupEndRequired is true, we know for sure that we're restoring
	 * from a backup, and must see a backup-end record before we can safely
	 * start up.
	 */
	XLogRecPtr	minRecoveryPoint;
	TimeLineID	minRecoveryPointTLI;
	XLogRecPtr	backupStartPoint;
	XLogRecPtr	backupEndPoint;
	bool		backupEndRequired;

	/*
	 * Parameter settings that determine if the WAL can be used for archival
	 * or hot standby.
	 */
	int			wal_level;
	bool		wal_log_hints;
	int			MaxConnections;
	int			max_worker_processes;
	int			max_wal_senders;
	int			max_prepared_xacts;
	int			max_locks_per_xact;
	bool		track_commit_timestamp;

	/*
	 * This data is used to check for hardware-architecture compatibility of
	 * the database and the backend executable.  We need not check endianness
	 * explicitly, since the pg_control version will surely look wrong to a
	 * machine of different endianness, but we do need to worry about MAXALIGN
	 * and floating-point format.  (Note: storage layout nominally also
	 * depends on SHORTALIGN and INTALIGN, but in practice these are the same
	 * on all architectures of interest.)
	 *
	 * Testing just one double value is not a very bulletproof test for
	 * floating-point compatibility, but it will catch most cases.
	 */
	uint32		maxAlign;		/* alignment requirement for tuples */
	double		floatFormat;	/* constant 1234567.0 */
#define FLOATFORMAT_VALUE	1234567.0

	/*
	 * This data is used to make sure that configuration of this database is
	 * compatible with the backend executable.
	 */
	uint32		blcksz;			/* data block size for this DB */
	uint32		relseg_size;	/* blocks per segment of large relation */

	uint32		xlog_blcksz;	/* block size within WAL files */
	uint32		xlog_seg_size;	/* size of each WAL segment */

	uint32		nameDataLen;	/* catalog name field width */
	uint32		indexMaxKeys;	/* max number of columns in an index */

	uint32		toast_max_chunk_size;	/* chunk size in TOAST tables */
	uint32		loblksize;		/* chunk size in pg_largeobject */

	bool		float8ByVal;	/* float8, int8, etc pass-by-value? */

	/* Are data pages protected by checksums? Zero if no checksum version */
	uint32		data_checksum_version;

	/*
	 * True if the default signedness of char is "signed" on a platform where
	 * the cluster is initialized.
	 */
	bool		default_char_signedness;

	/*
	 * Random nonce, used in authentication requests that need to proceed
	 * based on values that are cluster-unique, like a SASL exchange that
	 * failed at an early stage.
	 */
	char		mock_authentication_nonce[MOCK_AUTH_NONCE_LEN];

	/* CRC of all above ... MUST BE LAST! */
	pg_crc32c	crc;
} ControlFileData;

/*
 * Maximum safe value of sizeof(ControlFileData).  For reliability's sake,
 * it's critical that pg_control updates be atomic writes.  That generally
 * means the active data can't be more than one disk sector, which is 512
 * bytes on common hardware.  Be very careful about raising this limit.
 */
#define PG_CONTROL_MAX_SAFE_SIZE	512

/*
 * Physical size of the pg_control file.  Note that this is considerably
 * bigger than the actually used size (ie, sizeof(ControlFileData)).
 * The idea is to keep the physical size constant independent of format
 * changes, so that ReadControlFile will deliver a suitable wrong-version
 * message instead of a read error if it's looking at an incompatible file.
 */
#define PG_CONTROL_FILE_SIZE		8192

/*
 * Ensure that the size of the pg_control data structure is sane.
 */
StaticAssertDecl(sizeof(ControlFileData) <= PG_CONTROL_MAX_SAFE_SIZE,
				 "pg_control is too large for atomic disk writes");
StaticAssertDecl(sizeof(ControlFileData) <= PG_CONTROL_FILE_SIZE,
				 "sizeof(ControlFileData) exceeds PG_CONTROL_FILE_SIZE");

#endif							/* PG_CONTROL_H */<|MERGE_RESOLUTION|>--- conflicted
+++ resolved
@@ -22,11 +22,7 @@
 
 
 /* Version identifier for this pg_control format */
-<<<<<<< HEAD
-#define PG_CONTROL_VERSION	1700
-=======
 #define PG_CONTROL_VERSION	1800
->>>>>>> 3d6a8289
 
 /* Nonce key length, see below */
 #define MOCK_AUTH_NONCE_LEN		32

# Copyright (c) 2022-2025, PostgreSQL Global Development Group

pg_combinebackup_sources = files(
  'pg_combinebackup.c',
  'backup_label.c',
  'copy_file.c',
  'load_manifest.c',
  'reconstruct.c',
  'write_manifest.c',
)

if host_system == 'windows'
  pg_combinebackup_sources += rc_bin_gen.process(win32ver_rc, extra_args: [
    '--NAME', 'pg_combinebackup',
    '--FILEDESC', 'pg_combinebackup - combine incremental backups',])
endif

pg_combinebackup = executable('pg_combinebackup',
  pg_combinebackup_sources,
  dependencies: [frontend_code],
  kwargs: default_bin_args,
)
bin_targets += pg_combinebackup

tests += {
  'name': 'pg_combinebackup',
  'sd': meson.current_source_dir(),
  'bd': meson.current_build_dir(),
  'tap': {
    'tests': [
      't/001_basic.pl',
      't/002_compare_backups.pl',
      't/003_timeline.pl',
      't/004_manifest.pl',
      't/005_integrity.pl',
      't/006_db_file_copy.pl',
      't/007_wal_level_minimal.pl',
      't/008_promote.pl',
      't/009_no_full_file.pl',
<<<<<<< HEAD
=======
      't/010_hardlink.pl',
>>>>>>> 3d6a8289
    ],
  }
}

subdir('po', if_found: libintl)<|MERGE_RESOLUTION|>--- conflicted
+++ resolved
@@ -37,10 +37,7 @@
       't/007_wal_level_minimal.pl',
       't/008_promote.pl',
       't/009_no_full_file.pl',
-<<<<<<< HEAD
-=======
       't/010_hardlink.pl',
->>>>>>> 3d6a8289
     ],
   }
 }

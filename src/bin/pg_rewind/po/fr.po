--- conflicted
+++ resolved
@@ -10,13 +10,8 @@
 msgstr ""
 "Project-Id-Version: PostgreSQL 17\n"
 "Report-Msgid-Bugs-To: pgsql-bugs@lists.postgresql.org\n"
-<<<<<<< HEAD
-"POT-Creation-Date: 2024-08-29 17:53+0000\n"
-"PO-Revision-Date: 2024-09-16 16:28+0200\n"
-=======
 "POT-Creation-Date: 2025-07-08 05:23+0000\n"
 "PO-Revision-Date: 2025-07-08 10:45+0200\n"
->>>>>>> 3d6a8289
 "Last-Translator: Guillaume Lelarge <guillaume@lelarge.info>\n"
 "Language-Team: French <guillaume@lelarge.info>\n"
 "Language: fr\n"
@@ -24,11 +19,7 @@
 "Content-Type: text/plain; charset=UTF-8\n"
 "Content-Transfer-Encoding: 8bit\n"
 "Plural-Forms: nplurals=2; plural=(n > 1);\n"
-<<<<<<< HEAD
-"X-Generator: Poedit 3.5\n"
-=======
 "X-Generator: Poedit 3.6\n"
->>>>>>> 3d6a8289
 
 #: ../../../src/common/logging.c:279
 #, c-format
@@ -55,32 +46,19 @@
 msgid "could not open file \"%s\" for reading: %m"
 msgstr "n'a pas pu ouvrir le fichier « %s » pour une lecture : %m"
 
-<<<<<<< HEAD
-#: ../../common/controldata_utils.c:110 file_ops.c:341 local_source.c:104
-#: local_source.c:163 parsexlog.c:350
-=======
 #: ../../common/controldata_utils.c:110 file_ops.c:341 local_source.c:102
 #: local_source.c:161 parsexlog.c:371
->>>>>>> 3d6a8289
 #, c-format
 msgid "could not read file \"%s\": %m"
 msgstr "n'a pas pu lire le fichier « %s » : %m"
 
-<<<<<<< HEAD
-#: ../../common/controldata_utils.c:119 file_ops.c:344 parsexlog.c:352
-=======
 #: ../../common/controldata_utils.c:119 file_ops.c:344 parsexlog.c:373
->>>>>>> 3d6a8289
 #, c-format
 msgid "could not read file \"%s\": read %d of %zu"
 msgstr "n'a pas pu lire le fichier « %s » : a lu %d sur %zu"
 
 #: ../../common/controldata_utils.c:132 ../../common/controldata_utils.c:280
-<<<<<<< HEAD
-#: local_source.c:121 local_source.c:172
-=======
 #: local_source.c:119 local_source.c:170
->>>>>>> 3d6a8289
 #, c-format
 msgid "could not close file \"%s\": %m"
 msgstr "n'a pas pu fermer le fichier « %s » : %m"
@@ -103,17 +81,10 @@
 "résultats ci-dessous sont incorrects, et l'installation de PostgreSQL\n"
 "est incompatible avec ce répertoire des données."
 
-<<<<<<< HEAD
-#: ../../common/controldata_utils.c:230 ../../common/file_utils.c:70
-#: ../../common/file_utils.c:347 ../../common/file_utils.c:406
-#: ../../common/file_utils.c:480 ../../fe_utils/recovery_gen.c:140
-#: parsexlog.c:312
-=======
 #: ../../common/controldata_utils.c:230 ../../common/file_utils.c:69
 #: ../../common/file_utils.c:370 ../../common/file_utils.c:428
 #: ../../common/file_utils.c:502 ../../fe_utils/recovery_gen.c:141
 #: parsexlog.c:333
->>>>>>> 3d6a8289
 #, c-format
 msgid "could not open file \"%s\": %m"
 msgstr "n'a pas pu ouvrir le fichier « %s » : %m"
@@ -123,13 +94,8 @@
 msgid "could not write file \"%s\": %m"
 msgstr "impossible d'écrire le fichier « %s » : %m"
 
-<<<<<<< HEAD
-#: ../../common/controldata_utils.c:268 ../../common/file_utils.c:418
-#: ../../common/file_utils.c:488
-=======
 #: ../../common/controldata_utils.c:268 ../../common/file_utils.c:440
 #: ../../common/file_utils.c:510
->>>>>>> 3d6a8289
 #, c-format
 msgid "could not fsync file \"%s\": %m"
 msgstr "n'a pas pu synchroniser sur disque (fsync) le fichier « %s » : %m"
@@ -145,58 +111,34 @@
 msgid "cannot duplicate null pointer (internal error)\n"
 msgstr "ne peut pas dupliquer un pointeur nul (erreur interne)\n"
 
-<<<<<<< HEAD
-#: ../../common/file_utils.c:76
-=======
 #: ../../common/file_utils.c:75
->>>>>>> 3d6a8289
 #, c-format
 msgid "could not synchronize file system for file \"%s\": %m"
 msgstr "n'a pas pu synchroniser sur disque (fsync) le système de fichiers pour le fichier « %s » : %m"
 
-<<<<<<< HEAD
-#: ../../common/file_utils.c:120 ../../common/file_utils.c:566
-=======
 #: ../../common/file_utils.c:123 ../../common/file_utils.c:588
->>>>>>> 3d6a8289
 #: ../../fe_utils/archive.c:86 file_ops.c:417
 #, c-format
 msgid "could not stat file \"%s\": %m"
 msgstr "n'a pas pu tester le fichier « %s » : %m"
 
-<<<<<<< HEAD
-#: ../../common/file_utils.c:130 ../../common/file_utils.c:227
-=======
 #: ../../common/file_utils.c:133 ../../common/file_utils.c:243
->>>>>>> 3d6a8289
 #: ../../fe_utils/option_utils.c:99
 #, c-format
 msgid "this build does not support sync method \"%s\""
 msgstr "cette construction ne supporte pas la méthode de synchronisation « %s »"
 
-<<<<<<< HEAD
-#: ../../common/file_utils.c:151 ../../common/file_utils.c:281 file_ops.c:388
-=======
 #: ../../common/file_utils.c:156 ../../common/file_utils.c:304 file_ops.c:388
->>>>>>> 3d6a8289
 #, c-format
 msgid "could not open directory \"%s\": %m"
 msgstr "n'a pas pu ouvrir le répertoire « %s » : %m"
 
-<<<<<<< HEAD
-#: ../../common/file_utils.c:169 ../../common/file_utils.c:315 file_ops.c:462
-=======
 #: ../../common/file_utils.c:174 ../../common/file_utils.c:338 file_ops.c:462
->>>>>>> 3d6a8289
 #, c-format
 msgid "could not read directory \"%s\": %m"
 msgstr "n'a pas pu lire le répertoire « %s » : %m"
 
-<<<<<<< HEAD
-#: ../../common/file_utils.c:498
-=======
 #: ../../common/file_utils.c:520
->>>>>>> 3d6a8289
 #, c-format
 msgid "could not rename file \"%s\" to \"%s\": %m"
 msgstr "n'a pas pu renommer le fichier « %s » en « %s » : %m"
@@ -275,22 +217,6 @@
 #, c-format
 msgid "%s must be in range %d..%d"
 msgstr "%s doit être compris entre %d et %d"
-<<<<<<< HEAD
-
-#: ../../fe_utils/option_utils.c:106
-#, c-format
-msgid "unrecognized sync method: %s"
-msgstr "méthode de synchronisation non reconnu : %s"
-
-#: ../../fe_utils/recovery_gen.c:39 ../../fe_utils/recovery_gen.c:50
-#: ../../fe_utils/recovery_gen.c:89 ../../fe_utils/recovery_gen.c:109
-#: ../../fe_utils/recovery_gen.c:168
-#, c-format
-msgid "out of memory"
-msgstr "mémoire épuisée"
-
-#: ../../fe_utils/recovery_gen.c:143
-=======
 
 #: ../../fe_utils/option_utils.c:106
 #, c-format
@@ -305,39 +231,26 @@
 msgstr "mémoire épuisée"
 
 #: ../../fe_utils/recovery_gen.c:144
->>>>>>> 3d6a8289
 #, c-format
 msgid "could not write to file \"%s\": %m"
 msgstr "n'a pas pu écrire dans le fichier « %s » : %m"
 
-<<<<<<< HEAD
-#: ../../fe_utils/recovery_gen.c:152
-=======
 #: ../../fe_utils/recovery_gen.c:153
->>>>>>> 3d6a8289
 #, c-format
 msgid "could not create file \"%s\": %m"
 msgstr "n'a pas pu créer le fichier « %s » : %m"
 
-<<<<<<< HEAD
-#: ../../fe_utils/string_utils.c:434
-=======
 #: ../../fe_utils/recovery_gen.c:215 pg_rewind.c:311
 #, c-format
 msgid "%s"
 msgstr "%s"
 
 #: ../../fe_utils/string_utils.c:587
->>>>>>> 3d6a8289
 #, c-format
 msgid "shell command argument contains a newline or carriage return: \"%s\"\n"
 msgstr "l'argument de la commande shell contient un retour à la ligne ou un retour chariot : « %s »\n"
 
-<<<<<<< HEAD
-#: ../../fe_utils/string_utils.c:607
-=======
 #: ../../fe_utils/string_utils.c:760
->>>>>>> 3d6a8289
 #, c-format
 msgid "database name contains a newline or carriage return: \"%s\"\n"
 msgstr "le nom de la base contient un retour à la ligne ou un retour chariot : « %s »\n"
@@ -417,236 +330,152 @@
 msgid "could not close directory \"%s\": %m"
 msgstr "n'a pas pu fermer le répertoire « %s » : %m"
 
-<<<<<<< HEAD
-#: filemap.c:235
-=======
 #: filemap.c:298
->>>>>>> 3d6a8289
 #, c-format
 msgid "data file \"%s\" in source is not a regular file"
 msgstr "le fichier de données « %s » en source n'est pas un fichier standard"
 
-<<<<<<< HEAD
-#: filemap.c:240 filemap.c:273
-=======
 #: filemap.c:303 filemap.c:336
->>>>>>> 3d6a8289
 #, c-format
 msgid "duplicate source file \"%s\""
 msgstr "fichier source « %s » dupliqué"
 
-<<<<<<< HEAD
-#: filemap.c:328
-=======
 #: filemap.c:391
->>>>>>> 3d6a8289
 #, c-format
 msgid "unexpected page modification for non-regular file \"%s\""
 msgstr "modification inattendue de page pour le fichier non standard « %s »"
 
-<<<<<<< HEAD
-#: filemap.c:682 filemap.c:776
-=======
 #: filemap.c:744 filemap.c:846
->>>>>>> 3d6a8289
 #, c-format
 msgid "unknown file type for \"%s\""
 msgstr "type de fichier inconnu pour « %s »"
 
-<<<<<<< HEAD
-#: filemap.c:709
-=======
 #: filemap.c:779
->>>>>>> 3d6a8289
 #, c-format
 msgid "file \"%s\" is of different type in source and target"
 msgstr "le fichier « %s » a un type différent pour la source et la cible"
 
-<<<<<<< HEAD
-#: filemap.c:781
-=======
 #: filemap.c:851
->>>>>>> 3d6a8289
 #, c-format
 msgid "could not decide what to do with file \"%s\""
 msgstr "n'a pas pu décider que faire avec le fichier « %s » : %m"
 
-#: libpq_source.c:131
+#: libpq_source.c:130
 #, c-format
 msgid "could not clear \"search_path\": %s"
 msgstr "n'a pas pu effacer « search_path » : %s"
 
-#: libpq_source.c:142
+#: libpq_source.c:141
 #, c-format
 msgid "\"full_page_writes\" must be enabled in the source server"
 msgstr "« full_page_writes » doit être activé sur le serveur source"
 
-#: libpq_source.c:153
+#: libpq_source.c:152
 #, c-format
 msgid "could not prepare statement to fetch file contents: %s"
 msgstr "n'a pas pu préparer l'instruction pour récupérer le contenu du fichier : %s"
 
-#: libpq_source.c:172
+#: libpq_source.c:171
 #, c-format
 msgid "error running query (%s) on source server: %s"
 msgstr "erreur lors de l'exécution de la requête (%s) sur le serveur source : %s"
 
-#: libpq_source.c:177
+#: libpq_source.c:176
 #, c-format
 msgid "unexpected result set from query"
 msgstr "ensemble de résultats inattendu provenant de la requête"
 
-#: libpq_source.c:199
+#: libpq_source.c:198
 #, c-format
 msgid "error running query (%s) in source server: %s"
 msgstr "erreur lors de l'exécution de la requête (%s) dans le serveur source : %s"
 
-#: libpq_source.c:220
+#: libpq_source.c:219
 #, c-format
 msgid "unrecognized result \"%s\" for current WAL insert location"
 msgstr "résultat non reconnu « %s » pour l'emplacement d'insertion actuel dans les WAL"
 
-#: libpq_source.c:271
+#: libpq_source.c:270
 #, c-format
 msgid "could not fetch file list: %s"
 msgstr "n'a pas pu récupérer la liste des fichiers : %s"
 
-#: libpq_source.c:276
+#: libpq_source.c:275
 #, c-format
 msgid "unexpected result set while fetching file list"
 msgstr "ensemble de résultats inattendu lors de la récupération de la liste des fichiers"
 
-<<<<<<< HEAD
-#: libpq_source.c:477
-=======
 #: libpq_source.c:476
->>>>>>> 3d6a8289
 #, c-format
 msgid "could not send query: %s"
 msgstr "n'a pas pu envoyer la requête : %s"
 
-<<<<<<< HEAD
-#: libpq_source.c:480
-=======
 #: libpq_source.c:479
->>>>>>> 3d6a8289
 #, c-format
 msgid "could not set libpq connection to single row mode"
 msgstr "n'a pas pu configurer la connexion libpq en mode ligne seule"
 
-<<<<<<< HEAD
-#: libpq_source.c:510
-=======
 #: libpq_source.c:509
->>>>>>> 3d6a8289
 #, c-format
 msgid "unexpected result while fetching remote files: %s"
 msgstr "résultat inattendu lors de la récupération des fichiers cibles : %s"
 
-<<<<<<< HEAD
-#: libpq_source.c:515
-=======
 #: libpq_source.c:514
->>>>>>> 3d6a8289
 #, c-format
 msgid "received more data chunks than requested"
 msgstr "a reçu plus de morceaux de données que demandé"
 
-<<<<<<< HEAD
-#: libpq_source.c:519
-=======
 #: libpq_source.c:518
->>>>>>> 3d6a8289
 #, c-format
 msgid "unexpected result set size while fetching remote files"
 msgstr "taille inattendue de l'ensemble de résultats lors de la récupération des fichiers distants"
 
-<<<<<<< HEAD
-#: libpq_source.c:525
-=======
 #: libpq_source.c:524
->>>>>>> 3d6a8289
 #, c-format
 msgid "unexpected data types in result set while fetching remote files: %u %u %u"
 msgstr "types de données inattendus dans l'ensemble de résultats lors de la récupération des fichiers distants : %u %u %u"
 
-<<<<<<< HEAD
-#: libpq_source.c:533
-=======
 #: libpq_source.c:532
->>>>>>> 3d6a8289
 #, c-format
 msgid "unexpected result format while fetching remote files"
 msgstr "format de résultat inattendu lors de la récupération des fichiers distants"
 
-<<<<<<< HEAD
-#: libpq_source.c:539
-=======
 #: libpq_source.c:538
->>>>>>> 3d6a8289
 #, c-format
 msgid "unexpected null values in result while fetching remote files"
 msgstr "valeurs NULL inattendues dans le résultat lors de la récupération des fichiers distants"
 
-<<<<<<< HEAD
-#: libpq_source.c:543
-=======
 #: libpq_source.c:542
->>>>>>> 3d6a8289
 #, c-format
 msgid "unexpected result length while fetching remote files"
 msgstr "longueur de résultats inattendu lors de la récupération des fichiers distants"
 
-<<<<<<< HEAD
-#: libpq_source.c:576
-=======
 #: libpq_source.c:575
->>>>>>> 3d6a8289
 #, c-format
 msgid "received data for file \"%s\", when requested for \"%s\""
 msgstr "a reçu des données du fichier « %s » alors que « %s » était demandé"
 
-<<<<<<< HEAD
-#: libpq_source.c:580
-=======
 #: libpq_source.c:579
->>>>>>> 3d6a8289
 #, c-format
 msgid "received data at offset %<PRId64> of file \"%s\", when requested for offset %lld"
 msgstr "a reçu des données au décalage %<PRId64> du fichier « %s » alors que le décalage %lld était demandé"
 
-<<<<<<< HEAD
-#: libpq_source.c:592
-=======
 #: libpq_source.c:591
->>>>>>> 3d6a8289
 #, c-format
 msgid "received more than requested for file \"%s\""
 msgstr "a reçu plus que demandé pour le fichier « %s »"
 
-<<<<<<< HEAD
-#: libpq_source.c:605
-=======
 #: libpq_source.c:604
->>>>>>> 3d6a8289
 #, c-format
 msgid "unexpected number of data chunks received"
 msgstr "nombre de morceaux de données reçus inattendu"
 
-<<<<<<< HEAD
-#: libpq_source.c:648
-=======
 #: libpq_source.c:647
->>>>>>> 3d6a8289
 #, c-format
 msgid "could not fetch remote file \"%s\": %s"
 msgstr "n'a pas pu récupérer le fichier distant « %s » : %s"
 
-<<<<<<< HEAD
-#: libpq_source.c:653
-=======
 #: libpq_source.c:652
->>>>>>> 3d6a8289
 #, c-format
 msgid "unexpected result set while fetching remote file \"%s\""
 msgstr "ensemble de résultats inattendu lors de la récupération du fichier distant « %s »"
@@ -661,11 +490,7 @@
 msgid "size of source file \"%s\" changed concurrently: %d bytes expected, %d copied"
 msgstr "la taille du fichier source « %s » a changé : %d octets attendus, %d copiés"
 
-<<<<<<< HEAD
-#: local_source.c:146
-=======
 #: local_source.c:144
->>>>>>> 3d6a8289
 #, c-format
 msgid "could not seek in source file: %m"
 msgstr "n'a pas pu chercher dans le fichier source : %m"
@@ -891,14 +716,6 @@
 msgid "could not read permissions of directory \"%s\": %m"
 msgstr "n'a pas pu lire les droits du répertoire « %s » : %m"
 
-<<<<<<< HEAD
-#: pg_rewind.c:311
-#, c-format
-msgid "%s"
-msgstr "%s"
-
-=======
->>>>>>> 3d6a8289
 #: pg_rewind.c:314
 #, c-format
 msgid "connected to server"
@@ -919,275 +736,154 @@
 msgid "no rewind required"
 msgstr "pas de retour en arrière requis"
 
-<<<<<<< HEAD
-#: pg_rewind.c:460
-=======
 #: pg_rewind.c:464
->>>>>>> 3d6a8289
 #, c-format
 msgid "rewinding from last common checkpoint at %X/%X on timeline %u"
 msgstr "retour en arrière depuis le dernier checkpoint commun à %X/%X sur la ligne de temps %u"
 
-<<<<<<< HEAD
-#: pg_rewind.c:470
-=======
 #: pg_rewind.c:474
->>>>>>> 3d6a8289
 #, c-format
 msgid "reading source file list"
 msgstr "lecture de la liste des fichiers sources"
 
-<<<<<<< HEAD
-#: pg_rewind.c:474
-=======
 #: pg_rewind.c:478
->>>>>>> 3d6a8289
 #, c-format
 msgid "reading target file list"
 msgstr "lecture de la liste des fichiers cibles"
 
-<<<<<<< HEAD
-#: pg_rewind.c:483
-=======
 #: pg_rewind.c:487
->>>>>>> 3d6a8289
 #, c-format
 msgid "reading WAL in target"
 msgstr "lecture du WAL dans la cible"
 
-<<<<<<< HEAD
-#: pg_rewind.c:504
-=======
 #: pg_rewind.c:508
->>>>>>> 3d6a8289
 #, c-format
 msgid "need to copy %lu MB (total source directory size is %lu MB)"
 msgstr "a besoin de copier %lu Mo (la taille totale du répertoire source est %lu Mo)"
 
-<<<<<<< HEAD
-#: pg_rewind.c:522
-=======
 #: pg_rewind.c:526
->>>>>>> 3d6a8289
 #, c-format
 msgid "syncing target data directory"
 msgstr "synchronisation du répertoire des données cible"
 
-<<<<<<< HEAD
-#: pg_rewind.c:538
-=======
 #: pg_rewind.c:543
->>>>>>> 3d6a8289
 #, c-format
 msgid "Done!"
 msgstr "Terminé !"
 
-<<<<<<< HEAD
-#: pg_rewind.c:618
-=======
 #: pg_rewind.c:623
->>>>>>> 3d6a8289
 #, c-format
 msgid "no action decided for file \"%s\""
 msgstr "aucune action décidée pour le fichier « %s »"
 
-<<<<<<< HEAD
-#: pg_rewind.c:650
-=======
 #: pg_rewind.c:655
->>>>>>> 3d6a8289
 #, c-format
 msgid "source system was modified while pg_rewind was running"
 msgstr "le système source a été modifié alors que pg_rewind était en cours d'exécution"
 
-<<<<<<< HEAD
-#: pg_rewind.c:654
-=======
 #: pg_rewind.c:659
->>>>>>> 3d6a8289
 #, c-format
 msgid "creating backup label and updating control file"
 msgstr "création du fichier backup_label et mise à jour du fichier contrôle"
 
-<<<<<<< HEAD
-#: pg_rewind.c:704
-=======
 #: pg_rewind.c:709
->>>>>>> 3d6a8289
 #, c-format
 msgid "source system was in unexpected state at end of rewind"
 msgstr "le système source était dans un état inattendu en fin de rewind"
 
-<<<<<<< HEAD
-#: pg_rewind.c:736
-=======
 #: pg_rewind.c:741
->>>>>>> 3d6a8289
 #, c-format
 msgid "source and target clusters are from different systems"
 msgstr "les instances source et cible proviennent de systèmes différents"
 
-<<<<<<< HEAD
-#: pg_rewind.c:744
-=======
 #: pg_rewind.c:749
->>>>>>> 3d6a8289
 #, c-format
 msgid "clusters are not compatible with this version of pg_rewind"
 msgstr "les instances ne sont pas compatibles avec cette version de pg_rewind"
 
-<<<<<<< HEAD
-#: pg_rewind.c:754
-=======
 #: pg_rewind.c:759
->>>>>>> 3d6a8289
 #, c-format
 msgid "target server needs to use either data checksums or \"wal_log_hints = on\""
 msgstr "le serveur cible doit soit utiliser les sommes de contrôle sur les données soit avoir wal_log_hints configuré à on"
 
-<<<<<<< HEAD
-#: pg_rewind.c:765
-=======
 #: pg_rewind.c:770
->>>>>>> 3d6a8289
 #, c-format
 msgid "target server must be shut down cleanly"
 msgstr "le serveur cible doit être arrêté proprement"
 
-<<<<<<< HEAD
-#: pg_rewind.c:775
-=======
 #: pg_rewind.c:780
->>>>>>> 3d6a8289
 #, c-format
 msgid "source data directory must be shut down cleanly"
 msgstr "le répertoire de données source doit être arrêté proprement"
 
-<<<<<<< HEAD
-#: pg_rewind.c:822
-=======
 #: pg_rewind.c:827
->>>>>>> 3d6a8289
 #, c-format
 msgid "%*s/%s kB (%d%%) copied"
 msgstr "%*s/%s Ko (%d%%) copiés"
 
-<<<<<<< HEAD
-#: pg_rewind.c:948
-=======
 #: pg_rewind.c:953
->>>>>>> 3d6a8289
 #, c-format
 msgid "could not find common ancestor of the source and target cluster's timelines"
 msgstr "n'a pas pu trouver l'ancêtre commun des lignes de temps des instances source et cible"
 
-<<<<<<< HEAD
-#: pg_rewind.c:989
-=======
 #: pg_rewind.c:994
->>>>>>> 3d6a8289
 #, c-format
 msgid "backup label buffer too small"
 msgstr "tampon du label de sauvegarde trop petit"
 
-<<<<<<< HEAD
-#: pg_rewind.c:1012
-=======
 #: pg_rewind.c:1017
->>>>>>> 3d6a8289
 #, c-format
 msgid "unexpected control file CRC"
 msgstr "CRC inattendu pour le fichier de contrôle"
 
-<<<<<<< HEAD
-#: pg_rewind.c:1024
-=======
 #: pg_rewind.c:1029
->>>>>>> 3d6a8289
 #, c-format
 msgid "unexpected control file size %d, expected %d"
 msgstr "taille %d inattendue du fichier de contrôle, %d attendu"
 
-<<<<<<< HEAD
-#: pg_rewind.c:1034
-=======
 #: pg_rewind.c:1039
->>>>>>> 3d6a8289
 #, c-format
 msgid "invalid WAL segment size in control file (%d byte)"
 msgid_plural "invalid WAL segment size in control file (%d bytes)"
 msgstr[0] "taille invalide du segment WAL dans le fichier de contrôle (%d octet)"
 msgstr[1] "taille invalide du segment WAL dans le fichier de contrôle (%d octets)"
 
-<<<<<<< HEAD
-#: pg_rewind.c:1038
-=======
 #: pg_rewind.c:1043
->>>>>>> 3d6a8289
 #, c-format
 msgid "The WAL segment size must be a power of two between 1 MB and 1 GB."
 msgstr "La taille du segment WAL doit être une puissance de deux comprise entre 1 Mo et 1 Go."
 
-<<<<<<< HEAD
-#: pg_rewind.c:1075 pg_rewind.c:1143
-=======
 #: pg_rewind.c:1080 pg_rewind.c:1148
->>>>>>> 3d6a8289
 #, c-format
 msgid "program \"%s\" is needed by %s but was not found in the same directory as \"%s\""
 msgstr "le programme « %s » est nécessaire pour %s, mais n'a pas été trouvé dans le même répertoire que « %s »"
 
-<<<<<<< HEAD
-#: pg_rewind.c:1078 pg_rewind.c:1146
-=======
 #: pg_rewind.c:1083 pg_rewind.c:1151
->>>>>>> 3d6a8289
 #, c-format
 msgid "program \"%s\" was found by \"%s\" but was not the same version as %s"
 msgstr "le programme « %s » a été trouvé par « %s » mais n'est pas de la même version que %s"
 
-<<<<<<< HEAD
-#: pg_rewind.c:1107
-#, c-format
-msgid "could not read restore_command from target cluster"
-msgstr "n'a pas pu lire restore_command à partir de l'instance cible"
-
-#: pg_rewind.c:1112
-=======
 #: pg_rewind.c:1112
 #, c-format
 msgid "could not read \"restore_command\" from target cluster"
 msgstr "n'a pas pu lire le paramètre « restore_command » à partir de l'instance cible"
 
 #: pg_rewind.c:1117
->>>>>>> 3d6a8289
 #, c-format
 msgid "\"restore_command\" is not set in the target cluster"
 msgstr "« restore_command» n'est pas configuré sur l'instance cible"
 
-<<<<<<< HEAD
-#: pg_rewind.c:1150
-=======
 #: pg_rewind.c:1155
->>>>>>> 3d6a8289
 #, c-format
 msgid "executing \"%s\" for target server to complete crash recovery"
 msgstr "exécution de « %s » pour terminer la restauration après crash du serveur cible"
 
-<<<<<<< HEAD
-#: pg_rewind.c:1188
-=======
 #: pg_rewind.c:1193
->>>>>>> 3d6a8289
 #, c-format
 msgid "postgres single-user mode in target cluster failed"
 msgstr "le mot simple-utilisateur de postgres a échoué pour l'instance cible"
 
-<<<<<<< HEAD
-#: pg_rewind.c:1189
-=======
 #: pg_rewind.c:1194
->>>>>>> 3d6a8289
 #, c-format
 msgid "Command was: %s"
 msgstr "La commande était : %s"
@@ -1229,283 +925,159 @@
 "Les identifiants timeline doivent être plus petits que les enfants des\n"
 "identifiants timeline."
 
-<<<<<<< HEAD
-#: xlogreader.c:619
-=======
 #: xlogreader.c:620
->>>>>>> 3d6a8289
 #, c-format
 msgid "invalid record offset at %X/%X: expected at least %u, got %u"
 msgstr "décalage invalide de l'enregistrement à %X/%X : attendait au moins %u, a eu %u"
 
-<<<<<<< HEAD
-#: xlogreader.c:628
-=======
 #: xlogreader.c:629
->>>>>>> 3d6a8289
 #, c-format
 msgid "contrecord is requested by %X/%X"
 msgstr "« contrecord » est requis par %X/%X"
 
-<<<<<<< HEAD
-#: xlogreader.c:669 xlogreader.c:1134
-=======
 #: xlogreader.c:670 xlogreader.c:1135
->>>>>>> 3d6a8289
 #, c-format
 msgid "invalid record length at %X/%X: expected at least %u, got %u"
 msgstr "longueur invalide de l'enregistrement à %X/%X : attendait au moins %u, a eu %u"
 
-<<<<<<< HEAD
-#: xlogreader.c:758
-=======
 #: xlogreader.c:759
->>>>>>> 3d6a8289
 #, c-format
 msgid "there is no contrecord flag at %X/%X"
 msgstr "il n'existe pas de drapeau contrecord à %X/%X"
 
-<<<<<<< HEAD
-#: xlogreader.c:771
-=======
 #: xlogreader.c:772
->>>>>>> 3d6a8289
 #, c-format
 msgid "invalid contrecord length %u (expected %lld) at %X/%X"
 msgstr "longueur %u invalide du contrecord (%lld attendu) à %X/%X"
 
-<<<<<<< HEAD
-#: xlogreader.c:1142
-=======
 #: xlogreader.c:1143
->>>>>>> 3d6a8289
 #, c-format
 msgid "invalid resource manager ID %u at %X/%X"
 msgstr "identifiant du gestionnaire de ressources invalide %u à %X/%X"
 
-<<<<<<< HEAD
-#: xlogreader.c:1155 xlogreader.c:1171
-=======
 #: xlogreader.c:1156 xlogreader.c:1172
->>>>>>> 3d6a8289
 #, c-format
 msgid "record with incorrect prev-link %X/%X at %X/%X"
 msgstr "enregistrement avec prev-link %X/%X incorrect à %X/%X"
 
-<<<<<<< HEAD
-#: xlogreader.c:1209
-=======
 #: xlogreader.c:1210
->>>>>>> 3d6a8289
 #, c-format
 msgid "incorrect resource manager data checksum in record at %X/%X"
 msgstr ""
 "somme de contrôle des données du gestionnaire de ressources incorrecte à\n"
 "l'enregistrement %X/%X"
 
-<<<<<<< HEAD
-#: xlogreader.c:1243
-=======
 #: xlogreader.c:1244
->>>>>>> 3d6a8289
 #, c-format
 msgid "invalid magic number %04X in WAL segment %s, LSN %X/%X, offset %u"
 msgstr "numéro magique invalide %04X dans le segment WAL %s, LSN %X/%X, décalage %u"
 
-<<<<<<< HEAD
-#: xlogreader.c:1258 xlogreader.c:1300
-=======
 #: xlogreader.c:1259 xlogreader.c:1301
->>>>>>> 3d6a8289
 #, c-format
 msgid "invalid info bits %04X in WAL segment %s, LSN %X/%X, offset %u"
 msgstr "bits d'information %04X invalides dans le segment WAL %s, LSN %X/%X, décalage %u"
 
-<<<<<<< HEAD
-#: xlogreader.c:1274
-=======
 #: xlogreader.c:1275
->>>>>>> 3d6a8289
 #, c-format
 msgid "WAL file is from different database system: WAL file database system identifier is %<PRIu64>, pg_control database system identifier is %<PRIu64>"
 msgstr "Le fichier WAL provient d'une instance différente : l'identifiant système de la base dans le fichier WAL est %<PRIu64>, alors que l'identifiant système de la base dans pg_control est %<PRIu64>"
 
-<<<<<<< HEAD
-#: xlogreader.c:1282
-=======
 #: xlogreader.c:1283
->>>>>>> 3d6a8289
 #, c-format
 msgid "WAL file is from different database system: incorrect segment size in page header"
 msgstr "Le fichier WAL provient d'une instance différente : taille invalide du segment dans l'en-tête de page"
 
-<<<<<<< HEAD
-#: xlogreader.c:1288
-=======
 #: xlogreader.c:1289
->>>>>>> 3d6a8289
 #, c-format
 msgid "WAL file is from different database system: incorrect XLOG_BLCKSZ in page header"
 msgstr "Le fichier WAL provient d'une instance différente : XLOG_BLCKSZ incorrect dans l'en-tête de page"
 
-<<<<<<< HEAD
-#: xlogreader.c:1320
-=======
 #: xlogreader.c:1321
->>>>>>> 3d6a8289
 #, c-format
 msgid "unexpected pageaddr %X/%X in WAL segment %s, LSN %X/%X, offset %u"
 msgstr "pageaddr %X/%X inattendue dans le journal de transactions %s, LSN %X/%X, segment %u"
 
-<<<<<<< HEAD
-#: xlogreader.c:1346
-=======
 #: xlogreader.c:1347
->>>>>>> 3d6a8289
 #, c-format
 msgid "out-of-sequence timeline ID %u (after %u) in WAL segment %s, LSN %X/%X, offset %u"
 msgstr "identifiant timeline %u hors de la séquence (après %u) dans le segment WAL %s, LSN %X/%X, décalage %u"
 
-<<<<<<< HEAD
-#: xlogreader.c:1749
-=======
 #: xlogreader.c:1759
->>>>>>> 3d6a8289
 #, c-format
 msgid "out-of-order block_id %u at %X/%X"
 msgstr "block_id %u désordonné à %X/%X"
 
-<<<<<<< HEAD
-#: xlogreader.c:1773
-=======
 #: xlogreader.c:1783
->>>>>>> 3d6a8289
 #, c-format
 msgid "BKPBLOCK_HAS_DATA set, but no data included at %X/%X"
 msgstr "BKPBLOCK_HAS_DATA configuré, mais aucune donnée inclus à %X/%X"
 
-<<<<<<< HEAD
-#: xlogreader.c:1780
-=======
 #: xlogreader.c:1790
->>>>>>> 3d6a8289
 #, c-format
 msgid "BKPBLOCK_HAS_DATA not set, but data length is %u at %X/%X"
 msgstr "BKPBLOCK_HAS_DATA non configuré, mais la longueur des données est %u à %X/%X"
 
-<<<<<<< HEAD
-#: xlogreader.c:1816
-=======
 #: xlogreader.c:1826
->>>>>>> 3d6a8289
 #, c-format
 msgid "BKPIMAGE_HAS_HOLE set, but hole offset %u length %u block image length %u at %X/%X"
 msgstr "BKPIMAGE_HAS_HOLE activé, mais décalage trou %u longueur %u longueur image bloc %u à %X/%X"
 
-<<<<<<< HEAD
-#: xlogreader.c:1832
-=======
 #: xlogreader.c:1842
->>>>>>> 3d6a8289
 #, c-format
 msgid "BKPIMAGE_HAS_HOLE not set, but hole offset %u length %u at %X/%X"
 msgstr "BKPIMAGE_HAS_HOLE désactivé, mais décalage trou %u longueur %u à %X/%X"
 
-<<<<<<< HEAD
-#: xlogreader.c:1846
-=======
 #: xlogreader.c:1856
->>>>>>> 3d6a8289
 #, c-format
 msgid "BKPIMAGE_COMPRESSED set, but block image length %u at %X/%X"
 msgstr "BKPIMAGE_COMPRESSED configuré, mais la longueur de l'image du bloc est %u à %X/%X"
 
-<<<<<<< HEAD
-#: xlogreader.c:1861
-=======
 #: xlogreader.c:1871
->>>>>>> 3d6a8289
 #, c-format
 msgid "neither BKPIMAGE_HAS_HOLE nor BKPIMAGE_COMPRESSED set, but block image length is %u at %X/%X"
 msgstr "ni BKPIMAGE_HAS_HOLE ni BKPIMAGE_COMPRESSED configuré, mais la longueur de l'image du bloc est %u à %X/%X"
 
-<<<<<<< HEAD
-#: xlogreader.c:1877
-=======
 #: xlogreader.c:1887
->>>>>>> 3d6a8289
 #, c-format
 msgid "BKPBLOCK_SAME_REL set but no previous rel at %X/%X"
 msgstr "BKPBLOCK_SAME_REL configuré, mais pas de relation précédente à %X/%X"
 
-<<<<<<< HEAD
-#: xlogreader.c:1889
-=======
 #: xlogreader.c:1899
->>>>>>> 3d6a8289
 #, c-format
 msgid "invalid block_id %u at %X/%X"
 msgstr "block_id %u invalide à %X/%X"
 
-<<<<<<< HEAD
-#: xlogreader.c:1956
-=======
 #: xlogreader.c:1966
->>>>>>> 3d6a8289
 #, c-format
 msgid "record with invalid length at %X/%X"
 msgstr "enregistrement de longueur invalide à %X/%X"
 
-<<<<<<< HEAD
-#: xlogreader.c:1982
-=======
 #: xlogreader.c:1992
->>>>>>> 3d6a8289
 #, c-format
 msgid "could not locate backup block with ID %d in WAL record"
 msgstr "n'a pas pu localiser le bloc de sauvegarde d'ID %d dans l'enregistrement WAL"
 
-<<<<<<< HEAD
-#: xlogreader.c:2066
-=======
 #: xlogreader.c:2076
->>>>>>> 3d6a8289
 #, c-format
 msgid "could not restore image at %X/%X with invalid block %d specified"
 msgstr "n'a pas pu restaurer l'image à %X/%X avec le bloc invalide %d indiqué"
 
-<<<<<<< HEAD
-#: xlogreader.c:2073
-=======
 #: xlogreader.c:2083
->>>>>>> 3d6a8289
 #, c-format
 msgid "could not restore image at %X/%X with invalid state, block %d"
 msgstr "n'a pas pu restaurer l'image à %X/%X avec un état invalide, bloc %d"
 
-<<<<<<< HEAD
-#: xlogreader.c:2100 xlogreader.c:2117
-=======
 #: xlogreader.c:2110 xlogreader.c:2127
->>>>>>> 3d6a8289
 #, c-format
 msgid "could not restore image at %X/%X compressed with %s not supported by build, block %d"
 msgstr "n'a pas pu restaurer l'image à %X/%X compressé avec %s, qui est non supporté par le serveur, bloc %d"
 
-<<<<<<< HEAD
-#: xlogreader.c:2126
-=======
 #: xlogreader.c:2136
->>>>>>> 3d6a8289
 #, c-format
 msgid "could not restore image at %X/%X compressed with unknown method, block %d"
 msgstr "n'a pas pu restaurer l'image à %X/%X compressé avec une méthode inconnue, bloc %d"
 
-<<<<<<< HEAD
-#: xlogreader.c:2134
-=======
 #: xlogreader.c:2144
->>>>>>> 3d6a8289
 #, c-format
 msgid "could not decompress image at %X/%X, block %d"
 msgstr "n'a pas pu décompresser l'image à %X/%X, bloc %d"
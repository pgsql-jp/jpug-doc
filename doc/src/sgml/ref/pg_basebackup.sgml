<!--
doc/src/sgml/ref/pg_basebackup.sgml
PostgreSQL documentation
-->

<refentry id="app-pgbasebackup">
 <indexterm zone="app-pgbasebackup">
  <primary>pg_basebackup</primary>
 </indexterm>

 <refmeta>
  <refentrytitle>pg_basebackup</refentrytitle>
  <manvolnum>1</manvolnum>
<!--
  <refmiscinfo>Application</refmiscinfo>
-->
  <refmiscinfo>アプリケーション</refmiscinfo>
 </refmeta>

 <refnamediv>
  <refname>pg_basebackup</refname>
<!--
  <refpurpose>take a base backup of a <productname>PostgreSQL</productname> cluster</refpurpose>
-->
  <refpurpose><productname>PostgreSQL</productname>クラスタのベースバックアップを取得する</refpurpose>
 </refnamediv>

 <refsynopsisdiv>
  <cmdsynopsis>
   <command>pg_basebackup</command>
   <arg rep="repeat"><replaceable>option</></arg>
  </cmdsynopsis>
 </refsynopsisdiv>

 <refsect1>
  <title>
<!--
   Description
-->
説明
  </title>
  <para>
<!--
   <application>pg_basebackup</application> is used to take base backups of
   a running <productname>PostgreSQL</productname> database cluster. These
   are taken without affecting other clients to the database, and can be used
   both for point-in-time recovery (see <xref linkend="continuous-archiving">)
   and as the starting point for a log shipping or streaming replication standby
   servers (see <xref linkend="warm-standby">).
-->
<application>pg_basebackup</application>は、稼動中の<productname>PostgreSQL</productname>のデータベースクラスタのベースバックアップを取るために使用されます。
データベースへの他のクライアントに影響することなく、バックアップが取られます。
またこのバックアップはポイントインタイムリカバリ（<xref linkend="continuous-archiving">参照）とログシッピングやストリーミングレプリケーションスタンバイサーバ用の開始点（<xref linkend="warm-standby">参照）としても使用することができます。
  </para>

  <para>
<!--
   <application>pg_basebackup</application> makes a binary copy of the database
   cluster files, while making sure the system is put in and
   out of backup mode automatically. Backups are always taken of the entire
   database cluster; it is not possible to back up individual databases or
   database objects. For individual database backups, a tool such as
   <xref linkend="APP-PGDUMP"> must be used.
-->
<application>pg_basebackup</application>は、システムをバックアップモードに入れ、また戻すことを自動的に行い、データベースクラスタファイルのバイナリコピーを作成します。
バックアップは常にデータベースクラスタ全体のバックアップを取ります。
個々のデータベースや個々のデータベースオブジェクトをバックアップすることはできません。
個々のデータベースバックアップに関しては<xref linkend="APP-PGDUMP">などのツールを使用しなければなりません。
  </para>

  <para>
<!--
   The backup is made over a regular <productname>PostgreSQL</productname>
   connection, and uses the replication protocol. The connection must be made
   with a superuser or a user having <literal>REPLICATION</literal>
   permissions (see <xref linkend="role-attributes">),
   and <filename>pg_hba.conf</filename> must explicitly permit the replication
   connection. The server must also be configured
   with <xref linkend="guc-max-wal-senders"> set high enough to leave at least
   one session available for the backup.
-->
バックアップは通常の<productname>PostgreSQL</productname>接続を経由して、レプリケーションプロトコルを用いて、作成されます。
この接続はスーパーユーザまたは<literal>REPLICATION</literal>権限（<xref linkend="role-attributes">参照）を持つユーザが確立しなければなりません。
さらにレプリケーション用の接続には<filename>pg_hba.conf</filename>における明示的な権限が許されていなければなりません。
またサーバで<xref linkend="guc-max-wal-senders">を、バックアップ用に少なくとも１つのセッションを残すように十分大きく設定する必要があります。
  </para>

  <para>
<!--
   There can be multiple <command>pg_basebackup</command>s running at the same time, but it is
   better from a performance point of view to take only one backup, and copy
   the result.
-->
同時に<command>pg_basebackup</command>を複数実行することができます。
しかし性能の観点からは、１つのバックアップのみを取り結果をコピーする方が優れています。
  </para>

  <para>
<!--
   <application>pg_basebackup</application> can make a base backup from
   not only the master but also the standby. To take a backup from the standby,
   set up the standby so that it can accept replication connections (that is, set
   <varname>max_wal_senders</> and <xref linkend="guc-hot-standby">,
   and configure <link linkend="auth-pg-hba-conf">host-based authentication</link>).
   You will also need to enable <xref linkend="guc-full-page-writes"> on the master.
-->
<application>pg_basebackup</application>は、マスタからだけではなくスタンバイからもベースバックアップを作成することができます。
スタンバイからバックアップを取得するためには、レプリケーション接続を受け付けられるようにスタンバイを設定してください（つまり<varname>max_wal_senders</>と<xref linkend="guc-hot-standby">を設定し、<link linkend="auth-pg-hba-conf">host-based authentication</link>を設定してください）。
またマスタで<xref linkend="guc-full-page-writes">を有効にする必要があります。
  </para>

  <para>
<!--
   Note that there are some limitations in an online backup from the standby:
-->
スタンバイからのオンラインバックアップではいくつかの制限があることに注意してください。

   <itemizedlist>
    <listitem>
     <para>
<!--
      The backup history file is not created in the database cluster backed up.
-->
バックアップ履歴ファイルはバックアップされるデータベースクラスタ内に作成されません。
     </para>
    </listitem>
    <listitem>
     <para>
<!--
      There is no guarantee that all WAL files required for the backup are archived
      at the end of backup. If you are planning to use the backup for an archive
      recovery and want to ensure that all required files are available at that moment,
      you need to include them into the backup by using <literal>-x</> option.
-->
バックアップの終了時点で、バックアップに必要なすべてのWALファイルがアーカイブされている保証はありません。
アーカイブリカバリ用にこのバックアップを使用する予定で、かつ、その時点で必要なファイルすべてが利用できることを確実にしたい場合、
<literal>-x</>オプションを使用してバックアップに含めなければなりません。
     </para>
    </listitem>
    <listitem>
     <para>
<!--
      If the standby is promoted to the master during online backup, the backup fails.
-->
オンラインバックアップ中にスタンバイがマスタに昇格した場合、バックアップは失敗します。
     </para>
    </listitem>
    <listitem>
     <para>
<!--
      All WAL records required for the backup must contain sufficient full-page writes,
      which requires you to enable <varname>full_page_writes</> on the master and
      not to use a tool like <application>pg_compresslog</> as
      <varname>archive_command</> to remove full-page writes from WAL files.
-->
バックアップに必要なすべてのWALレコードは、必要なだけの完全ページ書き出しを含んでいなければなりません。
つまりこれは、マスタで<varname>full_page_writes</>を有効にし、<varname>archive_command</>としてWALファイルから完全ページ書き出しを取り除く<application>pg_compresslog</>のようなツールを使用しないことが要求されます。
     </para>
    </listitem>
   </itemizedlist>
  </para>
 </refsect1>

 <refsect1>
<!--
  <title>Options</title>
-->
  <title>オプション</title>

   <para>
<!--
    The following command-line options control the location and format of the
    output.
-->
以下のコマンドラインオプションは出力の場所と書式を制御します。

    <variablelist>
     <varlistentry>
      <term><option>-D <replaceable class="parameter">directory</replaceable></option></term>
      <term><option>--pgdata=<replaceable class="parameter">directory</replaceable></option></term>
      <listitem>
       <para>
<!--
        Directory to write the output to.
        <application>pg_basebackup</application> will create the directory and
        any parent directories if necessary.  The directory may already exist,
        but it is an error if the directory already exists and is not empty.
-->
出力を書き出すディレクトリです。
<application>pg_basebackup</application>は必要ならば、このディレクトリとその親ディレクトリすべてを作成します。
ディレクトリはすでに存在してもかまいませんが、存在しかつ空でない場合はエラーになります。
       </para>
       <para>
<!--
        When the backup is in tar mode, and the directory is specified as
        <literal>-</literal> (dash), the tar file will be written to
        <literal>stdout</literal>.
-->
バックアップがtarモードであり、かつ、指定したディレクトリが<literal>-</literal>（ダッシュ）の場合、tarファイルは<literal>stdout</literal>に書き出されます。
       </para>
       <para>
<!--
        This option is required.
-->
このオプションは必須です。
       </para>
      </listitem>
     </varlistentry>

     <varlistentry>
      <term><option>-F <replaceable class="parameter">format</replaceable></option></term>
      <term><option>--format=<replaceable class="parameter">format</replaceable></option></term>
      <listitem>
       <para>
<!--
        Selects the format for the output. <replaceable>format</replaceable>
        can be one of the following:
-->
出力形式を選択します。
<replaceable>format</replaceable>には以下のいずれかを取ることができます。

        <variablelist>
         <varlistentry>
          <term><literal>p</literal></term>
          <term><literal>plain</literal></term>
          <listitem>
           <para>
<!--
            Write the output as plain files, with the same layout as the
            current data directory and tablespaces. When the cluster has
            no additional tablespaces, the whole database will be placed in
            the target directory. If the cluster contains additional
            tablespaces, the main data directory will be placed in the
            target directory, but all other tablespaces will be placed
            in the same absolute path as they have on the server.
-->
普通のファイルとして、現在のデータディレクトリとテーブル空間と同じレイアウトで、出力を書き出します。
クラスタがテーブル空間を追加で持たない場合、データベース全体が指定したディレクトリに格納されます。
クラスタが追加のテーブル空間を持つ場合は、主データディレクトリは指定したディレクトリ内に格納されますが、他のテーブル空間はすべて、サーバ上の同じ絶対パスに格納されます。
           </para>
           <para>
<!--
            This is the default format.
-->
これがデフォルトの書式です。
           </para>
          </listitem>
         </varlistentry>

         <varlistentry>
          <term><literal>t</literal></term>
          <term><literal>tar</literal></term>
          <listitem>
           <para>
<!--
            Write the output as tar files in the target directory. The main
            data directory will be written to a file named
            <filename>base.tar</filename>, and all other tablespaces will
            be named after the tablespace OID.
-->
指定したディレクトリ内にtarファイルとして出力を書き出します。
主データディレクトリは<filename>base.tar</filename>という名前のファイルに書き出され、他のテーブル空間はすべてテーブル空間のOIDに因んだ名前のファイルに書き出されます。
            </para>
           <para>
<!--
            If the value <literal>-</literal> (dash) is specified as
            target directory, the tar contents will be written to
            standard output, suitable for piping to for example
            <productname>gzip</productname>. This is only possible if
            the cluster has no additional tablespaces.
-->
対象ディレクトリとして<literal>-</literal>（ダッシュ）という値が指定された場合、tarの内容は標準出力に書き出されます。
これは例えば<productname>gzip</productname>へのパイプ処理に適しています。
これはクラスタが追加テーブル空間を持たない場合のみ行うことができます。
           </para>
           </listitem>
         </varlistentry>
        </variablelist></para>
      </listitem>
     </varlistentry>

     <varlistentry>
      <term><option>-r <replaceable class="parameter">rate</replaceable></option></term>
      <term><option>--max-rate=<replaceable class="parameter">rate</replaceable></option></term>
      <listitem>
       <para>
<!--
        The maximum transfer rate of data transferred from the server.  Values are
        in kilobytes per second.  Use a suffix of <literal>M</> to indicate megabytes
        per second.  A suffix of <literal>k</> is also accepted, and has no effect.
        Valid values are between 32 kilobytes per second and 1024 megabytes per second.
-->
サーバから転送されるデータの最大転送速度です。
値は秒あたりのキロバイト数です。
添字<literal>M</>を使うと秒あたりのメガバイト数を指定できます。
添字<literal>k</>を使うこともできますが、効果はありません。
有効な値は秒あたり32キロバイトから秒あたり1024メガバイトまでです。
       </para>
       <para>
<!--
        The purpose is to limit the impact of <application>pg_basebackup</application>
        on the running server.
-->
この目的は、実行中のサーバに対する<application>pg_basebackup</application>の影響を制限することです。
       </para>
       <para>
<!--
        This option always affects transfer of the data directory. Transfer of
        WAL files is only affected if the collection method is <literal>fetch</literal>.
-->
このオプションはデータディレクトリの転送に対しては、常に影響があります。
WALファイルの転送については、収集方法が<literal>fetch</literal>の場合にのみ影響があります。
       </para>
      </listitem>
     </varlistentry>

     <varlistentry>
      <term><option>-R</option></term>
      <term><option>--write-recovery-conf</option></term>
      <listitem>

       <para>
<!--
        Write a minimal <filename>recovery.conf</filename> in the output directory (or into
        the base archive file when using tar format) to ease setting
        up a standby server.
--> 
スタンバイサーバの設定を容易にするために、出力ディレクトリ（tar形式の場合はベースアーカイブファイルの中）に最低限の<filename>recovery.conf</filename>を書き出します。
       </para>

      </listitem>
     </varlistentry>

     <varlistentry>
      <term><option>-T <replaceable class="parameter">olddir</replaceable>=<replaceable class="parameter">newdir</replaceable></option></term>
      <term><option>--tablespace-mapping=<replaceable class="parameter">olddir</replaceable>=<replaceable class="parameter">newdir</replaceable></option></term>
      <listitem>
       <para>
<!--
        Relocate the tablespace in directory <replaceable>olddir</replaceable>
        to <replaceable>newdir</replaceable> during the backup.  To be
        effective, <replaceable>olddir</replaceable> must exactly match the
        path specification of the tablespace as it is currently defined.  (But
        it is not an error if there is no tablespace
        in <replaceable>olddir</replaceable> contained in the backup.)
        Both <replaceable>olddir</replaceable>
        and <replaceable>newdir</replaceable> must be absolute paths.  If a
        path happens to contain a <literal>=</literal> sign, escape it with a
        backslash.  This option can be specified multiple times for multiple
        tablespaces.  See examples below.
--> 
ディレクトリ<replaceable>olddir</replaceable>にあるテーブル空間を、バックアップ中に<replaceable>newdir</replaceable>に再配置します。
これが有効であるためには、<replaceable>olddir</replaceable>が、現在のテーブル空間のパス定義と完全に一致している必要があります(ただし、バックアップに含まれる<replaceable>olddir</replaceable>内にテーブル空間がなくてもエラーにはなりません)。
<replaceable>olddir</replaceable>と<replaceable>newdir</replaceable>はいずれも絶対パスでなければなりません。
パス名に<literal>=</literal>記号が含まれるときは、バックスラッシュでエスケープしてください。
このオプションは、複数のテーブル空間に対して複数回指定することができます。
以下の例を参照してください。
       </para>

       <para>
<!--
        If a tablespace is relocated in this way, the symbolic links inside
        the main data directory are updated to point to the new location.  So
        the new data directory is ready to be used for a new server instance
        with all tablespaces in the updated locations.
--> 
この方法でテーブル空間を再配置すると、メインのデータディレクトリ内のシンボリックリンクは、新しい場所を指すように更新されます。
このため、新しいデータディレクトリは、すべてのテーブル空間が更新された場所にあり、新しいサーバインスタンスがすぐに使える状態になっています。
        </para>
      </listitem>
     </varlistentry>

     <varlistentry>
      <term><option>--xlogdir=<replaceable class="parameter">xlogdir</replaceable></option></term>
      <listitem>
       <para>
<<<<<<< HEAD
=======
<!--
>>>>>>> de74b4ab
        Specifies the location for the transaction log directory.
        <replaceable>xlogdir</replaceable> must be an absolute path.
        The transaction log directory can only be specified when
        the backup is in plain mode.
--> 
トランザクションログのディレクトリの場所を指定します。
<replaceable>xlogdir</replaceable>は絶対パスでなければなりません。
トランザクションログのディレクトリは、バックアップがplainモードの場合にのみ指定できます。
       </para>
      </listitem>
     </varlistentry>

     <varlistentry>
      <term><option>-x</option></term>
      <term><option>--xlog</option></term>
      <listitem>
       <para>
<!--
        Using this option is equivalent of using <literal>-X</literal> with
        method <literal>fetch</literal>.
-->
このオプションの使用は、<literal>fetch</literal>方式の<literal>-X</literal>の使用と同一です。
       </para>
      </listitem>
     </varlistentry>

     <varlistentry>
      <term><option>-X <replaceable class="parameter">method</replaceable></option></term>
      <term><option>--xlog-method=<replaceable class="parameter">method</replaceable></option></term>
      <listitem>
       <para>
<!--
        Includes the required transaction log files (WAL files) in the
        backup. This will include all transaction logs generated during
        the backup. If this option is specified, it is possible to start
        a postmaster directly in the extracted directory without the need
        to consult the log archive, thus making this a completely standalone
        backup.
-->
必要なトランザクションログファイル（WALファイル）をバックアップに含めます。
これはバックアップ中に生成されたトランザクションログをすべて含みます。
このオプションが指定された場合、ログアーカイブを考慮することなく展開したディレクトリ内でそのままpostmasterを起動することができます。
つまりこれは完全なスタンドアローンバックアップを作成します。
       </para>
       <para>
<!--
        The following methods for collecting the transaction logs are
        supported:
-->
以下のトランザクションログを収集するための方法がサポートされます。

        <variablelist>
         <varlistentry>
          <term><literal>f</literal></term>
          <term><literal>fetch</literal></term>
          <listitem>
           <para>
<!--
            The transaction log files are collected at the end of the backup.
            Therefore, it is necessary for the
            <xref linkend="guc-wal-keep-segments"> parameter to be set high
             enough that the log is not removed before the end of the backup.
             If the log has been rotated when it's time to transfer it, the
             backup will fail and be unusable.
-->
トランザクションログファイルはバックアップの最後に収集されます。
したがって、<xref linkend="guc-wal-keep-segments">パラメータを、バックアップの最後までログが削除されない程度に十分大きくする必要があります。
ログの転送時点でそのログがローテートされていた場合、バックアップは失敗し、使用することができません。
           </para>
          </listitem>
         </varlistentry>

         <varlistentry>
          <term><literal>s</literal></term>
          <term><literal>stream</literal></term>
          <listitem>
           <para>
<!--
            Stream the transaction log while the backup is created. This will
            open a second connection to the server and start streaming the
            transaction log in parallel while running the backup. Therefore,
            it will use up two slots configured by the
            <xref linkend="guc-max-wal-senders"> parameter. As long as the
             client can keep up with transaction log received, using this mode
             requires no extra transaction logs to be saved on the master.
-->
バックアップを作成する時にトランザクションログをストリームします。
これは第二のサーバ接続を開き、バックアップを実行している間、並行してトランザクションログのストリーミングを始めます。
したがって、これは<xref linkend="guc-max-wal-senders">で設定されるスロットを２つ使用します。
クライアントが受け取ったトランザクションログに追従している限り、このモードを使用すれば、マスタ上に余分に保管されるトランザクションログは必要ありません。
           </para>
          </listitem>
         </varlistentry>
        </variablelist>
       </para>
      </listitem>
     </varlistentry>

     <varlistentry>
      <term><option>-z</option></term>
      <term><option>--gzip</option></term>
      <listitem>
       <para>
<!--
        Enables gzip compression of tar file output, with the default
        compression level. Compression is only available when using
        the tar format.
-->
tarファイル出力のデフォルトの圧縮レベルによるgzip圧縮を有効にします。
tarファイルを生成する場合のみ圧縮を利用することができます。
       </para>
      </listitem>
     </varlistentry>

     <varlistentry>
      <term><option>-Z <replaceable class="parameter">level</replaceable></option></term>
      <term><option>--compress=<replaceable class="parameter">level</replaceable></option></term>
      <listitem>
       <para>
<!--
        Enables gzip compression of tar file output, and specifies the
        compression level (1 through 9, 9 being best
        compression). Compression is only available when using the tar
        format.
-->
tarファイル出力のgzip圧縮を有効にします。
また圧縮レベル（1から9まで。9が最高の圧縮レベル）を指定します。
tarファイルを生成する場合のみ圧縮を利用することができます。
       </para>
      </listitem>
     </varlistentry>
    </variablelist>
   </para>
   <para>
<!--
    The following command-line options control the generation of the
    backup and the running of the program.
-->
以下のコマンドラインオプションはバックアップの生成とこのプログラムの実行を制御します。

    <variablelist>
     <varlistentry>
      <term><option>-c <replaceable class="parameter">fast|spread</replaceable></option></term>
      <term><option>--checkpoint=<replaceable class="parameter">fast|spread</replaceable></option></term>
      <listitem>
       <para>
<!--
        Sets checkpoint mode to fast or spread (default) (see <xref linkend="backup-lowlevel-base-backup">).
-->
チェックポイントモードをfastまたはspread（デフォルト）に設定します(<xref linkend="backup-lowlevel-base-backup">を参照してください)。
       </para>
      </listitem>
     </varlistentry>

     <varlistentry>
      <term><option>-l <replaceable class="parameter">label</replaceable></option></term>
      <term><option>--label=<replaceable class="parameter">label</replaceable></option></term>
      <listitem>
       <para>
<!--
        Sets the label for the backup. If none is specified, a default value of
        <quote><literal>pg_basebackup base backup</literal></quote> will be used.
-->
バックアップのラベルを設定します。
何も指定がない場合、<quote><literal>pg_basebackup base backup</literal></quote>というデフォルト値が使用されます。
       </para>
      </listitem>
     </varlistentry>

     <varlistentry>
      <term><option>-P</option></term>
      <term><option>--progress</option></term>
      <listitem>
       <para>
<!--
        Enables progress reporting. Turning this on will deliver an approximate
        progress report during the backup. Since the database may change during
        the backup, this is only an approximation and may not end at exactly
        <literal>100%</literal>. In particular, when WAL log is included in the
        backup, the total amount of data cannot be estimated in advance, and
        in this case the estimated target size will increase once it passes the
        total estimate without WAL.
-->
進行状況報告を有効にします。
これを有効にすると、バックアップ中におおよその進行状況が報告されます。
データベースはバックアップ中に変更があるかもしれませんので、これはおおよそでしかなくちょうど<literal>100%</literal>では終わらないかもしれません。
特に、WALログがバックアップに含まれる場合、データ総量は前もって予測することはできません。
このためこの場合、推定対象容量はWALなしの総推定量を過ぎた後増加します。
       </para>
       <para>
<!--
        When this is enabled, the backup will start by enumerating the size of
        the entire database, and then go back and send the actual contents.
        This may make the backup take slightly longer, and in particular it
        will take longer before the first data is sent.
-->
これが有効な場合、バックアップはまずデータベース全体容量を計算し、その後バックアップに戻り、実際の内容を送信します。
バックアップに要する時間は少し長くなるかもしれません。特に最初のデータが送られるようになるまでの時間がより長くなります。
       </para>
      </listitem>
     </varlistentry>

     <varlistentry>
      <term><option>-v</option></term>
      <term><option>--verbose</option></term>
      <listitem>
       <para>
<!--
        Enables verbose mode. Will output some extra steps during startup and
        shutdown, as well as show the exact file name that is currently being
        processed if progress reporting is also enabled.
-->
冗長モードを有効にします。
開始時および終了段階でいくつか追加の段階が出力されます。
また進行状況報告も有効な場合、現在処理中のファイル名も正しく出力されます。
       </para>
      </listitem>
     </varlistentry>

    </variablelist>
   </para>

   <para>
<!--
    The following command-line options control the database connection parameters.
-->
以下のオプションはデータベース接続パラメータを制御します。

    <variablelist>
     <varlistentry>
      <term><option>-d <replaceable class="parameter">connstr</replaceable></option></term>
      <term><option>--dbname=<replaceable class="parameter">connstr</replaceable></option></term>
      <listitem>
       <para>
<!--
        Specifies parameters used to connect to the server, as a connection
        string. See <xref linkend="libpq-connstring"> for more information.
-->
サーバとの接続のために使用するパラメータを、接続文字列として指定します。
詳細については<xref linkend="libpq-connstring">を参照してください。
       </para>
       <para>
<!--
        The option is called <literal>&#045;-dbname</> for consistency with other
        client applications, but because <application>pg_basebackup</application>
        doesn't connect to any particular database in the cluster, database
        name in the connection string will be ignored.
-->
このオプションは他のクライアントアプリケーションとの整合性のために<literal>--dbname</>と呼ばれます。
しかし、<application>pg_basebackup</application>はクラスタ内の何らかの特定のデータベースに接続しませんので、接続文字列内のデータベース名は無視されます。
       </para>
      </listitem>
     </varlistentry>

     <varlistentry>
      <term><option>-h <replaceable class="parameter">host</replaceable></option></term>
      <term><option>--host=<replaceable class="parameter">host</replaceable></option></term>
      <listitem>
       <para>
<!--
        Specifies the host name of the machine on which the server is
        running.  If the value begins with a slash, it is used as the
        directory for the Unix domain socket. The default is taken
        from the <envar>PGHOST</envar> environment variable, if set,
        else a Unix domain socket connection is attempted.
-->
サーバが稼働しているマシンのホスト名を指定します。
この値がスラッシュから始まる場合、Unixドメインソケット用のディレクトリとして使用されます。
デフォルトは、設定されていれば環境変数<envar>PGHOST</envar>から取得されます。
設定されていなければ、Unixドメインソケット接続とみなされます。
       </para>
      </listitem>
     </varlistentry>

     <varlistentry>
      <term><option>-p <replaceable class="parameter">port</replaceable></option></term>
      <term><option>--port=<replaceable class="parameter">port</replaceable></option></term>
      <listitem>
       <para>
<!--
        Specifies the TCP port or local Unix domain socket file
        extension on which the server is listening for connections.
        Defaults to the <envar>PGPORT</envar> environment variable, if
        set, or a compiled-in default.
-->
サーバが接続を監視するTCPポートもしくはローカルUnixドメインソケットファイルの拡張子を指定します。
デフォルトは、設定されている場合、環境変数<envar>PGPORT</envar>の値となります。設定されていなければ、コンパイル時のデフォルト値となります。
       </para>
      </listitem>
     </varlistentry>

     <varlistentry>
      <term><option>-s <replaceable class="parameter">interval</replaceable></option></term>
      <term><option>--status-interval=<replaceable class="parameter">interval</replaceable></option></term>
      <listitem>
       <para>
<!--
        Specifies the number of seconds between status packets sent back to the
        server. This allows for easier monitoring of the progress from server.
        A value of zero disables the periodic status updates completely,
        although an update will still be sent when requested by the server, to
        avoid timeout disconnect. The default value is 10 seconds.
-->
状態パケットがサーバに返送される間隔を秒単位で指定します。
これにより簡単にサーバから進行状況を監視することができます。
ゼロという値は定期的な状態更新を完全に無効にします。
しかし、タイムアウトによる切断を防止するために、サーバにより要求された場合に更新は送信されます。
デフォルト値は１０秒です。
       </para>
      </listitem>
     </varlistentry>

     <varlistentry>
      <term><option>-U <replaceable>username</replaceable></option></term>
      <term><option>--username=<replaceable class="parameter">username</replaceable></option></term>
      <listitem>
       <para>
<!--
        User name to connect as.
-->
接続ユーザ名です。
       </para>
      </listitem>
     </varlistentry>

     <varlistentry>
      <term><option>-w</></term>
      <term><option>--no-password</></term>
      <listitem>
       <para>
<!--
        Never issue a password prompt.  If the server requires
        password authentication and a password is not available by
        other means such as a <filename>.pgpass</filename> file, the
        connection attempt will fail.  This option can be useful in
        batch jobs and scripts where no user is present to enter a
        password.
-->
パスワードの入力を促しません。
サーバがパスワード認証を必要とし、かつ、<filename>.pgpass</filename>ファイルなどの他の方法が利用できない場合、接続試行は失敗します。
バッチジョブやスクリプトなどパスワードを入力するユーザが存在しない場合にこのオプションは有用かもしれません。
       </para>
      </listitem>
     </varlistentry>

     <varlistentry>
      <term><option>-W</option></term>
      <term><option>--password</option></term>
      <listitem>
       <para>
<!--
        Force <application>pg_basebackup</application> to prompt for a
        password before connecting to a database.
-->
データベースに接続する前に、<application>pg_basebackup</application>は強制的にパスワード入力を促します。
       </para>

       <para>
<!--
        This option is never essential, since
        <application>pg_basebackup</application> will automatically prompt
        for a password if the server demands password authentication.
        However, <application>pg_basebackup</application> will waste a
        connection attempt finding out that the server wants a password.
        In some cases it is worth typing <option>-W</> to avoid the extra
        connection attempt.
-->
サーバがパスワード認証を要求する場合<application>pg_basebackup</application>は自動的にパスワード入力を促しますので、これが重要になることはありません。
しかし、<application>pg_basebackup</application>は、サーバにパスワードが必要かどうかを判断するための接続試行を無駄に行います。
こうした余計な接続試行を防ぐために<option>-W</>の入力が有意となる場合もあります。
       </para>
      </listitem>
     </varlistentry>
    </variablelist>
   </para>

   <para>
<!--
    Other options are also available:
-->
以下のその他のオプションも使用することができます。

    <variablelist>
     <varlistentry>
       <term><option>-V</></term>
       <term><option>--version</></term>
       <listitem>
       <para>
<!--
       Print the <application>pg_basebackup</application> version and exit.
-->
<application>pg_basebackup</application>のバージョンを表示し終了します。
       </para>
       </listitem>
     </varlistentry>

     <varlistentry>
       <term><option>-?</></term>
       <term><option>--help</></term>
       <listitem>
       <para>
<!--
       Show help about <application>pg_basebackup</application> command line
       arguments, and exit.
-->
<application>pg_basebackup</application>コマンドライン引数の使用方法を表示し、終了します。
       </para>
       </listitem>
     </varlistentry>

    </variablelist>
   </para>

 </refsect1>

 <refsect1>
<!--
  <title>Environment</title>
-->
  <title>環境</title>

  <para>
<!--
   This utility, like most other <productname>PostgreSQL</> utilities,
   uses the environment variables supported by <application>libpq</>
   (see <xref linkend="libpq-envars">).
-->
他のほとんどの<productname>PostgreSQL</>ユーティリティと同様このユーティリティは<application>libpq</>でサポートされる環境変数（<xref linkend="libpq-envars">参照）を使用します。
  </para>

 </refsect1>

 <refsect1>
<!--
  <title>Notes</title>
-->
  <title>注意</title>

  <para>
<!--
   The backup will include all files in the data directory and tablespaces,
   including the configuration files and any additional files placed in the
   directory by third parties. But only regular files and directories are
   copied.  Symbolic links (other than those used for tablespaces) and special
   device files are skipped.  (See <xref linkend="protocol-replication"> for
   the precise details.)
-->
このバックアップには、設定ファイルやサードパーティによりディレクトリに格納された追加ファイルを含め、データディレクトリとテーブル空間内のすべてのファイルが含まれます。
しかし、通常ファイルとディレクトリのみがコピーされます。
シンボリックリンク(テーブル空間で利用されているものを除く)および特殊デバイスファイルはスキップされます。
(正確な詳細については<xref linkend="protocol-replication">を参照してください。)
  </para>

  <para>
<!--
   Tablespaces will in plain format by default be backed up to the same path
   they have on the server, unless the
   option <replaceable>&#045;-tablespace-mapping</replaceable> is used.  Without
   this option, running a plain format base backup on the same host as the
   server will not work if tablespaces are in use, because the backup would
   have to be written to the same directory locations as the original
   tablespaces.
-->
オプション<replaceable>--tablespace-mapping</replaceable>が使われなければ、テーブル空間はデフォルトでサーバ上のと同じパスでplain形式でバックアップされます。
このオプションがないと、サーバと同じホスト上でのplain形式のベースバックアップの実行は動作しません、というのは、バックアップを元のテーブル空間と同じディレクトリに書き込まなければならないからです。
  </para>

  <para>
<!--
   <application>pg_basebackup</application> works with servers of the same
   or an older major version, down to 9.1. However, WAL streaming mode (-X
   stream) only works with server version 9.3 and later.
-->
<application>pg_basebackup</application>は同じまたは9.1以降のより古いメジャーバージョンのサーバで動作します。
しかしWALストリーミングモード（-X stream）はバージョン9.3およびそれ以降のサーバでのみ動作します。
  </para>
 </refsect1>

 <refsect1>
<!--
  <title>Examples</title>
-->
  <title>例</title>

  <para>
<!--
   To create a base backup of the server at <literal>mydbserver</literal>
   and store it in the local directory
   <filename>/usr/local/pgsql/data</filename>:
-->
<literal>mydbserver</literal>で稼動するサーバのベースバックアップを作成し、ローカルディレクトリ<filename>/usr/local/pgsql/data</filename>に保管します。
<screen>
<prompt>$</prompt> <userinput>pg_basebackup -h mydbserver -D /usr/local/pgsql/data</userinput>
</screen>
  </para>

  <para>
<!--
   To create a backup of the local server with one compressed
   tar file for each tablespace, and store it in the directory
   <filename>backup</filename>, showing a progress report while running:
-->
各テーブル空間につき圧縮したtarファイルを1つ作成するようにローカルサーバをバックアップし、<filename>backup</filename>ディレクトリに保管します。
同時に実行時に進行状況を表示します。
<screen>
<prompt>$</prompt> <userinput>pg_basebackup -D backup -Ft -z -P</userinput>
</screen>
  </para>

  <para>
<!--
   To create a backup of a single-tablespace local database and compress
   this with <productname>bzip2</productname>:
-->
単一のテーブル空間を持つローカルデータベースのバックアップを作成し、それを<productname>bzip2</productname>で圧縮します。
<screen>
<prompt>$</prompt> <userinput>pg_basebackup -D - -Ft | bzip2 &gt; backup.tar.bz2</userinput>
</screen>
<!--
   (This command will fail if there are multiple tablespaces in the
   database.)
-->
（データベース内に複数のテーブル空間が存在する場合このコマンドは失敗します。）
  </para>

  <para>
<!--
   To create a backup of a local database where the tablespace in
   <filename>/opt/ts</filename> is relocated
   to <filename>./backup/ts</filename>:
-->
<filename>/opt/ts</filename>にあるテーブル空間を<filename>./backup/ts</filename>に再配置してローカルデータベースのバックアップを作成します。
<screen>
<prompt>$</prompt> <userinput>pg_basebackup -D backup/data -T /opt/ts=$(pwd)/backup/ts</userinput>
</screen>
  </para>
 </refsect1>

 <refsect1>
<!--
  <title>See Also</title>
-->
  <title>関連項目</title>

  <simplelist type="inline">
   <member><xref linkend="APP-PGDUMP"></member>
  </simplelist>
 </refsect1>

</refentry><|MERGE_RESOLUTION|>--- conflicted
+++ resolved
@@ -374,10 +374,7 @@
       <term><option>--xlogdir=<replaceable class="parameter">xlogdir</replaceable></option></term>
       <listitem>
        <para>
-<<<<<<< HEAD
-=======
-<!--
->>>>>>> de74b4ab
+<!--
         Specifies the location for the transaction log directory.
         <replaceable>xlogdir</replaceable> must be an absolute path.
         The transaction log directory can only be specified when

--- conflicted
+++ resolved
@@ -138,24 +138,15 @@
       </entry>
       <entry><type>real</type></entry>
       <entry>
-<<<<<<< HEAD
-<!--
-       Returns a number that indicates how similar the first string
-       to the most similar word of the second string. The function searches in
-       the second string a most similar word not a most similar substring.  The
-       range of the result is zero (indicating that the two strings are
-       completely dissimilar) to one (indicating that the first string is
-       identical to one of the words of the second string).
--->
-最初の引数文字列が二番目の文字列の中で最も似ている語に対して、どの程度似ているか表す数値を返します。
-この関数は二番目の文字列の中で、最も似ている部分文字列ではなく，最も似ている語を探します。
-結果の範囲は0（２つの文字列がまったく類似していないことを示す）から1（最初の文字列が二番目の文字列の中の語と同一であることを示す）です。
-=======
+<!--
        Returns a number that indicates the greatest similarity between
        the set of trigrams in the first string and any continuous extent
        of an ordered set of trigrams in the second string.  For details, see
        the explanation below.
->>>>>>> ab5e9caa
+-->
+最初の引数文字列が二番目の文字列の中で最も似ている語に対して、どの程度似ているか表す数値を返します。
+この関数は二番目の文字列の中で、最も似ている部分文字列ではなく，最も似ている語を探します。
+結果の範囲は0（２つの文字列がまったく類似していないことを示す）から1（最初の文字列が二番目の文字列の中の語と同一であることを示す）です。
       </entry>
      </row>
      <row>
@@ -255,21 +246,14 @@
       <entry><type>text</> <literal>&lt;%</literal> <type>text</></entry>
       <entry><type>boolean</type></entry>
       <entry>
-<<<<<<< HEAD
-<!--
-       Returns <literal>true</> if its first argument has the similar word in
-       the second argument and they have a similarity that is greater than the
-       current word similarity threshold set by
-       <varname>pg_trgm.word_similarity_threshold</> parameter.
--->
-最初の引数と似ている語が第二引数の中にあり、かつ類似度が<varname>pg_trgm.similarity_threshold</>パラメータで設定された現在の類似度閾値以上の場合に<literal>true</>を返します。
-=======
+<!--
        Returns <literal>true</literal> if the similarity between the trigram
        set in the first argument and a continuous extent of an ordered trigram
        set in the second argument is greater than the current word similarity
        threshold set by <varname>pg_trgm.word_similarity_threshold</varname>
        parameter.
->>>>>>> ab5e9caa
+-->
+最初の引数と似ている語が第二引数の中にあり、かつ類似度が<varname>pg_trgm.similarity_threshold</>パラメータで設定された現在の類似度閾値以上の場合に<literal>true</>を返します。
       </entry>
      </row>
      <row>
@@ -474,23 +458,16 @@
   WHERE '<replaceable>word</>' &lt;% t
   ORDER BY sml DESC, t;
 </programlisting>
-<<<<<<< HEAD
-<!--
-   This will return all values in the text column that have a word
-   which sufficiently similar to <replaceable>word</>, sorted from best
-   match to worst.  The index will be used to make this a fast operation
-   even over very large data sets.
--->
-これは、<replaceable>word</>に十分似ている語を含むテキスト列中のすべての値を返します。
-結果は、最も似ているものから、最も似ていないものへの順にソートされます。
-このインデックスは、非常に大きなデータ集合に対しても高速な操作ができるようにするために使われます。
-=======
+<!--
    This will return all values in the text column for which there is a
    continuous extent in the corresponding ordered trigram set that is
    sufficiently similar to the trigram set of <replaceable>word</replaceable>,
    sorted from best match to worst.  The index will be used to make this
    a fast operation even over very large data sets.
->>>>>>> ab5e9caa
+-->
+これは、<replaceable>word</>に十分似ている語を含むテキスト列中のすべての値を返します。
+結果は、最も似ているものから、最も似ていないものへの順にソートされます。
+このインデックスは、非常に大きなデータ集合に対しても高速な操作ができるようにするために使われます。
   </para>
 
   <para>

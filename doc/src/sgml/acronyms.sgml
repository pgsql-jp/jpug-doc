<!-- doc/src/sgml/acronyms.sgml -->

<appendix id="acronyms">
<!--
 <title>Acronyms</title>
-->
 <title>頭字語</title>

 <para>
<!--
  This is a list of acronyms commonly used in the <productname>PostgreSQL</productname>
  documentation and in discussions about <productname>PostgreSQL</productname>.
-->
  以下は<productname>PostgreSQL</productname>ドキュメントと、<productname>PostgreSQL</productname>の論議で一般に使用される頭字語の一覧です。

  <variablelist>

   <varlistentry>
    <term><acronym>AM</acronym></term>
    <listitem>
     <para>
      <link linkend="glossary-am">Access Method</link>
     </para>
    </listitem>
   </varlistentry>

   <varlistentry>
    <term><acronym>ANSI</acronym></term>
    <listitem>
     <para>
<!--
      <ulink url="https://en.wikipedia.org/wiki/American_National_Standards_Institute">
      American National Standards Institute</ulink>
-->
      <ulink url="https://en.wikipedia.org/wiki/American_National_Standards_Institute">
      American National Standards Institute（米国規格協会）</ulink>
     </para>
    </listitem>
   </varlistentry>

   <varlistentry>
    <term><acronym>API</acronym></term>
    <listitem>
     <para>
<!--
      <ulink url="https://en.wikipedia.org/wiki/API">Application Programming Interface</ulink>
-->
      <ulink url="https://en.wikipedia.org/wiki/API">Application Programming Interface（エイ・ピー・アイ）</ulink>
     </para>
    </listitem>
   </varlistentry>

   <varlistentry>
    <term><acronym>ASCII</acronym></term>
    <listitem>
     <para>
<!--
      <ulink url="https://en.wikipedia.org/wiki/Ascii">American Standard
      Code for Information Interchange</ulink>
-->
      <ulink url="https://en.wikipedia.org/wiki/Ascii">American Standard
      Code for Information Interchange（情報交換用米国標準コード）</ulink>
     </para>
    </listitem>
   </varlistentry>

   <varlistentry>
    <term><acronym>BKI</acronym></term>
    <listitem>
     <para>
<!--
      <link linkend="bki">Backend Interface</link>
-->
      <link linkend="bki">Backend Interface（バックエンドインタフェース）</link>
     </para>
    </listitem>
   </varlistentry>

   <varlistentry>
    <term><acronym>CA</acronym></term>
    <listitem>
     <para>
<!--
      <ulink url="https://en.wikipedia.org/wiki/Certificate_authority">Certificate Authority</ulink>
-->
      <ulink url="https://en.wikipedia.org/wiki/Certificate_authority">Certificate Authority（認証局）</ulink>
     </para>
    </listitem>
   </varlistentry>

   <varlistentry>
    <term><acronym>CIDR</acronym></term>
    <listitem>
     <para>
<!--
      <ulink
      url="https://en.wikipedia.org/wiki/Classless_Inter-Domain_Routing">Classless
      Inter-Domain Routing</ulink>
-->
      <ulink
      url="https://en.wikipedia.org/wiki/Classless_Inter-Domain_Routing">Classless
      Inter-Domain Routing（クラスレスドメイン間ルーティング）</ulink>
     </para>
    </listitem>
   </varlistentry>

   <varlistentry>
    <term><acronym>CPAN</acronym></term>
    <listitem>
     <para>
<!--
      <ulink url="https://www.cpan.org/">Comprehensive Perl Archive Network</ulink>
-->
      <ulink url="https://www.cpan.org/">Comprehensive Perl Archive Network（シーパン）</ulink>
     </para>
    </listitem>
   </varlistentry>

   <varlistentry>
    <term><acronym>CRL</acronym></term>
    <listitem>
     <para>
<!--
      <ulink
      url="https://en.wikipedia.org/wiki/Certificate_revocation_list">Certificate
      Revocation List</ulink>
-->
      <ulink
      url="https://en.wikipedia.org/wiki/Certificate_revocation_list">Certificate
      Revocation List（証明書失効リスト）</ulink>
     </para>
    </listitem>
   </varlistentry>

   <varlistentry>
    <term><acronym>CSV</acronym></term>
    <listitem>
     <para>
<!--
      <ulink
      url="https://en.wikipedia.org/wiki/Comma-separated_values">Comma
      Separated Values</ulink>
-->
      <ulink
      url="https://en.wikipedia.org/wiki/Comma-separated_values">Comma
      Separated Values（カンマ区切り値）</ulink>
     </para>
    </listitem>
   </varlistentry>

   <varlistentry>
    <term><acronym>CTE</acronym></term>
    <listitem>
     <para>
<!--
      <link linkend="queries-with">Common Table Expression</link>
-->
      <link linkend="queries-with">Common Table Expression（共通テーブル式）</link>
     </para>
    </listitem>
   </varlistentry>

   <varlistentry>
    <term><acronym>CVE</acronym></term>
    <listitem>
     <para>
<!--
      <ulink url="https://cve.mitre.org/">Common Vulnerabilities and Exposures</ulink>
-->
      <ulink url="https://cve.mitre.org/">Common Vulnerabilities and Exposures（共通脆弱性識別子）</ulink>
     </para>
    </listitem>
   </varlistentry>

   <varlistentry>
    <term><acronym>DBA</acronym></term>
    <listitem>
     <para>
<!--
      <ulink
      url="https://en.wikipedia.org/wiki/Database_administrator">Database
      Administrator</ulink>
-->
      <ulink
      url="https://en.wikipedia.org/wiki/Database_administrator">Database
      Administrator（データベース管理者）</ulink>
     </para>
    </listitem>
   </varlistentry>

   <varlistentry>
    <term><acronym>DBI</acronym></term>
    <listitem>
     <para>
<!--
      <ulink url="https://dbi.perl.org/">Database Interface (Perl)</ulink>
-->
      <ulink url="https://dbi.perl.org/">Database Interface (Perl)（[Perlの]データベースインタフェース）</ulink>
     </para>
    </listitem>
   </varlistentry>

   <varlistentry>
    <term><acronym>DBMS</acronym></term>
    <listitem>
     <para>
<!--
      <ulink url="https://en.wikipedia.org/wiki/Dbms">Database Management
      System</ulink>
-->
      <ulink url="https://en.wikipedia.org/wiki/Dbms">Database Management
      System（データベース管理システム）</ulink>
     </para>
    </listitem>
   </varlistentry>

   <varlistentry>
    <term><acronym>DDL</acronym></term>
    <listitem>
     <para>
<!--
      <ulink
      url="https://en.wikipedia.org/wiki/Data_Definition_Language">Data
      Definition Language</ulink>, SQL commands such as <command>CREATE
      TABLE</command>, <command>ALTER USER</command>
-->
      <ulink
      url="https://en.wikipedia.org/wiki/Data_Definition_Language">Data
      Definition Language（データ定義言語）</ulink>、<command>CREATE
      TABLE</command>、<command>ALTER USER</command>などのSQLコマンド
     </para>
    </listitem>
   </varlistentry>

   <varlistentry>
    <term><acronym>DML</acronym></term>
    <listitem>
     <para>
<!--
      <ulink
      url="https://en.wikipedia.org/wiki/Data_Manipulation_Language">Data
      Manipulation Language</ulink>, SQL commands such as <command>INSERT</command>,
      <command>UPDATE</command>, <command>DELETE</command>
-->
      <ulink
      url="https://en.wikipedia.org/wiki/Data_Manipulation_Language">Data
      Manipulation Language（データ操作言語）</ulink>、<command>INSERT</command>、
      <command>UPDATE</command>、<command>DELETE</command>などのSQLコマンド
     </para>
    </listitem>
   </varlistentry>

   <varlistentry>
    <term><acronym>DST</acronym></term>
    <listitem>
     <para>
<!--
      <ulink
      url="https://en.wikipedia.org/wiki/Daylight_saving_time">Daylight
      Saving Time</ulink>
-->
      <ulink
      url="https://en.wikipedia.org/wiki/Daylight_saving_time">Daylight
      Saving Time（夏時間）</ulink>
     </para>
    </listitem>
   </varlistentry>

   <varlistentry>
    <term><acronym>ECPG</acronym></term>
    <listitem>
     <para>
<!--
      <link linkend="ecpg">Embedded C for PostgreSQL</link>
-->
      <link linkend="ecpg">Embedded C for PostgreSQL（PostgreSQL用の組み込みC）</link>
     </para>
    </listitem>
   </varlistentry>

   <varlistentry>
    <term><acronym>ESQL</acronym></term>
    <listitem>
     <para>
<!--
      <ulink url="https://en.wikipedia.org/wiki/Embedded_SQL">Embedded
      SQL</ulink>
-->
      <ulink url="https://en.wikipedia.org/wiki/Embedded_SQL">Embedded
      SQL（組み込みSQL）</ulink>
     </para>
    </listitem>
   </varlistentry>

   <varlistentry>
    <term><acronym>FAQ</acronym></term>
    <listitem>
     <para>
<!--
      <ulink url="https://en.wikipedia.org/wiki/FAQ">Frequently Asked
      Questions</ulink>
-->
      <ulink url="https://en.wikipedia.org/wiki/FAQ">Frequently Asked
      Questions（よくある質問）</ulink>
     </para>
    </listitem>
   </varlistentry>

   <varlistentry>
    <term><acronym>FSM</acronym></term>
    <listitem>
     <para>
<!--
      <link linkend="storage-fsm">Free Space Map</link>
-->
      <link linkend="storage-fsm">Free Space Map（空き領域マップ）</link>
     </para>
    </listitem>
   </varlistentry>

   <varlistentry>
    <term><acronym>GEQO</acronym></term>
    <listitem>
     <para>
<!--
      <link linkend="geqo">Genetic Query Optimizer</link>
-->
      <link linkend="geqo">Genetic Query Optimizer（遺伝的問い合わせオプティマイザ）</link>
     </para>
    </listitem>
   </varlistentry>

   <varlistentry>
    <term><acronym>GIN</acronym></term>
    <listitem>
     <para>
<!--
      <link linkend="gin">Generalized Inverted Index</link>
-->
      <link linkend="gin">Generalized Inverted Index（汎用転置インデックス）</link>
     </para>
    </listitem>
   </varlistentry>

   <varlistentry>
    <term><acronym>GiST</acronym></term>
    <listitem>
     <para>
<!--
      <link linkend="gist">Generalized Search Tree</link>
-->
      <link linkend="gist">Generalized Search Tree（汎用検索ツリー）</link>
     </para>
    </listitem>
   </varlistentry>

   <varlistentry>
    <term><acronym>Git</acronym></term>
    <listitem>
     <para>
      <ulink
      url="https://en.wikipedia.org/wiki/Git_(software)">Git</ulink>
     </para>
    </listitem>
   </varlistentry>

   <varlistentry>
    <term><acronym>GMT</acronym></term>
    <listitem>
     <para>
<!--
      <ulink url="https://en.wikipedia.org/wiki/GMT">Greenwich Mean Time</ulink>
-->
      <ulink url="https://en.wikipedia.org/wiki/GMT">Greenwich Mean Time（グリニッジ標準時）</ulink>
     </para>
    </listitem>
   </varlistentry>

   <varlistentry>
    <term><acronym>GSSAPI</acronym></term>
    <listitem>
     <para>
<!--
      <ulink
      url="https://en.wikipedia.org/wiki/Generic_Security_Services_Application_Program_Interface">Generic
      Security Services Application Programming Interface</ulink>
-->
      <ulink
      url="https://en.wikipedia.org/wiki/Generic_Security_Services_Application_Program_Interface">Generic
      Security Services Application Programming Interface（汎用セキュリティサービスアプリケーションプログラミングインタフェース）</ulink>
     </para>
    </listitem>
   </varlistentry>

   <varlistentry>
    <term><acronym>GUC</acronym></term>
    <listitem>
     <para>
<!--
      <link linkend="config-setting">Grand Unified Configuration</link>,
      the <productname>PostgreSQL</productname> subsystem that handles server configuration
-->
      <link linkend="config-setting">Grand Unified Configuration</link>、
      サーバ構成処理を行う<productname>PostgreSQL</productname>のサブシステム
     </para>
    </listitem>
   </varlistentry>

   <varlistentry>
    <term><acronym>HBA</acronym></term>
    <listitem>
     <para>
<!--
      <link linkend="auth-pg-hba-conf">Host-Based Authentication</link>
-->
      <link linkend="auth-pg-hba-conf">Host-Based Authentication（ホストベース認証）</link>
     </para>
    </listitem>
   </varlistentry>

   <varlistentry>
    <term><acronym>HOT</acronym></term>
    <listitem>
     <para>
<!--
      <link linkend="storage-hot">Heap-Only Tuples</link>
-->
      <link linkend="storage-hot">Heap-Only Tuples（ヒープ専用タプル）</link>
     </para>
    </listitem>
   </varlistentry>

   <varlistentry>
    <term><acronym>IEC</acronym></term>
    <listitem>
     <para>
<!--
      <ulink
      url="https://en.wikipedia.org/wiki/International_Electrotechnical_Commission">International
      Electrotechnical Commission</ulink>
-->
      <ulink
      url="https://en.wikipedia.org/wiki/International_Electrotechnical_Commission">International
      Electrotechnical Commission（国際電気標準会議）</ulink>
     </para>
    </listitem>
   </varlistentry>

   <varlistentry>
    <term><acronym>IEEE</acronym></term>
    <listitem>
     <para>
<!--
      <ulink url="https://standards.ieee.org/">Institute of Electrical and
      Electronics Engineers</ulink>
-->
      <ulink url="https://standards.ieee.org/">Institute of Electrical and
      Electronics Engineers（米国電気電子学会）</ulink>
     </para>
    </listitem>
   </varlistentry>

   <varlistentry>
    <term><acronym>IPC</acronym></term>
    <listitem>
     <para>
<!--
      <ulink
      url="https://en.wikipedia.org/wiki/Inter-process_communication">Inter-Process
      Communication</ulink>
-->
      <ulink
      url="https://en.wikipedia.org/wiki/Inter-process_communication">Inter-Process
      Communication（プロセス間通信）</ulink>
     </para>
    </listitem>
   </varlistentry>

   <varlistentry>
    <term><acronym>ISO</acronym></term>
    <listitem>
     <para>
<!--
      <ulink url="https://www.iso.org/home.html">International Organization for
      Standardization</ulink>
-->
      <ulink url="https://www.iso.org/home.html">International Organization for
      Standardization（国際標準化機構）</ulink>
     </para>
    </listitem>
   </varlistentry>

   <varlistentry>
    <term><acronym>ISSN</acronym></term>
    <listitem>
     <para>
<!--
      <ulink url="https://en.wikipedia.org/wiki/Issn">International Standard
      Serial Number</ulink>
-->
      <ulink url="https://en.wikipedia.org/wiki/Issn">International Standard
      Serial Number（国際標準逐次刊行物番号）</ulink>
     </para>
    </listitem>
   </varlistentry>

   <varlistentry>
    <term><acronym>JDBC</acronym></term>
    <listitem>
     <para>
      <ulink
      url="https://en.wikipedia.org/wiki/Java_Database_Connectivity">Java
      Database Connectivity</ulink>
     </para>
    </listitem>
   </varlistentry>

   <varlistentry>
    <term><acronym>JIT</acronym></term>
    <listitem>
     <para>
      <ulink url="https://en.wikipedia.org/wiki/Just-in-time_compilation">Just-in-Time
      compilation</ulink>
     </para>
    </listitem>
   </varlistentry>

   <varlistentry>
    <term><acronym>JSON</acronym></term>
    <listitem>
     <para>
      <ulink
      url="https://www.json.org">JavaScript Object Notation</ulink>
     </para>
    </listitem>
   </varlistentry>

   <varlistentry>
    <term><acronym>LDAP</acronym></term>
    <listitem>
     <para>
      <ulink
      url="https://en.wikipedia.org/wiki/Lightweight_Directory_Access_Protocol">Lightweight
      Directory Access Protocol</ulink>
     </para>
    </listitem>
   </varlistentry>

   <varlistentry>
    <term><acronym>LSN</acronym></term>
    <listitem>
     <para>
<!--
      <glossterm linkend="glossary-log-sequence-number">Log Sequence Number</glossterm>
-->
<glossterm linkend="glossary-log-sequence-number">Log Sequence Number（ログシーケンス番号）</glossterm>
     </para>
    </listitem>
   </varlistentry>

   <varlistentry>
    <term><acronym>MCF</acronym></term>
    <listitem>
     <para>
<!--
      Most Common Frequency, that is the frequency associated with some
      Most Common Value
-->
Most Common Frequency（最頻値の頻度）、つまり最頻値が現れる頻度
     </para>
    </listitem>
   </varlistentry>

   <varlistentry>
    <term><acronym>MCV</acronym></term>
    <listitem>
     <para>
<!--
      Most Common Value, one of the values appearing most often within a
      particular table column
-->
Most Common Value（最頻値）、特定のテーブル列で最も頻繁に現れる値の1つ
     </para>
    </listitem>
   </varlistentry>

   <varlistentry>
    <term><acronym>MITM</acronym></term>
    <listitem>
     <para>
<!--
      <ulink
      url="https://en.wikipedia.org/wiki/Man-in-the-middle_attack">
      Man-in-the-middle attack</ulink>
-->
      <ulink
      url="https://en.wikipedia.org/wiki/Man-in-the-middle_attack">
      Man-in-the-middle attack（中間者攻撃）</ulink>
     </para>
    </listitem>
   </varlistentry>

   <varlistentry>
    <term><acronym>MSVC</acronym></term>
    <listitem>
     <para>
      <ulink
      url="https://en.wikipedia.org/wiki/Visual_C++"><productname>Microsoft
      Visual C</productname></ulink>
     </para>
    </listitem>
   </varlistentry>

   <varlistentry>
    <term><acronym>MVCC</acronym></term>
    <listitem>
     <para>
<!--
      <link linkend="mvcc">Multi-Version Concurrency Control</link>
-->
      <link linkend="mvcc">Multi-Version Concurrency Control（多版型同時実行制御）</link>
     </para>
    </listitem>
   </varlistentry>

   <varlistentry>
    <term><acronym>NLS</acronym></term>
    <listitem>
     <para>
      <ulink
      url="https://en.wikipedia.org/wiki/Internationalization_and_localization">National
      Language Support</ulink>
     </para>
    </listitem>
   </varlistentry>

   <varlistentry>
    <term><acronym>ODBC</acronym></term>
    <listitem>
     <para>
      <ulink
      url="https://en.wikipedia.org/wiki/Open_Database_Connectivity">Open
      Database Connectivity</ulink>
     </para>
    </listitem>
   </varlistentry>

   <varlistentry>
    <term><acronym>OID</acronym></term>
    <listitem>
     <para>
<!--
      <link linkend="datatype-oid">Object Identifier</link>
-->
      <link linkend="datatype-oid">Object Identifier（オブジェクト識別子）</link>
     </para>
    </listitem>
   </varlistentry>

   <varlistentry>
    <term><acronym>OLAP</acronym></term>
    <listitem>
     <para>
      <ulink url="https://en.wikipedia.org/wiki/Olap">Online Analytical
      Processing</ulink>
     </para>
    </listitem>
   </varlistentry>

   <varlistentry>
    <term><acronym>OLTP</acronym></term>
    <listitem>
     <para>
<!--
      <ulink url="https://en.wikipedia.org/wiki/OLTP">Online Transaction
      Processing</ulink>
-->
      <ulink url="https://en.wikipedia.org/wiki/OLTP">Online Transaction
      Processing（オンライントランザクション処理）</ulink>
     </para>
    </listitem>
   </varlistentry>

   <varlistentry>
    <term><acronym>ORDBMS</acronym></term>
    <listitem>
     <para>
<!--
      <ulink url="https://en.wikipedia.org/wiki/ORDBMS">Object-Relational
      Database Management System</ulink>
-->
      <ulink url="https://en.wikipedia.org/wiki/ORDBMS">Object-Relational
      Database Management System（オブジェクトリレーショナルデータベース管理システム）</ulink>
     </para>
    </listitem>
   </varlistentry>

   <varlistentry>
    <term><acronym>PAM</acronym></term>
    <listitem>
     <para>
<!--
      <ulink
      url="https://en.wikipedia.org/wiki/Pluggable_Authentication_Modules">Pluggable
      Authentication Modules</ulink>
-->
      <ulink
      url="https://en.wikipedia.org/wiki/Pluggable_Authentication_Modules">Pluggable
      Authentication Modules（着脱可能認証モジュール）</ulink>
     </para>
    </listitem>
   </varlistentry>

   <varlistentry>
    <term><acronym>PGSQL</acronym></term>
    <listitem>
     <para>
      <link linkend="postgres"><productname>PostgreSQL</productname></link>
     </para>
    </listitem>
   </varlistentry>

   <varlistentry>
    <term><acronym>PGXS</acronym></term>
    <listitem>
     <para>
<!--
      <link linkend="extend-pgxs"><productname>PostgreSQL</productname> Extension System</link>
-->
      <link linkend="extend-pgxs"><productname>PostgreSQL</productname> Extension System（<productname>PostgreSQL</productname>拡張システム）</link>
     </para>
    </listitem>
   </varlistentry>

   <varlistentry>
    <term><acronym>PID</acronym></term>
    <listitem>
     <para>
<!--
      <ulink url="https://en.wikipedia.org/wiki/Process_identifier">Process Identifier</ulink>
-->
      <ulink url="https://en.wikipedia.org/wiki/Process_identifier">Process Identifier（プロセス識別子）</ulink>
     </para>
    </listitem>
   </varlistentry>

   <varlistentry>
    <term><acronym>PITR</acronym></term>
    <listitem>
     <para>
<!--
      <link linkend="continuous-archiving">Point-In-Time
      Recovery</link> (Continuous Archiving)
-->
      <link linkend="continuous-archiving">Point-In-Time
      Recovery（ポイントインタイムリカバリ）</link>（Continuous Archiving - 継続的アーカイブ）
     </para>
    </listitem>
   </varlistentry>

   <varlistentry>
    <term><acronym>PL</acronym></term>
    <listitem>
     <para>
<!--
      <link linkend="server-programming">Procedural Languages (server-side)</link>
-->
      <link linkend="server-programming">Procedural Languages（手続き言語） （サーバ側）</link>
     </para>
    </listitem>
   </varlistentry>

   <varlistentry>
    <term><acronym>POSIX</acronym></term>
    <listitem>
     <para>
      <ulink url="https://en.wikipedia.org/wiki/POSIX">Portable Operating
      System Interface</ulink>
     </para>
    </listitem>
   </varlistentry>

   <varlistentry>
    <term><acronym>RDBMS</acronym></term>
    <listitem>
     <para>
<!--
      <ulink
      url="https://en.wikipedia.org/wiki/Relational_database_management_system">Relational
      Database Management System</ulink>
-->
      <ulink
      url="https://en.wikipedia.org/wiki/Relational_database_management_system">Relational
      Database Management System（リレーショナルデータベース管理システム）</ulink>
     </para>
    </listitem>
   </varlistentry>

   <varlistentry>
    <term><acronym>RFC</acronym></term>
    <listitem>
     <para>
      <ulink
      url="https://en.wikipedia.org/wiki/Request_for_Comments">Request For
      Comments</ulink>
     </para>
    </listitem>
   </varlistentry>

   <varlistentry>
    <term><acronym>SGML</acronym></term>
    <listitem>
     <para>
<!--
      <ulink url="https://en.wikipedia.org/wiki/SGML">Standard Generalized
      Markup Language</ulink>
-->
      <ulink url="https://en.wikipedia.org/wiki/SGML">Standard Generalized
      Markup Language（標準汎用マークアップ言語）</ulink>
     </para>
    </listitem>
   </varlistentry>

   <varlistentry>
    <term><acronym>SNI</acronym></term>
    <listitem>
     <para>
<!--
      <ulink
      url="https://en.wikipedia.org/wiki/Server_Name_Indication">
       Server Name Indication</ulink>,
      <ulink url="https://datatracker.ietf.org/doc/html/rfc6066#section-3">RFC 6066</ulink>
<<<<<<< HEAD
=======
-->
      <ulink
      url="https://en.wikipedia.org/wiki/Server_Name_Indication">
       Server Name Indication（サーバ名表示）</ulink>,
      <ulink url="https://datatracker.ietf.org/doc/html/rfc6066#section-3">RFC 6066</ulink>
>>>>>>> 32de6336
     </para>
    </listitem>
   </varlistentry>

   <varlistentry>
    <term><acronym>SPI</acronym></term>
    <listitem>
     <para>
<!--
      <link linkend="spi">Server Programming Interface</link>
-->
      <link linkend="spi">Server Programming Interface（サーバプログラミングインタフェース）</link>
     </para>
    </listitem>
   </varlistentry>

   <varlistentry>
    <term><acronym>SP-GiST</acronym></term>
    <listitem>
     <para>
<!--
      <link linkend="spgist">Space-Partitioned Generalized Search Tree</link>
-->
      <link linkend="spgist">Space-Partitioned Generalized Search Tree（空間分割汎用検索ツリー）</link>
     </para>
    </listitem>
   </varlistentry>

   <varlistentry>
    <term><acronym>SQL</acronym></term>
    <listitem>
     <para>
<!--
      <ulink url="https://en.wikipedia.org/wiki/SQL">Structured Query Language</ulink>
-->
      <ulink url="https://en.wikipedia.org/wiki/SQL">Structured Query Language（構造化問い合わせ言語）</ulink>
     </para>
    </listitem>
   </varlistentry>

   <varlistentry>
    <term><acronym>SRF</acronym></term>
    <listitem>
     <para>
<!--
      <link linkend="xfunc-c-return-set">Set-Returning Function</link>
-->
      <link linkend="xfunc-c-return-set">Set-Returning Function（集合を返す関数）</link>
     </para>
    </listitem>
   </varlistentry>

   <varlistentry>
    <term><acronym>SSH</acronym></term>
    <listitem>
     <para>
      <ulink url="https://en.wikipedia.org/wiki/Secure_Shell">Secure
      Shell</ulink>
     </para>
    </listitem>
   </varlistentry>

   <varlistentry>
    <term><acronym>SSL</acronym></term>
    <listitem>
     <para>
      <ulink url="https://en.wikipedia.org/wiki/Secure_Sockets_Layer">Secure Sockets Layer</ulink>
     </para>
    </listitem>
   </varlistentry>

   <varlistentry>
    <term><acronym>SSPI</acronym></term>
    <listitem>
     <para>
      <ulink url="https://msdn.microsoft.com/en-us/library/aa380493%28VS.85%29.aspx">Security
      Support Provider Interface</ulink>
     </para>
    </listitem>
   </varlistentry>

   <varlistentry>
    <term><acronym>SYSV</acronym></term>
    <listitem>
     <para>
      <ulink url="https://en.wikipedia.org/wiki/System_V">Unix System V</ulink>
     </para>
    </listitem>
   </varlistentry>

   <varlistentry>
    <term><acronym>TCP/IP</acronym></term>
    <listitem>
     <para>
      <ulink
      url="https://en.wikipedia.org/wiki/Transmission_Control_Protocol">Transmission
      Control Protocol (TCP) / Internet Protocol (IP)</ulink>
     </para>
    </listitem>
   </varlistentry>

   <varlistentry>
    <term><acronym>TID</acronym></term>
    <listitem>
     <para>
<!--
      <link linkend="datatype-oid">Tuple Identifier</link>
-->
      <link linkend="datatype-oid">Tuple Identifier（タプル識別子）</link>
     </para>
    </listitem>
   </varlistentry>

   <varlistentry>
    <term><acronym>TLS</acronym></term>
    <listitem>
     <para>
      <ulink url="https://en.wikipedia.org/wiki/Transport_Layer_Security">
      Transport Layer Security</ulink>
     </para>
    </listitem>
   </varlistentry>

   <varlistentry>
    <term><acronym>TOAST</acronym></term>
    <listitem>
     <para>
<!--
      <link linkend="storage-toast">The Oversized-Attribute Storage Technique</link>
-->
      <link linkend="storage-toast">The Oversized-Attribute Storage Technique（過大属性格納技法）</link>
     </para>
    </listitem>
   </varlistentry>

   <varlistentry>
    <term><acronym>TPC</acronym></term>
    <listitem>
     <para>
<!--
      <ulink url="http://www.tpc.org/">Transaction Processing
      Performance Council</ulink>
-->
      <ulink url="http://www.tpc.org/">Transaction Processing
      Performance Council（トランザクション処理性能評議会）</ulink>
     </para>
    </listitem>
   </varlistentry>

   <varlistentry>
    <term><acronym>URL</acronym></term>
    <listitem>
     <para>
<!--
      <ulink url="https://en.wikipedia.org/wiki/URL">Uniform Resource
      Locator</ulink>
-->
      <ulink url="https://en.wikipedia.org/wiki/URL">Uniform Resource
      Locator（統一資源位置指定子）</ulink>
     </para>
    </listitem>
   </varlistentry>

   <varlistentry>
    <term><acronym>UTC</acronym></term>
    <listitem>
     <para>
<!--
      <ulink
      url="https://en.wikipedia.org/wiki/Coordinated_Universal_Time">Coordinated
      Universal Time</ulink>
-->
      <ulink
      url="https://en.wikipedia.org/wiki/Coordinated_Universal_Time">Coordinated
      Universal Time（協定世界時）</ulink>
     </para>
    </listitem>
   </varlistentry>

   <varlistentry>
    <term><acronym>UTF</acronym></term>
    <listitem>
     <para>
<!--
      <ulink url="https://www.unicode.org/">Unicode Transformation
      Format</ulink>
-->
      <ulink url="https://www.unicode.org/">Unicode Transformation
      Format（ユニコード変換書式）</ulink>
     </para>
    </listitem>
   </varlistentry>

   <varlistentry>
    <term><acronym>UTF8</acronym></term>
    <listitem>
     <para>
<!--
      <ulink url="https://en.wikipedia.org/wiki/Utf8">Eight-Bit Unicode
      Transformation Format</ulink>
-->
      <ulink url="https://en.wikipedia.org/wiki/Utf8">Eight-Bit Unicode
      Transformation Format（８ビットユニコード変換書式）</ulink>
     </para>
    </listitem>
   </varlistentry>

   <varlistentry>
    <term><acronym>UUID</acronym></term>
    <listitem>
     <para>
<!--
      <link linkend="datatype-uuid">Universally Unique Identifier</link>
-->
      <link linkend="datatype-uuid">Universally Unique Identifier（汎用一意識別子）</link>
     </para>
    </listitem>
   </varlistentry>

   <varlistentry>
    <term><acronym>WAL</acronym></term>
    <listitem>
     <para>
<!--
      <link linkend="wal">Write-Ahead Log</link>
-->
      <link linkend="wal">Write-Ahead Log（ログ先行書き込み）</link>
     </para>
    </listitem>
   </varlistentry>

   <varlistentry>
    <term><acronym>XID</acronym></term>
    <listitem>
     <para>
<!--
      <link linkend="datatype-oid">Transaction Identifier</link>
-->
      <link linkend="datatype-oid">Transaction Identifier（トランザクション識別子）</link>
     </para>
    </listitem>
   </varlistentry>

   <varlistentry>
    <term><acronym>XML</acronym></term>
    <listitem>
     <para>
<!--
      <ulink url="https://en.wikipedia.org/wiki/XML">Extensible Markup
      Language</ulink>
-->
      <ulink url="https://en.wikipedia.org/wiki/XML">Extensible Markup
      Language（拡張可能マークアップ言語）</ulink>
     </para>
    </listitem>
   </varlistentry>

  </variablelist>
 </para>

</appendix><|MERGE_RESOLUTION|>--- conflicted
+++ resolved
@@ -830,14 +830,11 @@
       url="https://en.wikipedia.org/wiki/Server_Name_Indication">
        Server Name Indication</ulink>,
       <ulink url="https://datatracker.ietf.org/doc/html/rfc6066#section-3">RFC 6066</ulink>
-<<<<<<< HEAD
-=======
 -->
       <ulink
       url="https://en.wikipedia.org/wiki/Server_Name_Indication">
        Server Name Indication（サーバ名表示）</ulink>,
       <ulink url="https://datatracker.ietf.org/doc/html/rfc6066#section-3">RFC 6066</ulink>
->>>>>>> 32de6336
      </para>
     </listitem>
    </varlistentry>

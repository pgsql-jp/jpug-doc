<!-- doc/src/sgml/user-manag.sgml -->

<chapter id="user-manag">
<!--
 <title>Database Roles</title>
-->
<title>データベースロール</title>

 <para>
<!--
  <productname>PostgreSQL</productname> manages database access permissions
  using the concept of <firstterm>roles</firstterm>.  A role can be thought of as
  either a database user, or a group of database users, depending on how
  the role is set up.  Roles can own database objects (for example, tables
  and functions) and can assign privileges on those objects to other roles to
  control who has access to which objects.  Furthermore, it is possible
  to grant <firstterm>membership</firstterm> in a role to another role, thus
  allowing the member role to use privileges assigned to another role.
-->
<productname>PostgreSQL</productname>は、<firstterm>ロール</firstterm>という概念を使用してデータベースへの接続承認を管理します。
ロールは、その設定方法に応じて、データベースユーザ、またはデータベースユーザのグループとみなすことができます。
ロールはデータベースオブジェクト（例えばテーブルや関数）を所有することができます。
またロールは、どのオブジェクトに誰がアクセスできるかを制御するために、それらのオブジェクトに対しての権限を他のロールに割り当てることができます。
更に、ロールの<firstterm>メンバ資格</firstterm>を他のロールに与えることもできます。
そのため、メンバとなったロールは別のロールに割り当てられた権限を使用することができます。
 </para>

 <para>
<!--
  The concept of roles subsumes the concepts of <quote>users</quote> and
  <quote>groups</quote>.  In <productname>PostgreSQL</productname> versions
  before 8.1, users and groups were distinct kinds of entities, but now
  there are only roles.  Any role can act as a user, a group, or both.
-->
ロールの概念には、<quote>ユーザ</quote>という概念と<quote>グループ</quote>という概念が含まれます。
<productname>PostgreSQL</productname>バージョン8.1より前まででは、ユーザとグループは異なる種類の実体として扱われていました。
しかし、現在ではロールしか存在しません。
すべてのロールは、ユーザとして、グループとして、またはその両方として動作することができます。
 </para>

 <para>
<!--
  This chapter describes how to create and manage roles.
  More information about the effects of role privileges on various
  database objects can be found in <xref linkend="ddl-priv"/>.
-->
本章では、ロールの作成と管理の方法について説明します。
様々なデータベースオブジェクト上の権限の効果について、さらに詳細な情報は<xref linkend="ddl-priv"/>に記載されています。
 </para>

 <sect1 id="database-roles">
<!--
  <title>Database Roles</title>
-->
<title>データベースロール</title>

  <indexterm zone="database-roles">
<!--
   <primary>role</primary>
-->
   <primary>ロール</primary>
  </indexterm>

  <indexterm zone="database-roles">
<!--
   <primary>user</primary>
-->
   <primary>ユーザ</primary>
  </indexterm>

  <indexterm>
   <primary>CREATE ROLE</primary>
  </indexterm>

  <indexterm>
   <primary>DROP ROLE</primary>
  </indexterm>

  <para>
<!--
   Database roles are conceptually completely separate from
   operating system users. In practice it might be convenient to
   maintain a correspondence, but this is not required. Database roles
   are global across a database cluster installation (and not
<<<<<<< HEAD
   per individual database). To create a role use the <link
   linkend="sql-createrole"><command>CREATE ROLE</command></link> SQL command:
=======
   per individual database). To create a role use the <xref
   linkend="sql-createrole"/> SQL command:
-->
データベースロールは概念的に、オペレーティングシステムユーザとは完全に分離されています。
実行する上でユーザ名を一致させておくと便利ですが、必須ではありません。
データベースロール名はデータベースクラスタインストレーション全体で共通です
（個別のデータベースごとではありません）。
ユーザを作成するためには<xref linkend="sql-createrole"/> SQLコマンドを使います。
>>>>>>> 9a9c638e
<synopsis>
CREATE ROLE <replaceable>name</replaceable>;
</synopsis>
<!--
   <replaceable>name</replaceable> follows the rules for SQL
   identifiers: either unadorned without special characters, or
   double-quoted.  (In practice, you will usually want to add additional
   options, such as <literal>LOGIN</literal>, to the command.  More details appear
   below.)  To remove an existing role, use the analogous
<<<<<<< HEAD
   <link linkend="sql-droprole"><command>DROP ROLE</command></link> command:
=======
   <xref linkend="sql-droprole"/> command:
-->
<replaceable>name</replaceable>はSQL識別子の規則に従います。
特殊な文字を持たない無装飾のものか、二重引用符に囲まれたもののどちらかです。
（現実的には、通常他のオプション、例えば<literal>LOGIN</literal>などをこのコマンドに付与することになるでしょう。
詳細は後で説明します。）
既存のユーザを削除するためには類似のコマンド<xref linkend="sql-droprole"/>を使用してください。
>>>>>>> 9a9c638e
<synopsis>
DROP ROLE <replaceable>name</replaceable>;
</synopsis>
  </para>

  <indexterm>
   <primary>createuser</primary>
  </indexterm>

  <indexterm>
   <primary>dropuser</primary>
  </indexterm>

  <para>
<!--
   For convenience, the programs <xref linkend="app-createuser"/>
   and <xref linkend="app-dropuser"/> are provided as wrappers
   around these SQL commands that can be called from the shell command
   line:
-->
利便性のために、これらのSQLコマンドのラッパである、シェルのコマンドラインから呼び出し可能な<xref linkend="app-createuser"/>プログラムと<xref linkend="app-dropuser"/>プログラムが提供されています。
<synopsis>
createuser <replaceable>name</replaceable>
dropuser <replaceable>name</replaceable>
</synopsis>
  </para>

  <para>
<!--
   To determine the set of existing roles, examine the <structname>pg_roles</structname>
   system catalog, for example
-->
既存のロール群を求めるためには、以下のように<structname>pg_roles</structname>システムカタログを確認してください。
<synopsis>
SELECT rolname FROM pg_roles;
</synopsis>
<!--
   The <xref linkend="app-psql"/> program's <literal>\du</literal> meta-command
   is also useful for listing the existing roles.
-->
また、<xref linkend="app-psql"/>プログラムの<literal>\du</literal>メタコマンドも既存のロールを列挙する際に役に立ちます。
  </para>

  <para>
<!--
   In order to bootstrap the database system, a freshly initialized
   system always contains one predefined role. This role is always
   a <quote>superuser</quote>, and by default (unless altered when running
   <command>initdb</command>) it will have the same name as the
   operating system user that initialized the database
   cluster. Customarily, this role will be named
   <literal>postgres</literal>. In order to create more roles you
   first have to connect as this initial role.
-->
データベースシステム自身を起動するために、初期化されたばかりのシステムは常に定義済みのロールを1つ持ちます。
このロールは必ず<quote>スーパーユーザ</quote>であり、デフォルトでは（<command>initdb</command>実行時に変更しない限り）そのデータベースクラスタを初期化したオペレーティングシステムユーザと同じ名前となります。
習慣的にこのロールは<literal>postgres</literal>と名付けられます。
ロールを追加する場合はまずこの初期ロールで接続しなければいけません。
  </para>

  <para>
<!--
   Every connection to the database server is made using the name of some
   particular role, and this role determines the initial access privileges for
   commands issued in that connection.
   The role name to use for a particular database
   connection is indicated by the client that is initiating the
   connection request in an application-specific fashion. For example,
   the <command>psql</command> program uses the
   <option>-U</option> command line option to indicate the role to
   connect as.  Many applications assume the name of the current
   operating system user by default (including
   <command>createuser</command> and <command>psql</command>).  Therefore it
   is often convenient to maintain a naming correspondence between
   roles and operating system users.
-->
すべてのデータベースサーバへの接続は、特定のロールの名前を使用して確立し、そのロールによりその接続で発行されるコマンドの初期のアクセス権限が決まります。
特定のデータベース接続に使うロールは、アプリケーション固有の方式で接続要求を開始するクライアントによって指示されます。
例えば、<command>psql</command>プログラムでは、<option>-U</option>コマンドラインオプションを使って接続するロールを指示します。
多くのアプリケーション（<command>createuser</command>および<command>psql</command>を含む）では、オペレーティングシステムの現在のユーザ名をデフォルトと想定します。
したがって、ロールとオペレーティングシステムのユーザの組み合わせ間で名前を一致させておくと便利です。
  </para>

  <para>
<!--
   The set of database roles a given client connection can connect as
   is determined by the client authentication setup, as explained in
   <xref linkend="client-authentication"/>. (Thus, a client is not
   limited to connect as the role matching
   its operating system user, just as a person's login name
   need not match his or her real name.)  Since the role
   identity determines the set of privileges available to a connected
   client, it is important to carefully configure privileges when setting up
   a multiuser environment.
-->
<xref linkend="client-authentication"/>で説明されているように、あるクライアント接続で与えられたデータベースロールの集合は、クライアント認証設定で決定された内容で接続できます。
（したがって、ユーザのログイン名が本名と一致していなくても構わないのと同様に、クライアントはオペレーティングシステムのユーザ名と同じロール名で接続しなくても構いません）。
接続したクライアントに付与される権限の内容はロールIDによって決定されるため、マルチユーザ環境を設定する際には権限を注意深く設定することが重要です。
  </para>
 </sect1>

 <sect1 id="role-attributes">
<!--
  <title>Role Attributes</title>
-->
<title>ロールの属性</title>

   <para>
<!--
    A database role can have a number of attributes that define its
    privileges and interact with the client authentication system.
-->
データベースロールは、権限を定義し、クライアント認証システムと相互作用する数多くの属性を持つことができます。

    <variablelist>
     <varlistentry>
<!--
      <term>login privilege<indexterm><primary>login privilege</primary></indexterm></term>
-->
      <term>ログイン権限<indexterm><primary>ログイン権限</primary></indexterm></term>
      <listitem>
       <para>
<!--
        Only roles that have the <literal>LOGIN</literal> attribute can be used
        as the initial role name for a database connection.  A role with
        the <literal>LOGIN</literal> attribute can be considered the same
        as a <quote>database user</quote>.  To create a role with login privilege,
        use either:
-->
<literal>LOGIN</literal>属性を持つロールのみがデータベース接続の初期ロール名として使用できます。
<literal>LOGIN</literal> 属性を持つロールは<quote>データベースユーザ</quote>と同じであるとみなすことができます。
ログイン権限を持つロールの作成方法は、以下のいずれかです。
<programlisting>
CREATE ROLE <replaceable>name</replaceable> LOGIN;
CREATE USER <replaceable>name</replaceable>;
</programlisting>
<!--
        (<command>CREATE USER</command> is equivalent to <command>CREATE ROLE</command>
        except that <command>CREATE USER</command> includes <literal>LOGIN</literal> by
        default, while <command>CREATE ROLE</command> does not.)
-->
（<command>CREATE USER</command>はデフォルトで <literal>LOGIN</literal>を持ち、<command>CREATE ROLE</command>は持たないという点を除き、<command>CREATE USER</command>は<command>CREATE ROLE</command>と同じです。）
       </para>
      </listitem>
     </varlistentry>

     <varlistentry>
<!--
      <term>superuser status<indexterm><primary>superuser</primary></indexterm></term>
-->
      <term>スーパーユーザ状態<indexterm><primary>スーパーユーザ</primary></indexterm></term>
      <listitem>
       <para>
<!--
        A database superuser bypasses all permission checks, except the right
        to log in.  This is a dangerous privilege and should not be used
        carelessly; it is best to do most of your work as a role that is not a
        superuser.  To create a new database superuser, use <literal>CREATE
        ROLE <replaceable>name</replaceable> SUPERUSER</literal>.  You must do
        this as a role that is already a superuser.
-->
ログイン権限を除き、データベーススーパーユーザに対する権限検査は全て行われません。
これは危険な権限ですので、安易に使用してはいけません。
作業のほとんどを非スーパーユーザのロールで行うことが最善です。
新しいデータベーススーパーユーザを作成するには、<literal>CREATE ROLE <replaceable>name</replaceable> SUPERUSER</literal>を使用してください。
これはスーパーユーザのロールで実行しなければなりません。
       </para>
      </listitem>
     </varlistentry>

     <varlistentry>
<!--
      <term>database creation<indexterm><primary>database</primary><secondary>privilege to create</secondary></indexterm></term>
-->
      <term>データベース作成<indexterm><primary>データベース</primary><secondary>を作成する権限</secondary></indexterm></term>
      <listitem>
       <para>
<!--
        A role must be explicitly given permission to create databases
        (except for superusers, since those bypass all permission
        checks). To create such a role, use <literal>CREATE ROLE
        <replaceable>name</replaceable> CREATEDB</literal>.
-->
（全ての権限検査が行われないスーパーユーザを除き）ロールに明示的にデータベースを作成するための権限を指定しておかねばいけません。
そのようなロールを作るためには<literal>CREATE ROLE <replaceable>name</replaceable> CREATEDB</literal>を使用してください。
       </para>
      </listitem>
     </varlistentry>

     <varlistentry>
<!--
      <term>role creation<indexterm><primary>role</primary><secondary>privilege to create</secondary></indexterm></term>
-->
      <term>ロールの作成<indexterm><primary>ロール</primary><secondary>を作成する権限</secondary></indexterm></term>
      <listitem>
       <para>
<!--
        A role must be explicitly given permission to create more roles
        (except for superusers, since those bypass all permission
        checks). To create such a role, use <literal>CREATE ROLE
        <replaceable>name</replaceable> CREATEROLE</literal>.
        A role with <literal>CREATEROLE</literal> privilege can alter and drop
        other roles, too, as well as grant or revoke membership in them.
        However, to create, alter, drop, or change membership of a
        superuser role, superuser status is required;
        <literal>CREATEROLE</literal> is insufficient for that.
-->
あるロールがロールを作成するには、明示的な権限が付与されていなければなりません。
（スーパーユーザは、すべての権限検査を迂回しますので、例外です。）
こうしたロールを作成するには、<literal>CREATE ROLE <replaceable>name</replaceable> CREATEROLE</literal>を使用してください。
<literal>CREATEROLE</literal>権限を持つロールは他のロールを変更したり削除したりすることもできます。
また、他のロールのメンバ資格を付与したり取り上げたりすることもできます。
しかし、スーパーユーザロールの変更、削除、メンバ資格の変更を行うにはスーパーユーザ状態が必要です。
<literal>CREATEROLE</literal>だけでは不足しています。
       </para>
      </listitem>
     </varlistentry>

     <varlistentry>
<!--
      <term>initiating replication<indexterm><primary>role</primary><secondary>privilege to initiate replication</secondary></indexterm></term>
-->
      <term>レプリケーションの新規接続<indexterm><primary>ロール</primary><secondary>レプリケーションの新規接続を行う権限</secondary></indexterm></term>
      <listitem>
       <para>
<!--
        A role must explicitly be given permission to initiate streaming
        replication (except for superusers, since those bypass all permission
        checks). A role used for streaming replication must
        have <literal>LOGIN</literal> permission as well. To create such a role, use
        <literal>CREATE ROLE <replaceable>name</replaceable> REPLICATION
        LOGIN</literal>.
-->
あるロールがストリーミングレプリケーションの新規接続を実施するには、明示的な権限が付与されていなければなりません。
（スーパーユーザは、すべての権限検査を迂回しますので、例外です。）
ストリーミングレプリケーションを行うロールは、<literal>LOGIN</literal>権限も持っていることが必要です。
こうしたロールを作成するには、<literal>CREATE ROLE <replaceable>name</replaceable> REPLICATION LOGIN</literal>を使用してください。
       </para>
      </listitem>
     </varlistentry>

     <varlistentry>
<!--
      <term>password<indexterm><primary>password</primary></indexterm></term>
-->
      <term>パスワード<indexterm><primary>パスワード</primary></indexterm></term>
      <listitem>
       <para>
<!--
        A password is only significant if the client authentication
        method requires the user to supply a password when connecting
        to the database. The <option>password</option> and
        <option>md5</option> authentication methods
        make use of passwords. Database passwords are separate from
        operating system passwords. Specify a password upon role
        creation with <literal>CREATE ROLE
        <replaceable>name</replaceable> PASSWORD '<replaceable>string</replaceable>'</literal>.
-->
パスワードは、クライアント認証方法においてデータベースに接続する際にユーザにパスワードを要求する場合にのみ重要になります。
<option>password</option>と<option>md5</option>認証方式でパスワードが使用されます。
データベースパスワードはオペレーティングシステムのパスワードとは異なります。
ロール作成時に<literal>CREATE ROLE <replaceable>name</replaceable> PASSWORD 'string'</literal>のようにパスワードを指定します。
       </para>
      </listitem>
     </varlistentry>
    </variablelist>

<!--
    A role's attributes can be modified after creation with
    <command>ALTER ROLE</command>.<indexterm><primary>ALTER ROLE</primary></indexterm>
    See the reference pages for the <xref linkend="sql-createrole"/>
    and <xref linkend="sql-alterrole"/> commands for details.
-->
ロール属性は、ロールを作成した後でも<command>ALTER ROLE</command><indexterm><primary>ALTER ROLE</primary></indexterm>コマンドで変更できます。
詳細は<xref linkend="sql-createrole"/>と<xref linkend="sql-alterrole"/>のマニュアルページを参照してください。
   </para>

  <tip>
   <para>
<!--
    It is good practice to create a role that has the <literal>CREATEDB</literal>
    and <literal>CREATEROLE</literal> privileges, but is not a superuser, and then
    use this role for all routine management of databases and roles.  This
    approach avoids the dangers of operating as a superuser for tasks that
    do not really require it.
-->
スーパーユーザ以外に<literal>CREATEDB</literal>権限と<literal>CREATEROLE</literal>権限を持つロールを作成することを勧めます。
そして、このロールを使用して、データベースとロールを管理するためのすべての処理を行ってください。
この方法によって、実際には不要な処理をスーパーユーザとして行う危険性を避けることができます。
   </para>
  </tip>

  <para>
<!--
   A role can also have role-specific defaults for many of the run-time
   configuration settings described in <xref
   linkend="runtime-config"/>.  For example, if for some reason you
   want to disable index scans (hint: not a good idea) anytime you
   connect, you can use:
-->
ロールは、<xref linkend="runtime-config"/>で説明されている実行時の設定の多くをロールごとのデフォルトに設定することもできます。
例えば何らかの理由で、自分が接続する時は常にインデックススキャンを無効にしたい場合（注:お勧めしません）、次のようにします。
<programlisting>
ALTER ROLE myname SET enable_indexscan TO off;
</programlisting>
<!--
   This will save the setting (but not set it immediately).  In
   subsequent connections by this role it will appear as though
   <literal>SET enable_indexscan TO off</literal> had been executed
   just before the session started.
   You can still alter this setting during the session; it will only
   be the default. To remove a role-specific default setting, use
   <literal>ALTER ROLE <replaceable>rolename</replaceable> RESET <replaceable>varname</replaceable></literal>.
   Note that role-specific defaults attached to roles without
   <literal>LOGIN</literal> privilege are fairly useless, since they will never
   be invoked.
-->
このようにして設定を保存します（ただし、すぐに反映はされません）。
以降のこのロールによる接続においては、セッションの開始の直前に<literal>SET enable_indexscan TO off;</literal>が呼び出されたのと同様になります。
これはデフォルトとする設定をするだけなので、設定をセッション途中いつでも変更できます。
ロール固有のデフォルト設定を削除するには、<literal>ALTER ROLE <replaceable>rolename</replaceable> RESET <replaceable>varname</replaceable></literal>を使用してください。
呼び出されることがありませんので、<literal>LOGIN</literal>権限を持たないロールにロール固有のデフォルトを持たせることに意味がないことに注意してください。
  </para>
 </sect1>

 <sect1 id="role-membership">
<!--
  <title>Role Membership</title>
-->
<title>ロールのメンバ資格</title>

  <indexterm zone="role-membership">
<!--
   <primary>role</primary><secondary>membership in</secondary>
-->
   <primary>ロール</primary><secondary>内のメンバ資格</secondary>
  </indexterm>

  <para>
<!--
   It is frequently convenient to group users together to ease
   management of privileges: that way, privileges can be granted to, or
   revoked from, a group as a whole.  In <productname>PostgreSQL</productname>
   this is done by creating a role that represents the group, and then
   granting <firstterm>membership</firstterm> in the group role to individual user
   roles.
-->
権限の管理を簡単にするために、ユーザをグループにまとめることはしばしば便利です。
グループ全体に対して権限を与えることも、取り消すこともできます。
<productname>PostgreSQL</productname>では、グループを表すロールを作成することで行われます。
そして、そのグループロールに個々のユーザロールの<firstterm>メンバ資格</firstterm>を与えます。
  </para>

  <para>
<!--
   To set up a group role, first create the role:
-->
グループロールを設定するには、まずロールを作成します。
<synopsis>
CREATE ROLE <replaceable>name</replaceable>;
</synopsis>
<!--
   Typically a role being used as a group would not have the <literal>LOGIN</literal>
   attribute, though you can set it if you wish.
-->
通常、グループとして使用されるロールには<literal>LOGIN</literal>属性を持たせません。
しかし、そうしたければ持たせることもできます。
  </para>

  <para>
<!--
   Once the group role exists, you can add and remove members using the
<<<<<<< HEAD
   <link linkend="sql-grant"><command>GRANT</command></link> and
   <link linkend="sql-revoke"><command>REVOKE</command></link> commands:
=======
   <xref linkend="sql-grant"/> and
   <xref linkend="sql-revoke"/> commands:
-->
グループロールをいったん作成すれば、<xref linkend="sql-grant"/>および<xref linkend="sql-revoke"/>コマンドを使用してメンバの追加と削除を行うことができます。
>>>>>>> 9a9c638e
<synopsis>
GRANT <replaceable>group_role</replaceable> TO <replaceable>role1</replaceable>, ... ;
REVOKE <replaceable>group_role</replaceable> FROM <replaceable>role1</replaceable>, ... ;
</synopsis>
<!--
   You can grant membership to other group roles, too (since there isn't
   really any distinction between group roles and non-group roles).  The
   database will not let you set up circular membership loops.  Also,
   it is not permitted to grant membership in a role to
   <literal>PUBLIC</literal>.
-->
他のグループロールへのメンバ資格を与えることもできます。
（グループロールと非グループロールとの間には実際には区別がないからです。）
データベースはグループのメンバ資格がループし、循環するような設定はさせません。
また、ロール内のメンバ資格を<literal>PUBLIC</literal>に付与することはできません。
  </para>

  <para>
<!--
   The members of a group role can use the privileges of the role in two
   ways.  First, every member of a group can explicitly do
   <link linkend="sql-set-role"><command>SET ROLE</command></link> to
   temporarily <quote>become</quote> the group role.  In this state, the
   database session has access to the privileges of the group role rather
   than the original login role, and any database objects created are
   considered owned by the group role not the login role.  Second, member
   roles that have the <literal>INHERIT</literal> attribute automatically have use
   of the privileges of roles of which they are members, including any
   privileges inherited by those roles.
   As an example, suppose we have done:
-->
グループロールのメンバは、2つの方法でロールの権限を使用することができます。
1つ目は、グループ内のすべてのメンバは明示的に、一時的にそのグループロールに<quote>なる</quote>ために<xref linkend="sql-set-role"/>を行うことができます。
この状態では、データベースセッションは元々のログインロールの権限ではなくグループの権限でアクセスされます。
そして、作成されたデータベースオブジェクトの所有者はログインロールではなくグループロールであるとみなされます。
2つ目は、<literal>INHERIT</literal>属性を持つメンバロールは、それらがメンバとなるロールの権限を自動的に使用します。これには、ロールによって継承されるいかなる権限も含んでいます。
例えば、以下の状態を想定します。
<programlisting>
CREATE ROLE joe LOGIN INHERIT;
CREATE ROLE admin NOINHERIT;
CREATE ROLE wheel NOINHERIT;
GRANT admin TO joe;
GRANT wheel TO admin;
</programlisting>
<!--
   Immediately after connecting as role <literal>joe</literal>, a database
   session will have use of privileges granted directly to <literal>joe</literal>
   plus any privileges granted to <literal>admin</literal>, because <literal>joe</literal>
   <quote>inherits</quote> <literal>admin</literal>'s privileges.  However, privileges
   granted to <literal>wheel</literal> are not available, because even though
   <literal>joe</literal> is indirectly a member of <literal>wheel</literal>, the
   membership is via <literal>admin</literal> which has the <literal>NOINHERIT</literal>
   attribute.  After:
-->
<literal>joe</literal>ロールで接続するとすぐに、<literal>joe</literal>は<literal>admin</literal>権限を<quote>継承</quote>しますので、そのデータベースセッションでは<literal>joe</literal>に直接与えられた権限に加えて、<literal>admin</literal>に与えられた権限を使用することができます。
しかし、<literal>wheel</literal>に与えられた権限は利用できません。
<literal>joe</literal>は間接的に<literal>wheel</literal>のメンバですが、<literal>admin</literal>経由のメンバ資格は<literal>NOINHERIT</literal>属性を持っているためです。
<programlisting>
SET ROLE admin;
</programlisting>
<!--
   the session would have use of only those privileges granted to
   <literal>admin</literal>, and not those granted to <literal>joe</literal>.  After:
-->
を行った後、セッションは<literal>admin</literal>に与えられた権限のみを使用できるようになります。
<literal>joe</literal>に与えられた権限は使用できなくなります。
<programlisting>
SET ROLE wheel;
</programlisting>
<!--
   the session would have use of only those privileges granted to
   <literal>wheel</literal>, and not those granted to either <literal>joe</literal>
   or <literal>admin</literal>.  The original privilege state can be restored
   with any of:
-->
を行った後、セッションは<literal>wheel</literal>に与えられた権限のみを使用できるようになり、<literal>joe</literal>や<literal>admin</literal>に与えられた権限は使用できなくなります。
元の状態の権限に戻すには、以下のいずれかを行います。
<programlisting>
SET ROLE joe;
SET ROLE NONE;
RESET ROLE;
</programlisting>
  </para>

  <note>
   <para>
<!--
    The <command>SET ROLE</command> command always allows selecting any role
    that the original login role is directly or indirectly a member of.
    Thus, in the above example, it is not necessary to become
    <literal>admin</literal> before becoming <literal>wheel</literal>.
-->
<command>SET ROLE</command>コマンドによりいつでも、元のログインロールが直接あるいは間接的にメンバ資格を持つすべてのロールを選ぶことができます。
従って、上の例において、<literal>wheel</literal>になる前に<literal>admin</literal>になることは必要ありません。
   </para>
  </note>

  <note>
   <para>
<!--
    In the SQL standard, there is a clear distinction between users and roles,
    and users do not automatically inherit privileges while roles do.  This
    behavior can be obtained in <productname>PostgreSQL</productname> by giving
    roles being used as SQL roles the <literal>INHERIT</literal> attribute, while
    giving roles being used as SQL users the <literal>NOINHERIT</literal> attribute.
    However, <productname>PostgreSQL</productname> defaults to giving all roles
    the <literal>INHERIT</literal> attribute, for backward compatibility with pre-8.1
    releases in which users always had use of permissions granted to groups
    they were members of.
-->
標準SQLでは、ユーザとロールとの間に明確な違いがあり、ユーザはロールのように自動的に権限を継承することができません。
<productname>PostgreSQL</productname>でこの振舞いを実現させるには、SQLロールとして使用するロールには<literal>INHERIT</literal>属性を付与し、SQLユーザとして使用するロールには<literal>NOINHERIT</literal>属性を付与します。
しかし、8.1リリースより前との互換性を保持するために、<productname>PostgreSQL</productname>はデフォルトで、すべてのロールに<literal>INHERIT</literal>属性を付与します。
以前は、ユーザは常にメンバとして属するグループに付与された権限を常に使用できました。
   </para>
  </note>

  <para>
<!--
   The role attributes <literal>LOGIN</literal>, <literal>SUPERUSER</literal>,
   <literal>CREATEDB</literal>, and <literal>CREATEROLE</literal> can be thought of as
   special privileges, but they are never inherited as ordinary privileges
   on database objects are.  You must actually <command>SET ROLE</command> to a
   specific role having one of these attributes in order to make use of
   the attribute.  Continuing the above example, we might choose to
   grant <literal>CREATEDB</literal> and <literal>CREATEROLE</literal> to the
   <literal>admin</literal> role.  Then a session connecting as role <literal>joe</literal>
   would not have these privileges immediately, only after doing
   <command>SET ROLE admin</command>.
-->
<literal>LOGIN</literal>、<literal>SUPERUSER</literal>、<literal>CREATEDB</literal>、および<literal>CREATEROLE</literal>ロール属性は、特別な権限とみなすことができますが、データベースオブジェクトに対する通常の権限のように継承されません。
こうした属性の1つを使用できるようにするためには、その属性を特定のロールに設定するように実際に<command>SET ROLE</command>を行う必要があります。
上の例を続けると、<literal>admin</literal>ロールに<literal>CREATEDB</literal>権限と<literal>CREATEROLE</literal>権限を付与することを選ぶことができます。
こうすると、<literal>joe</literal>ロールとして接続するセッションでは、すぐさまこれらの権限を持ちません。
<command>SET ROLE admin</command>を行った後で、この権限を持ちます。
  </para>

  <para>
  </para>

  <para>
<<<<<<< HEAD
   To destroy a group role, use <link
   linkend="sql-droprole"><command>DROP ROLE</command></link>:
=======
<!--
   To destroy a group role, use <xref
   linkend="sql-droprole"/>:
-->
グループロールを削除するには、<xref linkend="sql-droprole"/>を使用してください。
>>>>>>> 9a9c638e
<synopsis>
DROP ROLE <replaceable>name</replaceable>;
</synopsis>
<!--
   Any memberships in the group role are automatically revoked (but the
   member roles are not otherwise affected).
-->
グループロール内のメンバ資格も自動的に取り上げられます。
（しかし、メンバロールには何も影響ありません。）
  </para>
 </sect1>

 <sect1 id="role-removal">
<!--
  <title>Dropping Roles</title>
-->
  <title>ロールの削除</title>

  <para>
<!--
   Because roles can own database objects and can hold privileges
   to access other objects, dropping a role is often not just a matter of a
   quick <link linkend="sql-droprole"><command>DROP ROLE</command></link>.  Any objects owned by the role must
   first be dropped or reassigned to other owners; and any permissions
   granted to the role must be revoked.
-->
ロールはデータベースオブジェクトを所有したり、他のオブジェクトにアクセスする権限を保持したりできるので、ロールを削除するのは、単に<xref linkend="sql-droprole"/>を実行すれば良いというだけのものでないことがよくあります。
そのロールが所有するすべてのオブジェクトについて、まずそれを削除するか、あるいは他の所有者に移すかしなければなりません。
また、そのロールに付与されたすべての権限を取り上げる必要があります。
  </para>

  <para>
<!--
   Ownership of objects can be transferred one at a time
   using <command>ALTER</command> commands, for example:
-->
オブジェクトの所有権は<command>ALTER</command>コマンドを使って、1度に1つずつ移管することができます。
以下に例を示します。
<programlisting>
ALTER TABLE bobs_table OWNER TO alice;
</programlisting>
<<<<<<< HEAD
   Alternatively, the <link linkend="sql-reassign-owned"><command>REASSIGN OWNED</command></link> command can be
=======
<!--
   Alternatively, the <xref linkend="sql-reassign-owned"/> command can be
>>>>>>> 9a9c638e
   used to reassign ownership of all objects owned by the role-to-be-dropped
   to a single other role.  Because <command>REASSIGN OWNED</command> cannot access
   objects in other databases, it is necessary to run it in each database
   that contains objects owned by the role.  (Note that the first
   such <command>REASSIGN OWNED</command> will change the ownership of any
   shared-across-databases objects, that is databases or tablespaces, that
   are owned by the role-to-be-dropped.)
-->
その代わりに<xref linkend="sql-reassign-owned"/>コマンドを使って、削除予定のロールが所有するすべてのオブジェクトの所有権を、単一の他のロールに移管することもできます。
<command>REASSIGN OWNED</command>は他のデータベースのオブジェクトにはアクセスできないので、そのロールが所有するオブジェクトを含むそれぞれのデータベース内で実行する必要があります。
（最初にそのような<command>REASSIGN OWNED</command>を実行した時に、データベース間で共有されるオブジェクト、つまりデータベースとテーブル空間については、すべて削除予定のロールから所有権が変更されることに注意してください。）
  </para>

  <para>
<!--
   Once any valuable objects have been transferred to new owners, any
   remaining objects owned by the role-to-be-dropped can be dropped with
   the <link linkend="sql-drop-owned"><command>DROP OWNED</command></link> command.  Again, this command cannot
   access objects in other databases, so it is necessary to run it in each
   database that contains objects owned by the role.  Also, <command>DROP
   OWNED</command> will not drop entire databases or tablespaces, so it is
   necessary to do that manually if the role owns any databases or
   tablespaces that have not been transferred to new owners.
-->
重要なオブジェクトがすべて新しい所有者に移管された後は、削除予定のロールが所有する残りのオブジェクトはすべて<xref linkend="sql-drop-owned"/>コマンドで削除することができます。
ここでも、このコマンドは他のデータベースのオブジェクトにはアクセスできないので、そのロールが所有するオブジェクトを含むそれぞれのデータベース内で実行する必要があります。
また、<command>DROP OWNED</command>はデータベース全体、あるいはテーブル空間全体を削除することはありませんので、ロールが所有するデータベースあるいはテーブル空間で新しい所有者に移管されていないものがあれば、手作業でそれを削除する必要があります。
  </para>

  <para>
<!--
   <command>DROP OWNED</command> also takes care of removing any privileges granted
   to the target role for objects that do not belong to it.
   Because <command>REASSIGN OWNED</command> does not touch such objects, it's
   typically necessary to run both <command>REASSIGN OWNED</command>
   and <command>DROP OWNED</command> (in that order!) to fully remove the
   dependencies of a role to be dropped.
-->
<command>DROP OWNED</command>は対象のロールが所有しないオブジェクトについて、そのロールに付与されたすべての権限を削除することも行います。
<command>REASSIGN OWNED</command>はそのようなオブジェクトに関与しないので、削除されるロールによる依存関係を完全に取り除くには、多くの場合、<command>REASSIGN OWNED</command>と<command>DROP OWNED</command>の両方を（この順序で！）実行する必要があります。
  </para>

  <para>
<!--
   In short then, the most general recipe for removing a role that has been
   used to own objects is:
-->
まとめると、オブジェクトを所有するために使用されたロールを削除する最も一般的な手順は以下のようになります。
  </para>
<programlisting>
REASSIGN OWNED BY doomed_role TO successor_role;
DROP OWNED BY doomed_role;
<!--
&#045;&#045; repeat the above commands in each database of the cluster
-->
-- 上記のコマンドをクラスタ内の各データベースについて繰り返す
DROP ROLE doomed_role;
</programlisting>

  <para>
<!--
   When not all owned objects are to be transferred to the same successor
   owner, it's best to handle the exceptions manually and then perform
   the above steps to mop up.
-->
すべての所有オブジェクトを同一の後継所有者に移管するのでない場合は、例外部分を手作業で処理した後で、上記の手順を実行して残りを処理するのが最善でしょう。
  </para>

  <para>
<!--
   If <command>DROP ROLE</command> is attempted while dependent objects still
   remain, it will issue messages identifying which objects need to be
   reassigned or dropped.
-->
依存するオブジェクトがまだ残っている状態で<command>DROP ROLE</command>を実行すると、どのオブジェクトが所有者変更または削除の必要があるかを特定するメッセージが発行されます。
  </para>
 </sect1>

<<<<<<< HEAD
 <sect1 id="predefined-roles">
  <title>Predefined Roles</title>
=======
 <sect1 id="default-roles">
<!--
  <title>Default Roles</title>
-->
  <title>デフォルトロール</title>
>>>>>>> 9a9c638e

  <indexterm zone="predefined-roles">
   <primary>role</primary>
  </indexterm>

  <para>
<<<<<<< HEAD
   <productname>PostgreSQL</productname> provides a set of predefined roles
   that provide access to certain, commonly needed, privileged capabilities
   and information.  Administrators (including roles that have the
   <literal>CREATEROLE</literal> privilege) can <command>GRANT</command> these
   roles to users and/or other roles in their environment, providing those
   users with access to the specified capabilities and information.
  </para>

  <para>
   The predefined roles are described in <xref linkend="predefined-roles-table"/>.
   Note that the specific permissions for each of the roles may change in
   the future as additional capabilities are added.  Administrators
=======
<!--
   <productname>PostgreSQL</productname> provides a set of default roles
   which provide access to certain, commonly needed, privileged capabilities
   and information.  Administrators can GRANT these roles to users and/or
   other roles in their environment, providing those users with access to
   the specified capabilities and information.
-->
<productname>PostgreSQL</productname>では、ある種の共通に必要で、特権のある機能や情報にアクセスできるよう、いくつかのデフォルトロールを提供しています。
管理者は自分の環境のユーザあるいはロールに対し、これらのロールを付与(GRANT)することで、それらのユーザに、その機能や情報を提供することができます。
  </para>

  <para>
<!--
   The default roles are described in <xref linkend="default-roles-table"/>.
   Note that the specific permissions for each of the default roles may
   change in the future as additional capabilities are added.  Administrators
>>>>>>> 9a9c638e
   should monitor the release notes for changes.
-->
デフォルトロールについては<xref linkend="default-roles-table"/>で説明します。
それぞれのデフォルトロールの個別の権限については、将来、さらなる機能が追加されるに連れて変更されるかもしれません。
管理者は、変更がないかリリースノートを確認するようにしてください。
  </para>

<<<<<<< HEAD
   <table tocentry="1" id="predefined-roles-table">
    <title>Predefined Roles</title>
=======
   <table tocentry="1" id="default-roles-table">
<!--
    <title>Default Roles</title>
-->
    <title>デフォルトロール</title>
>>>>>>> 9a9c638e
    <tgroup cols="2">
     <colspec colname="col1" colwidth="1*"/>
     <colspec colname="col2" colwidth="2*"/>
     <thead>
      <row>
<!--
       <entry>Role</entry>
       <entry>Allowed Access</entry>
-->
       <entry>ロール</entry>
       <entry>可能なアクセス</entry>
      </row>
     </thead>
     <tbody>
      <row>
       <entry>pg_read_all_data</entry>
       <entry>Read all data (tables, views, sequences), as if having
       <command>SELECT</command> rights on those objects, and USAGE rights on
       all schemas, even without having it explicitly.  This role does not have
       the role attribute <literal>BYPASSRLS</literal> set.  If RLS is being
       used, an administrator may wish to set <literal>BYPASSRLS</literal> on
       roles which this role is GRANTed to.</entry>
      </row>
      <row>
       <entry>pg_write_all_data</entry>
       <entry>Write all data (tables, views, sequences), as if having
       <command>INSERT</command>, <command>UPDATE</command>, and
       <command>DELETE</command> rights on those objects, and USAGE rights on
       all schemas, even without having it explicitly.  This role does not have
       the role attribute <literal>BYPASSRLS</literal> set.  If RLS is being
       used, an administrator may wish to set <literal>BYPASSRLS</literal> on
       roles which this role is GRANTed to.</entry>
      </row>
      <row>
       <entry>pg_read_all_settings</entry>
<!--
       <entry>Read all configuration variables, even those normally visible only to
       superusers.</entry>
-->
       <entry>通常スーパーユーザのみが読み取れる、全ての設定変数を読み取る</entry>
      </row>
      <row>
       <entry>pg_read_all_stats</entry>
<!--
       <entry>Read all pg_stat_* views and use various statistics related extensions,
       even those normally visible only to superusers.</entry>
-->
       <entry>通常スーパーユーザのみが読み取れる、すべてのpg_stat_*ビューを読み取り、各種の統計関連のエクステンションを使用する</entry>
      </row>
      <row>
       <entry>pg_stat_scan_tables</entry>
<!--
       <entry>Execute monitoring functions that may take <literal>ACCESS SHARE</literal> locks on tables,
       potentially for a long time.</entry>
-->
       <entry>潜在的に長時間、テーブルの<literal>ACCESS SHARE</literal>ロックを取得する可能性がある監視機能を実行する</entry>
      </row>
      <row>
       <entry>pg_monitor</entry>
<!--
       <entry>Read/execute various monitoring views and functions.
       This role is a member of <literal>pg_read_all_settings</literal>,
       <literal>pg_read_all_stats</literal> and
       <literal>pg_stat_scan_tables</literal>.</entry>
-->
       <entry>各種の監視ビューや機能を読み取り/実行する。
       このロールは、<literal>pg_read_all_settings</literal>、<literal>pg_read_all_stats</literal>および<literal>pg_stat_scan_tables</literal>のメンバです。</entry>
      </row>
      <row>
       <entry>pg_database_owner</entry>
       <entry>None.  Membership consists, implicitly, of the current database owner.</entry>
      </row>
      <row>
       <entry>pg_signal_backend</entry>
<!--
       <entry>Signal another backend to cancel a query or terminate its session.</entry>
-->
       <entry>他のバックエンドに問い合わせのキャンセルやセッションの終了のシグナルを送信する</entry>
      </row>
      <row>
       <entry>pg_read_server_files</entry>
<!--
       <entry>Allow reading files from any location the database can access on the server with COPY and
       other file-access functions.</entry>
-->
       <entry>COPYやその他のファイルアクセス関数で、データベースがサーバ上でアクセスできる任意の場所からファイルを読み取ることを許可する</entry>
      </row>
      <row>
       <entry>pg_write_server_files</entry>
<!--
       <entry>Allow writing to files in any location the database can access on the server with COPY and
       other file-access functions.</entry>
-->
       <entry>COPYやその他のファイルアクセス関数で、データベースがサーバ上でアクセスできる任意の場所にファイルを書き込むことを許可する</entry>
      </row>
      <row>
       <entry>pg_execute_server_program</entry>
<!--
       <entry>Allow executing programs on the database server as the user the database runs as with
       COPY and other functions which allow executing a server-side program.</entry>
-->
       <entry>COPYやサーバ側のプログラムを実行できるその他の関数で、データベースを実行しているユーザとしてデータベースサーバ上でのプログラムの実行を許可する</entry>
      </row>
     </tbody>
    </tgroup>
   </table>

  <para>
<!--
  The <literal>pg_monitor</literal>, <literal>pg_read_all_settings</literal>,
  <literal>pg_read_all_stats</literal> and <literal>pg_stat_scan_tables</literal>
  roles are intended to allow administrators to easily configure a role for the
  purpose of monitoring the database server. They grant a set of common privileges
  allowing the role to read various useful configuration settings, statistics and
  other system information normally restricted to superusers.
-->
  <literal>pg_monitor</literal>、<literal>pg_read_all_settings</literal>、<literal>pg_read_all_stats</literal>および<literal>pg_stat_scan_tables</literal>ロールは、データベースサーバを監視するためのロールを、管理者が簡単に設定できるようにする目的があります。
  これらのロールは通常スーパーユーザに限定されている各種の有用な構成設定、統計情報およびその他のシステム情報を読むことができる一般的な権限のセットを与えることができます。
  </para>

  <para>
<<<<<<< HEAD
  The <literal>pg_database_owner</literal> role has one implicit,
  situation-dependent member, namely the owner of the current database.  The
  role conveys no rights at first.  Like any role, it can own objects or
  receive grants of access privileges.  Consequently, once
  <literal>pg_database_owner</literal> has rights within a template database,
  each owner of a database instantiated from that template will exercise those
  rights.  <literal>pg_database_owner</literal> cannot be a member of any
  role, and it cannot have non-implicit members.
  </para>

  <para>
=======
<!--
>>>>>>> 9a9c638e
  The <literal>pg_signal_backend</literal> role is intended to allow
  administrators to enable trusted, but non-superuser, roles to send signals
  to other backends. Currently this role enables sending of signals for
  canceling a query on another backend or terminating its session. A user
  granted this role cannot however send signals to a backend owned by a
  superuser.  See <xref linkend="functions-admin-signal"/>.
-->
<literal>pg_signal_backend</literal>ロールは、信頼はできるが非スーパーユーザであるロールが他のバックエンドにシグナルを送信することを、管理者が許可できるようにすることを意図しています。
今のところ、このロールは他のバックエンドでの問い合わせをキャンセルしたり、セッションを終了するシグナルを送信できます。
しかしながら、このロールの権限を与えられたユーザは、スーパーユーザが所有するバックエンドにシグナルを送信できません。
<xref linkend="functions-admin-signal"/>を参照してください。
  </para>

  <para>
<!--
  The <literal>pg_read_server_files</literal>, <literal>pg_write_server_files</literal> and
  <literal>pg_execute_server_program</literal> roles are intended to allow administrators to have
  trusted, but non-superuser, roles which are able to access files and run programs on the
  database server as the user the database runs as.  As these roles are able to access any file on
  the server file system, they bypass all database-level permission checks when accessing files
  directly and they could be used to gain superuser-level access, therefore
  great care should be taken when granting these roles to users.
-->
<literal>pg_read_server_files</literal>、<literal>pg_write_server_files</literal>、<literal>pg_execute_server_program</literal>ロールは、信頼はできるが非スーパーユーザであるロールがデータベースを実行しているユーザとしてデータベースサーバ上でファイルにアクセスしたりプログラムを実行したりすることを、管理者が許可できるようにすること意図しています。
これらのロールはサーバファイルシステムの任意のファイルにアクセスできますので、ファイルに直接アクセスする時にはデータベースレベルの権限検査はすべて行なわれず、スーパーユーザレベルのアクセスを得るのに使えます。ですので、これらのロールをユーザに許可する時には注意すべきです。
  </para>

  <para>
<!--
  Care should be taken when granting these roles to ensure they are only used where
  needed and with the understanding that these roles grant access to privileged
  information.
-->
これらのロールを許可する場合は、必要な場合にのみ、これらのロールは機密情報へのアクセス権を与えることを理解して、使用されるように注意する必要があります。
  </para>

  <para>
<!--
   Administrators can grant access to these roles to users using the
<<<<<<< HEAD
   <link linkend="sql-grant"><command>GRANT</command></link> command, for example:
=======
   <xref linkend="sql-grant"/> command, for example:
-->
管理者は<xref linkend="sql-grant"/>コマンドを使って、ユーザにこれらのロールへのアクセスを許可できます。例えば、
>>>>>>> 9a9c638e

<programlisting>
GRANT pg_signal_backend TO admin_user;
</programlisting>
  </para>

 </sect1>

 <sect1 id="perm-functions">
<!--
  <title>Function Security</title>
-->
  <title>関数のセキュリティ</title>

  <para>
<!--
   Functions, triggers and row-level security policies allow users to insert
   code into the backend server that other users might execute
   unintentionally. Hence, these mechanisms permit users to <quote>Trojan
   horse</quote> others with relative ease. The strongest protection is tight
   control over who can define objects. Where that is infeasible, write
   queries referring only to objects having trusted owners.  Remove
   from <varname>search_path</varname> the public schema and any other schemas
   that permit untrusted users to create objects.
-->
関数やトリガや行セキュリティポリシーによって、ユーザは他のユーザが意識しないで実行できるようなコードを、バックエンドサーバに挿入することができます。
したがって、これらの機能によってユーザは比較的簡単に他のユーザにとって<quote>トロイの木馬</quote>となるものを実行することができます。
最も強力な保護は、誰がオブジェクトを定義できるかを厳格に管理することです。
それが実行不可能な場合は、信頼できる所有者を持つオブジェクトのみを参照するクエリを記述します。
<varname>search_path</varname>から、パブリックスキーマや信頼できないユーザがオブジェクトを作成できるスキーマを削除します。
  </para>

  <para>
<!--
   Functions run inside the backend
   server process with the operating system permissions of the
   database server daemon.  If the programming language
   used for the function allows unchecked memory accesses, it is
   possible to change the server's internal data structures.
   Hence, among many other things, such functions can circumvent any
   system access controls.  Function languages that allow such access
   are considered <quote>untrusted</quote>, and
   <productname>PostgreSQL</productname> allows only superusers to
   create functions written in those languages.
-->
関数は、データベースサーバデーモンのオペレーティングシステム権限で、バックエンドサーバプロセスの中で実行されます。
プログラミング言語で関数に未検査のメモリアクセスを許可している場合、サーバの内部データ構造を変更することが可能です。
したがって、その他の多数のことの中でも、そのような関数はどのようなシステムアクセスコントロールも回避することができます。
このようなアクセスを許可する関数言語は<quote>信頼されない</quote>ものとみなされ、<productname>PostgreSQL</productname>はこれらの言語による関数の作成をスーパーユーザのみに限定して許可しています。
  </para>
 </sect1>

</chapter><|MERGE_RESOLUTION|>--- conflicted
+++ resolved
@@ -82,19 +82,14 @@
    operating system users. In practice it might be convenient to
    maintain a correspondence, but this is not required. Database roles
    are global across a database cluster installation (and not
-<<<<<<< HEAD
    per individual database). To create a role use the <link
    linkend="sql-createrole"><command>CREATE ROLE</command></link> SQL command:
-=======
-   per individual database). To create a role use the <xref
-   linkend="sql-createrole"/> SQL command:
 -->
 データベースロールは概念的に、オペレーティングシステムユーザとは完全に分離されています。
 実行する上でユーザ名を一致させておくと便利ですが、必須ではありません。
 データベースロール名はデータベースクラスタインストレーション全体で共通です
 （個別のデータベースごとではありません）。
 ユーザを作成するためには<xref linkend="sql-createrole"/> SQLコマンドを使います。
->>>>>>> 9a9c638e
 <synopsis>
 CREATE ROLE <replaceable>name</replaceable>;
 </synopsis>
@@ -104,17 +99,13 @@
    double-quoted.  (In practice, you will usually want to add additional
    options, such as <literal>LOGIN</literal>, to the command.  More details appear
    below.)  To remove an existing role, use the analogous
-<<<<<<< HEAD
    <link linkend="sql-droprole"><command>DROP ROLE</command></link> command:
-=======
-   <xref linkend="sql-droprole"/> command:
 -->
 <replaceable>name</replaceable>はSQL識別子の規則に従います。
 特殊な文字を持たない無装飾のものか、二重引用符に囲まれたもののどちらかです。
 （現実的には、通常他のオプション、例えば<literal>LOGIN</literal>などをこのコマンドに付与することになるでしょう。
 詳細は後で説明します。）
 既存のユーザを削除するためには類似のコマンド<xref linkend="sql-droprole"/>を使用してください。
->>>>>>> 9a9c638e
 <synopsis>
 DROP ROLE <replaceable>name</replaceable>;
 </synopsis>
@@ -487,15 +478,10 @@
   <para>
 <!--
    Once the group role exists, you can add and remove members using the
-<<<<<<< HEAD
    <link linkend="sql-grant"><command>GRANT</command></link> and
    <link linkend="sql-revoke"><command>REVOKE</command></link> commands:
-=======
-   <xref linkend="sql-grant"/> and
-   <xref linkend="sql-revoke"/> commands:
 -->
 グループロールをいったん作成すれば、<xref linkend="sql-grant"/>および<xref linkend="sql-revoke"/>コマンドを使用してメンバの追加と削除を行うことができます。
->>>>>>> 9a9c638e
 <synopsis>
 GRANT <replaceable>group_role</replaceable> TO <replaceable>role1</replaceable>, ... ;
 REVOKE <replaceable>group_role</replaceable> FROM <replaceable>role1</replaceable>, ... ;
@@ -637,16 +623,11 @@
   </para>
 
   <para>
-<<<<<<< HEAD
+<!--
    To destroy a group role, use <link
    linkend="sql-droprole"><command>DROP ROLE</command></link>:
-=======
-<!--
-   To destroy a group role, use <xref
-   linkend="sql-droprole"/>:
 -->
 グループロールを削除するには、<xref linkend="sql-droprole"/>を使用してください。
->>>>>>> 9a9c638e
 <synopsis>
 DROP ROLE <replaceable>name</replaceable>;
 </synopsis>
@@ -688,12 +669,8 @@
 <programlisting>
 ALTER TABLE bobs_table OWNER TO alice;
 </programlisting>
-<<<<<<< HEAD
+<!--
    Alternatively, the <link linkend="sql-reassign-owned"><command>REASSIGN OWNED</command></link> command can be
-=======
-<!--
-   Alternatively, the <xref linkend="sql-reassign-owned"/> command can be
->>>>>>> 9a9c638e
    used to reassign ownership of all objects owned by the role-to-be-dropped
    to a single other role.  Because <command>REASSIGN OWNED</command> cannot access
    objects in other databases, it is necessary to run it in each database
@@ -772,53 +749,31 @@
   </para>
  </sect1>
 
-<<<<<<< HEAD
  <sect1 id="predefined-roles">
   <title>Predefined Roles</title>
-=======
- <sect1 id="default-roles">
-<!--
-  <title>Default Roles</title>
--->
-  <title>デフォルトロール</title>
->>>>>>> 9a9c638e
 
   <indexterm zone="predefined-roles">
    <primary>role</primary>
   </indexterm>
 
   <para>
-<<<<<<< HEAD
+<!--
    <productname>PostgreSQL</productname> provides a set of predefined roles
    that provide access to certain, commonly needed, privileged capabilities
    and information.  Administrators (including roles that have the
    <literal>CREATEROLE</literal> privilege) can <command>GRANT</command> these
    roles to users and/or other roles in their environment, providing those
    users with access to the specified capabilities and information.
-  </para>
-
-  <para>
+-->
+<productname>PostgreSQL</productname>では、ある種の共通に必要で、特権のある機能や情報にアクセスできるよう、いくつかのデフォルトロールを提供しています。
+管理者は自分の環境のユーザあるいはロールに対し、これらのロールを付与(GRANT)することで、それらのユーザに、その機能や情報を提供することができます。
+  </para>
+
+  <para>
+<!--
    The predefined roles are described in <xref linkend="predefined-roles-table"/>.
    Note that the specific permissions for each of the roles may change in
    the future as additional capabilities are added.  Administrators
-=======
-<!--
-   <productname>PostgreSQL</productname> provides a set of default roles
-   which provide access to certain, commonly needed, privileged capabilities
-   and information.  Administrators can GRANT these roles to users and/or
-   other roles in their environment, providing those users with access to
-   the specified capabilities and information.
--->
-<productname>PostgreSQL</productname>では、ある種の共通に必要で、特権のある機能や情報にアクセスできるよう、いくつかのデフォルトロールを提供しています。
-管理者は自分の環境のユーザあるいはロールに対し、これらのロールを付与(GRANT)することで、それらのユーザに、その機能や情報を提供することができます。
-  </para>
-
-  <para>
-<!--
-   The default roles are described in <xref linkend="default-roles-table"/>.
-   Note that the specific permissions for each of the default roles may
-   change in the future as additional capabilities are added.  Administrators
->>>>>>> 9a9c638e
    should monitor the release notes for changes.
 -->
 デフォルトロールについては<xref linkend="default-roles-table"/>で説明します。
@@ -826,16 +781,8 @@
 管理者は、変更がないかリリースノートを確認するようにしてください。
   </para>
 
-<<<<<<< HEAD
    <table tocentry="1" id="predefined-roles-table">
     <title>Predefined Roles</title>
-=======
-   <table tocentry="1" id="default-roles-table">
-<!--
-    <title>Default Roles</title>
--->
-    <title>デフォルトロール</title>
->>>>>>> 9a9c638e
     <tgroup cols="2">
      <colspec colname="col1" colwidth="1*"/>
      <colspec colname="col2" colwidth="2*"/>
@@ -957,7 +904,6 @@
   </para>
 
   <para>
-<<<<<<< HEAD
   The <literal>pg_database_owner</literal> role has one implicit,
   situation-dependent member, namely the owner of the current database.  The
   role conveys no rights at first.  Like any role, it can own objects or
@@ -969,9 +915,7 @@
   </para>
 
   <para>
-=======
-<!--
->>>>>>> 9a9c638e
+<!--
   The <literal>pg_signal_backend</literal> role is intended to allow
   administrators to enable trusted, but non-superuser, roles to send signals
   to other backends. Currently this role enables sending of signals for
@@ -1011,13 +955,9 @@
   <para>
 <!--
    Administrators can grant access to these roles to users using the
-<<<<<<< HEAD
    <link linkend="sql-grant"><command>GRANT</command></link> command, for example:
-=======
-   <xref linkend="sql-grant"/> command, for example:
 -->
 管理者は<xref linkend="sql-grant"/>コマンドを使って、ユーザにこれらのロールへのアクセスを許可できます。例えば、
->>>>>>> 9a9c638e
 
 <programlisting>
 GRANT pg_signal_backend TO admin_user;

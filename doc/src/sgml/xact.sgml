--- conflicted
+++ resolved
@@ -37,7 +37,6 @@
   </para>
 
   <para>
-<!--
    Every transaction is identified by a unique
    <literal>VirtualTransactionId</literal> (also called
    <literal>virtualXID</literal> or <literal>vxid</literal>), which
@@ -47,10 +46,6 @@
    ID <literal>4/12532</literal> has a <literal>procNumber</literal>
    of <literal>4</literal> and a <literal>localXID</literal> of
    <literal>12532</literal>.
--->
-各トランザクションは、一意の<literal>VirtualTransactionId</literal>（あるいは<literal>virtualXID</literal>または<literal>vxid</literal>とも呼ばれます）で識別します。
-これは、バックエンドID（または<literal>backendID</literal>）と、<literal>localXID</literal>と呼ばれる各バックエンドに固有の連続した番号で構成されます。
-たとえば、仮想トランザクションID<literal>4/12532</literal>の<literal>backendID</literal>は<literal>4</literal>で、<literal>localXID</literal>は<literal>12532</literal>です。
   </para>
 
   <para>
@@ -107,21 +102,12 @@
   </para>
 
   <para>
-<<<<<<< HEAD
    In addition to <literal>vxid</literal> and <literal>xid</literal>,
-=======
-<!--
-   In addition to <literal>vxid</literal> and <type>xid</type>,
->>>>>>> 32de6336
    prepared transactions are also assigned Global Transaction
    Identifiers (<acronym>GID</acronym>). GIDs are string literals up
    to 200 bytes long, which must be unique amongst other currently
    prepared transactions.  The mapping of GID to xid is shown in <link
    linkend="view-pg-prepared-xacts"><structname>pg_prepared_xacts</structname></link>.
--->
-<literal>vxid</literal>と<type>xid</type>に加えて、準備されたトランザクションにはグローバルトランザクション識別子（<acronym>GID</acronym>）も割り当てられます。
-GIDは最大200バイト長の文字列リテラルで、現在準備されている他のトランザクション中で一意でなければなりません。
-GIDからxidへのマッピングは<link linkend="view-pg-prepared-xacts"><structname>pg_prepared_xacts</structname></link>に表示されます。
   </para>
  </sect1>
 
@@ -187,24 +173,14 @@
   </para>
 
   <para>
-<!--
    Subtransactions can be started explicitly using the
    <command>SAVEPOINT</command> command, but can also be started in
-<<<<<<< HEAD
    other ways, such as PL/pgSQL's <literal>EXCEPTION</literal> clause.
-=======
-   other ways, such as PL/pgSQL's <command>EXCEPTION</command> clause.
->>>>>>> 32de6336
    PL/Python and PL/Tcl also support explicit subtransactions.
    Subtransactions can also be started from other subtransactions.
    The top-level transaction and its child subtransactions form a
    hierarchy or tree, which is why we refer to the main transaction as
    the top-level transaction.
--->
-サブトランザクションは<command>SAVEPOINT</command>コマンドを使用して明示的に開始できますが、PL/pgSQLの<command>EXCEPTION</command>句などの他の方法でも開始できます。
-PL/PythonとPL/Tclも明示的なサブトランザクションをサポートしています。
-サブトランザクションは他のサブトランザクションから開始することもできます。
-トップレベルのトランザクションとその子トランザクションは階層またはツリーを形成するため、メイントランザクションをトップレベルのトランザクションと呼びます。
   </para>
 
   <para>

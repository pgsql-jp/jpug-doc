<!--
doc/src/sgml/ref/reindexdb.sgml
PostgreSQL documentation
-->

<refentry id="app-reindexdb">
 <indexterm zone="app-reindexdb">
  <primary>reindexdb</primary>
 </indexterm>

 <refmeta>
  <refentrytitle><application>reindexdb</application></refentrytitle>
  <manvolnum>1</manvolnum>
<!--
  <refmiscinfo>Application</refmiscinfo>
-->
  <refmiscinfo>アプリケーション</refmiscinfo>
 </refmeta>

 <refnamediv>
  <refname>reindexdb</refname>
<!--
  <refpurpose>reindex a <productname>PostgreSQL</productname> database</refpurpose>
-->
  <refpurpose><productname>PostgreSQL</productname>データベースのインデックスを再作成する</refpurpose>
 </refnamediv>

 <refsynopsisdiv>
  <cmdsynopsis>
   <command>reindexdb</command>
   <arg rep="repeat"><replaceable>connection-option</replaceable></arg>
   <arg rep="repeat"><replaceable>option</replaceable></arg>

   <arg choice="plain" rep="repeat">
    <arg choice="opt">
     <group choice="plain">
      <arg choice="plain"><option>-S</option></arg>
      <arg choice="plain"><option>--schema</option></arg>
     </group>
     <replaceable>schema</replaceable>
    </arg>
   </arg>

   <arg choice="plain" rep="repeat">
    <arg choice="opt">
     <group choice="plain">
      <arg choice="plain"><option>-t</option></arg>
      <arg choice="plain"><option>--table</option></arg>
     </group>
     <replaceable>table</replaceable>
    </arg>
   </arg>

   <arg choice="plain" rep="repeat">
    <arg choice="opt">
     <group choice="plain">
      <arg choice="plain"><option>-i</option></arg>
      <arg choice="plain"><option>--index</option></arg>
     </group>
     <replaceable>index</replaceable>
    </arg>
   </arg>

   <arg choice="plain">
    <arg choice="opt">
     <group choice="plain">
      <arg choice="plain"><option>-s</option></arg>
      <arg choice="plain"><option>--system</option></arg>
     </group>
    </arg>
   </arg>

   <arg choice="opt">
    <group choice="plain">
     <arg choice="plain"><replaceable>dbname</replaceable></arg>
     <arg choice="plain"><option>-a</option></arg>
     <arg choice="plain"><option>--all</option></arg>
    </group>
   </arg>
  </cmdsynopsis>
 </refsynopsisdiv>


 <refsect1>
<!--
  <title>Description</title>
-->
  <title>説明</title>

  <para>
<!--
   <application>reindexdb</application> is a utility for rebuilding indexes
   in a <productname>PostgreSQL</productname> database.
-->
<application>reindexdb</application>は、<productname>PostgreSQL</productname>データベース内のインデックスを再作成するユーティリティです。
  </para>

  <para>
<!--
   <application>reindexdb</application> is a wrapper around the SQL
   command <link linkend="sql-reindex"><command>REINDEX</command></link>.
   There is no effective difference between reindexing databases via
   this utility and via other methods for accessing the server.
-->
<application>reindexdb</application>は、SQLコマンド<link linkend="sql-reindex"><command>REINDEX</command></link>のラッパーです。
このユーティリティを使用しても他の方法でサーバにアクセスしても、データベースインデックスの再作成には実質的な違いはありません。
  </para>

 </refsect1>


 <refsect1>
<!--
  <title>Options</title>
-->
  <title>オプション</title>

   <para>
<!--
    <application>reindexdb</application> accepts the following command-line arguments:
-->
<application>reindexdb</application>は以下のコマンドライン引数を受け付けます。

    <variablelist>
     <varlistentry>
      <term><option>-a</option></term>
      <term><option>--all</option></term>
      <listitem>
       <para>
<!--
        Reindex all databases.
-->
すべてのデータベースのインデックスを再作成します。
       </para>
      </listitem>
     </varlistentry>

     <varlistentry>
      <term><option>--concurrently</option></term>
      <listitem>
       <para>
<!--
        Use the <literal>CONCURRENTLY</literal> option.  See
        <xref linkend="sql-reindex"/>, where all the caveats of this option
        are explained in detail.
-->
<literal>CONCURRENTLY</literal>オプションを使います。
<xref linkend="sql-reindex"/>を参照してください。このオプションの注意がすべて詳しく説明されています。
       </para>
      </listitem>
     </varlistentry>

     <varlistentry>
      <term><option><optional>-d</optional> <replaceable class="parameter">dbname</replaceable></option></term>
      <term><option><optional>--dbname=</optional><replaceable class="parameter">dbname</replaceable></option></term>
      <listitem>
       <para>
<!--
        Specifies the name of the database to be reindexed,
        when <option>-a</option>/<option>&#45;-all</option> is not used.
        If this is not specified, the database name is read
        from the environment variable <envar>PGDATABASE</envar>.  If
        that is not set, the user name specified for the connection is
        used.  The <replaceable>dbname</replaceable> can be a <link
        linkend="libpq-connstring">connection string</link>.  If so,
        connection string parameters will override any conflicting command
        line options.
-->
<option>-a</option>/<option>--all</option>が使用されていない場合に、インデックス再作成を行なうデータベースの名前を指定します。
これが指定されていなければ、環境変数<envar>PGDATABASE</envar>からデータベース名が決まります。
これも設定されていない場合は、接続時に指定したユーザ名が使用されます。
<replaceable>dbname</replaceable>は<link linkend="libpq-connstring">接続文字列</link>でも構いません。
その場合、接続文字列パラメータは衝突するコマンドラインオプションに優先します。
       </para>
      </listitem>
     </varlistentry>

     <varlistentry>
      <term><option>-e</option></term>
      <term><option>--echo</option></term>
      <listitem>
       <para>
<!--
        Echo the commands that <application>reindexdb</application> generates
        and sends to the server.
-->
<application>reindexdb</application>が生成しサーバに送信するコマンドを表示します。
       </para>
      </listitem>
     </varlistentry>

     <varlistentry>
      <term><option>-i <replaceable class="parameter">index</replaceable></option></term>
      <term><option>--index=<replaceable class="parameter">index</replaceable></option></term>
      <listitem>
       <para>
<!--
        Recreate <replaceable class="parameter">index</replaceable> only.
        Multiple indexes can be recreated by writing multiple
        <option>-i</option> switches.
-->
<replaceable class="parameter">index</replaceable>のみを再作成します。
複数の<option>-i</option>スイッチを記述することで、複数のインデックスを再作成することができます。
       </para>
      </listitem>
     </varlistentry>

     <varlistentry>
      <term><option>-j <replaceable class="parameter">njobs</replaceable></option></term>
      <term><option>--jobs=<replaceable class="parameter">njobs</replaceable></option></term>
      <listitem>
       <para>
<!--
        Execute the reindex commands in parallel by running
        <replaceable class="parameter">njobs</replaceable>
        commands simultaneously.  This option may reduce the processing time
        but it also increases the load on the database server.
-->
<replaceable class="parameter">njobs</replaceable>個のコマンドを同時に実行することで、reindexコマンドを並列で実行します。
このオプションは処理時間を短縮することもありますが、データベースサーバの負荷も増加します。
       </para>
       <para>
<!--
        <application>reindexdb</application> will open
        <replaceable class="parameter">njobs</replaceable> connections to the
        database, so make sure your <xref linkend="guc-max-connections"/>
        setting is high enough to accommodate all connections.
-->
<application>reindexdb</application>はデータベースに対する<replaceable class="parameter">njobs</replaceable>個の接続を開くので、<xref linkend="guc-max-connections"/>の設定は、これらの接続を許容するだけ十分に大きくしてください。
       </para>
       <para>
<<<<<<< HEAD
        Note that this option is incompatible with the <option>--system</option> option.
=======
<!--
        Note that this option is incompatible with the <option>&#45;-index</option>
        and <option>&#45;-system</option> options.
-->
このオプションは<option>--index</option>や<option>--system</option>オプションと非互換であることに注意してください。
>>>>>>> 43f2d855
       </para>
      </listitem>
     </varlistentry>

     <varlistentry>
      <term><option>-q</option></term>
      <term><option>--quiet</option></term>
      <listitem>
       <para>
<!--
        Do not display progress messages.
-->
進行メッセージを表示しません。
       </para>
      </listitem>
     </varlistentry>

     <varlistentry>
      <term><option>-s</option></term>
      <term><option>--system</option></term>
      <listitem>
       <para>
<!--
        Reindex database's system catalogs only.
-->
データベースのシステムカタログのみ、インデックスを再作成します。
       </para>
      </listitem>
     </varlistentry>

     <varlistentry>
      <term><option>-S <replaceable class="parameter">schema</replaceable></option></term>
      <term><option>--schema=<replaceable class="parameter">schema</replaceable></option></term>
      <listitem>
       <para>
<!--
        Reindex <replaceable class="parameter">schema</replaceable> only.
        Multiple schemas can be reindexed by writing multiple
        <option>-S</option> switches.
-->
<replaceable class="parameter">schema</replaceable>のみのインデックスを再作成します。
複数の<option>-S</option>スイッチを指定することで、複数のスキーマのインデックスを再作成できます。
       </para>
      </listitem>
     </varlistentry>

     <varlistentry>
      <term><option>-t <replaceable class="parameter">table</replaceable></option></term>
      <term><option>--table=<replaceable class="parameter">table</replaceable></option></term>
      <listitem>
       <para>
<!--
        Reindex <replaceable class="parameter">table</replaceable> only.
        Multiple tables can be reindexed by writing multiple
        <option>-t</option> switches.
-->
<replaceable class="parameter">table</replaceable>のインデックスのみを再作成します。
複数の<option>-t</option>を記述することで、複数のテーブルのインデックスを再作成することができます。
       </para>
      </listitem>
     </varlistentry>

     <varlistentry>
      <term><option>--tablespace=<replaceable class="parameter">tablespace</replaceable></option></term>
      <listitem>
       <para>
<!--
        Specifies the tablespace where indexes are rebuilt. (This name is
        processed as a double-quoted identifier.)
-->
インデックスを再作成するテーブル空間を指定します。
(この名前は二重引用符で囲まれた識別子として処理されます。)
       </para>
      </listitem>
     </varlistentry>

    <varlistentry>
     <term><option>-v</option></term>
     <term><option>--verbose</option></term>
     <listitem>
      <para>
<!--
       Print detailed information during processing.
-->
処理中に詳細な情報を表示します。
      </para>
     </listitem>
    </varlistentry>

    <varlistentry>
      <term><option>-V</option></term>
      <term><option>--version</option></term>
      <listitem>
       <para>
<!--
       Print the <application>reindexdb</application> version and exit.
-->
<application>reindexdb</application>のバージョンを表示し、終了します。
       </para>
      </listitem>
    </varlistentry>

    <varlistentry>
      <term><option>-?</option></term>
      <term><option>--help</option></term>
      <listitem>
      <para>
<!--
      Show help about <application>reindexdb</application> command line
      arguments, and exit.
-->
<application>reindexdb</application>コマンドライン引数の使用方法を表示し、終了します。
      </para>
      </listitem>
    </varlistentry>

   </variablelist>

   </para>

   <para>
<!--
    <application>reindexdb</application> also accepts
    the following command-line arguments for connection parameters:
-->
また、<application>reindexdb</application>は、接続パラメータとして以下のコマンドライン引数を受け付けます。

    <variablelist>
     <varlistentry>
      <term><option>-h <replaceable class="parameter">host</replaceable></option></term>
      <term><option>--host=<replaceable class="parameter">host</replaceable></option></term>
      <listitem>
       <para>
<!--
        Specifies the host name of the machine on which the server is
        running.  If the value begins with a slash, it is used as the
        directory for the Unix domain socket.
-->
サーバが稼働しているマシンのホスト名を指定します。
ホスト名がスラッシュから始まる場合、Unixドメインソケット用のディレクトリとして使用されます。
       </para>
      </listitem>
     </varlistentry>

     <varlistentry>
      <term><option>-p <replaceable class="parameter">port</replaceable></option></term>
      <term><option>--port=<replaceable class="parameter">port</replaceable></option></term>
      <listitem>
       <para>
<!--
        Specifies the TCP port or local Unix domain socket file
        extension on which the server
        is listening for connections.
-->
サーバが接続を監視するTCPポートもしくはUnixドメインソケットファイルの拡張子を指定します。
       </para>
      </listitem>
     </varlistentry>

     <varlistentry>
      <term><option>-U <replaceable class="parameter">username</replaceable></option></term>
      <term><option>--username=<replaceable class="parameter">username</replaceable></option></term>
      <listitem>
       <para>
<!--
        User name to connect as.
-->
接続するユーザ名を指定します。
       </para>
      </listitem>
     </varlistentry>

     <varlistentry>
      <term><option>-w</option></term>
      <term><option>--no-password</option></term>
      <listitem>
       <para>
<!--
        Never issue a password prompt.  If the server requires
        password authentication and a password is not available by
        other means such as a <filename>.pgpass</filename> file, the
        connection attempt will fail.  This option can be useful in
        batch jobs and scripts where no user is present to enter a
        password.
-->
パスワードの入力を促しません。
サーバがパスワード認証を必要とし、かつ、<filename>.pgpass</filename>ファイルなどの他の方法が利用できない場合、接続試行は失敗します。
バッチジョブやスクリプトなどパスワードを入力するユーザが存在しない場合にこのオプションは有用かもしれません。
       </para>
      </listitem>
     </varlistentry>

     <varlistentry>
      <term><option>-W</option></term>
      <term><option>--password</option></term>
      <listitem>
       <para>
<!--
        Force <application>reindexdb</application> to prompt for a
        password before connecting to a database.
-->
データベースに接続する前に、<application>reindexdb</application>は強制的にパスワード入力を促します。
       </para>

       <para>
<!--
        This option is never essential, since
        <application>reindexdb</application> will automatically prompt
        for a password if the server demands password authentication.
        However, <application>reindexdb</application> will waste a
        connection attempt finding out that the server wants a password.
        In some cases it is worth typing <option>-W</option> to avoid the extra
        connection attempt.
-->
サーバがパスワード認証を要求する場合<application>reindexdb</application>は自動的にパスワード入力を促しますので、これが重要になることはありません。
しかし、<application>reindexdb</application>は、サーバにパスワードが必要かどうかを判断するための接続試行を無駄に行います。
こうした余計な接続試行を防ぐために<option>-W</option>の入力が有意となる場合もあります。
       </para>
      </listitem>
     </varlistentry>

     <varlistentry>
      <term><option>--maintenance-db=<replaceable class="parameter">dbname</replaceable></option></term>
      <listitem>
       <para>
<!--
        Specifies the name of the database to connect to to discover which
        databases should be reindexed,
        when <option>-a</option>/<option>&#45;-all</option> is used.
        If not specified, the <literal>postgres</literal> database will be used,
        or if that does not exist, <literal>template1</literal> will be used.
        This can be a <link linkend="libpq-connstring">connection
        string</link>.  If so, connection string parameters will override any
        conflicting command line options.  Also, connection string parameters
        other than the database name itself will be re-used when connecting
        to other databases.
-->
<option>-a</option>/<option>--all</option>が使われている場合、どのデータベースを再インデックス付けしなければならないかを見つけ出すために接続するデータベースの名前を指定します。
指定されなければ<literal>postgres</literal>データベースが使用され、もし存在しなければ<literal>template1</literal>が使用されます。
これは<link linkend="libpq-connstring">接続文字列</link>でも構いません。
その場合、接続文字列パラメータは衝突するコマンドラインオプションに優先します。
また、データベース名自身以外の接続文字列パラメータは他のデータベースに接続する際に再利用されます。
       </para>
      </listitem>
     </varlistentry>
    </variablelist>
   </para>
 </refsect1>


 <refsect1>
<!--
  <title>Environment</title>
-->
  <title>環境</title>

  <variablelist>
   <varlistentry>
    <term><envar>PGDATABASE</envar></term>
    <term><envar>PGHOST</envar></term>
    <term><envar>PGPORT</envar></term>
    <term><envar>PGUSER</envar></term>

    <listitem>
     <para>
<!--
      Default connection parameters
-->
デフォルトの接続パラメータです。
     </para>
    </listitem>
   </varlistentry>

   <varlistentry>
    <term><envar>PG_COLOR</envar></term>
    <listitem>
     <para>
<!--
      Specifies whether to use color in diagnostic messages. Possible values
      are <literal>always</literal>, <literal>auto</literal> and
      <literal>never</literal>.
-->
診断メッセージで色を使うかどうかを指定します。
可能な値は<literal>always</literal>、<literal>auto</literal>、<literal>never</literal>です。
     </para>
    </listitem>
   </varlistentry>
  </variablelist>

  <para>
<!--
   This utility, like most other <productname>PostgreSQL</productname> utilities,
   also uses the environment variables supported by <application>libpq</application>
   (see <xref linkend="libpq-envars"/>).
-->
また、このユーティリティは、他のほとんどの<productname>PostgreSQL</productname>ユーティリティと同様、<application>libpq</application>でサポートされる環境変数を使用します（<xref linkend="libpq-envars"/>を参照してください）。
  </para>

 </refsect1>


 <refsect1>
<!--
  <title>Diagnostics</title>
-->
  <title>診断</title>

  <para>
<!--
   In case of difficulty, see <xref linkend="sql-reindex"/>
   and <xref linkend="app-psql"/> for
   discussions of potential problems and error messages.
   The database server must be running at the
   targeted host.  Also, any default connection settings and environment
   variables used by the <application>libpq</application> front-end
   library will apply.
-->
問題が発生した場合、考えられる原因とエラーメッセージについての説明は<xref linkend="sql-reindex"/>と<xref linkend="app-psql"/>を参照してください。
データベースサーバは、指定したホストで稼働している必要があります。
また、<application>libpq</application>フロントエンドライブラリのデフォルトの設定や環境変数が適用されることに注意してください。
  </para>

 </refsect1>

<<<<<<< HEAD
=======

 <refsect1>
<!--
  <title>Notes</title>
-->
  <title>注釈</title>

  <para>
<!--
   <application>reindexdb</application> might need to connect several
   times to the <productname>PostgreSQL</productname> server, asking
   for a password each time. It is convenient to have a
   <filename>~/.pgpass</filename> file in such cases. See <xref
   linkend="libpq-pgpass"/> for more information.
-->
<application>reindexdb</application>の実行中には<productname>PostgreSQL</productname>サーバに何度も接続しなければならないことがありますが、この場合その度にパスワードが必要です。
そのような場合は<filename>~/.pgpass</filename>ファイルを用意しておくと便利です。
詳細は<xref linkend="libpq-pgpass"/>を参照してください。
  </para>
 </refsect1>


>>>>>>> 43f2d855
 <refsect1>
<!--
  <title>Examples</title>
-->
  <title>例</title>

   <para>
<!--
    To reindex the database <literal>test</literal>:
-->
データベース<literal>test</literal>のインデックスを再作成します。
<screen>
<prompt>$ </prompt><userinput>reindexdb test</userinput>
</screen>
   </para>

   <para>
<!--
    To reindex the table <literal>foo</literal> and the index
    <literal>bar</literal> in a database named <literal>abcd</literal>:
-->
<literal>abcd</literal>というデータベース内のテーブル<literal>foo</literal>のインデックスとインデックス<literal>bar</literal>を再作成します。
<screen>
<prompt>$ </prompt><userinput>reindexdb --table=foo --index=bar abcd</userinput>
</screen></para>

 </refsect1>

 <refsect1>
<!--
  <title>See Also</title>
-->
  <title>関連項目</title>

  <simplelist type="inline">
   <member><xref linkend="sql-reindex"/></member>
  </simplelist>
 </refsect1>

</refentry><|MERGE_RESOLUTION|>--- conflicted
+++ resolved
@@ -229,15 +229,10 @@
 <application>reindexdb</application>はデータベースに対する<replaceable class="parameter">njobs</replaceable>個の接続を開くので、<xref linkend="guc-max-connections"/>の設定は、これらの接続を許容するだけ十分に大きくしてください。
        </para>
        <para>
-<<<<<<< HEAD
-        Note that this option is incompatible with the <option>--system</option> option.
-=======
-<!--
-        Note that this option is incompatible with the <option>&#45;-index</option>
-        and <option>&#45;-system</option> options.
--->
-このオプションは<option>--index</option>や<option>--system</option>オプションと非互換であることに注意してください。
->>>>>>> 43f2d855
+<!--
+        Note that this option is incompatible with the <option>&#45;-system</option> option.
+-->
+《機械翻訳》«Note that this option is incompatible with the <option>--system</option> option.»
        </para>
       </listitem>
      </varlistentry>
@@ -562,31 +557,6 @@
 
  </refsect1>
 
-<<<<<<< HEAD
-=======
-
- <refsect1>
-<!--
-  <title>Notes</title>
--->
-  <title>注釈</title>
-
-  <para>
-<!--
-   <application>reindexdb</application> might need to connect several
-   times to the <productname>PostgreSQL</productname> server, asking
-   for a password each time. It is convenient to have a
-   <filename>~/.pgpass</filename> file in such cases. See <xref
-   linkend="libpq-pgpass"/> for more information.
--->
-<application>reindexdb</application>の実行中には<productname>PostgreSQL</productname>サーバに何度も接続しなければならないことがありますが、この場合その度にパスワードが必要です。
-そのような場合は<filename>~/.pgpass</filename>ファイルを用意しておくと便利です。
-詳細は<xref linkend="libpq-pgpass"/>を参照してください。
-  </para>
- </refsect1>
-
-
->>>>>>> 43f2d855
  <refsect1>
 <!--
   <title>Examples</title>

<!--
doc/src/sgml/ref/create_role.sgml
PostgreSQL documentation
-->

<refentry id="SQL-CREATEROLE">
 <indexterm zone="sql-createrole">
  <primary>CREATE ROLE</primary>
 </indexterm>

 <refmeta>
  <refentrytitle>CREATE ROLE</refentrytitle>
  <manvolnum>7</manvolnum>
<!--
  <refmiscinfo>SQL - Language Statements</refmiscinfo>
-->
  <refmiscinfo>SQL - 言語</refmiscinfo>
 </refmeta>

 <refnamediv>
  <refname>CREATE ROLE</refname>
<!--
  <refpurpose>define a new database role</refpurpose>
-->
  <refpurpose>新しいデータベースロールを定義する</refpurpose>
 </refnamediv>

 <refsynopsisdiv>
<synopsis>
CREATE ROLE <replaceable class="PARAMETER">name</replaceable> [ [ WITH ] <replaceable class="PARAMETER">option</replaceable> [ ... ] ]

<!--
<phrase>where <replaceable class="PARAMETER">option</replaceable> can be:</phrase>
-->
<phrase>ここで<replaceable class="PARAMETER">option</replaceable>は以下の通りです。</phrase>

      SUPERUSER | NOSUPERUSER
    | CREATEDB | NOCREATEDB
    | CREATEROLE | NOCREATEROLE
    | INHERIT | NOINHERIT
    | LOGIN | NOLOGIN
    | REPLICATION | NOREPLICATION
    | BYPASSRLS | NOBYPASSRLS
    | CONNECTION LIMIT <replaceable class="PARAMETER">connlimit</replaceable>
    | [ ENCRYPTED | UNENCRYPTED ] PASSWORD '<replaceable class="PARAMETER">password</replaceable>'
    | VALID UNTIL '<replaceable class="PARAMETER">timestamp</replaceable>'
    | IN ROLE <replaceable class="PARAMETER">role_name</replaceable> [, ...]
    | IN GROUP <replaceable class="PARAMETER">role_name</replaceable> [, ...]
    | ROLE <replaceable class="PARAMETER">role_name</replaceable> [, ...]
    | ADMIN <replaceable class="PARAMETER">role_name</replaceable> [, ...]
    | USER <replaceable class="PARAMETER">role_name</replaceable> [, ...]
    | SYSID <replaceable class="PARAMETER">uid</replaceable>
</synopsis>
 </refsynopsisdiv>

 <refsect1>
<!--
  <title>Description</title>
-->
  <title>説明</title>

  <para>
<!--
   <command>CREATE ROLE</command> adds a new role to a
   <productname>PostgreSQL</productname> database cluster.  A role is
   an entity that can own database objects and have database privileges;
   a role can be considered a <quote>user</>, a <quote>group</>, or both
   depending on how it is used.  Refer to
   <xref linkend="user-manag"> and <xref
   linkend="client-authentication"> for information about managing
   users and authentication.  You must have <literal>CREATEROLE</>
   privilege or be a database superuser to use this command.
-->
<command>CREATE ROLE</command>は、<productname>PostgreSQL</productname>データベースクラスタに新しいロールを加えます。
ロールとは、データベースオブジェクトを所有することができ、データベース権限を持つことができる実体のことです。
ロールは、使用状況に応じて<quote>ユーザ</>、<quote>グループ</>、もしくは、その両方であるとみなすことができます。
ユーザの管理と認証に関する情報については、<xref linkend="user-manag">と<xref linkend="client-authentication">を参照してください。
このコマンドを使用するには、<literal>CREATEROLE</>権限を持つか、データベースのスーパーユーザでなければなりません。

  </para>

  <para>
<!--
   Note that roles are defined at the database cluster
   level, and so are valid in all databases in the cluster.
-->
ロールはデータベースクラスタのレベルで定義されるため、クラスタ内のすべてのデータベースで有効となることに注意してください。
  </para>
 </refsect1>

 <refsect1>
<!--
  <title>Parameters</title>
-->
  <title>パラメータ</title>

    <variablelist>
     <varlistentry>
      <term><replaceable class="parameter">name</replaceable></term>
      <listitem>
       <para>
<!--
        The name of the new role.
-->
新しいロールの名前です。
       </para>
      </listitem>
     </varlistentry>

     <varlistentry>
      <term><literal>SUPERUSER</literal></term>
      <term><literal>NOSUPERUSER</literal></term>
      <listitem>
       <para>
<!--
        These clauses determine whether the new role is a <quote>superuser</>,
        who can override all access restrictions within the database.
        Superuser status is dangerous and should be used only when really
        needed.  You must yourself be a superuser to create a new superuser.
        If not specified,
        <literal>NOSUPERUSER</literal> is the default.
-->
これらの句によって、新しいロールが<quote>スーパーユーザ</>となるかどうかが決まります。
<quote>スーパーユーザ</>はデータベース内のすべてのアクセス制限より優先します。
スーパーユーザという状態は危険ですので、本当に必要な場合にのみ使用しなければなりません。
新しくスーパーユーザを作成するには、スーパーユーザでなければなりません。
指定されなかった場合のデフォルトは<literal>NOSUPERUSER</literal>です。
       </para>
      </listitem>
     </varlistentry>

     <varlistentry>
      <term><literal>CREATEDB</></term>
      <term><literal>NOCREATEDB</></term>
      <listitem>
       <para>
<!--
        These clauses define a role's ability to create databases.  If
        <literal>CREATEDB</literal> is specified, the role being
        defined will be allowed to create new databases. Specifying
        <literal>NOCREATEDB</literal> will deny a role the ability to
        create databases. If not specified,
        <literal>NOCREATEDB</literal> is the default.
-->
これらの句はロールのデータベースの作成に関する権限を定義します。
<literal>CREATEDB</literal>が指定された場合、定義されたロールは新しくデータベースを作成することができます。
<literal>NOCREATEDB</literal>を使用した場合、そのロールにはデータベースを作成する権限が与えられません。
指定されなかった場合のデフォルトは<literal>NOCREATEDB</literal>です。
       </para>
      </listitem>
     </varlistentry>

     <varlistentry>
      <term><literal>CREATEROLE</literal></term>
      <term><literal>NOCREATEROLE</literal></term>
      <listitem>
       <para>
<!--
        These clauses determine whether a role will be permitted to
        create new roles (that is, execute <command>CREATE ROLE</command>).
        A role with <literal>CREATEROLE</literal> privilege can also alter
        and drop other roles.
        If not specified,
        <literal>NOCREATEROLE</literal> is the default.
-->
これらの句は、ロールが新しいロールを作成（つまり<command>CREATE ROLE</command>を実行）できるかどうかを決定します。
<literal>CREATEROLE</literal>権限を持つロールはロールを変更することも削除することもできます。
指定されなかった場合のデフォルトは<literal>NOCREATEROLE</literal>です。

       </para>
      </listitem>
     </varlistentry>

     <varlistentry>
      <term><literal>INHERIT</literal></term>
      <term><literal>NOINHERIT</literal></term>
      <listitem>
       <para>
<!--
        These clauses determine whether a role <quote>inherits</> the
        privileges of roles it is a member of.
        A role with the <literal>INHERIT</literal> attribute can automatically
        use whatever database privileges have been granted to all roles
        it is directly or indirectly a member of.
        Without <literal>INHERIT</literal>, membership in another role
        only grants the ability to <command>SET ROLE</> to that other role;
        the privileges of the other role are only available after having
        done so.
        If not specified,
        <literal>INHERIT</literal> is the default.
-->
これらの句は、ロールがそのロールが属するロールの権限を<quote>継承</>するかどうかを決定します。
<literal>INHERIT</literal>属性を持つロールは自動的に、直接的にまたは間接的にメンバとして割り当てられたすべてのデータベース権限を使用します。
<literal>INHERIT</literal>がないと、他のロール内のメンバ資格により得られる能力はそのロールへの<command>SET ROLE</>だけです。
他のロールの持つ権限は、<command>SET ROLE</>を行った後にのみ利用可能です。
指定されなかった場合のデフォルトは<literal>INHERIT</literal>です。
       </para>
      </listitem>
     </varlistentry>

     <varlistentry>
      <term><literal>LOGIN</literal></term>
      <term><literal>NOLOGIN</literal></term>
      <listitem>
       <para>
<!--
        These clauses determine whether a role is allowed to log in;
        that is, whether the role can be given as the initial session
        authorization name during client connection.  A role having
        the <literal>LOGIN</literal> attribute can be thought of as a user.
        Roles without this attribute are useful for managing database
        privileges, but are not users in the usual sense of the word.
        If not specified,
        <literal>NOLOGIN</literal> is the default, except when
        <command>CREATE ROLE</> is invoked through its alternative spelling
        <xref linkend="sql-createuser">.
-->
これらの句により、ロールがログイン可能かどうか、つまり、そのロールをクライアント接続時にセッションを認証するための名前として使用することができるかどうかが決まります。
<literal>LOGIN</literal>属性を持つロールはユーザとみなすことができます。
この属性を持たないロールは、データベース権限を管理する際に有用ですが、普通の意味ではユーザとはいえません。
指定されなかった場合のデフォルトは<literal>NOLOGIN</literal>ですが、<command>CREATE ROLE</>がその別名である<xref linkend="sql-createuser">で呼び出された場合は例外です。
       </para>
      </listitem>
     </varlistentry>

     <varlistentry>
      <term><literal>REPLICATION</literal></term>
      <term><literal>NOREPLICATION</literal></term>
      <listitem>
       <para>
<!--
        These clauses determine whether a role is allowed to initiate
        streaming replication or put the system in and out of backup mode.
        A role having the <literal>REPLICATION</> attribute is a very
        highly privileged role, and should only be used on roles actually
        used for replication. If not specified,
        <literal>NOREPLICATION</literal> is the default.
-->
これらの句は、ロールがストリーミングレプリケーションを開始でき、またシステムのバックアップモードとの遷移が可能かどうかを決定します。
<literal>REPLICATION</>属性を持つロールは、非常に高度な権限を持つものです。
このため実際にレプリケーションで使用するロールでのみ使用しなければなりません。
指定されない場合のデフォルトは<literal>NOREPLICATION</literal>です。
       </para>
      </listitem>
     </varlistentry>

     <varlistentry>
      <term><literal>BYPASSRLS</literal></term>
      <term><literal>NOBYPASSRLS</literal></term>
      <listitem>
       <para>
<!--
        These clauses determine whether a role bypasses every row-level
        security (RLS) policy.  <literal>NOBYPASSRLS</literal> is the default.
        Note that pg_dump will set <literal>row_security</literal> to
        <literal>OFF</literal> by default, to ensure all contents of a table are
        dumped out.  If the user running pg_dump does not have appropriate
        permissions, an error will be returned.  The superuser and owner of the
        table being dumped always bypass RLS.
-->
これらの構文は、ロールがすべての行単位セキュリティ(RLS)ポリシーを無視するかどうかを決定します。
<literal>NOBYPASSRLS</literal>がデフォルトです。
pg_dumpはテーブルのすべての内容が確実にダンプされるようにするため、<literal>row_security</literal>をデフォルトで<literal>OFF</literal>に設定することに注意してください。
pg_dumpを実行するユーザが適切な権限を持っていなければ、エラーが返されます。
スーパーユーザおよびテーブルの所有者は、常にRLSを無視します。
       </para>
      </listitem>
     </varlistentry>

     <varlistentry>
      <term><literal>CONNECTION LIMIT</literal> <replaceable class="parameter">connlimit</replaceable></term>
      <listitem>
       <para>
<!--
        If role can log in, this specifies how many concurrent connections
<<<<<<< HEAD
        the role can make.  -1 (the default) means no limit.
-->
ロールがログイン可能である場合、これは、ロールが確立できる最大同時接続数を指定します。
-1（デフォルト）は無制限を意味します。
=======
        the role can make.  -1 (the default) means no limit. Note that only
        normal connections are counted towards this limit. Neither prepared
        transactions nor background worker connections are counted towards
        this limit.
>>>>>>> 6a18e4bc
       </para>
      </listitem>
     </varlistentry>

     <varlistentry>
      <term><literal>PASSWORD</> <replaceable class="parameter">password</replaceable></term>
      <listitem>
       <para>
<!--
        Sets the role's password.  (A password is only of use for
        roles having the <literal>LOGIN</literal> attribute, but you
        can nonetheless define one for roles without it.)  If you do
        not plan to use password authentication you can omit this
        option.  If no password is specified, the password will be set
        to null and password authentication will always fail for that
        user.  A null password can optionally be written explicitly as
        <literal>PASSWORD NULL</literal>.
-->
ロールのパスワードを設定します。
（パスワードは<literal>LOGIN</literal>属性を持つロールでのみ使用されますが、この属性を持たないロールにも定義することができます。）
パスワード認証を行う予定がなければ、このオプションを省略することができます。
パスワードの指定がなければ、パスワードがNULLに設定され、そのアカウントでのパスワード認証は常に失敗します。
NULLというパスワードを明示的に<literal>PASSWORD NULL</literal>と記述することもできます。
       </para>
      </listitem>
     </varlistentry>

     <varlistentry>
      <term><literal>ENCRYPTED</></term>
      <term><literal>UNENCRYPTED</></term>
      <listitem>
       <para>
<!--
        These key words control whether the password is stored
        encrypted in the system catalogs.  (If neither is specified,
        the default behavior is determined by the configuration
        parameter <xref linkend="guc-password-encryption">.)  If the
        presented password string is already in MD5-encrypted format,
        then it is stored encrypted as-is, regardless of whether
        <literal>ENCRYPTED</> or <literal>UNENCRYPTED</> is specified
        (since the system cannot decrypt the specified encrypted
        password string).  This allows reloading of encrypted
        passwords during dump/restore.
-->
これらのキーワードを使用すると、パスワードを暗号化してシステムカタログに格納するかどうかを制御できます
（指定されていない場合のデフォルトの動作は、設定パラメータ<xref linkend="guc-password-encryption">によって決まります）。
指定された文字列が既にMD5暗号化書式である場合は、<literal>ENCRYPTED</>、<literal>UNENCRYPTED</>のどちらが指定されているかに関係なく、そのまま保存されます
（システムでは、暗号化されたパスワードを復号できないからです）。
これにより、ダンプ/リストア時に暗号化パスワードを再読み込みすることができます。
       </para>
<<<<<<< HEAD

       <para>
<!--
        Note that older clients might lack support for the MD5
        authentication mechanism that is needed to work with passwords
        that are stored encrypted.
-->
古いクライアントでは、暗号化して保存されたパスワードを使用するために必要なMD5認証機構をサポートしていない場合があることに注意してください。
       </para>
=======
>>>>>>> 6a18e4bc
      </listitem>
     </varlistentry>

     <varlistentry>
      <term><literal>VALID UNTIL</literal> '<replaceable class="parameter">timestamp</replaceable>'</term>
      <listitem>
       <para>
<!--
        The <literal>VALID UNTIL</literal> clause sets a date and
        time after which the role's password is no longer valid.  If
        this clause is omitted the password will be valid for all time.
-->
<literal>VALID UNTIL</literal>句は、ロールのパスワードが無効になる日時を設定します。
この句が省略された場合、パスワードは永遠に有効になります。
       </para>
      </listitem>
     </varlistentry>

     <varlistentry>
      <term><literal>IN ROLE</> <replaceable class="parameter">role_name</replaceable></term>
      <listitem>
       <para>
<!--
        The <literal>IN ROLE</literal> clause lists one or more existing
        roles to which the new role will be immediately added as a new
        member.  (Note that there is no option to add the new role as an
        administrator; use a separate <command>GRANT</> command to do that.)
-->
<literal>IN ROLE</literal>句には、新しく作成するロールを新規にメンバとして追加する既存の1つ以上のロールを列挙します。
（新しく作成するロールを管理者として追加するオプションがないことに注意してください。このためには別途<command>GRANT</>コマンドを使用してください。）
       </para>
      </listitem>
     </varlistentry>

     <varlistentry>
      <term><literal>IN GROUP</> <replaceable class="parameter">role_name</replaceable></term>
      <listitem>
<!--
       <para><literal>IN GROUP</literal> is an obsolete spelling of
        <literal>IN ROLE</>.
-->
<para><literal>IN GROUP</literal>は<literal>IN ROLE</>の別名で、廃止予定です。
       </para>
      </listitem>
     </varlistentry>

     <varlistentry>
      <term><literal>ROLE</> <replaceable class="parameter">role_name</replaceable></term>
      <listitem>
       <para>
<!--
        The <literal>ROLE</literal> clause lists one or more existing
        roles which are automatically added as members of the new role.
        (This in effect makes the new role a <quote>group</>.)
-->
<literal>ROLE</literal>には、新しく作成するロールのメンバとして自動的に追加する既存の1つ以上のロールを列挙します。
（これは実質的に新しく作成したロールを<quote>グループ</>とします。）
       </para>
      </listitem>
     </varlistentry>

     <varlistentry>
      <term><literal>ADMIN</> <replaceable class="parameter">role_name</replaceable></term>
      <listitem>
       <para>
<!--
        The <literal>ADMIN</literal> clause is like <literal>ROLE</literal>,
        but the named roles are added to the new role <literal>WITH ADMIN
        OPTION</>, giving them the right to grant membership in this role
        to others.
-->
<literal>ADMIN</literal>句は<literal>ROLE</literal>と似ていますが、新しく作成されるロールに指定されたロールが<literal>WITH ADMIN OPTION</>として追加される点が異なります。
つまり、新しく作成されるロールのメンバ資格を他者に与えることができる権利を、指定されたロールに与えます。
       </para>
      </listitem>
     </varlistentry>

     <varlistentry>
      <term><literal>USER</> <replaceable class="parameter">role_name</replaceable></term>
      <listitem>
       <para>
<!--
        The <literal>USER</literal> clause is an obsolete spelling of
        the <literal>ROLE</> clause.
-->
<literal>USER</literal>句は<literal>ROLE</>句の別名で廃止予定です。
       </para>
      </listitem>
     </varlistentry>

     <varlistentry>
      <term><literal>SYSID</> <replaceable class="parameter">uid</replaceable></term>
      <listitem>
       <para>
<!--
        The <literal>SYSID</literal> clause is ignored, but is accepted
        for backwards compatibility.
-->
<literal>SYSID</literal>句は無視されますが、後方互換性を維持するために受け付けられます。
       </para>
      </listitem>
     </varlistentry>
    </variablelist>
 </refsect1>

 <refsect1>
<!--
  <title>Notes</title>
-->
  <title>注釈</title>

  <para>
<!--
   Use <xref linkend="SQL-ALTERROLE"> to
   change the attributes of a role, and <xref linkend="SQL-DROPROLE">
   to remove a role.  All the attributes
   specified by <command>CREATE ROLE</> can be modified by later
   <command>ALTER ROLE</> commands.
-->
ロールの属性を変更するには<xref linkend="SQL-ALTERROLE">を、ロールを削除するには<xref linkend="SQL-DROPROLE">を使用してください。
<command>CREATE ROLE</>で指定したすべての属性は、後で<command>ALTER ROLE</>コマンドで変更可能です。
  </para>

  <para>
<!--
   The preferred way to add and remove members of roles that are being
   used as groups is to use
   <xref linkend="SQL-GRANT"> and
   <xref linkend="SQL-REVOKE">.
-->
グループとして使用しているロールのメンバの追加、および、削除についての推奨方法は、<xref linkend="SQL-GRANT">と<xref linkend="SQL-REVOKE">を使用することです。
  </para>

  <para>
<!--
   The <literal>VALID UNTIL</> clause defines an expiration time for a
   password only, not for the role <foreignphrase>per se</>.  In
   particular, the expiration time is not enforced when logging in using
   a non-password-based authentication method.
-->
<literal>VALID UNTIL</>句は、パスワードの有効期限を定義するだけで、ロール自体の有効期限ではありません。
特に、パスワードを使わない認証方式でログインを行う場合には、この有効期限は強制されません。
  </para>

  <para>
<!--
   The <literal>INHERIT</> attribute governs inheritance of grantable
   privileges (that is, access privileges for database objects and role
   memberships).  It does not apply to the special role attributes set by
   <command>CREATE ROLE</> and <command>ALTER ROLE</>.  For example, being
   a member of a role with <literal>CREATEDB</> privilege does not immediately
   grant the ability to create databases, even if <literal>INHERIT</> is set;
   it would be necessary to become that role via
   <xref linkend="SQL-SET-ROLE"> before
   creating a database.
-->
<literal>INHERIT</>属性は、許可可能な権限（つまり、データベースオブジェクトに対するアクセス権限とロールのメンバ資格）の継承を管理します。
これは、<command>CREATE ROLE</>や<command>ALTER ROLE</>で設定される特別なロール属性には適用されません。
<literal>INHERIT</>が設定されていたとしても、例えば、<literal>CREATEDB</>権限を持つロールのメンバであっても、データベース作成権限は即座に付与されません。
データベースを作成する前に<xref linkend="SQL-SET-ROLE">を使用してそのロールにならなければなりません。
  </para>

  <para>
<!--
   The <literal>INHERIT</> attribute is the default for reasons of backwards
   compatibility: in prior releases of <productname>PostgreSQL</productname>,
   users always had access to all privileges of groups they were members of.
   However, <literal>NOINHERIT</> provides a closer match to the semantics
   specified in the SQL standard.
-->
後方互換性を維持するため、<literal>INHERIT</>属性はデフォルトです。
以前のリリースの<productname>PostgreSQL</productname>では、ユーザは常にメンバとなっているすべてのグループの権限でアクセスできました。
しかし、<literal>NOINHERIT</>の方が標準SQLの規定の意味により合ったものを提供します。
  </para>

  <para>
<!--
   Be careful with the <literal>CREATEROLE</> privilege. There is no concept of
   inheritance for the privileges of a <literal>CREATEROLE</>-role. That
   means that even if a role does not have a certain privilege but is allowed
   to create other roles, it can easily create another role with different
   privileges than its own (except for creating roles with superuser
   privileges). For example, if the role <quote>user</> has the
   <literal>CREATEROLE</> privilege but not the <literal>CREATEDB</> privilege,
   nonetheless it can create a new role with the <literal>CREATEDB</>
   privilege. Therefore, regard roles that have the <literal>CREATEROLE</>
   privilege as almost-superuser-roles.
-->
<literal>CREATEROLE</>権限には注意が必要です。
<literal>CREATEROLE</> ロールという権限には継承という概念がありません。
あるロールが特定の権限を持っていなくても、別のロールを作成できることを意味します。つまり、簡単に自身の持つ権限と異なる権限（スーパーユーザ権限を持つロールは除きます）を持つ別のロールを作成できてしまいます。
たとえば、<literal>CREATEROLE</>権限を持ち、<literal>CREATEDB</>権限を持たない<quote>user</>というロールが、<literal>CREATEDB</>権限を持つロールを新規に作成することができます。
したがって、<literal>CREATEROLE</>権限を持つロールは、ほとんどスーパーユーザ権限を持つロールと同じであるものと考えてください。
  </para>

  <para>
<!--
   <productname>PostgreSQL</productname> includes a program <xref
   linkend="APP-CREATEUSER"> that has
   the same functionality as <command>CREATE ROLE</command> (in fact,
   it calls this command) but can be run from the command shell.
-->
<productname>PostgreSQL</productname>には、<command>CREATE ROLE</command>と同じ機能を持つプログラム（実際にこのコマンドを呼び出しています）<xref linkend="APP-CREATEUSER">があり、コマンドシェルから実行することができます。
  </para>

  <para>
<!--
   The <literal>CONNECTION LIMIT</> option is only enforced approximately;
   if two new sessions start at about the same time when just one
   connection <quote>slot</> remains for the role, it is possible that
   both will fail.  Also, the limit is never enforced for superusers.
-->
<literal>CONNECTION LIMIT</>オプションが加える制限は厳密ではありません。
もしそのロールに1つだけ接続<quote>スロット</>が残っていた時に、ほぼ同時に2つのセッションが新しく始まった場合、両方とも失敗する可能性があります。
また、この制限はスーパーユーザには適用されません。
  </para>

  <para>
<!--
   Caution must be exercised when specifying an unencrypted password
   with this command.  The password will be transmitted to the server
   in cleartext, and it might also be logged in the client's command
   history or the server log.  The command <xref
   linkend="APP-CREATEUSER">, however, transmits
   the password encrypted.  Also, <xref linkend="app-psql">
   contains a command
   <command>\password</command> that can be used to safely change the
   password later.
-->
このコマンドで暗号化しないパスワードを指定するときには注意しなければなりません。
パスワードはサーバに平文で送信されます。
クライアントのコマンド履歴やサーバのログにこれが残ってしまうかもしれません。
しかし、<xref linkend="APP-CREATEUSER">コマンドはパスワードを暗号化して送信します。
また、<xref linkend="app-psql">には<command>\password</command>コマンドがあり、これを使用して後でパスワードを安全に変更することができます。
  </para>
 </refsect1>

 <refsect1>
<!--
  <title>Examples</title>
-->
  <title>例</title>

  <para>
<!--
   Create a role that can log in, but don't give it a password:
-->
ログイン可能なロールを作成します。ただし、パスワードはありません。
<programlisting>
CREATE ROLE jonathan LOGIN;
</programlisting>
  </para>

  <para>
<!--
   Create a role with a password:
-->
パスワード付きのロールを作成します。
<programlisting>
CREATE USER davide WITH PASSWORD 'jw8s0F4';
</programlisting>
<!--
   (<command>CREATE USER</> is the same as <command>CREATE ROLE</> except
   that it implies <literal>LOGIN</>.)
-->
<command>CREATE USER</>は<literal>LOGIN</>を意味する点を除き、<command>CREATE ROLE</>と同一です。
  </para>

  <para>
<!--
   Create a role with a password that is valid until the end of 2004.
   After one second has ticked in 2005, the password is no longer
   valid.
-->
2004年まで有効なパスワードを持つロールを作成します。
2005年に1秒でも入った時点でパスワードは無効になります。

<programlisting>
CREATE ROLE miriam WITH LOGIN PASSWORD 'jw8s0F4' VALID UNTIL '2005-01-01';
</programlisting>
  </para>

  <para>
<!--
   Create a role that can create databases and manage roles:
-->
データベースを作成でき、かつ、ロールを管理できるロールを作成します。
<programlisting>
CREATE ROLE admin WITH CREATEDB CREATEROLE;
</programlisting></para>
 </refsect1>

 <refsect1>
<!--
  <title>Compatibility</title>
-->
  <title>互換性</title>

  <para>
<!--
   The <command>CREATE ROLE</command> statement is in the SQL standard,
   but the standard only requires the syntax
-->
<command>CREATE ROLE</command>文は標準SQLで規定されています。
しかしSQLでは以下の構文のみを要求しています。
<synopsis>
CREATE ROLE <replaceable class="PARAMETER">name</> [ WITH ADMIN <replaceable class="PARAMETER">role_name</> ]
</synopsis>
<!--
   Multiple initial administrators, and all the other options of
   <command>CREATE ROLE</command>, are
   <productname>PostgreSQL</productname> extensions.
-->
複数の初期管理者やそのほかの<command>CREATE ROLE</command>のオプションは<productname>PostgreSQL</productname>の拡張です。
  </para>

  <para>
<!--
   The SQL standard defines the concepts of users and roles, but it
   regards them as distinct concepts and leaves all commands defining
   users to be specified by each database implementation.  In
   <productname>PostgreSQL</productname> we have chosen to unify
   users and roles into a single kind of entity.  Roles therefore
   have many more optional attributes than they do in the standard.
-->
標準SQLでは、ユーザとロールという概念を定義し、それらを別の概念としてみなしています。
また、ユーザを定義するコマンドはすべて、各データベース実装で規定するものとしています。
<productname>PostgreSQL</productname>では、ユーザとロールを単一の実体に統一することを選択しています。
したがって、ロールは標準よりも非常に多くのオプションの属性を持っています。
  </para>

  <para>
<!--
   The behavior specified by the SQL standard is most closely approximated
   by giving users the <literal>NOINHERIT</> attribute, while roles are
   given the <literal>INHERIT</> attribute.
-->
ユーザは<literal>NOINHERIT</>属性を与えること、ロールは<literal>INHERIT</>属性を与えることで、標準SQLで規定された振舞いに最も近くなります。

  </para>
 </refsect1>

 <refsect1>
<!--
  <title>See Also</title>
-->
  <title>関連項目</title>

  <simplelist type="inline">
   <member><xref linkend="sql-set-role"></member>
   <member><xref linkend="sql-alterrole"></member>
   <member><xref linkend="sql-droprole"></member>
   <member><xref linkend="sql-grant"></member>
   <member><xref linkend="sql-revoke"></member>
   <member><xref linkend="app-createuser"></member>
  </simplelist>
 </refsect1>
</refentry><|MERGE_RESOLUTION|>--- conflicted
+++ resolved
@@ -273,17 +273,13 @@
        <para>
 <!--
         If role can log in, this specifies how many concurrent connections
-<<<<<<< HEAD
-        the role can make.  -1 (the default) means no limit.
--->
-ロールがログイン可能である場合、これは、ロールが確立できる最大同時接続数を指定します。
--1（デフォルト）は無制限を意味します。
-=======
         the role can make.  -1 (the default) means no limit. Note that only
         normal connections are counted towards this limit. Neither prepared
         transactions nor background worker connections are counted towards
         this limit.
->>>>>>> 6a18e4bc
+-->
+ロールがログイン可能である場合、これは、ロールが確立できる最大同時接続数を指定します。
+-1（デフォルト）は無制限を意味します。
        </para>
       </listitem>
      </varlistentry>
@@ -334,18 +330,6 @@
 （システムでは、暗号化されたパスワードを復号できないからです）。
 これにより、ダンプ/リストア時に暗号化パスワードを再読み込みすることができます。
        </para>
-<<<<<<< HEAD
-
-       <para>
-<!--
-        Note that older clients might lack support for the MD5
-        authentication mechanism that is needed to work with passwords
-        that are stored encrypted.
--->
-古いクライアントでは、暗号化して保存されたパスワードを使用するために必要なMD5認証機構をサポートしていない場合があることに注意してください。
-       </para>
-=======
->>>>>>> 6a18e4bc
       </listitem>
      </varlistentry>
 

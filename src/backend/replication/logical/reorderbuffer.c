--- conflicted
+++ resolved
@@ -1573,11 +1573,7 @@
 		 */
 		mem_freed += ReorderBufferChangeSize(change);
 
-<<<<<<< HEAD
-		ReorderBufferReturnChange(rb, change, false);
-=======
 		ReorderBufferFreeChange(rb, change, false);
->>>>>>> 3d6a8289
 	}
 
 	/* Update the memory counter */
@@ -1701,36 +1697,11 @@
 		 */
 		mem_freed += ReorderBufferChangeSize(change);
 
-<<<<<<< HEAD
-		ReorderBufferReturnChange(rb, change, false);
-=======
 		ReorderBufferFreeChange(rb, change, false);
->>>>>>> 3d6a8289
 	}
 
 	/* Update the memory counter */
 	ReorderBufferChangeMemoryUpdate(rb, NULL, txn, false, mem_freed);
-<<<<<<< HEAD
-
-	/*
-	 * Mark the transaction as streamed.
-	 *
-	 * The top-level transaction, is marked as streamed always, even if it
-	 * does not contain any changes (that is, when all the changes are in
-	 * subtransactions).
-	 *
-	 * For subtransactions, we only mark them as streamed when there are
-	 * changes in them.
-	 *
-	 * We do it this way because of aborts - we don't want to send aborts for
-	 * XIDs the downstream is not aware of. And of course, it always knows
-	 * about the toplevel xact (we send the XID in all messages), but we never
-	 * stream XIDs of empty subxacts.
-	 */
-	if ((!txn_prepared) && (rbtxn_is_toptxn(txn) || (txn->nentries_mem != 0)))
-		txn->txn_flags |= RBTXN_IS_STREAMED;
-=======
->>>>>>> 3d6a8289
 
 	if (txn_prepared)
 	{
@@ -3499,11 +3470,7 @@
 {
 	ReorderBufferChange *change;
 
-<<<<<<< HEAD
-	change = ReorderBufferGetChange(rb);
-=======
 	change = ReorderBufferAllocChange(rb);
->>>>>>> 3d6a8289
 	change->action = REORDER_BUFFER_CHANGE_INVALIDATION;
 	change->data.inval.ninvalidations = nmsgs;
 	change->data.inval.invalidations = (SharedInvalidationMessage *)

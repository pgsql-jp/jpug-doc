--- conflicted
+++ resolved
@@ -79,12 +79,7 @@
   </para>
 
   <para>
-<<<<<<< HEAD
-<!--
-   The <application>pg_createsubscriber</application> targets large database
-=======
    <application>pg_createsubscriber</application> targets large database
->>>>>>> d7ec59a6
    systems because in logical replication setup, most of the time is spent
    doing the initial data copy.  Furthermore, a side effect of this long time
    spent synchronizing data is usually a large amount of changes to be applied
@@ -92,11 +87,6 @@
    more the time when the logical replica will be available. For smaller
    databases, <link linkend="logical-replication-row-filter-initial-data-sync">
    initial data synchronization</link> is recommended.
--->
-《機械翻訳》<application>pg_createsubscriber</application>は、論理的なレプリケーションの設定において、ほとんどの時間が最初のデータコピーの実行に費やされるため、大規模なデータベースシステムを対象としています。
-さらに、データの同期に長い時間がかかるため、通常は適用する必要のある大量の変更が発生します（これらの変更は、最初のデータ・コピー中に生成されます）。
-このため、論理レプリカを使用できるようになるまでの時間がさらに長くなります。
-小規模なデータベースでは、<link linkend="logical-replication-row-filter-initial-data-sync">初期データ同期</link>をお勧めします。
   </para>
  </refsect1>
 
@@ -257,17 +247,12 @@
      <term><option>--config-file=<replaceable class="parameter">filename</replaceable></option></term>
      <listitem>
       <para>
-<!--
        Use the specified main server configuration file for the target data
        directory.  <application>pg_createsubscriber</application> internally uses
        the <application>pg_ctl</application> command to start and
        stop the target server.  It allows you to specify the actual
        <filename>postgresql.conf</filename> configuration file if it is stored
        outside the data directory.
--->
-《機械翻訳》ターゲットデータディレクトリに指定したメインサーバ設定ファイルを使用します。
-<application>pg_createsubscriber</application>は内部的に<application>pg_ctl</application>コマンドを使用してターゲットサーバを起動および停止します。
-これにより、実際の<filename>postgresql.conf</filename>設定ファイルがデータディレクトリの外部に保存されている場合に、その設定ファイルを指定することができます。
       </para>
      </listitem>
     </varlistentry>
@@ -518,9 +503,6 @@
 《機械翻訳》<application>pg_createsubscriber</application>は二相ロジカルレプリケーションを無効にしてコミットを設定します。
 これは、準備されたトランザクションが事前の準備なしに<command>COMMIT PREPARED</command>の時点で複製されることを意味します。
 セットアップが完了したら、<link linkend="sql-createsubscription-params-with-two-phase"><literal>two_phase</literal></link>オプションを有効にしてサブスクリプションを手動で削除し、再作成することができます。
-   </para>
-
-   <para>
    </para>
 
    <para>

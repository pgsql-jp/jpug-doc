--- conflicted
+++ resolved
@@ -70,124 +70,8 @@
 	{
 		node->tbm = (TIDBitmap *) MultiExecProcNode(outerPlanState(node));
 
-<<<<<<< HEAD
-			if (!tbm || !IsA(tbm, TIDBitmap))
-				elog(ERROR, "unrecognized result from subplan");
-
-			node->tbm = tbm;
-			node->tbmiterator = tbmiterator = tbm_begin_iterate(tbm);
-			node->tbmres = tbmres = NULL;
-
-#ifdef USE_PREFETCH
-			if (node->prefetch_maximum > 0)
-			{
-				node->prefetch_iterator = tbm_begin_iterate(tbm);
-				node->prefetch_pages = 0;
-				node->prefetch_target = -1;
-			}
-#endif							/* USE_PREFETCH */
-		}
-		else
-		{
-			/*
-			 * The leader will immediately come out of the function, but
-			 * others will be blocked until leader populates the TBM and wakes
-			 * them up.
-			 */
-			if (BitmapShouldInitializeSharedState(pstate))
-			{
-				tbm = (TIDBitmap *) MultiExecProcNode(outerPlanState(node));
-				if (!tbm || !IsA(tbm, TIDBitmap))
-					elog(ERROR, "unrecognized result from subplan");
-
-				node->tbm = tbm;
-
-				/*
-				 * Prepare to iterate over the TBM. This will return the
-				 * dsa_pointer of the iterator state which will be used by
-				 * multiple processes to iterate jointly.
-				 */
-				pstate->tbmiterator = tbm_prepare_shared_iterate(tbm);
-#ifdef USE_PREFETCH
-				if (node->prefetch_maximum > 0)
-				{
-					pstate->prefetch_iterator =
-						tbm_prepare_shared_iterate(tbm);
-
-					/*
-					 * We don't need the mutex here as we haven't yet woke up
-					 * others.
-					 */
-					pstate->prefetch_pages = 0;
-					pstate->prefetch_target = -1;
-				}
-#endif
-
-				/* We have initialized the shared state so wake up others. */
-				BitmapDoneInitializingSharedState(pstate);
-			}
-
-			/* Allocate a private iterator and attach the shared state to it */
-			node->shared_tbmiterator = shared_tbmiterator =
-				tbm_attach_shared_iterate(dsa, pstate->tbmiterator);
-			node->tbmres = tbmres = NULL;
-
-#ifdef USE_PREFETCH
-			if (node->prefetch_maximum > 0)
-			{
-				node->shared_prefetch_iterator =
-					tbm_attach_shared_iterate(dsa, pstate->prefetch_iterator);
-			}
-#endif							/* USE_PREFETCH */
-		}
-
-		/*
-		 * If this is the first scan of the underlying table, create the table
-		 * scan descriptor and begin the scan.
-		 */
-		if (!scan)
-		{
-			bool		need_tuples = true;
-
-			/*
-			 * Unfortunately it turns out that the below optimization does not
-			 * take the removal of TIDs by a concurrent vacuum into
-			 * account. The concurrent vacuum can remove dead TIDs and make
-			 * pages ALL_VISIBLE while those dead TIDs are referenced in the
-			 * bitmap. This would lead to a !need_tuples scan returning too
-			 * many tuples.
-			 *
-			 * In the back-branches, we therefore simply disable the
-			 * optimization. Removing all the relevant code would be too
-			 * invasive (and a major backpatching pain).
-			 */
-#ifdef NOT_ANYMORE
-			/*
-			 * We can potentially skip fetching heap pages if we do not need
-			 * any columns of the table, either for checking non-indexable
-			 * quals or for returning data.  This test is a bit simplistic, as
-			 * it checks the stronger condition that there's no qual or return
-			 * tlist at all. But in most cases it's probably not worth working
-			 * harder than that.
-			 */
-			need_tuples = (node->ss.ps.plan->qual != NIL ||
-						   node->ss.ps.plan->targetlist != NIL);
-#endif
-
-			scan = table_beginscan_bm(node->ss.ss_currentRelation,
-									  node->ss.ps.state->es_snapshot,
-									  0,
-									  NULL,
-									  need_tuples);
-
-			node->ss.ss_currentScanDesc = scan;
-		}
-
-		node->initialized = true;
-=======
 		if (!node->tbm || !IsA(node->tbm, TIDBitmap))
 			elog(ERROR, "unrecognized result from subplan");
->>>>>>> 3d6a8289
 	}
 	else if (BitmapShouldInitializeSharedState(pstate))
 	{

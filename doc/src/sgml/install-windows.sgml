<!-- doc/src/sgml/install-windows.sgml -->

<chapter id="install-windows">
<!--
 <title>Installation from Source Code on <productname>Windows</productname></title>
-->
 <title><productname>Windows</productname>におけるソースコードからのインストール</title>

 <indexterm>
  <primary>installation</primary>
  <secondary>on Windows</secondary>
 </indexterm>
 <indexterm>
  <primary>インストール</primary>
  <secondary>Windowsにおける</secondary>
 </indexterm>

 <para>
<!--
  It is recommended that most users download the binary distribution for
  Windows, available as a graphical installer package
  from the <productname>PostgreSQL</productname> website at
  <ulink url="https://www.postgresql.org/download/"></ulink>. Building from source
  is only intended for people developing <productname>PostgreSQL</productname>
  or extensions.
-->
ほとんどのユーザには、<productname>PostgreSQL</productname>ウェブサイトの<ulink url="https://www.postgresql.org/download/"></ulink>からグラフィカルインストーラパッケージとして入手可能なWindows用のバイナリ配布物をダウンロードすることを推奨します。
ソースからの構築は、<productname>PostgreSQL</productname>そのもの、もしくはその拡張の開発者のみを対象としています。
 </para>

 <para>
<!--
  There are several different ways of building PostgreSQL on
  <productname>Windows</productname>. The simplest way to build with
  Microsoft tools is to install <productname>Visual Studio 2022</productname>
  and use the included compiler. It is also possible to build with the full
  <productname>Microsoft Visual C++ 2015 to 2022</productname>.
  In some cases that requires the installation of the
  <productname>Windows SDK</productname> in addition to the compiler.
-->
<productname>Windows</productname>でPostgreSQLを構築する方法は複数存在します。
Microsoftのツールを使用した最も単純な構築方法は、<productname>Visual Studio 2022</productname>をインストールし、それに含まれるコンパイラを使用することです。
また完全な<productname>Microsoft Visual C++ 2013から2022まで</productname>を使用しても構築できます。
コンパイラの他に<productname>Windows SDK</productname>のインストールが必要となる場合があります。
 </para>

 <para>
<!--
  It is also possible to build PostgreSQL using the GNU compiler tools
  provided by <productname>MinGW</productname>, or using
  <productname>Cygwin</productname> for older versions of
  <productname>Windows</productname>.
-->
また、<productname>MinGW</productname>で提供されるGNUコンパイラツール、または、古めの<productname>Windows</productname>では<productname>Cygwin</productname>を使用してPostgreSQLを構築することができます。
 </para>

 <para>
<!--
  Building using <productname>MinGW</productname> or
  <productname>Cygwin</productname> uses the normal build system, see
  <xref linkend="installation"/> and the specific notes in
  <xref linkend="installation-notes-mingw"/> and <xref linkend="installation-notes-cygwin"/>.
  To produce native 64 bit binaries in these environments, use the tools from
  <productname>MinGW-w64</productname>. These tools can also be used to
  cross-compile for 32 bit and 64 bit <productname>Windows</productname>
  targets on other hosts, such as <productname>Linux</productname> and
  <productname>macOS</productname>.
  <productname>Cygwin</productname> is not recommended for running a
  production server, and it should only be used for running on
  older versions of <productname>Windows</productname> where
  the native build does not work. The official
  binaries are built using <productname>Visual Studio</productname>.
-->
<productname>MinGW</productname>または<productname>Cygwin</productname>を使用した構築では、通常の構築システムを使用します。
<xref linkend="installation"/>、<xref linkend="installation-notes-mingw"/>および<xref linkend="installation-notes-cygwin"/>にある固有の注記を参照してください。
これらの環境で64ビットバイナリを生成するためには<productname>MinGW-w64</productname>のツールを使用します。また、これらのツールは32ビットと64ビット<productname>Windows</productname>上で、<productname>Linux</productname>や<productname>macOS</productname>などの他のホストを対象としたクロスコンパイルをする際にも使用されます。
<productname>Cygwin</productname>は商用サーバでの稼働は推奨されません。
これは、ネイティブな構築ができない古めのバージョンの<productname>Windows</productname>での使用に限定してください。
公式のバイナリは<productname>Visual Studio</productname>を使用して構築しています。
 </para>

 <para>
<!--
  Native builds of <application>psql</application> don't support command
  line editing. The <productname>Cygwin</productname> build does support
  command line editing, so it should be used where psql is needed for
  interactive use on  <productname>Windows</productname>.
-->
<application>psql</application>のネイティブな構築はコマンドライン編集をサポートしていません。
<productname>Cygwin</productname>による構築はコマンドライン編集をサポートしているので、<productname>Windows</productname>上でインタラクティブなpsqlの振る舞いが必要になる場合はこちらを使うべきでしょう。
 </para>

 <sect1 id="install-windows-full">
<!--
  <title>Building with <productname>Visual C++</productname> or the
  <productname>Microsoft Windows SDK</productname></title>
-->
<title><productname>Visual C++</productname>または<productname>Microsoft Windows SDK</productname>を使用した構築</title>

 <para>
<!--
  PostgreSQL can be built using the Visual C++ compiler suite from Microsoft.
  These compilers can be either from <productname>Visual Studio</productname>,
  <productname>Visual Studio Express</productname> or some versions of the
  <productname>Microsoft Windows SDK</productname>. If you do not already have a
  <productname>Visual Studio</productname> environment set up, the easiest
  ways are to use the compilers from
  <productname>Visual Studio 2022</productname> or those in the
  <productname>Windows SDK 10</productname>, which are both free downloads
  from Microsoft.
-->
Microsoftが提供するVisual C++コンパイラスイートを使用してPostgreSQLを構築することができます。
これらのコンパイラは<productname>Visual Studio</productname>、<productname>Visual Studio Express</productname>、いくつかのバージョンの<productname>Microsoft Windows SDK</productname>にあります。
すでに<productname>Visual Studio</productname>環境が設定されているのでなければ、Microsoftから無料でダウンロードできる<productname>Visual Studio 2022</productname>のコンパイラや<productname>Windows SDK 10</productname>のものを使用することが最も簡単な方法です。
 </para>

 <para>
<!--
  Both 32-bit and 64-bit builds are possible with the Microsoft Compiler suite.
  32-bit PostgreSQL builds are possible with
  <productname>Visual Studio 2015</productname> to
  <productname>Visual Studio 2022</productname>,
  as well as standalone Windows SDK releases 10 and above.
  64-bit PostgreSQL builds are supported with
<<<<<<< HEAD
  <productname>Microsoft Windows SDK</productname> version 10 and above or
  <productname>Visual Studio 2015</productname> and above.
=======
  <productname>Microsoft Windows SDK</productname> version 8.1a to 10 or
  <productname>Visual Studio 2013</productname> and above. Compilation
  is supported down to <productname>Windows 7</productname> and
  <productname>Windows Server 2008 R2 SP1</productname> when building with
  <productname>Visual Studio 2013</productname> to
  <productname>Visual Studio 2022</productname>.
-->
32ビットも64ビットもマイクロソフトのコンパイラ一式で構築が可能です。
32ビットPostgreSQLの構築は<productname>Visual Studio 2013</productname>から<productname>Visual Studio 2022</productname>までに付属のコンパイラをサポートします。単体のWindows SDKの8.1aから10までについても同様です。
64ビットPostgreSQLの構築は<productname>Microsoft Windows SDK</productname>のバージョン8.1aから10、もしくは<productname>Visual Studio 2013</productname>かそれ以上のバージョンでサポートしています。
<productname>Visual Studio 2013</productname>から<productname>Visual Studio 2022</productname>での構築は、<productname>Windows 7</productname>や<productname>Windows Server 2008 R2 SP1</productname>までサポートされています。
>>>>>>> 94ef7168
   <!--
       For 2015 requirements:
       https://docs.microsoft.com/en-us/visualstudio/productinfo/vs2015-sysrequirements-vs
       For 2017 requirements:
       https://docs.microsoft.com/en-us/visualstudio/productinfo/vs2017-system-requirements-vs
       For 2019 requirements:
       https://docs.microsoft.com/en-us/visualstudio/releases/2019/system-requirements
       For 2022 requirements:
       https://docs.microsoft.com/en-us/visualstudio/releases/2022/system-requirements
   -->
 </para>

 <para>
<!--
  The tools for building using <productname>Visual C++</productname> or
  <productname>Platform SDK</productname> are in the
  <filename>src\tools\msvc</filename> directory. When building, make sure
  there are no tools from <productname>MinGW</productname> or
  <productname>Cygwin</productname> present in your system PATH. Also, make
  sure you have all the required Visual C++ tools available in the PATH. In
  <productname>Visual Studio</productname>, start the
  <application>Visual Studio Command Prompt</application>.
  If you wish to build a 64-bit version, you must use the 64-bit version of
  the command, and vice versa.
  Starting with <productname>Visual Studio 2017</productname> this can be
  done from the command line using <command>VsDevCmd.bat</command>, see
  <command>-help</command> for the available options and their default values.
  <command>vsvars32.bat</command> is available in
  <productname>Visual Studio 2015</productname> and earlier versions for the
  same purpose.
  From the <application>Visual Studio Command Prompt</application>, you can
  change the targeted CPU architecture, build type, and target OS by using the
  <command>vcvarsall.bat</command> command, e.g.,
  <command>vcvarsall.bat x64 10.0.10240.0</command> to target Windows 10
  with a 64-bit release build. See <command>-help</command> for the other
  options of <command>vcvarsall.bat</command>. All commands should be run from
  the <filename>src\tools\msvc</filename> directory.
-->
<productname>Visual C++</productname>または<productname>Platform SDK</productname>を使用して構築するためのツールが<filename>src\tools\msvc</filename>ディレクトリに存在します。
構築する際に、<productname>MinGW</productname>や<productname>Cygwin</productname>に付属するツールがシステムPATHに存在しないことを確認してください。
また、PATH上で必要なVisual C++ツールがすべて利用可能になっていることを確認してください。
<productname>Visual Studio</productname>では、<application>Visual Studio コマンドプロンプト</application>を起動してください。
64ビット版を構築したい場合には、それぞれ64ビット版のコマンドを使用する必要がありますし、逆の場合も同様です。
<productname>Visual Studio 2017</productname>からは、これはコマンドラインから<command>VsDevCmd.bat</command>を使ってできます。利用可能なオプションとそのデフォルト値については<command>-help</command>を参照してください。
<productname>Visual Studio 2015</productname>とそれ以前のバージョンでは、同じ目的のために<command>vsvars32.bat</command>が利用可能です。
<application>Visual Studioコマンドプロンプト</application>から、<command>vcvarsall.bat</command>コマンドを使うことで対象のCPUアーキテクチャ、構築種類、対象OSを変更できます。
例えば、<command>vcvarsall.bat x64 10.0.10240.0</command>は対象をWindows 10の64ビットリリース版として構築します。
その他の<command>vcvarsall.bat</command>のオプションについては<command>-help</command>を参照してください。
すべてのコマンドは<filename>src\tools\msvc</filename>ディレクトリから実行しなければなりません。
 </para>

 <para>
<<<<<<< HEAD
=======
<!--
>>>>>>> 94ef7168
  Before you build, you can create the file <filename>config.pl</filename>
  to reflect any configuration options you want to change, or the paths to
  any third party libraries to use. The complete configuration is determined
  by first reading and parsing the file <filename>config_default.pl</filename>,
  and then apply any changes from <filename>config.pl</filename>. For example,
  to specify the location of your <productname>Python</productname> installation,
  put the following in <filename>config.pl</filename>:
-->
構築する前に、<filename>config.pl</filename>ファイルを作成して、変更する設定オプションや使用する何らかのサードパーティ製のライブラリのパスを反映させることができます。
まず<filename>config_default.pl</filename>ファイルを読み取り、解析することから始まり、そして<filename>config.pl</filename>内の何らかの変更が適用されて、すべての設定が決定されます。
例えば、<productname>Python</productname>インストレーションの場所を指定する場合、以下を<filename>config.pl</filename>に記載します。
<programlisting>
$config->{python} = 'c:\python310';
</programlisting>
<!--
  You only need to specify those parameters that are different from what's in
  <filename>config_default.pl</filename>.
-->
<filename>config_default.pl</filename>内の指定と異なるパラメータのみを指定する必要があります。
 </para>

 <para>
<!--
  If you need to set any other environment variables, create a file called
  <filename>buildenv.pl</filename> and put the required commands there. For
  example, to add the path for bison when it's not in the PATH, create a file
  containing:
-->
何か他に環境変数を設定する必要があれば、<filename>buildenv.pl</filename>という名前のファイルを作成し、そこに必要なコマンドを記載してください。
たとえば、PATHにbison用のパスを追加したいのであれば、以下を含むファイルを作成してください。
<programlisting>
$ENV{PATH}=$ENV{PATH} . ';c:\some\where\bison\bin';
</programlisting>
 </para>

 <para>
<!--
  To pass additional command line arguments to the Visual Studio build
  command (msbuild or vcbuild):
-->
Visual Studioビルドコマンド(msbuildまたはvcbuild)に追加のコマンドライン引数を渡すには次のようにします。
<programlisting>
$ENV{MSBFLAGS}="/m";
</programlisting>
 </para>

<<<<<<< HEAD
 <sect2 id="install-windows-full-requirements">
=======
 <sect2>
<!--
>>>>>>> 94ef7168
  <title>Requirements</title>
-->
  <title>必要条件</title>
  <para>
<!--
   The following additional products are required to build
   <productname>PostgreSQL</productname>. Use the
   <filename>config.pl</filename> file to specify which directories the libraries
   are available in.
-->
<productname>PostgreSQL</productname>を構築するには以下の追加製品が必要です。
<filename>config.pl</filename>ファイルを使用してライブラリを利用できるディレクトリを指定してください。

   <variablelist>
    <varlistentry>
     <term><productname>Microsoft Windows SDK</productname></term>
     <listitem><para>
<!--
      If your build environment doesn't ship with a supported version of the
      <productname>Microsoft Windows SDK</productname> it
      is recommended that you upgrade to the latest version (currently
      version 10), available for download from
      <ulink url="https://www.microsoft.com/download"></ulink>.
-->
もしあなたの構築環境がサポートされている<productname>Microsoft Windows SDK</productname>のバージョンを搭載していないのであれば、入手可能な最新版（現在はバージョン10）までアップグレードすることを推奨します。
<ulink url="https://www.microsoft.com/download"></ulink>からダウンロードできます。
     </para>
     <para>
<!--
      You must always include the
      <application>Windows Headers and Libraries</application> part of the SDK.
      If you install a <productname>Windows SDK</productname>
      including the <application>Visual C++ Compilers</application>,
      you don't need <productname>Visual Studio</productname> to build.
      Note that as of Version 8.0a the Windows SDK no longer ships with a
      complete command-line build environment.
-->
SDKの<application>Windows Headers and Libraries</application>を常にインクルードしなければなりません。
<application>Visual C++ Compilers</application>に含まれる<productname>Windows SDK</productname>をインストールしている場合、構築のために<productname>Visual Studio</productname>は必要ありません。
バージョン8.0aでは、Windows SDKは完全なコマンドライン構築環境を提供していないことに注意してください。
     </para></listitem>
    </varlistentry>

    <varlistentry>
     <term><productname>ActiveState Perl</productname></term>
     <listitem><para>
<!--
      ActiveState Perl is required to run the build generation scripts. MinGW
      or Cygwin Perl will not work. It must also be present in the PATH.
      Binaries can be downloaded from
      <ulink url="https://www.activestate.com"></ulink>
      (Note: version 5.14 or later is required,
      the free Standard Distribution is sufficient).
-->
ActiveState Perlが構築生成スクリプトを実行するために必要です。
MinGWまたはCygwinのPerlでは動作しません。
また、PATH内に含められていなければなりません。
<ulink url="https://www.activestate.com"></ulink>からバイナリをダウンロードできます
（注意：バージョン5.8.3以降が必要です。フリー版の標準配布で十分です）。
     </para></listitem>
    </varlistentry>

   </variablelist>
  </para>
  <para>
<!--
   The following additional products are not required to get started,
   but are required to build the complete package. Use the
   <filename>config.pl</filename> file to specify which directories the libraries
   are available in.
-->
使用できるようになることが目的であれば以下の追加製品は必要ありませんが、完全なパッケージを構築する場合には必要です。
<filename>config.pl</filename>を使用してライブラリが利用できるディレクトリを指定してください。

   <variablelist>
    <varlistentry>
     <term><productname>ActiveState TCL</productname></term>
     <listitem><para>
<!--
      Required for building <application>PL/Tcl</application> (Note: version
      8.4 is required, the free Standard Distribution is sufficient).
-->
<application>PL/Tcl</application>を構築する時に必要です
（注意：バージョン8.4が必要です。フリー版の標準配布で十分です）。
     </para></listitem>
    </varlistentry>

    <varlistentry>
<!--
     <term><productname>Bison</productname> and
      <productname>Flex</productname></term>
-->
     <term><productname>Bison</productname>および<productname>Flex</productname></term>
     <listitem>
     <para>
<!--
      <productname>Bison</productname> and <productname>Flex</productname> are
      required to build from Git, but not required when building from a release
<<<<<<< HEAD
      file. Only <productname>Bison</productname> versions 2.3 and later
      will work. <productname>Flex</productname> must be version 2.5.35 or later.
=======
      file. Only <productname>Bison</productname> 1.875 or versions 2.2 and later
      will work. <productname>Flex</productname> must be version 2.5.31 or later.
-->
Gitから構築する場合は<productname>Bison</productname>および<productname>Flex</productname>が必要です。
しかしリリースファイルから構築する場合は不要です。
<productname>Bison</productname> 1.875またはバージョン2.2以降のみで動作します。
<productname>Flex</productname>はバージョン2.5.31以降でなければなりません。
>>>>>>> 94ef7168
     </para>

     <para>
<!--
      Both <productname>Bison</productname> and <productname>Flex</productname>
      are included in the <productname>msys</productname> tool suite, available
      from <ulink url="http://www.mingw.org/wiki/MSYS"></ulink> as part of the
      <productname>MinGW</productname> compiler suite.
-->
<productname>Bison</productname>および<productname>Flex</productname>の両方が、<productname>MinGW</productname>コンパイラ一式の一部として<ulink url="http://www.mingw.org/wiki/MSYS"></ulink>から入手できる、<productname>msys</productname>ツール一式に含まれています。
     </para>

     <para>
<!--
      You will need to add the directory containing
      <filename>flex.exe</filename> and <filename>bison.exe</filename> to the
      PATH environment variable in <filename>buildenv.pl</filename> unless
      they are already in PATH. In the case of MinGW, the directory is the
      <filename>\msys\1.0\bin</filename> subdirectory of your MinGW
      installation directory.
-->
すでにPATHが通っていない場合は、<filename>buildenv.pl</filename>の中で<filename>flex.exe</filename>および<filename>bison.exe</filename>があるディレクトリをPATH環境変数に追加する必要があります。
MinGWの場合、このディレクトリはMinGWのインストールディレクトリの<filename>\msys\1.0\bin</filename>サブディレクトリです。
     </para>

     <note>
      <para>
<!--
        The Bison distribution from GnuWin32 appears to have a bug that
        causes Bison to malfunction when installed in a directory with
        spaces in the name, such as the default location on English
        installations <filename>C:\Program Files\GnuWin32</filename>.
        Consider installing into <filename>C:\GnuWin32</filename> or use the
        NTFS short name path to GnuWin32 in your PATH environment setting
        (e.g., <filename>C:\PROGRA~1\GnuWin32</filename>).
-->
GnuWin32からのBisonディストリビューションでは、<filename>C:\Program Files\GnuWin32</filename>のように名前に空白を持つディレクトリにインストールされると正常に機能しないというバグがあります。
代わりに<filename>C:\GnuWin32</filename>へのインストール、または、PATH環境設定におけるGnuWin32へのNTFSショートネームパスの使用（例えば<filename>C:\PROGRA~1\GnuWin32</filename>）を検討してください。
       </para>
     </note>

     </listitem>
    </varlistentry>

    <varlistentry>
     <term><productname>Diff</productname></term>
     <listitem><para>
<!--
      Diff is required to run the regression tests, and can be downloaded
      from <ulink url="http://gnuwin32.sourceforge.net"></ulink>.
-->
リグレッションテストを実行するにはdiffが必要です。
<ulink url="http://gnuwin32.sourceforge.net"></ulink>からダウンロードできます。
     </para></listitem>
    </varlistentry>

    <varlistentry>
     <term><productname>Gettext</productname></term>
     <listitem><para>
<!--
      Gettext is required to build with NLS support, and can be downloaded
      from <ulink url="http://gnuwin32.sourceforge.net"></ulink>. Note that binaries,
      dependencies and developer files are all needed.
-->
NLSサポート付きで構築する場合はgettextが必要です。
<ulink url="http://gnuwin32.sourceforge.net"></ulink>からダウンロードできます。
バイナリ、依存物、開発用ファイルすべてが必要であることに注意してください。
     </para></listitem>
    </varlistentry>

    <varlistentry>
     <term><productname>MIT Kerberos</productname></term>
     <listitem><para>
<!--
      Required for GSSAPI authentication support. MIT Kerberos can be
      downloaded from
      <ulink url="https://web.mit.edu/Kerberos/dist/index.html"></ulink>.
-->
GSSAPI認証をサポートする場合に必要です。
MIT Kerberosは<ulink url="https://web.mit.edu/Kerberos/dist/index.html"></ulink>からダウンロードできます。
     </para></listitem>
    </varlistentry>

    <varlistentry>
<!--
     <term><productname>libxml2</productname> and
      <productname>libxslt</productname></term>
-->
     <term><productname>libxml2</productname>および<productname>libxslt</productname></term>
     <listitem><para>
<!--
      Required for XML support. Binaries can be downloaded from
      <ulink url="https://zlatkovic.com/pub/libxml"></ulink> or source from
      <ulink url="http://xmlsoft.org"></ulink>. Note that libxml2 requires iconv,
      which is available from the same download location.
-->
XMLサポートのために必要です。
バイナリは<ulink url="https://zlatkovic.com/pub/libxml"></ulink>から、ソースは<ulink url="http://xmlsoft.org"></ulink>からダウンロードできます。
libxml2はiconvを必要とすることに注意してください。
同じ場所からダウンロードできます。
     </para></listitem>
    </varlistentry>

    <varlistentry>
     <term><productname>LZ4</productname></term>
     <listitem><para>
<!--
      Required for supporting <productname>LZ4</productname> compression.
      Binaries and source can be downloaded from
      <ulink url="https://github.com/lz4/lz4/releases"></ulink>.
-->
<productname>LZ4</productname>圧縮方式のサポートのために必要です。
バイナリとソースは<ulink url="https://github.com/lz4/lz4/releases"></ulink>からダウンロードできます。
     </para></listitem>
    </varlistentry>

    <varlistentry>
     <term><productname>Zstandard</productname></term>
     <listitem><para>
<!--
      Required for supporting <productname>Zstandard</productname> compression.
      Binaries and source can be downloaded from
      <ulink url="https://github.com/facebook/zstd/releases"></ulink>.
-->
<productname>Zstandard</productname>圧縮方式のサポートのために必要です。
バイナリとソースは<ulink url="https://github.com/facebook/zstd/releases"></ulink>からダウンロードできます。
     </para></listitem>
    </varlistentry>

    <varlistentry>
     <term><productname>OpenSSL</productname></term>
     <listitem><para>
<!--
      Required for SSL support. Binaries can be downloaded from
      <ulink url="https://slproweb.com/products/Win32OpenSSL.html"></ulink>
      or source from <ulink url="https://www.openssl.org"></ulink>.
-->
SSLサポートのために必要です。
バイナリは<ulink url="https://slproweb.com/products/Win32OpenSSL.html"></ulink>から、ソースは<ulink url="https://www.openssl.org"></ulink>からダウンロードできます。
     </para></listitem>
    </varlistentry>

    <varlistentry>
     <term><productname>ossp-uuid</productname></term>
     <listitem><para>
<!--
      Required for UUID-OSSP support (contrib only). Source can be
      downloaded from
      <ulink url="http://www.ossp.org/pkg/lib/uuid/"></ulink>.
-->
UUID-OSSPサポート（contribのみ）で必要です。
ソースは<ulink url="http://www.ossp.org/pkg/lib/uuid/"></ulink>にあります。
     </para></listitem>
    </varlistentry>

    <varlistentry>
     <term><productname>Python</productname></term>
     <listitem><para>
<!--
      Required for building <application>PL/Python</application>. Binaries can
      be downloaded from <ulink url="https://www.python.org"></ulink>.
-->
<application>PL/Python</application>を構築する場合に必要です。
バイナリは<ulink url="https://www.python.org"></ulink>からダウンロードできます。
     </para></listitem>
    </varlistentry>

    <varlistentry>
     <term><productname>zlib</productname></term>
     <listitem><para>
<!--
      Required for compression support in <application>pg_dump</application>
      and <application>pg_restore</application>. Binaries can be downloaded
      from <ulink url="https://www.zlib.net"></ulink>.
-->
<application>pg_dump</application>および<application>pg_restore</application>における圧縮をサポートするために必要です。
バイナリは<ulink url="https://www.zlib.net"></ulink>からダウンロードできます。
     </para></listitem>
    </varlistentry>

   </variablelist>
  </para>
 </sect2>

<<<<<<< HEAD
 <sect2 id="install-windows-full-64-bit">
=======
 <sect2>
<!--
>>>>>>> 94ef7168
  <title>Special Considerations for 64-Bit Windows</title>
-->
  <title>64ビット版のWindowsにおける特別な考慮事項</title>

  <para>
<<<<<<< HEAD
   PostgreSQL will only build for the x64 architecture on 64-bit Windows.
=======
<!--
   PostgreSQL will only build for the x64 architecture on 64-bit Windows, there
   is no support for Itanium processors.
-->
64ビット版Windowsにおいてx64アーキテクチャのみでPostgreSQLを構築できます。
Itaniumプロセッサをサポートしていません。
>>>>>>> 94ef7168
  </para>

  <para>
<!--
   Mixing 32- and 64-bit versions in the same build tree is not supported.
   The build system will automatically detect if it's running in a 32- or
   64-bit environment, and build PostgreSQL accordingly. For this reason, it
   is important to start the correct command prompt before building.
-->
同じ構築用ツリーで32ビット版と64ビット版を混在させることはサポートされません。
構築システムは32ビット環境で動作しているか64ビット環境で動作しているかを自動的に検出し、それにしたがってPostgreSQLを構築します。
このため構築作業を始める前に正しいコマンドプロンプトを開始することが重要です。
  </para>

  <para>
<!--
   To use a server-side third party library such as <productname>Python</productname> or
   <productname>OpenSSL</productname>, this library <emphasis>must</emphasis> also be
   64-bit. There is no support for loading a 32-bit library in a 64-bit
   server. Several of the third party libraries that PostgreSQL supports may
   only be available in 32-bit versions, in which case they cannot be used with
   64-bit PostgreSQL.
-->
<productname>Python</productname>や<productname>OpenSSL</productname>などのサーバサイドのサードパーティ製ライブラリを使用するためには、ライブラリも64ビット版である<emphasis>必要があります</emphasis>。
64ビット版のサーバで32ビット版のライブラリをロードすることはサポートされていません。
PostgreSQLがサポートするサードパーティ製のライブラリで32ビット版しか利用できないものが複数あります。
こうした場合、64ビット版のPostgreSQLで使用することはできません。
  </para>
 </sect2>

<<<<<<< HEAD
 <sect2 id="install-windows-full-build">
=======
 <sect2>
<!--
>>>>>>> 94ef7168
  <title>Building</title>
-->
  <title>構築</title>

  <para>
<!--
   To build all of PostgreSQL in release configuration (the default), run the
   command:
-->
リリース条件（デフォルト）でPostgreSQLをすべて構築するためには、以下のコマンドを実行してください。
<screen>
<userinput>build</userinput>
</screen>
<!--
   To build all of PostgreSQL in debug configuration, run the command:
-->
デバッグ条件でPostgreSQLをすべて構築するためには、以下のコマンドを実行してください。
<screen>
<userinput>build DEBUG</userinput>
</screen>
<!--
   To build just a single project, for example psql, run the commands:
-->
単一のプロジェクトのみを構築するためには、たとえばpsqlであれば、以下のコマンドを実行してください。
<screen>
<userinput>build psql</userinput>
<userinput>build DEBUG psql</userinput>
</screen>
<!--
   To change the default build configuration to debug, put the following
   in the <filename>buildenv.pl</filename> file:
-->
デバッグのためにデフォルトの構築条件を変更するためには、以下を<filename>buildenv.pl</filename>ファイルに記載してください。
<programlisting>
$ENV{CONFIG}="Debug";
</programlisting>
  </para>

  <para>
<!--
   It is also possible to build from inside the Visual Studio GUI. In this
   case, you need to run:
-->
また、Visual Studio GUI内から構築することも可能です。
この場合はコマンドプロンプトから以下を実行しなければなりません。
<screen>
<userinput>perl mkvcbuild.pl</userinput>
</screen>
<!--
   from the command prompt, and then open the generated
   <filename>pgsql.sln</filename> (in the root directory of the source tree)
   in Visual Studio.
-->
その後に、生成された<filename>pgsql.sln</filename>（ソースツリーのトップディレクトリに存在します）をVisual Studioで開いてください。
  </para>
 </sect2>

<<<<<<< HEAD
 <sect2 id="install-windows-full-clean-inst">
=======
 <sect2>
<!--
>>>>>>> 94ef7168
  <title>Cleaning and Installing</title>
-->
  <title>整理およびインストール</title>

  <para>
<!--
   Most of the time, the automatic dependency tracking in Visual Studio will
   handle changed files. But if there have been large changes, you may need
   to clean the installation. To do this, simply run the
   <filename>clean.bat</filename> command, which will automatically clean out
   all generated files. You can also run it with the
   <parameter>dist</parameter> parameter, in which case it will behave like
   <userinput>make distclean</userinput> and remove the flex/bison output files
   as well.
-->
ほとんどの場合、Visual Studioの持つ自動依存関係追跡により変更されたファイルが扱われます。
しかし、大規模な変更が行われた場合、インストレーションを整理する必要があるかもしれません。
このためには、<filename>clean.bat</filename>コマンドを実行してください。
これにより、生成されたファイルがすべて自動的に消去されます。
また、<parameter>dist</parameter>パラメータを使用して実行することも可能です。
この場合、<userinput>make distclean</userinput>のように振舞い、flex/bisonの出力ファイルも削除します。
  </para>

  <para>
<!--
   By default, all files are written into a subdirectory of the
   <filename>debug</filename> or <filename>release</filename> directories. To
   install these files using the standard layout, and also generate the files
   required to initialize and use the database, run the command:
-->
デフォルトで、すべてのファイルが<filename>debug</filename>または<filename>release</filename>ディレクトリ以下のサブディレクトリに書き出されます。
これらのファイルを標準レイアウトでインストールし、データベースの初期化や使用に必要なファイルを生成するためには、以下のコマンドを実行してください。
<screen>
<userinput>install c:\destination\directory</userinput>
</screen>
  </para>

  <para>
<!--
   If you want to install only the client applications and
   interface libraries, then you can use these commands:
-->
クライアントアプリケーションとインタフェースライブラリだけをインストールしたいのであれば、以下のコマンドが使えます。
<screen>
<userinput>install c:\destination\directory client</userinput>
</screen>
  </para>
 </sect2>

<<<<<<< HEAD
 <sect2 id="install-windows-full-reg-tests">
=======
 <sect2>
<!--
>>>>>>> 94ef7168
  <title>Running the Regression Tests</title>
-->
  <title>リグレッションテストの実行</title>

  <para>
<!--
   To run the regression tests, make sure you have completed the build of all
   required parts first. Also, make sure that the DLLs required to load all
   parts of the system (such as the Perl and Python DLLs for the procedural
   languages) are present in the system path. If they are not, set it through
   the <filename>buildenv.pl</filename> file. To run the tests, run one of
   the following commands from the <filename>src\tools\msvc</filename>
   directory:
-->
リグレッションテストを実行するためには、まず必要なすべての部品の構築が完了していることを確認してください。
また、システムのすべての部品で必要とするDLL（手続き言語用のPerlのDLLやPythonのDLLなど）がシステムパスに含まれていることを確認してください。
もし含まれていなければ、<filename>buildenv.pl</filename>ファイルを介して設定してください。
試験を実行するためには、以下のコマンドのいずれかを<filename>src\tools\msvc</filename>ディレクトリから実行してください。
<screen>
<userinput>vcregress check</userinput>
<userinput>vcregress installcheck</userinput>
<userinput>vcregress plcheck</userinput>
<userinput>vcregress contribcheck</userinput>
<userinput>vcregress modulescheck</userinput>
<userinput>vcregress ecpgcheck</userinput>
<userinput>vcregress isolationcheck</userinput>
<userinput>vcregress bincheck</userinput>
<userinput>vcregress recoverycheck</userinput>
</screen>

<!--
   To change the schedule used (default is parallel), append it to the
   command line like:
-->
使用するスケジュール（デフォルトはparallelです）を変更するためには、コマンドラインに以下のように追加してください。
<screen>
<userinput>vcregress check serial</userinput>
</screen>

<!--
   For more information about the regression tests, see
   <xref linkend="regress"/>.
-->
リグレッションテストの詳細については<xref linkend="regress"/>を参照してください。
  </para>

  <para>
<!--
   Running the regression tests on client programs, with
   <command>vcregress bincheck</command>, or on recovery tests, with
   <command>vcregress recoverycheck</command>, requires an additional Perl module
   to be installed:
-->
クライアントプログラムで<command>vcregress bincheck</command>によりリグレッションテストを実行したり、<command>vcregress recoverycheck</command>によりリカバリテストを実行したりするには、追加のPerlモジュールをインストールしておかなければなりません。
   <variablelist>
    <varlistentry>
     <term><productname>IPC::Run</productname></term>
     <listitem><para>
<!--
      As of this writing, <literal>IPC::Run</literal> is not included in the
      ActiveState Perl installation, nor in the ActiveState Perl Package
      Manager (PPM) library. To install, download the
      <filename>IPC-Run-&lt;version&gt;.tar.gz</filename> source archive from
      <acronym>CPAN</acronym>,
      at <ulink url="https://metacpan.org/dist/IPC-Run"></ulink>, and
      uncompress. Edit the <filename>buildenv.pl</filename> file, and add a PERL5LIB
      variable to point to the <filename>lib</filename> subdirectory from the
      extracted archive. For example:
-->
これを書いている時点では、<literal>IPC::Run</literal>はActiveState PerlインストレーションにもActiveState Perl Package Manager(PPM)ライブラリにも含まれていません。
インストールするためには、<ulink url="https://metacpan.org/release/IPC-Run"></ulink>でCPANから<filename>IPC-Run-&lt;version&gt;.tar.gz</filename>ソースアーカイブをダウンロードして、展開してください。
<filename>buildenv.pl</filename>を編集して、取り出されたアーカイブから<filename>lib</filename>サブディレクトリを指すように変数PERL5LIBを追加してください。
例えば以下のとおりです。
<programlisting>
$ENV{PERL5LIB}=$ENV{PERL5LIB} . ';c:\IPC-Run-0.94\lib';
</programlisting>
     </para></listitem>
    </varlistentry>
   </variablelist>
  </para>

  <para>
<!--
   The TAP tests run with <command>vcregress</command> support the
   environment variables <varname>PROVE_TESTS</varname>, that is expanded
   automatically using the name patterns given, and
   <varname>PROVE_FLAGS</varname>. These can be set on a Windows terminal,
   before running <command>vcregress</command>:
-->
<command>vcregress</command>でのTAPテストの実行では、環境変数<varname>PROVE_TESTS</varname>と<varname>PROVE_FLAGS</varname>をサポートします。<varname>PROVE_TESTS</varname>は与えられた名前のパターンを使って自動的に展開されます。
これは、<command>vcregress</command>を実行する前に、Windowsターミナルで設定できます。
<programlisting>
set PROVE_FLAGS=--timer --jobs 2
set PROVE_TESTS=t/020*.pl t/010*.pl
</programlisting>
<!--
   It is also possible to set up those parameters in
   <filename>buildenv.pl</filename>:
-->
<filename>buildenv.pl</filename>で、このパラメータを設定することもできます。
<programlisting>
$ENV{PROVE_FLAGS}='--timer --jobs 2'
$ENV{PROVE_TESTS}='t/020*.pl t/010*.pl'
</programlisting>
  </para>

  <para>
<<<<<<< HEAD
    Additionally, the behavior of TAP tests can be controlled by a set of
    environment variables, see <xref linkend="regress-tap-vars" />.
  </para>

  <para>
=======
<!--
>>>>>>> 94ef7168
   Some of the TAP tests depend on a set of external commands that would
   optionally trigger tests related to them. Each one of those variables
   can be set or unset in <filename>buildenv.pl</filename>:
-->
TAPテストの中には、オプションで関連するテストを起動する外部コマンドに依存しているものがあります。
これらの変数のそれぞれは、<filename>buildenv.pl</filename>で設定または解除できます。
   <variablelist>
    <varlistentry>
     <term><varname>GZIP_PROGRAM</varname></term>
     <listitem><para>
<!--
      Path to a <application>gzip</application> command. The default is
      <literal>gzip</literal>, which will search for a command by that
      name in the configured <envar>PATH</envar>.
-->
<application>gzip</application>コマンドへのパス。
デフォルトは<literal>gzip</literal>で、設定された<envar>PATH</envar>内からその名前でコマンドを検索します。
     </para></listitem>
    </varlistentry>

    <varlistentry>
     <term><varname>LZ4</varname></term>
     <listitem><para>
<!--
      Path to a <application>lz4</application> command. The default is
      <literal>lz4</literal>, which will search for a command by that
      name in the configured <envar>PATH</envar>.
-->
<application>lz4</application>コマンドへのパス。
デフォルトは<literal>lz4</literal>で、設定された<envar>PATH</envar>内からその名前でコマンドを検索します。
     </para></listitem>
    </varlistentry>

    <varlistentry>
     <term><varname>OPENSSL</varname></term>
     <listitem><para>
      Path to an <application>openssl</application> command. The default is
      <literal>openssl</literal>, which will search for a command by that
      name in the configured <envar>PATH</envar>.
     </para></listitem>
    </varlistentry>

    <varlistentry>
     <term><varname>TAR</varname></term>
     <listitem><para>
<!--
      Path to a <application>tar</application> command. The default is
      <literal>tar</literal>, which will search for a command by that
      name in the configured <envar>PATH</envar>.
-->
<application>tar</application>コマンドへのパス。
デフォルトは<literal>tar</literal>で、設定された<envar>PATH</envar>内からその名前でコマンドを検索します。
     </para></listitem>
    </varlistentry>

    <varlistentry>
     <term><varname>ZSTD</varname></term>
     <listitem><para>
<!--
      Path to a <application>zstd</application> command. The default is
      <literal>zstd</literal>, which will search for a command by that
      name in the configured <envar>PATH</envar>.
-->
<application>zstd</application>コマンドへのパス。
デフォルトは<literal>zstd</literal>で、設定された<envar>PATH</envar>内からその名前でコマンドを検索します。
     </para></listitem>
    </varlistentry>
   </variablelist>
  </para>
 </sect2>

 </sect1>
</chapter><|MERGE_RESOLUTION|>--- conflicted
+++ resolved
@@ -29,7 +29,6 @@
  </para>
 
  <para>
-<!--
   There are several different ways of building PostgreSQL on
   <productname>Windows</productname>. The simplest way to build with
   Microsoft tools is to install <productname>Visual Studio 2022</productname>
@@ -37,11 +36,6 @@
   <productname>Microsoft Visual C++ 2015 to 2022</productname>.
   In some cases that requires the installation of the
   <productname>Windows SDK</productname> in addition to the compiler.
--->
-<productname>Windows</productname>でPostgreSQLを構築する方法は複数存在します。
-Microsoftのツールを使用した最も単純な構築方法は、<productname>Visual Studio 2022</productname>をインストールし、それに含まれるコンパイラを使用することです。
-また完全な<productname>Microsoft Visual C++ 2013から2022まで</productname>を使用しても構築できます。
-コンパイラの他に<productname>Windows SDK</productname>のインストールが必要となる場合があります。
  </para>
 
  <para>
@@ -115,29 +109,14 @@
  </para>
 
  <para>
-<!--
   Both 32-bit and 64-bit builds are possible with the Microsoft Compiler suite.
   32-bit PostgreSQL builds are possible with
   <productname>Visual Studio 2015</productname> to
   <productname>Visual Studio 2022</productname>,
   as well as standalone Windows SDK releases 10 and above.
   64-bit PostgreSQL builds are supported with
-<<<<<<< HEAD
   <productname>Microsoft Windows SDK</productname> version 10 and above or
   <productname>Visual Studio 2015</productname> and above.
-=======
-  <productname>Microsoft Windows SDK</productname> version 8.1a to 10 or
-  <productname>Visual Studio 2013</productname> and above. Compilation
-  is supported down to <productname>Windows 7</productname> and
-  <productname>Windows Server 2008 R2 SP1</productname> when building with
-  <productname>Visual Studio 2013</productname> to
-  <productname>Visual Studio 2022</productname>.
--->
-32ビットも64ビットもマイクロソフトのコンパイラ一式で構築が可能です。
-32ビットPostgreSQLの構築は<productname>Visual Studio 2013</productname>から<productname>Visual Studio 2022</productname>までに付属のコンパイラをサポートします。単体のWindows SDKの8.1aから10までについても同様です。
-64ビットPostgreSQLの構築は<productname>Microsoft Windows SDK</productname>のバージョン8.1aから10、もしくは<productname>Visual Studio 2013</productname>かそれ以上のバージョンでサポートしています。
-<productname>Visual Studio 2013</productname>から<productname>Visual Studio 2022</productname>での構築は、<productname>Windows 7</productname>や<productname>Windows Server 2008 R2 SP1</productname>までサポートされています。
->>>>>>> 94ef7168
    <!--
        For 2015 requirements:
        https://docs.microsoft.com/en-us/visualstudio/productinfo/vs2015-sysrequirements-vs
@@ -190,10 +169,7 @@
  </para>
 
  <para>
-<<<<<<< HEAD
-=======
-<!--
->>>>>>> 94ef7168
+<!--
   Before you build, you can create the file <filename>config.pl</filename>
   to reflect any configuration options you want to change, or the paths to
   any third party libraries to use. The complete configuration is determined
@@ -240,12 +216,8 @@
 </programlisting>
  </para>
 
-<<<<<<< HEAD
  <sect2 id="install-windows-full-requirements">
-=======
- <sect2>
-<!--
->>>>>>> 94ef7168
+<!--
   <title>Requirements</title>
 -->
   <title>必要条件</title>
@@ -292,19 +264,12 @@
     <varlistentry>
      <term><productname>ActiveState Perl</productname></term>
      <listitem><para>
-<!--
       ActiveState Perl is required to run the build generation scripts. MinGW
       or Cygwin Perl will not work. It must also be present in the PATH.
       Binaries can be downloaded from
       <ulink url="https://www.activestate.com"></ulink>
       (Note: version 5.14 or later is required,
       the free Standard Distribution is sufficient).
--->
-ActiveState Perlが構築生成スクリプトを実行するために必要です。
-MinGWまたはCygwinのPerlでは動作しません。
-また、PATH内に含められていなければなりません。
-<ulink url="https://www.activestate.com"></ulink>からバイナリをダウンロードできます
-（注意：バージョン5.8.3以降が必要です。フリー版の標準配布で十分です）。
      </para></listitem>
     </varlistentry>
 
@@ -341,21 +306,10 @@
      <term><productname>Bison</productname>および<productname>Flex</productname></term>
      <listitem>
      <para>
-<!--
       <productname>Bison</productname> and <productname>Flex</productname> are
       required to build from Git, but not required when building from a release
-<<<<<<< HEAD
       file. Only <productname>Bison</productname> versions 2.3 and later
       will work. <productname>Flex</productname> must be version 2.5.35 or later.
-=======
-      file. Only <productname>Bison</productname> 1.875 or versions 2.2 and later
-      will work. <productname>Flex</productname> must be version 2.5.31 or later.
--->
-Gitから構築する場合は<productname>Bison</productname>および<productname>Flex</productname>が必要です。
-しかしリリースファイルから構築する場合は不要です。
-<productname>Bison</productname> 1.875またはバージョン2.2以降のみで動作します。
-<productname>Flex</productname>はバージョン2.5.31以降でなければなりません。
->>>>>>> 94ef7168
      </para>
 
      <para>
@@ -540,27 +494,14 @@
   </para>
  </sect2>
 
-<<<<<<< HEAD
  <sect2 id="install-windows-full-64-bit">
-=======
- <sect2>
-<!--
->>>>>>> 94ef7168
+<!--
   <title>Special Considerations for 64-Bit Windows</title>
 -->
   <title>64ビット版のWindowsにおける特別な考慮事項</title>
 
   <para>
-<<<<<<< HEAD
    PostgreSQL will only build for the x64 architecture on 64-bit Windows.
-=======
-<!--
-   PostgreSQL will only build for the x64 architecture on 64-bit Windows, there
-   is no support for Itanium processors.
--->
-64ビット版Windowsにおいてx64アーキテクチャのみでPostgreSQLを構築できます。
-Itaniumプロセッサをサポートしていません。
->>>>>>> 94ef7168
   </para>
 
   <para>
@@ -591,12 +532,8 @@
   </para>
  </sect2>
 
-<<<<<<< HEAD
  <sect2 id="install-windows-full-build">
-=======
- <sect2>
-<!--
->>>>>>> 94ef7168
+<!--
   <title>Building</title>
 -->
   <title>構築</title>
@@ -654,12 +591,8 @@
   </para>
  </sect2>
 
-<<<<<<< HEAD
  <sect2 id="install-windows-full-clean-inst">
-=======
- <sect2>
-<!--
->>>>>>> 94ef7168
+<!--
   <title>Cleaning and Installing</title>
 -->
   <title>整理およびインストール</title>
@@ -709,12 +642,8 @@
   </para>
  </sect2>
 
-<<<<<<< HEAD
  <sect2 id="install-windows-full-reg-tests">
-=======
- <sect2>
-<!--
->>>>>>> 94ef7168
+<!--
   <title>Running the Regression Tests</title>
 -->
   <title>リグレッションテストの実行</title>
@@ -773,7 +702,6 @@
     <varlistentry>
      <term><productname>IPC::Run</productname></term>
      <listitem><para>
-<!--
       As of this writing, <literal>IPC::Run</literal> is not included in the
       ActiveState Perl installation, nor in the ActiveState Perl Package
       Manager (PPM) library. To install, download the
@@ -783,11 +711,6 @@
       uncompress. Edit the <filename>buildenv.pl</filename> file, and add a PERL5LIB
       variable to point to the <filename>lib</filename> subdirectory from the
       extracted archive. For example:
--->
-これを書いている時点では、<literal>IPC::Run</literal>はActiveState PerlインストレーションにもActiveState Perl Package Manager(PPM)ライブラリにも含まれていません。
-インストールするためには、<ulink url="https://metacpan.org/release/IPC-Run"></ulink>でCPANから<filename>IPC-Run-&lt;version&gt;.tar.gz</filename>ソースアーカイブをダウンロードして、展開してください。
-<filename>buildenv.pl</filename>を編集して、取り出されたアーカイブから<filename>lib</filename>サブディレクトリを指すように変数PERL5LIBを追加してください。
-例えば以下のとおりです。
 <programlisting>
 $ENV{PERL5LIB}=$ENV{PERL5LIB} . ';c:\IPC-Run-0.94\lib';
 </programlisting>
@@ -822,15 +745,12 @@
   </para>
 
   <para>
-<<<<<<< HEAD
     Additionally, the behavior of TAP tests can be controlled by a set of
     environment variables, see <xref linkend="regress-tap-vars" />.
   </para>
 
   <para>
-=======
-<!--
->>>>>>> 94ef7168
+<!--
    Some of the TAP tests depend on a set of external commands that would
    optionally trigger tests related to them. Each one of those variables
    can be set or unset in <filename>buildenv.pl</filename>:

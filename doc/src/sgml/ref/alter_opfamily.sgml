--- conflicted
+++ resolved
@@ -253,10 +253,7 @@
     <term><replaceable class="parameter">support_number</replaceable></term>
     <listitem>
      <para>
-<<<<<<< HEAD
-=======
-<!--
->>>>>>> bd0a9e56
+<!--
       The index method's support function number for a
       function associated with the operator family.
 -->

--- conflicted
+++ resolved
@@ -36,12 +36,8 @@
 以下で説明する関数グループのそれぞれは、別々にインストールすることができる拡張として提供されます。
  </para>
 
-<<<<<<< HEAD
  <sect2 id="contrib-spi-refint">
-=======
- <sect2>
-<!--
->>>>>>> 94ef7168
+<!--
   <title>refint &mdash; Functions for Implementing Referential Integrity</title>
 -->
   <title>refint &mdash; 参照整合性を実装する関数</title>
@@ -103,12 +99,8 @@
   </para>
  </sect2>
 
-<<<<<<< HEAD
  <sect2 id="contrib-spi-autoinc">
-=======
- <sect2>
-<!--
->>>>>>> 94ef7168
+<!--
   <title>autoinc &mdash; Functions for Autoincrementing Fields</title>
 -->
   <title>autoinc &mdash; フィールド自動増分用の関数</title>
@@ -150,12 +142,8 @@
 
  </sect2>
 
-<<<<<<< HEAD
  <sect2 id="contrib-spi-insert-username">
-=======
- <sect2>
-<!--
->>>>>>> 94ef7168
+<!--
   <title>insert_username &mdash; Functions for Tracking Who Changed a Table</title>
 -->
   <title>insert_username &mdash; 誰がテーブルを変更したかを追跡する関数</title>
@@ -189,12 +177,8 @@
 
  </sect2>
 
-<<<<<<< HEAD
  <sect2 id="contrib-spi-moddatetime">
-=======
- <sect2>
-<!--
->>>>>>> 94ef7168
+<!--
   <title>moddatetime &mdash; Functions for Tracking Last Modification Time</title>
 -->
   <title>moddatetime &mdash; 最終更新時刻を追跡する関数</title>

<!--
doc/src/sgml/ref/prepare.sgml
PostgreSQL documentation
-->

<refentry id="sql-prepare">
 <indexterm zone="sql-prepare">
  <primary>PREPARE</primary>
 </indexterm>

 <indexterm zone="sql-prepare">
<!--
  <primary>prepared statements</primary>
  <secondary>creating</secondary>
-->
  <primary>プリペアド文</primary>
  <secondary>の作成</secondary>
 </indexterm>

 <refmeta>
  <refentrytitle>PREPARE</refentrytitle>
  <manvolnum>7</manvolnum>
<!--
  <refmiscinfo>SQL - Language Statements</refmiscinfo>
-->
  <refmiscinfo>SQL - 言語</refmiscinfo>
 </refmeta>

 <refnamediv>
  <refname>PREPARE</refname>
<!--
  <refpurpose>prepare a statement for execution</refpurpose>
-->
  <refpurpose>実行する文を準備する</refpurpose>
 </refnamediv>

 <refsynopsisdiv>
<synopsis>
PREPARE <replaceable class="parameter">name</replaceable> [ ( <replaceable class="parameter">data_type</replaceable> [, ...] ) ] AS <replaceable class="parameter">statement</replaceable>
</synopsis>
 </refsynopsisdiv>

 <refsect1>
<!--
  <title>Description</title>
-->
  <title>説明</title>

  <para>
<!--
   <command>PREPARE</command> creates a prepared statement. A prepared
   statement is a server-side object that can be used to optimize
   performance. When the <command>PREPARE</command> statement is
   executed, the specified statement is parsed, analyzed, and rewritten.
   When an <command>EXECUTE</command> command is subsequently
   issued, the prepared statement is planned and executed.  This division
   of labor avoids repetitive parse analysis work, while allowing
   the execution plan to depend on the specific parameter values supplied.
-->
<command>PREPARE</command>はプリペアド文を作成します。
プリペアド文は、性能を最適化するために利用可能なサーバ側オブジェクトです。
<command>PREPARE</command>文を実行すると、指定された問い合わせの構文解析、書き換えが行われます。
その後、<command>EXECUTE</command>文が発行された際に、プリペアド文は実行計画が作成され、実行されます。
この作業の分割により構文解析作業が繰り返されることを防止でき、さらに、特定のパラメータ値に合わせた実行計画を提供することができます。
  </para>

  <para>
<!--
   Prepared statements can take parameters: values that are
   substituted into the statement when it is executed. When creating
   the prepared statement, refer to parameters by position, using
   <literal>$1</literal>, <literal>$2</literal>, etc. A corresponding list of
   parameter data types can optionally be specified. When a
   parameter's data type is not specified or is declared as
   <literal>unknown</literal>, the type is inferred from the context
   in which the parameter is first referenced (if possible). When executing the
   statement, specify the actual values for these parameters in the
   <command>EXECUTE</command> statement.  Refer to <xref
   linkend="sql-execute"/> for more
   information about that.
-->
プリペアド文はパラメータ、すなわち文が実行される時に代入される値を取ることができます。
プリペアド文を作成する時には<literal>$1</literal>や<literal>$2</literal>などを使用して、位置によりパラメータを参照してください。
対応するパラメータのデータ型のリストをオプションで指定することもできます。
パラメータのデータ型の指定がない、または、<literal>unknown</literal>と宣言されている場合、型はパラメータが最初に参照される文脈より（可能ならば）推測されます。
文の実行時には、<command>EXECUTE</command>文内にこれらのパラメータの実際の値を指定します。
詳細は<xref linkend="sql-execute"/>を参照してください。
  </para>

  <para>
<!--
   Prepared statements only last for the duration of the current
   database session. When the session ends, the prepared statement is
   forgotten, so it must be recreated before being used again. This
   also means that a single  prepared statement cannot be used by
   multiple simultaneous database clients; however, each client can create
   their own prepared statement to use.  Prepared statements can be
   manually cleaned up using the <xref linkend="sql-deallocate"/> command.
-->
プリペアド文は現在のデータベースセッションの期間中にのみ保持されます。
セッションが終了すると、プリペアド文は破棄されます。
そのため、再び利用する場合は、再作成する必要があります。
また、これは、1つのプリペアド文を同時実行中の複数のデータベースクライアントから使用することはできないことを意味します。
ただし、各クライアントが個別にプリペアド文を作成することはできます。
プリペアド文を手作業で削除するには、<xref linkend="sql-deallocate"/>コマンドを使用します。
  </para>

  <para>
<!--
   Prepared statements potentially have the largest performance advantage
   when a single session is being used to execute a large number of similar
   statements. The performance difference will be particularly
   significant if the statements are complex to plan or rewrite, e.g.,
   if the query involves a join of many tables or requires
   the application of several rules. If the statement is relatively simple
   to plan and rewrite but relatively expensive to execute, the
   performance advantage of prepared statements will be less noticeable.
-->
プリペアド文は潜在的には、単一のセッションで同類の問い合わせを多数実行する場合に、パフォーマンスにおける最大の利益がえられます。
パフォーマンスの違いは、文の書き換えや実行計画が複雑なほど顕著になるでしょう。
例えば、問い合わせに多数のテーブルの結合が含まれている場合や、いくつものルールを適用しなければならない場合などが考えられます。
書き換えおよび実行計画が比較的単純で、実行コストが高い文の場合は、プリペアド文の効果はそれほど現れないでしょう。
  </para>
 </refsect1>

 <refsect1>
<!--
  <title>Parameters</title>
-->
  <title>パラメータ</title>

  <variablelist>
   <varlistentry>
    <term><replaceable class="parameter">name</replaceable></term>
    <listitem>
     <para>
<!--
      An arbitrary name given to this particular prepared
      statement. It must be unique within a single session and is
      subsequently used to execute or deallocate a previously prepared
      statement.
-->
個々のプリペアド文に与えられる任意の名前です。
この名前は、1つのセッション内で一意でなければいけません。プリペアド文の実行および削除の時に、この名前が使用されます。
     </para>
    </listitem>
   </varlistentry>

   <varlistentry>
    <term><replaceable class="parameter">data_type</replaceable></term>
    <listitem>
     <para>
<!--
      The data type of a parameter to the prepared statement.  If the
      data type of a particular parameter is unspecified or is
      specified as <literal>unknown</literal>, it will be inferred
      from the context in which the parameter is first referenced. To refer to the
      parameters in the prepared statement itself, use
      <literal>$1</literal>, <literal>$2</literal>, etc.
-->
プリペアド文に対するパラメータのデータ型です。
特定のパラメータのデータ型の指定がない、または、<literal>unknown</literal>と指定された場合、パラメータが最初に参照される文脈から推測されます。
プリペアド文自体の中でこのパラメータを参照する時は、<literal>$1</literal>、<literal>$2</literal>などを使用します。
     </para>
    </listitem>
   </varlistentry>

   <varlistentry>
    <term><replaceable class="parameter">statement</replaceable></term>
    <listitem>
     <para>
<!--
      Any <command>SELECT</command>, <command>INSERT</command>, <command>UPDATE</command>,
      <command>DELETE</command>, or <command>VALUES</command> statement.
-->
任意の<command>SELECT</command>、<command>INSERT</command>、<command>UPDATE</command>、<command>DELETE</command>、<command>VALUES</command>文です。
     </para>
    </listitem>
   </varlistentry>
  </variablelist>
 </refsect1>

 <refsect1 id="sql-prepare-notes">
<!--
  <title>Notes</title>
-->
  <title>注釈</title>

  <para>
<!--
   A prepared statement can be executed with either a <firstterm>generic
   plan</firstterm> or a <firstterm>custom plan</firstterm>.  A generic
   plan is the same across all executions, while a custom plan is generated
   for a specific execution using the parameter values given in that call.
   Use of a generic plan avoids planning overhead, but in some situations
   a custom plan will be much more efficient to execute because the planner
   can make use of knowledge of the parameter values.  (Of course, if the
   prepared statement has no parameters, then this is moot and a generic
   plan is always used.)
-->
プリペアド文は、<firstterm>汎用的な計画</firstterm>または<firstterm>独自の計画</firstterm>のいずれかで実行することができます。
汎用的な計画は全実行に渡って同じであるのに対して、独自の計画はその呼出しで与えられたパラメータ値を使った特別な実行のために生成されます。
汎用的な計画の使用は計画のオーバーヘッドを回避しますが、プランナがパラメータ値の知識を使えるので、独自の計画の方がずっと効率よく実行される場合があります。
(もちろん、プリペアド文にパラメータがなければ、これは無意味で、汎用的な計画が常に使われます。)
  </para>

  <para>
<<<<<<< HEAD
   A prepared statement can be executed with either a <firstterm>generic
   plan</firstterm> or a <firstterm>custom plan</firstterm>.  A generic
   plan is the same across all executions, while a custom plan is generated
   for a specific execution using the parameter values given in that call.
   Use of a generic plan avoids planning overhead, but in some situations
   a custom plan will be much more efficient to execute because the planner
   can make use of knowledge of the parameter values.  (Of course, if the
   prepared statement has no parameters, then this is moot and a generic
   plan is always used.)
  </para>

  <para>
   By default (that is, when <xref linkend="guc-plan-cache_mode"/> is set
   to <literal>auto</literal>), the server will automatically choose
   whether to use a generic or custom plan for a prepared statement that
   has parameters.  The current rule for this is that the first five
   executions are done with custom plans and the average estimated cost of
   those plans is calculated.  Then a generic plan is created and its
   estimated cost is compared to the average custom-plan cost.  Subsequent
   executions use the generic plan if its cost is not so much higher than
   the average custom-plan cost as to make repeated replanning seem
   preferable.
  </para>

  <para>
=======
<!--
   By default (that is, when <xref linkend="guc-plan-cache_mode"/> is set
   to <literal>auto</literal>), the server will automatically choose
   whether to use a generic or custom plan for a prepared statement that
   has parameters.  The current rule for this is that the first five
   executions are done with custom plans and the average estimated cost of
   those plans is calculated.  Then a generic plan is created and its
   estimated cost is compared to the average custom-plan cost.  Subsequent
   executions use the generic plan if its cost is not so much higher than
   the average custom-plan cost as to make repeated replanning seem
   preferable.
-->
デフォルト(すなわち、<xref linkend="guc-plan-cache_mode"/>が<literal>auto</literal>に設定されている場合)では、パラメータのあるプリペアド文に対して、汎用的な計画を使うか独自の計画を使うかを、サーバは自動的に選択します。
これに対する現在の規則は、最初の5回が独自の計画で実行され、その計画の推定コストの平均が計算される、というものです。
それから汎用的な計画が作成され、その推定コストが独自の計画のコストの平均と比較されます。
そのコストが独自の計画のコストの平均よりもそれほど高くなければ、再計画を繰り返すことが望ましいと考えて、その後の実行は汎用的な計画を使います。
  </para>

  <para>
<!--
>>>>>>> 184958ef
   This heuristic can be overridden, forcing the server to use either
   generic or custom plans, by setting <varname>plan_cache_mode</varname>
   to <literal>force_generic_plan</literal>
   or <literal>force_custom_plan</literal> respectively.
   This setting is primarily useful if the generic plan's cost estimate
   is badly off for some reason, allowing it to be chosen even though
   its actual cost is much more than that of a custom plan.
<<<<<<< HEAD
=======
-->
<varname>plan_cache_mode</varname>を<literal>force_generic_plan</literal>または<literal>force_custom_plan</literal>に設定して、サーバにそれぞれ汎用的な計画または独自の計画を使うように強制することで、この発見的手法を置き換えることができます。
汎用的な計画の実際のコストが独自の計画のものよりもずっと多い場合でも、汎用的な計画を選べるようになりますので、汎用的な計画のコスト推定が何らかの理由でひどく外れる場合に、この設定は主として有用です。
>>>>>>> 184958ef
  </para>

  <para>
<!--
   To examine the query plan <productname>PostgreSQL</productname> is using
   for a prepared statement, use <xref linkend="sql-explain"/>, for example
<programlisting>
EXPLAIN EXECUTE <replaceable>name</replaceable>(<replaceable>parameter_values</replaceable>);
</programlisting>
   If a generic plan is in use, it will contain parameter symbols
   <literal>$<replaceable>n</replaceable></literal>, while a custom plan
   will have the supplied parameter values substituted into it.
<<<<<<< HEAD
=======
-->
プリペアド文に対して<productname>PostgreSQL</productname>が使用する問い合わせ計画を検証するためには、<xref linkend="sql-explain"/>、例えば
<programlisting>
EXPLAIN EXECUTE <replaceable>stmt_name</replaceable>(<replaceable>parameter_values</replaceable>);
</programlisting>
を使用してください。
汎用的な計画が使用される場合には、<literal>$<replaceable>n</replaceable></literal>というパラメータ記号が含まれ、独自の計画が使用される場合は提供されたパラメータの値で置換されます。
>>>>>>> 184958ef
  </para>

  <para>
<!--
   For more information on query planning and the statistics collected
   by <productname>PostgreSQL</productname> for that purpose, see
   the <xref linkend="sql-analyze"/>
   documentation.
-->
問い合わせの実行計画や問い合わせの最適化のために<productname>PostgreSQL</productname>が収集する統計に関する詳細は、<xref linkend="sql-analyze"/>のドキュメントを参照してください。
  </para>

  <para>
<!--
   Although the main point of a prepared statement is to avoid repeated parse
   analysis and planning of the statement, <productname>PostgreSQL</productname> will
   force re-analysis and re-planning of the statement before using it
   whenever database objects used in the statement have undergone
   definitional (DDL) changes since the previous use of the prepared
   statement.  Also, if the value of <xref linkend="guc-search-path"/> changes
   from one use to the next, the statement will be re-parsed using the new
   <varname>search_path</varname>.  (This latter behavior is new as of
   <productname>PostgreSQL</productname> 9.3.)  These rules make use of a
   prepared statement semantically almost equivalent to re-submitting the
   same query text over and over, but with a performance benefit if no object
   definitions are changed, especially if the best plan remains the same
   across uses.  An example of a case where the semantic equivalence is not
   perfect is that if the statement refers to a table by an unqualified name,
   and then a new table of the same name is created in a schema appearing
   earlier in the <varname>search_path</varname>, no automatic re-parse will occur
   since no object used in the statement changed.  However, if some other
   change forces a re-parse, the new table will be referenced in subsequent
   uses.
-->
プリペアド文の主要な利点は、文の解析処理と計画作成処理の繰り返しを防止することですが、<productname>PostgreSQL</productname>では、以前にそのプリペアド文を使用してから、文の中で使用されているデータベースオブジェクトが定義（DDL）の変更を受けた時は常に再解析処理と計画再作成処理を強制します。
また、一度使用してから<xref linkend="guc-search-path"/>の値が変わった場合も、文は新しい<varname>search_path</varname>を使用して再解析されます。
（後者の振る舞いは<productname>PostgreSQL</productname> 9.3の時に追加されました。）
これらの規則により、プリペアド文の使用は意味的に同じ問い合わせを繰り返し再投入することとほぼ同じになりますが、特に最善の計画が使用している間に変わらずに残る場合、オブジェクトの変更がない場合の性能という利点があります。
意味的な等価性が完全ではない場合の例は、
文が未修飾名によってテーブルを参照し、その後同じ名前のテーブルが新たに<varname>search_path</varname>内で前に現れるスキーマ内に作成された場合、文の中で使用されるオブジェクトには変更がありませんので、自動再解析は行われません。
しかし他の何らかの変更により強制的に再解析された場合、その後の使用では新しいテーブルが参照されるようになります。
  </para>

  <para>
<!--
   You can see all prepared statements available in the session by querying the
   <link linkend="view-pg-prepared-statements"><structname>pg_prepared_statements</structname></link>
   system view.
-->
<link linkend="view-pg-prepared-statements"><structname>pg_prepared_statements</structname></link>システムビューを問い合わせることによりセッションで利用可能なプリペアド文をすべて確認することができます。
  </para>
 </refsect1>

<<<<<<< HEAD
 <refsect1 id="sql-prepare-examples" xreflabel="Examples">
  <title>Examples</title>
=======
 <refsect1 id="sql-prepare-examples">
<!--
  <title id="sql-prepare-examples-title">Examples</title>
-->
  <title id="sql-prepare-examples-title">例</title>
>>>>>>> 184958ef
  <para>
<!--
   Create a prepared statement for an <command>INSERT</command>
   statement, and then execute it:
-->
<command>INSERT</command>文に対してプリペアド文を作成し、実行します。
<programlisting>
PREPARE fooplan (int, text, bool, numeric) AS
    INSERT INTO foo VALUES($1, $2, $3, $4);
EXECUTE fooplan(1, 'Hunter Valley', 't', 200.00);
</programlisting>
  </para>

  <para>
<!--
   Create a prepared statement for a <command>SELECT</command>
   statement, and then execute it:
-->
<command>SELECT</command>文に対してプリペアド文を作成し、実行します。
<programlisting>
PREPARE usrrptplan (int) AS
    SELECT * FROM users u, logs l WHERE u.usrid=$1 AND u.usrid=l.usrid
    AND l.date = $2;
EXECUTE usrrptplan(1, current_date);
</programlisting>

<<<<<<< HEAD
=======
<!--
>>>>>>> 184958ef
   In this example, the data type of the second parameter is not specified,
   so it is inferred from the context in which <literal>$2</literal> is used.
-->
この例では第2パラメータのデータ型が指定されていません。
このため<literal>$2</literal>が使用される文脈からデータ型が推測されます。
  </para>
 </refsect1>

 <refsect1>
<!--
  <title>Compatibility</title>
-->
  <title>互換性</title>

  <para>
<!--
   The SQL standard includes a <command>PREPARE</command> statement,
   but it is only for use in embedded SQL. This version of the
   <command>PREPARE</command> statement also uses a somewhat different
   syntax.
-->
標準SQLには<command>PREPARE</command>文が含まれていますが、埋め込みSQLでの使用に限られています。
また、標準SQLの<command>PREPARE</command>文では多少異なる構文が使用されます。
  </para>
 </refsect1>

 <refsect1>
<!--
  <title>See Also</title>
-->
  <title>関連項目</title>

  <simplelist type="inline">
   <member><xref linkend="sql-deallocate"/></member>
   <member><xref linkend="sql-execute"/></member>
  </simplelist>
 </refsect1>
</refentry><|MERGE_RESOLUTION|>--- conflicted
+++ resolved
@@ -205,7 +205,6 @@
   </para>
 
   <para>
-<<<<<<< HEAD
    A prepared statement can be executed with either a <firstterm>generic
    plan</firstterm> or a <firstterm>custom plan</firstterm>.  A generic
    plan is the same across all executions, while a custom plan is generated
@@ -218,6 +217,7 @@
   </para>
 
   <para>
+<!--
    By default (that is, when <xref linkend="guc-plan-cache_mode"/> is set
    to <literal>auto</literal>), the server will automatically choose
    whether to use a generic or custom plan for a prepared statement that
@@ -228,21 +228,6 @@
    executions use the generic plan if its cost is not so much higher than
    the average custom-plan cost as to make repeated replanning seem
    preferable.
-  </para>
-
-  <para>
-=======
-<!--
-   By default (that is, when <xref linkend="guc-plan-cache_mode"/> is set
-   to <literal>auto</literal>), the server will automatically choose
-   whether to use a generic or custom plan for a prepared statement that
-   has parameters.  The current rule for this is that the first five
-   executions are done with custom plans and the average estimated cost of
-   those plans is calculated.  Then a generic plan is created and its
-   estimated cost is compared to the average custom-plan cost.  Subsequent
-   executions use the generic plan if its cost is not so much higher than
-   the average custom-plan cost as to make repeated replanning seem
-   preferable.
 -->
 デフォルト(すなわち、<xref linkend="guc-plan-cache_mode"/>が<literal>auto</literal>に設定されている場合)では、パラメータのあるプリペアド文に対して、汎用的な計画を使うか独自の計画を使うかを、サーバは自動的に選択します。
 これに対する現在の規則は、最初の5回が独自の計画で実行され、その計画の推定コストの平均が計算される、というものです。
@@ -252,7 +237,6 @@
 
   <para>
 <!--
->>>>>>> 184958ef
    This heuristic can be overridden, forcing the server to use either
    generic or custom plans, by setting <varname>plan_cache_mode</varname>
    to <literal>force_generic_plan</literal>
@@ -260,12 +244,9 @@
    This setting is primarily useful if the generic plan's cost estimate
    is badly off for some reason, allowing it to be chosen even though
    its actual cost is much more than that of a custom plan.
-<<<<<<< HEAD
-=======
 -->
 <varname>plan_cache_mode</varname>を<literal>force_generic_plan</literal>または<literal>force_custom_plan</literal>に設定して、サーバにそれぞれ汎用的な計画または独自の計画を使うように強制することで、この発見的手法を置き換えることができます。
 汎用的な計画の実際のコストが独自の計画のものよりもずっと多い場合でも、汎用的な計画を選べるようになりますので、汎用的な計画のコスト推定が何らかの理由でひどく外れる場合に、この設定は主として有用です。
->>>>>>> 184958ef
   </para>
 
   <para>
@@ -278,8 +259,6 @@
    If a generic plan is in use, it will contain parameter symbols
    <literal>$<replaceable>n</replaceable></literal>, while a custom plan
    will have the supplied parameter values substituted into it.
-<<<<<<< HEAD
-=======
 -->
 プリペアド文に対して<productname>PostgreSQL</productname>が使用する問い合わせ計画を検証するためには、<xref linkend="sql-explain"/>、例えば
 <programlisting>
@@ -287,7 +266,6 @@
 </programlisting>
 を使用してください。
 汎用的な計画が使用される場合には、<literal>$<replaceable>n</replaceable></literal>というパラメータ記号が含まれ、独自の計画が使用される場合は提供されたパラメータの値で置換されます。
->>>>>>> 184958ef
   </para>
 
   <para>
@@ -341,16 +319,8 @@
   </para>
  </refsect1>
 
-<<<<<<< HEAD
  <refsect1 id="sql-prepare-examples" xreflabel="Examples">
   <title>Examples</title>
-=======
- <refsect1 id="sql-prepare-examples">
-<!--
-  <title id="sql-prepare-examples-title">Examples</title>
--->
-  <title id="sql-prepare-examples-title">例</title>
->>>>>>> 184958ef
   <para>
 <!--
    Create a prepared statement for an <command>INSERT</command>
@@ -377,10 +347,7 @@
 EXECUTE usrrptplan(1, current_date);
 </programlisting>
 
-<<<<<<< HEAD
-=======
-<!--
->>>>>>> 184958ef
+<!--
    In this example, the data type of the second parameter is not specified,
    so it is inferred from the context in which <literal>$2</literal> is used.
 -->

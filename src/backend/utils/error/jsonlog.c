--- conflicted
+++ resolved
@@ -168,11 +168,7 @@
 	}
 
 	/* Session id */
-<<<<<<< HEAD
-	appendJSONKeyValueFmt(&buf, "session_id", true, "%" INT64_MODIFIER "x.%x",
-=======
 	appendJSONKeyValueFmt(&buf, "session_id", true, "%" PRIx64 ".%x",
->>>>>>> 3d6a8289
 						  MyStartTime, MyProcPid);
 
 	/* Line number */

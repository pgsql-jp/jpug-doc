<!-- doc/src/sgml/planstats.sgml -->

<chapter id="planner-stats-details">
<!--
 <title>How the Planner Uses Statistics</title>
-->
 <title>プランナは統計情報をどのように使用するか</title>

  <para>
<!--
   This chapter builds on the material covered in <xref
   linkend="using-explain"/> and <xref linkend="planner-stats"/> to show some
   additional details about how the planner uses the
   system statistics to estimate the number of rows each part of a query might
   return. This is a significant part of the planning process,
   providing much of the raw material for cost calculation.
-->
本章は、<xref linkend="using-explain"/>と<xref linkend="planner-stats"/>で扱われている題材を基にしていて、問い合わせの各段階において返される行数を推定するために、プランナがシステムの統計情報をどのように使用するかについて更なる詳細をいくつか説明します。
これは計画作成処理において重要な部分で、コスト計算用の多くの情報を提供します。
  </para>

  <para>
<!--
   The intent of this chapter is not to document the code in detail,
   but to present an overview of how it works.
   This will perhaps ease the learning curve for someone who subsequently
   wishes to read the code.
-->
本章の目的はコードを詳しく文書化することではありません。
どのように動作するのかに関する概要を表すことが目的です。
これによりおそらく、後にコードを参照するユーザの習得速度が向上するでしょう。
  </para>

 <sect1 id="row-estimation-examples">
<!--
  <title>Row Estimation Examples</title>
-->
  <title>行数推定の例</title>

  <indexterm zone="row-estimation-examples">
<!--
   <primary>row estimation</primary>
   <secondary>planner</secondary>
-->
   <primary>行数推定</primary>
   <secondary>プランナ</secondary>
  </indexterm>

  <para>
<!--
   The examples shown below use tables in the <productname>PostgreSQL</productname>
   regression test database.
   The outputs shown are taken from version 8.3.
   The behavior of earlier (or later) versions might vary.
   Note also that since <command>ANALYZE</command> uses random sampling
   while producing statistics, the results will change slightly after
   any new <command>ANALYZE</command>.
-->
以下の例は<productname>PostgreSQL</productname>リグレッションテストデータベース内のテーブルを使用します。
表示される出力はバージョン8.3で取得しました。
以前の（または以降の）バージョンとは動作が変わっているかもしれません。
また、<command>ANALYZE</command>は統計情報を生成する時にランダムなサンプリングを行いますので、結果は<command>ANALYZE</command>を新しく行った後に多少変わることに注意してください。
  </para>

  <para>
<!--
   Let's start with a very simple query:
-->
非常に簡単な問い合わせから始めましょう。

<programlisting>
EXPLAIN SELECT * FROM tenk1;

                         QUERY PLAN
-------------------------------------------------------------
 Seq Scan on tenk1  (cost=0.00..458.00 rows=10000 width=244)
</programlisting>

<!--
   How the planner determines the cardinality of <structname>tenk1</structname>
   is covered in <xref linkend="planner-stats"/>, but is repeated here for
   completeness. The number of pages and rows is looked up in
   <structname>pg_class</structname>:
-->
プランナがどのように<classname>tenk1</classname>の濃度を決定するかについては<xref linkend="planner-stats"/>で説明しました。
しかし、ここでは完全を期するために説明を繰り返します。
ページ数および行数は<classname>pg_class</classname>から検索されます。

<programlisting>
SELECT relpages, reltuples FROM pg_class WHERE relname = 'tenk1';

 relpages | reltuples
----------+-----------
      358 |     10000
</programlisting>

<!--
    These numbers are current as of the last <command>VACUUM</command> or
    <command>ANALYZE</command> on the table.  The planner then fetches the
    actual current number of pages in the table (this is a cheap operation,
    not requiring a table scan).  If that is different from
    <structfield>relpages</structfield> then
    <structfield>reltuples</structfield> is scaled accordingly to
    arrive at a current number-of-rows estimate.  In the example above, the value of
    <structfield>relpages</structfield> is up-to-date so the rows estimate is
    the same as <structfield>reltuples</structfield>.
-->
これらの値は最後にそのテーブルを<command>VACUUM</command>または<command>ANALYZE</command>を行った時点のものです。
プランナはその後、テーブル内の実際のページ数を取り出します（これはテーブルスキャンを行わない安価な操作です）。
それが<structfield>relpages</structfield>と異なる場合、<structfield>reltuples</structfield>を得られたページ数の割合に応じて変更して現在の推定行数を求めます。
上の例では、<structfield>relpages</structfield>の値は最新のものなので、推定行数は<structfield>reltuples</structfield>と同じです。
  </para>

  <para>
<!--
   Let's move on to an example with a range condition in its
   <literal>WHERE</literal> clause:
-->
次に<literal>WHERE</literal>句に範囲条件を持つ例に進みましょう。

<programlisting>
EXPLAIN SELECT * FROM tenk1 WHERE unique1 &lt; 1000;

                                   QUERY PLAN
-------------------------------------------------------------------&zwsp;-------------
 Bitmap Heap Scan on tenk1  (cost=24.06..394.64 rows=1007 width=244)
   Recheck Cond: (unique1 &lt; 1000)
   -&gt;  Bitmap Index Scan on tenk1_unique1  (cost=0.00..23.80 rows=1007 width=0)
         Index Cond: (unique1 &lt; 1000)
</programlisting>

<!--
   The planner examines the <literal>WHERE</literal> clause condition
   and looks up the selectivity function for the operator
   <literal>&lt;</literal> in <structname>pg_operator</structname>.
   This is held in the column <structfield>oprrest</structfield>,
   and the entry in this case is <function>scalarltsel</function>.
   The <function>scalarltsel</function> function retrieves the histogram for
   <structfield>unique1</structfield> from
   <structname>pg_statistic</structname>.  For manual queries it is more
   convenient to look in the simpler <structname>pg_stats</structname>
   view:
-->
プランナは<literal>WHERE</literal>句の条件を検査し、<structname>pg_operator</structname>内の<literal>&lt;</literal>演算子用の選択度関数を検索します。
これは<structfield>oprrest</structfield>列に保持されます。
今回の例ではこの項は<function>scalarltsel</function>です。
<function>scalarltsel</function>関数は、<structname>pg_statistic</structname>から<structfield>unique1</structfield>の度数分布を取り出します。
手作業で問い合わせる場合は、より単純な<structname>pg_stats</structname>ビューを検索した方が簡単です。

<programlisting>
SELECT histogram_bounds FROM pg_stats
WHERE tablename='tenk1' AND attname='unique1';

                   histogram_bounds
------------------------------------------------------
 {0,993,1997,3050,4040,5036,5957,7057,8029,9016,9995}
</programlisting>

<!--
   Next the fraction of the histogram occupied by <quote>&lt; 1000</quote>
   is worked out. This is the selectivity. The histogram divides the range
   into equal frequency buckets, so all we have to do is locate the bucket
   that our value is in and count <emphasis>part</emphasis> of it and
   <emphasis>all</emphasis> of the ones before. The value 1000 is clearly in
   the second bucket (993&ndash;1997).  Assuming a linear distribution of
   values inside each bucket, we can calculate the selectivity as:
-->
次に、<quote>&lt; 1000</quote>で占められる度数分布率を取り出します。
これが選択度(selectivity)です。
この度数分布は、範囲を等頻度のバケット(bucket)に分割します。
ですので、行わなければならないことは、値が入るバケットを見つけ、その<emphasis>部分</emphasis>と、その前にあるバケット<emphasis>全体</emphasis>を数えることだけです。
1000という値は明らかに2番目のバケット（993 - 1997）にあります。
従って、値が各バケットの中で線形に分布していると仮定すると、選択度を以下のように計算することができます。

<programlisting>
selectivity = (1 + (1000 - bucket[2].min)/(bucket[2].max - bucket[2].min))/num_buckets
            = (1 + (1000 - 993)/(1997 - 993))/10
            = 0.100697
</programlisting>

<!--
   that is, one whole bucket plus a linear fraction of the second, divided by
   the number of buckets. The estimated number of rows can now be calculated as
   the product of the selectivity and the cardinality of
   <structname>tenk1</structname>:
-->
つまり、1つのバケット全体に、2番目のバケットとの線形比率を加えたものを、バケット数で割ったものとなります。
ここで、行の推定値は、選択度と<structname>tenk1</structname>の濃度を掛け合わせたものとして計算されます。

<programlisting>
rows = rel_cardinality * selectivity
     = 10000 * 0.100697
<!--
     = 1007  (rounding off)
-->
     = 1007  (四捨五入)
</programlisting>
  </para>

  <para>
<!--
   Next let's consider an example with an equality condition in its
   <literal>WHERE</literal> clause:
-->
次に、<literal>WHERE</literal>句に等価条件を持つ例を検討してみましょう。

<programlisting>
EXPLAIN SELECT * FROM tenk1 WHERE stringu1 = 'CRAAAA';

                        QUERY PLAN
----------------------------------------------------------
 Seq Scan on tenk1  (cost=0.00..483.00 rows=30 width=244)
   Filter: (stringu1 = 'CRAAAA'::name)
</programlisting>

<!--
   Again the planner examines the <literal>WHERE</literal> clause condition
   and looks up the selectivity function for <literal>=</literal>, which is
   <function>eqsel</function>.  For equality estimation the histogram is
   not useful; instead the list of <firstterm>most
   common values</firstterm> (<acronym>MCV</acronym>s) is used to determine the
   selectivity. Let's have a look at the MCVs, with some additional columns
   that will be useful later:
-->
ここでも、プランナは<literal>WHERE</literal>句の条件を検査し、<literal>=</literal>用の選択度関数、この場合は<function>eqsel</function>を検索します。
等価性の推定では、度数分布は役に立ちません。
代わりに、選択度の決定には<firstterm>頻出値</firstterm>（<acronym>MCV</acronym>）のリストが使用されます。
MCVを見てみましょう。
後で有用になる列がいくつかあります。

<programlisting>
SELECT null_frac, n_distinct, most_common_vals, most_common_freqs FROM pg_stats
WHERE tablename='tenk1' AND attname='stringu1';

null_frac         | 0
n_distinct        | 676
most_common_vals  | {EJAAAA,BBAAAA,CRAAAA,FCAAAA,FEAAAA,GSAAAA,&zwsp;JOAAAA,MCAAAA,NAAAAA,WGAAAA}
most_common_freqs | {0.00333333,0.003,0.003,0.003,0.003,0.003,&zwsp;0.003,0.003,0.003,0.003}

</programlisting>

<!--
   Since <literal>CRAAAA</literal> appears in the list of MCVs, the selectivity is
   merely the corresponding entry in the list of most common frequencies
   (<acronym>MCF</acronym>s):
-->
<literal>CRAAAA</literal>がMCVのリスト内にありますので、選択度は単に頻出値の頻度（<acronym>MCF</acronym>）のリスト内の対応する項目になります。

<programlisting>
selectivity = mcf[3]
            = 0.003
</programlisting>

<!--
   As before, the estimated number of rows is just the product of this with the
   cardinality of <structname>tenk1</structname>:
-->
前と同様、推定される行数は単に前回同様、この値と<structname>tenk1</structname>の濃度との積です。

<programlisting>
rows = 10000 * 0.003
     = 30
</programlisting>
  </para>

  <para>
<!--
   Now consider the same query, but with a constant that is not in the
   <acronym>MCV</acronym> list:
-->
ここで、同じ問い合わせを見てみます。
ただし、今回は定数が<acronym>MCV</acronym>内にありません。

<programlisting>
EXPLAIN SELECT * FROM tenk1 WHERE stringu1 = 'xxx';

                        QUERY PLAN
----------------------------------------------------------
 Seq Scan on tenk1  (cost=0.00..483.00 rows=15 width=244)
   Filter: (stringu1 = 'xxx'::name)
</programlisting>

<!--
   This is quite a different problem: how to estimate the selectivity when the
   value is <emphasis>not</emphasis> in the <acronym>MCV</acronym> list.
   The approach is to use the fact that the value is not in the list,
   combined with the knowledge of the frequencies for all of the
   <acronym>MCV</acronym>s:
-->
値が<acronym>MCV</acronym>の一覧に<emphasis>ない</emphasis>場合、選択度をどのように推定するかは大きく異なります。
値が一覧にない場合に使用される方法は、<acronym>MCV</acronym>すべての頻度に関する知識を組み合わせたものです。

<programlisting>
selectivity = (1 - sum(mvf))/(num_distinct - num_mcv)
            = (1 - (0.00333333 + 0.003 + 0.003 + 0.003 + 0.003 + 0.003 +
                    0.003 + 0.003 + 0.003 + 0.003))/(676 - 10)
            = 0.0014559
</programlisting>

<!--
   That is, add up all the frequencies for the <acronym>MCV</acronym>s and
   subtract them from one, then
   divide by the number of <emphasis>other</emphasis> distinct values.
   This amounts to assuming that the fraction of the column that is not any
   of the MCVs is evenly distributed among all the other distinct values.
   Notice that there are no null values so we don't have to worry about those
   (otherwise we'd subtract the null fraction from the numerator as well).
   The estimated number of rows is then calculated as usual:
-->
つまり、<acronym>MCV</acronym>の頻度をすべて足し合わせたものを1から差し引き、そして、<emphasis>この他の</emphasis>個別値の数で除算します。
これは、MCV以外の列の割合は、この他の個別値すべてに渡って一様に分布していることを前提としていることになります。
NULL値が存在しないため、これを考慮する必要がないことに注意してください。
（さもなくば、分子から同様にNULLの割合を差し引くことになります。）
推定行数は以下のように普通に計算されます。

<programlisting>
rows = 10000 * 0.0014559
<!--
     = 15  (rounding off)
-->
     = 15  (四捨五入)
</programlisting>
  </para>

  <para>
<!--
   The previous example with <literal>unique1 &lt; 1000</literal> was an
   oversimplification of what <function>scalarltsel</function> really does;
   now that we have seen an example of the use of MCVs, we can fill in some
   more detail.  The example was correct as far as it went, because since
   <structfield>unique1</structfield> is a unique column it has no MCVs (obviously, no
   value is any more common than any other value).  For a non-unique
   column, there will normally be both a histogram and an MCV list, and
   <emphasis>the histogram does not include the portion of the column
   population represented by the MCVs</emphasis>.  We do things this way because
   it allows more precise estimation.  In this situation
   <function>scalarltsel</function> directly applies the condition (e.g.,
   <quote>&lt; 1000</quote>) to each value of the MCV list, and adds up the
   frequencies of the MCVs for which the condition is true.  This gives
   an exact estimate of the selectivity within the portion of the table
   that is MCVs.  The histogram is then used in the same way as above
   to estimate the selectivity in the portion of the table that is not
   MCVs, and then the two numbers are combined to estimate the overall
   selectivity.  For example, consider
-->
前述の<literal>unique1 &lt; 1000</literal>を使用した例は<function>scalarltsel</function>が本当は何を行うかについて、単純化しすぎたものでした。
ここまでで、MCVを使用した例を見てきましたので、多少詳細に補てんすることができます。
<structfield>unique1</structfield>は一意な列であるため、MCVが存在しません（ある値が他の値と同じとなることがないことは明確です）ので、例は計算自体は正確なものでした。
一意ではない列では、通常度数分布とMCVリストの両方が存在します。
そして、<emphasis>度数分布は、MCVで表される列母集団の位置を含みません。</emphasis>
より正確な推定を行うことができるため、この方法を行います。
この状況では、<function>scalarltsel</function>は直接条件（例えば<quote>&lt; 1000</quote>）をMCVリストの各値に適用し、条件を満たすMCVの頻度を足し合わせます。
これがMCVのテーブル部分における正確な推定選択度です。
その後度数分布が上と同様に使われ、MCV以外のテーブル部分における選択度を推定します。
そしてこの2つの値を組み合わせて、全体の選択度を推定します。
例えば、以下を検討します。

<programlisting>
EXPLAIN SELECT * FROM tenk1 WHERE stringu1 &lt; 'IAAAAA';

                         QUERY PLAN
------------------------------------------------------------
 Seq Scan on tenk1  (cost=0.00..483.00 rows=3077 width=244)
   Filter: (stringu1 &lt; 'IAAAAA'::name)
</programlisting>

<!--
   We already saw the MCV information for <structfield>stringu1</structfield>,
   and here is its histogram:
-->
すでに<structfield>stringu1</structfield>のMCV情報は確認していますので、ここでは度数分布を見てみます。

<programlisting>
SELECT histogram_bounds FROM pg_stats
WHERE tablename='tenk1' AND attname='stringu1';

                                histogram_bounds
-------------------------------------------------------------------&zwsp;-------------
 {AAAAAA,CQAAAA,FRAAAA,IBAAAA,KRAAAA,NFAAAA,PSAAAA,SGAAAA,VAAAAA,&zwsp;XLAAAA,ZZAAAA}
</programlisting>

<!--
   Checking the MCV list, we find that the condition <literal>stringu1 &lt;
   'IAAAAA'</literal> is satisfied by the first six entries and not the last four,
   so the selectivity within the MCV part of the population is
-->
MCVリストを検査すると、<literal>stringu1 &lt; 'IAAAAA'</literal>条件は先頭の6項目で満たされ、最後の4項目で満たされないことがわかります。
ですので、母集団のMCV部分における選択度は以下のようになります。

<programlisting>
selectivity = sum(relevant mvfs)
            = 0.00333333 + 0.003 + 0.003 + 0.003 + 0.003 + 0.003
            = 0.01833333
</programlisting>

<!--
   Summing all the MCFs also tells us that the total fraction of the
   population represented by MCVs is 0.03033333, and therefore the
   fraction represented by the histogram is 0.96966667 (again, there
   are no nulls, else we'd have to exclude them here).  We can see
   that the value <literal>IAAAAA</literal> falls nearly at the end of the
   third histogram bucket.  Using some rather cheesy assumptions
   about the frequency of different characters, the planner arrives
   at the estimate 0.298387 for the portion of the histogram population
   that is less than <literal>IAAAAA</literal>.  We then combine the estimates
   for the MCV and non-MCV populations:
-->
MCFの総和はまた、MCVで表される母集団の合計割合が0.03033333であり、したがって度数分布で表される割合が0.96966667であることがわかります。
（この場合もNULLは存在しません。もし存在する場合はここで除外しなければなりません。）
<literal>IAAAAA</literal>という値は3番目のバケットの終端近辺になることを確認することができます。
異なる文字の頻度について多少安っぽい仮定を使用すると、プランナは<literal>IAAAAA</literal>より小さい母集団の度数分布の部分の推定値は0.298387になります。
そしてMCVと非MCV母集団についての推定値を組み合わせます。

<programlisting>
selectivity = mcv_selectivity + histogram_selectivity * histogram_fraction
            = 0.01833333 + 0.298387 * 0.96966667
            = 0.307669

rows        = 10000 * 0.307669
<!--
            = 3077  (rounding off)
-->
            = 3077  (四捨五入)
</programlisting>

<!--
   In this particular example, the correction from the MCV list is fairly
   small, because the column distribution is actually quite flat (the
   statistics showing these particular values as being more common than
   others are mostly due to sampling error).  In a more typical case where
   some values are significantly more common than others, this complicated
   process gives a useful improvement in accuracy because the selectivity
   for the most common values is found exactly.
-->
列の分布がかなり平坦ですので、この特定の例におけるMCVリストによる訂正はかなり小さなものです。
（これらの特定の値が他より頻出するものと示す統計情報はほとんどサンプリングエラーによります。）
より一般的な、一部の値が他より非常に多く頻出する場合では、頻出値に対する選択度が正確に検出されますので、この複雑な処理により精度が改良されます。
  </para>

  <para>
<!--
   Now let's consider a case with more than one
   condition in the <literal>WHERE</literal> clause:
-->
次に<literal>WHERE</literal>句に複数の条件を持つ場合を検討しましょう。

<programlisting>
EXPLAIN SELECT * FROM tenk1 WHERE unique1 &lt; 1000 AND stringu1 = 'xxx';

                                   QUERY PLAN
-------------------------------------------------------------------&zwsp;-------------
 Bitmap Heap Scan on tenk1  (cost=23.80..396.91 rows=1 width=244)
   Recheck Cond: (unique1 &lt; 1000)
   Filter: (stringu1 = 'xxx'::name)
   -&gt;  Bitmap Index Scan on tenk1_unique1  (cost=0.00..23.80 rows=1007 width=0)
         Index Cond: (unique1 &lt; 1000)
</programlisting>

<!--
   The planner assumes that the two conditions are independent, so that
   the individual selectivities of the clauses can be multiplied together:
-->
プランナは2つの条件が独立していると仮定します。
このため、個々の句の選択度が掛け合わされます。

<programlisting>
selectivity = selectivity(unique1 &lt; 1000) * selectivity(stringu1 = 'xxx')
            = 0.100697 * 0.0014559
            = 0.0001466

rows        = 10000 * 0.0001466
<!--
            = 1  (rounding off)
-->
            = 1  (四捨五入)
</programlisting>

<!--
   Notice that the number of rows estimated to be returned from the bitmap
   index scan reflects only the condition used with the index; this is
   important since it affects the cost estimate for the subsequent heap
   fetches.
-->
ビットマップインデックススキャンにより返されるものと推定される行数は、インデックスで使用される条件のみを反映することに注意してください。
後続のヒープ取り出しのコスト推定に影響しますので、これは重要です。
  </para>

  <para>
<!--
   Finally we will examine a query that involves a join:
-->
最後に、結合を含む問い合わせを見てみましょう。

<programlisting>
EXPLAIN SELECT * FROM tenk1 t1, tenk2 t2
WHERE t1.unique1 &lt; 50 AND t1.unique2 = t2.unique2;

                                      QUERY PLAN
-------------------------------------------------------------------&zwsp;-------------------
 Nested Loop  (cost=4.64..456.23 rows=50 width=488)
   -&gt;  Bitmap Heap Scan on tenk1 t1  (cost=4.64..142.17 rows=50 width=244)
         Recheck Cond: (unique1 &lt; 50)
         -&gt;  Bitmap Index Scan on tenk1_unique1  (cost=0.00..4.63 rows=50 width=0)
               Index Cond: (unique1 &lt; 50)
   -&gt;  Index Scan using tenk2_unique2 on tenk2 t2  (cost=0.00..6.27 rows=1 width=244)
         Index Cond: (unique2 = t1.unique2)
</programlisting>

<!--
   The restriction on <structname>tenk1</structname>,
   <literal>unique1 &lt; 50</literal>,
   is evaluated before the nested-loop join.
   This is handled analogously to the previous range example.  This time the
   value 50 falls into the first bucket of the
   <structfield>unique1</structfield> histogram:
-->
<structname>tenk1</structname> <quote>unique1 &lt; 50</quote>に関する制限が、ネステッドループ結合の前に評価されます。
これは、前の範囲に関する例と同様に扱われます。
しかし、今回の値50は<structfield>unique1</structfield>度数分布の最初のバケットにありますので、以下のようになります。

<programlisting>
selectivity = (0 + (50 - bucket[1].min)/(bucket[1].max - bucket[1].min))/num_buckets
            = (0 + (50 - 0)/(993 - 0))/10
            = 0.005035

rows        = 10000 * 0.005035
<!--
            = 50  (rounding off)
-->
            = 50  (四捨五入)
</programlisting>

<!--
   The restriction for the join is <literal>t2.unique2 = t1.unique2</literal>.
   The operator is just
   our familiar <literal>=</literal>, however the selectivity function is
   obtained from the <structfield>oprjoin</structfield> column of
   <structname>pg_operator</structname>, and is <function>eqjoinsel</function>.
   <function>eqjoinsel</function> looks up the statistical information for both
   <structname>tenk2</structname> and <structname>tenk1</structname>:
-->
結合の制限は<literal>t2.unique2 = t1.unique2</literal>です。
演算子はよく使用する単なる<literal>=</literal>ですが、選択度関数は<structname>pg_operator</structname>の<structfield>oprjoin</structfield>列から入手され、<function>eqjoinsel</function>となります。
<function>eqjoinsel</function>は<structname>tenk2</structname>および<structname>tenk1</structname>の両方の統計情報を検索します。

<programlisting>
SELECT tablename, null_frac,n_distinct, most_common_vals FROM pg_stats
WHERE tablename IN ('tenk1', 'tenk2') AND attname='unique2';

tablename  | null_frac | n_distinct | most_common_vals
-----------+-----------+------------+------------------
 tenk1     |         0 |         -1 |
 tenk2     |         0 |         -1 |
</programlisting>

<!--
   In this case there is no <acronym>MCV</acronym> information for
   <structfield>unique2</structfield> because all the values appear to be
   unique, so we use an algorithm that relies only on the number of
   distinct values for both relations together with their null fractions:
-->
今回の場合、すべての値が一意であるため、<structfield>unique2</structfield>に関する<acronym>MCV</acronym>情報がありません。
ですので、両リレーションの個別値数とNULL値の部分のみに依存したアルゴリズムを使用することができます。

<programlisting>
selectivity = (1 - null_frac1) * (1 - null_frac2) * min(1/num_distinct1, 1/num_distinct2)
            = (1 - 0) * (1 - 0) / max(10000, 10000)
            = 0.0001
</programlisting>

<!--
   This is, subtract the null fraction from one for each of the relations,
   and divide by the maximum of the numbers of distinct values.
   The number of rows
   that the join is likely to emit is calculated as the cardinality of the
   Cartesian product of the two inputs, multiplied by the
   selectivity:
-->
これは、各リレーションにおいて、1からNULL部分を差し引き、個別値数の最大値で割った値です。
この結合が生成するはずの行数は、2つの入力のデカルト積の濃度に、この選択度を掛けたものとして計算されます。

<programlisting>
rows = (outer_cardinality * inner_cardinality) * selectivity
     = (50 * 10000) * 0.0001
     = 50
</programlisting>
  </para>

  <para>
<!--
   Had there been MCV lists for the two columns,
   <function>eqjoinsel</function> would have used direct comparison of the MCV
   lists to determine the join selectivity within the part of the column
   populations represented by the MCVs.  The estimate for the remainder of the
   populations follows the same approach shown here.
-->
2つの列に対するMCVリストがありますので、<function>eqjoinsel</function>はMCVで表される列母集団部分の結合選択度を決めるために、MCVリストを直接比較します。
残りの母集団に対する推定はここで示した同じ手法に従います。
  </para>

  <para>
<!--
   Notice that we showed <literal>inner_cardinality</literal> as 10000, that is,
   the unmodified size of <structname>tenk2</structname>.  It might appear from
   inspection of the <command>EXPLAIN</command> output that the estimate of
   join rows comes from 50 * 1, that is, the number of outer rows times
   the estimated number of rows obtained by each inner index scan on
   <structname>tenk2</structname>.  But this is not the case: the join relation size
   is estimated before any particular join plan has been considered.  If
   everything is working well then the two ways of estimating the join
   size will produce about the same answer, but due to round-off error and
   other factors they sometimes diverge significantly.
-->
<literal>inner_cardinality</literal>を10000、つまり<structname>tenk2</structname>の変更がないサイズと示していることに注意してください。
<command>EXPLAIN</command>の出力を検査すると、結合行の推定が50 * 1、つまり、外側の行数と<structname>tenk2</structname>上の内側のインデックススキャン毎に得られる推定行数を掛けた数から来ていると思うかもしれません。
しかし、実際はそうではありません。
結合リレーションサイズは、具体的な結合計画が検討される前に推定されます。
もしすべてがうまくいけば、結合サイズを推定する2つの方法は同じ答えを導きます。
しかし、四捨五入誤差などの要因により多少異なる場合があります。
  </para>

  <para>
<!--
   For those interested in further details, estimation of the size of
   a table (before any <literal>WHERE</literal> clauses) is done in
   <filename>src/backend/optimizer/util/plancat.c</filename>. The generic
   logic for clause selectivities is in
   <filename>src/backend/optimizer/path/clausesel.c</filename>.  The
   operator-specific selectivity functions are mostly found
   in <filename>src/backend/utils/adt/selfuncs.c</filename>.
-->
詳細に興味を持った方向けに、テーブル（すべての<literal>WHERE</literal>句の前にあるもの）のサイズ推定は<filename>src/backend/optimizer/util/plancat.c</filename>で行われます。
句の選択度に関する一般的なロジックについては<filename>src/backend/optimizer/path/clausesel.c</filename>にあります。
演算子固有の選択度関数についてはたいてい<filename>src/backend/utils/adt/selfuncs.c</filename>内にあります。
  </para>
 </sect1>

 <sect1 id="multivariate-statistics-examples">
<!--
  <title>Multivariate Statistics Examples</title>
-->
<title>多変量統計の例</title>

  <indexterm>
<!--
   <primary>row estimation</primary>
   <secondary>multivariate</secondary>
-->
   <primary>行数推定</primary>
   <secondary>多変量</secondary>
  </indexterm>

  <sect2 id="functional-dependencies">
<!--
   <title>Functional Dependencies</title>
-->
   <title>関数従属性</title>

   <para>
<!--
    Multivariate correlation can be demonstrated with a very simple data set
    &mdash; a table with two columns, both containing the same values:
-->
非常に単純なデータ集合で、多変量相関係数の例を示すことができます。
2つの列を持ち、両方の列が同じ値を持つテーブルです。

<programlisting>
CREATE TABLE t (a INT, b INT);
INSERT INTO t SELECT i % 100, i % 100 FROM generate_series(1, 10000) s(i);
ANALYZE t;
</programlisting>

<!--
    As explained in <xref linkend="planner-stats"/>, the planner can determine
    cardinality of <structname>t</structname> using the number of pages and
    rows obtained from <structname>pg_class</structname>:
-->
<xref linkend="planner-stats"/>で説明されているように、<structname>pg_class</structname>から得られるページ数と行数を使って、<structname>t</structname>の濃度を決定できます。

<programlisting>
SELECT relpages, reltuples FROM pg_class WHERE relname = 't';

 relpages | reltuples
----------+-----------
       45 |     10000
</programlisting>

<!--
    The data distribution is very simple; there are only 100 distinct values
    in each column, uniformly distributed.
-->
データの分布はとても単純です。各々の列にはわずか100の異なる値があるだけであり、かつ均一に分布しています。
   </para>

   <para>
<!--
    The following example shows the result of estimating a <literal>WHERE</literal>
    condition on the <structfield>a</structfield> column:
-->
次の例では、<structfield>a</structfield>列に関する<literal>WHERE</literal>条件の見積もり結果を示しています。

<programlisting>
EXPLAIN (ANALYZE, TIMING OFF) SELECT * FROM t WHERE a = 1;
                                 QUERY PLAN                                  
-------------------------------------------------------------------&zwsp;------------
 Seq Scan on t  (cost=0.00..170.00 rows=100 width=8) (actual rows=100 loops=1)
   Filter: (a = 1)
   Rows Removed by Filter: 9900
</programlisting>

<!--
    The planner examines the condition and determines the selectivity
    of this clause to be 1%.  By comparing this estimate and the actual
    number of rows, we see that the estimate is very accurate
    (in fact exact, as the table is very small).  Changing the
    <literal>WHERE</literal> condition to use the <structfield>b</structfield> column, an
    identical plan is generated.  But observe what happens if we apply the same
    condition on both columns, combining them with <literal>AND</literal>:
-->
プランナは、この条件を調べ、この句の選択度を1%と決定しました。
この見積もりと、実際の行数を比較すると、見積もりは非常に正確であることがわかります。
（テーブルがとても小さいので、実際には見積もり通りです。）
<literal>WHERE</literal>条件を変更して<structfield>b</structfield>列を使うようにすると、同じプランが生成されます。
では、<literal>AND</literal>条件でつないで、この二つの列に同じ条件を適用するとどうなるか見てみましょう。

<programlisting>
EXPLAIN (ANALYZE, TIMING OFF) SELECT * FROM t WHERE a = 1 AND b = 1;
                                 QUERY PLAN                                  
-------------------------------------------------------------------&zwsp;----------
 Seq Scan on t  (cost=0.00..195.00 rows=1 width=8) (actual rows=100 loops=1)
   Filter: ((a = 1) AND (b = 1))
   Rows Removed by Filter: 9900
</programlisting>

<!--
    The planner estimates the selectivity for each condition individually,
    arriving at the same 1% estimates as above.  Then it assumes that the
    conditions are independent, and so it multiplies their selectivities,
    producing a final selectivity estimate of just 0.01%.
    This is a significant underestimate, as the actual number of rows
    matching the conditions (100) is two orders of magnitude higher.
-->
個別に選択度を見積もった結果、上記と同じ1%の見積もりとなります
次に、その条件が独立であると見なし、それらの選択度を掛けあわせ、最終的な選択度の見積もりをわずか0.01%であるとします
その条件に一致する実際の行数は2桁多いので(100)、これはかなり過小見積もりです。
   </para>

   <para>
<!--
    This problem can be fixed by creating a statistics object that
    directs <command>ANALYZE</command> to calculate functional-dependency
    multivariate statistics on the two columns:
-->
この問題は、<command>ANALYZE</command>に二つの列について関数従属性多変量統計を計算させる、統計オブジェクトを作成することによって解決できます。

<programlisting>
CREATE STATISTICS stts (dependencies) ON a, b FROM t;
ANALYZE t;
EXPLAIN (ANALYZE, TIMING OFF) SELECT * FROM t WHERE a = 1 AND b = 1;
                                  QUERY PLAN                                   
-------------------------------------------------------------------&zwsp;------------
 Seq Scan on t  (cost=0.00..195.00 rows=100 width=8) (actual rows=100 loops=1)
   Filter: ((a = 1) AND (b = 1))
   Rows Removed by Filter: 9900
</programlisting>
   </para>
  </sect2>

  <sect2 id="multivariate-ndistinct-counts">
<!--
   <title>Multivariate N-Distinct Counts</title>
-->
   <title>多変量N個別値計数</title>

   <para>
<!--
    A similar problem occurs with estimation of the cardinality of sets of
    multiple columns, such as the number of groups that would be generated by
    a <command>GROUP BY</command> clause.  When <command>GROUP BY</command>
    lists a single column, the n-distinct estimate (which is visible as the
    estimated number of rows returned by the HashAggregate node) is very
    accurate:
-->
<command>GROUP BY</command>句が生成するグループ数のような、複数列の集合の濃度の見積もりについても、同様の問題が起きます。
<command>GROUP BY</command>の対象が単一の列なら、N個別値の推定（HashAggregateノードが返す推定行数で示されます）はとても正確です。
<programlisting>
EXPLAIN (ANALYZE, TIMING OFF) SELECT COUNT(*) FROM t GROUP BY a;
                                       QUERY PLAN                                        
-------------------------------------------------------------------&zwsp;----------------------
 HashAggregate  (cost=195.00..196.00 rows=100 width=12) (actual rows=100 loops=1)
   Group Key: a
   -&gt;  Seq Scan on t  (cost=0.00..145.00 rows=10000 width=4) (actual rows=10000 loops=1)
</programlisting>
<!--
    But without multivariate statistics, the estimate for the number of
    groups in a query with two columns in <command>GROUP BY</command>, as
    in the following example, is off by an order of magnitude:
-->
しかし、多変量統計がないと、二つの列についての<command>GROUP BY</command>問い合わせにおけるグループ数の見積もりは、次の例のようにひと桁ずれてしまいます
<programlisting>
EXPLAIN (ANALYZE, TIMING OFF) SELECT COUNT(*) FROM t GROUP BY a, b;
                                       QUERY PLAN                                        
-------------------------------------------------------------------&zwsp;-------------------------
 HashAggregate  (cost=220.00..230.00 rows=1000 width=16) (actual rows=100 loops=1)
   Group Key: a, b
   -&gt;  Seq Scan on t  (cost=0.00..145.00 rows=10000 width=8) (actual rows=10000 loops=1)
</programlisting>
<!--
    By redefining the statistics object to include n-distinct counts for the
    two columns, the estimate is much improved:
-->
二つの列についてのN個別値計数を含むように統計オブジェクトを再定義することにより、見積もりは大きく改善されます。
<programlisting>
DROP STATISTICS stts;
CREATE STATISTICS stts (dependencies, ndistinct) ON a, b FROM t;
ANALYZE t;
EXPLAIN (ANALYZE, TIMING OFF) SELECT COUNT(*) FROM t GROUP BY a, b;
                                       QUERY PLAN                                        
-------------------------------------------------------------------&zwsp;-------------------------
 HashAggregate  (cost=220.00..221.00 rows=100 width=16) (actual rows=100 loops=1)
   Group Key: a, b
   -&gt;  Seq Scan on t  (cost=0.00..145.00 rows=10000 width=8) (actual rows=10000 loops=1)
</programlisting>
   </para>

  </sect2>

  <sect2 id="mcv-lists">
<<<<<<< HEAD
   <title>MCV Lists</title>
=======
<!--
   <title>MCV Lists</title>
-->
   <title>MCVリスト</title>
>>>>>>> 184958ef

   <para>
<!--
    As explained in <xref linkend="functional-dependencies"/>, functional
    dependencies are very cheap and efficient type of statistics, but their
    main limitation is their global nature (only tracking dependencies at
    the column level, not between individual column values).
-->
<xref linkend="functional-dependencies"/>で説明したように、関数従属性は非常に安価で効率的な統計情報ですが、主要な制限はその大域的な性質です(列レベルだけでの従属性の追跡であり、個々の列の値の間のものではありません)。
   </para>

   <para>
<!--
    This section introduces multivariate variant of <acronym>MCV</acronym>
    (most-common values) lists, a straightforward extension of the per-column
    statistics described in <xref linkend="row-estimation-examples"/>.  These
    statistics address the limitation by storing individual values, but it is
    naturally more expensive, both in terms of building the statistics in
    <command>ANALYZE</command>, storage and planning time.
-->
この節では<acronym>MCV</acronym>(最頻値)リストの多変量のもの、<xref linkend="row-estimation-examples"/>で述べた行毎の統計情報の素直な拡張を導入します。
この統計情報は格納された個々の値による制限を解決しますが、<command>ANALYZE</command>での統計情報の構築や容量や計画作成時間に関して当然より高価です。
   </para>

   <para>
<!--
    Let's look at the query from <xref linkend="functional-dependencies"/>
    again, but this time with a <acronym>MCV</acronym> list created on the
    same set of columns (be sure to drop the functional dependencies, to
    make sure the planner uses the newly created statistics).
-->
再び<xref linkend="functional-dependencies"/>の問い合わせを見てみましょう。ですが、今回は列の同じ集合に対して<acronym>MCV</acronym>リストを作ります(プランナが新しく作られた統計情報を確実に利用するよう、関数従属性を確実に削除してください)。

<programlisting>
DROP STATISTICS stts;
CREATE STATISTICS stts2 (mcv) ON a, b FROM t;
ANALYZE t;
EXPLAIN (ANALYZE, TIMING OFF) SELECT * FROM t WHERE a = 1 AND b = 1;
                                   QUERY PLAN
-------------------------------------------------------------------&zwsp;------------
 Seq Scan on t  (cost=0.00..195.00 rows=100 width=8) (actual rows=100 loops=1)
   Filter: ((a = 1) AND (b = 1))
   Rows Removed by Filter: 9900
</programlisting>

<!--
    The estimate is as accurate as with the functional dependencies, mostly
    thanks to the table being fairly small and having a simple distribution
    with a low number of distinct values. Before looking at the second query,
    which was not handled by functional dependencies particularly well,
    let's inspect the <acronym>MCV</acronym> list a bit.
-->
主に、テーブルがかなり小さく、異なる値の少ない単純な分布のおかげで、推定は関数従属性と同じくらい正確です。
関数従属性では特に上手く扱えない2番目の問い合わせを見る前に、<acronym>MCV</acronym>リストを少し調べてみましょう。
   </para>

   <para>
<!--
    Inspecting the <acronym>MCV</acronym> list is possible using
    <function>pg_mcv_list_items</function> set-returning function.
-->
<acronym>MCV</acronym>を調べるのは、集合を返す<function>pg_mcv_list_items</function>関数でできます。

<programlisting>
SELECT m.* FROM pg_statistic_ext join pg_statistic_ext_data on (oid = stxoid),
                pg_mcv_list_items(stxdmcv) m WHERE stxname = 'stts2';
 index |  values  | nulls | frequency | base_frequency 
-------+----------+-------+-----------+----------------
     0 | {0, 0}   | {f,f} |      0.01 |         0.0001
     1 | {1, 1}   | {f,f} |      0.01 |         0.0001
   ...
    49 | {49, 49} | {f,f} |      0.01 |         0.0001
    50 | {50, 50} | {f,f} |      0.01 |         0.0001
   ...
    97 | {97, 97} | {f,f} |      0.01 |         0.0001
    98 | {98, 98} | {f,f} |      0.01 |         0.0001
    99 | {99, 99} | {f,f} |      0.01 |         0.0001
(100 rows)
</programlisting>

<!--
    This confirms there are 100 distinct combinations in the two columns, and
    all of them are about equally likely (1% frequency for each one).  The
    base frequency is the frequency computed from per-column statistics, as if
    there were no multi-column statistics. Had there been any null values in
    either of the columns, this would be identified in the
    <structfield>nulls</structfield> column.
-->
これで、2つの列の100個の個別の組み合わせがあり、すべてほぼ同様に確からしい(それぞれ1%の頻度)ことが確かめられます。
基準となる頻度(base frequency)は、複数列の統計情報がないとして、列毎の統計情報から計算された頻度です。
列のどちらか一方にでもNULL値があれば、<structfield>nulls</structfield>列で見分けられます。
   </para>

   <para>
<!--
    When estimating the selectivity, the planner applies all the conditions
    on items in the <acronym>MCV</acronym> list, and then sums the frequencies
    of the matching ones. See <function>mcv_clauselist_selectivity</function>
    in <filename>src/backend/statistics/mcv.c</filename> for details.
-->
選択性を推定する場合、プランナは<acronym>MCV</acronym>リストの項目にすべての条件を適用してから、一致するものの頻度を合計します。
詳細は<filename>src/backend/statistics/mcv.c</filename>の<function>mcv_clauselist_selectivity</function>を参照してください。
   </para>

   <para>
<!--
    Compared to functional dependencies, <acronym>MCV</acronym> lists have two
    major advantages. Firstly, the list stores actual values, making it possible
    to decide which combinations are compatible.
-->
関数従属性に比べて、<acronym>MCV</acronym>は主要な利点が2つあります。1つ目は、リストが実際の値を格納していることで、これによりどの組み合わせが適合するのか決定できます。

<programlisting>
EXPLAIN (ANALYZE, TIMING OFF) SELECT * FROM t WHERE a = 1 AND b = 10;
                                 QUERY PLAN
-------------------------------------------------------------------&zwsp;--------
 Seq Scan on t  (cost=0.00..195.00 rows=1 width=8) (actual rows=0 loops=1)
   Filter: ((a = 1) AND (b = 10))
   Rows Removed by Filter: 10000
</programlisting>

<!--
    Secondly, <acronym>MCV</acronym> lists handle a wider range of clause types,
    not just equality clauses like functional dependencies. For example,
    consider the following range query for the same table:
<<<<<<< HEAD
=======
-->
2つ目は、<acronym>MCV</acronym>リストが、関数従属性のような等式句だけでなく、より広い範囲の形の句を扱うことです。
例えば、以下のような同じテーブルに対する範囲の問い合わせを考えてみましょう。
>>>>>>> 184958ef

<programlisting>
EXPLAIN (ANALYZE, TIMING OFF) SELECT * FROM t WHERE a &lt;= 49 AND b &gt; 49;
                                QUERY PLAN
-------------------------------------------------------------------&zwsp;--------
 Seq Scan on t  (cost=0.00..195.00 rows=1 width=8) (actual rows=0 loops=1)
   Filter: ((a &lt;= 49) AND (b &gt; 49))
   Rows Removed by Filter: 10000
</programlisting>

   </para>

  </sect2>

 </sect1>

 <sect1 id="planner-stats-security">
<!--
  <title>Planner Statistics and Security</title>
-->
  <title>プランナの統計情報とセキュリティ</title>

  <para>
<!--
   Access to the table <structname>pg_statistic</structname> is restricted to
   superusers, so that ordinary users cannot learn about the contents of the
   tables of other users from it.  Some selectivity estimation functions will
   use a user-provided operator (either the operator appearing in the query or
   a related operator) to analyze the stored statistics.  For example, in order
   to determine whether a stored most common value is applicable, the
   selectivity estimator will have to run the appropriate <literal>=</literal>
   operator to compare the constant in the query to the stored value.
   Thus the data in <structname>pg_statistic</structname> is potentially
   passed to user-defined operators.  An appropriately crafted operator can
   intentionally leak the passed operands (for example, by logging them
   or writing them to a different table), or accidentally leak them by showing
   their values in error messages, in either case possibly exposing data from
   <structname>pg_statistic</structname> to a user who should not be able to
   see it.
-->
テーブル<structname>pg_statistic</structname>へのアクセスはスーパーユーザのみに制限されているため、一般ユーザはこのテーブルを使って他のユーザのテーブル内容について調べることはできません。
選択性推定関数には保存されている統計情報を解析するためにユーザ定義の演算子（問い合わせに現れる演算子あるいは関連する演算子）を使うものがあります。
例えば、保存されている最頻値を適用できるかどうかを調べるためには、選択性推定関数は適切な<literal>=</literal>演算子を実行して問い合わせ内の定数を保存されている値と比較する必要があるでしょう。
従って、<structname>pg_statistic</structname>内のデータは、潜在的に、ユーザ定義演算子に渡される可能性があります。
巧妙に作られた演算子を使うと、渡された引数を意図的に漏らす（例えば、それをログに出力する、他のテーブルに書き出すなど）、あるいはその値をエラーメッセージに出力することで偶然に漏らすことが可能で、いずれにせよ<structname>pg_statistic</structname>のデータを、それを見ることができないはずのユーザに対して露出する可能性があります。
  </para>

  <para>
<!--
   In order to prevent this, the following applies to all built-in selectivity
   estimation functions.  When planning a query, in order to be able to use
   stored statistics, the current user must either
   have <literal>SELECT</literal> privilege on the table or the involved
   columns, or the operator used must be <literal>LEAKPROOF</literal> (more
   accurately, the function that the operator is based on).  If not, then the
   selectivity estimator will behave as if no statistics are available, and
   the planner will proceed with default or fall-back assumptions.
-->
このことを防ぐため、すべての組み込みの選択性推定関数には以下のことが適用されます。
問い合わせの計画を作成するとき、保存されている統計情報を使用できるためには、現在のユーザはテーブルあるいは対象の列に<literal>SELECT</literal>権限を持っている必要がある、あるいは使用する演算子（正確には、演算子の元となる関数）が<literal>LEAKPROOF</literal>である必要があります。
そうでないときは、選択性推定はあたかも利用可能な統計情報がないかのような動作をし、プランナはデフォルトあるいは代替の推定に従って処理をします。
  </para>

  <para>
<!--
   If a user does not have the required privilege on the table or columns,
   then in many cases the query will ultimately receive a permission-denied
   error, in which case this mechanism is invisible in practice.  But if the
   user is reading from a security-barrier view, then the planner might wish
   to check the statistics of an underlying table that is otherwise
   inaccessible to the user.  In that case, the operator should be leak-proof
   or the statistics will not be used.  There is no direct feedback about
   that, except that the plan might be suboptimal.  If one suspects that this
   is the case, one could try running the query as a more privileged user,
   to see if a different plan results.
-->
ユーザがテーブルや列について必要な権限を持っていない場合、最終的には権限不足のエラーを受け取ることが多いでしょう。
この場合、上記の仕組みは実際にはユーザからはわかりません。
しかし、ユーザがセキュリティバリアビューから読み取ろうとしている場合、プランナはそのビューの元となっているテーブルの統計情報を検査したいと思うかもしれず、またユーザはそのテーブルにはアクセス権がないかもしれません。
その場合は、演算子がリークプルーフ(leak-proof)でなければ、統計情報は使用されません。
そのことについての直接的なフィードバックは何もなく、プランが理想的ではないかもしれないというだけです。
このことが起きているかもしれないと思った場合は、より権限のあるユーザで問い合わせを実行して、異なる計画が得られるかどうか調べることができます。
  </para>

  <para>
<!--
   This restriction applies only to cases where the planner would need to
   execute a user-defined operator on one or more values
   from <structname>pg_statistic</structname>.  Thus the planner is permitted
   to use generic statistical information, such as the fraction of null values
   or the number of distinct values in a column, regardless of access
   privileges.
-->
この制限は、プランナが<structname>pg_statistic</structname>の1つ以上の値についてユーザ定義演算子を実行する必要がある場合にのみ適用されます。
従って、列内でのNULL値の割合や異なる値の個数といった一般的な統計情報については、プランナはアクセス権限に関わらず使用することが許されています。
  </para>

  <para>
<!--
   Selectivity estimation functions contained in third-party extensions that
   potentially operate on statistics with user-defined operators should follow
   the same security rules.  Consult the PostgreSQL source code for guidance.
-->
サードパーティの拡張に含まれる選択性推定関数で、ユーザ定義演算子で統計情報の演算をする可能性のあるものは、同じセキュリティ規則に従うべきです。
そのための手引については、PostgreSQLのソースコードを参照してください。
  </para>
 </sect1>
</chapter><|MERGE_RESOLUTION|>--- conflicted
+++ resolved
@@ -826,14 +826,10 @@
   </sect2>
 
   <sect2 id="mcv-lists">
-<<<<<<< HEAD
+<!--
    <title>MCV Lists</title>
-=======
-<!--
-   <title>MCV Lists</title>
 -->
    <title>MCVリスト</title>
->>>>>>> 184958ef
 
    <para>
 <!--
@@ -959,12 +955,9 @@
     Secondly, <acronym>MCV</acronym> lists handle a wider range of clause types,
     not just equality clauses like functional dependencies. For example,
     consider the following range query for the same table:
-<<<<<<< HEAD
-=======
 -->
 2つ目は、<acronym>MCV</acronym>リストが、関数従属性のような等式句だけでなく、より広い範囲の形の句を扱うことです。
 例えば、以下のような同じテーブルに対する範囲の問い合わせを考えてみましょう。
->>>>>>> 184958ef
 
 <programlisting>
 EXPLAIN (ANALYZE, TIMING OFF) SELECT * FROM t WHERE a &lt;= 49 AND b &gt; 49;

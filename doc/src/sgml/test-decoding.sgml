<!-- doc/src/sgml/test-decoding.sgml -->

<sect1 id="test-decoding" xreflabel="test_decoding">
 <title>test_decoding</title>

 <indexterm zone="test-decoding">
  <primary>test_decoding</primary>
 </indexterm>

 <para>
<!--
  <filename>test_decoding</filename> is an example of a logical decoding
  output plugin. It doesn't do anything especially useful, but can serve as
  a starting point for developing your own output plugin.
<<<<<<< HEAD
=======
-->
<filename>test_decoding</filename>は論理デコード出力プラグインの例です。
これは特に有用なことはまったく行いませんが、独自出力プラグイン開発の開始点として使えます。
>>>>>>> bd0a9e56
 </para>

 <para>
<!--
  <filename>test_decoding</filename> receives WAL through the logical decoding
  mechanism and decodes it into text representations of the operations
  performed.
-->
<filename>test_decoding</filename>は論理デコード機構を通してWALを受け取り、実行された操作のテキスト表現にデコードします。
 </para>

 <para>
<!--
  Typical output from this plugin, used over the SQL logical decoding
  interface, might be:
-->
このプラグインがSQL論理デコードインタフェースで使われると、そこからの典型的な出力は以下のようになるでしょう。

<programlisting>
postgres=# SELECT * FROM pg_logical_slot_get_changes('test_slot', NULL, NULL, 'include-xids', '0');
   lsn     | xid |                       data
-----------+-----+--------------------------------------------------
 0/16D30F8 | 691 | BEGIN
 0/16D32A0 | 691 | table public.data: INSERT: id[int4]:2 data[text]:'arg'
 0/16D32A0 | 691 | table public.data: INSERT: id[int4]:3 data[text]:'demo'
 0/16D32A0 | 691 | COMMIT
 0/16D32D8 | 692 | BEGIN
 0/16D3398 | 692 | table public.data: DELETE: id[int4]:2
 0/16D3398 | 692 | table public.data: DELETE: id[int4]:3
 0/16D3398 | 692 | COMMIT
(8 rows)
</programlisting>
 </para>

</sect1><|MERGE_RESOLUTION|>--- conflicted
+++ resolved
@@ -12,12 +12,9 @@
   <filename>test_decoding</filename> is an example of a logical decoding
   output plugin. It doesn't do anything especially useful, but can serve as
   a starting point for developing your own output plugin.
-<<<<<<< HEAD
-=======
 -->
 <filename>test_decoding</filename>は論理デコード出力プラグインの例です。
 これは特に有用なことはまったく行いませんが、独自出力プラグイン開発の開始点として使えます。
->>>>>>> bd0a9e56
  </para>
 
  <para>

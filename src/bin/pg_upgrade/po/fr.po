--- conflicted
+++ resolved
@@ -10,31 +10,18 @@
 msgstr ""
 "Project-Id-Version: PostgreSQL 15\n"
 "Report-Msgid-Bugs-To: pgsql-bugs@lists.postgresql.org\n"
-<<<<<<< HEAD
 "POT-Creation-Date: 2022-08-02 22:18+0000\n"
 "PO-Revision-Date: 2022-08-03 16:43+0200\n"
 "Last-Translator: Guillaume Lelarge <guillaume@lelarge.info>\n"
 "Language-Team: French <guillaume@lelarge.info>\n"
-=======
-"POT-Creation-Date: 2022-07-18 13:32+0000\n"
-"PO-Revision-Date: 2022-07-18 17:21+0200\n"
-"Last-Translator: \n"
-"Language-Team: \n"
->>>>>>> 185876a6
 "Language: fr\n"
 "MIME-Version: 1.0\n"
 "Content-Type: text/plain; charset=UTF-8\n"
 "Content-Transfer-Encoding: 8bit\n"
-<<<<<<< HEAD
 "Plural-Forms: nplurals=2; plural=(n > 1);\n"
 "X-Generator: Poedit 3.1.1\n"
 
 #: check.c:72
-=======
-"X-Generator: Poedit 3.1\n"
-
-#: check.c:71
->>>>>>> 185876a6
 #, c-format
 msgid ""
 "Performing Consistency Checks on Old Live Server\n"
@@ -43,11 +30,7 @@
 "Exécution de tests de cohérence sur l'ancien serveur\n"
 "----------------------------------------------------\n"
 
-<<<<<<< HEAD
 #: check.c:78
-=======
-#: check.c:77
->>>>>>> 185876a6
 #, c-format
 msgid ""
 "Performing Consistency Checks\n"
@@ -56,11 +39,7 @@
 "Exécution de tests de cohérence\n"
 "-------------------------------\n"
 
-<<<<<<< HEAD
 #: check.c:218
-=======
-#: check.c:221
->>>>>>> 185876a6
 #, c-format
 msgid ""
 "\n"
@@ -69,11 +48,7 @@
 "\n"
 "*Les instances sont compatibles*\n"
 
-<<<<<<< HEAD
 #: check.c:226
-=======
-#: check.c:227
->>>>>>> 185876a6
 #, c-format
 msgid ""
 "\n"
@@ -84,11 +59,7 @@
 "Si pg_upgrade échoue après cela, vous devez ré-exécuter initdb\n"
 "sur la nouvelle instance avant de continuer.\n"
 
-<<<<<<< HEAD
 #: check.c:267
-=======
-#: check.c:272
->>>>>>> 185876a6
 #, c-format
 msgid ""
 "Optimizer statistics are not transferred by pg_upgrade.\n"
@@ -101,11 +72,7 @@
 "    %s/vacuumdb %s--all --analyze-in-stages\n"
 "\n"
 
-<<<<<<< HEAD
 #: check.c:273
-=======
-#: check.c:278
->>>>>>> 185876a6
 #, c-format
 msgid ""
 "Running this script will delete the old cluster's data files:\n"
@@ -115,11 +82,7 @@
 "instance :\n"
 "    %s\n"
 
-<<<<<<< HEAD
 #: check.c:278
-=======
-#: check.c:283
->>>>>>> 185876a6
 #, c-format
 msgid ""
 "Could not create a script to delete the old cluster's data files\n"
@@ -133,70 +96,37 @@
 "de l'ancienne instance. Le contenu de l'ancienne instance doit être supprimé\n"
 "manuellement.\n"
 
-<<<<<<< HEAD
 #: check.c:290
-=======
-#: check.c:295
->>>>>>> 185876a6
 #, c-format
 msgid "Checking cluster versions"
 msgstr "Vérification des versions des instances"
 
-<<<<<<< HEAD
 #: check.c:302
-=======
-#: check.c:307
->>>>>>> 185876a6
 #, c-format
 msgid "This utility can only upgrade from PostgreSQL version %s and later.\n"
 msgstr "Cet outil peut seulement mettre à jour les versions %s et ultérieures de PostgreSQL.\n"
 
-<<<<<<< HEAD
 #: check.c:307
-=======
-#: check.c:311
->>>>>>> 185876a6
 #, c-format
 msgid "This utility can only upgrade to PostgreSQL version %s.\n"
 msgstr "Cet outil peut seulement mettre à jour vers la version %s de PostgreSQL.\n"
 
-<<<<<<< HEAD
 #: check.c:316
-=======
-#: check.c:320
->>>>>>> 185876a6
 #, c-format
 msgid "This utility cannot be used to downgrade to older major PostgreSQL versions.\n"
 msgstr "Cet outil ne peut pas être utilisé pour mettre à jour vers des versions majeures plus anciennes de PostgreSQL.\n"
 
-<<<<<<< HEAD
 #: check.c:321
-=======
-#: check.c:325
->>>>>>> 185876a6
 #, c-format
 msgid "Old cluster data and binary directories are from different major versions.\n"
 msgstr "Les répertoires des données de l'ancienne instance et des binaires sont de versions majeures différentes.\n"
 
-<<<<<<< HEAD
 #: check.c:324
-=======
-#: check.c:328
->>>>>>> 185876a6
 #, c-format
 msgid "New cluster data and binary directories are from different major versions.\n"
 msgstr "Les répertoires des données de la nouvelle instance et des binaires sont de versions majeures différentes.\n"
 
-<<<<<<< HEAD
 #: check.c:339
-=======
-#: check.c:345
-#, c-format
-msgid "When checking a pre-PG 9.1 live old server, you must specify the old server's port number.\n"
-msgstr "Lors de la vérification d'un serveur antérieur à la 9.1, vous devez spécifier le numéro de port de l'ancien serveur.\n"
-
-#: check.c:349
->>>>>>> 185876a6
 #, c-format
 msgid "When checking a live server, the old and new port numbers must be different.\n"
 msgstr "Lors de la vérification d'un serveur en production, l'ancien numéro de port doit être différent du nouveau.\n"
@@ -216,7 +146,6 @@
 msgid "lc_ctype values for database \"%s\" do not match:  old \"%s\", new \"%s\"\n"
 msgstr "les valeurs de lc_ctype de la base de données « %s » ne correspondent pas : ancien « %s », nouveau « %s »\n"
 
-<<<<<<< HEAD
 #: check.c:365
 #, c-format
 msgid "locale providers for database \"%s\" do not match:  old \"%s\", new \"%s\"\n"
@@ -228,36 +157,21 @@
 msgstr "les valeurs de la locale ICU de la base de données « %s » ne correspondent pas : ancien « %s », nouveau « %s »\n"
 
 #: check.c:447
-=======
-#: check.c:445
->>>>>>> 185876a6
 #, c-format
 msgid "New cluster database \"%s\" is not empty: found relation \"%s.%s\"\n"
 msgstr "La nouvelle instance « %s » n'est pas vide : relation « %s.%s » trouvée\n"
 
-<<<<<<< HEAD
 #: check.c:499
-=======
-#: check.c:502
->>>>>>> 185876a6
 #, c-format
 msgid "Checking for new cluster tablespace directories"
 msgstr "Vérification des répertoires de tablespace de la nouvelle instance"
 
-<<<<<<< HEAD
 #: check.c:510
-=======
-#: check.c:513
->>>>>>> 185876a6
 #, c-format
 msgid "new cluster tablespace directory already exists: \"%s\"\n"
 msgstr "le répertoire du tablespace de la nouvelle instance existe déjà : « %s »\n"
 
-<<<<<<< HEAD
 #: check.c:543
-=======
-#: check.c:546
->>>>>>> 185876a6
 #, c-format
 msgid ""
 "\n"
@@ -266,11 +180,7 @@
 "\n"
 "AVERTISSEMENT : le nouveau répertoire de données ne doit pas être à l'intérieur de l'ancien répertoire de données, %s\n"
 
-<<<<<<< HEAD
 #: check.c:567
-=======
-#: check.c:570
->>>>>>> 185876a6
 #, c-format
 msgid ""
 "\n"
@@ -279,98 +189,56 @@
 "\n"
 "AVERTISSEMENT : les emplacements des tablespaces utilisateurs ne doivent pas être à l'intérieur du répertoire de données, %s\n"
 
-<<<<<<< HEAD
 #: check.c:577
-=======
-#: check.c:580
->>>>>>> 185876a6
 #, c-format
 msgid "Creating script to delete old cluster"
 msgstr "Création du script pour supprimer l'ancienne instance"
 
-<<<<<<< HEAD
 #: check.c:580 check.c:755 check.c:875 check.c:974 check.c:1105 check.c:1184
 #: check.c:1447 file.c:338 function.c:165 option.c:465 version.c:116
 #: version.c:288 version.c:423
-=======
-#: check.c:583 check.c:847 check.c:945 check.c:1075 check.c:1153 check.c:1415
-#: file.c:336 function.c:240 option.c:497 version.c:54 version.c:204
-#: version.c:376 version.c:511
->>>>>>> 185876a6
 #, c-format
 msgid "could not open file \"%s\": %s\n"
 msgstr "n'a pas pu ouvrir le fichier « %s » : %s\n"
 
-<<<<<<< HEAD
 #: check.c:631
-=======
-#: check.c:639
->>>>>>> 185876a6
 #, c-format
 msgid "could not add execute permission to file \"%s\": %s\n"
 msgstr "n'a pas pu ajouter les droits d'exécution pour le fichier « %s » : %s\n"
 
-<<<<<<< HEAD
 #: check.c:651
-=======
-#: check.c:659
->>>>>>> 185876a6
 #, c-format
 msgid "Checking database user is the install user"
 msgstr "Vérification que l'utilisateur de la base de données est l'utilisateur d'installation"
 
-<<<<<<< HEAD
 #: check.c:667
-=======
-#: check.c:675
->>>>>>> 185876a6
 #, c-format
 msgid "database user \"%s\" is not the install user\n"
 msgstr "l'utilisateur de la base de données « %s » n'est pas l'utilisateur d'installation\n"
 
-<<<<<<< HEAD
 #: check.c:678
-=======
-#: check.c:686
->>>>>>> 185876a6
 #, c-format
 msgid "could not determine the number of users\n"
 msgstr "n'a pas pu déterminer le nombre d'utilisateurs\n"
 
-<<<<<<< HEAD
 #: check.c:686
-=======
-#: check.c:694
->>>>>>> 185876a6
 #, c-format
 msgid "Only the install user can be defined in the new cluster.\n"
 msgstr "Seul l'utilisateur d'installation peut être défini dans la nouvelle instance.\n"
 
-<<<<<<< HEAD
 #: check.c:716
-=======
-#: check.c:714
->>>>>>> 185876a6
 #, c-format
 msgid "Checking database connection settings"
 msgstr "Vérification des paramètres de connexion de la base de données"
 
-<<<<<<< HEAD
 #: check.c:742
-=======
-#: check.c:736
->>>>>>> 185876a6
 #, c-format
 msgid "template0 must not allow connections, i.e. its pg_database.datallowconn must be false\n"
 msgstr "template0 ne doit pas autoriser les connexions, ie pg_database.datallowconn doit valoir false\n"
 
-<<<<<<< HEAD
 #: check.c:772 check.c:897 check.c:999 check.c:1125 check.c:1206 check.c:1263
 #: check.c:1322 check.c:1351 check.c:1470 function.c:187 version.c:190
 #: version.c:228 version.c:372
-=======
-#: check.c:746
->>>>>>> 185876a6
 #, c-format
 msgid "fatal\n"
 msgstr "fatal\n"
@@ -396,54 +264,27 @@
 "    %s\n"
 "\n"
 
-<<<<<<< HEAD
 #: check.c:798
-=======
-#: check.c:771
->>>>>>> 185876a6
 #, c-format
 msgid "Checking for prepared transactions"
 msgstr "Vérification des transactions préparées"
 
-<<<<<<< HEAD
 #: check.c:807
-=======
-#: check.c:780
->>>>>>> 185876a6
 #, c-format
 msgid "The source cluster contains prepared transactions\n"
 msgstr "L'instance source contient des transactions préparées\n"
 
-<<<<<<< HEAD
 #: check.c:809
-=======
-#: check.c:782
->>>>>>> 185876a6
 #, c-format
 msgid "The target cluster contains prepared transactions\n"
 msgstr "L'instance cible contient des transactions préparées\n"
 
-<<<<<<< HEAD
 #: check.c:835
-=======
-#: check.c:808
->>>>>>> 185876a6
 #, c-format
 msgid "Checking for contrib/isn with bigint-passing mismatch"
 msgstr "Vérification de contrib/isn avec une différence sur le passage des bigint"
 
-<<<<<<< HEAD
 #: check.c:898
-=======
-#: check.c:869 check.c:970 check.c:1095 check.c:1175 check.c:1232 check.c:1291
-#: check.c:1320 check.c:1438 function.c:262 version.c:278 version.c:316
-#: version.c:460
-#, c-format
-msgid "fatal\n"
-msgstr "fatal\n"
-
-#: check.c:870
->>>>>>> 185876a6
 #, c-format
 msgid ""
 "Your installation contains \"contrib/isn\" functions which rely on the\n"
@@ -466,20 +307,12 @@
 "    %s\n"
 "\n"
 
-<<<<<<< HEAD
 #: check.c:921
-=======
-#: check.c:893
->>>>>>> 185876a6
 #, c-format
 msgid "Checking for user-defined postfix operators"
 msgstr "Vérification des opérateurs postfixes définis par les utilisateurs"
 
-<<<<<<< HEAD
 #: check.c:1000
-=======
-#: check.c:971
->>>>>>> 185876a6
 #, c-format
 msgid ""
 "Your installation contains user-defined postfix operators, which are not\n"
@@ -495,20 +328,12 @@
 "Une liste des opérateurs postfixes définis par les utilisateurs se trouve dans le fichier :\n"
 "    %s\n"
 
-<<<<<<< HEAD
 #: check.c:1024
-=======
-#: check.c:995
->>>>>>> 185876a6
 #, c-format
 msgid "Checking for incompatible polymorphic functions"
 msgstr "Vérification des fonctions polymorphiques incompatibles"
 
-<<<<<<< HEAD
 #: check.c:1126
-=======
-#: check.c:1096
->>>>>>> 185876a6
 #, c-format
 msgid ""
 "Your installation contains user-defined objects that refer to internal\n"
@@ -524,20 +349,12 @@
 "    %s\n"
 "\n"
 
-<<<<<<< HEAD
 #: check.c:1151
-=======
-#: check.c:1121
->>>>>>> 185876a6
 #, c-format
 msgid "Checking for tables WITH OIDS"
 msgstr "Vérification des tables WITH OIDS"
 
-<<<<<<< HEAD
 #: check.c:1207
-=======
-#: check.c:1176
->>>>>>> 185876a6
 #, c-format
 msgid ""
 "Your installation contains tables declared WITH OIDS, which is not\n"
@@ -553,20 +370,12 @@
 "Une liste des tables ayant ce problème se trouve dans le fichier :\n"
 "    %s\n"
 
-<<<<<<< HEAD
 #: check.c:1235
-=======
-#: check.c:1204
->>>>>>> 185876a6
 #, c-format
 msgid "Checking for system-defined composite types in user tables"
 msgstr "Vérification des types composites définis par le système dans les tables utilisateurs"
 
-<<<<<<< HEAD
 #: check.c:1264
-=======
-#: check.c:1233
->>>>>>> 185876a6
 #, c-format
 msgid ""
 "Your installation contains system-defined composite type(s) in user tables.\n"
@@ -585,20 +394,12 @@
 "    %s\n"
 "\n"
 
-<<<<<<< HEAD
 #: check.c:1292
-=======
-#: check.c:1261
->>>>>>> 185876a6
 #, c-format
 msgid "Checking for reg* data types in user tables"
 msgstr "Vérification des types de données reg* dans les tables utilisateurs"
 
-<<<<<<< HEAD
 #: check.c:1323
-=======
-#: check.c:1292
->>>>>>> 185876a6
 #, c-format
 msgid ""
 "Your installation contains one of the reg* data types in user tables.\n"
@@ -618,20 +419,12 @@
 "    %s\n"
 "\n"
 
-<<<<<<< HEAD
 #: check.c:1345
-=======
-#: check.c:1314
->>>>>>> 185876a6
 #, c-format
 msgid "Checking for incompatible \"jsonb\" data type"
 msgstr "Vérification des types de données « jsonb » incompatibles"
 
-<<<<<<< HEAD
 #: check.c:1352
-=======
-#: check.c:1321
->>>>>>> 185876a6
 #, c-format
 msgid ""
 "Your installation contains the \"jsonb\" data type in user tables.\n"
@@ -650,47 +443,27 @@
 "    %s\n"
 "\n"
 
-<<<<<<< HEAD
 #: check.c:1374
-=======
-#: check.c:1343
->>>>>>> 185876a6
 #, c-format
 msgid "Checking for roles starting with \"pg_\""
 msgstr "Vérification des rôles commençant avec « pg_ »"
 
-<<<<<<< HEAD
 #: check.c:1384
-=======
-#: check.c:1353
->>>>>>> 185876a6
 #, c-format
 msgid "The source cluster contains roles starting with \"pg_\"\n"
 msgstr "L'instance source contient des rôles commençant avec « pg_ »\n"
 
-<<<<<<< HEAD
 #: check.c:1386
-=======
-#: check.c:1355
->>>>>>> 185876a6
 #, c-format
 msgid "The target cluster contains roles starting with \"pg_\"\n"
 msgstr "L'instance cible contient des rôles commençant avec « pg_ »\n"
 
-<<<<<<< HEAD
 #: check.c:1407
-=======
-#: check.c:1376
->>>>>>> 185876a6
 #, c-format
 msgid "Checking for user-defined encoding conversions"
 msgstr "Vérification des conversions d'encodage définies par les utilisateurs"
 
-<<<<<<< HEAD
 #: check.c:1471
-=======
-#: check.c:1439
->>>>>>> 185876a6
 #, c-format
 msgid ""
 "Your installation contains user-defined encoding conversions.\n"
@@ -709,29 +482,17 @@
 "    %s\n"
 "\n"
 
-<<<<<<< HEAD
 #: check.c:1498
-=======
-#: check.c:1466
->>>>>>> 185876a6
 #, c-format
 msgid "failed to get the current locale\n"
 msgstr "a échoué pour obtenir la locale courante\n"
 
-<<<<<<< HEAD
 #: check.c:1507
-=======
-#: check.c:1475
->>>>>>> 185876a6
 #, c-format
 msgid "failed to get system locale name for \"%s\"\n"
 msgstr "a échoué pour obtenir le nom de la locale système « %s »\n"
 
-<<<<<<< HEAD
 #: check.c:1513
-=======
-#: check.c:1481
->>>>>>> 185876a6
 #, c-format
 msgid "failed to restore old locale \"%s\"\n"
 msgstr "a échoué pour restaurer l'ancienne locale « %s »\n"
@@ -778,13 +539,8 @@
 msgid "The target cluster lacks cluster state information:\n"
 msgstr "Il manque certaines informations d'état requises sur l'instance cible :\n"
 
-<<<<<<< HEAD
 #: controldata.c:209 dump.c:50 pg_upgrade.c:440 pg_upgrade.c:477
 #: relfilenode.c:231 server.c:34
-=======
-#: controldata.c:209 dump.c:49 pg_upgrade.c:335 pg_upgrade.c:371
-#: relfilenode.c:243 server.c:33 util.c:79
->>>>>>> 185876a6
 #, c-format
 msgid "%s"
 msgstr "%s"
@@ -1777,65 +1533,37 @@
 msgid "Copying old %s to new server"
 msgstr "Copie de l'ancien %s vers le nouveau serveur"
 
-<<<<<<< HEAD
 #: pg_upgrade.c:577
-=======
-#: pg_upgrade.c:470
->>>>>>> 185876a6
 #, c-format
 msgid "Setting oldest XID for new cluster"
 msgstr "Configuration du plus ancien XID sur la nouvelle instance"
 
-<<<<<<< HEAD
 #: pg_upgrade.c:585
-=======
-#: pg_upgrade.c:478
->>>>>>> 185876a6
 #, c-format
 msgid "Setting next transaction ID and epoch for new cluster"
 msgstr "Configuration du prochain identifiant de transaction et de l'epoch pour la nouvelle instance"
 
-<<<<<<< HEAD
 #: pg_upgrade.c:615
-=======
-#: pg_upgrade.c:508
->>>>>>> 185876a6
 #, c-format
 msgid "Setting next multixact ID and offset for new cluster"
 msgstr "Configuration du prochain MultiXactId et décalage pour la nouvelle instance"
 
-<<<<<<< HEAD
 #: pg_upgrade.c:639
-=======
-#: pg_upgrade.c:532
->>>>>>> 185876a6
 #, c-format
 msgid "Setting oldest multixact ID in new cluster"
 msgstr "Configuration du plus ancien identifiant multixact sur la nouvelle instance"
 
-<<<<<<< HEAD
 #: pg_upgrade.c:659
-=======
-#: pg_upgrade.c:552
->>>>>>> 185876a6
 #, c-format
 msgid "Resetting WAL archives"
 msgstr "Réinitialisation des archives WAL"
 
-<<<<<<< HEAD
 #: pg_upgrade.c:702
-=======
-#: pg_upgrade.c:595
->>>>>>> 185876a6
 #, c-format
 msgid "Setting frozenxid and minmxid counters in new cluster"
 msgstr "Configuration des compteurs frozenxid et minmxid  dans la nouvelle instance"
 
-<<<<<<< HEAD
 #: pg_upgrade.c:704
-=======
-#: pg_upgrade.c:597
->>>>>>> 185876a6
 #, c-format
 msgid "Setting minmxid counter in new cluster"
 msgstr "Configuration du compteur minmxid dans la nouvelle instance"
@@ -2127,29 +1855,17 @@
 "    %s\n"
 "\n"
 
-<<<<<<< HEAD
 #: version.c:397
-=======
-#: version.c:485
->>>>>>> 185876a6
 #, c-format
 msgid "Checking for extension updates"
 msgstr "Vérification des mises à jour d'extension"
 
-<<<<<<< HEAD
 #: version.c:449
-=======
-#: version.c:537
->>>>>>> 185876a6
 #, c-format
 msgid "notice"
 msgstr "notice"
 
-<<<<<<< HEAD
 #: version.c:450
-=======
-#: version.c:538
->>>>>>> 185876a6
 #, c-format
 msgid ""
 "\n"
@@ -2175,7 +1891,6 @@
 #~ "\n"
 #~ "Rapporter les bogues à <pgsql-bugs@lists.postgresql.org>.\n"
 
-<<<<<<< HEAD
 #, c-format
 #~ msgid ""
 #~ "\n"
@@ -2257,13 +1972,14 @@
 #~ msgstr ""
 #~ "\n"
 #~ "échec de la connexion à la base de données : %s"
-=======
-#~ msgid ""
-#~ "\n"
-#~ "connection to database failed: %s"
-#~ msgstr ""
-#~ "\n"
-#~ "échec de la connexion à la base de données : %s"
+
+#, c-format
+#~ msgid " "
+#~ msgstr " "
+
+#, c-format
+#~ msgid "    %s\n"
+#~ msgstr "    %s\n"
 
 #~ msgid ""
 #~ "  --index-collation-versions-unknown\n"
@@ -2274,26 +1990,6 @@
 
 #~ msgid "%s is not a directory\n"
 #~ msgstr "%s n'est pas un répertoire\n"
->>>>>>> 185876a6
-
-#, c-format
-#~ msgid " "
-#~ msgstr " "
-
-#, c-format
-#~ msgid "    %s\n"
-#~ msgstr "    %s\n"
-
-<<<<<<< HEAD
-#~ msgid ""
-#~ "  --index-collation-versions-unknown\n"
-#~ "                                mark text indexes as needing to be rebuilt\n"
-#~ msgstr ""
-#~ "  --index-collation-versions-unknown\n"
-#~ "                                marque les index de colonnes de type text comme nécessitant une reconstruction\n"
-
-#~ msgid "%s is not a directory\n"
-#~ msgstr "%s n'est pas un répertoire\n"
 
 #, c-format
 #~ msgid "%s.%s: %u to %u\n"
@@ -2305,55 +2001,37 @@
 #~ msgid "------------------\n"
 #~ msgstr "------------------\n"
 
-=======
->>>>>>> 185876a6
 #~ msgid "-----------------------------\n"
 #~ msgstr "-----------------------------\n"
 
 #~ msgid "------------------------------------------------\n"
 #~ msgstr "------------------------------------------------\n"
 
-<<<<<<< HEAD
 #, c-format
 #~ msgid "All non-template0 databases must allow connections, i.e. their pg_database.datallowconn must be true\n"
 #~ msgstr "Toutes les bases de données, autre que template0, doivent autoriser les connexions, ie pg_database.datallowconn doit valoir true\n"
 
-=======
->>>>>>> 185876a6
 #~ msgid "Cannot open file %s: %m\n"
 #~ msgstr "Ne peut pas ouvrir le fichier %s : %m\n"
 
 #~ msgid "Cannot read line %d from %s: %m\n"
 #~ msgstr "Ne peut pas lire la ligne %d à partir de %s : %m\n"
 
-<<<<<<< HEAD
 #, c-format
 #~ msgid "Checking for large objects"
 #~ msgstr "Vérification des Large Objects"
 
-=======
->>>>>>> 185876a6
 #~ msgid "Creating script to analyze new cluster"
 #~ msgstr "Création d'un script pour analyser la nouvelle instance"
 
-#~ msgid ""
-#~ "Optimizer statistics and free space information are not transferred\n"
-#~ "by pg_upgrade so, once you start the new server, consider running:\n"
-#~ "    %s\n"
-#~ "\n"
-#~ msgstr ""
-#~ "Les statistiques de l'optimiseur et les informations sur l'espace libre\n"
-#~ "ne sont pas transférées par pg_upgrade, donc une fois le nouveau\n"
-#~ "serveur démarré, pensez à exécuter :\n"
-#~ "    %s\n"
-#~ "\n"
-<<<<<<< HEAD
+#: version.c:537
+#, c-format
+msgid "notice"
+msgstr "notice"
 
 #, c-format
 #~ msgid "Remove the problem functions from the old cluster to continue.\n"
 #~ msgstr "Supprimez les fonctions problématiques de l'ancienne instance pour continuer.\n"
-=======
->>>>>>> 185876a6
 
 #~ msgid ""
 #~ "This utility can only upgrade to PostgreSQL version 9.0 after 2010-01-11\n"
@@ -2362,13 +2040,10 @@
 #~ "Cet outil peut seulement mettre à jour à partir de la version 9.0 de PostgreSQL (après le 11 janvier 2010)\n"
 #~ "à cause de changements dans l'API du moteur fait lors du développement.\n"
 
-<<<<<<< HEAD
 #, c-format
 #~ msgid "When checking a pre-PG 9.1 live old server, you must specify the old server's port number.\n"
 #~ msgstr "Lors de la vérification d'un serveur antérieur à la 9.1, vous devez spécifier le numéro de port de l'ancien serveur.\n"
 
-=======
->>>>>>> 185876a6
 #~ msgid "cannot find current directory\n"
 #~ msgstr "ne peut pas trouver le répertoire courant\n"
 
@@ -2391,12 +2066,9 @@
 #~ msgid "could not parse PG_VERSION file from %s\n"
 #~ msgstr "n'a pas pu analyser le fichier PG_VERSION à partir de %s\n"
 
-<<<<<<< HEAD
 #, c-format
 #~ msgid "mappings for database \"%s\":\n"
 #~ msgstr "correspondances pour la base de données « %s » :\n"
 
-=======
->>>>>>> 185876a6
 #~ msgid "waitpid() failed: %s\n"
 #~ msgstr "échec de waitpid() : %s\n"
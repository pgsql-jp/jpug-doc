--- conflicted
+++ resolved
@@ -5,17 +5,10 @@
 #
 msgid ""
 msgstr ""
-<<<<<<< HEAD
-"Project-Id-Version: ecpg (PostgreSQL) 17\n"
-"Report-Msgid-Bugs-To: pgsql-bugs@lists.postgresql.org\n"
-"POT-Creation-Date: 2025-01-17 04:40+0000\n"
-"PO-Revision-Date: 2025-01-16 10:32+0900\n"
-=======
 "Project-Id-Version: ecpg (PostgreSQL) 18\n"
 "Report-Msgid-Bugs-To: pgsql-bugs@lists.postgresql.org\n"
 "POT-Creation-Date: 2025-09-11 21:40+0000\n"
 "PO-Revision-Date: 2025-09-09 11:30+0900\n"
->>>>>>> 3d6a8289
 "Last-Translator: Ioseph Kim <ioseph@uri.sarang.net>\n"
 "Language-Team: Korean Team <pgsql-kr@postgresql.kr>\n"
 "Language: ko\n"
@@ -239,11 +232,7 @@
 msgid "cursor \"%s\" has been declared but not opened"
 msgstr "\"%s\" 커서가 선언되었지만 열리지 않음"
 
-<<<<<<< HEAD
-#: ecpg.c:504 preproc.y:130
-=======
 #: ecpg.c:504 util.c:75
->>>>>>> 3d6a8289
 #, c-format
 msgid "could not remove output file \"%s\"\n"
 msgstr "출력 파일 \"%s\"을(를) 제거할 수 없음\n"
@@ -253,224 +242,128 @@
 msgid "unterminated /* comment"
 msgstr "마무리 안된 /* 주석"
 
-<<<<<<< HEAD
-#: pgc.l:559
-=======
 #: pgc.l:560
->>>>>>> 3d6a8289
 #, c-format
 msgid "unterminated bit string literal"
 msgstr "마무리 안된 비트 문자열 문자"
 
-<<<<<<< HEAD
-#: pgc.l:567
-=======
 #: pgc.l:570
->>>>>>> 3d6a8289
 #, c-format
 msgid "unterminated hexadecimal string literal"
 msgstr "마무리 안된 16진수 문자열 문자"
 
-<<<<<<< HEAD
-#: pgc.l:642
-=======
 #: pgc.l:644
->>>>>>> 3d6a8289
 #, c-format
 msgid "invalid bit string literal"
 msgstr "잘못된 비트 문자열 리터럴"
 
-<<<<<<< HEAD
-#: pgc.l:647
-=======
 #: pgc.l:649
->>>>>>> 3d6a8289
 #, c-format
 msgid "invalid hexadecimal string literal"
 msgstr "잘못된 16진수 문자열 문자"
 
-<<<<<<< HEAD
-#: pgc.l:665
-=======
 #: pgc.l:667
->>>>>>> 3d6a8289
 #, c-format
 msgid "unhandled previous state in xqs\n"
 msgstr "xqs 안에 다룰 수 없는 이전 상태값 있음\n"
 
-<<<<<<< HEAD
-#: pgc.l:691 pgc.l:800
-=======
 #: pgc.l:700 pgc.l:820
->>>>>>> 3d6a8289
 #, c-format
 msgid "unterminated quoted string"
 msgstr "마무리 안된 따옴표 안의 문자열"
 
-<<<<<<< HEAD
-#: pgc.l:742
-=======
 #: pgc.l:753
->>>>>>> 3d6a8289
 #, c-format
 msgid "unterminated dollar-quoted string"
 msgstr "마무리 안된 따옴표 안의 문자열"
 
-<<<<<<< HEAD
-#: pgc.l:760 pgc.l:780
-=======
 #: pgc.l:772 pgc.l:793
->>>>>>> 3d6a8289
 #, c-format
 msgid "zero-length delimited identifier"
 msgstr "길이가 0인 구분 식별자"
 
-<<<<<<< HEAD
-#: pgc.l:791
-=======
 #: pgc.l:809
->>>>>>> 3d6a8289
 #, c-format
 msgid "unterminated quoted identifier"
 msgstr "마무리 안된 따옴표 안의 식별자"
 
-<<<<<<< HEAD
-#: pgc.l:960
-=======
 #: pgc.l:985
 #, c-format
 msgid "parameter number too large"
 msgstr "매개 변수 숫자값이 너무 큽니다"
 
 #: pgc.l:990
->>>>>>> 3d6a8289
 #, c-format
 msgid "trailing junk after parameter"
 msgstr "매개 변수 뒤에 뭔가 붙었음"
 
-<<<<<<< HEAD
-#: pgc.l:1012 pgc.l:1015 pgc.l:1018
-=======
 #: pgc.l:1042 pgc.l:1045 pgc.l:1048
->>>>>>> 3d6a8289
 #, c-format
 msgid "trailing junk after numeric literal"
 msgstr "숫자 뒤에 문자가 붙었습니다"
 
-<<<<<<< HEAD
-#: pgc.l:1141
-=======
 #: pgc.l:1177
->>>>>>> 3d6a8289
 #, c-format
 msgid "nested /* ... */ comments"
 msgstr "중첩된 /* ... */ 주석"
 
-<<<<<<< HEAD
-#: pgc.l:1240
-=======
 #: pgc.l:1279
->>>>>>> 3d6a8289
 #, c-format
 msgid "missing identifier in EXEC SQL UNDEF command"
 msgstr "EXEC SQL UNDEF 명령에 식별자 누락"
 
-<<<<<<< HEAD
-#: pgc.l:1258 pgc.l:1271 pgc.l:1287 pgc.l:1300
-=======
 #: pgc.l:1299 pgc.l:1312 pgc.l:1328 pgc.l:1341
->>>>>>> 3d6a8289
 #, c-format
 msgid "too many nested EXEC SQL IFDEF conditions"
 msgstr "중첩된 EXEC SQL IFDEF 조건이 너무 많음"
 
-<<<<<<< HEAD
-#: pgc.l:1316 pgc.l:1327 pgc.l:1342 pgc.l:1364
-=======
 #: pgc.l:1357 pgc.l:1368 pgc.l:1384 pgc.l:1406
->>>>>>> 3d6a8289
 #, c-format
 msgid "missing matching \"EXEC SQL IFDEF\" / \"EXEC SQL IFNDEF\""
 msgstr "일치하는 \"EXEC SQL IFDEF\" / \"EXEC SQL IFNDEF\" 누락"
 
-<<<<<<< HEAD
-#: pgc.l:1318 pgc.l:1329 pgc.l:1522
-=======
 #: pgc.l:1359 pgc.l:1370 pgc.l:1565
->>>>>>> 3d6a8289
 #, c-format
 msgid "missing \"EXEC SQL ENDIF;\""
 msgstr "\"EXEC SQL ENDIF;\" 누락"
 
-<<<<<<< HEAD
-#: pgc.l:1344 pgc.l:1366
-=======
 #: pgc.l:1386 pgc.l:1408
->>>>>>> 3d6a8289
 #, c-format
 msgid "more than one EXEC SQL ELSE"
 msgstr "두 개 이상의 EXEC SQL ELSE"
 
-<<<<<<< HEAD
-#: pgc.l:1389 pgc.l:1403
-=======
 #: pgc.l:1431 pgc.l:1445
->>>>>>> 3d6a8289
 #, c-format
 msgid "unmatched EXEC SQL ENDIF"
 msgstr "일치하지 않는 EXEC SQL ENDIF"
 
-<<<<<<< HEAD
-#: pgc.l:1464
-=======
 #: pgc.l:1507
->>>>>>> 3d6a8289
 #, c-format
 msgid "missing identifier in EXEC SQL IFDEF command"
 msgstr "EXEC SQL IFDEF 명령에 식별자 누락"
 
-<<<<<<< HEAD
-#: pgc.l:1473
-=======
 #: pgc.l:1516
->>>>>>> 3d6a8289
 #, c-format
 msgid "missing identifier in EXEC SQL DEFINE command"
 msgstr "EXEC SQL DEFINE 명령에 식별자 누락"
 
-<<<<<<< HEAD
-#: pgc.l:1511
-=======
 #: pgc.l:1554
->>>>>>> 3d6a8289
 #, c-format
 msgid "syntax error in EXEC SQL INCLUDE command"
 msgstr "EXEC SQL INCLUDE 명령에 구문 오류 발생"
 
-<<<<<<< HEAD
-#: pgc.l:1566
-=======
 #: pgc.l:1609
->>>>>>> 3d6a8289
 #, c-format
 msgid "internal error: unreachable state; please report this to <%s>"
 msgstr ""
 "내부 오류: 상태값을 알 수 없습니다. 이 문제를 <%s> 주소로 알려주십시오."
 
-<<<<<<< HEAD
-#: pgc.l:1718
-=======
 #: pgc.l:1766
->>>>>>> 3d6a8289
 #, c-format
 msgid "Error: include path \"%s/%s\" is too long on line %d, skipping\n"
 msgstr "오류: 포함 경로 \"%s/%s\"이(가) %d줄에서 너무 길어서 건너뜀\n"
 
-<<<<<<< HEAD
-#: pgc.l:1741
-=======
 #: pgc.l:1793
->>>>>>> 3d6a8289
 #, c-format
 msgid "could not open include file \"%s\" on line %d"
 msgstr "포함 파일 \"%s\"을(를) %d줄에서 열 수 없음"
@@ -494,20 +387,12 @@
 msgid "type name \"string\" is reserved in Informix mode"
 msgstr "\"string\" 자료형 이름은 인포믹스 모드에서 예약어로 쓰입니다"
 
-<<<<<<< HEAD
-#: preproc.y:552 preproc.y:19034
-=======
 #: preproc.y:512 preproc.y:8818
->>>>>>> 3d6a8289
 #, c-format
 msgid "type \"%s\" is already defined"
 msgstr "\"%s\" 형식이 이미 정의됨"
 
-<<<<<<< HEAD
-#: preproc.y:577 preproc.y:19669 preproc.y:19991 variable.c:624
-=======
 #: preproc.y:539 preproc.y:9532 preproc.y:9877 variable.c:652
->>>>>>> 3d6a8289
 #, c-format
 msgid "multidimensional arrays for simple data types are not supported"
 msgstr "단순 데이터 형식에 다차원 배열이 지원되지 않음"
@@ -517,157 +402,88 @@
 msgid "connection %s is overwritten with %s by DECLARE statement %s"
 msgstr "%s 연결은 %s 연결로 바뀌었음, 해당 DECLARE 구문: %s"
 
-<<<<<<< HEAD
-#: preproc.y:1831
-=======
 #: preproc.y:932
->>>>>>> 3d6a8289
 #, c-format
 msgid "AT option not allowed in CLOSE DATABASE statement"
 msgstr "CLOSE DATABASE 문에 AT 옵션이 허용되지 않음"
 
-<<<<<<< HEAD
-#: preproc.y:2081
-=======
 #: preproc.y:1184
->>>>>>> 3d6a8289
 #, c-format
 msgid "AT option not allowed in CONNECT statement"
 msgstr "CONNECT 문에 AT 옵션이 허용되지 않음"
 
-<<<<<<< HEAD
-#: preproc.y:2121
-=======
 #: preproc.y:1221
->>>>>>> 3d6a8289
 #, c-format
 msgid "AT option not allowed in DISCONNECT statement"
 msgstr "DISCONNECT 문에 AT 옵션이 허용되지 않음"
 
-<<<<<<< HEAD
-#: preproc.y:2176
-=======
 #: preproc.y:1274
->>>>>>> 3d6a8289
 #, c-format
 msgid "AT option not allowed in SET CONNECTION statement"
 msgstr "SET CONNECTION 문에 AT 옵션이 허용되지 않음"
 
-<<<<<<< HEAD
-#: preproc.y:2198
-=======
 #: preproc.y:1292
->>>>>>> 3d6a8289
 #, c-format
 msgid "AT option not allowed in TYPE statement"
 msgstr "TYPE 문에 AT 옵션이 허용되지 않음"
 
-<<<<<<< HEAD
-#: preproc.y:2207
-=======
 #: preproc.y:1300
->>>>>>> 3d6a8289
 #, c-format
 msgid "AT option not allowed in VAR statement"
 msgstr "VAR 문에 AT 옵션이 허용되지 않음"
 
-<<<<<<< HEAD
-#: preproc.y:2214
-=======
 #: preproc.y:1307
->>>>>>> 3d6a8289
 #, c-format
 msgid "AT option not allowed in WHENEVER statement"
 msgstr "WHENEVER 문에 AT 옵션이 허용되지 않음"
 
-<<<<<<< HEAD
-#: preproc.y:2339 preproc.y:2626 preproc.y:4349 preproc.y:5021 preproc.y:5891
-#: preproc.y:6095 preproc.y:6196 preproc.y:12460
-=======
 #: preproc.y:1375 preproc.y:1498 preproc.y:2259 preproc.y:2585 preproc.y:3016
 #: preproc.y:3103 preproc.y:6088
->>>>>>> 3d6a8289
 #, c-format
 msgid "unsupported feature will be passed to server"
 msgstr "지원되지 않는 기능이 서버에 전달됨"
 
-<<<<<<< HEAD
-#: preproc.y:2884
-=======
 #: preproc.y:1610
->>>>>>> 3d6a8289
 #, c-format
 msgid "SHOW ALL is not implemented"
 msgstr "SHOW ALL이 구현되지 않음"
 
-<<<<<<< HEAD
-#: preproc.y:3596
-=======
 #: preproc.y:1895
->>>>>>> 3d6a8289
 #, c-format
 msgid "COPY FROM STDIN is not implemented"
 msgstr "COPY FROM STDIN이 구현되지 않음"
 
-<<<<<<< HEAD
-#: preproc.y:10444 preproc.y:18503
-=======
 #: preproc.y:5146 preproc.y:8269
->>>>>>> 3d6a8289
 #, c-format
 msgid "\"database\" cannot be used as cursor name in INFORMIX mode"
 msgstr "INFORMIX 모드에서는 \"database\"를 커서 이름으로 사용할 수 없음"
 
-<<<<<<< HEAD
-#: preproc.y:10451 preproc.y:18513
-=======
 #: preproc.y:5153 preproc.y:8279
->>>>>>> 3d6a8289
 #, c-format
 msgid "using variable \"%s\" in different declare statements is not supported"
 msgstr "서로 다른 선언 구문에서 \"%s\" 변수 사용은 지원하지 않습니다"
 
-<<<<<<< HEAD
-#: preproc.y:10453 preproc.y:18515
-=======
 #: preproc.y:5155 preproc.y:8281
->>>>>>> 3d6a8289
 #, c-format
 msgid "cursor \"%s\" is already defined"
 msgstr "\"%s\" 커서가 이미 정의됨"
 
-<<<<<<< HEAD
-#: preproc.y:10927
-=======
 #: preproc.y:5402
->>>>>>> 3d6a8289
 #, c-format
 msgid "no longer supported LIMIT #,# syntax passed to server"
 msgstr "더 이상 지원되지 않는 LIMIT #,# 구문이 서버에 전달됨"
 
-<<<<<<< HEAD
-#: preproc.y:18195 preproc.y:18202
-=======
 #: preproc.y:7917 preproc.y:7925
->>>>>>> 3d6a8289
 #, c-format
 msgid "CREATE TABLE AS cannot specify INTO"
 msgstr "CREATE TABLE AS에서 INTO를 지정할 수 없음"
 
-<<<<<<< HEAD
-#: preproc.y:18238
-=======
 #: preproc.y:7970
->>>>>>> 3d6a8289
 #, c-format
 msgid "expected \"@\", found \"%s\""
 msgstr "\"@\"이 필요한데 \"%s\"이(가) 있음"
 
-<<<<<<< HEAD
-#: preproc.y:18250
-=======
 #: preproc.y:7982
->>>>>>> 3d6a8289
 #, c-format
 msgid ""
 "only protocols \"tcp\" and \"unix\" and database type \"postgresql\" are "
@@ -675,157 +491,89 @@
 msgstr ""
 "\"tcp\" 및 \"unix\" 프로토콜과 데이터베이스 형식 \"postgresql\"만 지원됨"
 
-<<<<<<< HEAD
-#: preproc.y:18253
-=======
 #: preproc.y:7985
->>>>>>> 3d6a8289
 #, c-format
 msgid "expected \"://\", found \"%s\""
 msgstr "\"://\"가 필요한데 \"%s\"이(가) 있음"
 
-<<<<<<< HEAD
-#: preproc.y:18258
-=======
 #: preproc.y:7990
->>>>>>> 3d6a8289
 #, c-format
 msgid "Unix-domain sockets only work on \"localhost\" but not on \"%s\""
 msgstr ""
 "Unix-domain 소켓은 \"localhost\"에서만 작동하며 \"%s\"에서는 작동하지 않음"
 
-<<<<<<< HEAD
-#: preproc.y:18284
-=======
 #: preproc.y:8017
->>>>>>> 3d6a8289
 #, c-format
 msgid "expected \"postgresql\", found \"%s\""
 msgstr "\"postgresql\"이 필요한데 \"%s\"이(가) 있음"
 
-<<<<<<< HEAD
-#: preproc.y:18287
-=======
 #: preproc.y:8020
->>>>>>> 3d6a8289
 #, c-format
 msgid "invalid connection type: %s"
 msgstr "잘못된 연결 형식: %s"
 
-<<<<<<< HEAD
-#: preproc.y:18296
-=======
 #: preproc.y:8029
->>>>>>> 3d6a8289
 #, c-format
 msgid "expected \"@\" or \"://\", found \"%s\""
 msgstr "\"@\" 또는 \"://\"가 필요한데 \"%s\"이(가) 있음"
 
-<<<<<<< HEAD
-#: preproc.y:18371 preproc.y:18389
-=======
 #: preproc.y:8127 preproc.y:8145
->>>>>>> 3d6a8289
 #, c-format
 msgid "invalid data type"
 msgstr "잘못된 데이터 형식"
 
-<<<<<<< HEAD
-#: preproc.y:18400 preproc.y:18417
-=======
 #: preproc.y:8156 preproc.y:8173
->>>>>>> 3d6a8289
 #, c-format
 msgid "incomplete statement"
 msgstr "불완전한 문"
 
-<<<<<<< HEAD
-#: preproc.y:18403 preproc.y:18420
-=======
 #: preproc.y:8159 preproc.y:8176
->>>>>>> 3d6a8289
 #, c-format
 msgid "unrecognized token \"%s\""
 msgstr "인식할 수 없는 토큰 \"%s\""
 
-<<<<<<< HEAD
-#: preproc.y:18465
-=======
 #: preproc.y:8231
->>>>>>> 3d6a8289
 #, c-format
 msgid "name \"%s\" is already declared"
 msgstr "\"%s\" 이름이 이미 정의됨"
 
-<<<<<<< HEAD
-#: preproc.y:18754
-=======
 #: preproc.y:8534
->>>>>>> 3d6a8289
 #, c-format
 msgid "only data types numeric and decimal have precision/scale argument"
 msgstr "숫자 및 10진수 데이터 형식에만 전체 자릿수/소수 자릿수 인수 포함"
 
-<<<<<<< HEAD
-#: preproc.y:18853
-=======
 #: preproc.y:8633
->>>>>>> 3d6a8289
 #, c-format
 msgid "interval specification not allowed here"
 msgstr "여기에는 간격 지정이 허용되지 않음"
 
-<<<<<<< HEAD
-#: preproc.y:19009 preproc.y:19061
-=======
 #: preproc.y:8789 preproc.y:8847
->>>>>>> 3d6a8289
 #, c-format
 msgid "too many levels in nested structure/union definition"
 msgstr "중첩된 구조/union 정의에 수준이 너무 많음"
 
-<<<<<<< HEAD
-#: preproc.y:19184
-=======
 #: preproc.y:8982
->>>>>>> 3d6a8289
 #, c-format
 msgid "pointers to varchar are not implemented"
 msgstr "varchar에 대한 포인터가 구현되지 않음"
 
-<<<<<<< HEAD
-#: preproc.y:19635
-=======
 #: preproc.y:9497
->>>>>>> 3d6a8289
 #, c-format
 msgid "initializer not allowed in EXEC SQL VAR command"
 msgstr "EXEC SQL VAR 명령에 이니셜라이저가 허용되지 않음"
 
-<<<<<<< HEAD
-#: preproc.y:19949
-=======
 #: preproc.y:9820
->>>>>>> 3d6a8289
 #, c-format
 msgid "arrays of indicators are not allowed on input"
 msgstr "입력에서 표시기의 배열이 허용되지 않음"
 
-<<<<<<< HEAD
-#: preproc.y:20136
-=======
 #: preproc.y:10054
->>>>>>> 3d6a8289
 #, c-format
 msgid "operator not allowed in variable definition"
 msgstr "연산자는 동적 정의 영역에서는 사용할 수 없음"
 
 #. translator: %s is typically the translation of "syntax error"
-<<<<<<< HEAD
-#: preproc.y:20177
-=======
 #: preproc.y:10099
->>>>>>> 3d6a8289
 #, c-format
 msgid "%s at or near \"%s\""
 msgstr "%s, \"%s\" 부근"
@@ -941,38 +689,22 @@
 msgid "variable \"%s\" is not declared"
 msgstr "\"%s\" 변수가 선언되지 않음"
 
-<<<<<<< HEAD
-#: variable.c:492
-=======
 #: variable.c:517
->>>>>>> 3d6a8289
 #, c-format
 msgid "indicator variable must have an integer type"
 msgstr "표시기 변수에 정수 형식이 있어야 함"
 
-<<<<<<< HEAD
-#: variable.c:509
-=======
 #: variable.c:534
->>>>>>> 3d6a8289
 #, c-format
 msgid "unrecognized data type name \"%s\""
 msgstr "인식할 수 없는 데이터 형식 이름 \"%s\""
 
-<<<<<<< HEAD
-#: variable.c:520 variable.c:528 variable.c:545 variable.c:548
-=======
 #: variable.c:548 variable.c:556 variable.c:573 variable.c:576
->>>>>>> 3d6a8289
 #, c-format
 msgid "multidimensional arrays are not supported"
 msgstr "다차원 배열이 지원되지 않음"
 
-<<<<<<< HEAD
-#: variable.c:537
-=======
 #: variable.c:565
->>>>>>> 3d6a8289
 #, c-format
 msgid ""
 "multilevel pointers (more than 2 levels) are not supported; found %d level"
@@ -980,20 +712,12 @@
 "multilevel pointers (more than 2 levels) are not supported; found %d levels"
 msgstr[0] "다중단계 포인터(2단계 이상)는 지원하지 않음; 발견된 레벨: %d"
 
-<<<<<<< HEAD
-#: variable.c:542
-=======
 #: variable.c:570
->>>>>>> 3d6a8289
 #, c-format
 msgid "pointer to pointer is not supported for this data type"
 msgstr "이 데이터 형식에는 포인터에 대한 포인터가 지원되지 않음"
 
-<<<<<<< HEAD
-#: variable.c:562
-=======
 #: variable.c:590
->>>>>>> 3d6a8289
 #, c-format
 msgid "multidimensional arrays for structures are not supported"
 msgstr "구조에는 다차원 배열이 지원되지 않음"
<!--
doc/src/sgml/ref/pgbench.sgml
PostgreSQL documentation
-->

<refentry id="pgbench">
 <indexterm zone="pgbench">
  <primary>pgbench</primary>
 </indexterm>

 <refmeta>
  <refentrytitle><application>pgbench</application></refentrytitle>
  <manvolnum>1</manvolnum>
<!--
  <refmiscinfo>Application</refmiscinfo>
-->
  <refmiscinfo>アプリケーション</refmiscinfo>
 </refmeta>

 <refnamediv>
  <refname>pgbench</refname>
<!--
  <refpurpose>run a benchmark test on <productname>PostgreSQL</productname></refpurpose>
-->
  <refpurpose><productname>PostgreSQL</productname>に対してベンチマーク試験を行う</refpurpose>
 </refnamediv>

 <refsynopsisdiv>
  <cmdsynopsis>
   <command>pgbench</command>
   <arg choice="plain"><option>-i</option></arg>
   <arg rep="repeat"><replaceable>option</replaceable></arg>
   <arg choice="opt"><replaceable>dbname</replaceable></arg>
  </cmdsynopsis>
  <cmdsynopsis>
   <command>pgbench</command>
   <arg rep="repeat"><replaceable>option</replaceable></arg>
   <arg choice="opt"><replaceable>dbname</replaceable></arg>
  </cmdsynopsis>
 </refsynopsisdiv>

 <refsect1>
<!--
  <title>Description</title>
-->
  <title>説明</title>
 <para>
<!--
  <application>pgbench</application> is a simple program for running benchmark
  tests on <productname>PostgreSQL</productname>.  It runs the same sequence of SQL
  commands over and over, possibly in multiple concurrent database sessions,
  and then calculates the average transaction rate (transactions per second).
  By default, <application>pgbench</application> tests a scenario that is
  loosely based on TPC-B, involving five <command>SELECT</command>,
  <command>UPDATE</command>, and <command>INSERT</command> commands per transaction.
  However, it is easy to test other cases by writing your own transaction
  script files.
-->
<application>pgbench</application>は<productname>PostgreSQL</productname>上でベンチマーク試験を行う単純なプログラムです。
これは同一のSQLコマンドの並びを何度も実行します。複数の同時実行データベースセッションで実行することもできます。
そして、トランザクションの速度（1秒当たりのトランザクション数）の平均を計算します。
デフォルトで<application>pgbench</application>は、1トランザクション当たり5つの<command>SELECT</command>、<command>UPDATE</command>、<command>INSERT</command>コマンドを含むおおよそTPC-Bに基いたシナリオを試験します。
しかし、独自のトランザクションスクリプトファイルを作成することで他の試験ケースを簡単に実行することができます。
 </para>

 <para>
<!--
  Typical output from <application>pgbench</application> looks like:
-->
<application>pgbench</application>の典型的な出力を以下に示します。

<screen>
transaction type: &lt;builtin: TPC-B (sort of)&gt;
scaling factor: 10
query mode: simple
number of clients: 10
number of threads: 1
maximum number of tries: 1
number of transactions per client: 1000
number of transactions actually processed: 10000/10000
number of failed transactions: 0 (0.000%)
latency average = 11.013 ms
latency stddev = 7.351 ms
initial connection time = 45.758 ms
tps = 896.967014 (without initial connection time)
</screen>

<!--
  The first seven lines report some of the most important parameter
  settings.
  The sixth line reports the maximum number of tries for transactions with
  serialization or deadlock errors (see <xref linkend="failures-and-retries"/>
  for more information).
  The eighth line reports the number of transactions completed
  and intended (the latter being just the product of number of clients
  and number of transactions per client); these will be equal unless the run
  failed before completion or some SQL command(s) failed.  (In
  <option>-T</option> mode, only the actual number of transactions is printed.)
  The next line reports the number of failed transactions due to
  serialization or deadlock errors (see <xref linkend="failures-and-retries"/>
  for more information).
  The last line reports the number of transactions per second.
-->
最初の7行はいくつかの最重要パラメータの設定を表示しています。
6行目では、直列化エラーまたはデッドロックエラーのあるトランザクションの最大試行回数がレポートされます（詳細は<xref linkend="failures-and-retries"/>を参照してください）。
8行目では、完了トランザクション数と予定したトランザクション数がレポートされます（後者は単なるクライアント数とクライアント毎のトランザクション数の積算結果です。）
これらは、完了前に実行が失敗した場合や一部のSQLコマンドが失敗した場合を除いて等しくなります（<option>-T</option>モードでは、実際のトランザクション数のみが出力されます）。
次の行では、直列化エラーまたはデッドロックエラーが原因で失敗したトランザクション数がレポートされます(<xref linkend="failures-and-retries"/>を参照してください)。
最後の行は1秒当たりのトランザクション数を示します。
 </para>

  <para>
<!--
   The default TPC-B-like transaction test requires specific tables to be
   set up beforehand.  <application>pgbench</application> should be invoked with
   the <option>-i</option> (initialize) option to create and populate these
   tables.  (When you are testing a custom script, you don't need this
   step, but will instead need to do whatever setup your test needs.)
   Initialization looks like:
-->
デフォルトのTPC-Bと似たトランザクション試験では、あらかじめ設定する特定のテーブルが必要です。
これらのテーブルを作成し、データを投入するためには、<option>-i</option>（初期化）オプションを付けて<application>pgbench</application>を呼び出さなければなりません。
（独自スクリプトを試験する場合、この手順は必要ありません。
しかし代わりに試験に必要な何らかの設定を行わなければならないでしょう。）
初期化は以下のようになります。

<programlisting>
pgbench -i <optional> <replaceable>other-options</replaceable> </optional> <replaceable>dbname</replaceable>
</programlisting>

<!--
   where <replaceable>dbname</replaceable> is the name of the already-created
   database to test in.  (You may also need <option>-h</option>,
   <option>-p</option>, and/or <option>-U</option> options to specify how to
   connect to the database server.)
-->
ここで<replaceable>dbname</replaceable>は試験用に前もって作成されたデータベースの名前です。
（またデータベースサーバの接続方法を指定するために、<option>-h</option>、<option>-p</option>、<option>-U</option>が必要になるかもしれません。）
  </para>

  <caution>
   <para>
<!--
    <literal>pgbench -i</literal> creates four tables <structname>pgbench_accounts</structname>,
    <structname>pgbench_branches</structname>, <structname>pgbench_history</structname>, and
    <structname>pgbench_tellers</structname>,
    destroying any existing tables of these names.
    Be very careful to use another database if you have tables having these
    names!
-->
<literal>pgbench -i</literal>は4つのテーブル<structname>pgbench_accounts</structname>、<structname>pgbench_branches</structname>、<structname>pgbench_history</structname>、<structname>pgbench_tellers</structname>を作成します。
もしあればこうした名前のテーブルは破壊されます。
もし同じ名前のテーブルが存在する場合にはよく注意してください。
   </para>
  </caution>

  <para>
<!--
   At the default <quote>scale factor</quote> of 1, the tables initially
   contain this many rows:
-->
デフォルトの<quote>倍率</quote>の1では、テーブルは初期状態で以下の行数を含みます。
<screen>
table                   # of rows
---------------------------------
pgbench_branches        1
pgbench_tellers         10
pgbench_accounts        100000
pgbench_history         0
</screen>
<!--
   You can (and, for most purposes, probably should) increase the number
   of rows by using the <option>-s</option> (scale factor) option.  The
   <option>-F</option> (fillfactor) option might also be used at this point.
-->
<option>-s</option>（倍率）オプションを使用して行数を増加させることができます（また、ほとんどの目的ではおそらく増加させるべきです）。
また、<option>-F</option> (fillfactor)オプションをここで使用しても構いません。
  </para>

  <para>
<!--
   Once you have done the necessary setup, you can run your benchmark
   with a command that doesn't include <option>-i</option>, that is
-->
一度この必要な設定を行った後、以下のように<option>-i</option>を持たないコマンドでベンチマークを行うことができます。

<programlisting>
pgbench <optional> <replaceable>options</replaceable> </optional> <replaceable>dbname</replaceable>
</programlisting>

<!--
   In nearly all cases, you'll need some options to make a useful test.
   The most important options are <option>-c</option> (number of clients),
   <option>-t</option> (number of transactions), <option>-T</option> (time limit),
   and <option>-f</option> (specify a custom script file).
   See below for a full list.
-->
ほとんどすべての場合、有用な試験とするためにいくつかのオプションが必要になります。
最重要オプションは<option>-c</option>（クライアント数）、<option>-t</option>（トランザクション数）、<option>-T</option> (制限時間)、<option>-f</option>（独自スクリプトファイルの指定）です。
以下の全一覧を参照してください。
  </para>
 </refsect1>

 <refsect1>
<!--
  <title>Options</title>
-->
  <title>オプション</title>

  <para>
<!--
   The following is divided into three subsections.  Different options are
   used during database initialization and while running benchmarks, but some
   options are useful in both cases.
-->
以下では、データベース初期化時に使用されるオプション、ベンチマーク実行時に使用されるオプション、どちらの場合でも使われるオプションの３つに分けて説明します。
  </para>

 <refsect2 id="pgbench-init-options">
<!--
  <title>Initialization Options</title>
-->
  <title>初期化用のオプション</title>

   <para>
<!--
    <application>pgbench</application> accepts the following command-line
    initialization arguments:
-->
<application>pgbench</application>は以下の初期化用のコマンドライン引数を受け付けます。

    <variablelist>

     <varlistentry id="pgbench-option-dbname">
      <term><replaceable class="parameter">dbname</replaceable></term>
      <listitem>
       <para>
<!--
        Specifies the name of the database to test in. If this is
        not specified, the environment variable
        <envar>PGDATABASE</envar> is used. If that is not set, the
        user name specified for the connection is used.
-->
試験するデータベースの名前を指定します。
これが指定されていない場合、環境変数<envar>PGDATABASE</envar>が使用されます。
この変数も設定されていない場合は、接続のために指定されたユーザ名が使用されます。
       </para>
      </listitem>
     </varlistentry>

     <varlistentry id="pgbench-option-initialize">
      <term><option>-i</option></term>
      <term><option>--initialize</option></term>
      <listitem>
       <para>
<!--
        Required to invoke initialization mode.
-->
初期化モードを呼び出すために必要です。
       </para>
      </listitem>
     </varlistentry>

     <varlistentry id="pgbench-option-init-steps">
      <term><option>-I <replaceable>init_steps</replaceable></option></term>
      <term><option>--init-steps=<replaceable>init_steps</replaceable></option></term>
      <listitem>
       <para>
<!--
        Perform just a selected set of the normal initialization steps.
        <replaceable>init_steps</replaceable> specifies the
        initialization steps to be performed, using one character per step.
        Each step is invoked in the specified order.
        The default is <literal>dtgvp</literal>.
        The available steps are:
-->
標準の初期化ステップの内、選択したものだけを実行します。
<replaceable>init_steps</replaceable>では、各ステップ毎に1文字を使って、実行する初期化ステップを指定します。
各ステップは指定した順で実行されます。
デフォルトは<literal>dtgvp</literal>です。
有効なステップは以下の通りです。

        <variablelist>
         <varlistentry id="pgbench-option-init-steps-d">
          <term><literal>d</literal> (Drop)</term>
          <listitem>
           <para>
<!--
            Drop any existing <application>pgbench</application> tables.
-->
既存の<application>pgbench</application>のテーブルを全て削除します。
           </para>
          </listitem>
         </varlistentry>
         <varlistentry id="pgbench-option-init-steps-t">
          <term><literal>t</literal> (create Tables)</term>
          <listitem>
           <para>
<!--
            Create the tables used by the
            standard <application>pgbench</application> scenario, namely
            <structname>pgbench_accounts</structname>,
            <structname>pgbench_branches</structname>,
            <structname>pgbench_history</structname>, and
            <structname>pgbench_tellers</structname>.
-->
標準の<application>pgbench</application>シナリオで使われるテーブル、すなわち<structname>pgbench_accounts</structname>、<structname>pgbench_branches</structname>、<structname>pgbench_history</structname>および<structname>pgbench_tellers</structname>を作成します。
           </para>
          </listitem>
         </varlistentry>
<<<<<<< HEAD
         <varlistentry id="pgbench-option-init-steps-g">
=======
         <varlistentry>
<!--
>>>>>>> 94ef7168
          <term><literal>g</literal> or <literal>G</literal> (Generate data, client-side or server-side)</term>
-->
          <term><literal>g</literal>または<literal>G</literal> (Generate data, クライアント側、またはサーバ側)</term>
          <listitem>
           <para>
<!--
            Generate data and load it into the standard tables,
            replacing any data already present.
-->
データを生成し、既存データを置き換えて、標準の各テーブルに読み込みます。
           </para>
           <para>
<!--
            With <literal>g</literal> (client-side data generation),
            data is generated in <command>pgbench</command> client and then
            sent to the server. This uses the client/server bandwidth
            extensively through a <command>COPY</command>.
            <command>pgbench</command> uses the FREEZE option with version 14 or later
            of <productname>PostgreSQL</productname> to speed up
            subsequent <command>VACUUM</command>, unless partitions are enabled.
            Using <literal>g</literal> causes logging to print one message
            every 100,000 rows while generating data for the
            <structname>pgbench_accounts</structname> table.
-->
<literal>g</literal>(クライアント側データ生成)は、データは<command>pgbench</command>クライアントで生成されてからサーバに送られます。
これは<command>COPY</command>でクライアント/サーバの帯域を大きく使います。
<command>pgbench</command>は、バージョン14またはそれ以降の<productname>PostgreSQL</productname>を持つフリーズオプションを使用して、パーティションが有効になっていない限り、その後の<command>VACUUM</command>を高速化します。
<literal>g</literal>を使うと、<structname>pgbench_accounts</structname>テーブルのためにデータを生成する間、100,000行毎にメッセージを1つログ出力するようになります。
           </para>
           <para>
<!--
            With <literal>G</literal> (server-side data generation),
            only small queries are sent from the <command>pgbench</command>
            client and then data is actually generated in the server.
            No significant bandwidth is required for this variant, but
            the server will do more work.
            Using <literal>G</literal> causes logging not to print any progress
            message while generating data.
-->
<literal>G</literal>(サーバ側データ生成)では、小さな問い合わせだけが<command>pgbench</command>クライアントから送られ、データは実際にはサーバで生成されます。
こちらは帯域を著しく要求することはありませんが、サーバが、より多くの作業をすることになります。
<literal>G</literal>を使うと、データを生成する間は進捗メッセージをログ出力しなくなります。
           </para>
           <para>
<!--
            The default initialization behavior uses client-side data
            generation (equivalent to <literal>g</literal>).
-->
デフォルトの初期化動作は、クライアント側のデータ生成(<literal>g</literal>と同じ)を使います。
           </para>
          </listitem>
         </varlistentry>
         <varlistentry id="pgbench-option-init-steps-v">
          <term><literal>v</literal> (Vacuum)</term>
          <listitem>
           <para>
<!--
            Invoke <command>VACUUM</command> on the standard tables.
-->
標準の各テーブルに対して<command>VACUUM</command>を実行します。
           </para>
          </listitem>
         </varlistentry>
         <varlistentry id="pgbench-option-init-steps-p">
          <term><literal>p</literal> (create Primary keys)</term>
          <listitem>
           <para>
<!--
            Create primary key indexes on the standard tables.
-->
標準の各テーブルにプライマリキーインデックスを作成します。
           </para>
          </listitem>
         </varlistentry>
         <varlistentry id="pgbench-option-init-steps-f">
         <term><literal>f</literal> (create Foreign keys)</term>
          <listitem>
           <para>
<!--
            Create foreign key constraints between the standard tables.
            (Note that this step is not performed by default.)
-->
標準のテーブル間に外部キー制約を作成します。
（このステップはデフォルトでは実行されないことに注意してください）
           </para>
          </listitem>
         </varlistentry>
        </variablelist></para>
      </listitem>
     </varlistentry>

     <varlistentry id="pgbench-option-fillfactor">
      <term><option>-F</option> <replaceable>fillfactor</replaceable></term>
      <term><option>--fillfactor=</option><replaceable>fillfactor</replaceable></term>
      <listitem>
       <para>
<!--
        Create the <structname>pgbench_accounts</structname>,
        <structname>pgbench_tellers</structname> and
        <structname>pgbench_branches</structname> tables with the given fillfactor.
        Default is 100.
-->
指定したfillfactorで<structname>pgbench_accounts</structname>、<structname>pgbench_tellers</structname>、<structname>pgbench_branches</structname>テーブルを作成します。
デフォルトは100です。
       </para>
      </listitem>
     </varlistentry>

     <varlistentry id="pgbench-option-no-vacuum-init">
      <term><option>-n</option></term>
      <term><option>--no-vacuum</option></term>
      <listitem>
       <para>
<!--
        Perform no vacuuming during initialization.
        (This option suppresses the <literal>v</literal> initialization step,
        even if it was specified in <option>-I</option>.)
-->
初期化でバキュームを実行しません。
（このオプションは<option>-I</option>で指定されていたとしても初期化ステップ<literal>v</literal>を抑止します。）
       </para>
      </listitem>
     </varlistentry>

     <varlistentry id="pgbench-option-quiet">
      <term><option>-q</option></term>
      <term><option>--quiet</option></term>
      <listitem>
       <para>
<!--
        Switch logging to quiet mode, producing only one progress message per 5
        seconds. The default logging prints one message each 100,000 rows, which
        often outputs many lines per second (especially on good hardware).
-->
ログ処理を、5秒に１つの進行メッセージのみを生成する静寂モードに切り替えます。
デフォルトのログ処理では、100,000行毎にメッセージを１つ出力し、（特に優れたハードウェアでは）1秒当たりに多くのメッセージを出力します。
       </para>
       <para>
<!--
        This setting has no effect if <literal>G</literal> is specified
        in <option>-I</option>.
-->
<option>-I</option>の中で<literal>G</literal>が指定されていれば、この設定は影響しません。
       </para>
      </listitem>
     </varlistentry>

     <varlistentry id="pgbench-option-scale-init">
      <term><option>-s</option> <replaceable>scale_factor</replaceable></term>
      <term><option>--scale=</option><replaceable>scale_factor</replaceable></term>
      <listitem>
       <para>
<!--
        Multiply the number of rows generated by the scale factor.
        For example, <literal>-s 100</literal> will create 10,000,000 rows
        in the <structname>pgbench_accounts</structname> table. Default is 1.
        When the scale is 20,000 or larger, the columns used to
        hold account identifiers (<structfield>aid</structfield> columns)
        will switch to using larger integers (<type>bigint</type>),
        in order to be big enough to hold the range of account
        identifiers.
-->
この倍率で生成される行数を積算します。
例えば、<literal>-s 100</literal>は <structname>pgbench_accounts</structname>テーブルに10,000,000行を生成することを意味します。
デフォルトは1です。
この倍率が20000以上になると、アカウント識別子の範囲を保持できる程度に大きくなるように、アカウント識別子を保持するために使用される列（<structfield>aid</structfield>列）はより大きな整数（<type>bigint</type>）を使用するように切り替わります。
       </para>
      </listitem>
     </varlistentry>

     <varlistentry id="pgbench-option-foreign-keys">
      <term><option>--foreign-keys</option></term>
      <listitem>
       <para>
<!--
        Create foreign key constraints between the standard tables.
        (This option adds the <literal>f</literal> step to the initialization
        step sequence, if it is not already present.)
-->
標準テーブル間で外部キー制約を作成します。
（このオプションは初期化ステップの並びに、もし無かったなら<literal>f</literal>ステップを追加します。）
       </para>
      </listitem>
     </varlistentry>

     <varlistentry id="pgbench-option-index-tablespace">
      <term><option>--index-tablespace=<replaceable>index_tablespace</replaceable></option></term>
      <listitem>
       <para>
<!--
        Create indexes in the specified tablespace, rather than the default
        tablespace.
-->
デフォルトのテーブル空間ではなく、指定したテーブル空間の中にインデックスを作成します。
       </para>
      </listitem>
     </varlistentry>

     <varlistentry id="pgbench-option-partition-method">
      <term><option>--partition-method=<replaceable>NAME</replaceable></option></term>
      <listitem>
       <para>
<!--
        Create a partitioned <literal>pgbench_accounts</literal> table with
        <replaceable>NAME</replaceable> method.
        Expected values are <literal>range</literal> or <literal>hash</literal>.
        This option requires that <option>&#45;-partitions</option> is set to non-zero.
        If unspecified, default is <literal>range</literal>.
-->
<replaceable>NAME</replaceable>メソッドでパーティション化された<literal>pgbench_accounts</literal>テーブルを作成します。
期待される値は<literal>range</literal>または<literal>hash</literal>です。
このオプションは<option>--partitions</option>が0でない値に設定されていることを要求します。
指定されなければ、デフォルトは<literal>range</literal>です。
       </para>
      </listitem>
     </varlistentry>

     <varlistentry id="pgbench-option-partitions">
      <term><option>--partitions=<replaceable>NUM</replaceable></option></term>
      <listitem>
       <para>
<!--
        Create a partitioned <literal>pgbench_accounts</literal> table with
        <replaceable>NUM</replaceable> partitions of nearly equal size for
        the scaled number of accounts.
        Default is <literal>0</literal>, meaning no partitioning.
-->
アカウントの数に比例したほぼ等しい大きさの<replaceable>NUM</replaceable>個のパーティションにパーティション化された<literal>pgbench_accounts</literal>テーブルを作成します。
デフォルトは<literal>0</literal>で、パーティション化しないことを意味します。
       </para>
      </listitem>
     </varlistentry>

     <varlistentry id="pgbench-option-tablespace">
      <term><option>--tablespace=<replaceable>tablespace</replaceable></option></term>
      <listitem>
       <para>
<!--
        Create tables in the specified tablespace, rather than the default
        tablespace.
-->
デフォルトのテーブル空間ではなく、指定したテーブル空間の中にテーブルを作成します。
       </para>
      </listitem>
     </varlistentry>

     <varlistentry id="pgbench-option-unlogged-tables">
      <term><option>--unlogged-tables</option></term>
      <listitem>
       <para>
<!--
        Create all tables as unlogged tables, rather than permanent tables.
-->
永続テーブルではなくログを取らないテーブルとしてテーブルを作成します。
       </para>
      </listitem>
     </varlistentry>

    </variablelist>
   </para>

 </refsect2>

 <refsect2 id="pgbench-run-options">
<!--
  <title>Benchmarking Options</title>
-->
  <title>ベンチマーク用オプション</title>

   <para>
<!--
    <application>pgbench</application> accepts the following command-line
    benchmarking arguments:
-->
<application>pgbench</application>は以下のベンチマーク用コマンドライン引数を受け付けます。

    <variablelist>
     <varlistentry id="pgbench-option-builtin">
      <term><option>-b</option> <replaceable>scriptname[@weight]</replaceable></term>
      <term><option>--builtin</option>=<replaceable>scriptname[@weight]</replaceable></term>
      <listitem>
       <para>
<!--
        Add the specified built-in script to the list of scripts to be executed.
        Available built-in scripts are: <literal>tpcb-like</literal>,
        <literal>simple-update</literal> and <literal>select-only</literal>.
        Unambiguous prefixes of built-in names are accepted.
        With the special name <literal>list</literal>, show the list of built-in scripts
        and exit immediately.
-->
指定の組み込みスクリプトを実行するスクリプトのリストに追加します。
利用可能な組み込みのスクリプトは、<literal>tpcb-like</literal>、<literal>simple-update</literal>、<literal>select-only</literal>です。
組み込みの名前の曖昧な接頭辞も受け付けられます。
特別な名前<literal>list</literal>を使うと、組み込みスクリプトのリストを表示して、即座に終了します。
       </para>
       <para>
<!--
        Optionally, write an integer weight after <literal>@</literal> to
        adjust the probability of selecting this script versus other ones.
        The default weight is 1.
        See below for details.
-->
オプションで、<literal>@</literal>の後に整数のweight（重み）を書くことで、他のスクリプトと比較してそのスクリプトが選ばれる確率を調整することができます。
デフォルトの重みは1です。
詳細は以下を参照してください。
       </para>
      </listitem>
     </varlistentry>

     <varlistentry id="pgbench-option-client">
      <term><option>-c</option> <replaceable>clients</replaceable></term>
      <term><option>--client=</option><replaceable>clients</replaceable></term>
      <listitem>
       <para>
<!--
        Number of clients simulated, that is, number of concurrent database
        sessions.  Default is 1.
-->
模擬するクライアント数、つまり、同時に実行されるデータベースセッション数です。
デフォルトは1です。
       </para>
      </listitem>
     </varlistentry>

     <varlistentry id="pgbench-option-connect">
      <term><option>-C</option></term>
      <term><option>--connect</option></term>
      <listitem>
       <para>
<!--
        Establish a new connection for each transaction, rather than
        doing it just once per client session.
        This is useful to measure the connection overhead.
-->
各クライアントセッションが一度だけ接続を確立するのではなく、各トランザクションが新しい接続を確立します。
これは接続オーバーヘッドを測定する場合に有用です。
       </para>
      </listitem>
     </varlistentry>

     <varlistentry id="pgbench-option-debug">
      <term><option>-d</option></term>
      <term><option>--debug</option></term>
      <listitem>
       <para>
<!--
        Print debugging output.
-->
デバッグ用出力を表示します。
       </para>
      </listitem>
     </varlistentry>

     <varlistentry id="pgbench-option-define">
      <term><option>-D</option> <replaceable>varname</replaceable><literal>=</literal><replaceable>value</replaceable></term>
      <term><option>--define=</option><replaceable>varname</replaceable><literal>=</literal><replaceable>value</replaceable></term>
      <listitem>
       <para>
<!--
        Define a variable for use by a custom script (see below).
        Multiple <option>-D</option> options are allowed.
-->
独自スクリプト（後述）で使用される変数を定義します。
複数の<option>-D</option>オプションを使用することができます。
       </para>
      </listitem>
     </varlistentry>

     <varlistentry id="pgbench-option-file">
      <term><option>-f</option> <replaceable>filename[@weight]</replaceable></term>
      <term><option>--file=</option><replaceable>filename[@weight]</replaceable></term>
      <listitem>
       <para>
<!--
        Add a transaction script read from <replaceable>filename</replaceable>
        to the list of scripts to be executed.
-->
<replaceable>filename</replaceable>から読み取ったトランザクションスクリプトを実行されるスクリプトのリストに追加します。
       </para>
       <para>
<!--
        Optionally, write an integer weight after <literal>@</literal> to
        adjust the probability of selecting this script versus other ones.
        The default weight is 1.
        (To use a script file name that includes an <literal>@</literal>
        character, append a weight so that there is no ambiguity, for
        example <literal>filen@me@1</literal>.)
        See below for details.
-->
オプションで、<literal>@</literal>の後に整数のweight（重み）をつけることで、他のスクリプトと比較してそのスクリプトが選ばれる確率を調整することができます。
デフォルトの重みは1です。
（<literal>@</literal>文字を含むスクリプトファイル名を使用するには、 <literal>filen@me@1</literal> のように曖昧さがないように重みを付けます。）
詳細は以下を参照してください。
       </para>
      </listitem>
     </varlistentry>

     <varlistentry id="pgbench-option-jobs">
      <term><option>-j</option> <replaceable>threads</replaceable></term>
      <term><option>--jobs=</option><replaceable>threads</replaceable></term>
      <listitem>
       <para>
<!--
        Number of worker threads within <application>pgbench</application>.
        Using more than one thread can be helpful on multi-CPU machines.
        Clients are distributed as evenly as possible among available threads.
        Default is 1.
-->
<application>pgbench</application>内のワーカースレッド数です。
複数のスレッドを使用することはマルチCPUマシンで有用になります。
クライアントは利用可能なスレッドの間でできる限り均等に分散されます。
デフォルトは1です。
       </para>
      </listitem>
     </varlistentry>

     <varlistentry id="pgbench-option-log">
      <term><option>-l</option></term>
      <term><option>--log</option></term>
      <listitem>
       <para>
<!--
        Write information about each transaction to a log file.
        See below for details.
-->
各トランザクションに関する情報をログファイルに書き出します。
詳細は以下を参照してください。
       </para>
      </listitem>
     </varlistentry>

     <varlistentry id="pgbench-option-latency-limit">
      <term><option>-L</option> <replaceable>limit</replaceable></term>
      <term><option>--latency-limit=</option><replaceable>limit</replaceable></term>
      <listitem>
       <para>
<!--
        Transactions that last more than <replaceable>limit</replaceable> milliseconds
        are counted and reported separately, as <firstterm>late</firstterm>.
-->
<replaceable>limit</replaceable>ミリ秒以上続くトランザクションが計数され、別途<firstterm>遅いトランザクション</firstterm>として報告されます。
       </para>
       <para>
<!--
        When throttling is used (<option>&#45;-rate=...</option>), transactions that
        lag behind schedule by more than <replaceable>limit</replaceable> ms, and thus
        have no hope of meeting the latency limit, are not sent to the server
        at all. They are counted and reported separately as
        <firstterm>skipped</firstterm>.
-->
制限が使用されると(<option>--rate=...</option>)、<replaceable>limit</replaceable>ミリ秒以上遅延がスケジュールされたトランザクションは遅延制限を満たす可能性がないため、サーバに送信されることは決してありません。
これらのトランザクションは計数され、別途<firstterm>スキップされた</firstterm>として報告されます。
       </para>
       <para>
<!--
        When the <option>&#45;-max-tries</option> option is used, a transaction
        which fails due to a serialization anomaly or from a deadlock will not
        be retried if the total time of all its tries is greater than
        <replaceable>limit</replaceable> ms. To limit only the time of tries
        and not their number, use <literal>&#45;-max-tries=0</literal>. By
        default, the option <option>&#45;-max-tries</option> is set to 1 and
        transactions with serialization/deadlock errors are not retried. See
        <xref linkend="failures-and-retries"/> for more information about
        retrying such transactions.
-->
<option>--max-tries</option>オプションが使用されている場合、直列化異常またはデッドロックのために失敗したトランザクションは、すべての試行の合計時間が<replaceable>limit</replaceable>より大きい場合、再試行されません。
試行回数ではなく試行時間のみを制限するには、<literal>--max-tries=0</literal>を使用します。
デフォルトでは、<option>--max-tries</option>オプションは1に設定されており、直列化エラー／デッドロックエラーのあるトランザクションは再試行されません。
このようなトランザクションの再試行の詳細は<xref linkend="failures-and-retries"/>を参照してください。
       </para>
       </listitem>
     </varlistentry>

     <varlistentry id="pgbench-option-protocol">
      <term><option>-M</option> <replaceable>querymode</replaceable></term>
      <term><option>--protocol=</option><replaceable>querymode</replaceable></term>
      <listitem>
       <para>
<!--
        Protocol to use for submitting queries to the server:
-->
サーバへ問い合わせを送信するために使用するプロトコルです。
          <itemizedlist>
           <listitem>
<!--
            <para><literal>simple</literal>: use simple query protocol.</para>
-->
            <para><literal>simple</literal>: 簡易問い合わせプロトコルを使用します。</para>
           </listitem>
           <listitem>
<!--
            <para><literal>extended</literal>: use extended query protocol.</para>
-->
            <para><literal>extended</literal>: 拡張問い合わせプロトコルを使用します。</para>
           </listitem>
           <listitem>
<!--
            <para><literal>prepared</literal>: use extended query protocol with prepared statements.</para>
-->
            <para><literal>prepared</literal>: プリペアドステートメントを伴う拡張問い合わせプロトコルを使用します。</para>
           </listitem>
          </itemizedlist>

<!--
        In the <literal>prepared</literal> mode, <application>pgbench</application>
        reuses the parse analysis result starting from the second query
        iteration, so <application>pgbench</application> runs faster
        than in other modes.
-->
<literal>prepared</literal>モードでは、<application>pgbench</application>は問い合わせの2回目の繰り返しからは構文解析結果を再利用しますので、<application>pgbench</application>は他のモードよりも速く動作します。
       </para>
       <para>
<!--
        The default is simple query protocol.  (See <xref linkend="protocol"/>
        for more information.)
-->
デフォルトは簡易問い合わせプロトコルです。
（詳しい情報は<xref linkend="protocol"/>を参照してください）
       </para>
      </listitem>
     </varlistentry>

     <varlistentry id="pgbench-option-no-vacuum-run">
      <term><option>-n</option></term>
      <term><option>--no-vacuum</option></term>
      <listitem>
       <para>
<!--
        Perform no vacuuming before running the test.
        This option is <emphasis>necessary</emphasis>
        if you are running a custom test scenario that does not include
        the standard tables <structname>pgbench_accounts</structname>,
        <structname>pgbench_branches</structname>, <structname>pgbench_history</structname>, and
        <structname>pgbench_tellers</structname>.
-->
試験を実行する前にバキュームを行いません。
<structname>pgbench_accounts</structname>、<structname>pgbench_branches</structname>、<structname>pgbench_history</structname>、
<structname>pgbench_tellers</structname>標準テーブルを含まない独自試験シナリオを実行する場合、このオプションは<emphasis>必要</emphasis>です。
       </para>
      </listitem>
     </varlistentry>

     <varlistentry id="pgbench-option-skip-some-updates">
      <term><option>-N</option></term>
      <term><option>--skip-some-updates</option></term>
      <listitem>
       <para>
<!--
        Run built-in simple-update script.
        Shorthand for <option>-b simple-update</option>.
-->
組み込みのsimple-update（単純な更新）のスクリプトを実行します。
<option>-b simple-update</option>の短縮形です。
       </para>
      </listitem>
     </varlistentry>

     <varlistentry id="pgbench-option-progress">
      <term><option>-P</option> <replaceable>sec</replaceable></term>
      <term><option>--progress=</option><replaceable>sec</replaceable></term>
      <listitem>
       <para>
<!--
        Show progress report every <replaceable>sec</replaceable> seconds.  The report
        includes the time since the beginning of the run, the TPS since the
        last report, and the transaction latency average, standard deviation,
        and the number of failed transactions since the last report. Under
        throttling (<option>-R</option>), the latency is computed with respect
        to the transaction scheduled start time, not the actual transaction
        beginning time, thus it also includes the average schedule lag time.
        When <option>&#45;-max-tries</option> is used to enable transaction retries
        after serialization/deadlock errors, the report includes the number of
        retried transactions and the sum of all retries.
-->
<replaceable>sec</replaceable>秒毎の進捗レポートを表示します。
レポートには起動からの経過時間、前回レポート時からのTPS、前回レポート時からのトランザクションの平均待ち時間、標準偏差、最後のレポートからの失敗したトランザクションの数を含んでいます。
(<option>-R</option>)オプションによる制限下では、待ち時間はトランザクションの実開始時間ではなく、予定開始時間で算出されていますので、平均予定遅延時間が含まれています。
<option>--max-tries</option>を使用して直列化エラー／デッドロックエラー後のトランザクション再試行を有効にする場合、レポートには再試行されたトランザクションの数とすべての再試行の回数が含まれます。
       </para>
      </listitem>
     </varlistentry>

     <varlistentry id="pgbench-option-report-latencies">
      <term><option>-r</option></term>
      <term><option>--report-per-command</option></term>
      <listitem>
       <para>
<!--
        Report the following statistics for each command after the benchmark
        finishes: the average per-statement latency (execution time from the
        perspective of the client), the number of failures, and the number of
        retries after serialization or deadlock errors in this command.  The
        report displays retry statistics only if the
        <option>&#45;-max-tries</option> option is not equal to 1.
-->
ベンチマークの終了後、各コマンドについて、文ごとの平均待機時間(クライアントから見た実行時間)、失敗回数、およびこのコマンドの直列化エラーまたはデッドロックエラー後の再試行回数の統計をレポートします。
レポートに再試行統計が表示されるのは、<option>--max-tries</option>オプションが1以外の場合のみです。
       </para>
      </listitem>
     </varlistentry>

     <varlistentry id="pgbench-option-rate">
      <term><option>-R</option> <replaceable>rate</replaceable></term>
      <term><option>--rate=</option><replaceable>rate</replaceable></term>
      <listitem>
       <para>
<!--
        Execute transactions targeting the specified rate instead of running
        as fast as possible (the default).  The rate is given in transactions
        per second.  If the targeted rate is above the maximum possible rate,
        the rate limit won't impact the results.
-->
トランザクションを可能な限り高速（デフォルト）で実行するのではなく、指定された目標レートで実行します。
レートは1秒あたりのトランザクション数で与えられます。目標レートが実施可能な最大レートを越えている場合、レート制限は結果に影響を与えません。
       </para>
       <para>
<!--
        The rate is targeted by starting transactions along a
        Poisson-distributed schedule time line.  The expected start time
        schedule moves forward based on when the client first started, not
        when the previous transaction ended.  That approach means that when
        transactions go past their original scheduled end time, it is
        possible for later ones to catch up again.
-->
レートはトランザクションの開始予定タイムラインがポアソン分布に沿う事を目標としています。
期待される開始時刻の予定は、前トランザクションの終了時ではなくクライアントの初期起動時に基づいて動かします。
このアプローチはトランザクションがオリジナルの終了予定時刻を過ぎた場合でも、後でまた追い付けることを意味します。
       </para>
       <para>
<!--
        When throttling is active, the transaction latency reported at the
        end of the run is calculated from the scheduled start times, so it
        includes the time each transaction had to wait for the previous
        transaction to finish. The wait time is called the schedule lag time,
        and its average and maximum are also reported separately. The
        transaction latency with respect to the actual transaction start time,
        i.e., the time spent executing the transaction in the database, can be
        computed by subtracting the schedule lag time from the reported
        latency.
-->
制限がアクティブになると、実行終了時に報告されるトランザクション待ち時間は、予定開始時刻から計算されるので、
各トランザクションが前トランザクションの終了を待たねばならなかった時間を含んでいます。
この待ち時間はスケジュールラグタイムと呼ばれ、平均と最大値も別々に報告されます。
実トランザクション開始時刻についてのトランザクション待ち時間、つまりデータベース内でトランザクションの実行に要した時間は、報告された待ち時間からスケジュールラグタイムを減算することで算出することができます。
       </para>

       <para>
<!--
        If <option>&#45;-latency-limit</option> is used together with <option>&#45;-rate</option>,
        a transaction can lag behind so much that it is already over the
        latency limit when the previous transaction ends, because the latency
        is calculated from the scheduled start time. Such transactions are
        not sent to the server, but are skipped altogether and counted
        separately.
-->
<option>--latency-limit</option>が<option>--rate</option>と一緒に指定された場合、トランザクションは、先行するトランザクションが終了した際にすでに遅延制限を超えていて、非常に遅れてしまうことがあり得ます。
そのようなトランザクションはサーバに送信さることなくスキップされ、別途カウントされます。
       </para>

       <para>
<!--
        A high schedule lag time is an indication that the system cannot
        process transactions at the specified rate, with the chosen number of
        clients and threads. When the average transaction execution time is
        longer than the scheduled interval between each transaction, each
        successive transaction will fall further behind, and the schedule lag
        time will keep increasing the longer the test run is. When that
        happens, you will have to reduce the specified transaction rate.
-->
スケジュールラグタイムの高い値は、システムが選択されたクライアント数とスレッド数で、指定されたレートでトランザクションを処理できなかったことを示しています。
トランザクションの平均実行時間が各トランザクション間で予定されていた間隔より長い場合、各逐次トランザクションは更に遅くなり、
スケジュールラグタイムはテスト実行がより長く増加し続けます。
これが起こる場合、指定トランザクションレートを減らす必要があります。
       </para>
      </listitem>
     </varlistentry>

     <varlistentry id="pgbench-option-scale-run">
      <term><option>-s</option> <replaceable>scale_factor</replaceable></term>
      <term><option>--scale=</option><replaceable>scale_factor</replaceable></term>
      <listitem>
       <para>
<!--
        Report the specified scale factor in <application>pgbench</application>'s
        output.  With the built-in tests, this is not necessary; the
        correct scale factor will be detected by counting the number of
        rows in the <structname>pgbench_branches</structname> table.
        However, when testing only custom benchmarks (<option>-f</option> option),
        the scale factor will be reported as 1 unless this option is used.
-->
<application>pgbench</application>の出力で指定した倍率をレポートします。
これは組み込みの試験では必要ありません。
正確な倍率が<structname>pgbench_branches</structname>テーブルの行数を数えることで検出されます。
しかし、独自ベンチマーク（<option>-f</option>オプション）のみを試験している場合、このオプションを使用しない限り、倍率は1として報告されます。
       </para>
      </listitem>
     </varlistentry>

     <varlistentry id="pgbench-option-select-only">
      <term><option>-S</option></term>
      <term><option>--select-only</option></term>
      <listitem>
       <para>
<!--
        Run built-in select-only script.
        Shorthand for <option>-b select-only</option>.
-->
組み込みのselect-only（SELECTのみ）のスクリプトを実行します。
<option>-b select-only</option>の短縮形です。
       </para>
      </listitem>
     </varlistentry>

     <varlistentry id="pgbench-option-transactions">
      <term><option>-t</option> <replaceable>transactions</replaceable></term>
      <term><option>--transactions=</option><replaceable>transactions</replaceable></term>
      <listitem>
       <para>
<!--
        Number of transactions each client runs.  Default is 10.
-->
各クライアントが実行するトランザクション数です。
デフォルトは10です。
       </para>
      </listitem>
     </varlistentry>

     <varlistentry id="pgbench-option-time">
      <term><option>-T</option> <replaceable>seconds</replaceable></term>
      <term><option>--time=</option><replaceable>seconds</replaceable></term>
      <listitem>
       <para>
<!--
        Run the test for this many seconds, rather than a fixed number of
        transactions per client. <option>-t</option> and
        <option>-T</option> are mutually exclusive.
-->
クライアントあたりのトランザクション数を固定で指定するよりも長くテストを実行したい場合、ここに指定した秒数でテストを実行します。
<option>-t</option>と<option>-T</option>は互いに排他的です。
       </para>
      </listitem>
     </varlistentry>

     <varlistentry id="pgbench-option-vacuum-all">
      <term><option>-v</option></term>
      <term><option>--vacuum-all</option></term>
      <listitem>
       <para>
<!--
        Vacuum all four standard tables before running the test.
        With neither <option>-n</option> nor <option>-v</option>, <application>pgbench</application> will vacuum the
        <structname>pgbench_tellers</structname> and <structname>pgbench_branches</structname>
        tables, and will truncate <structname>pgbench_history</structname>.
-->
試験前に4つの標準テーブルすべてをバキュームします。
<option>-n</option>も<option>-v</option>もなければ、<application>pgbench</application>は<structname>pgbench_tellers</structname>と<structname>pgbench_branches</structname>テーブルをバキュームし、<structname>pgbench_history</structname>内のデータをすべて消去します。
       </para>
      </listitem>
     </varlistentry>

     <varlistentry id="pgbench-option-aggregate-interval">
      <term><option>--aggregate-interval=<replaceable>seconds</replaceable></option></term>
      <listitem>
       <para>
<!--
        Length of aggregation interval (in seconds).  May be used only
        with <option>-l</option> option.  With this option, the log contains
        per-interval summary data, as described below.
-->
集約間隔の長さ（秒単位）です。
これは<option>-l</option>と一緒でのみ使用できます。
このオプションを付けると、ログには以下で説明するような指定間隔単位の要約が含まれます。
       </para>
      </listitem>
     </varlistentry>

     <varlistentry id="pgbench-option-failures-detailed">
      <term><option>--failures-detailed</option></term>
      <listitem>
       <para>
<!--
        Report failures in per-transaction and aggregation logs, as well as in
        the main and per-script reports, grouped by the following types:
-->
トランザクションごとおよび集約ログ、メインレポートおよびスクリプトごとのレポートで、次のタイプにグループ化された失敗をレポートします。
        <itemizedlist>
         <listitem>
<!--
          <para>serialization failures;</para>
-->
          <para>直列化失敗</para>
         </listitem>
         <listitem>
<!--
          <para>deadlock failures;</para>
-->
          <para>デッドロック障害</para>
         </listitem>
        </itemizedlist>
<!--
        See <xref linkend="failures-and-retries"/> for more information.
-->
詳細については、<xref linkend="failures-and-retries"/>を参照してください。
       </para>
      </listitem>
     </varlistentry>

     <varlistentry id="pgbench-option-log-prefix">
      <term><option>--log-prefix=<replaceable>prefix</replaceable></option></term>
      <listitem>
       <para>
<!--
        Set the filename prefix for the log files created by
        <option>&#45;-log</option>.  The default is <literal>pgbench_log</literal>.
-->
<option>--log</option>により作成されるログファイルのファイル名の先頭につける文字列を設定します。
デフォルトは<literal>pgbench_log</literal>です。
       </para>
      </listitem>
     </varlistentry>

     <varlistentry id="pgbench-option-max-tries">
      <term><option>--max-tries=<replaceable>number_of_tries</replaceable></option></term>
      <listitem>
       <para>
<!--
        Enable retries for transactions with serialization/deadlock errors and
        set the maximum number of these tries. This option can be combined with
        the <option>&#45;-latency-limit</option> option which limits the total time
        of all transaction tries; moreover, you cannot use an unlimited number
        of tries (<literal>&#45;-max-tries=0</literal>) without
        <option>&#45;-latency-limit</option> or <option>&#45;-time</option>.
        The default value is 1 and transactions with serialization/deadlock
        errors are not retried. See <xref linkend="failures-and-retries"/>
        for more information about retrying such transactions.
-->
直列化エラー／デッドロックエラーのあるトランザクションの再試行を有効にし、これらの試行の最大数を設定します。
このオプションは、すべてのトランザクション試行の合計時間を制限する<option>--latency-limit</option>オプションと組み合せることができます。
また、<option>--latency-limit</option>または<option>--time</option>を指定せずに試行回数を無制限に使用することはできません(<literal>--max-tries=0</literal>)。
デフォルト値は1で、直列化エラー／デッドロックエラーのあるトランザクションは再試行されません。
このようなトランザクションの再試行の詳細は、<xref linkend="failures-and-retries"/>を参照してください。
       </para>
      </listitem>
     </varlistentry>

     <varlistentry id="pgbench-option-progress-timestamp">
      <term><option>--progress-timestamp</option></term>
      <listitem>
       <para>
<!--
        When showing progress (option <option>-P</option>), use a timestamp
        (Unix epoch) instead of the number of seconds since the
        beginning of the run.  The unit is in seconds, with millisecond
        precision after the dot.
        This helps compare logs generated by various tools.
-->
進捗を表示（<option>-P</option>オプション）しているとき、実行開始以後の経過秒数の代わりにタイムスタンプ（Unixエポック時刻）を使用します。
単位は秒で、ドットの後にミリ秒の精度が付きます。
これは様々なツールで生成されたログを比較するのに役立つでしょう。
       </para>
      </listitem>
     </varlistentry>

     <varlistentry id="pgbench-option-random-seed">
      <term><option>--random-seed=</option><replaceable>seed</replaceable></term>
      <listitem>
       <para>
<!--
        Set random generator seed.  Seeds the system random number generator,
        which then produces a sequence of initial generator states, one for
        each thread.
        Values for <replaceable>seed</replaceable> may be:
        <literal>time</literal> (the default, the seed is based on the current time),
        <literal>rand</literal> (use a strong random source, failing if none
        is available), or an unsigned decimal integer value.
        The random generator is invoked explicitly from a pgbench script
        (<literal>random...</literal> functions) or implicitly (for instance option
        <option>&#45;-rate</option> uses it to schedule transactions).
        When explicitly set, the value used for seeding is shown on the terminal.
        Any value allowed for <replaceable>seed</replaceable> may also be
        provided through the environment variable
        <literal>PGBENCH_RANDOM_SEED</literal>.
        To ensure that the provided seed impacts all possible uses, put this option
        first or use the environment variable.
-->
ランダムジェネレータのシードを設定します。
各スレッド毎の初期ジェネレータ状態から一連の値を生成する、システム乱数ジェネレータの種となります。
<replaceable>seed</replaceable>の値は以下が可能です。
<literal>time</literal>（デフォルト、現在時刻に基づくシード）、<literal>rand</literal>（強いランダムソースを使用、使用できなければ失敗します）、あるいは符号無し整数値です。
ランダムジェネレータはpgbenchスクリプト（<literal>random...</literal>関数）から明示的に、あるいは暗黙に（例えばオプション<option>--rate</option>がトランザクションのスケジュールに使用します）、実行されます。
明示的に設定した場合、シードに使われる値はターミナルにあらわれます。
<replaceable>seed</replaceable>に与えることのできる値は何であれ、環境変数<literal>PGBENCH_RANDOM_SEED</literal>を通して付与しても良いです。
設定したシードがありうる全ての実行に影響を及ぼすようにするためには、本オプションを最初に置くか、環境変数を使ってください。
      </para>
      <para>
<!--
        Setting the seed explicitly allows to reproduce a <command>pgbench</command>
        run exactly, as far as random numbers are concerned.
        As the random state is managed per thread, this means the exact same
        <command>pgbench</command> run for an identical invocation if there is one
        client per thread and there are no external or data dependencies.
        From a statistical viewpoint reproducing runs exactly is a bad idea because
        it can hide the performance variability or improve performance unduly,
        e.g., by hitting the same pages as a previous run.
        However, it may also be of great help for debugging, for instance
        re-running a tricky case which leads to an error.
        Use wisely.
-->
明示的にシードを設定することは、乱数に関しては、正確に<command>pgbench</command>実行を再現することを可能にします。
ランダム状態はスレッド毎に制御されているので、スレッド毎に一つのクライアントであり、外的な依存やデータ依存が無い場合、同一の起動に対して正確に同じ<command>pgbench</command>実行することを意味します。
統計的観点からは、性能のばらつきを隠したり、例えば前回実行と同じページにヒットすることで不当に性能改善するので、正確な再現実行は悪い考えです。
しかしながら、例えばエラーを起こすトリッキーなケースを再実行するなど、デバッグには大きな助けとなるでしょう。
賢く使ってください。
       </para>
      </listitem>
     </varlistentry>

     <varlistentry id="pgbench-option-sampling-rate">
      <term><option>--sampling-rate=<replaceable>rate</replaceable></option></term>
      <listitem>
       <para>
<!--
        Sampling rate, used when writing data into the log, to reduce the
        amount of log generated. If this option is given, only the specified
        fraction of transactions are logged. 1.0 means all transactions will
        be logged, 0.05 means only 5% of the transactions will be logged.
-->
データをログに書き出す際に使用される、生成されるログの量を減少するためのサンプリング割合です。
このオプションが指定された場合、指定された割合のトランザクションがログに残ります。
1.0はすべてのトランザクションが、0.05はトランザクションの5%のみがログに残ることを意味します。
       </para>
       <para>
<!--
        Remember to take the sampling rate into account when processing the
        log file. For example, when computing TPS values, you need to multiply
        the numbers accordingly (e.g., with 0.01 sample rate, you'll only get
        1/100 of the actual TPS).
-->
ログファイルを処理する際にはこのサンプリング割合を考慮することを忘れないでください。
例えば、TPS値を計算する際には、比例した数を掛け合わせなければなりません（例：サンプリング割合が0.01の場合実際のTPSの1/100を得るだけです。）
       </para>
      </listitem>
     </varlistentry>

     <varlistentry id="pgbench-option-show-script">
      <term><option>--show-script=</option><replaceable>scriptname</replaceable></term>
      <listitem>
       <para>
<!--
        Show the actual code of builtin script <replaceable>scriptname</replaceable>
        on stderr, and exit immediately.
-->
組み込みスクリプト<replaceable>scriptname</replaceable>の実際のコードを標準エラーに出力し、即座に終了します。
       </para>
      </listitem>
     </varlistentry>

     <varlistentry id="pgbench-option-verbose-errors">
      <term><option>--verbose-errors</option></term>
      <listitem>
       <para>
<!--
        Print messages about all errors and failures (errors without retrying)
        including which limit for retries was exceeded and how far it was
        exceeded for the serialization/deadlock failures. (Note that in this
        case the output can be significantly increased.).
        See <xref linkend="failures-and-retries"/> for more information.
-->
すべてのエラーと失敗（再試行しないエラー）に関するメッセージを表示します。
これには、どの再試行制限を超えたか、および直列化／デッドロックの失敗でどの程度超えたかが含まれます（この場合、出力が大幅に増加することに注意してください）。
詳細は<xref linkend="failures-and-retries"/>を参照してください。
       </para>
      </listitem>
     </varlistentry>

    </variablelist>
   </para>

 </refsect2>

 <refsect2 id="pgbench-common-options">
<!--
  <title>Common Options</title>
-->
  <title>共通オプション</title>

   <para>
<!--
    <application>pgbench</application> also accepts the following common command-line
    arguments for connection parameters:
-->
<application>pgbench</application>は接続パラメータとして以下の共通コマンドライン引数も受け付けます。

    <variablelist>

     <varlistentry id="pgbench-option-host">
      <term><option>-h</option> <replaceable>hostname</replaceable></term>
      <term><option>--host=</option><replaceable>hostname</replaceable></term>
      <listitem>
       <para>
<!--
        The database server's host name
-->
      データベースサーバのホスト名
       </para>
      </listitem>
     </varlistentry>

     <varlistentry id="pgbench-option-port">
      <term><option>-p</option> <replaceable>port</replaceable></term>
      <term><option>--port=</option><replaceable>port</replaceable></term>
      <listitem>
       <para>
<!--
        The database server's port number
-->
データベースサーバのポート番号
       </para>
      </listitem>
     </varlistentry>

     <varlistentry id="pgbench-option-username">
      <term><option>-U</option> <replaceable>login</replaceable></term>
      <term><option>--username=</option><replaceable>login</replaceable></term>
      <listitem>
       <para>
<!--
        The user name to connect as
-->
接続ユーザ名
       </para>
      </listitem>
     </varlistentry>

     <varlistentry id="pgbench-option-version">
      <term><option>-V</option></term>
      <term><option>--version</option></term>
      <listitem>
       <para>
<!--
        Print the <application>pgbench</application> version and exit.
-->
<application>pgbench</application>のバージョンを表示し、終了します。
       </para>
      </listitem>
     </varlistentry>

     <varlistentry id="pgbench-option-help">
      <term><option>-?</option></term>
      <term><option>--help</option></term>
      <listitem>
       <para>
<!--
        Show help about <application>pgbench</application> command line
        arguments, and exit.
-->
<application>pgbench</application>のコマンドライン引数の説明を表示し、終了します。
       </para>
      </listitem>
     </varlistentry>
    </variablelist>
   </para>

 </refsect2>
 </refsect1>

 <refsect1>
<!--
  <title>Exit Status</title>
-->
  <title>終了ステータス</title>

  <para>
<!--
   A successful run will exit with status 0.  Exit status 1 indicates static
   problems such as invalid command-line options or internal errors which
   are supposed to never occur.  Early errors that occur when starting
   benchmark such as initial connection failures also exit with status 1.
   Errors during the run such as database errors or problems in the script
   will result in exit status 2. In the latter case,
   <application>pgbench</application> will print partial results.
-->
実行に成功すればステータス0で終了します。
終了ステータス1は、無効なコマンドラインオプションや発生しないと思われる内部エラーなどの静的の問題を示します。
最初のコネクションの失敗など、ベンチマークの起動時に発生する初期エラーも、終了ステータス1になります。
データベースエラーやスクリプトでの問題などの実行中のエラーは終了ステータス2になります。
後者の場合、<application>pgbench</application>は部分的な結果を表示します。
  </para>
 </refsect1>

 <refsect1>
<!--
  <title>Environment</title>
-->
  <title>環境</title>

  <variablelist>
   <varlistentry id="pgbench-environment-pgdatabase">
    <term><envar>PGDATABASE</envar></term>
    <term><envar>PGHOST</envar></term>
    <term><envar>PGPORT</envar></term>
    <term><envar>PGUSER</envar></term>

    <listitem>
     <para>
<!--
      Default connection parameters.
-->
デフォルトの接続パラメータです。
     </para>
    </listitem>
   </varlistentry>
  </variablelist>

  <para>
<!--
   This utility, like most other <productname>PostgreSQL</productname> utilities,
   uses the environment variables supported by <application>libpq</application>
   (see <xref linkend="libpq-envars"/>).
-->
このユーティリティは、他のほとんどの<productname>PostgreSQL</productname>ユーティリティと同様、<application>libpq</application>でサポートされる環境変数を使用します（<xref linkend="libpq-envars"/>を参照してください）。
  </para>

  <para>
<!--
   The environment variable <envar>PG_COLOR</envar> specifies whether to use
   color in diagnostic messages. Possible values are
   <literal>always</literal>, <literal>auto</literal> and
   <literal>never</literal>.
-->
環境変数<envar>PG_COLOR</envar>は診断メッセージで色を使うかどうかを指定します。
可能な値は<literal>always</literal>、<literal>auto</literal>、<literal>never</literal>です。
  </para>
 </refsect1>

 <refsect1>
<!--
  <title>Notes</title>
-->
  <title>注釈</title>

<!--
 <refsect2 id="transactions-and-scripts" xreflabel="What Is the &quot;Transaction&quot; Actually Performed in pgbench?">
  <title>What Is the <quote>Transaction</quote> Actually Performed in <application>pgbench</application>?</title>
-->
 <refsect2 id="transactions-and-scripts" xreflabel="pgbenchで実際に実行される&quot;トランザクション&quot;は何か?">
  <title><application>pgbench</application>で実際に実行される<quote>トランザクション</quote>は何か?</title>

  <para>
<!--
   <application>pgbench</application> executes test scripts chosen randomly
   from a specified list.
   The scripts may include built-in scripts specified with <option>-b</option>
   and user-provided scripts specified with <option>-f</option>.
   Each script may be given a relative weight specified after an
   <literal>@</literal> so as to change its selection probability.
   The default weight is <literal>1</literal>.
   Scripts with a weight of <literal>0</literal> are ignored.
-->
<application>pgbench</application>は指定したリストからランダムに選択したテストスクリプトを実行します。
これには<option>-b</option>の組み込みスクリプトと<option>-f</option>のユーザ定義カスタムスクリプトが含まれることがあります。
各スクリプトには<literal>@</literal>の後に指定される相対的な重みを与えることができ、それが選ばれる確率を変更することができます。
デフォルトの重みは<literal>1</literal>です。
重みが<literal>0</literal>のスクリプトは無視されます。
 </para>

  <para>
<!--
   The default built-in transaction script (also invoked with <option>-b tpcb-like</option>)
   issues seven commands per transaction over randomly chosen <literal>aid</literal>,
   <literal>tid</literal>, <literal>bid</literal> and <literal>delta</literal>.
   The scenario is inspired by the TPC-B benchmark, but is not actually TPC-B,
   hence the name.
-->
デフォルトの組み込みトランザクションスクリプト（<option>-b tpcb-like</option>とすることでも実行されます）は、<literal>aid</literal>、<literal>tid</literal>、<literal>bid</literal>、<literal>delta</literal>からランダムに選択され、トランザクション毎に7つのコマンドを発行します。
このシナリオはTPC-Bベンチマークに示唆を受けたものですが、実際にはTPC-Bではないので、この名前になっています。
  </para>

  <orderedlist>
   <listitem><para><literal>BEGIN;</literal></para></listitem>
   <listitem><para><literal>UPDATE pgbench_accounts SET abalance = abalance + :delta WHERE aid = :aid;</literal></para></listitem>
   <listitem><para><literal>SELECT abalance FROM pgbench_accounts WHERE aid = :aid;</literal></para></listitem>
   <listitem><para><literal>UPDATE pgbench_tellers SET tbalance = tbalance + :delta WHERE tid = :tid;</literal></para></listitem>
   <listitem><para><literal>UPDATE pgbench_branches SET bbalance = bbalance + :delta WHERE bid = :bid;</literal></para></listitem>
   <listitem><para><literal>INSERT INTO pgbench_history (tid, bid, aid, delta, mtime) VALUES (:tid, :bid, :aid, :delta, CURRENT_TIMESTAMP);</literal></para></listitem>
   <listitem><para><literal>END;</literal></para></listitem>
  </orderedlist>

  <para>
<!--
   If you select the <literal>simple-update</literal> built-in (also <option>-N</option>),
   steps 4 and 5 aren't included in the transaction.
   This will avoid update contention on these tables, but
   it makes the test case even less like TPC-B.
-->
<literal>simple-update</literal>の組み込みを選択した（あるいは<option>-N</option>を指定した）場合、第4ステップと第5ステップはトランザクションに含まれません。
これにより、これらのテーブルに対する更新の競合を避けられますが、テストケースはさらにTPC-Bらしくなくなります。
  </para>

  <para>
<!--
   If you select the <literal>select-only</literal> built-in (also <option>-S</option>),
   only the <command>SELECT</command> is issued.
-->
<literal>select-only</literal>の組み込みを選択した（あるいは<option>-S</option>を指定した）場合、<command>SELECT</command>のみが発行されます。
  </para>
 </refsect2>

 <refsect2>
<!--
  <title>Custom Scripts</title>
-->
  <title>独自スクリプト</title>

  <para>
<!--
   <application>pgbench</application> has support for running custom
   benchmark scenarios by replacing the default transaction script
   (described above) with a transaction script read from a file
   (<option>-f</option> option).  In this case a <quote>transaction</quote>
   counts as one execution of a script file.
-->
<application>pgbench</application>は、ファイルから読み込んだトランザクションスクリプト（<option>-f</option>オプション）でデフォルトのトランザクションスクリプト（上述）を置き換えて独自のベンチマークシナリオを実行する機能をサポートします。
この場合、<quote>トランザクション</quote>はスクリプトファイルの1回の実行として数えられます。
  </para>

  <para>
<!--
   A script file contains one or more SQL commands terminated by
   semicolons.  Empty lines and lines beginning with
   <literal>&#45;-</literal> are ignored.  Script files can also contain
   <quote>meta commands</quote>, which are interpreted by <application>pgbench</application>
   itself, as described below.
-->
スクリプトファイルにはセミコロンで終了するSQLコマンドが1つ以上含まれます。
空行および<literal>--</literal>から始まる行は無視されます。
スクリプトファイルの行には、<application>pgbench</application>自身が解釈する<quote>メタコマンド</quote>（後述）も記述することができます。
  </para>

  <note>
   <para>
<!--
    Before <productname>PostgreSQL</productname> 9.6, SQL commands in script files
    were terminated by newlines, and so they could not be continued across
    lines.  Now a semicolon is <emphasis>required</emphasis> to separate consecutive
    SQL commands (though an SQL command does not need one if it is followed
    by a meta command).  If you need to create a script file that works with
    both old and new versions of <application>pgbench</application>, be sure to write
    each SQL command on a single line ending with a semicolon.
-->
<productname>PostgreSQL</productname>の9.6より前では、スクリプトファイル内のSQLコマンドは改行で終了しており、そのため行をまたがって継続することができませんでした。
これからは連続するSQLコマンドを区切るためにセミコロンが<emphasis>必要</emphasis>です（ただし、SQLコマンドの後にメタコマンドが続く場合は、セミコロンは必要ありません）。
<application>pgbench</application>の古いバージョンと新しいバージョンの両方で動作するスクリプトを作る必要があるなら、各SQLコマンドを1行で書き、終わりにセミコロンを付けるようにしてください。
   </para>
   <para>
<!--
    It is assumed that pgbench scripts do not contain incomplete blocks of SQL
    transactions. If at runtime the client reaches the end of the script without
    completing the last transaction block, it will be aborted.
-->
pgbenchスクリプトにはSQLトランザクションの不完全なブロックが含まれていないと想定されています。
実行時にクライアントが最後のトランザクションブロックを完了せずにスクリプトの最後に到達した場合、クライアントは中断されます。
   </para>
  </note>

  <para>
<!--
   There is a simple variable-substitution facility for script files.
   Variable names must consist of letters (including non-Latin letters),
   digits, and underscores, with the first character not being a digit.
   Variables can be set by the command-line <option>-D</option> option,
   explained above, or by the meta commands explained below.
   In addition to any variables preset by <option>-D</option> command-line options,
   there are a few variables that are preset automatically, listed in
   <xref linkend="pgbench-automatic-variables"/>. A value specified for these
   variables using <option>-D</option> takes precedence over the automatic presets.
   Once set, a variable's
   value can be inserted into an SQL command by writing
   <literal>:</literal><replaceable>variablename</replaceable>.  When running more than
   one client session, each session has its own set of variables.
   <application>pgbench</application> supports up to 255 variable uses in one
   statement.
-->
スクリプトファイル向けの簡単な変数置換機能があります。
変数名は最初の文字が数字以外で文字（非ラテン文字を含む）、数字およびアンダースコアで構成されていなければなりません。
上で説明したように変数を<option>-D</option>コマンドラインオプションで設定することができます。
また、後で説明するようにメタコマンドで設定することもできます。
<option>-D</option>コマンドラインオプションで設定された変数の他に、<xref linkend="pgbench-automatic-variables"/>に記載されているように、自動的に設定される変数がいくつかあります。
<option>-D</option> を使ってこれらの変数に設定された値は、自動設定の値より優先されます。
一度設定すると、変数の値は、<literal>:</literal><replaceable>variablename</replaceable>と書かれてSQLコマンドに挿入されます。
1つ以上のクライアントセッションが実行される場合、セッション毎に独自の変数群を持ちます。
<application>pgbench</application>は1つの文内で255個までの変数の利用をサポートします。
  </para>

   <table id="pgbench-automatic-variables">
    <title>pgbench Automatic Variables</title>
    <tgroup cols="2">
     <colspec colname="col1" colwidth="1*"/>
     <colspec colname="col2" colwidth="2*"/>
     <thead>
      <row>
<!--
       <entry>Variable</entry>
       <entry>Description</entry>
-->
       <entry>変数</entry>
       <entry>説明</entry>
      </row>
     </thead>

     <tbody>
      <row>
       <entry> <literal>client_id</literal> </entry>
<!--
       <entry>unique number identifying the client session (starts from zero)</entry>
-->
       <entry>クライアントセッションを識別する一意の数値（ゼロから始まる）</entry>
      </row>

      <row>
       <entry> <literal>default_seed</literal> </entry>
<!--
       <entry>seed used in hash and pseudorandom permutation functions by default</entry>
-->
       <entry>デフォルトでハッシュ関数や疑似ランダム置換関数で使われるシード</entry>
      </row>

      <row>
       <entry> <literal>random_seed</literal> </entry>
<!--
       <entry>random generator seed (unless overwritten with <option>-D</option>)</entry>
-->
       <entry>ランダムジェネレータのシード（<option>-D</option>で上書きされていないなら）</entry>
      </row>

      <row>
       <entry> <literal>scale</literal> </entry>
<!--
       <entry>current scale factor</entry>
-->
       <entry>現在の倍率</entry>
      </row>
     </tbody>
    </tgroup>
   </table>

  <para>
<!--
   Script file meta commands begin with a backslash (<literal>\</literal>) and
   normally extend to the end of the line, although they can be continued
   to additional lines by writing backslash-return.
   Arguments to a meta command are separated by white space.
   These meta commands are supported:
-->
スクリプトファイルのメタコマンドはバックスラッシュ（<literal>\</literal>）から始まり、通常は行末まで続きますが、バックスラッシュと改行を書くことで、追加の行に続けることができます。
メタコマンドへの引数は空白文字で区切られます。
以下のメタコマンドがサポートされています。
  </para>

  <variablelist>
   <varlistentry id="pgbench-metacommand-gset">
    <term>
     <literal>\gset [<replaceable>prefix</replaceable>]</literal>
     <literal>\aset [<replaceable>prefix</replaceable>]</literal>
    </term>

    <listitem>
     <para>
<!--
      These commands may be used to end SQL queries, taking the place of the
      terminating semicolon (<literal>;</literal>).
-->
このコマンドは、終了を意味するセミコロン(<literal>;</literal>)の置き換えで、SQL問い合わせを終えるために使われます。
     </para>

     <para>
<!--
      When the <literal>\gset</literal> command is used, the preceding SQL query is
      expected to return one row, the columns of which are stored into variables
      named after column names, and prefixed with <replaceable>prefix</replaceable>
      if provided.
-->
<literal>\gset</literal>コマンドが使われると、それまでのSQL問い合わせは1行を返すものと期待され、その行の列は列名にちなんだ名前の変数に格納されます。<replaceable>prefix</replaceable>が指定されていれば、変数名の前に付きます。
     </para>

     <para>
<!--
      When the <literal>\aset</literal> command is used, all combined SQL queries
      (separated by <literal>\;</literal>) have their columns stored into variables
      named after column names, and prefixed with <replaceable>prefix</replaceable>
      if provided. If a query returns no row, no assignment is made and the variable
      can be tested for existence to detect this. If a query returns more than one
      row, the last value is kept.
-->
<literal>\aset</literal>コマンドが使われると、(<literal>\;</literal>で分けられた)すべての結合したSQL問い合わせは、その列が列名にちなんだ名前の変数に格納されます。<replaceable>prefix</replaceable>が指定されていれば、変数名の前に付きます。
問い合わせが行を返さなければ、割り当ては行なわれませんので、これを検出するために変数の存在をテストできます。
問い合わせが2行以上返した場合、最後の値が保持されます。
     </para>

     <para>
<!--
      <literal>\gset</literal> and <literal>\aset</literal> cannot be used in
      pipeline mode, since the query results are not yet available by the time
      the commands would need them.
-->
<literal>\gset</literal>と<literal>\aset</literal>はパイプラインモードでは使用できません。
これは、コマンドで必要になるまでに問い合わせの結果がまだ利用できないためです。
     </para>

     <para>
<!--
      The following example puts the final account balance from the first query
      into variable <replaceable>abalance</replaceable>, and fills variables
      <replaceable>p_two</replaceable> and <replaceable>p_three</replaceable>
      with integers from the third query.
      The result of the second query is discarded.
      The result of the two last combined queries are stored in variables
      <replaceable>four</replaceable> and <replaceable>five</replaceable>.
-->
以下の例は、最初の問い合わせからの最終的な口座残高を変数<replaceable>abalance</replaceable>に入れ、変数<replaceable>p_two</replaceable>と<replaceable>p_three</replaceable>を3番目の問い合わせからの整数で埋めます。
2番目の問い合わせの結果は捨てられます。
最後の2つの結合した問い合わせの結果は、変数<replaceable>four</replaceable>と<replaceable>five</replaceable>に格納されます。
<programlisting>
UPDATE pgbench_accounts
  SET abalance = abalance + :delta
  WHERE aid = :aid
  RETURNING abalance \gset
<!--
&#45;- compound of two queries
-->
-- 2つの問い合わせの組み合わせ
SELECT 1 \;
SELECT 2 AS two, 3 AS three \gset p_
SELECT 4 AS four \; SELECT 5 AS five \aset
</programlisting></para>
    </listitem>
   </varlistentry>

   <varlistentry id="pgbench-metacommand-if-else">
    <term><literal>\if</literal> <replaceable class="parameter">expression</replaceable></term>
    <term><literal>\elif</literal> <replaceable class="parameter">expression</replaceable></term>
    <term><literal>\else</literal></term>
    <term><literal>\endif</literal></term>
    <listitem>
     <para>
<!--
      This group of commands implements nestable conditional blocks,
      similarly to <literal>psql</literal>'s <xref linkend="psql-metacommand-if"/>.
      Conditional expressions are identical to those with <literal>\set</literal>,
      with non-zero values interpreted as true.
-->
このコマンド群は<literal>psql</literal>の<xref linkend="psql-metacommand-if"/>と似た、入れ子にできる条件ブロックを実現します。
条件式は<literal>\set</literal>と同じで、非ゼロ値は真と解釈されます。
     </para>
    </listitem>
   </varlistentry>

   <varlistentry id="pgbench-metacommand-set">
    <term>
     <literal>\set <replaceable>varname</replaceable> <replaceable>expression</replaceable></literal>
    </term>

    <listitem>
     <para>
<!--
      Sets variable <replaceable>varname</replaceable> to a value calculated
      from <replaceable>expression</replaceable>.
      The expression may contain the <literal>NULL</literal> constant,
      Boolean constants <literal>TRUE</literal> and <literal>FALSE</literal>,
      integer constants such as <literal>5432</literal>,
      double constants such as <literal>3.14159</literal>,
      references to variables <literal>:</literal><replaceable>variablename</replaceable>,
      <link linkend="pgbench-builtin-operators">operators</link>
      with their usual SQL precedence and associativity,
      <link linkend="pgbench-builtin-functions">function calls</link>,
      SQL <link linkend="functions-case"><token>CASE</token> generic conditional
      expressions</link> and parentheses.
-->
<replaceable>varname</replaceable>変数を<replaceable>expression</replaceable>から計算された値に設定します。
式（expression）には、<literal>NULL</literal>定数、真理値定数の<literal>TRUE</literal>と<literal>FALSE</literal>、<literal>5432</literal>のような整数の定数、<literal>3.14159</literal>のような倍精度実数の定数、変数を参照する <literal>:</literal><replaceable>variablename</replaceable>、通常のSQLの優先度と結合規則での<link linkend="pgbench-builtin-operators">演算子</link>、<link linkend="pgbench-builtin-functions">関数呼び出し</link>、SQLの<link linkend="functions-case"><token>CASE</token>一般条件式</link>および括弧を含むことができます。
     </para>

     <para>
<!--
      Functions and most operators return <literal>NULL</literal> on
      <literal>NULL</literal> input.
-->
関数と大部分の演算子は<literal>NULL</literal>入力に<literal>NULL</literal>を返します。
     </para>

     <para>
<!--
      For conditional purposes, non zero numerical values are
      <literal>TRUE</literal>, zero numerical values and <literal>NULL</literal>
      are <literal>FALSE</literal>.
-->
条件の用途では非ゼロの数値は<literal>TRUE</literal>、ゼロ数値と<literal>NULL</literal>は<literal>FALSE</literal>です。
     </para>

     <para>
<!--
      Too large or small integer and double constants, as well as
      integer arithmetic operators (<literal>+</literal>,
      <literal>-</literal>, <literal>*</literal> and <literal>/</literal>)
      raise errors on overflows.
-->
大きすぎるもしくは小さすぎる整数や倍精度実数の定数は、整数算術演算子(<literal>+</literal>、<literal>-</literal>、<literal>*</literal>、<literal>/</literal>)と同様にオーバーフローエラーになります。
     </para>

     <para>
<!--
      When no final <token>ELSE</token> clause is provided to a
      <token>CASE</token>, the default value is <literal>NULL</literal>.
-->
<token>CASE</token>に最後の<token>ELSE</token>句が与えられないとき、デフォルト値は<literal>NULL</literal>です。
     </para>

     <para>
<!--
      Examples:
-->
例
<programlisting>
\set ntellers 10 * :scale
\set aid (1021 * random(1, 100000 * :scale)) % \
           (100000 * :scale) + 1
\set divx CASE WHEN :x &lt;&gt; 0 THEN :y/:x ELSE NULL END
</programlisting></para>
    </listitem>
   </varlistentry>

   <varlistentry id="pgbench-metacommand-sleep">
    <term>
     <literal>\sleep <replaceable>number</replaceable> [ us | ms | s ]</literal>
    </term>

    <listitem>
     <para>
<!--
      Causes script execution to sleep for the specified duration in
      microseconds (<literal>us</literal>), milliseconds (<literal>ms</literal>) or seconds
      (<literal>s</literal>).  If the unit is omitted then seconds are the default.
      <replaceable>number</replaceable> can be either an integer constant or a
      <literal>:</literal><replaceable>variablename</replaceable> reference to a variable
      having an integer value.
-->
スクリプトの実行をマイクロ秒（<literal>us</literal>）、ミリ秒（<literal>ms</literal>）、秒（<literal>s</literal>）単位で指定した間待機させます。
単位を省略した場合、デフォルトは秒です。
<replaceable>number</replaceable>は整数定数か整数値を持つ変数への<literal>:</literal><replaceable>variablename</replaceable>参照のいずれかです。
     </para>

     <para>
<!--
      Example:
-->
例
<programlisting>
\sleep 10 ms
</programlisting></para>
    </listitem>
   </varlistentry>

   <varlistentry id="pgbench-metacommand-setshell">
    <term>
     <literal>\setshell <replaceable>varname</replaceable> <replaceable>command</replaceable> [ <replaceable>argument</replaceable> ... ]</literal>
    </term>

    <listitem>
     <para>
<!--
      Sets variable <replaceable>varname</replaceable> to the result of the shell command
      <replaceable>command</replaceable> with the given <replaceable>argument</replaceable>(s).
      The command must return an integer value through its standard output.
-->
<replaceable>command</replaceable>シェルコマンドを指定の<replaceable>argument</replaceable>で実行した結果を<replaceable>varname</replaceable>変数に設定します。
このコマンドは標準出力を通して整数値を返さなければなりません。
     </para>

     <para>
<!--
      <replaceable>command</replaceable> and each <replaceable>argument</replaceable> can be either
      a text constant or a <literal>:</literal><replaceable>variablename</replaceable> reference
      to a variable. If you want to use an <replaceable>argument</replaceable> starting
      with a colon, write an additional colon at the beginning of
      <replaceable>argument</replaceable>.
-->
<replaceable>command</replaceable>および各<replaceable>argument</replaceable>は、テキスト定数または変数を参照する<literal>:</literal><replaceable>variablename</replaceable>とすることができます。
コロンから始まる<replaceable>argument</replaceable>を使用したい場合、<replaceable>argument</replaceable>の先頭にさらにコロンを付けなければなりません。
     </para>

     <para>
<!--
      Example:
-->
例:
<programlisting>
\setshell variable_to_be_assigned command literal_argument :variable ::literal_starting_with_colon
</programlisting></para>
    </listitem>
   </varlistentry>

   <varlistentry id="pgbench-metacommand-shell">
    <term>
     <literal>\shell <replaceable>command</replaceable> [ <replaceable>argument</replaceable> ... ]</literal>
    </term>

    <listitem>
     <para>
<!--
      Same as <literal>\setshell</literal>, but the result of the command
      is discarded.
-->
<literal>\setshell</literal>と同じですが、コマンドの結果は廃棄されます。
     </para>

     <para>
<!--
      Example:
-->
例:
<programlisting>
\shell command literal_argument :variable ::literal_starting_with_colon
</programlisting></para>
    </listitem>
   </varlistentry>

   <varlistentry id="pgbench-metacommand-pipeline">
    <term><literal>\startpipeline</literal></term>
    <term><literal>\endpipeline</literal></term>

    <listitem>
      <para>
<!--
        These commands delimit the start and end of a pipeline of SQL
        statements.  In pipeline mode, statements are sent to the server
        without waiting for the results of previous statements.  See
        <xref linkend="libpq-pipeline-mode"/> for more details.
        Pipeline mode requires the use of extended query protocol.
-->
これらのコマンドは、SQL文のパイプラインの開始と終了を区切ります。
パイプラインモードでは、文は前の文の結果を待つことなくサーバに送信されます。
詳細は<xref linkend="libpq-pipeline-mode"/>を参照してください。
パイプラインモードでは、拡張問い合わせプロトコルを使用する必要があります。
     </para>
    </listitem>
   </varlistentry>

  </variablelist>
 </refsect2>

 <refsect2 id="pgbench-builtin-operators">
<!--
  <title>Built-in Operators</title>
-->
  <title>組み込み演算子</title>

  <para>
<!--
   The arithmetic, bitwise, comparison and logical operators listed in
   <xref linkend="pgbench-operators"/> are built into <application>pgbench</application>
   and may be used in expressions appearing in
   <link linkend="pgbench-metacommand-set"><literal>\set</literal></link>.
   The operators are listed in increasing precedence order.
   Except as noted, operators taking two numeric inputs will produce
   a double value if either input is double, otherwise they produce
   an integer result.
-->
<xref linkend="pgbench-operators"/>に載っている算術、ビットごと、比較、論理の演算子は<application>pgbench</application>に組み込まれていて、<link linkend="pgbench-metacommand-set"><literal>\set</literal></link>の式で使用できます。
演算子は優先度の低い順に載っています。
注意書きがある場合を除いて、2つの数値を取る演算子は、入力の片方が倍精度実数であれば倍精度実数の値を結果とし、そうでなければ整数の結果になります。
  </para>

   <table id="pgbench-operators">
<!--
    <title>pgbench Operators</title>
-->
    <title>pgbenchの演算子</title>
    <tgroup cols="1">
     <thead>
      <row>
       <entry role="func_table_entry"><para role="func_signature">
<!--
        Operator
-->
        演算子
       </para>
       <para>
<!--
        Description
-->
        説明
       </para>
       <para>
<!--
        Example(s)
-->
        例
       </para></entry>
      </row>
     </thead>

     <tbody>
      <row>
       <entry role="func_table_entry"><para role="func_signature">
        <replaceable>boolean</replaceable> <literal>OR</literal> <replaceable>boolean</replaceable>
        <returnvalue><replaceable>boolean</replaceable></returnvalue>
       </para>
       <para>
<!--
        Logical OR
-->
論理OR
       </para>
       <para>
        <literal>5 or 0</literal>
        <returnvalue>TRUE</returnvalue>
       </para></entry>
      </row>

      <row>
       <entry role="func_table_entry"><para role="func_signature">
        <replaceable>boolean</replaceable> <literal>AND</literal> <replaceable>boolean</replaceable>
        <returnvalue><replaceable>boolean</replaceable></returnvalue>
       </para>
       <para>
<!--
        Logical AND
-->
論理AND
       </para>
       <para>
        <literal>3 and 0</literal>
        <returnvalue>FALSE</returnvalue>
       </para></entry>
      </row>

      <row>
       <entry role="func_table_entry"><para role="func_signature">
        <literal>NOT</literal> <replaceable>boolean</replaceable>
        <returnvalue><replaceable>boolean</replaceable></returnvalue>
       </para>
       <para>
<!--
        Logical NOT
-->
論理NOT
       </para>
       <para>
        <literal>not false</literal>
        <returnvalue>TRUE</returnvalue>
       </para></entry>
      </row>

      <row>
       <entry role="func_table_entry"><para role="func_signature">
        <replaceable>boolean</replaceable> <literal>IS [NOT] (NULL|TRUE|FALSE)</literal>
        <returnvalue><replaceable>boolean</replaceable></returnvalue>
       </para>
       <para>
<!--
        Boolean value tests
-->
ブール値のテスト
       </para>
       <para>
        <literal>1 is null</literal>
        <returnvalue>FALSE</returnvalue>
       </para></entry>
      </row>

      <row>
       <entry role="func_table_entry"><para role="func_signature">
        <replaceable>value</replaceable> <literal>ISNULL|NOTNULL</literal>
        <returnvalue><replaceable>boolean</replaceable></returnvalue>
       </para>
       <para>
<!--
        Nullness tests
-->
NULLであるかのテスト
       </para>
       <para>
        <literal>1 notnull</literal>
        <returnvalue>TRUE</returnvalue>
       </para></entry>
      </row>

      <row>
       <entry role="func_table_entry"><para role="func_signature">
        <replaceable>number</replaceable> <literal>=</literal> <replaceable>number</replaceable>
        <returnvalue><replaceable>boolean</replaceable></returnvalue>
       </para>
       <para>
<!--
        Equal
-->
等価
       </para>
       <para>
        <literal>5 = 4</literal>
        <returnvalue>FALSE</returnvalue>
       </para></entry>
      </row>

      <row>
       <entry role="func_table_entry"><para role="func_signature">
        <replaceable>number</replaceable> <literal>&lt;&gt;</literal> <replaceable>number</replaceable>
        <returnvalue><replaceable>boolean</replaceable></returnvalue>
       </para>
       <para>
<!--
        Not equal
-->
不等
       </para>
       <para>
        <literal>5 &lt;&gt; 4</literal>
        <returnvalue>TRUE</returnvalue>
       </para></entry>
      </row>

      <row>
       <entry role="func_table_entry"><para role="func_signature">
        <replaceable>number</replaceable> <literal>!=</literal> <replaceable>number</replaceable>
        <returnvalue><replaceable>boolean</replaceable></returnvalue>
       </para>
       <para>
<!--
        Not equal
-->
不等
       </para>
       <para>
        <literal>5 != 5</literal>
        <returnvalue>FALSE</returnvalue>
       </para></entry>
      </row>

      <row>
       <entry role="func_table_entry"><para role="func_signature">
        <replaceable>number</replaceable> <literal>&lt;</literal> <replaceable>number</replaceable>
        <returnvalue><replaceable>boolean</replaceable></returnvalue>
       </para>
       <para>
<!--
        Less than
-->
より小さい
       </para>
       <para>
        <literal>5 &lt; 4</literal>
        <returnvalue>FALSE</returnvalue>
       </para></entry>
      </row>

      <row>
       <entry role="func_table_entry"><para role="func_signature">
        <replaceable>number</replaceable> <literal>&lt;=</literal> <replaceable>number</replaceable>
        <returnvalue><replaceable>boolean</replaceable></returnvalue>
       </para>
       <para>
<!--
        Less than or equal to
-->
以下
       </para>
       <para>
        <literal>5 &lt;= 4</literal>
        <returnvalue>FALSE</returnvalue>
       </para></entry>
      </row>

      <row>
       <entry role="func_table_entry"><para role="func_signature">
        <replaceable>number</replaceable> <literal>&gt;</literal> <replaceable>number</replaceable>
        <returnvalue><replaceable>boolean</replaceable></returnvalue>
       </para>
       <para>
<!--
        Greater than
-->
より大きい
       </para>
       <para>
        <literal>5 &gt; 4</literal>
        <returnvalue>TRUE</returnvalue>
       </para></entry>
      </row>

      <row>
       <entry role="func_table_entry"><para role="func_signature">
        <replaceable>number</replaceable> <literal>&gt;=</literal> <replaceable>number</replaceable>
        <returnvalue><replaceable>boolean</replaceable></returnvalue>
       </para>
       <para>
<!--
        Greater than or equal to
-->
以上
       </para>
       <para>
        <literal>5 &gt;= 4</literal>
        <returnvalue>TRUE</returnvalue>
       </para></entry>
      </row>

      <row>
       <entry role="func_table_entry"><para role="func_signature">
        <replaceable>integer</replaceable> <literal>|</literal> <replaceable>integer</replaceable>
        <returnvalue><replaceable>integer</replaceable></returnvalue>
       </para>
       <para>
<!--
        Bitwise OR
-->
ビット毎のOR
       </para>
       <para>
        <literal>1 | 2</literal>
        <returnvalue>3</returnvalue>
       </para></entry>
      </row>

      <row>
       <entry role="func_table_entry"><para role="func_signature">
        <replaceable>integer</replaceable> <literal>#</literal> <replaceable>integer</replaceable>
        <returnvalue><replaceable>integer</replaceable></returnvalue>
       </para>
       <para>
<!--
        Bitwise XOR
-->
ビット毎のXOR
       </para>
       <para>
        <literal>1 # 3</literal>
        <returnvalue>2</returnvalue>
       </para></entry>
      </row>

      <row>
       <entry role="func_table_entry"><para role="func_signature">
        <replaceable>integer</replaceable> <literal>&amp;</literal> <replaceable>integer</replaceable>
        <returnvalue><replaceable>integer</replaceable></returnvalue>
       </para>
       <para>
<!--
        Bitwise AND
-->
ビット毎のAND
       </para>
       <para>
        <literal>1 &amp; 3</literal>
        <returnvalue>1</returnvalue>
       </para></entry>
      </row>

      <row>
       <entry role="func_table_entry"><para role="func_signature">
        <literal>~</literal> <replaceable>integer</replaceable>
        <returnvalue><replaceable>integer</replaceable></returnvalue>
       </para>
       <para>
<!--
        Bitwise NOT
-->
ビット毎のNOT
       </para>
       <para>
        <literal>~ 1</literal>
        <returnvalue>-2</returnvalue>
       </para></entry>
      </row>

      <row>
       <entry role="func_table_entry"><para role="func_signature">
        <replaceable>integer</replaceable> <literal>&lt;&lt;</literal> <replaceable>integer</replaceable>
        <returnvalue><replaceable>integer</replaceable></returnvalue>
       </para>
       <para>
<!--
        Bitwise shift left
-->
ビット毎の左シフト
       </para>
       <para>
        <literal>1 &lt;&lt; 2</literal>
        <returnvalue>4</returnvalue>
       </para></entry>
      </row>

      <row>
       <entry role="func_table_entry"><para role="func_signature">
        <replaceable>integer</replaceable> <literal>&gt;&gt;</literal> <replaceable>integer</replaceable>
        <returnvalue><replaceable>integer</replaceable></returnvalue>
       </para>
       <para>
<!--
        Bitwise shift right
-->
ビット毎の右シフト
       </para>
       <para>
        <literal>8 &gt;&gt; 2</literal>
        <returnvalue>2</returnvalue>
       </para></entry>
      </row>

      <row>
       <entry role="func_table_entry"><para role="func_signature">
        <replaceable>number</replaceable> <literal>+</literal> <replaceable>number</replaceable>
        <returnvalue><replaceable>number</replaceable></returnvalue>
       </para>
       <para>
<!--
        Addition
-->
加算
       </para>
       <para>
        <literal>5 + 4</literal>
        <returnvalue>9</returnvalue>
       </para></entry>
      </row>

      <row>
       <entry role="func_table_entry"><para role="func_signature">
        <replaceable>number</replaceable> <literal>-</literal> <replaceable>number</replaceable>
        <returnvalue><replaceable>number</replaceable></returnvalue>
       </para>
       <para>
<!--
        Subtraction
-->
減算
       </para>
       <para>
        <literal>3 - 2.0</literal>
        <returnvalue>1.0</returnvalue>
       </para></entry>
      </row>

      <row>
       <entry role="func_table_entry"><para role="func_signature">
        <replaceable>number</replaceable> <literal>*</literal> <replaceable>number</replaceable>
        <returnvalue><replaceable>number</replaceable></returnvalue>
       </para>
       <para>
<!--
        Multiplication
-->
乗算
       </para>
       <para>
        <literal>5 * 4</literal>
        <returnvalue>20</returnvalue>
       </para></entry>
      </row>

      <row>
       <entry role="func_table_entry"><para role="func_signature">
        <replaceable>number</replaceable> <literal>/</literal> <replaceable>number</replaceable>
        <returnvalue><replaceable>number</replaceable></returnvalue>
       </para>
       <para>
<!--
        Division (truncates the result towards zero if both inputs are integers)
-->
除算(入力が両方とも整数であれば、結果は0に向けて丸められる)
       </para>
       <para>
        <literal>5 / 3</literal>
        <returnvalue>1</returnvalue>
       </para></entry>
      </row>

      <row>
       <entry role="func_table_entry"><para role="func_signature">
        <replaceable>integer</replaceable> <literal>%</literal> <replaceable>integer</replaceable>
        <returnvalue><replaceable>integer</replaceable></returnvalue>
       </para>
       <para>
<!--
        Modulo (remainder)
-->
剰余(余り)
       </para>
       <para>
        <literal>3 % 2</literal>
        <returnvalue>1</returnvalue>
       </para></entry>
      </row>

      <row>
       <entry role="func_table_entry"><para role="func_signature">
        <literal>-</literal> <replaceable>number</replaceable>
        <returnvalue><replaceable>number</replaceable></returnvalue>
       </para>
       <para>
<!--
        Negation
-->
符号反転
       </para>
       <para>
        <literal>- 2.0</literal>
        <returnvalue>-2.0</returnvalue>
       </para></entry>
      </row>
     </tbody>
    </tgroup>
   </table>
 </refsect2>

 <refsect2 id="pgbench-builtin-functions">
<!--
  <title>Built-In Functions</title>
-->
  <title>組み込み関数</title>

  <para>
<!--
   The functions listed in <xref linkend="pgbench-functions"/> are built
   into <application>pgbench</application> and may be used in expressions appearing in
   <link linkend="pgbench-metacommand-set"><literal>\set</literal></link>.
-->
<xref linkend="pgbench-functions"/>に示す関数は<application>pgbench</application>に組み込まれており、<link linkend="pgbench-metacommand-set"><literal>\set</literal></link>に現れる式の中で使うことができます。
  </para>

   <!-- list pgbench functions in alphabetical order -->
   <table id="pgbench-functions">
<!--
    <title>pgbench Functions</title>
-->
    <title>pgbenchの関数</title>
    <tgroup cols="1">
     <thead>
      <row>
       <entry role="func_table_entry"><para role="func_signature">
<!--
        Function
-->
        関数
       </para>
       <para>
<!--
        Description
-->
        説明
       </para>
       <para>
<!--
        Example(s)
-->
        例
       </para></entry>
      </row>
     </thead>

     <tbody>
      <row>
       <entry role="func_table_entry"><para role="func_signature">
        <function>abs</function> ( <replaceable>number</replaceable> )
<!--
        <returnvalue></returnvalue> same type as input
-->
        <returnvalue></returnvalue>入力と同じ型
       </para>
       <para>
<!--
        Absolute value
-->
絶対値
       </para>
       <para>
        <literal>abs(-17)</literal>
        <returnvalue>17</returnvalue>
       </para></entry>
      </row>

      <row>
       <entry role="func_table_entry"><para role="func_signature">
        <function>debug</function> ( <replaceable>number</replaceable> )
<!--
        <returnvalue></returnvalue> same type as input
-->
        <returnvalue></returnvalue>入力と同じ型
       </para>
       <para>
<!--
        Prints the argument to <systemitem>stderr</systemitem>,
        and returns the argument.
-->
引数を<systemitem>stderr</systemitem>に出力し、引数を返す。
       </para>
       <para>
        <literal>debug(5432.1)</literal>
        <returnvalue>5432.1</returnvalue>
       </para></entry>
      </row>

      <row>
       <entry role="func_table_entry"><para role="func_signature">
        <function>double</function> ( <replaceable>number</replaceable> )
        <returnvalue>double</returnvalue>
       </para>
       <para>
<!--
        Casts to double.
-->
倍精度実数にキャストする。
       </para>
       <para>
        <literal>double(5432)</literal>
        <returnvalue>5432.0</returnvalue>
       </para></entry>
      </row>

      <row>
       <entry role="func_table_entry"><para role="func_signature">
        <function>exp</function> ( <replaceable>number</replaceable> )
        <returnvalue>double</returnvalue>
       </para>
       <para>
<!--
        Exponential (<literal>e</literal> raised to the given power)
-->
指数(<literal>e</literal>の指定した冪)
       </para>
       <para>
        <literal>exp(1.0)</literal>
        <returnvalue>2.718281828459045</returnvalue>
       </para></entry>
      </row>

      <row>
       <entry role="func_table_entry"><para role="func_signature">
        <function>greatest</function> ( <replaceable>number</replaceable> <optional>, <literal>...</literal> </optional> )
        <returnvalue></returnvalue> <type>double</type> if any argument is double, else <type>integer</type>
       </para>
       <para>
<!--
        Selects the largest value among the arguments.
-->
引数の中で最大の値を選択する。
       </para>
       <para>
        <literal>greatest(5, 4, 3, 2)</literal>
        <returnvalue>5</returnvalue>
       </para></entry>
      </row>

      <row>
       <entry role="func_table_entry"><para role="func_signature">
        <function>hash</function> ( <parameter>value</parameter> <optional>, <parameter>seed</parameter> </optional> )
        <returnvalue>integer</returnvalue>
       </para>
       <para>
<!--
        This is an alias for <function>hash_murmur2</function>.
-->
これは<function>hash_murmur2</function>の別名です。
       </para>
       <para>
        <literal>hash(10, 5432)</literal>
        <returnvalue>-5817877081768721676</returnvalue>
       </para></entry>
      </row>

      <row>
       <entry role="func_table_entry"><para role="func_signature">
        <function>hash_fnv1a</function> ( <parameter>value</parameter> <optional>, <parameter>seed</parameter> </optional> )
        <returnvalue>integer</returnvalue>
       </para>
       <para>
<!--
        Computes <ulink url="https://en.wikipedia.org/wiki/Fowler%E2%80%93Noll%E2%80%93Vo_hash_function">FNV-1a hash</ulink>.
-->
<ulink url="https://en.wikipedia.org/wiki/Fowler%E2%80%93Noll%E2%80%93Vo_hash_function">FNV-1aハッシュ</ulink>を計算する。
       </para>
       <para>
        <literal>hash_fnv1a(10, 5432)</literal>
        <returnvalue>-7793829335365542153</returnvalue>
       </para></entry>
      </row>

      <row>
       <entry role="func_table_entry"><para role="func_signature">
        <function>hash_murmur2</function> ( <parameter>value</parameter> <optional>, <parameter>seed</parameter> </optional> )
        <returnvalue>integer</returnvalue>
       </para>
       <para>
<!--
        Computes <ulink url="https://en.wikipedia.org/wiki/MurmurHash">MurmurHash2 hash</ulink>.
-->
<ulink url="https://en.wikipedia.org/wiki/MurmurHash">MurmurHash2ハッシュ</ulink>を計算する。
       </para>
       <para>
        <literal>hash_murmur2(10, 5432)</literal>
        <returnvalue>-5817877081768721676</returnvalue>
       </para></entry>
      </row>

      <row>
       <entry role="func_table_entry"><para role="func_signature">
        <function>int</function> ( <replaceable>number</replaceable> )
        <returnvalue>integer</returnvalue>
       </para>
       <para>
<!--
        Casts to integer.
-->
整数にキャストする。
       </para>
       <para>
        <literal>int(5.4 + 3.8)</literal>
        <returnvalue>9</returnvalue>
       </para></entry>
      </row>

      <row>
       <entry role="func_table_entry"><para role="func_signature">
        <function>least</function> ( <replaceable>number</replaceable> <optional>, <literal>...</literal> </optional> )
        <returnvalue></returnvalue> <type>double</type> if any argument is double, else <type>integer</type>
       </para>
       <para>
<!--
        Selects the smallest value among the arguments.
-->
引数の中で最小の値を選択する。
       </para>
       <para>
        <literal>least(5, 4, 3, 2.1)</literal>
        <returnvalue>2.1</returnvalue>
       </para></entry>
      </row>

      <row>
       <entry role="func_table_entry"><para role="func_signature">
        <function>ln</function> ( <replaceable>number</replaceable> )
        <returnvalue>double</returnvalue>
       </para>
       <para>
<!--
        Natural logarithm
-->
自然対数
       </para>
       <para>
        <literal>ln(2.718281828459045)</literal>
        <returnvalue>1.0</returnvalue>
       </para></entry>
      </row>

      <row>
       <entry role="func_table_entry"><para role="func_signature">
<function>mod</function> ( <replaceable>integer</replaceable>, <replaceable>integer</replaceable> )
        <returnvalue>integer</returnvalue>
       </para>
       <para>
<!--
        Modulo (remainder)
-->
剰余(余り)
       </para>
       <para>
        <literal>mod(54, 32)</literal>
        <returnvalue>22</returnvalue>
       </para></entry>
      </row>

      <row>
       <entry role="func_table_entry"><para role="func_signature">
        <function>permute</function> ( <parameter>i</parameter>, <parameter>size</parameter> [, <parameter>seed</parameter> ] )
        <returnvalue>integer</returnvalue>
       </para>
       <para>
<!--
        Permuted value of <parameter>i</parameter>, in the range
        <literal>[0, size)</literal>.  This is the new position of
        <parameter>i</parameter> (modulo <parameter>size</parameter>) in a
        pseudorandom permutation of the integers <literal>0...size-1</literal>,
        parameterized by <parameter>seed</parameter>, see below.
-->
<literal>[0, size)</literal>の範囲の<parameter>i</parameter>の順列値。
これは、<parameter>seed</parameter>によってパラメーター化された整数<literal>0...size-1</literal>の疑似ランダム置換における<parameter>i</parameter> (modulo <parameter>size</parameter>）の新しい位置です。
以下を参照してください。
       </para>
       <para>
        <literal>permute(0, 4)</literal>
<!--
        <returnvalue>an integer between 0 and 3</returnvalue>
-->
        <returnvalue>0と3の間の整数</returnvalue>
       </para></entry>
      </row>

      <row>
       <entry role="func_table_entry"><para role="func_signature">
        <function>pi</function> ()
        <returnvalue>double</returnvalue>
       </para>
       <para>
<!--
        Approximate value of <phrase role="symbol_font">&pi;</phrase>
-->
<phrase role="symbol_font">&pi;</phrase>の近似値
       </para>
       <para>
        <literal>pi()</literal>
        <returnvalue>3.14159265358979323846</returnvalue>
       </para></entry>
      </row>

      <row>
       <entry role="func_table_entry"><para role="func_signature">
        <function>pow</function> ( <parameter>x</parameter>, <parameter>y</parameter> )
        <returnvalue>double</returnvalue>
       </para>
       <para role="func_signature">
        <function>power</function> ( <parameter>x</parameter>, <parameter>y</parameter> )
        <returnvalue>double</returnvalue>
       </para>
       <para>
<!--
        <parameter>x</parameter> raised to the power of <parameter>y</parameter>
-->
<parameter>x</parameter>の<parameter>y</parameter>乗
       </para>
       <para>
        <literal>pow(2.0, 10)</literal>
        <returnvalue>1024.0</returnvalue>
       </para></entry>
      </row>

      <row>
       <entry role="func_table_entry"><para role="func_signature">
        <function>random</function> ( <parameter>lb</parameter>, <parameter>ub</parameter> )
        <returnvalue>integer</returnvalue>
       </para>
       <para>
<!--
        Computes a uniformly-distributed random integer in <literal>[lb,
        ub]</literal>.
-->
<literal>[lb, ub]</literal>内の一様分布の整数の乱数を計算する。
       </para>
       <para>
        <literal>random(1, 10)</literal>
<!--
        <returnvalue>an integer between 1 and 10</returnvalue>
-->
        <returnvalue>1と10の間の整数</returnvalue>
       </para></entry>
      </row>

      <row>
       <entry role="func_table_entry"><para role="func_signature">
        <function>random_exponential</function> ( <parameter>lb</parameter>, <parameter>ub</parameter>, <parameter>parameter</parameter> )
        <returnvalue>integer</returnvalue>
       </para>
       <para>
<!--
        Computes an exponentially-distributed random integer in <literal>[lb,
        ub]</literal>, see below.
-->
<literal>[lb, ub]</literal>内の指数分布の整数の乱数を計算する、後述。
       </para>
       <para>
        <literal>random_exponential(1, 10, 3.0)</literal>
<!--
        <returnvalue>an integer between 1 and 10</returnvalue>
-->
        <returnvalue>1と10の間の整数</returnvalue>
       </para></entry>
      </row>

      <row>
       <entry role="func_table_entry"><para role="func_signature">
        <function>random_gaussian</function> ( <parameter>lb</parameter>, <parameter>ub</parameter>, <parameter>parameter</parameter> )
        <returnvalue>integer</returnvalue>
       </para>
       <para>
<!--
        Computes a Gaussian-distributed random integer in <literal>[lb,
        ub]</literal>, see below.
-->
<literal>[lb, ub]</literal>内のガウス分布の整数の乱数を計算する、後述。
       </para>
       <para>
        <literal>random_gaussian(1, 10, 2.5)</literal>
<!--
        <returnvalue>an integer between 1 and 10</returnvalue>
-->
        <returnvalue>1と10の間の整数</returnvalue>
       </para></entry>
      </row>

      <row>
       <entry role="func_table_entry"><para role="func_signature">
        <function>random_zipfian</function> ( <parameter>lb</parameter>, <parameter>ub</parameter>, <parameter>parameter</parameter> )
        <returnvalue>integer</returnvalue>
       </para>
       <para>
<!--
        Computes a Zipfian-distributed random integer in <literal>[lb,
        ub]</literal>, see below.
-->
<literal>[lb, ub]</literal>内のジップ分布の整数の乱数を計算する、後述。
       </para>
       <para>
        <literal>random_zipfian(1, 10, 1.5)</literal>
<!--
        <returnvalue>an integer between 1 and 10</returnvalue>
-->
        <returnvalue>1と10の間の整数</returnvalue>
       </para></entry>
      </row>

      <row>
       <entry role="func_table_entry"><para role="func_signature">
        <function>sqrt</function> ( <replaceable>number</replaceable> )
        <returnvalue>double</returnvalue>
       </para>
       <para>
<!--
        Square root
-->
平方根
       </para>
       <para>
        <literal>sqrt(2.0)</literal>
        <returnvalue>1.414213562</returnvalue>
       </para></entry>
      </row>
     </tbody>
    </tgroup>
   </table>

   <para>
<!--
    The <literal>random</literal> function generates values using a uniform
    distribution, that is all the values are drawn within the specified
    range with equal probability. The <literal>random_exponential</literal>,
    <literal>random_gaussian</literal> and <literal>random_zipfian</literal>
    functions require an additional double parameter which determines the precise
    shape of the distribution.
-->
<literal>random</literal>関数は一様分布を使って値を生成します。
つまり、すべての値は指定された範囲内で同じ確率で発生します。
<literal>random_exponential</literal>、<literal>random_gaussian</literal>、および、<literal>random_zipfian</literal>関数は追加の倍精度実数のパラメータを必要とし、それによって分布の正確な形が決まります。
   </para>

   <itemizedlist>
    <listitem>
     <para>
<!--
      For an exponential distribution, <replaceable>parameter</replaceable>
      controls the distribution by truncating a quickly-decreasing
      exponential distribution at <replaceable>parameter</replaceable>, and then
      projecting onto integers between the bounds.
      To be precise, with
-->
指数分布では、<replaceable>parameter</replaceable>が分布を制御します。
急速に減少する指数分布を<replaceable>parameter</replaceable>で切り捨て、境界範囲内の整数に射影します。
正確には、以下の式に従います。
<literallayout>
f(x) = exp(-parameter * (x - min) / (max - min + 1)) / (1 - exp(-parameter))
</literallayout>
<!--
      Then value <replaceable>i</replaceable> between <replaceable>min</replaceable> and
      <replaceable>max</replaceable> inclusive is drawn with probability:
      <literal>f(i) - f(i + 1)</literal>.
-->
これにより、<replaceable>min</replaceable>と<replaceable>max</replaceable>の間（両端を含む）の間の値<replaceable>i</replaceable>が<literal>f(i) - f(i + 1)</literal>の確率で生成されます。
     </para>

     <para>
<!--
      Intuitively, the larger the <replaceable>parameter</replaceable>, the more
      frequently values close to <replaceable>min</replaceable> are accessed, and the
      less frequently values close to <replaceable>max</replaceable> are accessed.
      The closer to 0 <replaceable>parameter</replaceable> is, the flatter (more
      uniform) the access distribution.
      A crude approximation of the distribution is that the most frequent 1%
      values in the range, close to <replaceable>min</replaceable>, are drawn
      <replaceable>parameter</replaceable>% of the time.
      The <replaceable>parameter</replaceable> value must be strictly positive.
-->
直感的には、<replaceable>parameter</replaceable>が大きければ、<replaceable>min</replaceable>に近い値が発生する確率が高くなり、<replaceable>max</replaceable>に近い値が発生する確率が低くなります。
<replaceable>parameter</replaceable>が0に近ければ、発生の分布はより平ら（より一様）になります。
大雑把に分布を近似すると、<replaceable>min</replaceable>に近い最頻の1%の範囲の値は、<replaceable>parameter</replaceable>%の割合で発生します。
<replaceable>parameter</replaceable>の値は厳密に正でなければなりません。
     </para>
    </listitem>

    <listitem>
     <para>
<!--
      For a Gaussian distribution, the interval is mapped onto a standard
      normal distribution (the classical bell-shaped Gaussian curve) truncated
      at <literal>-parameter</literal> on the left and <literal>+parameter</literal>
      on the right.
      Values in the middle of the interval are more likely to be drawn.
      To be precise, if <literal>PHI(x)</literal> is the cumulative distribution
      function of the standard normal distribution, with mean <literal>mu</literal>
      defined as <literal>(max + min) / 2.0</literal>, with
-->
ガウス分布では、標準的な正規分布（古典的なベルの形をしたガウス曲線）で、左に<literal>-parameter</literal>、右に<literal>+parameter</literal>のところで切り捨てられたものに間隔が射影されます。
間隔の中間の値が発生する確率が最も高くなります。
正確に言うと、<literal>PHI(x)</literal>は標準正規分布の累積分布関数、平均値<literal>mu</literal>を<literal>(max + min) / 2.0</literal>と定義し、さらに
<literallayout>
f(x) = PHI(2.0 * parameter * (x - mu) / (max - min + 1)) /
       (2.0 * PHI(parameter) - 1)
</literallayout>
<!--
      then value <replaceable>i</replaceable> between <replaceable>min</replaceable> and
      <replaceable>max</replaceable> inclusive is drawn with probability:
      <literal>f(i + 0.5) - f(i - 0.5)</literal>.
      Intuitively, the larger the <replaceable>parameter</replaceable>, the more
      frequently values close to the middle of the interval are drawn, and the
      less frequently values close to the <replaceable>min</replaceable> and
      <replaceable>max</replaceable> bounds. About 67% of values are drawn from the
      middle <literal>1.0 / parameter</literal>, that is a relative
      <literal>0.5 / parameter</literal> around the mean, and 95% in the middle
      <literal>2.0 / parameter</literal>, that is a relative
      <literal>1.0 / parameter</literal> around the mean; for instance, if
      <replaceable>parameter</replaceable> is 4.0, 67% of values are drawn from the
      middle quarter (1.0 / 4.0) of the interval (i.e., from
      <literal>3.0 / 8.0</literal> to <literal>5.0 / 8.0</literal>) and 95% from
      the middle half (<literal>2.0 / 4.0</literal>) of the interval (second and third
      quartiles). The minimum allowed <replaceable>parameter</replaceable>
      value is 2.0.
-->
とすると、<replaceable>min</replaceable>と<replaceable>max</replaceable>の間（両端を含む）の値<replaceable>i</replaceable>が発生する確率は<literal>f(i + 0.5) - f(i - 0.5)</literal>になります。
直感的には、<replaceable>parameter</replaceable>が大きくなれば、間隔の中間に近い値になる確率が高く、また、<replaceable>min</replaceable>と<replaceable>max</replaceable>の境界に近い値になる確率は低くなります。
約67%の値は、中間の<literal>1.0 / parameter</literal>の範囲、つまり平均値から<literal>0.5 / parameter</literal>の範囲から、また95%は中間の<literal>2.0 / parameter</literal>の範囲、つまり平均値から<literal>1.0 / parameter</literal>の範囲に発生します。
例えば<replaceable>parameter</replaceable>が4.0なら、67%の値は間隔の中間の4分の1(1.0/4.0)から（つまり<literal>3.0 / 8.0</literal>から<literal>5.0 / 8.0</literal>まで）、95%は間隔の中間の半分（<literal>2.0 / 4.0</literal>）から（2番目と3番目の四分位）から発生します。
許される最小の<replaceable>parameter</replaceable>値は2.0です。
     </para>
    </listitem>
    <listitem>
     <para>
<!--
      <literal>random_zipfian</literal> generates a bounded Zipfian
      distribution.
      <replaceable>parameter</replaceable> defines how skewed the distribution
      is. The larger the <replaceable>parameter</replaceable>, the more
      frequently values closer to the beginning of the interval are drawn.
      The distribution is such that, assuming the range starts from 1,
      the ratio of the probability of drawing <replaceable>k</replaceable>
      versus drawing <replaceable>k+1</replaceable> is
      <literal>((<replaceable>k</replaceable>+1)/<replaceable>k</replaceable>)**<replaceable>parameter</replaceable></literal>.
      For example, <literal>random_zipfian(1, ..., 2.5)</literal> produces
      the value <literal>1</literal> about <literal>(2/1)**2.5 =
      5.66</literal> times more frequently than <literal>2</literal>, which
      itself is produced <literal>(3/2)**2.5 = 2.76</literal> times more
      frequently than <literal>3</literal>, and so on.
-->
<literal>random_zipfian</literal>は制限付きのジップ分布を生成します。
<replaceable>parameter</replaceable>はどれほど歪んだ分布かを定義します。
より大きい<replaceable>parameter</replaceable>ほど、より高頻度に区間の始点に近い値が描かれます。
範囲が1から始まるとして、<replaceable>k</replaceable>を描く確率と<replaceable>k+1</replaceable>を描く確率の比が<literal>((<replaceable>k</replaceable>+1)/<replaceable>k</replaceable>)**<replaceable>parameter</replaceable></literal>という分布になります。
例えば、<literal>random_zipfian(1, ..., 2.5)</literal>は、値<literal>1</literal>を<literal>2</literal>の約<literal>(2/1)**2.5 = 5.66</literal>倍高い頻度で生成し、値<literal>2</literal>を<literal>3</literal>の約<literal>(3/2)**2.5 = 2.76</literal>倍高い頻度で生成し、以下同様に続きます。
     </para>
     <para>
<!--
      <application>pgbench</application>'s implementation is based on
      "Non-Uniform Random Variate Generation", Luc Devroye, p. 550-551,
      Springer 1986.  Due to limitations of that algorithm,
      the <replaceable>parameter</replaceable> value is restricted to
      the range [1.001, 1000].
-->
<application>pgbench</application>の実装は「Non-Uniform Random Variate Generation」Luc Devroye(Springer 1986, p. 550-551)に基づいており、<replaceable>parameter</replaceable>値は[1.001, 1000]の範囲に限定されています。
     </para>
    </listitem>
   </itemizedlist>

   <note>
    <para>
<!--
      When designing a benchmark which selects rows non-uniformly, be aware
      that the rows chosen may be correlated with other data such as IDs from
      a sequence or the physical row ordering, which may skew performance
      measurements.
-->
行を不均一に選択するベンチマークを設計する場合、選択された行はシーケンスからのIDや物理的な行の順序など他のデータと相関している可能性があり、性能測定に影響を与える可能性があることに留意してください。
    </para>
    <para>
<!--
      To avoid this, you may wish to use the <function>permute</function>
      function, or some other additional step with similar effect, to shuffle
      the selected rows and remove such correlations.
-->
これを避けるには、<function>permute</function>関数、または同様の効果を持つ他の追加手順を使用して、選択した行をシャッフルし、そのような相関関係を削除することをお勧めします。
    </para>
   </note>

  <para>
<!--
    Hash functions <literal>hash</literal>, <literal>hash_murmur2</literal> and
    <literal>hash_fnv1a</literal> accept an input value and an optional seed parameter.
    In case the seed isn't provided the value of <literal>:default_seed</literal>
    is used, which is initialized randomly unless set by the command-line
    <literal>-D</literal> option.
-->
ハッシュ関数<literal>hash</literal>、<literal>hash_murmur2</literal>および<literal>hash_fnv1a</literal>は入力値とオプションシードパラメータを受け付けます。
シードが与えられなかった場合、<literal>:default_seed</literal>の値が使われます。これは、コマンドライン<literal>-D</literal>オプションで設定されない限りランダムに初期化されたものです。
  </para>

  <para>
<!--
    <literal>permute</literal> accepts an input value, a size, and an optional
    seed parameter.  It generates a pseudorandom permutation of integers in
    the range <literal>[0, size)</literal>, and returns the index of the input
    value in the permuted values.  The permutation chosen is parameterized by
    the seed, which defaults to <literal>:default_seed</literal>, if not
    specified.  Unlike the hash functions, <literal>permute</literal> ensures
    that there are no collisions or holes in the output values.  Input values
    outside the interval are interpreted modulo the size.  The function raises
    an error if the size is not positive.  <function>permute</function> can be
    used to scatter the distribution of non-uniform random functions such as
    <literal>random_zipfian</literal> or <literal>random_exponential</literal>
    so that values drawn more often are not trivially correlated.  For
    instance, the following <application>pgbench</application> script
    simulates a possible real world workload typical for social media and
    blogging platforms where a few accounts generate excessive load:
-->
<literal>permute</literal>は、入力値とサイズとオプションシードパラメータを受け付けます。
<literal>[0, size)</literal>の範囲の整数の疑似ランダム置換を生成し、並べ換えられた値の入力値のインデックスを返します。
選択される並べ換えはシードによってパラメータ化され、指定されていない場合<literal>:default_seed</literal>がデフォルトになります。
ハッシュ関数とは異なり、<literal>permute</literal>は出力値に衝突や穴がないことを保証します。
区間外の入力値は、サイズを法として解釈されます。サイズが正でない場合、関数はエラーを発生させます。
<function>permute</function>は<literal>random_zipfian</literal>や<literal>random_exponential</literal>のような不均一なランダム関数の分布を分散させて、より頻繁に導出される値が自明に相関しないようにすることができます。
たとえば、以下の<application>pgbench</application>スクリプトは、僅かなアカウントが過大な負荷を生成するソーシャルメディアやブログのプラットフォームで起こりえる現実世界のワークロードをシミュレートします。

<programlisting>
\set size 1000000
\set r random_zipfian(1, :size, 1.07)
\set k 1 + permute(:r, :size)
</programlisting>

<!--
    In some cases several distinct distributions are needed which don't correlate
    with each other and this is when the optional seed parameter comes in handy:
-->
一部のケースでは、互いに無関係ないくつかの異なる分布が必要で、これはオプションのシードパラメータが役立ちます。

<programlisting>
\set k1 1 + permute(:r, :size, :default_seed + 123)
\set k2 1 + permute(:r, :size, :default_seed + 321)
</programlisting>

<!--
    A similar behavior can also be approximated with <function>hash</function>:
-->
同様の動作は、<function>hash</function>でも近似的に行うことができます。

<programlisting>
\set size 1000000
\set r random_zipfian(1, 100 * :size, 1.07)
\set k 1 + abs(hash(:r)) % :size
</programlisting>

<!--
    However, since <function>hash</function> generates collisions, some values
    will not be reachable and others will be more frequent than expected from
    the original distribution.
-->
しかし、<function>hash</function>は衝突を発生させるため、到達できない値もあれば、元の分布から予想されるよりも頻度が高い値もあります。
  </para>

  <para>
<!--
   As an example, the full definition of the built-in TPC-B-like
   transaction is:
-->
例えば、組み込みのTPC-Bのようなトランザクションの完全な定義を示します。

<programlisting>
\set aid random(1, 100000 * :scale)
\set bid random(1, 1 * :scale)
\set tid random(1, 10 * :scale)
\set delta random(-5000, 5000)
BEGIN;
UPDATE pgbench_accounts SET abalance = abalance + :delta WHERE aid = :aid;
SELECT abalance FROM pgbench_accounts WHERE aid = :aid;
UPDATE pgbench_tellers SET tbalance = tbalance + :delta WHERE tid = :tid;
UPDATE pgbench_branches SET bbalance = bbalance + :delta WHERE bid = :bid;
INSERT INTO pgbench_history (tid, bid, aid, delta, mtime) VALUES (:tid, :bid, :aid, :delta, CURRENT_TIMESTAMP);
END;
</programlisting>

<!--
   This script allows each iteration of the transaction to reference
   different, randomly-chosen rows.  (This example also shows why it's
   important for each client session to have its own variables &mdash;
   otherwise they'd not be independently touching different rows.)
-->
 このスクリプトにより、トランザクションを繰り返す度に異なる、ランダムに選ばれた行を参照することができます。
 （この例はまた、各クライアントセッションがなぜ独自の変数を持つことが重要なのかも表しています。
 これがないと、異なる行を独立して参照することができないのです。）
  </para>

 </refsect2>

 <refsect2>
<!--
  <title>Per-Transaction Logging</title>
-->
  <title>トランザクション毎のログ処理</title>

  <para>
<!--
   With the <option>-l</option> option (but without
   the <option>&#45;-aggregate-interval</option> option),
   <application>pgbench</application> writes information about each transaction
   to a log file.  The log file will be named
   <filename><replaceable>prefix</replaceable>.<replaceable>nnn</replaceable></filename>,
   where <replaceable>prefix</replaceable> defaults to <literal>pgbench_log</literal>, and
   <replaceable>nnn</replaceable> is the PID of the
   <application>pgbench</application> process.
   The prefix can be changed by using the <option>&#45;-log-prefix</option> option.
   If the <option>-j</option> option is 2 or higher, so that there are multiple
   worker threads, each will have its own log file. The first worker will
   use the same name for its log file as in the standard single worker case.
   The additional log files for the other workers will be named
   <filename><replaceable>prefix</replaceable>.<replaceable>nnn</replaceable>.<replaceable>mmm</replaceable></filename>,
   where <replaceable>mmm</replaceable> is a sequential number for each worker starting
   with 1.
-->
（<option>--aggregate-interval</option>オプションなしで）<option>-l</option>オプションを使用すると、<application>pgbench</application>は各トランザクションに関する情報をログファイルに書き出します。
ログファイルの名前は<filename><replaceable>prefix</replaceable>.<replaceable>nnn</replaceable></filename>で、<replaceable>prefix</replaceable>のデフォルトは<literal>pgbench_log</literal>、<replaceable>nnn</replaceable>は<application>pgbench</application>プロセスのPIDです。
ファイル名の先頭の文字列は<option>--log-prefix</option>オプションを使って変更することができます。
<option>-j</option>オプションが2以上で複数のワーカースレッドがある場合、それぞれが独自のログファイルを持つことになります。
最初のワーカーは標準的な単一ワーカーの場合と同じ名前を持つログファイルを使用します。
他のワーカー用の追加のログファイルは<filename><replaceable>prefix</replaceable>.<replaceable>nnn</replaceable>.<replaceable>mmm</replaceable></filename>と命名され、ここで<replaceable>mmm</replaceable>は1から始まる各ワーカーの連番です。
  </para>

  <para>
<!--
   Each line in a log file describes one transaction.
   It contains the following space-separated fields:
-->
ログファイルの各行には1つのトランザクションが記述されています。
このログファイルには、スペースで区切られた次のフィールドが含まれています:

   <variablelist>
    <varlistentry>
     <term><replaceable>client_id</replaceable></term>
     <listitem>
      <para>
<!--
       identifies the client session that ran the transaction
-->
トランザクションを実行したクライアントセッションを示します
      </para>
     </listitem>
    </varlistentry>

    <varlistentry>
     <term><replaceable>transaction_no</replaceable></term>
     <listitem>
      <para>
<!--
       counts how many transactions have been run by that session
-->
そのセッションで実行されたトランザクションの数をカウントします
      </para>
     </listitem>
    </varlistentry>

    <varlistentry>
     <term><replaceable>time</replaceable></term>
     <listitem>
      <para>
<!--
       transaction's elapsed time, in microseconds
-->
トランザクションの経過時間（マイクロ秒）
      </para>
     </listitem>
    </varlistentry>

    <varlistentry>
     <term><replaceable>script_no</replaceable></term>
     <listitem>
      <para>
<!--
       identifies the script file that was used for the transaction
       (useful when multiple scripts are specified
       with <option>-f</option> or <option>-b</option>)
-->
トランザクションに使用されたスクリプトファイルを示します（複数のスクリプトが<option>-f</option>または<option>-b</option>で指定されている場合に便利です）
      </para>
     </listitem>
    </varlistentry>

    <varlistentry>
     <term><replaceable>time_epoch</replaceable></term>
     <listitem>
      <para>
<!--
       transaction's completion time, as a Unix-epoch time stamp
-->
トランザクションの完了時刻（Unixエポックタイムスタンプ）
      </para>
     </listitem>
    </varlistentry>

    <varlistentry>
     <term><replaceable>time_us</replaceable></term>
     <listitem>
      <para>
<!--
       fractional-second part of transaction's completion time, in
       microseconds
-->
トランザクションの完了時間の分数秒部分（マイクロ秒）
      </para>
     </listitem>
    </varlistentry>

    <varlistentry>
     <term><replaceable>schedule_lag</replaceable></term>
     <listitem>
      <para>
<!--
       transaction start delay, that is the difference between the
       transaction's scheduled start time and the time it actually
       started, in microseconds
       (present only if <option>&#45;-rate</option> is specified)
-->
トランザクション開始遅延、つまりトランザクションのスケジュールされた開始時刻と実際に開始された時刻の差をマイクロ秒単位で表したものです（<option>--rate</option>が指定されている場合にのみ存在します）
      </para>
     </listitem>
    </varlistentry>

    <varlistentry>
     <term><replaceable>retries</replaceable></term>
     <listitem>
      <para>
<!--
       count of retries after serialization or deadlock errors during the
       transaction
       (present only if <option>&#45;-max-tries</option> is not equal to one)
-->
直列化エラーまたはトランザクション中のデッドロックエラー後の再試行のカウントします
（<option>--max-tries</option>が1でない場合にのみ存在する）
      </para>
     </listitem>
    </varlistentry>
   </variablelist>
  </para>

  <para>
<!--
   When both <option>&#45;-rate</option> and <option>&#45;-latency-limit</option> are used,
   the <replaceable>time</replaceable> for a skipped transaction will be reported as
   <literal>skipped</literal>.
   If the transaction ends with a failure, its <replaceable>time</replaceable>
   will be reported as <literal>failed</literal>. If you use the
   <option>&#45;-failures-detailed</option> option, the
   <replaceable>time</replaceable> of the failed transaction will be reported as
   <literal>serialization</literal> or
   <literal>deadlock</literal> depending on the type of failure (see
   <xref linkend="failures-and-retries"/> for more information).
-->
<option>--rate</option>と<option>--latency-limit</option>の両方を使用すると、スキップされたトランザクションの<replaceable>time</replaceable>は<literal>skipped</literal>として報告されます。
トランザクションが失敗で終了した場合、<replaceable>time</replaceable>は<literal>failed</literal>として報告されます。
<option>--failures-detailed</option>オプションを使用すると、失敗したトランザクションの<replaceable>time</replaceable>は、障害のタイプに応じて<literal>直列化</literal>または<literal>デットロック</literal>として報告されます（詳細は<xref linkend="failures-and-retries"/>を参照してください）。
  </para>

  <para>
<!--
   Here is a snippet of a log file generated in a single-client run:
-->
単一クライアントでの実行で生成されたログファイルの一部を示します。
<screen>
0 199 2241 0 1175850568 995598
0 200 2465 0 1175850568 998079
0 201 2513 0 1175850569 608
0 202 2038 0 1175850569 2663
</screen>

<!--
   Another example with <literal>&#45;-rate=100</literal>
   and <literal>&#45;-latency-limit=5</literal> (note the additional
   <replaceable>schedule_lag</replaceable> column):
-->
<literal>--rate=100</literal>と<literal>--latency-limit=5</literal>を指定した例を示します。(<replaceable>schedule_lag</replaceable>列が追加されていることに注意)
<screen>
0 81 4621 0 1412881037 912698 3005
0 82 6173 0 1412881037 914578 4304
0 83 skipped 0 1412881037 914578 5217
0 83 skipped 0 1412881037 914578 5099
0 83 4722 0 1412881037 916203 3108
0 84 4142 0 1412881037 918023 2333
0 85 2465 0 1412881037 919759 740
</screen>
<!--
   In this example, transaction 82 was late, because its latency (6.173 ms) was
   over the 5 ms limit. The next two transactions were skipped, because they
   were already late before they were even started.
-->
この例では、トランザクション82は遅延(6.173ミリ秒)が5ミリ秒を越えており、遅れています。
次の2つのトランザクションは、開始する前にすでに遅れてしまっているため、スキップされています。
  </para>

  <para>
<!--
   The following example shows a snippet of a log file with failures and
   retries, with the maximum number of tries set to 10 (note the additional
   <replaceable>retries</replaceable> column):
-->
次の例は、最大試行回数を10に設定した失敗と再試行のログファイルの一部を示しています（追加<replaceable>再試行</replaceable>列に注意）。
<screen>
3 0 47423 0 1499414498 34501 3
3 1 8333 0 1499414498 42848 0
3 2 8358 0 1499414498 51219 0
4 0 72345 0 1499414498 59433 6
1 3 41718 0 1499414498 67879 4
1 4 8416 0 1499414498 76311 0
3 3 33235 0 1499414498 84469 3
0 0 failed 0 1499414498 84905 9
2 0 failed 0 1499414498 86248 9
3 4 8307 0 1499414498 92788 0
</screen>
  </para>

  <para>
<!--
   If the <option>&#45;-failures-detailed</option> option is used, the type of
   failure is reported in the <replaceable>time</replaceable> like this:
-->
<option>--failures-detailed</option>オプションを使用すると、障害のタイプは次のように<replaceable>時間</replaceable>で報告されます。
<screen>
3 0 47423 0 1499414498 34501 3
3 1 8333 0 1499414498 42848 0
3 2 8358 0 1499414498 51219 0
4 0 72345 0 1499414498 59433 6
1 3 41718 0 1499414498 67879 4
1 4 8416 0 1499414498 76311 0
3 3 33235 0 1499414498 84469 3
0 0 serialization 0 1499414498 84905 9
2 0 serialization 0 1499414498 86248 9
3 4 8307 0 1499414498 92788 0
</screen>
  </para>

  <para>
<!--
   When running a long test on hardware that can handle a lot of transactions,
   the log files can become very large.  The <option>&#45;-sampling-rate</option> option
   can be used to log only a random sample of transactions.
-->
大量のトランザクションを処理することができるハードウェアで長時間試験を実行する場合、ログファイルは非常に大きくなる可能性があります。
<option>--sampling-rate</option>オプションを使用して、トランザクションのランダムなサンプルだけをログに記録することができます。
  </para>
 </refsect2>

 <refsect2>
<!--
  <title>Aggregated Logging</title>
-->
  <title>ログ処理の集約</title>

  <para>
<!--
   With the <option>&#45;-aggregate-interval</option> option, a different
   format is used for the log files.  Each log line describes one
   aggregation interval.  It contains the following space-separated
   fields:
-->
<option>--aggregate-interval</option>オプションを使用すると、ログファイルに異なるフォーマットが使用されます。
各ログ行は1つの集約間隔を記述します。
このログ行には、スペースで区切られた次のフィールドが含まれます:

   <variablelist>
    <varlistentry>
     <term><replaceable>interval_start</replaceable></term>
     <listitem>
      <para>
<!--
       start time of the interval, as a Unix-epoch time stamp
-->
間隔の開始時刻（Unixエポックタイムスタンプ）
      </para>
     </listitem>
    </varlistentry>

    <varlistentry>
     <term><replaceable>num_transactions</replaceable></term>
     <listitem>
      <para>
<!--
       number of transactions within the interval
-->
間隔内のトランザクション数
      </para>
     </listitem>
    </varlistentry>

    <varlistentry>
     <term><replaceable>sum_latency</replaceable></term>
     <listitem>
      <para>
<!--
       sum of transaction latencies
-->
トランザクション待ち時間の合計
      </para>
     </listitem>
    </varlistentry>

    <varlistentry>
     <term><replaceable>sum_latency_2</replaceable></term>
     <listitem>
      <para>
<!--
       sum of squares of transaction latencies
-->
トランザクション待ち時間の平方和
      </para>
     </listitem>
    </varlistentry>

    <varlistentry>
     <term><replaceable>min_latency</replaceable></term>
     <listitem>
      <para>
<!--
       minimum transaction latency
-->
最小トランザクション待ち時間
      </para>
     </listitem>
    </varlistentry>

    <varlistentry>
     <term><replaceable>max_latency</replaceable></term>
     <listitem>
      <para>
<!--
       maximum transaction latency
-->
最大トランザクション待ち時間
      </para>
     </listitem>
    </varlistentry>

    <varlistentry>
     <term><replaceable>sum_lag</replaceable></term>
     <listitem>
      <para>
<!--
       sum of transaction start delays
       (zero unless <option>&#45;-rate</option> is specified)
-->
トランザクション開始遅延の合計（<option>--rate</option>が指定されていない場合は0）
      </para>
     </listitem>
    </varlistentry>

    <varlistentry>
     <term><replaceable>sum_lag_2</replaceable></term>
     <listitem>
      <para>
<!--
       sum of squares of transaction start delays
       (zero unless <option>&#45;-rate</option> is specified)
-->
トランザクション開始遅延の平方和（<option>--rate</option>が指定されていない場合は0）
      </para>
     </listitem>
    </varlistentry>

    <varlistentry>
     <term><replaceable>min_lag</replaceable></term>
     <listitem>
      <para>
<!--
       minimum transaction start delay
       (zero unless <option>&#45;-rate</option> is specified)
-->
最小トランザクション開始遅延（<option>--rate</option>が指定されていない場合は0）
      </para>
     </listitem>
    </varlistentry>

    <varlistentry>
     <term><replaceable>max_lag</replaceable></term>
     <listitem>
      <para>
<!--
       maximum transaction start delay
       (zero unless <option>&#45;-rate</option> is specified)
-->
最大トランザクション開始遅延（<option>--rate</option>が指定されていない場合は0）
      </para>
     </listitem>
    </varlistentry>

    <varlistentry>
     <term><replaceable>skipped</replaceable></term>
     <listitem>
      <para>
<!--
       number of transactions skipped because they would have started too late
       (zero unless <option>&#45;-rate</option>
       and <option>&#45;-latency-limit</option> are specified)
-->
開始が遅すぎたためにスキップされたトランザクションの数（<option>--rate</option>と<option>--latency-limit</option>が指定されていない場合は0）
      </para>
     </listitem>
    </varlistentry>

    <varlistentry>
     <term><replaceable>retried</replaceable></term>
     <listitem>
      <para>
<!--
       number of retried transactions
       (zero unless <option>&#45;-max-tries</option> is not equal to one)
-->
再試行されたトランザクションの数（<option>--max-tries</option>が1でない場合は0）
      </para>
     </listitem>
    </varlistentry>

    <varlistentry>
     <term><replaceable>retries</replaceable></term>
     <listitem>
      <para>
<!--
       number of retries after serialization or deadlock errors
       (zero unless <option>&#45;-max-tries</option> is not equal to one)
-->
直列化エラーまたはデッドロックエラー後の再試行回数
（<option>--max-tries</option>が1でない場合は0）
      </para>
     </listitem>
    </varlistentry>

    <varlistentry>
     <term><replaceable>serialization_failures</replaceable></term>
     <listitem>
      <para>
<!--
       number of transactions that got a serialization error and were not
       retried afterwards
       (zero unless <option>&#45;-failures-detailed</option> is specified)
-->
直列化エラーが発生し、その後再試行されなかったトランザクションの数（<option>--failures-detailed</option>が指定されていない場合は0）
      </para>
     </listitem>
    </varlistentry>

    <varlistentry>
     <term><replaceable>deadlock_failures</replaceable></term>
     <listitem>
      <para>
<!--
       number of transactions that got a deadlock error and were not
       retried afterwards
       (zero unless <option>&#45;-failures-detailed</option> is specified)
-->
デッドロックエラーが発生し、その後再試行されなかったトランザクションの数（<option>--failures-detailed</option>が指定されていない場合は0）
      </para>
     </listitem>
    </varlistentry>
   </variablelist>
  </para>

  <para>
<!--
   Here is some example output generated with these options:
-->
以下に、これらのオプションで生成された出力例を示します。
<screen>
<userinput>pgbench --aggregate-interval=10 --time=20 --client=10 --log --rate=1000 --latency-limit=10 --failures-detailed --max-tries=10 test</userinput>

1650260552 5178 26171317 177284491527 1136 44462 2647617 7321113867 0 9866 64 7564 28340 4148 0
1650260562 4808 25573984 220121792172 1171 62083 3037380 9666800914 0 9998 598 7392 26621 4527 0
</screen>
  </para>

  <para>
<!--
   Notice that while the plain (unaggregated) log format shows which script
   was used for each transaction, the aggregated format does not. Therefore if
   you need per-script data, you need to aggregate the data on your own.
-->
通常の（集約されていない）ログフォーマットは、各トランザクションについてどのスクリプトファイルが使用されたかを示しますが、集約されたログにはそれがないことに注意してください。
このためスクリプト単位のデータが必要な場合は、自身でデータを集約する必要があります。
  </para>

 </refsect2>

 <refsect2>
<!--
  <title>Per-Statement Report</title>
-->
  <title>文ごとの報告</title>

  <para>
<!--
   With the <option>-r</option> option, <application>pgbench</application>
   collects the following statistics for each statement:
-->
<option>-r</option>オプションを使用すると、<application>pgbench</application>は文ごとに次の統計情報を収集します。
   <itemizedlist>
     <listitem>
       <para>
<!--
         <literal>latency</literal> &mdash; elapsed transaction time for each
         statement. <application>pgbench</application> reports an average value
         of all successful runs of the statement.
-->
<literal>latency</literal>&mdash;各文の経過トランザクション時間。
<application>pgbench</application>は文のすべての成功した実行の平均値を報告します。
       </para>
     </listitem>
     <listitem>
       <para>
<!--
         The number of failures in this statement. See
         <xref linkend="failures-and-retries"/> for more information.
-->
この文の失敗数。
詳細は<xref linkend="failures-and-retries"/>を参照してください。
       </para>
     </listitem>
     <listitem>
       <para>
<!--
         The number of retries after a serialization or a deadlock error in this
         statement. See <xref linkend="failures-and-retries"/> for more information.
-->
この文の直列化エラーまたはデッドロックエラー後の再試行回数。
詳細は<xref linkend="failures-and-retries"/>を参照してください。
       </para>
     </listitem>
   </itemizedlist>
  </para>

  <para>
<!--
   The report displays retry statistics only if the <option>&#45;-max-tries</option>
   option is not equal to 1.
-->
レポートに再試行統計情報が表示されるのは、<option>--max-tries</option>オプションが1に等しくない場合だけです。
  </para>

  <para>
<!--
   All values are computed for each statement executed by every client and are
   reported after the benchmark has finished.
-->
すべての値は、各クライアントによって実行される文ごとに計算され、ベンチマークが終了した後に報告されます。
  </para>

  <para>
<!--
   For the default script, the output will look similar to this:
-->
標準スクリプトでは、次のような出力になります。
<screen>
starting vacuum...end.
transaction type: &lt;builtin: TPC-B (sort of)&gt;
scaling factor: 1
query mode: simple
number of clients: 10
number of threads: 1
maximum number of tries: 1
number of transactions per client: 1000
number of transactions actually processed: 10000/10000
number of failed transactions: 0 (0.000%)
number of transactions above the 50.0 ms latency limit: 1311/10000 (13.110 %)
latency average = 28.488 ms
latency stddev = 21.009 ms
initial connection time = 69.068 ms
tps = 346.224794 (without initial connection time)
statement latencies in milliseconds and failures:
   0.012  0  \set aid random(1, 100000 * :scale)
   0.002  0  \set bid random(1, 1 * :scale)
   0.002  0  \set tid random(1, 10 * :scale)
   0.002  0  \set delta random(-5000, 5000)
   0.319  0  BEGIN;
   0.834  0  UPDATE pgbench_accounts SET abalance = abalance + :delta WHERE aid = :aid;
   0.641  0  SELECT abalance FROM pgbench_accounts WHERE aid = :aid;
  11.126  0  UPDATE pgbench_tellers SET tbalance = tbalance + :delta WHERE tid = :tid;
  12.961  0  UPDATE pgbench_branches SET bbalance = bbalance + :delta WHERE bid = :bid;
   0.634  0  INSERT INTO pgbench_history (tid, bid, aid, delta, mtime) VALUES (:tid, :bid, :aid, :delta, CURRENT_TIMESTAMP);
   1.957  0  END;
</screen>

<!--
   Another example of output for the default script using serializable default
   transaction isolation level (<command>PGOPTIONS='-c
   default_transaction_isolation=serializable' pgbench ...</command>):
-->
デフォルトトランザクション分離レベルにシリアライザブルを使用したデフォルトスクリプトの別の出力例(<command>PGOPTIONS='-c default_transaction_isolation=serializable'pgbench.</command>):
<screen>
starting vacuum...end.
transaction type: &lt;builtin: TPC-B (sort of)&gt;
scaling factor: 1
query mode: simple
number of clients: 10
number of threads: 1
maximum number of tries: 10
number of transactions per client: 1000
number of transactions actually processed: 6317/10000
number of failed transactions: 3683 (36.830%)
number of transactions retried: 7667 (76.670%)
total number of retries: 45339
number of transactions above the 50.0 ms latency limit: 106/6317 (1.678 %)
latency average = 17.016 ms
latency stddev = 13.283 ms
initial connection time = 45.017 ms
tps = 186.792667 (without initial connection time)
statement latencies in milliseconds, failures and retries:
  0.006     0      0  \set aid random(1, 100000 * :scale)
  0.001     0      0  \set bid random(1, 1 * :scale)
  0.001     0      0  \set tid random(1, 10 * :scale)
  0.001     0      0  \set delta random(-5000, 5000)
  0.385     0      0  BEGIN;
  0.773     0      1  UPDATE pgbench_accounts SET abalance = abalance + :delta WHERE aid = :aid;
  0.624     0      0  SELECT abalance FROM pgbench_accounts WHERE aid = :aid;
  1.098   320   3762  UPDATE pgbench_tellers SET tbalance = tbalance + :delta WHERE tid = :tid;
  0.582  3363  41576  UPDATE pgbench_branches SET bbalance = bbalance + :delta WHERE bid = :bid;
  0.465     0      0  INSERT INTO pgbench_history (tid, bid, aid, delta, mtime) VALUES (:tid, :bid, :aid, :delta, CURRENT_TIMESTAMP);
  1.933     0      0  END;
</screen></para>

  <para>
<!--
   If multiple script files are specified, all statistics are reported
   separately for each script file.
-->
複数のスクリプトファイルが定義された場合、すべての統計処理はそれぞれのスクリプトファイル毎に分けて報告されます。
  </para>

  <para>
<!--
   Note that collecting the additional timing information needed for
   per-statement latency computation adds some overhead.  This will slow
   average execution speed and lower the computed TPS.  The amount
   of slowdown varies significantly depending on platform and hardware.
   Comparing average TPS values with and without latency reporting enabled
   is a good way to measure if the timing overhead is significant.
-->
文ごとのレイテンシを計算するために必要となる、追加のタイミング情報を収集することは、オーバーヘッドが加わることに注意してください。
これは平均実行速度を遅くし、計測TPSを小さくするでしょう。
低下量はプラットフォームとハードウェアに依存して著しく変わります。
レイテンシの報告を有効にする、有効にしないで平均TPS値を比較することは、タイミング・オーバーヘッドが顕著かどうかを測定するには良い方法です。
  </para>
 </refsect2>

<!--
 <refsect2 id="failures-and-retries" xreflabel="Failures and Serialization/Deadlock Retries">
  <title>Failures and Serialization/Deadlock Retries</title>
-->
 <refsect2 id="failures-and-retries" xreflabel="直列化の失敗／デットロック再試行">
  <title>直列化の失敗／デットロック再試行</title>

  <para>
<!--
   When executing <application>pgbench</application>, there are three main types
   of errors:
-->
<application>pgbench</application>の実行時に発生する主なエラーには以下の3種類があります。
   <itemizedlist>
     <listitem>
       <para>
<!--
         Errors of the main program. They are the most serious and always result
         in an immediate exit from <application>pgbench</application> with the
         corresponding error message. They include:
-->
メインプログラムのエラーです。
これらは最も深刻で、常に<application>pgbench</application>を即座に終了し、対応するエラーメッセージが表示されます。
これらのエラーには以下のようなものがあります:
         <itemizedlist>
           <listitem>
             <para>
<!--
               errors at the beginning of <application>pgbench</application>
               (e.g. an invalid option value);
-->
<application>pgbench</application>の先頭のエラー（例えば無効なオプション値）。
             </para>
           </listitem>
           <listitem>
             <para>
<!--
               errors in the initialization mode (e.g. the query to create
               tables for built-in scripts fails);
-->
初期化モードでエラーが発生する（例えば、組み込みスクリプト用のテーブルを作成するクエリが失敗する）。
             </para>
           </listitem>
           <listitem>
             <para>
<!--
               errors before starting threads (e.g. could not connect to the
               database server, syntax error in the meta command, thread
               creation failure);
-->
スレッドを開始する前のエラー（データベースサーバに接続できない、メタコマンドの構文エラー、スレッド作成の失敗など）。
             </para>
           </listitem>
           <listitem>
             <para>
<!--
               internal <application>pgbench</application> errors (which are
               supposed to never occur...).
-->
内部<application>pgbench</application>エラーです（決して発生しないはずです…）。
             </para>
           </listitem>
         </itemizedlist></para>
     </listitem>
     <listitem>
       <para>
<!--
         Errors when the thread manages its clients (e.g. the client could not
         start a connection to the database server / the socket for connecting
         the client to the database server has become invalid). In such cases
         all clients of this thread stop while other threads continue to work.
-->
スレッドがクライアントを管理するときのエラー（クライアントがデータベースサーバへの接続を開始できなかった/クライアントをデータベースサーバに接続するためのソケットが無効になったなど）。
このような場合、このスレッドのすべてのクライアントは停止し、他のスレッドは作業を継続します。
       </para>
     </listitem>
     <listitem>
       <para>
<!--
         Direct client errors. They lead to immediate exit from
         <application>pgbench</application> with the corresponding error message
         only in the case of an internal <application>pgbench</application>
         error (which are supposed to never occur...). Otherwise in the worst
         case they only lead to the abortion of the failed client while other
         clients continue their run (but some client errors are handled without
         an abortion of the client and reported separately, see below). Later in
         this section it is assumed that the discussed errors are only the
         direct client errors and they are not internal
         <application>pgbench</application> errors.
-->
直接的なクライアントエラーです。
内部<application>pgbench</application>エラーの場合にのみ<application>pgbench</application>を即座に終了し、対応するエラーメッセージが表示されます（これは決して発生しないはずです…）。
そうでなければ、最悪の場合には、他のクライアントが実行を継続している間に、失敗したクライアントが中断されるだけです（ただし、クライアントエラーの中には、クライアントの中断なしに処理され、別途報告されるものもあります。以下を参照してください）。
この節の後半では、説明されているエラーは直接的なクライアントエラーだけであり、内部<application>pgbench</application>エラーではないと仮定します。
       </para>
     </listitem>
   </itemizedlist>
  </para>

  <para>
<!--
   A client's run is aborted in case of a serious error; for example, the
   connection with the database server was lost or the end of script was reached
   without completing the last transaction. In addition, if execution of an SQL
   or meta command fails for reasons other than serialization or deadlock errors,
   the client is aborted. Otherwise, if an SQL command fails with serialization or
   deadlock errors, the client is not aborted. In such cases, the current
   transaction is rolled back, which also includes setting the client variables
   as they were before the run of this transaction (it is assumed that one
   transaction script contains only one transaction; see
   <xref linkend="transactions-and-scripts"/> for more information).
   Transactions with serialization or deadlock errors are repeated after
   rollbacks until they complete successfully or reach the maximum
   number of tries (specified by the <option>&#45;-max-tries</option> option) / the maximum
   time of retries (specified by the <option>&#45;-latency-limit</option> option) / the end
   of benchmark (specified by the <option>&#45;-time</option> option). If
   the last trial run fails, this transaction will be reported as failed but
   the client is not aborted and continues to work.
-->
重大なエラーが発生した場合、クライアントの実行は中断されます。
たとえば、データベースサーバーとの接続が失われた場合や、最後のトランザクションを完了せずにスクリプトの終了に達した場合などです。
また、SQLまたはメタコマンドの実行が直列化エラーまたはデッドロックエラー以外の理由で失敗した場合、クライアントは中断されます。
そうでない場合、SQLコマンドが直列化エラーまたはデッドロックエラーで失敗した場合、クライアントは中断されません。
このような場合、現在のトランザクションがロールバックされます。
これには、クライアント変数がこのトランザクションの実行前の状態に設定されます（1つのトランザクションスクリプトには1つのトランザクションのみが含まれていると仮定されます。詳細は<xref linkend="transactions-and-scripts"/>を参照してください）。
直列化エラーまたはデッドロックエラーのあるトランザクションは、正常に完了するか、最大試行回数（<option>--max-tries</option>オプションで指定／最大再試行時間（<option>--latency-limit</option>オプションで指定）／ベンチマークの終了（<option>--time</option>オプションで指定）に達するまで、ロールバック後に繰り返されます。
最後の試運転が失敗した場合、このトランザクションは失敗として報告されますが、クライアントは中断されずに処理を続行します。
  </para>

  <note>
   <para>
<!--
    Without specifying the <option>&#45;-max-tries</option> option, a transaction will
    never be retried after a serialization or deadlock error because its default
    value is 1. Use an unlimited number of tries (<literal>&#45;-max-tries=0</literal>)
    and the <option>&#45;-latency-limit</option> option to limit only the maximum time
    of tries. You can also use the <option>&#45;-time</option> option to limit the
    benchmark duration under an unlimited number of tries.
-->
<option>--max-tries</option>オプションを指定しない場合、デフォルト値が1であるため、シリアライゼーションエラーまたはデッドロックエラーの後にトランザクションが再試行されることはありません。
試行回数を無制限にし(<literal>--max-tries=0</literal>)、<option>--latency-limit</option>オプションを使用して、試行の最大時間のみを制限します。
また、<option>--time</option>オプションを使用して、試行回数を無制限にしてベンチマーク期間を制限することもできます。
   </para>
   <para>
<!--
    Be careful when repeating scripts that contain multiple transactions: the
    script is always retried completely, so successful transactions can be
    performed several times.
-->
複数のトランザクションを含むスクリプトを繰り返す場合は注意が必要です。
スクリプトは常に完全に再試行されるため、成功したトランザクションが複数回実行される可能性があります。
   </para>
   <para>
<!--
    Be careful when repeating transactions with shell commands. Unlike the
    results of SQL commands, the results of shell commands are not rolled back,
    except for the variable value of the <command>\setshell</command> command.
-->
シェルコマンドでトランザクションを繰り返す場合は注意してください。
SQLコマンドの結果とは異なり、<command>\setshell</command>コマンドの変数値を除いて、シェルコマンドの結果はロールバックされません。
   </para>
  </note>

  <para>
<!--
   The latency of a successful transaction includes the entire time of
   transaction execution with rollbacks and retries. The latency is measured
   only for successful transactions and commands but not for failed transactions
   or commands.
-->
成功したトランザクションの待機時間には、ロールバックおよび再試行によるトランザクションの実行時間全体が含まれます。
待機時間は、成功したトランザクションおよびコマンドについてのみ測定され、失敗したトランザクションまたはコマンドについては測定されません。
  </para>

  <para>
<!--
   The main report contains the number of failed transactions. If the
   <option>&#45;-max-tries</option> option is not equal to 1, the main report also
   contains statistics related to retries: the total number of retried
   transactions and total number of retries. The per-script report inherits all
   these fields from the main report. The per-statement report displays retry
   statistics only if the <option>&#45;-max-tries</option> option is not equal to 1.
-->
メインレポートには、失敗したトランザクションの数が含まれます。
<option>--max-tries</option>オプションが1以外の場合、メインレポートには再試行に関する統計（再試行されたトランザクションの合計数と再試行の合計数）も含まれます。
スクリプト単位のレポートは、メインレポートからこれらのフィールドをすべて継承します。
文単位のレポートには、<option>--max-tries</option>オプションが1以外の場合にのみ再試行の統計が表示されます。
  </para>

  <para>
<!--
   If you want to group failures by basic types in per-transaction and
   aggregation logs, as well as in the main and per-script reports, use the
   <option>&#45;-failures-detailed</option> option. If you also want to distinguish
   all errors and failures (errors without retrying) by type including which
   limit for retries was exceeded and how much it was exceeded by for the
   serialization/deadlock failures, use the <option>&#45;-verbose-errors</option>
   option.
-->
トランザクションごとおよび集約ログ、メインレポートおよびスクリプトごとのレポートで障害を基本タイプ別にグループ化する場合は、<option>--failures-detailed</option>オプションを使用します。
また、すべてのエラーおよび障害(再試行しない場合のエラー)をタイプ別に区別する場合は、<option>--verbose-errors</option>オプションを使用します。
これには、直列化エラー／デッドロック障害でどの再試行制限を超えたか、どの程度超えたかなどが含まれます。
  </para>
 </refsect2>

 <refsect2>
<<<<<<< HEAD
  <title>Table Access Methods</title>

  <para>
   You may specify the <link linkend="tableam">Table Access Method</link>
   for the pgbench tables.  The environment variable <envar>PGOPTIONS</envar>
   specifies database configuration options that are passed to PostgreSQL via
   the command line (See <xref linkend="config-setting-shell"/>).
   For example, a hypothetical default Table Access Method for the tables that
   pgbench creates called <literal>wuzza</literal> can be specified with:
<programlisting>
PGOPTIONS='-c default_table_access_method=wuzza'
</programlisting>
  </para>
 </refsect2>

 <refsect2>
=======
<!--
>>>>>>> 94ef7168
  <title>Good Practices</title>
-->
  <title>優れた実践</title>

  <para>
<!--
   It is very easy to use <application>pgbench</application> to produce completely
   meaningless numbers.  Here are some guidelines to help you get useful
   results.
-->
まったく無意味な数値を生み出すように<application>pgbench</application>を使用することは非常に簡単です。
以下に有意な結果を生み出す手助けとなるガイドラインをいくつか示します。
  </para>

  <para>
<!--
   In the first place, <emphasis>never</emphasis> believe any test that runs
   for only a few seconds.  Use the <option>-t</option> or <option>-T</option> option
   to make the run last at least a few minutes, so as to average out noise.
   In some cases you could need hours to get numbers that are reproducible.
   It's a good idea to try the test run a few times, to find out if your
   numbers are reproducible or not.
-->
まず第一に、数秒で終わる試験を<emphasis>決して</emphasis>信用しないでください。
<option>-t</option>または<option>-T</option>オプションを使って、雑音を取り除くために、少なくとも数分試験にかかるようにしてください。
再現可能な数値を得るために数時間必要になる場合もあります。
数回試験を繰り返し、数値が再現できるかどうか確認することを勧めます。
  </para>

  <para>
<!--
   For the default TPC-B-like test scenario, the initialization scale factor
   (<option>-s</option>) should be at least as large as the largest number of
   clients you intend to test (<option>-c</option>); else you'll mostly be
   measuring update contention.  There are only <option>-s</option> rows in
   the <structname>pgbench_branches</structname> table, and every transaction wants to
   update one of them, so <option>-c</option> values in excess of <option>-s</option>
   will undoubtedly result in lots of transactions blocked waiting for
   other transactions.
-->
デフォルトのTPC-Bのような試験シナリオでは、初期倍率（<option>-s</option>）を試験予定のクライアント数（<option>-c</option>）の最大値と同程度にしなければなりません。
<structname>pgbench_branches</structname>テーブルには<option>-s</option>行しかありません。
また、全トランザクションはその内の1つを更新しようとします。
ですので、<option>-c</option>値を<option>-s</option>より大きくすると、他のトランザクションを待機するためにブロックされるトランザクションが多くなることは間違いありません。
  </para>

  <para>
<!--
   The default test scenario is also quite sensitive to how long it's been
   since the tables were initialized: accumulation of dead rows and dead space
   in the tables changes the results.  To understand the results you must keep
   track of the total number of updates and when vacuuming happens.  If
   autovacuum is enabled it can result in unpredictable changes in measured
   performance.
-->
デフォルトの試験シナリオはまた、テーブルを初期化してからの経過時間に非常に敏感です。
テーブル内の不要行や不要空間の累積により結果が変わります。
結果を理解するためには、更新された行数とバキューム時期を把握する必要があります。
自動バキュームが有効な場合、性能を測定する上で結果は予測できないほど変わる可能性があります。
  </para>

  <para>
<!--
   A limitation of <application>pgbench</application> is that it can itself become
   the bottleneck when trying to test a large number of client sessions.
   This can be alleviated by running <application>pgbench</application> on a different
   machine from the database server, although low network latency will be
   essential.  It might even be useful to run several <application>pgbench</application>
   instances concurrently, on several client machines, against the same
   database server.
-->
<application>pgbench</application>の制限は、多くのクライアントセッションを試験しようとする際に<application>pgbench</application>自身がボトルネックになる可能性があることです。
これは、データベースサーバとは別のマシンで<application>pgbench</application>を実行することで緩和させることが可能です。
しかし、多少のネットワーク遅延が重要です。
同一データベースサーバに対し複数のクライアントマシンから複数の<application>pgbench</application>インスタンスを同時に実行することが有用かもしれません。
  </para>
 </refsect2>
 <refsect2>
<!--
  <title>Security</title>
-->
  <title>セキュリティ</title>

  <para>
<!--
    If untrusted users have access to a database that has not adopted a
    <link linkend="ddl-schemas-patterns">secure schema usage pattern</link>,
    do not run <application>pgbench</application> in that
    database.  <application>pgbench</application> uses unqualified names and
    does not manipulate the search path.
-->
<link linkend="ddl-schemas-patterns">安全なスキーマの利用パターン</link>を適用していないデータベースに信頼できないユーザがアクセス可能な場合、そのデータベースで<application>pgbench</application>を実行しないでください。
<application>pgbench</application>は修飾していない名前を使っており、またサーチパスを操作していません。
  </para>
 </refsect2>
 </refsect1>
</refentry><|MERGE_RESOLUTION|>--- conflicted
+++ resolved
@@ -308,12 +308,8 @@
            </para>
           </listitem>
          </varlistentry>
-<<<<<<< HEAD
          <varlistentry id="pgbench-option-init-steps-g">
-=======
-         <varlistentry>
-<!--
->>>>>>> 94ef7168
+<!--
           <term><literal>g</literal> or <literal>G</literal> (Generate data, client-side or server-side)</term>
 -->
           <term><literal>g</literal>または<literal>G</literal> (Generate data, クライアント側、またはサーバ側)</term>
@@ -3979,7 +3975,6 @@
  </refsect2>
 
  <refsect2>
-<<<<<<< HEAD
   <title>Table Access Methods</title>
 
   <para>
@@ -3996,9 +3991,7 @@
  </refsect2>
 
  <refsect2>
-=======
-<!--
->>>>>>> 94ef7168
+<!--
   <title>Good Practices</title>
 -->
   <title>優れた実践</title>

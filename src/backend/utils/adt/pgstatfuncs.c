--- conflicted
+++ resolved
@@ -1562,36 +1562,10 @@
 		if (!pgstat_tracks_io_bktype(bktype))
 			continue;
 
-<<<<<<< HEAD
-		for (int io_obj = 0; io_obj < IOOBJECT_NUM_TYPES; io_obj++)
-		{
-			const char *obj_name = pgstat_get_io_object_name(io_obj);
-
-			for (int io_context = 0; io_context < IOCONTEXT_NUM_TYPES; io_context++)
-			{
-				const char *context_name = pgstat_get_io_context_name(io_context);
-
-				Datum		values[IO_NUM_COLUMNS] = {0};
-				bool		nulls[IO_NUM_COLUMNS] = {0};
-
-				/*
-				 * Some combinations of BackendType, IOObject, and IOContext
-				 * are not valid for any type of IOOp. In such cases, omit the
-				 * entire row from the view.
-				 */
-				if (!pgstat_tracks_io_object(bktype, io_obj, io_context))
-					continue;
-
-				values[IO_COL_BACKEND_TYPE] = bktype_desc;
-				values[IO_COL_CONTEXT] = CStringGetTextDatum(context_name);
-				values[IO_COL_OBJECT] = CStringGetTextDatum(obj_name);
-				values[IO_COL_RESET_TIME] = reset_time;
-=======
 		/* save tuples with data from this PgStat_BktypeIO */
 		pg_stat_io_build_tuples(rsinfo, bktype_stats, bktype,
 								backends_io_stats->stat_reset_timestamp);
 	}
->>>>>>> 3d6a8289
 
 	return (Datum) 0;
 }

<!-- doc/src/sgml/dblink.sgml -->

<sect1 id="dblink" xreflabel="dblink">
 <title>dblink &mdash; connect to other PostgreSQL databases</title>

 <indexterm zone="dblink">
  <primary>dblink</primary>
 </indexterm>

 <para>
<!--
  <filename>dblink</filename> is a module that supports connections to
  other <productname>PostgreSQL</productname> databases from within a database
  session.
-->
<filename>dblink</filename>は、データベースセッション内から他の<productname>PostgreSQL</productname>データベースへの接続をサポートするモジュールです。
 </para>

 <para>
<!--
  See also <xref linkend="postgres-fdw"/>, which provides roughly the same
  functionality using a more modern and standards-compliant infrastructure.
-->
<xref linkend="postgres-fdw"/>も参照して下さい。より新しく標準に対する互換性の高い基盤を使ってほぼ同じ機能を提供しています。
 </para>

 <refentry id="contrib-dblink-connect">
  <indexterm>
   <primary>dblink_connect</primary>
  </indexterm>

  <refmeta>
   <refentrytitle>dblink_connect</refentrytitle>
   <manvolnum>3</manvolnum>
  </refmeta>

  <refnamediv>
   <refname>dblink_connect</refname>
<!--
   <refpurpose>opens a persistent connection to a remote database</refpurpose>
-->
   <refpurpose>リモートデータベースへの永続的な接続を開きます</refpurpose>
  </refnamediv>

  <refsynopsisdiv>
<synopsis>
dblink_connect(text connstr) returns text
dblink_connect(text connname, text connstr) returns text
</synopsis>
  </refsynopsisdiv>

  <refsect1>
<!--
   <title>Description</title>
-->
   <title>説明</title>

   <para>
<!--
    <function>dblink_connect()</function> establishes a connection to a remote
    <productname>PostgreSQL</productname> database.  The server and database to
    be contacted are identified through a standard <application>libpq</application>
    connection string.  Optionally, a name can be assigned to the
    connection.  Multiple named connections can be open at once, but
    only one unnamed connection is permitted at a time.  The connection
    will persist until closed or until the database session is ended.
-->
<function>dblink_connect()</function>はリモートの<productname>PostgreSQL</productname>データベースへの接続を確立します。
接続先のサーバとデータベースは標準の<application>libpq</application>接続文字列を通して識別されます。
省略可能ですが、名前を接続に割り当てることも可能です。
複数の名前付きの接続を一度に開くことができますが、無名の接続は同時に1つしか許されません。
接続は、閉ざされるまで、または、データベースセッションが終わるまで永続します。
   </para>

   <para>
<!--
    The connection string may also be the name of an existing foreign
    server.  It is recommended to use the foreign-data wrapper
    <literal>dblink_fdw</literal> when defining the foreign
    server.  See the example below, as well as
    <xref linkend="sql-createserver"/> and
    <xref linkend="sql-createusermapping"/>.
-->
接続文字列は同時に既存の外部サーバ名であっても構いません。
外部サーバを定義する場合、外部データラッパー<literal>dblink_fdw</literal>を使用することを推奨します。
後述の例と<xref linkend="sql-createserver"/>、<xref linkend="sql-createusermapping"/>を参照してください。
   </para>

  </refsect1>

  <refsect1>
<!--
   <title>Arguments</title>
-->
   <title>引数</title>

   <variablelist>
    <varlistentry>
     <term><parameter>connname</parameter></term>
     <listitem>
      <para>
<!--
       The name to use for this connection; if omitted, an unnamed
       connection is opened, replacing any existing unnamed connection.
-->
接続に使用する名前です。省略した場合、既存の無名の接続を閉ざし、無名の接続を開きます。
      </para>
     </listitem>
    </varlistentry>

    <varlistentry>
     <term><parameter>connstr</parameter></term>
     <listitem>
<!--
      <para><application>libpq</application>-style connection info string, for example
       <literal>hostaddr=127.0.0.1 port=5432 dbname=mydb user=postgres
       password=mypasswd options=-csearch_path=</literal>.
       For details see <xref linkend="libpq-connstring"/>.
       Alternatively, the name of a foreign server.
-->
      <para>
例えば<literal>hostaddr=127.0.0.1 port=5432 dbname=mydb user=postgres  password=mypasswd</literal>といった<application>libpq</application>形式の接続情報文字列です。
詳細は<xref linkend="libpq-connstring"/>を参照してください。
もしくは外部サーバ名です。
      </para>
     </listitem>
    </varlistentry>
   </variablelist>
  </refsect1>

  <refsect1>
<!--
   <title>Return Value</title>
-->
   <title>戻り値</title>

   <para>
<!--
    Returns status, which is always <literal>OK</literal> (since any error
    causes the function to throw an error instead of returning).
-->
状態を返します。
これは常に<literal>OK</literal>です（何らかのエラーが起きるとこの関数は戻らずエラーとなるためです）。
   </para>
  </refsect1>

  <refsect1>
<!--
   <title>Notes</title>
-->
   <title>注釈</title>

   <para>
<!--
    If untrusted users have access to a database that has not adopted a
    <link linkend="ddl-schemas-patterns">secure schema usage pattern</link>,
    begin each session by removing publicly-writable schemas from
    <varname>search_path</varname>.  One could, for example,
    add <literal>options=-csearch_path=</literal> to
    <parameter>connstr</parameter>.  This consideration is not specific
    to <filename>dblink</filename>; it applies to every interface for
    executing arbitrary SQL commands.
-->
信頼できないユーザが、<link linkend="ddl-schemas-patterns">安全なスキーマ使用パターン</link>を適用していないデータベースへアクセスする際には、セッション開始時に<varname>search_path</varname>から、第三者が書き込みができるスキーマを削除してください。
これはたとえば<parameter>connstr</parameter>に値<literal>-csearch_path=</literal>を設定することで可能となります。
このような配慮は、<filename>dblink</filename>に限ったことではありません。
任意のSQLコマンドを実行するすべてのインタフェースに当てはまります。
   </para>

   <para>
<!--
    Only superusers may use <function>dblink_connect</function> to create
<<<<<<< HEAD
    non-password-authenticated and non-GSSAPI-authenticated connections.
    If non-superusers need this capability, use
    <function>dblink_connect_u</function> instead.
=======
    non-password-authenticated connections.  If non-superusers need this
    capability, use <function>dblink_connect_u</function> instead.
-->
スーパーユーザのみがパスワード認証がない接続を作成するために<function>dblink_connect</function>を使用することができます。
スーパーユーザ以外でこの機能が必要ならば<function>dblink_connect_u</function>を代わりに使用してください。
>>>>>>> 94ef7168
   </para>

   <para>
<!--
    It is unwise to choose connection names that contain equal signs,
    as this opens a risk of confusion with connection info strings
    in other <filename>dblink</filename> functions.
-->
他の<filename>dblink</filename>関数内で接続情報文字列が混乱する危険が発生しますので、等号記号を含む接続名を選択することは勧めません。
   </para>
  </refsect1>

  <refsect1>
<!--
   <title>Examples</title>
-->
   <title>例</title>

<screen>
SELECT dblink_connect('dbname=postgres options=-csearch_path=');
 dblink_connect
----------------
 OK
(1 row)

SELECT dblink_connect('myconn', 'dbname=postgres options=-csearch_path=');
 dblink_connect
----------------
 OK
(1 row)

<!--
&#45;- FOREIGN DATA WRAPPER functionality
&#45;- Note: local connection must require password authentication for this to work properly
&#45;-       Otherwise, you will receive the following error from dblink_connect():
-->
-- 外部データラッパー（FOREIGN DATA WRAPPER）の機能
-- 注意：これが正常に機能するにはローカル接続にパスワード認証が必須です。
--       さもないと、dblink_connect():から以下のエラーを受け取ります。
--       ----------------------------------------------------------------------
--       ERROR:  password is required
--       DETAIL:  Non-superuser cannot connect if the server does not request a password.
--       HINT:  Target server's authentication method must be changed.

CREATE SERVER fdtest FOREIGN DATA WRAPPER dblink_fdw OPTIONS (hostaddr '127.0.0.1', dbname 'contrib_regression');

CREATE USER regress_dblink_user WITH PASSWORD 'secret';
CREATE USER MAPPING FOR regress_dblink_user SERVER fdtest OPTIONS (user 'regress_dblink_user', password 'secret');
GRANT USAGE ON FOREIGN SERVER fdtest TO regress_dblink_user;
GRANT SELECT ON TABLE foo TO regress_dblink_user;

\set ORIGINAL_USER :USER
\c - regress_dblink_user
SELECT dblink_connect('myconn', 'fdtest');
 dblink_connect
----------------
 OK
(1 row)

SELECT * FROM dblink('myconn', 'SELECT * FROM foo') AS t(a int, b text, c text[]);
 a  | b |       c
----+---+---------------
  0 | a | {a0,b0,c0}
  1 | b | {a1,b1,c1}
  2 | c | {a2,b2,c2}
  3 | d | {a3,b3,c3}
  4 | e | {a4,b4,c4}
  5 | f | {a5,b5,c5}
  6 | g | {a6,b6,c6}
  7 | h | {a7,b7,c7}
  8 | i | {a8,b8,c8}
  9 | j | {a9,b9,c9}
 10 | k | {a10,b10,c10}
(11 rows)

\c - :ORIGINAL_USER
REVOKE USAGE ON FOREIGN SERVER fdtest FROM regress_dblink_user;
REVOKE SELECT ON TABLE foo FROM regress_dblink_user;
DROP USER MAPPING FOR regress_dblink_user SERVER fdtest;
DROP USER regress_dblink_user;
DROP SERVER fdtest;
</screen>
  </refsect1>
 </refentry>

 <refentry id="contrib-dblink-connect-u">
  <indexterm>
   <primary>dblink_connect_u</primary>
  </indexterm>

  <refmeta>
   <refentrytitle>dblink_connect_u</refentrytitle>
   <manvolnum>3</manvolnum>
  </refmeta>

  <refnamediv>
   <refname>dblink_connect_u</refname>
<!--
   <refpurpose>opens a persistent connection to a remote database, insecurely</refpurpose>
-->
   <refpurpose>リモートデータベースへの永続的な危険な接続を開きます</refpurpose>
  </refnamediv>

  <refsynopsisdiv>
<synopsis>
dblink_connect_u(text connstr) returns text
dblink_connect_u(text connname, text connstr) returns text
</synopsis>
  </refsynopsisdiv>

  <refsect1>
<!--
   <title>Description</title>
-->
   <title>説明</title>

   <para>
<!--
    <function>dblink_connect_u()</function> is identical to
    <function>dblink_connect()</function>, except that it will allow non-superusers
    to connect using any authentication method.
-->
<function>dblink_connect_u()</function>は、非スーパーユーザが任意の認証方式を使用して接続することができる点を除き、<function>dblink_connect()</function>と同じです。
   </para>

   <para>
<!--
    If the remote server selects an authentication method that does not
    involve a password, then impersonation and subsequent escalation of
    privileges can occur, because the session will appear to have
    originated from the user as which the local <productname>PostgreSQL</productname>
    server runs.  Also, even if the remote server does demand a password,
    it is possible for the password to be supplied from the server
    environment, such as a <filename>~/.pgpass</filename> file belonging to the
    server's user.  This opens not only a risk of impersonation, but the
    possibility of exposing a password to an untrustworthy remote server.
    Therefore, <function>dblink_connect_u()</function> is initially
    installed with all privileges revoked from <literal>PUBLIC</literal>,
    making it un-callable except by superusers.  In some situations
    it may be appropriate to grant <literal>EXECUTE</literal> permission for
    <function>dblink_connect_u()</function> to specific users who are considered
    trustworthy, but this should be done with care.  It is also recommended
    that any <filename>~/.pgpass</filename> file belonging to the server's user
    <emphasis>not</emphasis> contain any records specifying a wildcard host name.
-->
リモートサーバがパスワードを含まない認証方式を選択していた場合、セッションがローカルな<productname>PostgreSQL</productname>サーバを実行するユーザから構成されたものとなりますので、なりすましやその後の権限昇格が起こり得ます。
また、リモートサーバがパスワードを要求したとしても、サーバ側のユーザに属する<filename>~/.pgpass</filename>ファイルなどサーバの環境から提供されるパスワードになる可能性があります。
これはなりすましの危険性だけでなく、信頼できないリモートサーバへのパスワードが漏れる可能性を引き起こします。
このため<function>dblink_connect_u()</function>はまず、スーパーユーザ以外から呼び出すことができないように、<literal>PUBLIC</literal>からすべての権限を取り除いた形でインストールされます。
状況によっては、信頼できるとみなされた特定のユーザに<function>dblink_connect_u()</function>の<literal>EXECUTE</literal>権限を与えることが適切となる場合があります。
しかしこれは注意して行わなければなりません。
また、サーバのユーザに属する<filename>~/.pgpass</filename>ファイルにはすべて、ホスト名としてワイルドカードを指定した項目をまったく<emphasis>含めない</emphasis>ことを推奨します。
   </para>

   <para>
<!--
    For further details see <function>dblink_connect()</function>.
-->
この他の情報は<function>dblink_connect()</function>を参照してください。
   </para>
  </refsect1>
 </refentry>

 <refentry id="contrib-dblink-disconnect">
  <indexterm>
   <primary>dblink_disconnect</primary>
  </indexterm>

  <refmeta>
   <refentrytitle>dblink_disconnect</refentrytitle>
   <manvolnum>3</manvolnum>
  </refmeta>

  <refnamediv>
   <refname>dblink_disconnect</refname>
<!--
   <refpurpose>closes a persistent connection to a remote database</refpurpose>
-->
   <refpurpose>リモートデータベースへの永続的な接続を閉ざします</refpurpose>
  </refnamediv>

  <refsynopsisdiv>
<synopsis>
dblink_disconnect() returns text
dblink_disconnect(text connname) returns text
</synopsis>
  </refsynopsisdiv>

  <refsect1>
<!--
   <title>Description</title>
-->
   <title>説明</title>

   <para>
<!--
    <function>dblink_disconnect()</function> closes a connection previously opened
    by <function>dblink_connect()</function>.  The form with no arguments closes
    an unnamed connection.
-->
<function>dblink_disconnect()</function>は<function>dblink_connect()</function>で開かれた既存の接続を閉ざします。
引数がない構文では無名の接続を閉ざします。
   </para>
  </refsect1>

  <refsect1>
<!--
   <title>Arguments</title>
-->
   <title>引数</title>

   <variablelist>
    <varlistentry>
     <term><parameter>connname</parameter></term>
     <listitem>
      <para>
<!--
       The name of a named connection to be closed.
-->
閉ざす名前付き接続の名前です。
      </para>
     </listitem>
    </varlistentry>
   </variablelist>
  </refsect1>

  <refsect1>
<!--
   <title>Return Value</title>
-->
   <title>戻り値</title>

   <para>
<!--
    Returns status, which is always <literal>OK</literal> (since any error
    causes the function to throw an error instead of returning).
-->
状態を返します。
これは常に<literal>OK</literal>です（何らかのエラーが起きるとこの関数は戻らずエラーとなるためです）。
   </para>
  </refsect1>

  <refsect1>
<!--
   <title>Examples</title>
-->
   <title>例</title>

<screen>
SELECT dblink_disconnect();
 dblink_disconnect
-------------------
 OK
(1 row)

SELECT dblink_disconnect('myconn');
 dblink_disconnect
-------------------
 OK
(1 row)
</screen>
  </refsect1>
 </refentry>

 <refentry id="contrib-dblink-function">
  <indexterm>
   <primary>dblink</primary>
  </indexterm>

  <refmeta>
   <refentrytitle>dblink</refentrytitle>
   <manvolnum>3</manvolnum>
  </refmeta>

  <refnamediv>
   <refname>dblink</refname>
<!--
   <refpurpose>executes a query in a remote database</refpurpose>
-->
   <refpurpose>リモートデータベースで問い合わせを実行します</refpurpose>
  </refnamediv>

  <refsynopsisdiv>
<synopsis>
dblink(text connname, text sql [, bool fail_on_error]) returns setof record
dblink(text connstr, text sql [, bool fail_on_error]) returns setof record
dblink(text sql [, bool fail_on_error]) returns setof record
</synopsis>
  </refsynopsisdiv>

  <refsect1>
<!--
   <title>Description</title>
-->
   <title>説明</title>

   <para>
<!--
    <function>dblink</function> executes a query (usually a <command>SELECT</command>,
    but it can be any SQL statement that returns rows) in a remote database.
-->
<function>dblink</function>はリモートデータベースで問い合わせ（通常は<command>SELECT</command>ですが行を返す任意のSQLコマンドを行うことができます）を実行します。
   </para>

   <para>
<!--
    When two <type>text</type> arguments are given, the first one is first
    looked up as a persistent connection's name; if found, the command
    is executed on that connection.  If not found, the first argument
    is treated as a connection info string as for <function>dblink_connect</function>,
    and the indicated connection is made just for the duration of this command.
-->
2つの<type>text</type>型の引数が与えられた場合、一番目の引数はまず永続接続の名前を検索するために使われます。
もし見つかれば、コマンドがその接続上で実行されます。
見つからなければ、一番目の引数は<function>dblink_connect</function>用の接続情報文字列として扱われ、このコマンド実行時と同様に指定された接続が開きます。
   </para>
  </refsect1>

  <refsect1>
<!--
   <title>Arguments</title>
-->
   <title>引数</title>

   <variablelist>
    <varlistentry>
     <term><parameter>connname</parameter></term>
     <listitem>
      <para>
<!--
       Name of the connection to use; omit this parameter to use the
       unnamed connection.
-->
使用する接続の名前です。
無名の接続を使用する場合はこのパラメータを省略します。
      </para>
     </listitem>
    </varlistentry>

    <varlistentry>
     <term><parameter>connstr</parameter></term>
     <listitem>
      <para>
<!--
       A connection info string, as previously described for
       <function>dblink_connect</function>.
-->
上で<function>dblink_connect</function>で説明した接続情報文字列です。
      </para>
     </listitem>
    </varlistentry>

    <varlistentry>
     <term><parameter>sql</parameter></term>
     <listitem>
      <para>
<!--
       The SQL query that you wish to execute in the remote database,
       for example <literal>select * from foo</literal>.
-->
例えば<literal>select * from foo</literal>といった、リモートデータベースで実行させるSQL問い合わせです。
      </para>
     </listitem>
    </varlistentry>

    <varlistentry>
     <term><parameter>fail_on_error</parameter></term>
     <listitem>
      <para>
<!--
       If true (the default when omitted) then an error thrown on the
       remote side of the connection causes an error to also be thrown
       locally. If false, the remote error is locally reported as a NOTICE,
       and the function returns no rows.
-->
真（省略時のデフォルト）の場合、接続のリモート側で発生したエラーによりローカル側でもエラーが発生します。
偽の場合リモート側のエラーはローカル側にはNOTICEとして報告され、この関数は行を返しません。
      </para>
     </listitem>
    </varlistentry>
   </variablelist>
  </refsect1>

  <refsect1>
<!--
   <title>Return Value</title>
-->
   <title>戻り値</title>

   <para>
<!--
    The function returns the row(s) produced by the query.  Since
    <function>dblink</function> can be used with any query, it is declared
    to return <type>record</type>, rather than specifying any particular
    set of columns.  This means that you must specify the expected
    set of columns in the calling query &mdash; otherwise
    <productname>PostgreSQL</productname> would not know what to expect.
    Here is an example:
-->
この関数は問い合わせにより生成された行を返します。
<function>dblink</function>は任意の問い合わせで使用することができますので、これは特定の列集合を指定するのではなく、<type>record</type>型を返すものと宣言されています。
これは呼び出し元の問い合わせで想定列集合を指定しなければならないことを意味します。
さもないと<productname>PostgreSQL</productname>は何が想定されているかわかりません。
以下に例を示します。

<programlisting>
SELECT *
    FROM dblink('dbname=mydb options=-csearch_path=',
                'select proname, prosrc from pg_proc')
      AS t1(proname name, prosrc text)
    WHERE proname LIKE 'bytea%';
</programlisting>

<!--
    The <quote>alias</quote> part of the <literal>FROM</literal> clause must
    specify the column names and types that the function will return.
    (Specifying column names in an alias is actually standard SQL
    syntax, but specifying column types is a <productname>PostgreSQL</productname>
    extension.)  This allows the system to understand what
    <literal>*</literal> should expand to, and what <structname>proname</structname>
    in the <literal>WHERE</literal> clause refers to, in advance of trying
    to execute the function.  At run time, an error will be thrown
    if the actual query result from the remote database does not
    have the same number of columns shown in the <literal>FROM</literal> clause.
    The column names need not match, however, and <function>dblink</function>
    does not insist on exact type matches either.  It will succeed
    so long as the returned data strings are valid input for the
    column type declared in the <literal>FROM</literal> clause.
-->
<literal>FROM</literal>句の<quote>別名</quote>部分は関数が返す列名とその型を指定しなければなりません。
（別名内の列名の指定はSQL標準の構文ですが、列の型の指定は<productname>PostgreSQL</productname>の拡張です。）
これによりシステムは、関数を実行する前に、<literal>*</literal>がどのように展開されるか、<literal>WHERE</literal>句内の<structname>proname</structname>が何を参照するかを理解します。
実行時、リモートデータベースから返る実際の問い合わせの結果が<literal>FROM</literal>句で示された列数と異なる場合エラーが発生します。
しかし、列名は一致する必要はありません。
また、<function>dblink</function>は正確な型一致も強制しません。
返されるデータ文字列が<literal>FROM</literal>句で宣言された列型の有効な入力である限り成功します。
   </para>
  </refsect1>

  <refsect1>
<!--
   <title>Notes</title>
-->
   <title>注釈</title>

   <para>
<!--
    A convenient way to use <function>dblink</function> with predetermined
    queries is to create a view.
    This allows the column type information to be buried in the view,
    instead of having to spell it out in every query.  For example,
-->
前もって判明している問い合わせを<function>dblink</function>で使用する簡便な方法はビューを作成することです。
これにより問い合わせの度に列型の情報を記載することなく、ビュー内に隠すことができます。
以下に例を示します。

<programlisting>
CREATE VIEW myremote_pg_proc AS
  SELECT *
    FROM dblink('dbname=postgres options=-csearch_path=',
                'select proname, prosrc from pg_proc')
    AS t1(proname name, prosrc text);

SELECT * FROM myremote_pg_proc WHERE proname LIKE 'bytea%';
</programlisting></para>
  </refsect1>

  <refsect1>
<!--
   <title>Examples</title>
-->
   <title>例</title>

<screen>
SELECT * FROM dblink('dbname=postgres options=-csearch_path=',
                     'select proname, prosrc from pg_proc')
  AS t1(proname name, prosrc text) WHERE proname LIKE 'bytea%';
  proname   |   prosrc
------------+------------
 byteacat   | byteacat
 byteaeq    | byteaeq
 bytealt    | bytealt
 byteale    | byteale
 byteagt    | byteagt
 byteage    | byteage
 byteane    | byteane
 byteacmp   | byteacmp
 bytealike  | bytealike
 byteanlike | byteanlike
 byteain    | byteain
 byteaout   | byteaout
(12 rows)

SELECT dblink_connect('dbname=postgres options=-csearch_path=');
 dblink_connect
----------------
 OK
(1 row)

SELECT * FROM dblink('select proname, prosrc from pg_proc')
  AS t1(proname name, prosrc text) WHERE proname LIKE 'bytea%';
  proname   |   prosrc
------------+------------
 byteacat   | byteacat
 byteaeq    | byteaeq
 bytealt    | bytealt
 byteale    | byteale
 byteagt    | byteagt
 byteage    | byteage
 byteane    | byteane
 byteacmp   | byteacmp
 bytealike  | bytealike
 byteanlike | byteanlike
 byteain    | byteain
 byteaout   | byteaout
(12 rows)

SELECT dblink_connect('myconn', 'dbname=regression options=-csearch_path=');
 dblink_connect
----------------
 OK
(1 row)

SELECT * FROM dblink('myconn', 'select proname, prosrc from pg_proc')
  AS t1(proname name, prosrc text) WHERE proname LIKE 'bytea%';
  proname   |   prosrc
------------+------------
 bytearecv  | bytearecv
 byteasend  | byteasend
 byteale    | byteale
 byteagt    | byteagt
 byteage    | byteage
 byteane    | byteane
 byteacmp   | byteacmp
 bytealike  | bytealike
 byteanlike | byteanlike
 byteacat   | byteacat
 byteaeq    | byteaeq
 bytealt    | bytealt
 byteain    | byteain
 byteaout   | byteaout
(14 rows)
</screen>
  </refsect1>
 </refentry>

 <refentry id="contrib-dblink-exec">
  <indexterm>
   <primary>dblink_exec</primary>
  </indexterm>

  <refmeta>
   <refentrytitle>dblink_exec</refentrytitle>
   <manvolnum>3</manvolnum>
  </refmeta>

  <refnamediv>
   <refname>dblink_exec</refname>
<!--
   <refpurpose>executes a command in a remote database</refpurpose>
-->
   <refpurpose>リモートデータベースでコマンドを実行します</refpurpose>
  </refnamediv>

  <refsynopsisdiv>
<synopsis>
dblink_exec(text connname, text sql [, bool fail_on_error]) returns text
dblink_exec(text connstr, text sql [, bool fail_on_error]) returns text
dblink_exec(text sql [, bool fail_on_error]) returns text
</synopsis>
  </refsynopsisdiv>

  <refsect1>
<!--
   <title>Description</title>
-->
   <title>説明</title>

   <para>
<!--
    <function>dblink_exec</function> executes a command (that is, any SQL statement
    that doesn't return rows) in a remote database.
-->
<function>dblink_exec</function>はリモートデータベースでコマンド（つまり行を返さない任意のSQL文）を実行します。
   </para>

   <para>
<!--
    When two <type>text</type> arguments are given, the first one is first
    looked up as a persistent connection's name; if found, the command
    is executed on that connection.  If not found, the first argument
    is treated as a connection info string as for <function>dblink_connect</function>,
    and the indicated connection is made just for the duration of this command.
-->
2つの<type>text</type>型の引数が与えられた場合、一番目の引数はまず永続接続の名前を検索するために使われます。
もし見つかれば、コマンドがその接続上で実行されます。
見つからなければ、一番目の引数は<function>dblink_connect</function>用の接続情報文字列として扱われ、このコマンド実行時と同様に指定された接続が開きます。
   </para>
  </refsect1>

  <refsect1>
<!--
   <title>Arguments</title>
-->
   <title>引数</title>

   <variablelist>
    <varlistentry>
     <term><parameter>connname</parameter></term>
     <listitem>
      <para>
<!--
       Name of the connection to use; omit this parameter to use the
       unnamed connection.
-->
使用する接続の名前です。
無名の接続を使用する場合はこのパラメータを省略します。
      </para>
     </listitem>
    </varlistentry>

    <varlistentry>
     <term><parameter>connstr</parameter></term>
     <listitem>
      <para>
<!--
       A connection info string, as previously described for
       <function>dblink_connect</function>.
-->
上で<function>dblink_connect</function>で説明した接続情報文字列です。
      </para>
     </listitem>
    </varlistentry>

    <varlistentry>
     <term><parameter>sql</parameter></term>
     <listitem>
      <para>
<!--
       The SQL command that you wish to execute in the remote database,
       for example
       <literal>insert into foo values(0, 'a', '{"a0","b0","c0"}')</literal>.
-->
例えば<literal>insert into foo values(0, 'a', '{"a0","b0","c0"}')</literal>といった、リモートデータベースで実行させるSQL問い合わせです。
      </para>
     </listitem>
    </varlistentry>

    <varlistentry>
     <term><parameter>fail_on_error</parameter></term>
     <listitem>
      <para>
<!--
       If true (the default when omitted) then an error thrown on the
       remote side of the connection causes an error to also be thrown
       locally. If false, the remote error is locally reported as a NOTICE,
       and the function's return value is set to <literal>ERROR</literal>.
-->
真（省略時のデフォルト）の場合、接続のリモート側で発生したエラーによりローカル側でもエラーが発生します。
偽の場合リモート側のエラーはローカル側にはNOTICEとして報告され、この関数の戻り値は<literal>ERROR</literal>になります。
      </para>
     </listitem>
    </varlistentry>
   </variablelist>
  </refsect1>

  <refsect1>
<!--
   <title>Return Value</title>
-->
   <title>戻り値</title>

   <para>
<!--
    Returns status, either the command's status string or <literal>ERROR</literal>.
-->
状態、つまりコマンドの状態または<literal>ERROR</literal>を返します。
   </para>
  </refsect1>

  <refsect1>
<!--
   <title>Examples</title>
-->
   <title>例</title>

<screen>
SELECT dblink_connect('dbname=dblink_test_standby');
 dblink_connect
----------------
 OK
(1 row)

SELECT dblink_exec('insert into foo values(21, ''z'', ''{"a0","b0","c0"}'');');
   dblink_exec
-----------------
 INSERT 943366 1
(1 row)

SELECT dblink_connect('myconn', 'dbname=regression');
 dblink_connect
----------------
 OK
(1 row)

SELECT dblink_exec('myconn', 'insert into foo values(21, ''z'', ''{"a0","b0","c0"}'');');
   dblink_exec
------------------
 INSERT 6432584 1
(1 row)

SELECT dblink_exec('myconn', 'insert into pg_class values (''foo'')',false);
NOTICE:  sql error
DETAIL:  ERROR:  null value in column "relnamespace" violates not-null constraint

 dblink_exec
-------------
 ERROR
(1 row)
</screen>
  </refsect1>
 </refentry>

 <refentry id="contrib-dblink-open">
  <indexterm>
   <primary>dblink_open</primary>
  </indexterm>

  <refmeta>
   <refentrytitle>dblink_open</refentrytitle>
   <manvolnum>3</manvolnum>
  </refmeta>

  <refnamediv>
   <refname>dblink_open</refname>
<!--
   <refpurpose>opens a cursor in a remote database</refpurpose>
-->
   <refpurpose>リモートデータベースでカーソルを開きます</refpurpose>
  </refnamediv>

  <refsynopsisdiv>
<synopsis>
dblink_open(text cursorname, text sql [, bool fail_on_error]) returns text
dblink_open(text connname, text cursorname, text sql [, bool fail_on_error]) returns text
</synopsis>
  </refsynopsisdiv>

  <refsect1>
<!--
   <title>Description</title>
-->
   <title>説明</title>

   <para>
<!--
    <function>dblink_open()</function> opens a cursor in a remote database.
    The cursor can subsequently be manipulated with
    <function>dblink_fetch()</function> and <function>dblink_close()</function>.
-->
<function>dblink_open()</function>はリモートデータベースでカーソルを開きます。
その後カーソルを<function>dblink_fetch()</function>と<function>dblink_close()</function>で操作することができます。
   </para>
  </refsect1>

  <refsect1>
<!--
   <title>Arguments</title>
-->
   <title>引数</title>

   <variablelist>
    <varlistentry>
     <term><parameter>connname</parameter></term>
     <listitem>
      <para>
<!--
       Name of the connection to use; omit this parameter to use the
       unnamed connection.
-->
使用する接続の名前です。
無名の接続を使用する場合はこのパラメータを省略します。
      </para>
     </listitem>
    </varlistentry>

    <varlistentry>
     <term><parameter>cursorname</parameter></term>
     <listitem>
      <para>
<!--
       The name to assign to this cursor.
-->
このカーソルに割り当てる名前です。
      </para>
     </listitem>
    </varlistentry>

    <varlistentry>
     <term><parameter>sql</parameter></term>
     <listitem>
      <para>
<!--
       The <command>SELECT</command> statement that you wish to execute in the remote
       database, for example <literal>select * from pg_class</literal>.
-->
例えば<literal>select * from pg_class</literal>といった、リモートデータベースで実行させたい<command>SELECT</command>文です。
      </para>
     </listitem>
    </varlistentry>

    <varlistentry>
     <term><parameter>fail_on_error</parameter></term>
     <listitem>
      <para>
<!--
       If true (the default when omitted) then an error thrown on the
       remote side of the connection causes an error to also be thrown
       locally. If false, the remote error is locally reported as a NOTICE,
       and the function's return value is set to <literal>ERROR</literal>.
-->
真（省略時のデフォルト）の場合、接続のリモート側で発生したエラーによりローカル側でもエラーが発生します。
偽の場合リモート側のエラーはローカル側にはNOTICEとして報告され、この関数の戻り値は<literal>ERROR</literal>になります。
      </para>
     </listitem>
    </varlistentry>
   </variablelist>
  </refsect1>

  <refsect1>
<!--
   <title>Return Value</title>
-->
   <title>戻り値</title>

   <para>
<!--
    Returns status, either <literal>OK</literal> or <literal>ERROR</literal>.
-->
状態、つまり<literal>OK</literal>または<literal>ERROR</literal>を返します。
   </para>
  </refsect1>

  <refsect1>
<!--
   <title>Notes</title>
-->
   <title>注釈</title>

   <para>
<!--
    Since a cursor can only persist within a transaction,
    <function>dblink_open</function> starts an explicit transaction block
    (<command>BEGIN</command>) on the remote side, if the remote side was
    not already within a transaction.  This transaction will be
    closed again when the matching <function>dblink_close</function> is
    executed.  Note that if
    you use <function>dblink_exec</function> to change data between
    <function>dblink_open</function> and <function>dblink_close</function>,
    and then an error occurs or you use <function>dblink_disconnect</function> before
    <function>dblink_close</function>, your change <emphasis>will be
    lost</emphasis> because the transaction will be aborted.
-->
カーソルはトランザクション内でのみ持続することができますので、リモート側がまだトランザクションの内部でない場合、<function>dblink_open</function>はリモート側で明示的なトランザクションブロックを開始（<command>BEGIN</command>）します。
このトランザクションは対応する<function>dblink_close</function>が実行された時に同様に閉ざされます。
<function>dblink_open</function>と<function>dblink_close</function>の間に<function>dblink_exec</function>を使用してデータを変更した場合、エラーが発生することに注意してください。
また、<function>dblink_close</function>の前に<function>dblink_disconnect</function>を使用すると、トランザクションがアボートしますので変更が<emphasis>失われる</emphasis>ことに注意してください。
   </para>
  </refsect1>

  <refsect1>
<!--
   <title>Examples</title>
-->
   <title>例</title>

<screen>
SELECT dblink_connect('dbname=postgres options=-csearch_path=');
 dblink_connect
----------------
 OK
(1 row)

SELECT dblink_open('foo', 'select proname, prosrc from pg_proc');
 dblink_open
-------------
 OK
(1 row)
</screen>
  </refsect1>
 </refentry>

 <refentry id="contrib-dblink-fetch">
  <indexterm>
   <primary>dblink_fetch</primary>
  </indexterm>

  <refmeta>
   <refentrytitle>dblink_fetch</refentrytitle>
   <manvolnum>3</manvolnum>
  </refmeta>

  <refnamediv>
   <refname>dblink_fetch</refname>
<!--
   <refpurpose>returns rows from an open cursor in a remote database</refpurpose>
-->
   <refpurpose>リモートデータベースで開いているカーソルから行を取り出します</refpurpose>
  </refnamediv>

  <refsynopsisdiv>
<synopsis>
dblink_fetch(text cursorname, int howmany [, bool fail_on_error]) returns setof record
dblink_fetch(text connname, text cursorname, int howmany [, bool fail_on_error]) returns setof record
</synopsis>
  </refsynopsisdiv>

  <refsect1>
<!--
   <title>Description</title>
-->
   <title>説明</title>

   <para>
<!--
    <function>dblink_fetch</function> fetches rows from a cursor previously
    established by <function>dblink_open</function>.
-->
<function>dblink_fetch</function>は<function>dblink_open</function>によりあらかじめ確立したカーソルから行を取り出します。
   </para>
  </refsect1>

  <refsect1>
<!--
   <title>Arguments</title>
-->
   <title>引数</title>

   <variablelist>
    <varlistentry>
     <term><parameter>connname</parameter></term>
     <listitem>
      <para>
<!--
       Name of the connection to use; omit this parameter to use the
       unnamed connection.
-->
使用する接続の名前です。
無名の接続を使用する場合はこのパラメータを省略します。
      </para>
     </listitem>
    </varlistentry>

    <varlistentry>
     <term><parameter>cursorname</parameter></term>
     <listitem>
      <para>
<!--
       The name of the cursor to fetch from.
-->
行を取り出すカーソルの名前です。
      </para>
     </listitem>
    </varlistentry>

    <varlistentry>
     <term><parameter>howmany</parameter></term>
     <listitem>
      <para>
<!--
       The maximum number of rows to retrieve. The next <parameter>howmany</parameter>
       rows are fetched, starting at the current cursor position, moving
       forward. Once the cursor has reached its end, no more rows are produced.
-->
受け取る行の最大数です。
カーソルの現在位置から次の<parameter>howmany</parameter>行を取り出し、カーソルの位置を前方に移動します。
カーソルが終端まで達すると、これ以上の行は生成されません。
      </para>
     </listitem>
    </varlistentry>

    <varlistentry>
     <term><parameter>fail_on_error</parameter></term>
     <listitem>
      <para>
<!--
       If true (the default when omitted) then an error thrown on the
       remote side of the connection causes an error to also be thrown
       locally. If false, the remote error is locally reported as a NOTICE,
       and the function returns no rows.
-->
真（省略時のデフォルト）の場合、接続のリモート側で発生したエラーによりローカル側でもエラーが発生します。
偽の場合リモート側のエラーはローカル側にはNOTICEとして報告され、この関数は行を返しません。
      </para>
     </listitem>
    </varlistentry>
   </variablelist>
  </refsect1>

  <refsect1>
<!--
   <title>Return Value</title>
-->
   <title>戻り値</title>

   <para>
<!--
    The function returns the row(s) fetched from the cursor.  To use this
    function, you will need to specify the expected set of columns,
    as previously discussed for <function>dblink</function>.
-->
この関数はカーソルから取り出された行を返します。
この関数を使用するためには、<function>dblink</function>で説明したように、想定する列集合を指定する必要があります。
   </para>
  </refsect1>

  <refsect1>
<!--
   <title>Notes</title>
-->
   <title>注釈</title>

   <para>
<!--
    On a mismatch between the number of return columns specified in the
    <literal>FROM</literal> clause, and the actual number of columns returned by the
    remote cursor, an error will be thrown. In this event, the remote cursor
    is still advanced by as many rows as it would have been if the error had
    not occurred.  The same is true for any other error occurring in the local
    query after the remote <command>FETCH</command> has been done.
-->
リモートカーソルから返る実際の列数と<literal>FROM</literal>句で指定された列数と異なる場合エラーが発生します。
この場合リモート側のカーソルは、エラーが発生しなかった場合と同じ行数分位置が変わります。
リモート側の<command>FETCH</command>が完了した後にローカル側でこの他のエラーが発生した場合も同じです。
   </para>
  </refsect1>

  <refsect1>
<!--
   <title>Examples</title>
-->
   <title>例</title>

<screen>
SELECT dblink_connect('dbname=postgres options=-csearch_path=');
 dblink_connect
----------------
 OK
(1 row)

SELECT dblink_open('foo', 'select proname, prosrc from pg_proc where proname like ''bytea%''');
 dblink_open
-------------
 OK
(1 row)

SELECT * FROM dblink_fetch('foo', 5) AS (funcname name, source text);
 funcname |  source
----------+----------
 byteacat | byteacat
 byteacmp | byteacmp
 byteaeq  | byteaeq
 byteage  | byteage
 byteagt  | byteagt
(5 rows)

SELECT * FROM dblink_fetch('foo', 5) AS (funcname name, source text);
 funcname  |  source
-----------+-----------
 byteain   | byteain
 byteale   | byteale
 bytealike | bytealike
 bytealt   | bytealt
 byteane   | byteane
(5 rows)

SELECT * FROM dblink_fetch('foo', 5) AS (funcname name, source text);
  funcname  |   source
------------+------------
 byteanlike | byteanlike
 byteaout   | byteaout
(2 rows)

SELECT * FROM dblink_fetch('foo', 5) AS (funcname name, source text);
 funcname | source
----------+--------
(0 rows)
</screen>
  </refsect1>
 </refentry>

 <refentry id="contrib-dblink-close">
  <indexterm>
   <primary>dblink_close</primary>
  </indexterm>

  <refmeta>
   <refentrytitle>dblink_close</refentrytitle>
   <manvolnum>3</manvolnum>
  </refmeta>

  <refnamediv>
   <refname>dblink_close</refname>
<!--
   <refpurpose>closes a cursor in a remote database</refpurpose>
-->
   <refpurpose>リモートデータベースでカーソルを閉ざします</refpurpose>
  </refnamediv>

  <refsynopsisdiv>
<synopsis>
dblink_close(text cursorname [, bool fail_on_error]) returns text
dblink_close(text connname, text cursorname [, bool fail_on_error]) returns text
</synopsis>
  </refsynopsisdiv>

  <refsect1>
<!--
   <title>Description</title>
-->
   <title>説明</title>

   <para>
<!--
    <function>dblink_close</function> closes a cursor previously opened with
    <function>dblink_open</function>.
-->
<function>dblink_close</function>は前もって<function>dblink_open</function>で開かれたカーソルを閉ざします。
   </para>
  </refsect1>

  <refsect1>
<!--
   <title>Arguments</title>
-->
   <title>引数</title>

   <variablelist>
    <varlistentry>
     <term><parameter>connname</parameter></term>
     <listitem>
      <para>
<!--
       Name of the connection to use; omit this parameter to use the
       unnamed connection.
-->
使用する接続の名前です。
無名の接続を使用する場合はこのパラメータを省略します。
      </para>
     </listitem>
    </varlistentry>

    <varlistentry>
     <term><parameter>cursorname</parameter></term>
     <listitem>
      <para>
<!--
       The name of the cursor to close.
-->
閉ざすカーソルの名前です。
      </para>
     </listitem>
    </varlistentry>

    <varlistentry>
     <term><parameter>fail_on_error</parameter></term>
     <listitem>
      <para>
<!--
       If true (the default when omitted) then an error thrown on the
       remote side of the connection causes an error to also be thrown
       locally. If false, the remote error is locally reported as a NOTICE,
       and the function's return value is set to <literal>ERROR</literal>.
-->
真（省略時のデフォルト）の場合、接続のリモート側で発生したエラーによりローカル側でもエラーが発生します。
偽の場合リモート側のエラーはローカル側にはNOTICEとして報告され、この関数の戻り値は<literal>ERROR</literal>になります。
      </para>
     </listitem>
    </varlistentry>
   </variablelist>
  </refsect1>

  <refsect1>
<!--
   <title>Return Value</title>
-->
   <title>戻り値</title>

   <para>
<!--
    Returns status, either <literal>OK</literal> or <literal>ERROR</literal>.
-->
状態、つまり<literal>OK</literal>または<literal>ERROR</literal>を返します。
   </para>
  </refsect1>

  <refsect1>
<!--
   <title>Notes</title>
-->
   <title>注釈</title>

   <para>
<!--
    If <function>dblink_open</function> started an explicit transaction block,
    and this is the last remaining open cursor in this connection,
    <function>dblink_close</function> will issue the matching <command>COMMIT</command>.
-->
<function>dblink_open</function>が明示的なトランザクションブロックを開始し、これが接続上で最後まで開き続けているカーソルであった場合、<function>dblink_close</function>は対応する<command>COMMIT</command>を発行します。
   </para>
  </refsect1>

  <refsect1>
<!--
   <title>Examples</title>
-->
   <title>例</title>

<screen>
SELECT dblink_connect('dbname=postgres options=-csearch_path=');
 dblink_connect
----------------
 OK
(1 row)

SELECT dblink_open('foo', 'select proname, prosrc from pg_proc');
 dblink_open
-------------
 OK
(1 row)

SELECT dblink_close('foo');
 dblink_close
--------------
 OK
(1 row)
</screen>
  </refsect1>
 </refentry>

 <refentry id="contrib-dblink-get-connections">
  <indexterm>
   <primary>dblink_get_connections</primary>
  </indexterm>

  <refmeta>
   <refentrytitle>dblink_get_connections</refentrytitle>
   <manvolnum>3</manvolnum>
  </refmeta>

  <refnamediv>
   <refname>dblink_get_connections</refname>
<!--
   <refpurpose>returns the names of all open named dblink connections</refpurpose>
-->
   <refpurpose>接続中の名前付きdblink接続すべての名前を返します</refpurpose>
  </refnamediv>

  <refsynopsisdiv>
<synopsis>
dblink_get_connections() returns text[]
</synopsis>
  </refsynopsisdiv>

  <refsect1>
<!--
   <title>Description</title>
-->
   <title>説明</title>

   <para>
<!--
    <function>dblink_get_connections</function> returns an array of the names
    of all open named <filename>dblink</filename> connections.
-->
<function>dblink_get_connections</function>は、接続中の名前付きの<filename>dblink</filename>接続すべての名前を配列として返します。
   </para>
  </refsect1>

  <refsect1>
<!--
   <title>Return Value</title>
-->
   <title>戻り値</title>

<!--
   <para>Returns a text array of connection names, or NULL if none.</para>
-->
   <para>接続名のテキスト型配列を返します。なければNULLです。</para>
  </refsect1>

  <refsect1>
<!--
   <title>Examples</title>
-->
   <title>例</title>

<programlisting>
SELECT dblink_get_connections();
</programlisting>
  </refsect1>
 </refentry>

 <refentry id="contrib-dblink-error-message">
  <indexterm>
   <primary>dblink_error_message</primary>
  </indexterm>

  <refmeta>
   <refentrytitle>dblink_error_message</refentrytitle>
   <manvolnum>3</manvolnum>
  </refmeta>

  <refnamediv>
   <refname>dblink_error_message</refname>
<!--
   <refpurpose>gets last error message on the named connection</refpurpose>
-->
   <refpurpose>名前付き接続上の最後のエラーメッセージを入手します</refpurpose>
  </refnamediv>

  <refsynopsisdiv>
<synopsis>
dblink_error_message(text connname) returns text
</synopsis>
  </refsynopsisdiv>

  <refsect1>
<!--
   <title>Description</title>
-->
   <title>説明</title>

   <para>
<!--
    <function>dblink_error_message</function> fetches the most recent remote
    error message for a given connection.
-->
<function>dblink_error_message</function>は指定された接続における、最後のリモートエラーメッセージを取り出します。
   </para>
  </refsect1>

  <refsect1>
<!--
   <title>Arguments</title>
-->
   <title>引数</title>

   <variablelist>
    <varlistentry>
     <term><parameter>connname</parameter></term>
     <listitem>
      <para>
<!--
       Name of the connection to use.
-->
使用する接続名です。
      </para>
     </listitem>
    </varlistentry>
   </variablelist>
  </refsect1>

  <refsect1>
<!--
   <title>Return Value</title>
-->
   <title>戻り値</title>

   <para>
<!--
    Returns last error message, or <literal>OK</literal> if there has been
    no error in this connection.
-->
最後のエラーメッセージを返します。
接続においてエラーが存在しなかった場合は<literal>OK</literal>を返します。
   </para>
  </refsect1>

  <refsect1>
<!--
   <title>Notes</title>
-->
   <title>注釈</title>

   <para>
<!--
    When asynchronous queries are initiated by
    <function>dblink_send_query</function>, the error message associated with
    the connection might not get updated until the server's response message
    is consumed. This typically means that <function>dblink_is_busy</function>
    or <function>dblink_get_result</function> should be called prior to
    <function>dblink_error_message</function>, so that any error generated by
    the asynchronous query will be visible.
-->
非同期問い合わせが<function>dblink_send_query</function>で開始された場合、接続に伴うエラーメッセージは、サーバの応答メッセージが消費されるまで更新されないかもしれません。
典型的にはこのことは、<function>dblink_error_message</function>に先立って<function>dblink_is_busy</function>あるいは<function>dblink_get_result</function>を呼び出すべきであることを意味します。
そうすることによって非同期問い合わせによって生成されたエラーが見えるようになります。
   </para>
  </refsect1>

  <refsect1>
<!--
   <title>Examples</title>
-->
   <title>例</title>

<programlisting>
SELECT dblink_error_message('dtest1');
</programlisting>
  </refsect1>
 </refentry>

 <refentry id="contrib-dblink-send-query">
  <indexterm>
   <primary>dblink_send_query</primary>
  </indexterm>

  <refmeta>
   <refentrytitle>dblink_send_query</refentrytitle>
   <manvolnum>3</manvolnum>
  </refmeta>

  <refnamediv>
   <refname>dblink_send_query</refname>
<!--
   <refpurpose>sends an async query to a remote database</refpurpose>
-->
   <refpurpose>リモートデータベースに非同期問い合わせを送信します</refpurpose>
  </refnamediv>

  <refsynopsisdiv>
<synopsis>
dblink_send_query(text connname, text sql) returns int
</synopsis>
  </refsynopsisdiv>

  <refsect1>
<!--
   <title>Description</title>
-->
   <title>説明</title>

   <para>
<!--
    <function>dblink_send_query</function> sends a query to be executed
    asynchronously, that is, without immediately waiting for the result.
    There must not be an async query already in progress on the
    connection.
-->
<function>dblink_send_query</function>は非同期に、つまり、結果をすぐに待機することなく実行する問い合わせを送信します。
接続上で進行中の非同期問い合わせが存在してはなりません。
   </para>

   <para>
<!--
    After successfully dispatching an async query, completion status
    can be checked with <function>dblink_is_busy</function>, and the results
    are ultimately collected with <function>dblink_get_result</function>.
    It is also possible to attempt to cancel an active async query
    using <function>dblink_cancel_query</function>.
-->
非同期問い合わせの登録が成功した後、<function>dblink_is_busy</function>を使用して完了状況を検査することができます。
そして最後に、<function>dblink_get_result</function>を使用して結果を収集します。
また、<function>dblink_cancel_query</function>を使用して実行中の非同期問い合わせを取り消すことができます。
   </para>
  </refsect1>

  <refsect1>
<!--
   <title>Arguments</title>
-->
   <title>引数</title>

   <variablelist>
    <varlistentry>
     <term><parameter>connname</parameter></term>
     <listitem>
      <para>
<!--
       Name of the connection to use.
-->
使用する接続名です。
      </para>
     </listitem>
    </varlistentry>

    <varlistentry>
     <term><parameter>sql</parameter></term>
     <listitem>
      <para>
<!--
       The SQL statement that you wish to execute in the remote database,
       for example <literal>select * from pg_class</literal>.
-->
例えば<literal>select * from pg_class</literal>といった、リモートデータベースで実行させたいSQL文です。
      </para>
     </listitem>
    </varlistentry>
   </variablelist>
  </refsect1>

  <refsect1>
<!--
   <title>Return Value</title>
-->
   <title>戻り値</title>

   <para>
<!--
    Returns 1 if the query was successfully dispatched, 0 otherwise.
-->
問い合わせの登録に成功した場合1を返します。
失敗した場合は0を返します。
   </para>
  </refsect1>

  <refsect1>
<!--
   <title>Examples</title>
-->
   <title>例</title>

<programlisting>
SELECT dblink_send_query('dtest1', 'SELECT * FROM foo WHERE f1 &lt; 3');
</programlisting>
  </refsect1>
 </refentry>

 <refentry id="contrib-dblink-is-busy">
  <indexterm>
   <primary>dblink_is_busy</primary>
  </indexterm>

  <refmeta>
   <refentrytitle>dblink_is_busy</refentrytitle>
   <manvolnum>3</manvolnum>
  </refmeta>

  <refnamediv>
   <refname>dblink_is_busy</refname>
<!--
   <refpurpose>checks if connection is busy with an async query</refpurpose>
-->
   <refpurpose>接続において非同期問い合わせが実行中か検査します</refpurpose>
  </refnamediv>

  <refsynopsisdiv>
<synopsis>
dblink_is_busy(text connname) returns int
</synopsis>
  </refsynopsisdiv>

  <refsect1>
<!--
   <title>Description</title>
-->
   <title>説明</title>

   <para>
<!--
    <function>dblink_is_busy</function> tests whether an async query is in progress.
-->
<function>dblink_is_busy</function>は非同期問い合わせが進行中かどうか試験します。
   </para>
  </refsect1>

  <refsect1>
<!--
   <title>Arguments</title>
-->
   <title>引数</title>

   <variablelist>
    <varlistentry>
     <term><parameter>connname</parameter></term>
     <listitem>
      <para>
<!--
       Name of the connection to check.
-->
検査対象の接続名です。
      </para>
     </listitem>
    </varlistentry>
   </variablelist>
  </refsect1>

  <refsect1>
<!--
   <title>Return Value</title>
-->
   <title>戻り値</title>

   <para>
<!--
    Returns 1 if connection is busy, 0 if it is not busy.
    If this function returns 0, it is guaranteed that
    <function>dblink_get_result</function> will not block.
-->
接続において進行中だった場合は1、さもなくば0を返します。
この関数が0を返した場合、<function>dblink_get_result</function>がブロックされないことが保証されます。
   </para>
  </refsect1>

  <refsect1>
<!--
   <title>Examples</title>
-->
   <title>例</title>

<programlisting>
SELECT dblink_is_busy('dtest1');
</programlisting>
  </refsect1>
 </refentry>

 <refentry id="contrib-dblink-get-notify">
  <indexterm>
   <primary>dblink_get_notify</primary>
  </indexterm>

  <refmeta>
   <refentrytitle>dblink_get_notify</refentrytitle>
   <manvolnum>3</manvolnum>
  </refmeta>

  <refnamediv>
   <refname>dblink_get_notify</refname>
<!--
   <refpurpose>retrieve async notifications on a connection</refpurpose>
-->
   <refpurpose>接続上の非同期通知を取り出します</refpurpose>
  </refnamediv>

  <refsynopsisdiv>
<synopsis>
dblink_get_notify() returns setof (notify_name text, be_pid int, extra text)
dblink_get_notify(text connname) returns setof (notify_name text, be_pid int, extra text)
</synopsis>
  </refsynopsisdiv>

  <refsect1>
<!--
   <title>Description</title>
-->
   <title>説明</title>

   <para>
<!--
    <function>dblink_get_notify</function> retrieves notifications on either
    the unnamed connection, or on a named connection if specified.
    To receive notifications via dblink, <function>LISTEN</function> must
    first be issued, using <function>dblink_exec</function>.
    For details see <xref linkend="sql-listen"/> and <xref linkend="sql-notify"/>.
-->
<function>dblink_get_notify</function>は名前の付いていない接続、または、もし指定されて名前が付いている接続いずれからも通知を取り出します。
dblink経由で通知を受け取るには、<function>dblink_exec</function>を使用して<function>LISTEN</function>を最初に発行しなければなりません。
詳細は<xref linkend="sql-listen"/>と<xref linkend="sql-notify"/>を参照ください。
   </para>

  </refsect1>

  <refsect1>
<!--
   <title>Arguments</title>
-->
   <title>引数</title>

   <variablelist>
    <varlistentry>
     <term><parameter>connname</parameter></term>
     <listitem>
      <para>
<!--
       The name of a named connection to get notifications on.
-->
通知を受け取る名前つきの接続の名前
      </para>
     </listitem>
    </varlistentry>
   </variablelist>
  </refsect1>

  <refsect1>
<!--
   <title>Return Value</title>
-->
   <title>戻り値</title>
<!--
    <para>Returns <type>setof (notify_name text, be_pid int, extra text)</type>, or an empty set if none.</para>
-->
    <para><type>setof (notify_name text, be_pid int, extra text)</type>または存在しない場合は空集合を返します。</para>
  </refsect1>

  <refsect1>
<!--
   <title>Examples</title>
-->
   <title>例</title>

<screen>
SELECT dblink_exec('LISTEN virtual');
 dblink_exec
-------------
 LISTEN
(1 row)

SELECT * FROM dblink_get_notify();
 notify_name | be_pid | extra
-------------+--------+-------
(0 rows)

NOTIFY virtual;
NOTIFY

SELECT * FROM dblink_get_notify();
 notify_name | be_pid | extra
-------------+--------+-------
 virtual     |   1229 |
(1 row)
</screen>
  </refsect1>
 </refentry>

 <refentry id="contrib-dblink-get-result">
  <indexterm>
   <primary>dblink_get_result</primary>
  </indexterm>

  <refmeta>
   <refentrytitle>dblink_get_result</refentrytitle>
   <manvolnum>3</manvolnum>
  </refmeta>

  <refnamediv>
   <refname>dblink_get_result</refname>
<!--
   <refpurpose>gets an async query result</refpurpose>
-->
   <refpurpose>非同期問い合わせの結果を入手します</refpurpose>
  </refnamediv>

  <refsynopsisdiv>
<synopsis>
dblink_get_result(text connname [, bool fail_on_error]) returns setof record
</synopsis>
  </refsynopsisdiv>

  <refsect1>
<!--
   <title>Description</title>
-->
   <title>説明</title>

   <para>
<!--
    <function>dblink_get_result</function> collects the results of an
    asynchronous query previously sent with <function>dblink_send_query</function>.
    If the query is not already completed, <function>dblink_get_result</function>
    will wait until it is.
-->
<function>dblink_get_result</function>は、事前に<function>dblink_send_query</function>で送信された非同期問い合わせの結果を収集します。
問い合わせがまだ完了していなかった場合、<function>dblink_get_result</function>は終わるまで待機します。
   </para>
  </refsect1>

  <refsect1>
<!--
   <title>Arguments</title>
-->
   <title>引数</title>

   <variablelist>
    <varlistentry>
     <term><parameter>connname</parameter></term>
     <listitem>
      <para>
<!--
       Name of the connection to use.
-->
使用する接続名です。
      </para>
     </listitem>
    </varlistentry>

    <varlistentry>
     <term><parameter>fail_on_error</parameter></term>
     <listitem>
      <para>
<!--
       If true (the default when omitted) then an error thrown on the
       remote side of the connection causes an error to also be thrown
       locally. If false, the remote error is locally reported as a NOTICE,
       and the function returns no rows.
-->
真（省略時のデフォルト）の場合、接続のリモート側で発生したエラーによりローカル側でもエラーが発生します。
偽の場合リモート側のエラーはローカル側にはNOTICEとして報告され、この関数は行を返しません。
      </para>
     </listitem>
    </varlistentry>
   </variablelist>
  </refsect1>

  <refsect1>
<!--
   <title>Return Value</title>
-->
   <title>戻り値</title>

   <para>
<!--
    For an async query (that is, an SQL statement returning rows),
    the function returns the row(s) produced by the query.  To use this
    function, you will need to specify the expected set of columns,
    as previously discussed for <function>dblink</function>.
-->
非同期問い合わせ（行を返すSQL文の場合）について、この関数は問い合わせで生成された行を返します。
この関数を使用するためには、上の<function>dblink</function>で説明したように想定する列集合を指定する必要があります。
   </para>

   <para>
<!--
    For an async command (that is, an SQL statement not returning rows),
    the function returns a single row with a single text column containing
    the command's status string.  It is still necessary to specify that
    the result will have a single text column in the calling <literal>FROM</literal>
    clause.
-->
非同期コマンド（行を返さないSQL文の場合）について、この関数はコマンド状態文字列からなるテキスト列を1つ持つ1行を返します。
この場合も呼び出し元の<literal>FROM</literal>句で結果が単一のテキスト列を持つことを指定する必要があります。
   </para>
  </refsect1>

  <refsect1>
<!--
   <title>Notes</title>
-->
   <title>注釈</title>

   <para>
<!--
    This function <emphasis>must</emphasis> be called if
    <function>dblink_send_query</function> returned 1.
    It must be called once for each query
    sent, and one additional time to obtain an empty set result,
    before the connection can be used again.
-->
<function>dblink_send_query</function>が1を返した場合にこの関数を<emphasis>呼び出さなければなりません</emphasis>。
接続を再度利用できるようになる前に、送信した問い合わせに対し一度呼び出されなければなりません。
もう一度実行すると空の結果集合を得ることになります。
   </para>

   <para>
<!--
    When using <function>dblink_send_query</function> and
    <function>dblink_get_result</function>, <application>dblink</application> fetches the entire
    remote query result before returning any of it to the local query
    processor.  If the query returns a large number of rows, this can result
    in transient memory bloat in the local session.  It may be better to open
    such a query as a cursor with <function>dblink_open</function> and then fetch a
    manageable number of rows at a time.  Alternatively, use plain
    <function>dblink()</function>, which avoids memory bloat by spooling large result
    sets to disk.
-->
<function>dblink_send_query</function>と<function>dblink_get_result</function>を使う場合には、<application>dblink</application>はリモート側の問い合わせ結果をローカルの問い合わせ処理に渡す前にすべて取り込みます。
問い合わせが大量の行を返す場合、ローカルセッションで一時的なメモリ膨張が起こるかも知れません。
そのような問い合わせは<function>dblink_open</function>でカーソルとして開き、それから一度に管理可能な行数を取り出す方が良いでしょう。
あるいは、普通の<function>dblink()</function>を使って下さい。
大きな結果集合をディスクにスプールすることでメモリ膨張を回避します。
   </para>
  </refsect1>

  <refsect1>
<!--
   <title>Examples</title>
-->
   <title>例</title>

<screen>
contrib_regression=# SELECT dblink_connect('dtest1', 'dbname=contrib_regression');
 dblink_connect
----------------
 OK
(1 row)

contrib_regression=# SELECT * FROM
contrib_regression-# dblink_send_query('dtest1', 'select * from foo where f1 &lt; 3') AS t1;
 t1
----
  1
(1 row)

contrib_regression=# SELECT * FROM dblink_get_result('dtest1') AS t1(f1 int, f2 text, f3 text[]);
 f1 | f2 |     f3
----+----+------------
  0 | a  | {a0,b0,c0}
  1 | b  | {a1,b1,c1}
  2 | c  | {a2,b2,c2}
(3 rows)

contrib_regression=# SELECT * FROM dblink_get_result('dtest1') AS t1(f1 int, f2 text, f3 text[]);
 f1 | f2 | f3
----+----+----
(0 rows)

contrib_regression=# SELECT * FROM
contrib_regression-# dblink_send_query('dtest1', 'select * from foo where f1 &lt; 3; select * from foo where f1 &gt; 6') AS t1;
 t1
----
  1
(1 row)

contrib_regression=# SELECT * FROM dblink_get_result('dtest1') AS t1(f1 int, f2 text, f3 text[]);
 f1 | f2 |     f3
----+----+------------
  0 | a  | {a0,b0,c0}
  1 | b  | {a1,b1,c1}
  2 | c  | {a2,b2,c2}
(3 rows)

contrib_regression=# SELECT * FROM dblink_get_result('dtest1') AS t1(f1 int, f2 text, f3 text[]);
 f1 | f2 |      f3
----+----+---------------
  7 | h  | {a7,b7,c7}
  8 | i  | {a8,b8,c8}
  9 | j  | {a9,b9,c9}
 10 | k  | {a10,b10,c10}
(4 rows)

contrib_regression=# SELECT * FROM dblink_get_result('dtest1') AS t1(f1 int, f2 text, f3 text[]);
 f1 | f2 | f3
----+----+----
(0 rows)
</screen>
  </refsect1>
 </refentry>

 <refentry id="contrib-dblink-cancel-query">
  <indexterm>
   <primary>dblink_cancel_query</primary>
  </indexterm>

  <refmeta>
   <refentrytitle>dblink_cancel_query</refentrytitle>
   <manvolnum>3</manvolnum>
  </refmeta>

  <refnamediv>
   <refname>dblink_cancel_query</refname>
<!--
   <refpurpose>cancels any active query on the named connection</refpurpose>
-->
   <refpurpose>名前付き接続上の実行中の問い合わせをすべて取り消します</refpurpose>
  </refnamediv>

  <refsynopsisdiv>
<synopsis>
dblink_cancel_query(text connname) returns text
</synopsis>
  </refsynopsisdiv>

  <refsect1>
<!--
   <title>Description</title>
-->
   <title>説明</title>

   <para>
<!--
    <function>dblink_cancel_query</function> attempts to cancel any query that
    is in progress on the named connection.  Note that this is not
    certain to succeed (since, for example, the remote query might
    already have finished).  A cancel request simply improves the
    odds that the query will fail soon.  You must still complete the
    normal query protocol, for example by calling
    <function>dblink_get_result</function>.
-->
<function>dblink_cancel_query</function>は名前付き接続上で進行中の問い合わせをすべて取り消そうとします。
これは成功するとは限らないことに注意してください（例えばリモート問い合わせがすでに終わっているかもしれないからです）。
取り消し要求は単に問い合わせがすぐに失敗する可能性を大きくするだけです。
例えば、<function>dblink_get_result</function>を呼び出すなど、通常の問い合わせ手順を完了させる必要があります。
   </para>
  </refsect1>

  <refsect1>
<!--
   <title>Arguments</title>
-->
   <title>引数</title>

   <variablelist>
    <varlistentry>
     <term><parameter>connname</parameter></term>
     <listitem>
      <para>
<!--
       Name of the connection to use.
-->
使用する接続名です。
      </para>
     </listitem>
    </varlistentry>
   </variablelist>
  </refsect1>

  <refsect1>
<!--
   <title>Return Value</title>
-->
   <title>戻り値</title>

   <para>
<!--
    Returns <literal>OK</literal> if the cancel request has been sent, or
    the text of an error message on failure.
-->
取り消し要求が送信された場合<literal>OK</literal>を、さもなくば失敗についてのエラーメッセージテキストを返します。
   </para>
  </refsect1>

  <refsect1>
<!--
   <title>Examples</title>
-->
   <title>例</title>

<programlisting>
SELECT dblink_cancel_query('dtest1');
</programlisting>
  </refsect1>
 </refentry>

 <refentry id="contrib-dblink-get-pkey">
  <indexterm>
   <primary>dblink_get_pkey</primary>
  </indexterm>

  <refmeta>
   <refentrytitle>dblink_get_pkey</refentrytitle>
   <manvolnum>3</manvolnum>
  </refmeta>

  <refnamediv>
   <refname>dblink_get_pkey</refname>
<!--
   <refpurpose>returns the positions and field names of a relation's
    primary key fields
-->
   <refpurpose>
リレーションの主キーフィールドの位置とフィールド名を返します
   </refpurpose>
  </refnamediv>

  <refsynopsisdiv>
<synopsis>
dblink_get_pkey(text relname) returns setof dblink_pkey_results
</synopsis>
  </refsynopsisdiv>

  <refsect1>
<!--
   <title>Description</title>
-->
   <title>説明</title>

   <para>
<!--
    <function>dblink_get_pkey</function> provides information about the primary
    key of a relation in the local database.  This is sometimes useful
    in generating queries to be sent to remote databases.
-->
<function>dblink_get_pkey</function>は、ローカルデータベース内のリレーションの主キーに関する情報を提供します。
これはリモートデータベースに送信する問い合わせを生成する際に役に立つことがあります。
   </para>
  </refsect1>

  <refsect1>
<!--
   <title>Arguments</title>
-->
   <title>引数</title>

   <variablelist>
    <varlistentry>
     <term><parameter>relname</parameter></term>
     <listitem>
      <para>
<!--
       Name of a local relation, for example <literal>foo</literal> or
       <literal>myschema.mytab</literal>.  Include double quotes if the
       name is mixed-case or contains special characters, for
       example <literal>"FooBar"</literal>; without quotes, the string
       will be folded to lower case.
-->
例えば<literal>foo</literal>や<literal>myschema.mytab</literal>といった、ローカル側のリレーションの名前です。
例えば<literal>"FooBar"</literal>のように名前に大文字小文字が混在する場合や特殊文字が含まれる場合は二重引用符で括ってください。
引用符がないと文字列は小文字に変換されます。
      </para>
     </listitem>
    </varlistentry>
   </variablelist>
  </refsect1>

  <refsect1>
<!--
   <title>Return Value</title>
-->
   <title>戻り値</title>

   <para>
<!--
    Returns one row for each primary key field, or no rows if the relation
    has no primary key.  The result row type is defined as
-->
主キー毎に1行を返します。
リレーションが主キーを持たない場合は行は返されません。
結果の行型は以下のように定義されます。

<programlisting>
CREATE TYPE dblink_pkey_results AS (position int, colname text);
</programlisting>

<!--
    The <literal>position</literal> column simply runs from 1 to <replaceable>N</replaceable>;
    it is the number of the field within the primary key, not the number
    within the table's columns.
-->
<literal>position</literal>列は単に1から<replaceable>N</replaceable>を返します。
それは、主キー内にあるフィールドの数で、テーブルの列内にある数ではありません。
   </para>
  </refsect1>

  <refsect1>
<!--
   <title>Examples</title>
-->
   <title>例</title>

<screen>
CREATE TABLE foobar (
    f1 int,
    f2 int,
    f3 int,
    PRIMARY KEY (f1, f2, f3)
);
CREATE TABLE

SELECT * FROM dblink_get_pkey('foobar');
 position | colname
----------+---------
        1 | f1
        2 | f2
        3 | f3
(3 rows)
</screen>
  </refsect1>
 </refentry>

 <refentry id="contrib-dblink-build-sql-insert">
  <indexterm>
   <primary>dblink_build_sql_insert</primary>
  </indexterm>

  <refmeta>
   <refentrytitle>dblink_build_sql_insert</refentrytitle>
   <manvolnum>3</manvolnum>
  </refmeta>

  <refnamediv>
   <refname>dblink_build_sql_insert</refname>
   <refpurpose>
<!--
    builds an INSERT statement using a local tuple, replacing the
    primary key field values with alternative supplied values
-->
ローカル側のタプルを使用し、主キーフィールドの値を別の提供される値に置き換えてINSERT文を構築します
   </refpurpose>
  </refnamediv>

  <refsynopsisdiv>
<synopsis>
dblink_build_sql_insert(text relname,
                        int2vector primary_key_attnums,
                        integer num_primary_key_atts,
                        text[] src_pk_att_vals_array,
                        text[] tgt_pk_att_vals_array) returns text
</synopsis>
  </refsynopsisdiv>

  <refsect1>
<!--
   <title>Description</title>
-->
   <title>説明</title>

   <para>
<!--
    <function>dblink_build_sql_insert</function> can be useful in doing selective
    replication of a local table to a remote database.  It selects a row
    from the local table based on primary key, and then builds an SQL
    <command>INSERT</command> command that will duplicate that row, but with
    the primary key values replaced by the values in the last argument.
    (To make an exact copy of the row, just specify the same values for
    the last two arguments.)
-->
<function>dblink_build_sql_insert</function>はローカル側のテーブルの一部を選択した複製をリモートデータベースに行う場合に有用になる可能性があります。
これは主キーによりローカルテーブルから行を選択し、その主キー値を最後の引数で与えた値に置き換えて、行を複製する<command>INSERT</command> SQLコマンドを構築します。
（行をそのまま複製する場合は、単に最後の2つの引数に同じ値を指定してください。）
   </para>
  </refsect1>

  <refsect1>
<!--
   <title>Arguments</title>
-->
   <title>引数</title>

   <variablelist>
    <varlistentry>
     <term><parameter>relname</parameter></term>
     <listitem>
      <para>
<!--
       Name of a local relation, for example <literal>foo</literal> or
       <literal>myschema.mytab</literal>.  Include double quotes if the
       name is mixed-case or contains special characters, for
       example <literal>"FooBar"</literal>; without quotes, the string
       will be folded to lower case.
-->
例えば<literal>foo</literal>や<literal>myschema.mytab</literal>といったローカル側のリレーションの名前です。
例えば<literal>"FooBar"</literal>のように名前に大文字小文字が混在する場合や特殊文字が含まれる場合は二重引用符で括ってください。
引用符がないと文字列は小文字に変換されます。
      </para>
     </listitem>
    </varlistentry>

    <varlistentry>
     <term><parameter>primary_key_attnums</parameter></term>
     <listitem>
      <para>
<!--
       Attribute numbers (1-based) of the primary key fields,
       for example <literal>1 2</literal>.
-->
例えば<literal>1 2</literal>といった、主キーフィールドの属性番号（1始まり）です。
      </para>
     </listitem>
    </varlistentry>

    <varlistentry>
     <term><parameter>num_primary_key_atts</parameter></term>
     <listitem>
      <para>
<!--
       The number of primary key fields.
-->
主キーフィールドの個数です。
      </para>
     </listitem>
    </varlistentry>

    <varlistentry>
     <term><parameter>src_pk_att_vals_array</parameter></term>
     <listitem>
      <para>
<!--
       Values of the primary key fields to be used to look up the
       local tuple.  Each field is represented in text form.
       An error is thrown if there is no local row with these
       primary key values.
-->
ローカルタプルを検索するために使用される主キーフィールドの値です。
各フィールドはテキスト形式で表されます。
これらの主キーの値を持つ行がローカル側に存在しない場合はエラーが発生します。
      </para>
     </listitem>
    </varlistentry>

    <varlistentry>
     <term><parameter>tgt_pk_att_vals_array</parameter></term>
     <listitem>
      <para>
<!--
       Values of the primary key fields to be placed in the resulting
       <command>INSERT</command> command.  Each field is represented in text form.
-->
最終的な<command>INSERT</command>コマンドにおいて置き換えられる主キーフィールドの値です。
各フィールドはテキスト形式で表されます。
      </para>
     </listitem>
    </varlistentry>
   </variablelist>
  </refsect1>

  <refsect1>
<!--
   <title>Return Value</title>
-->
   <title>戻り値</title>

<!--
   <para>Returns the requested SQL statement as text.</para>
-->
   <para>要求したSQL文をテキストとして返します。</para>
  </refsect1>

  <refsect1>
<!--
   <title>Notes</title>
-->
   <title>注釈</title>

   <para>
<!--
    As of <productname>PostgreSQL</productname> 9.0, the attribute numbers in
    <parameter>primary_key_attnums</parameter> are interpreted as logical
    column numbers, corresponding to the column's position in
    <literal>SELECT * FROM relname</literal>.  Previous versions interpreted the
    numbers as physical column positions.  There is a difference if any
    column(s) to the left of the indicated column have been dropped during
    the lifetime of the table.
-->
<productname>PostgreSQL</productname> 9.0の段階で、<parameter>primary_key_attnums</parameter>の中の属性数は、<literal>SELECT * FROM relname</literal>内の列の位置に対応する、論理的列数として翻訳されます。
以前のバージョンは物理的な列の位置として数を翻訳しました。
テーブルの存続期間中に、表示された列の左側のどんな列でも削除されると差異が生じます。
   </para>
  </refsect1>

  <refsect1>
<!--
   <title>Examples</title>
-->
   <title>例</title>

<screen>
SELECT dblink_build_sql_insert('foo', '1 2', 2, '{"1", "a"}', '{"1", "b''a"}');
             dblink_build_sql_insert
--------------------------------------------------
 INSERT INTO foo(f1,f2,f3) VALUES('1','b''a','1')
(1 row)
</screen>
  </refsect1>
 </refentry>

 <refentry id="contrib-dblink-build-sql-delete">
  <indexterm>
   <primary>dblink_build_sql_delete</primary>
  </indexterm>

  <refmeta>
   <refentrytitle>dblink_build_sql_delete</refentrytitle>
   <manvolnum>3</manvolnum>
  </refmeta>

  <refnamediv>
   <refname>dblink_build_sql_delete</refname>
<!--
   <refpurpose>builds a DELETE statement using supplied values for primary
    key field values
-->
   <refpurpose>
主キーフィールドの値として提供された値を使用したDELETE文を構築します
   </refpurpose>
  </refnamediv>

  <refsynopsisdiv>
<synopsis>
dblink_build_sql_delete(text relname,
                        int2vector primary_key_attnums,
                        integer num_primary_key_atts,
                        text[] tgt_pk_att_vals_array) returns text
</synopsis>
  </refsynopsisdiv>

  <refsect1>
<!--
   <title>Description</title>
-->
   <title>説明</title>

   <para>
<!--
    <function>dblink_build_sql_delete</function> can be useful in doing selective
    replication of a local table to a remote database.  It builds an SQL
    <command>DELETE</command> command that will delete the row with the given
    primary key values.
-->
<function>dblink_build_sql_delete</function>はローカル側のテーブルの一部を選択した複製をリモートデータベースに行う場合に有用になる可能性があります。
これは指定した主キーの値を持つ行を削除する<command>DELETE</command> SQLコマンドを構築します。
   </para>
  </refsect1>

  <refsect1>
<!--
   <title>Arguments</title>
-->
   <title>引数</title>

   <variablelist>
    <varlistentry>
     <term><parameter>relname</parameter></term>
     <listitem>
      <para>
<!--
       Name of a local relation, for example <literal>foo</literal> or
       <literal>myschema.mytab</literal>.  Include double quotes if the
       name is mixed-case or contains special characters, for
       example <literal>"FooBar"</literal>; without quotes, the string
       will be folded to lower case.
-->
例えば<literal>foo</literal>や<literal>myschema.mytab</literal>といったローカル側のリレーションの名前です。
例えば<literal>"FooBar"</literal>のように名前に大文字小文字が混在する場合や特殊文字が含まれる場合は二重引用符で括ってください。
引用符がないと文字列は小文字に変換されます。
      </para>
     </listitem>
    </varlistentry>

    <varlistentry>
     <term><parameter>primary_key_attnums</parameter></term>
     <listitem>
      <para>
<!--
       Attribute numbers (1-based) of the primary key fields,
       for example <literal>1 2</literal>.
-->
例えば<literal>1 2</literal>といった、主キーフィールドの属性番号（1始まり）です。
      </para>
     </listitem>
    </varlistentry>

    <varlistentry>
     <term><parameter>num_primary_key_atts</parameter></term>
     <listitem>
      <para>
<!--
       The number of primary key fields.
-->
主キーフィールドの個数です。
      </para>
     </listitem>
    </varlistentry>

    <varlistentry>
     <term><parameter>tgt_pk_att_vals_array</parameter></term>
     <listitem>
      <para>
<!--
       Values of the primary key fields to be used in the resulting
       <command>DELETE</command> command.  Each field is represented in text form.
-->
最終的な<command>DELETE</command>コマンドにおいて使用される主キーフィールドの値です。
各フィールドはテキスト形式で表されます。
      </para>
     </listitem>
    </varlistentry>
   </variablelist>
  </refsect1>

  <refsect1>
<!--
   <title>Return Value</title>
-->
   <title>戻り値</title>

<!--
   <para>Returns the requested SQL statement as text.</para>
-->
   <para>
要求したSQL文をテキストとして返します。
   </para>
  </refsect1>

  <refsect1>
<!--
   <title>Notes</title>
-->
   <title>注釈</title>

   <para>
<!--
    As of <productname>PostgreSQL</productname> 9.0, the attribute numbers in
    <parameter>primary_key_attnums</parameter> are interpreted as logical
    column numbers, corresponding to the column's position in
    <literal>SELECT * FROM relname</literal>.  Previous versions interpreted the
    numbers as physical column positions.  There is a difference if any
    column(s) to the left of the indicated column have been dropped during
    the lifetime of the table.
-->
<productname>PostgreSQL</productname> 9.0の段階で、<parameter>primary_key_attnums</parameter>の中の属性数は、<literal>SELECT * FROM relname</literal>内の列の位置に対応する、論理的列数として翻訳されます。
以前のバージョンは物理的な列の位置として数を翻訳しました。
テーブルの存続期間中に、表示された列の左側のどんな列でも削除されると差異が生じます。
   </para>
  </refsect1>

  <refsect1>
<!--
   <title>Examples</title>
-->
   <title>例</title>

<screen>
SELECT dblink_build_sql_delete('"MyFoo"', '1 2', 2, '{"1", "b"}');
           dblink_build_sql_delete
---------------------------------------------
 DELETE FROM "MyFoo" WHERE f1='1' AND f2='b'
(1 row)
</screen>
  </refsect1>
 </refentry>

 <refentry id="contrib-dblink-build-sql-update">
  <indexterm>
   <primary>dblink_build_sql_update</primary>
  </indexterm>

  <refmeta>
   <refentrytitle>dblink_build_sql_update</refentrytitle>
   <manvolnum>3</manvolnum>
  </refmeta>

  <refnamediv>
   <refname>dblink_build_sql_update</refname>
<!--
   <refpurpose>builds an UPDATE statement using a local tuple, replacing
    the primary key field values with alternative supplied values
   </refpurpose>
-->
   <refpurpose>主キーフィールドの値として提供された値を使用したUPDATE文を構築します
   </refpurpose>
  </refnamediv>

  <refsynopsisdiv>
<synopsis>
dblink_build_sql_update(text relname,
                        int2vector primary_key_attnums,
                        integer num_primary_key_atts,
                        text[] src_pk_att_vals_array,
                        text[] tgt_pk_att_vals_array) returns text
</synopsis>
  </refsynopsisdiv>

  <refsect1>
<!--
   <title>Description</title>
-->
   <title>説明</title>

   <para>
<!--
    <function>dblink_build_sql_update</function> can be useful in doing selective
    replication of a local table to a remote database.  It selects a row
    from the local table based on primary key, and then builds an SQL
    <command>UPDATE</command> command that will duplicate that row, but with
    the primary key values replaced by the values in the last argument.
    (To make an exact copy of the row, just specify the same values for
    the last two arguments.)  The <command>UPDATE</command> command always assigns
    all fields of the row &mdash; the main difference between this and
    <function>dblink_build_sql_insert</function> is that it's assumed that
    the target row already exists in the remote table.
-->
<function>dblink_build_sql_update</function>はローカル側のテーブルの一部を選択した複製をリモートデータベースに行う場合に有用になる可能性があります。
これは主キーによりローカルテーブルから行を選択し、その主キー値を最後の引数で与えた値に置き換えて、行を複製する<command>UPDATE</command> SQLコマンドを構築します。
（行をそのまま複製する場合は、単に最後の2つの引数に同じ値を指定してください。）
この<command>UPDATE</command>コマンドは常に行のすべてのフィールドを代入します。
この関数と<function>dblink_build_sql_insert</function>の主な違いは、対象の行がリモート側のテーブルにすでに存在すると仮定している点です。
   </para>
  </refsect1>

  <refsect1>
<!--
   <title>Arguments</title>
-->
   <title>引数</title>

   <variablelist>
    <varlistentry>
     <term><parameter>relname</parameter></term>
     <listitem>
      <para>
<!--
       Name of a local relation, for example <literal>foo</literal> or
       <literal>myschema.mytab</literal>.  Include double quotes if the
       name is mixed-case or contains special characters, for
       example <literal>"FooBar"</literal>; without quotes, the string
       will be folded to lower case.
-->
例えば<literal>foo</literal>や<literal>myschema.mytab</literal>といったローカル側のリレーションの名前です。
例えば<literal>"FooBar"</literal>のように名前に大文字小文字が混在する場合や特殊文字が含まれる場合は二重引用符で括ってください。
引用符がないと文字列は小文字に変換されます。
      </para>
     </listitem>
    </varlistentry>

    <varlistentry>
     <term><parameter>primary_key_attnums</parameter></term>
     <listitem>
      <para>
<!--
       Attribute numbers (1-based) of the primary key fields,
       for example <literal>1 2</literal>.
-->
例えば<literal>1 2</literal>といった、主キーフィールドの属性番号（1始まり）です。
      </para>
     </listitem>
    </varlistentry>

    <varlistentry>
     <term><parameter>num_primary_key_atts</parameter></term>
     <listitem>
      <para>
<!--
       The number of primary key fields.
-->
主キーフィールドの個数です。
      </para>
     </listitem>
    </varlistentry>

    <varlistentry>
     <term><parameter>src_pk_att_vals_array</parameter></term>
     <listitem>
      <para>
<!--
       Values of the primary key fields to be used to look up the
       local tuple.  Each field is represented in text form.
       An error is thrown if there is no local row with these
       primary key values.
-->
ローカルタプルを検索するために使用される主キーフィールドの値です。
各フィールドはテキスト形式で表されます。
これらの主キーの値を持つ行がローカル側に存在しない場合はエラーが発生します。
      </para>
     </listitem>
    </varlistentry>

    <varlistentry>
     <term><parameter>tgt_pk_att_vals_array</parameter></term>
     <listitem>
      <para>
<!--
       Values of the primary key fields to be placed in the resulting
       <command>UPDATE</command> command.  Each field is represented in text form.
-->
最終的な<command>UPDATE</command>コマンドにおいて置き換えられる主キーフィールドの値です。
各フィールドはテキスト形式で表されます。
      </para>
     </listitem>
    </varlistentry>
   </variablelist>
  </refsect1>

  <refsect1>
<!--
   <title>Return Value</title>
-->
   <title>戻り値</title>

<!--
   <para>Returns the requested SQL statement as text.</para>
-->
   <para>要求したSQL文をテキストとして返します。</para>
  </refsect1>

  <refsect1>
<!--
   <title>Notes</title>
-->
   <title>注釈</title>

   <para>
<!--
    As of <productname>PostgreSQL</productname> 9.0, the attribute numbers in
    <parameter>primary_key_attnums</parameter> are interpreted as logical
    column numbers, corresponding to the column's position in
    <literal>SELECT * FROM relname</literal>.  Previous versions interpreted the
    numbers as physical column positions.  There is a difference if any
    column(s) to the left of the indicated column have been dropped during
    the lifetime of the table.
-->
<productname>PostgreSQL</productname> 9.0の段階で、<parameter>primary_key_attnums</parameter>の中の属性数は、<literal>SELECT * FROM relname</literal>内の列の位置に対応する、論理的列数として翻訳されます。
以前のバージョンは物理的な列の位置として数を翻訳しました。
テーブルの存続期間中に、表示された列の左側のどんな列でも削除されると差異が生じます。
   </para>
  </refsect1>

  <refsect1>
<!--
   <title>Examples</title>
-->
   <title>例</title>

<screen>
SELECT dblink_build_sql_update('foo', '1 2', 2, '{"1", "a"}', '{"1", "b"}');
                   dblink_build_sql_update
-------------------------------------------------------------
 UPDATE foo SET f1='1',f2='b',f3='1' WHERE f1='1' AND f2='b'
(1 row)
</screen>
  </refsect1>
 </refentry>

</sect1><|MERGE_RESOLUTION|>--- conflicted
+++ resolved
@@ -168,19 +168,10 @@
    </para>
 
    <para>
-<!--
     Only superusers may use <function>dblink_connect</function> to create
-<<<<<<< HEAD
     non-password-authenticated and non-GSSAPI-authenticated connections.
     If non-superusers need this capability, use
     <function>dblink_connect_u</function> instead.
-=======
-    non-password-authenticated connections.  If non-superusers need this
-    capability, use <function>dblink_connect_u</function> instead.
--->
-スーパーユーザのみがパスワード認証がない接続を作成するために<function>dblink_connect</function>を使用することができます。
-スーパーユーザ以外でこの機能が必要ならば<function>dblink_connect_u</function>を代わりに使用してください。
->>>>>>> 94ef7168
    </para>
 
    <para>

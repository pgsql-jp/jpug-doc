--- conflicted
+++ resolved
@@ -296,36 +296,15 @@
      </varlistentry>
 
      <varlistentry>
-<<<<<<< HEAD
-<!--
-      <term>role creation<indexterm><primary>role</primary><secondary>privilege to create</secondary></indexterm></term>
--->
-      <term>ロールの作成<indexterm><primary>ロール</primary><secondary>を作成する権限</secondary></indexterm></term>
-=======
       <term id='role-creation'>role creation<indexterm><primary>role</primary><secondary>privilege to create</secondary></indexterm></term>
->>>>>>> 8382864e
       <listitem>
        <para>
-<!--
         A role must be explicitly given permission to create more roles
         (except for superusers, since those bypass all permission
         checks). To create such a role, use <literal>CREATE ROLE
         <replaceable>name</replaceable> CREATEROLE</literal>.
         A role with <literal>CREATEROLE</literal> privilege can alter and drop
         other roles, too, as well as grant or revoke membership in them.
-<<<<<<< HEAD
-        However, to create, alter, drop, or change membership of a
-        superuser role, superuser status is required;
-        <literal>CREATEROLE</literal> is insufficient for that.
--->
-あるロールがロールを作成するには、明示的な権限が付与されていなければなりません。
-（スーパーユーザは、すべての権限検査を迂回しますので、例外です。）
-こうしたロールを作成するには、<literal>CREATE ROLE <replaceable>name</replaceable> CREATEROLE</literal>を使用してください。
-<literal>CREATEROLE</literal>権限を持つロールは他のロールを変更したり削除したりすることもできます。
-また、他のロールのメンバ資格を付与したり取り上げたりすることもできます。
-しかし、スーパーユーザロールの変更、削除、メンバ資格の変更を行うにはスーパーユーザ状態が必要です。
-<literal>CREATEROLE</literal>だけでは不足しています。
-=======
         Altering a role includes most changes that can be made using
         <literal>ALTER ROLE</literal>, including, for example, changing
         passwords.  It also includes modifications to a role that can
@@ -358,7 +337,6 @@
         highly privileged roles such as
         <literal>pg_execute_server_program</literal> and
         <literal>pg_write_server_files</literal>.
->>>>>>> 8382864e
        </para>
       </listitem>
      </varlistentry>
@@ -477,24 +455,6 @@
 詳細は<xref linkend="sql-createrole"/>と<xref linkend="sql-alterrole"/>のマニュアルページを参照してください。
    </para>
 
-<<<<<<< HEAD
-  <tip>
-   <para>
-<!--
-    It is good practice to create a role that has the <literal>CREATEDB</literal>
-    and <literal>CREATEROLE</literal> privileges, but is not a superuser, and then
-    use this role for all routine management of databases and roles.  This
-    approach avoids the dangers of operating as a superuser for tasks that
-    do not really require it.
--->
-スーパーユーザ以外に<literal>CREATEDB</literal>権限と<literal>CREATEROLE</literal>権限を持つロールを作成することを勧めます。
-そして、このロールを使用して、データベースとロールを管理するためのすべての処理を行ってください。
-この方法によって、実際には不要な処理をスーパーユーザとして行う危険性を避けることができます。
-   </para>
-  </tip>
-
-=======
->>>>>>> 8382864e
   <para>
 <!--
    A role can also have role-specific defaults for many of the run-time

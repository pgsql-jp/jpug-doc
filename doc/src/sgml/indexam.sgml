<!-- doc/src/sgml/indexam.sgml -->

<chapter id="indexam">
<!--
 <title>Index Access Method Interface Definition</title>
-->
 <title>インデックスアクセスメソッドのインタフェース定義</title>

 <indexterm>
  <primary>Index Access Method</primary>
 </indexterm>
 <indexterm>
  <primary>indexam</primary>
  <secondary>Index Access Method</secondary>
 </indexterm>

  <para>
<!--
   This chapter defines the interface between the core
   <productname>PostgreSQL</productname> system and <firstterm>index access
   methods</firstterm>, which manage individual index types.  The core system
   knows nothing about indexes beyond what is specified here, so it is
   possible to develop entirely new index types by writing add-on code.
-->
本章は、<productname>PostgreSQL</productname>のコアシステムと個々のインデックス種類を管理する<firstterm>インデックスアクセスメソッド</firstterm>との間のインタフェースを定義します。
コアシステムはインデックスの仕様のみを把握しています。
したがって、追加コードを記述することで完全に新しいインデックス種類を開発することができます。
  </para>

  <para>
<!--
   All indexes in <productname>PostgreSQL</productname> are what are known
   technically as <firstterm>secondary indexes</firstterm>; that is, the index is
   physically separate from the table file that it describes.  Each index
   is stored as its own physical <firstterm>relation</firstterm> and so is described
   by an entry in the <structname>pg_class</structname> catalog.  The contents of an
   index are entirely under the control of its index access method.  In
   practice, all index access methods divide indexes into standard-size
   pages so that they can use the regular storage manager and buffer manager
   to access the index contents.  (All the existing index access methods
   furthermore use the standard page layout described in <xref
   linkend="storage-page-layout"/>, and most use the same format for index
   tuple headers; but these decisions are not forced on an access method.)
-->
<productname>PostgreSQL</productname>のインデックスはすべて、技術的には<firstterm>補助的なインデックス</firstterm>として知られるものです。
つまり、インデックスは対象となるテーブルファイルとは物理的に分かれています。
各インデックスは独自の物理的な<firstterm>リレーション</firstterm>として格納され、また、<structname>pg_class</structname>カタログ内の項目として記述されます。
インデックスの内容は完全にそのインデックスアクセスメソッドの制御下にあります。
実際、すべてのインデックスアクセスメソッドは、通常の格納マネージャとバッファマネージャを使用してインデックスの内容にアクセスできるように、インデックスを標準サイズのページに分割します。
（既存のすべてのインデックスアクセスメソッドではさらに、<xref linkend="storage-page-layout"/>で説明する標準ページレイアウトを使用し、そのほとんどは同じ書式をインデックスタプルヘッダに使用します。
しかし、これはアクセスメソッドに強制されていることではありません。）
  </para>

  <para>
<!--
   An index is effectively a mapping from some data key values to
   <firstterm>tuple identifiers</firstterm>, or <acronym>TIDs</acronym>, of row versions
   (tuples) in the index's parent table.  A TID consists of a
   block number and an item number within that block (see <xref
   linkend="storage-page-layout"/>).  This is sufficient
   information to fetch a particular row version from the table.
   Indexes are not directly aware that under MVCC, there might be multiple
   extant versions of the same logical row; to an index, each tuple is
   an independent object that needs its own index entry.  Thus, an
   update of a row always creates all-new index entries for the row, even if
   the key values did not change.  (HOT tuples are an exception to this
   statement; but indexes do not deal with those, either.)  Index entries for
   dead tuples are reclaimed (by vacuuming) when the dead tuples themselves
   are reclaimed.
-->
インデックスは効率的にあるデータキー値を、インデックスの親テーブル内の行バージョン（タプル）の<firstterm>タプル識別子</firstterm>言い換えると<acronym>TID</acronym>に関連付けます。
TIDは、ブロック番号、ブロック内の項目番号（<xref linkend="storage-page-layout"/>を参照）から構成されます。
これは、特定の行バージョンをテーブルから取り出すのに十分な情報です。
MVCCでは1つの論理的な行に複数の現在のバージョンがあることを、インデックスが直接意識することはありません。
インデックスでは、各タプルは、独自にインデックス項目を持たなければならない独立したオブジェクトです。
したがって、行を更新すると、キーの値が変わっていなかってとしても、その行に対してまったく新しいインデックス項目が作成されます。
（HOTタプルはこの説明の例外ですが、インデックスはこれらにも関与しません。）
（バキューム実行によって）無効タプル自身が回収された時に、無効タプルに対するインデックス項目は回収されます。
  </para>

 <sect1 id="index-api">
<!--
  <title>Basic API Structure for Indexes</title>
-->
  <title>インデックスの基本的API構造</title>

  <para>
<!--
   Each index access method is described by a row in the
   <link linkend="catalog-pg-am"><structname>pg_am</structname></link>
   system catalog.  The <structname>pg_am</structname> entry
   specifies a name and a <firstterm>handler function</firstterm> for the index
   access method.  These entries can be created and deleted using the
   <xref linkend="sql-create-access-method"/> and
   <xref linkend="sql-drop-access-method"/> SQL commands.
-->
各インデックスメソッドは<link linkend="catalog-pg-am"><structname>pg_am</structname></link>システムカタログの行で説明されます。
<structname>pg_am</structname>エントリはアクセスメソッドの名前と<firstterm>ハンドラ関数</firstterm>を指定します。
これらのエントリはSQLコマンド<xref linkend="sql-create-access-method"/>と<xref linkend="sql-drop-access-method"/>を使って、作成および削除することができます。
  </para>

  <para>
<!--
   An index access method handler function must be declared to accept a
   single argument of type <type>internal</type> and to return the
   pseudo-type <type>index_am_handler</type>.  The argument is a dummy value that
   simply serves to prevent handler functions from being called directly from
   SQL commands.  The result of the function must be a palloc'd struct of
   type <structname>IndexAmRoutine</structname>, which contains everything
   that the core code needs to know to make use of the index access method.
   The <structname>IndexAmRoutine</structname> struct, also called the access
   method's <firstterm>API struct</firstterm>, includes fields specifying assorted
   fixed properties of the access method, such as whether it can support
   multicolumn indexes.  More importantly, it contains pointers to support
   functions for the access method, which do all of the real work to access
   indexes.  These support functions are plain C functions and are not
   visible or callable at the SQL level.  The support functions are described
   in <xref linkend="index-functions"/>.
-->
インデックスメソッドのハンドラ関数は、<type>internal</type>型の引数を1つ取り、疑似型<type>index_am_handler</type>を返すものとして宣言しなければなりません。
引数は単にハンドラ関数がSQLコマンドから直接呼び出されるのを防ぐためのダミーの値です。
関数の結果は型<structname>IndexAmRoutine</structname>のpallocされた構造体でなければならず、そこにはインデックスアクセスメソッドを使用するためにコアコードが知っている必要のあるすべてのことが含まれています。
<structname>IndexAmRoutine</structname>構造体は、アクセスメソッドの<firstterm>API構造体</firstterm>とも呼ばれ、複数列のインデックスをサポートするかどうかなどといった、アクセスメソッドに関する様々な既定の属性を指定するフィールドが含まれます。
さらに重要なことに、この構造体にはアクセスメソッドのサポート関数へのポインタが含まれ、これによってインデックスにアクセスするためのすべての実際の処理が行われます。
これらのサポート関数は単なるCの関数で、SQLレベルでは見ることも呼び出すこともできません。
サポート関数は<xref linkend="index-functions"/>で説明されています。
  </para>

  <para>
<!--
   The structure <structname>IndexAmRoutine</structname> is defined thus:
-->
構造体<structname>IndexAmRoutine</structname>は以下のように定義されています。
<programlisting>
typedef struct IndexAmRoutine
{
    NodeTag     type;

    /*
     * Total number of strategies (operators) by which we can traverse/search
     * this AM.  Zero if AM does not have a fixed set of strategy assignments.
     */
    uint16      amstrategies;
    /* total number of support functions that this AM uses */
    uint16      amsupport;
    /* does AM support ORDER BY indexed column's value? */
    bool        amcanorder;
    /* does AM support ORDER BY result of an operator on indexed column? */
    bool        amcanorderbyop;
    /* does AM support backward scanning? */
    bool        amcanbackward;
    /* does AM support UNIQUE indexes? */
    bool        amcanunique;
    /* does AM support multi-column indexes? */
    bool        amcanmulticol;
    /* does AM require scans to have a constraint on the first index column? */
    bool        amoptionalkey;
    /* does AM handle ScalarArrayOpExpr quals? */
    bool        amsearcharray;
    /* does AM handle IS NULL/IS NOT NULL quals? */
    bool        amsearchnulls;
    /* can index storage data type differ from column data type? */
    bool        amstorage;
    /* can an index of this type be clustered on? */
    bool        amclusterable;
    /* does AM handle predicate locks? */
    bool        ampredlocks;
    /* does AM support parallel scan? */
    bool        amcanparallel;
    /* does AM support columns included with clause INCLUDE? */
    bool        amcaninclude;
    /* type of data stored in index, or InvalidOid if variable */
    Oid         amkeytype;

    /* interface functions */
    ambuild_function ambuild;
    ambuildempty_function ambuildempty;
    aminsert_function aminsert;
    ambulkdelete_function ambulkdelete;
    amvacuumcleanup_function amvacuumcleanup;
    amcanreturn_function amcanreturn;   /* can be NULL */
    amcostestimate_function amcostestimate;
    amoptions_function amoptions;
    amproperty_function amproperty;     /* can be NULL */
    ambuildphasename_function ambuildphasename;   /* can be NULL */
    amvalidate_function amvalidate;
    ambeginscan_function ambeginscan;
    amrescan_function amrescan;
    amgettuple_function amgettuple;     /* can be NULL */
    amgetbitmap_function amgetbitmap;   /* can be NULL */
    amendscan_function amendscan;
    ammarkpos_function ammarkpos;       /* can be NULL */
    amrestrpos_function amrestrpos;     /* can be NULL */

    /* interface functions to support parallel index scans */
    amestimateparallelscan_function amestimateparallelscan;    /* can be NULL */
    aminitparallelscan_function aminitparallelscan;    /* can be NULL */
    amparallelrescan_function amparallelrescan;    /* can be NULL */
} IndexAmRoutine;
</programlisting>
  </para>

  <para>
<!--
   To be useful, an index access method must also have one or more
   <firstterm>operator families</firstterm> and
   <firstterm>operator classes</firstterm> defined in
   <link linkend="catalog-pg-opfamily"><structname>pg_opfamily</structname></link>,
   <link linkend="catalog-pg-opclass"><structname>pg_opclass</structname></link>,
   <link linkend="catalog-pg-amop"><structname>pg_amop</structname></link>, and
   <link linkend="catalog-pg-amproc"><structname>pg_amproc</structname></link>.
   These entries allow the planner
   to determine what kinds of query qualifications can be used with
   indexes of this access method.  Operator families and classes are described
   in <xref linkend="xindex"/>, which is prerequisite material for reading
   this chapter.
-->
使い易くするために、インデックスアクセスメソッドはまた、<link linkend="catalog-pg-opfamily"><structname>pg_opfamily</structname></link>、<link linkend="catalog-pg-opclass"><structname>pg_opclass</structname></link>、<link linkend="catalog-pg-amop"><structname>pg_amop</structname></link>および<link linkend="catalog-pg-amproc"><structname>pg_amproc</structname></link>内で定義される、複数の<firstterm>演算子族</firstterm>と<firstterm>演算子クラス</firstterm>を持ちます。
これらの項目により、プランナは、このアクセスメソッドのインデックスがどのような問い合わせ条件に対して使用できるかを決定することができます。
演算子族と演算子クラスについては、<xref linkend="xindex"/>で説明します。
これは本章を読む上で必要となる資料です。
  </para>

  <para>
<!--
   An individual index is defined by a
   <link linkend="catalog-pg-class"><structname>pg_class</structname></link>
   entry that describes it as a physical relation, plus a
   <link linkend="catalog-pg-index"><structname>pg_index</structname></link>
   entry that shows the logical content of the index &mdash; that is, the set
   of index columns it has and the semantics of those columns, as captured by
   the associated operator classes.  The index columns (key values) can be
   either simple columns of the underlying table or expressions over the table
   rows.  The index access method normally has no interest in where the index
   key values come from (it is always handed precomputed key values) but it
   will be very interested in the operator class information in
   <structname>pg_index</structname>.  Both of these catalog entries can be
   accessed as part of the <structname>Relation</structname> data structure that is
   passed to all operations on the index.
-->
個々のインデックスは、インデックスを物理的なリレーションとして記述する<link linkend="catalog-pg-class"><structname>pg_class</structname></link>項目と、インデックスの論理的な内容、つまり、インデックスが持つインデックス列の集合とその列の意味を、関連する演算子クラスで再現されたものとして表す<link linkend="catalog-pg-index"><structname>pg_index</structname></link>項目とで定義されます。
インデックス列（キー値）は、背後のテーブルの単純な列、あるいは、テーブル行に対する式とすることができます。
通常、インデックスアクセスメソッドはインデックスキー値が何を表すかについて考慮しません。
（常に計算済みのキー値として扱われます。）
しかし、<structname>pg_index</structname>内の演算子クラスの情報を深く考慮します。
この両方のカタログ項目は、インデックスに対するすべての操作に渡される<structname>Relation</structname>データ構造の一部としてアクセスすることができます。
  </para>

  <para>
<!--
   Some of the flag fields of <structname>IndexAmRoutine</structname> have nonobvious
   implications.  The requirements of <structfield>amcanunique</structfield>
   are discussed in <xref linkend="index-unique-checks"/>.
   The <structfield>amcanmulticol</structfield> flag asserts that the
   access method supports multicolumn indexes, while
   <structfield>amoptionalkey</structfield> asserts that it allows scans
   where no indexable restriction clause is given for the first index column.
   When <structfield>amcanmulticol</structfield> is false,
   <structfield>amoptionalkey</structfield> essentially says whether the
   access method supports full-index scans without any restriction clause.
   Access methods that support multiple index columns <emphasis>must</emphasis>
   support scans that omit restrictions on any or all of the columns after
   the first; however they are permitted to require some restriction to
   appear for the first index column, and this is signaled by setting
   <structfield>amoptionalkey</structfield> false.
   One reason that an index AM might set
   <structfield>amoptionalkey</structfield> false is if it doesn't index
   null values.  Since most indexable operators are
   strict and hence cannot return true for null inputs,
   it is at first sight attractive to not store index entries for null values:
   they could never be returned by an index scan anyway.  However, this
   argument fails when an index scan has no restriction clause for a given
   index column.  In practice this means that
   indexes that have <structfield>amoptionalkey</structfield> true must
   index nulls, since the planner might decide to use such an index
   with no scan keys at all.  A related restriction is that an index
   access method that supports multiple index columns <emphasis>must</emphasis>
   support indexing null values in columns after the first, because the planner
   will assume the index can be used for queries that do not restrict
   these columns.  For example, consider an index on (a,b) and a query with
   <literal>WHERE a = 4</literal>.  The system will assume the index can be
   used to scan for rows with <literal>a = 4</literal>, which is wrong if the
   index omits rows where <literal>b</literal> is null.
   It is, however, OK to omit rows where the first indexed column is null.
   An index access method that does index nulls may also set
   <structfield>amsearchnulls</structfield>, indicating that it supports
   <literal>IS NULL</literal> and <literal>IS NOT NULL</literal> clauses as search
   conditions.
-->
<structname>IndexAmRoutine</structname>のフラグフィールドの中には、意味がわかりにくいものがあります。
<structfield>amcanunique</structfield>の必要条件は<xref linkend="index-unique-checks"/>で説明されています。
<structfield>amcanmulticol</structfield>フラグはアクセスメソッドが複数列に対するインデックスをサポートすることを表し、<structfield>amoptionalkey</structfield>は、インデックス可能な制限句が最初のインデックス列に指定されていないスキャンを許可することを表します。
<structfield>amcanmulticol</structfield>が偽の場合、<structfield>amoptionalkey</structfield>は基本的に、アクセスメソッドが制限句なしで完全なインデックススキャンをサポートするかどうかを表します。
複数列に対するインデックスをサポートするアクセスメソッドは、最初の列以降のすべてまたは一部の列に関する制限がなくてもスキャンをサポート<emphasis>しなければなりません</emphasis>。
しかし、最初のインデックス列にいくつかの制限を要求することは認められています。
これは、<structfield>amoptionalkey</structfield>を偽に設定することで通知されます。
インデックスアクセスメソッドが<structfield>amoptionalkey</structfield>を偽にする１つの理由は、NULLをインデックス付けしない場合です。
ほとんどのインデックス可能な演算子は厳密で、NULL値の入力に対して真を返すことができませんので、NULLに対してインデックス項目を格納しないことは一見魅力的です。
これはインデックススキャンによって何も返しません。
しかし、最初のインデックス列に対する制限がないインデックススキャンでは、この引数は失敗します。
プランナがこうしたスキャンキーをまったく持たないインデックスを使用することを決定する可能性がありますので、実際これは、<structfield>amoptionalkey</structfield>が真のインデックスはNULLインデックスを持たなければならないことを意味します。
関連する制限として、プランナはこれらの列を制限しない問い合わせでインデックスを使用できることを前提とするため、複数のインデックス列をサポートするインデックスアクセスメソッドは1番目の後の列でNULL値のインデックスをサポート<emphasis></emphasis>しなければならないということがあります。
例えば、(a,b)に対するインデックスに、<literal>WHERE a = 4</literal>という条件で問い合わせを行うことを考えてみます。
システムは、このインデックスを<literal>a = 4</literal>を持つ行をスキャンすることに使用できるものと仮定します。
これはもし、<literal>b</literal>がNULLの場合の行をインデックスが省略する場合は間違っています。
しかし、最初のインデックス列がNULLの場合に行を省略することは問題ありません
また、NULLをインデックス付けするインデックスアクセスメソッドは<structfield>amsearchnulls</structfield>を設定する可能性があります。
これは検索条件として<literal>IS NULL</literal>および<literal>IS NOT NULL</literal>句をサポートすることを示します。
  </para>

 </sect1>

 <sect1 id="index-functions">
<!--
  <title>Index Access Method Functions</title>
-->
  <title>インデックスアクセスメソッド関数</title>

  <para>
<!--
   The index construction and maintenance functions that an index access
   method must provide in <structname>IndexAmRoutine</structname> are:
-->
インデックスアクセスメソッドが<structname>IndexAmRoutine</structname>で提供しなければならない、インデックス構築および保守関数を以下に示します。
  </para>

  <para>
<programlisting>
IndexBuildResult *
ambuild (Relation heapRelation,
         Relation indexRelation,
         IndexInfo *indexInfo);
</programlisting>
<!--
   Build a new index.  The index relation has been physically created,
   but is empty.  It must be filled in with whatever fixed data the
   access method requires, plus entries for all tuples already existing
   in the table.  Ordinarily the <function>ambuild</function> function will call
   <function>table_index_build_scan()</function> to scan the table for existing tuples
   and compute the keys that need to be inserted into the index.
   The function must return a palloc'd struct containing statistics about
   the new index.
-->
新しいインデックスを構築します。
空のインデックスリレーションが物理的に作成されます。
これは、アクセスメソッドが必要とする何らかの固定データと、テーブル内に既に存在するすべてのタプルに対応する項目が書き込まれなければなりません。
通常、<function>ambuild</function>関数は<function>IndexBuildHeapScan()</function>を呼び出し、既存のタプルをテーブルからスキャンし、インデックスに挿入しなければならないキーを計算します。
この関数は、新しいインデックスに関する統計情報を含むpallocされた構造体を返さなければなりません。
  </para>

  <para>
<programlisting>
void
ambuildempty (Relation indexRelation);
</programlisting>
<!--
   Build an empty index, and write it to the initialization fork (<symbol>INIT_FORKNUM</symbol>)
   of the given relation.  This method is called only for unlogged indexes; the
   empty index written to the initialization fork will be copied over the main
   relation fork on each server restart.
-->
空のインデックスを構築し、それを指定されたリレーションの初期フォーク(<symbol>INIT_FORKNUM</symbol>)に書き出します。
このメソッドはログを取らないインデックスに対してのみ呼び出されます。
初期フォークに書き出された空のインデックスは、サーバの再起動の度に主リレーションフォークにコピーされます。
  </para>

  <para>
<programlisting>
bool
aminsert (Relation indexRelation,
          Datum *values,
          bool *isnull,
          ItemPointer heap_tid,
          Relation heapRelation,
          IndexUniqueCheck checkUnique,
          IndexInfo *indexInfo);
</programlisting>
<!--
   Insert a new tuple into an existing index.  The <literal>values</literal> and
   <literal>isnull</literal> arrays give the key values to be indexed, and
   <literal>heap_tid</literal> is the TID to be indexed.
   If the access method supports unique indexes (its
   <structfield>amcanunique</structfield> flag is true) then
   <literal>checkUnique</literal> indicates the type of uniqueness check to
   perform.  This varies depending on whether the unique constraint is
   deferrable; see <xref linkend="index-unique-checks"/> for details.
   Normally the access method only needs the <literal>heapRelation</literal>
   parameter when performing uniqueness checking (since then it will have to
   look into the heap to verify tuple liveness).
-->
既存のインデックスに新しいタプルを挿入します。
<literal>values</literal>配列と<literal>isnull</literal>配列がインデックスされるキー値を提供するもので、<literal>heap_tid</literal>がインデックスされるTIDです。
アクセスメソッドが一意なインデックスをサポートする場合（その<structfield>amcanunique</structfield>が真の場合）、<literal>checkUnique</literal>は実行する一意性検査の種類を示します。
これは一意性制約が遅延可能か否かによって変わります。
<xref linkend="index-unique-checks"/>を参照してください。
通常アクセスメソッドは、一意性検査を行う時に<literal>heapRelation</literal>パラメータのみを必要とします
(タプルの有効性を検証するためにヒープ内を検索しなければなりません)。
  </para>

  <para>
<!--
   The function's Boolean result value is significant only when
   <literal>checkUnique</literal> is <literal>UNIQUE_CHECK_PARTIAL</literal>.
   In this case a true result means the new entry is known unique, whereas
   false means it might be non-unique (and a deferred uniqueness check must
   be scheduled).  For other cases a constant false result is recommended.
-->
<literal>checkUnique</literal>が<literal>UNIQUE_CHECK_PARTIAL</literal>の場合、関数の論理型の結果値で十分です。
この場合、真の結果は新しい項目は一意であることが確認されたことを、一方偽の結果は一意でない可能性があること(遅延一意性検査を予定しなければならないこと)を意味します。
他の場合では、一定の偽という結果が推奨されます。
  </para>

  <para>
<!--
   Some indexes might not index all tuples.  If the tuple is not to be
   indexed, <function>aminsert</function> should just return without doing anything.
-->
一部のインデックスではすべてのタプルをインデックス付けしない可能性があります。
タプルがインデックス付けされない場合、<function>aminsert</function>は何も行わずに戻らなければなりません。
  </para>

  <para>
<!--
   If the index AM wishes to cache data across successive index insertions
   within a SQL statement, it can allocate space
   in <literal>indexInfo-&gt;ii_Context</literal> and store a pointer to the
   data in <literal>indexInfo-&gt;ii_AmCache</literal> (which will be NULL
   initially).
-->
SQL文の中で、インデックスAMがインデックスへの連続的な挿入をまたがってデータをキャッシュすることが望ましい場合は、<literal>indexInfo-&gt;ii_Context</literal>にメモリを確保し、そのデータへのポインタを<literal>indexInfo-&gt;ii_AmCache</literal>（初期値はNULLです)に格納することができます。
  </para>

  <para>
<programlisting>
IndexBulkDeleteResult *
ambulkdelete (IndexVacuumInfo *info,
              IndexBulkDeleteResult *stats,
              IndexBulkDeleteCallback callback,
              void *callback_state);
</programlisting>
<!--
   Delete tuple(s) from the index.  This is a <quote>bulk delete</quote> operation
   that is intended to be implemented by scanning the whole index and checking
   each entry to see if it should be deleted.
   The passed-in <literal>callback</literal> function must be called, in the style
   <literal>callback(<replaceable>TID</replaceable>, callback_state) returns bool</literal>,
   to determine whether any particular index entry, as identified by its
   referenced TID, is to be deleted.  Must return either NULL or a palloc'd
   struct containing statistics about the effects of the deletion operation.
   It is OK to return NULL if no information needs to be passed on to
   <function>amvacuumcleanup</function>.
-->
インデックスからタプル（複数可）を削除します。
これは<quote>一括削除</quote>操作を行いますが、インデックス全体をスキャンし、各項目に対して削除すべきかどうか検査を行うように実装されることが想定されています。
渡される<literal>callback</literal>関数は、<literal>callback(<replaceable>TID</replaceable>, callback_state) returns bool</literal>という形で、参照用TIDで識別されるインデックス項目を削除すべきかどうか決定するために呼び出さなければなりません。
NULLまたはpallocした削除操作の影響に関する統計情報を含む構造体を返さなければなりません。
<function>amvacuumcleanup</function>に渡さなければならない情報がなければ、NULLを返しても問題ありません。
  </para>

  <para>
<!--
   Because of limited <varname>maintenance_work_mem</varname>,
   <function>ambulkdelete</function> might need to be called more than once when many
   tuples are to be deleted.  The <literal>stats</literal> argument is the result
   of the previous call for this index (it is NULL for the first call within a
   <command>VACUUM</command> operation).  This allows the AM to accumulate statistics
   across the whole operation.  Typically, <function>ambulkdelete</function> will
   modify and return the same struct if the passed <literal>stats</literal> is not
   null.
-->
<varname>maintenance_work_mem</varname>の制限により、多くのタプルが削除される時、<function>ambulkdelete</function>を複数回呼び出す必要があるかもしれません。
<literal>stats</literal>引数は、このインデックスに対する前回の呼び出し結果です。
（<command>VACUUM</command>操作における最初の呼び出しではこれはNULLです。）
これにより、アクセスメソッドは操作全体に跨った統計情報を計算することができます。
典型的に、渡された<literal>stats</literal>がNULLでない場合、<function>ambulkdelete</function>は同じ構造体を変更し、返します。
  </para>

  <para>
<programlisting>
IndexBulkDeleteResult *
amvacuumcleanup (IndexVacuumInfo *info,
                 IndexBulkDeleteResult *stats);
</programlisting>
<!--
   Clean up after a <command>VACUUM</command> operation (zero or more
   <function>ambulkdelete</function> calls).  This does not have to do anything
   beyond returning index statistics, but it might perform bulk cleanup
   such as reclaiming empty index pages.  <literal>stats</literal> is whatever the
   last <function>ambulkdelete</function> call returned, or NULL if
   <function>ambulkdelete</function> was not called because no tuples needed to be
   deleted.  If the result is not NULL it must be a palloc'd struct.
   The statistics it contains will be used to update <structname>pg_class</structname>,
   and will be reported by <command>VACUUM</command> if <literal>VERBOSE</literal> is given.
   It is OK to return NULL if the index was not changed at all during the
   <command>VACUUM</command> operation, but otherwise correct stats should
   be returned.
-->
<command>VACUUM</command>操作（0回以上の<function>ambulkdelete</function>呼び出し）後の整理を行います。
これは、インデックス統計情報を返す以上の処理を行う必要はありません。
しかし、空のインデックスページの回収などの一括整理を行う可能性があります。
<literal>stats</literal>は最後の<function>ambulkdelete</function>呼び出しが返したものです。
削除する必要があるタプルが存在しなかったために<function>ambulkdelete</function>が呼び出されなかった場合はNULLとなります。
結果はNULLでなければ、pallocされた構造体でなければなりません。
含まれる統計情報は<structname>pg_class</structname>を更新するために使用され、また、<literal>VERBOSE</literal>が指定された<command>VACUUM</command>によって報告されます。
<command>VACUUM</command>操作の間にインデックスがまったく変わらなかった場合はNULLを返しても問題ありません。
しかし、そうでなければ正しい統計情報を返さなければなりません。
  </para>

  <para>
<!--
   As of <productname>PostgreSQL</productname> 8.4,
   <function>amvacuumcleanup</function> will also be called at completion of an
   <command>ANALYZE</command> operation.  In this case <literal>stats</literal> is always
   NULL and any return value will be ignored.  This case can be distinguished
   by checking <literal>info-&gt;analyze_only</literal>.  It is recommended
   that the access method do nothing except post-insert cleanup in such a
   call, and that only in an autovacuum worker process.
-->
<productname>PostgreSQL</productname> 8.4の時点で、<function>amvacuumcleanup</function>も<command>ANALYZE</command>操作の完了時点にも呼び出されます。
この場合、<literal>stats</literal>は常にNULLで、戻り値はまったく無視されます。
この事象は<literal>info-&gt;analyze_only</literal>を検査することで識別されます。
アクセスメソッドがそのような呼び出しで挿入後の整理以外何もしないように、そしてそれは自動バキュームワーカプロセスのみであるようにすることを推奨します。
  </para>

  <para>
<programlisting>
bool
amcanreturn (Relation indexRelation, int attno);
</programlisting>
<!--
   Check whether the index can support <link
   linkend="indexes-index-only-scans"><firstterm>index-only scans</firstterm></link> on
   the given column, by returning the indexed column values for an index entry
   in the form of an <structname>IndexTuple</structname>.  The attribute number
   is 1-based, i.e. the first column's attno is 1. Returns true if supported,
   else false.  If the access method does not support index-only scans at all,
   the <structfield>amcanreturn</structfield> field in its <structname>IndexAmRoutine</structname>
   struct can be set to NULL.
-->
<structname>IndexTuple</structname>形式のインデックスエントリをインデックスが設定された列の値として返すことにより、そのインデックスが指定された列で<link linkend="indexes-index-only-scans"><firstterm>インデックスオンリースキャン</firstterm></link>をサポートしているかどうかを判断します。
属性番号は1始まり、すなわち最初の列の属性番号は1です。
インデックスオンリースキャンがサポートされている場合は真が返され、サポートされていない場合は偽が返ります。
アクセスメソッドがインデックスオンリースキャンをサポートしていない場合、<structname>IndexAmRoutine</structname>構造体の<structfield>amcanreturn</structfield>フィールドをNULLにセットすることができます。
  </para>

  <para>
<programlisting>
void
amcostestimate (PlannerInfo *root,
                IndexPath *path,
                double loop_count,
                Cost *indexStartupCost,
                Cost *indexTotalCost,
                Selectivity *indexSelectivity,
                double *indexCorrelation,
                double *indexPages);
</programlisting>
<!--
   Estimate the costs of an index scan.  This function is described fully
   in <xref linkend="index-cost-estimation"/>, below.
-->
インデックススキャンのコストを推定します。
この関数については後述の<xref linkend="index-cost-estimation"/>で説明します。
  </para>

  <para>
<programlisting>
bytea *
amoptions (ArrayType *reloptions,
           bool validate);
</programlisting>
<!--
   Parse and validate the reloptions array for an index.  This is called only
   when a non-null reloptions array exists for the index.
   <parameter>reloptions</parameter> is a <type>text</type> array containing entries of the
   form <replaceable>name</replaceable><literal>=</literal><replaceable>value</replaceable>.
   The function should construct a <type>bytea</type> value, which will be copied
   into the <structfield>rd_options</structfield> field of the index's relcache entry.
   The data contents of the <type>bytea</type> value are open for the access
   method to define; most of the standard access methods use struct
   <structname>StdRdOptions</structname>.
   When <parameter>validate</parameter> is true, the function should report a suitable
   error message if any of the options are unrecognized or have invalid
   values; when <parameter>validate</parameter> is false, invalid entries should be
   silently ignored.  (<parameter>validate</parameter> is false when loading options
   already stored in <structname>pg_catalog</structname>; an invalid entry could only
   be found if the access method has changed its rules for options, and in
   that case ignoring obsolete entries is appropriate.)
   It is OK to return NULL if default behavior is wanted.
-->
インデックス用のreloptionsの解析と検証を行います。
インデックスに非NULLのreloptions配列が存在する場合にのみ呼び出されます。
<parameter>reloptions</parameter>は、<replaceable>name</replaceable><literal>=</literal><replaceable>value</replaceable>形式の項目からなる、<type>text</type>型の配列です。
この関数は<type>bytea</type>型の値を生成しなければならず、この値はインデックスのrelcache項目の<structfield>rd_options</structfield>フィールドにコピーされます。
<type>bytea</type>型の値の内容はアクセスメソッドが独自に定義できるように開放されています。
標準のアクセスメソッドのほとんどはすべて<structname>StdRdOptions</structname>構造体を使用します。
<parameter>validate</parameter>が真の場合、何らかのオプションが認識できなかった場合や無効な値が存在した場合、この関数は適切なエラーメッセージを報告しなければなりません。
<parameter>validate</parameter>が偽の場合、無効な項目は単に無視されます。
（読み込みオプションが既に<structname>pg_catalog</structname>に格納されている場合<parameter>validate</parameter>は偽です。
アクセスメソッドがそのオプション用の規則を変更した場合にのみ、無効な項目が検出されます。
そして、その場合、古い項目を無視することが適切です。）
デフォルトの動作を行わせたい場合はNULLを返しても問題ありません。
  </para>

  <para>
<programlisting>
bool
amproperty (Oid index_oid, int attno,
            IndexAMProperty prop, const char *propname,
            bool *res, bool *isnull);
</programlisting>
<!--
   The <function>amproperty</function> method allows index access methods to override
   the default behavior of <function>pg_index_column_has_property</function>
   and related functions.
   If the access method does not have any special behavior for index property
   inquiries, the <structfield>amproperty</structfield> field in
   its <structname>IndexAmRoutine</structname> struct can be set to NULL.
   Otherwise, the <function>amproperty</function> method will be called with
   <parameter>index_oid</parameter> and <parameter>attno</parameter> both zero for
   <function>pg_indexam_has_property</function> calls,
   or with <parameter>index_oid</parameter> valid and <parameter>attno</parameter> zero for
   <function>pg_index_has_property</function> calls,
   or with <parameter>index_oid</parameter> valid and <parameter>attno</parameter> greater than
   zero for <function>pg_index_column_has_property</function> calls.
   <parameter>prop</parameter> is an enum value identifying the property being tested,
   while <parameter>propname</parameter> is the original property name string.
   If the core code does not recognize the property name
   then <parameter>prop</parameter> is <literal>AMPROP_UNKNOWN</literal>.
   Access methods can define custom property names by
   checking <parameter>propname</parameter> for a match (use <function>pg_strcasecmp</function>
   to match, for consistency with the core code); for names known to the core
   code, it's better to inspect <parameter>prop</parameter>.
   If the <structfield>amproperty</structfield> method returns <literal>true</literal> then
   it has determined the property test result: it must set <literal>*res</literal>
   to the boolean value to return, or set <literal>*isnull</literal>
   to <literal>true</literal> to return a NULL.  (Both of the referenced variables
   are initialized to <literal>false</literal> before the call.)
   If the <structfield>amproperty</structfield> method returns <literal>false</literal> then
   the core code will proceed with its normal logic for determining the
   property test result.
-->
<function>amproperty</function>メソッドにより、インデックスメソッドは<function>pg_index_column_has_property</function>および関連する関数のデフォルトの動作を上書きすることができます。
インデックスアクセスメソッドがインデックスの属性の問い合わせについて特別な動作をしないのなら、<structname>IndexAmRoutine</structname>構造体の<structfield>amproperty</structfield>フィールドはNULLにすることができます。
そうでなければ、<function>amproperty</function>は<function>pg_indexam_has_property</function>の呼び出しに対し、<parameter>index_oid</parameter>と<parameter>attno</parameter>をいずれもゼロにして、<function>pg_index_has_property</function>の呼び出しに対して<parameter>index_oid</parameter>が有効、<parameter>attno</parameter>がゼロで、あるいは<function>pg_index_column_has_property</function>の呼び出しに対して<parameter>index_oid</parameter>が有効、<parameter>attno</parameter>が1以上で呼び出されます。
<parameter>prop</parameter>は検査対象の属性を指定する列挙型の値、<parameter>propname</parameter>は元の属性の名称の文字列です。
コアのコードが属性名を認識しない場合、<parameter>prop</parameter>は<literal>AMPROP_UNKNOWN</literal>になります。
アクセスメソッドはカスタム属性名を定義して、マッチするものを<parameter>propname</parameter>で確認する（コアコードとの一貫性のため、<function>pg_strcasecmp</function>を使ってください）ことができます。
コアコードに既知の名前については、<parameter>prop</parameter>を検査する方が良いです。
<structfield>amproperty</structfield>メソッドが<literal>true</literal>を返すなら、それは属性検査の結果が決定したということで、<literal>*res</literal>を返すべき論理値にセットするか、NULLを返すために<literal>*isnull</literal>を<literal>true</literal>にセットするかしなければなりません。
（どちらの参照変数も、呼び出しの前に<literal>false</literal>に初期化されます。）
<structfield>amproperty</structfield>メソッドが<literal>false</literal>を返すなら、コアコードは属性検査の結果を決定するために、通常の手続きを進めます。
  </para>

  <para>
<!--
   Access methods that support ordering operators should
   implement <literal>AMPROP_DISTANCE_ORDERABLE</literal> property testing, as the
   core code does not know how to do that and will return NULL.  It may
   also be advantageous to implement <literal>AMPROP_RETURNABLE</literal> testing,
   if that can be done more cheaply than by opening the index and calling
   <structfield>amcanreturn</structfield>, which is the core code's default behavior.
   The default behavior should be satisfactory for all other standard
   properties.
-->
順序付け演算子をサポートするアクセスメソッドは、<literal>AMPROP_DISTANCE_ORDERABLE</literal>の属性検査を実装する必要があります。
なぜなら、コアコードはそれをどうすれば良いか知らないため、NULLを返すからです。
コアコードのデフォルトの動作であるインデックスのオープンと<structfield>amcanreturn</structfield>の呼び出しよりも安価にできるのであれば、<literal>AMPROP_RETURNABLE</literal>の検査を実装するのは利点となります。
その他のすべての標準属性に対しては、デフォルトの動作が満足できるもののはずです。
  </para>

  <para>
<programlisting>
char *
ambuildphasename (int64 phasenum);
</programlisting>
   Return the textual name of the given build phase number.
   The phase numbers are those reported during an index build via the
   <function>pgstat_progress_update_param</function> interface.
   The phase names are then exposed in the
   <structname>pg_stat_progress_create_index</structname> view.
  </para>

  <para>
<programlisting>
bool
amvalidate (Oid opclassoid);
</programlisting>
<!--
   Validate the catalog entries for the specified operator class, so far as
   the access method can reasonably do that.  For example, this might include
   testing that all required support functions are provided.
   The <function>amvalidate</function> function must return false if the opclass is
   invalid.  Problems should be reported with <function>ereport</function> messages.
-->
指定の演算子クラスについて、アクセスメソッドが合理的にできる限りにおいて、カタログエントリを検証します。
例えば、これには必要なすべてのサポート関数が提供されていることのテストが含まれるかもしれません。
<function>amvalidate</function>関数は演算子クラスが無効なときは偽を返さなければなりません。
問題点は<function>ereport</function>メッセージにより報告されます。
  </para>


  <para>
<!--
   The purpose of an index, of course, is to support scans for tuples matching
   an indexable <literal>WHERE</literal> condition, often called a
   <firstterm>qualifier</firstterm> or <firstterm>scan key</firstterm>.  The semantics of
   index scanning are described more fully in <xref linkend="index-scanning"/>,
   below.  An index access method can support <quote>plain</quote> index scans,
   <quote>bitmap</quote> index scans, or both.  The scan-related functions that an
   index access method must or may provide are:
-->
当然ながらインデックスの目的は、よく<firstterm>修飾子</firstterm>や<firstterm>スキャンキー</firstterm>と呼ばれる、インデックス可能な<literal>WHERE</literal>条件を満たすタプルのスキャンをサポートすることです。
インデックススキャンのセマンティクスは後の<xref linkend="index-scanning"/>でより詳しく説明します。
インデックスアクセスメソッドは<quote>単純</quote>インデックススキャン、<quote>ビットマップ</quote>インデックススキャン、またはこれら双方を提供します。
インデックスアクセスメソッドが提供しなければならない、もしくは提供する可能性のあるスキャン関連の関数を以下に示します。
  </para>

  <para>
<programlisting>
IndexScanDesc
ambeginscan (Relation indexRelation,
             int nkeys,
             int norderbys);
</programlisting>
<!--
   Prepare for an index scan.  The <literal>nkeys</literal> and <literal>norderbys</literal>
   parameters indicate the number of quals and ordering operators that will be
   used in the scan; these may be useful for space allocation purposes.
   Note that the actual values of the scan keys aren't provided yet.
   The result must be a palloc'd struct.
   For implementation reasons the index access method
   <emphasis>must</emphasis> create this struct by calling
   <function>RelationGetIndexScan()</function>.  In most cases
   <function>ambeginscan</function> does little beyond making that call and perhaps
   acquiring locks;
   the interesting parts of index-scan startup are in <function>amrescan</function>.
-->
インデックススキャンを準備します。
<literal>nkeys</literal>および<literal>norderbys</literal>パラメータは、スキャンで使用される等価性演算子と順序付け演算子の個数を表します。
これらは領域を割り当てる目的で便利かもしれません。
スキャンキーの実値がまだ提供されていないことに注意してください。
結果はpallocした構造体でなければなりません。
実装上の理由により、インデックスアクセスメソッドは<function>RelationGetIndexScan()</function>呼び出しによってこの構造体を作成<emphasis>しなければなりません</emphasis>。
ほとんどの場合、<function>ambeginscan</function>はこの呼び出しとおそらくロックの獲得の他にはほとんど何も行いません。
インデックススキャンを始める際の興味深い部分は、<function>amrescan</function>にあります。
  </para>

  <para>
<programlisting>
void
amrescan (IndexScanDesc scan,
          ScanKey keys,
          int nkeys,
          ScanKey orderbys,
          int norderbys);
</programlisting>
<!--
   Start or restart an index scan, possibly with new scan keys.  (To restart
   using previously-passed keys, NULL is passed for <literal>keys</literal> and/or
   <literal>orderbys</literal>.)  Note that it is not allowed for
   the number of keys or order-by operators to be larger than
   what was passed to <function>ambeginscan</function>.  In practice the restart
   feature is used when a new outer tuple is selected by a nested-loop join
   and so a new key comparison value is needed, but the scan key structure
   remains the same.
-->
インデックススキャンを起動または再起動します。
スキャンキーを新しくすることもできます。
（過去に渡されたキーを使用して再起動するには、<literal>key</literal>、<literal>orderbys</literal>、またはその両方にNULLを渡します。)
<function>ambeginscan</function>に渡したキー演算子、順序付け演算子の個数より多くを使用することはできないことに注意してください。
実際には、ネステッドループ結合によって新しい外部タプルが選択され、同じスキャンキー構造体で新しいキー比較値が必要とされた場合に、この再起動機能は使用されます。
  </para>

  <para>
<programlisting>
boolean
amgettuple (IndexScanDesc scan,
            ScanDirection direction);
</programlisting>
<!--
   Fetch the next tuple in the given scan, moving in the given
   direction (forward or backward in the index).  Returns true if a tuple was
   obtained, false if no matching tuples remain.  In the true case the tuple
   TID is stored into the <literal>scan</literal> structure.  Note that
   <quote>success</quote> means only that the index contains an entry that matches
   the scan keys, not that the tuple necessarily still exists in the heap or
   will pass the caller's snapshot test.  On success, <function>amgettuple</function>
   must also set <literal>scan-&gt;xs_recheck</literal> to true or false.
   False means it is certain that the index entry matches the scan keys.
   true means this is not certain, and the conditions represented by the
   scan keys must be rechecked against the heap tuple after fetching it.
   This provision supports <quote>lossy</quote> index operators.
   Note that rechecking will extend only to the scan conditions; a partial
   index predicate (if any) is never rechecked by <function>amgettuple</function>
   callers.
-->
指定されたスキャン内から指定された方向（インデックス内の前方または後方）で次のタプルを取り出します。
タプルを取り出した場合は真を返します。
一致するタプルが残っていない場合は偽を返します。
真の場合、そのタプルのTIDが<literal>scan</literal>に格納されます。
<quote>成功</quote>とは、単にインデックスにスキャンキーに一致する項目があったことを意味しているだけです。
タプルが必ずヒープ内に存在することや、呼び出し元のスナップショットの試験を通過したことを意味してはいません。
成功の暁には、<function>amgettuple</function>は<literal>scan-&gt;xs_recheck</literal>を真か偽かに設定しなければなりません。
偽の意味は、インデックス項目が確実にスキャンキーに一致することです。
真の意味は、これが確かなことではなく、スキャンキーで表示された条件がヒープタプルを取り出された後で再検査されなければならないことです。
この対策は<quote>非可逆</quote>インデックス演算子をサポートします。
再検査はスキャン条件のみに拡大適用されることに注意してください。
部分インデックス述語（もしあれば）は<function>amgettuple</function>呼び出し元で決して再検査されません。
  </para>

  <para>
<!--
   If the index supports <link linkend="indexes-index-only-scans">index-only
   scans</link> (i.e., <function>amcanreturn</function> returns true for it),
   then on success the AM must also check <literal>scan-&gt;xs_want_itup</literal>,
   and if that is true it must return the originally indexed data for the
   index entry.  The data can be returned in the form of an
   <structname>IndexTuple</structname> pointer stored at <literal>scan-&gt;xs_itup</literal>,
   with tuple descriptor <literal>scan-&gt;xs_itupdesc</literal>; or in the form of
   a <structname>HeapTuple</structname> pointer stored at <literal>scan-&gt;xs_hitup</literal>,
   with tuple descriptor <literal>scan-&gt;xs_hitupdesc</literal>.  (The latter
   format should be used when reconstructing data that might possibly not fit
   into an <structname>IndexTuple</structname>.)  In either case,
   management of the data referenced by the pointer is the access method's
   responsibility.  The data must remain good at least until the next
   <function>amgettuple</function>, <function>amrescan</function>, or <function>amendscan</function>
   call for the scan.
-->
そのインデックスが<link linkend="indexes-index-only-scans">インデックスオンリースキャン</link>をサポートしている場合(つまり<function>amcanreturn</function>が真を返す場合)、そのアクセスメソッドはスキャンが成功したならば<literal>scan-&gt;xs_want_itup</literal>も確認し、それが真の場合、そのインデックスエントリに対応する元のインデックスされたデータを返さなければなりません。
返却されるデータは、<literal>scan-&gt;xs_itupdesc</literal>タプルディスクリプタとともに<literal>scan-&gt;xs_itup</literal>に格納された<structname>IndexTuple</structname>ポインタの形式か、あるいは、<literal>scan-&gt;xs_hitupdesc</literal>タプルディスクリプタとともに<literal>scan-&gt;xs_hitup</literal>に格納された<structname>HeapTuple</structname>ポインタの形式です。
（後者の形式は、再構成されたデータが<structname>IndexTuple</structname>に収まらない場合に使用するべきです。）
どちらの場合でも、そのポインタが参照するデータの管理はアクセスメソッドの責任です。
データは少なくとも<function>amgettuple</function>、<function>amrescan</function>または<function>amendscan</function>によってスキャンされるまでよい状態を保たなくてはなりません。
  </para>

  <para>
<!--
   The <function>amgettuple</function> function need only be provided if the access
   method supports <quote>plain</quote> index scans.  If it doesn't, the
   <structfield>amgettuple</structfield> field in its <structname>IndexAmRoutine</structname>
   struct must be set to NULL.
-->
<function>amgettuple</function>関数は、アクセスメソッドが<quote>単純</quote>インデックススキャンをサポートするときのみ提供される必要があります。
そうでなければ、<structname>IndexAmRoutine</structname>構造体の<structfield>amgettuple</structfield>フィールドはNULLに設定されなければなりません。
  </para>

  <para>
<programlisting>
int64
amgetbitmap (IndexScanDesc scan,
             TIDBitmap *tbm);
</programlisting>
<!--
   Fetch all tuples in the given scan and add them to the caller-supplied
   <type>TIDBitmap</type> (that is, OR the set of tuple IDs into whatever set is already
   in the bitmap).  The number of tuples fetched is returned (this might be
   just an approximate count, for instance some AMs do not detect duplicates).
   While inserting tuple IDs into the bitmap, <function>amgetbitmap</function> can
   indicate that rechecking of the scan conditions is required for specific
   tuple IDs.  This is analogous to the <literal>xs_recheck</literal> output parameter
   of <function>amgettuple</function>.  Note: in the current implementation, support
   for this feature is conflated with support for lossy storage of the bitmap
   itself, and therefore callers recheck both the scan conditions and the
   partial index predicate (if any) for recheckable tuples.  That might not
   always be true, however.
   <function>amgetbitmap</function> and
   <function>amgettuple</function> cannot be used in the same index scan; there
   are other restrictions too when using <function>amgetbitmap</function>, as explained
   in <xref linkend="index-scanning"/>.
-->
指定されたスキャンから全てのタプルを取り出し、呼び出し側が提供する<type>TIDBitmap</type>にそれらを付加します
（つまり、既にビットマップ内にある集合とタプルIDの集合とのORを取ります）。
取り出されたタプル数が返されます（例えばいくつかのAMは重複を検出しませんので、これは単なる概算です）。
タプルIDをビットマップに挿入する間、<function>amgetbitmap</function>は特定のタプルIDに必要なスキャン条件の再検査を示すことが可能です。
これは<function>amgettuple</function>の<literal>xs_recheck</literal>出力パラメータに類似しています。
注意：現在の実装においてこの機能の提供はビットマップそのものの非可逆格納を提供するのに結びついていて、したがって呼び出し側はスキャン条件と部分インデックスの述部（存在すれば）を再検査可能なタプルに対して再検査します。
とは言っても常に正しいとは限りません。
<function>amgetmulti</function>および<function>amgettuple</function>を同じインデックススキャン内で使用することはできません。
<xref linkend="index-scanning"/>で説明した通り、<function>amgetbitmap</function>を使用する場合には他にも制限があります。
  </para>

  <para>
<!--
   The <function>amgetbitmap</function> function need only be provided if the access
   method supports <quote>bitmap</quote> index scans.  If it doesn't, the
   <structfield>amgetbitmap</structfield> field in its <structname>IndexAmRoutine</structname>
   struct must be set to NULL.
-->
<function>amgetbitmap</function>関数はアクセスメソッドが<quote>ビットマップ</quote>インデックススキャンをサポートしている場合のみ必要です。
そうでなければ、<structname>IndexAmRoutine</structname>構造体の中の<structfield>amgetbitmap</structfield>フィールドはNULLに設定されなければなりません。
  </para>

  <para>
<programlisting>
void
amendscan (IndexScanDesc scan);
</programlisting>
<!--
   End a scan and release resources.  The <literal>scan</literal> struct itself
   should not be freed, but any locks or pins taken internally by the
   access method must be released, as well as any other memory allocated
   by <function>ambeginscan</function> and other scan-related functions.
<<<<<<< HEAD
=======
-->
スキャンを停止し、リソースを解放します。
<literal>scan</literal>構造体自体は解放すべきではありません。
アクセスメソッドで内部的に取られたロックやピンは、<function>ambeginscan</function>や他のスキャン関連の関数により確保されたメモリと同様に解放しなければなりません。
>>>>>>> bd0a9e56
  </para>

  <para>
<programlisting>
void
ammarkpos (IndexScanDesc scan);
</programlisting>
<!--
   Mark current scan position.  The access method need only support one
   remembered scan position per scan.
-->
現在のスキャン位置を記録します。
アクセスメソッドは1スキャン当たり1つの記録済みスキャンのみをサポートしなければなりません。
  </para>

  <para>
<!--
   The <function>ammarkpos</function> function need only be provided if the access
   method supports ordered scans.  If it doesn't,
   the <structfield>ammarkpos</structfield> field in its <structname>IndexAmRoutine</structname>
   struct may be set to NULL.
-->
<function>ammarkpos</function>関数はアクセスメソッドが順序付けされたスキャンをサポートする場合にのみ提供する必要があります。
そうでなければ、その<structname>IndexAmRoutine</structname>構造体の<structfield>ammarkpos</structfield>フィールドはNULLに設定しても構いません。
  </para>

  <para>
<programlisting>
void
amrestrpos (IndexScanDesc scan);
</programlisting>
<!--
   Restore the scan to the most recently marked position.
-->
もっとも最近に記録された位置にスキャンを戻します。
  </para>

  <para>
<!--
   The <function>amrestrpos</function> function need only be provided if the access
   method supports ordered scans.  If it doesn't,
   the <structfield>amrestrpos</structfield> field in its <structname>IndexAmRoutine</structname>
   struct may be set to NULL.
-->
<function>amrestrpos</function>関数はアクセスメソッドが順序付けされたスキャンをサポートする場合にのみ提供する必要があります。
そうでなければ、その<structname>IndexAmRoutine</structname>構造体の<structfield>amrestrpos</structfield>フィールドはNULLに設定しても構いません。
  </para>

  <para>
<!--
   In addition to supporting ordinary index scans, some types of index
   may wish to support <firstterm>parallel index scans</firstterm>, which allow
   multiple backends to cooperate in performing an index scan.  The
   index access method should arrange things so that each cooperating
   process returns a subset of the tuples that would be performed by
   an ordinary, non-parallel index scan, but in such a way that the
   union of those subsets is equal to the set of tuples that would be
   returned by an ordinary, non-parallel index scan.  Furthermore, while
   there need not be any global ordering of tuples returned by a parallel
   scan, the ordering of that subset of tuples returned within each
   cooperating backend must match the requested ordering.  The following
   functions may be implemented to support parallel index scans:
-->
通常のインデックススキャンのサポートに加え、ある種のインデックスは、複数のバックエンドが協調してインデックススキャンを実行する<firstterm>パラレルインデックススキャン</firstterm>をサポートすることができます。
インデックスアクセスメソッドは、協調するプロセスが、通常の非パラレルインデックススキャンが実行対象とする行のサブセットを返しつつ、しかもそれらのサブセットの合計が、通常の非パラレルインデックススキャンが返すタプルの集合と同じになるように調整しなければなりません。
それだけでなく、パラレルスキャンが返すタプル全体の順序付けが想定されていない場合でも、協調するバックエンドが返すサブセットのタプルの順序付けは、要求された順序付けと一致しなければなりません。
パラレルインデックススキャンをサポートするために、以下の関数を実装することができます。
  </para>

  <para>
<programlisting>
Size
amestimateparallelscan (void);
</programlisting>
<!--
   Estimate and return the number of bytes of dynamic shared memory which
   the access method will be needed to perform a parallel scan.  (This number
   is in addition to, not in lieu of, the amount of space needed for
   AM-independent data in <structname>ParallelIndexScanDescData</structname>.)
-->
パラレルスキャンを実行するために、アクセスメソッドによって必要とされる動的共有メモリのバイト数を推測し、返します。
（この数値は、<structname>ParallelIndexScanDescData</structname>のAM独立データに必要となる量に追加するための値であり、それを置き換えるものではありません。）
  </para>

  <para>
<!--
   It is not necessary to implement this function for access methods which
   do not support parallel scans or for which the number of additional bytes
   of storage required is zero.
-->
パラレルスキャンをサポートしない、あるいはメモリ領域への追加のバイト数が0のアクセスメソッドでは、この関数を実装する必要はありません。
  </para>

  <para>
<programlisting>
void
aminitparallelscan (void *target);
</programlisting>
<!--
   This function will be called to initialize dynamic shared memory at the
   beginning of a parallel scan.  <parameter>target</parameter> will point to at least
   the number of bytes previously returned by
   <function>amestimateparallelscan</function>, and this function may use that
   amount of space to store whatever data it wishes.
-->
この関数は、パラレルスキャンの最初に動的共有メモリを初期化するために呼ばれます。
<parameter>target</parameter>は、前もって<function>amestimateparallelscan</function>が返したバイト数を少なくとも持つ領域を指し、この関数はその分だけのスペースを使って必要なデータを保管することができます。
  </para>

  <para>
<!--
   It is not necessary to implement this function for access methods which
   do not support parallel scans or in cases where the shared memory space
   required needs no initialization.
-->
パラレルスキャンをサポートしない、あるいは共有メモリスペースの初期化が必要ないアクセスメソッドでは、この関数を実装する必要はありません。
  </para>

  <para>
<programlisting>
void
amparallelrescan (IndexScanDesc scan);
</programlisting>
<!--
   This function, if implemented, will be called when a parallel index scan
   must be restarted.  It should reset any shared state set up by
   <function>aminitparallelscan</function> such that the scan will be restarted from
   the beginning.
-->
実装された場合、この関数はパラレルインデックススキャンを再起動しなければならない時に呼ばれます。
この関数は、<function>aminitparallelscan</function>が設定した共有状態を初期化し、スキャンが最初から再開できるようにします。
  </para>

 </sect1>

 <sect1 id="index-scanning">
<!--
  <title>Index Scanning</title>
-->
  <title>インデックススキャン</title>

  <para>
<!--
   In an index scan, the index access method is responsible for regurgitating
   the TIDs of all the tuples it has been told about that match the
   <firstterm>scan keys</firstterm>.  The access method is <emphasis>not</emphasis> involved in
   actually fetching those tuples from the index's parent table, nor in
   determining whether they pass the scan's visibility test or other
   conditions.
-->
インデックススキャンでは、<firstterm>スキャンキー</firstterm>に一致するものと示したすべてのタプルのTIDを繰り返すことに関する責任をインデックスアクセスメソッドが持ちます。
アクセスメソッドには、実際のインデックスの親テーブルからのタプルの取り出しやタプルがスキャンの時間制限試験や他の条件を通過したかどうかの決定は含まれ<emphasis>ません</emphasis>。
  </para>

  <para>
<!--
   A scan key is the internal representation of a <literal>WHERE</literal> clause of
   the form <replaceable>index_key</replaceable> <replaceable>operator</replaceable>
   <replaceable>constant</replaceable>, where the index key is one of the columns of the
   index and the operator is one of the members of the operator family
   associated with that index column.  An index scan has zero or more scan
   keys, which are implicitly ANDed &mdash; the returned tuples are expected
   to satisfy all the indicated conditions.
-->
スキャンキーは、<replaceable>index_key</replaceable> <replaceable>operator</replaceable> <replaceable>constant</replaceable>という形式の<literal>WHERE</literal>句の内部的表現です。
ここで、<replaceable>index_key</replaceable>は、インデックス列の1つで、<replaceable>operator</replaceable>はインデックス列に関連した演算子族のメンバの1つです。
インデックススキャンは、暗黙的にAND演算される0個以上のスキャンキーを持ちます。
返されるタプルは指定された条件を満たすものと想定されます。
  </para>

  <para>
<!--
   The access method can report that the index is <firstterm>lossy</firstterm>, or
   requires rechecks, for a particular query.  This implies that the index
   scan will return all the entries that pass the scan key, plus possibly
   additional entries that do not.  The core system's index-scan machinery
   will then apply the index conditions again to the heap tuple to verify
   whether or not it really should be selected.  If the recheck option is not
   specified, the index scan must return exactly the set of matching entries.
-->
アクセスメソッドはインデックスがある特定の問い合わせに対し<firstterm>非可逆</firstterm>、または再検査を要求するかどうかを報告することができます。
これは、インデックススキャンがスキャンキーを満たすすべての項目と、それに加えて、満たさない可能性のある項目を返すことを意味します。
コアシステムのインデックススキャン機構はヒープタプルに対し、本当に選択されるべきかどうかを検証するためにその演算子をインデックス条件に再度適用します。
再検査オプションが指定されない場合、インデックススキャンは一致する項目の集合を返さなければなりません。
  </para>

  <para>
<!--
   Note that it is entirely up to the access method to ensure that it
   correctly finds all and only the entries passing all the given scan keys.
   Also, the core system will simply hand off all the <literal>WHERE</literal>
   clauses that match the index keys and operator families, without any
   semantic analysis to determine whether they are redundant or
   contradictory.  As an example, given
   <literal>WHERE x &gt; 4 AND x &gt; 14</literal> where <literal>x</literal> is a b-tree
   indexed column, it is left to the b-tree <function>amrescan</function> function
   to realize that the first scan key is redundant and can be discarded.
   The extent of preprocessing needed during <function>amrescan</function> will
   depend on the extent to which the index access method needs to reduce
   the scan keys to a <quote>normalized</quote> form.
-->
確実に、指定されたスキャンキーすべてに一致するもののみをすべて正しく見つけ出すことは、完全にアクセスメソッドの責任であることに注意してください。
また、コアシステムは、冗長かどうかや矛盾するかどうかを決定するための意味的な解析を行わず、単にインデックスキーと演算子族に一致する<literal>WHERE</literal>句をすべて渡します。
例えば、<literal>WHERE x &gt; 4 AND x &gt; 14</literal>があり、<literal>x</literal>がB-treeインデックス列であったとすると、これは、B-tree <function>amrescan</function>関数に任されて、最初のスキャンキーが冗長であり、無視できることが認知されます。
<function>amrescan</function>における前処理の必要性は、インデックスアクセスメソッドがスキャンキーを<quote>正規化</quote>形式にする必要があるかどうかに依存します。
  </para>

  <para>
<!--
   Some access methods return index entries in a well-defined order, others
   do not.  There are actually two different ways that an access method can
   support sorted output:
-->
一部のアクセスメソッドは、他では行いませんが、十分に定義された順序でインデックス項目を返します。
アクセスメソッドが出力の順序付けをサポートできるようにする方法は、実質２種類存在します。

    <itemizedlist>
     <listitem>
      <para>
<!--
       Access methods that always return entries in the natural ordering
       of their data (such as btree) should set
       <structfield>amcanorder</structfield> to true.
       Currently, such access methods must use btree-compatible strategy
       numbers for their equality and ordering operators.
-->
常にそのデータ（btreeなど）の自然な順序で項目を返すアクセスメソッドは<structfield>amcanorder</structfield>を真に設定しなければなりません。
現在、こうしたアクセスメソッドは、その等価性と順序付け演算子でbtree互換の戦略番号を使用しなければなりません。
      </para>
     </listitem>
     <listitem>
      <para>
<!--
       Access methods that support ordering operators should set
       <structfield>amcanorderbyop</structfield> to true.
       This indicates that the index is capable of returning entries in
       an order satisfying <literal>ORDER BY</literal> <replaceable>index_key</replaceable>
       <replaceable>operator</replaceable> <replaceable>constant</replaceable>.  Scan modifiers
       of that form can be passed to <function>amrescan</function> as described
       previously.
-->
順序付け演算子をサポートするアクセスメソッドは<structfield>amcanorderbyop</structfield>を真に設定しなければなりません。
これは、インデックスが<literal>ORDER BY</literal> <replaceable>index_key</replaceable> <replaceable>operator</replaceable> <replaceable>constant</replaceable>を満たす順序で項目を返すことができることを示します。
前述の通り、この形式のスキャン修飾子を<function>amrescan</function>に渡すことができます。
      </para>
     </listitem>
    </itemizedlist>
  </para>

  <para>
<!--
   The <function>amgettuple</function> function has a <literal>direction</literal> argument,
   which can be either <literal>ForwardScanDirection</literal> (the normal case)
   or  <literal>BackwardScanDirection</literal>.  If the first call after
   <function>amrescan</function> specifies <literal>BackwardScanDirection</literal>, then the
   set of matching index entries is to be scanned back-to-front rather than in
   the normal front-to-back direction, so <function>amgettuple</function> must return
   the last matching tuple in the index, rather than the first one as it
   normally would.  (This will only occur for access
   methods that set <structfield>amcanorder</structfield> to true.)  After the
   first call, <function>amgettuple</function> must be prepared to advance the scan in
   either direction from the most recently returned entry.  (But if
   <structfield>amcanbackward</structfield> is false, all subsequent
   calls will have the same direction as the first one.)
-->
<function>amgettuple</function>関数は<literal>direction</literal>引数を持ちます。
これは<literal>ForwardScanDirection</literal>（通常の場合）または<literal>BackwardScanDirection</literal>のいずれかを取ることができます。
<function>amrescan</function>後の最初の呼び出しが<literal>BackwardScanDirection</literal>を指定していた場合、一致したインデックス項目は通常の前から後ろという方向ではなく、後ろから前という方向でスキャンされます。
そのため、<function>amgettuple</function>は通常ならばインデックス内の最初に一致したタプルを返すところですが、最後に一致したタプルを返さなければなりません。
（これは<structfield>amcanorder</structfield>が真に設定されたアクセスメソッドでのみ発生します。）
最初の呼び出しの後、<function>amgettuple</function>は、最も最近に返された項目からどちらの方向にスキャンを進めるかを準備しなければなりません。
（しかし<structfield>amcanbackward</structfield>が偽であれば、引き続くすべての呼び出しは最初のものと同じ方向を持ちます。）
  </para>

  <para>
<!--
   Access methods that support ordered scans must support <quote>marking</quote> a
   position in a scan and later returning to the marked position.  The same
   position might be restored multiple times.  However, only one position need
   be remembered per scan; a new <function>ammarkpos</function> call overrides the
   previously marked position.  An access method that does not support ordered
   scans need not provide <function>ammarkpos</function> and <function>amrestrpos</function>
   functions in <structname>IndexAmRoutine</structname>; set those pointers to NULL
   instead.
-->
順序付けされたスキャンを提供するアクセスメソッドはスキャン内位置の<quote>記録</quote>をサポートしなければならず、また、後でその記録された位置に戻ることをサポートしなければなりません。
同じ位置が複数回記録されるかもしれません。
しかし、スキャン内の1つの位置のみを記録する必要があります。
新しい<function>ammarkpos</function>呼び出しにより前回記録された位置は上書きされます。
順序付けされたスキャンをサポートしないアクセスメソッドは<structname>IndexAmRoutine</structname>で<function>ammarkpos</function>関数および<function>amrestrpos</function>関数を提供する必要はないので、これらのポインタをNULLにセットしてください。
  </para>

  <para>
<!--
   Both the scan position and the mark position (if any) must be maintained
   consistently in the face of concurrent insertions or deletions in the
   index.  It is OK if a freshly-inserted entry is not returned by a scan that
   would have found the entry if it had existed when the scan started, or for
   the scan to return such an entry upon rescanning or backing
   up even though it had not been returned the first time through.  Similarly,
   a concurrent delete might or might not be reflected in the results of a scan.
   What is important is that insertions or deletions not cause the scan to
   miss or multiply return entries that were not themselves being inserted or
   deleted.
-->
スキャン位置と記録された位置（もしあれば）の両方は、インデックス内の同時挿入や削除という観点における一貫性を保持しなければなりません。
スキャンが始まった時に存在していた場合、項目を見つけ出したスキャンが新しく挿入された項目を返さなかったとしても問題ありません。
このような場合のスキャンでは、再スキャンやバックアップによって、あたかも最初の時点で返されたものとして項目が返されます。
同様に、同時実行削除によってスキャンの結果に影響が出るかもしれません。
重要なことは、挿入や削除によって、その項目自体が挿入・削除されていない項目がスキャンで失われたり二重になったりすることが起こらないという点です。
  </para>

  <para>
<!--
   If the index stores the original indexed data values (and not some lossy
   representation of them), it is useful to
   support <link linkend="indexes-index-only-scans">index-only scans</link>, in
   which the index returns the actual data not just the TID of the heap tuple.
   This will only avoid I/O if the visibility map shows that the TID is on an
   all-visible page; else the heap tuple must be visited anyway to check
   MVCC visibility.  But that is no concern of the access method's.
-->
インデックスが設定された列値がインデックスに格納されている(かつ、不可逆表現ではない)場合、ヒープタプルのTIDではなくインデックスに格納された実際のデータを返す<link linkend="indexes-index-only-scans">インデックスオンリースキャン</link>をサポートするのに有用です。
これは、可視性マップによってTIDが全可視のページ上にあると判断できる場合にI/Oを避けるだけのことです。
判断できない場合はMVCCを確認するためにヒープタプルにアクセスしなくてはなりません。
しかしその動作はアクセスメソッドでは考慮されていません。
  </para>

  <para>
<!--
   Instead of using <function>amgettuple</function>, an index scan can be done with
   <function>amgetbitmap</function> to fetch all tuples in one call.  This can be
   noticeably more efficient than <function>amgettuple</function> because it allows
   avoiding lock/unlock cycles within the access method.  In principle
   <function>amgetbitmap</function> should have the same effects as repeated
   <function>amgettuple</function> calls, but we impose several restrictions to
   simplify matters.  First of all, <function>amgetbitmap</function> returns all
   tuples at once and marking or restoring scan positions isn't
   supported. Secondly, the tuples are returned in a bitmap which doesn't
   have any specific ordering, which is why <function>amgetbitmap</function> doesn't
   take a <literal>direction</literal> argument.  (Ordering operators will never be
   supplied for such a scan, either.)
   Also, there is no provision for index-only scans with
   <function>amgetbitmap</function>, since there is no way to return the contents of
   index tuples.
   Finally, <function>amgetbitmap</function>
   does not guarantee any locking of the returned tuples, with implications
   spelled out in <xref linkend="index-locking"/>.
-->
<function>amgettuple</function>を使用する代わりに、<function>amgetbitmap</function>を使用して、一回の呼出しですべてのタプルを取り出してインデックススキャンを行うことができます。
これはアクセスメソッド内でのロック/ロック解除という過程を防ぐことができますので、<function>amgettuple</function>よりもかなり効率的です。
実際には、<function>amgetbitmap</function>は<function>amgettuple</function>呼び出しを繰り返すことと同じ効果を持つはずですが、物事を単純化するために複数の制限を加えています。
まず第一に、<function>amgetbitmap</function>は一回ですべてのタプルを返し、スキャン位置の記録と位置戻しをサポートしません。
第二に、特定の順序付けをまったく持たないビットマップの中にタプルが返されます。
これは<function>amgetbitmap</function>が<literal>direction</literal>引数を取らない理由です。
（順序付け演算子はこのようなスキャンでは決して与えられません。）
また、<function>amgetbitmap</function>によるインデックスオンリースキャンは提供されていません。なぜなら、インデックスタプルの内容を返す手段がないからです。
最後に、<function>amgetbitmap</function>は返されたタプルに関し、<xref linkend="index-locking"/>に記載した意味でのロックを保証しません。
  </para>

  <para>
<!--
   Note that it is permitted for an access method to implement only
   <function>amgetbitmap</function> and not <function>amgettuple</function>, or vice versa,
   if its internal implementation is unsuited to one API or the other.
-->
アクセスメソッドの内部実装がどちらか片方のAPIにそぐわない場合、<function>amgettuple</function>を実装せず<function>amgetbitmap</function>のみを実装、またはその逆も許されていることに注意してください。
  </para>

 </sect1>

 <sect1 id="index-locking">
<!--
  <title>Index Locking Considerations</title>
-->
  <title>インデックスのロック処理に関する検討</title>

  <para>
<!--
   Index access methods must handle concurrent updates
   of the index by multiple processes.
   The core <productname>PostgreSQL</productname> system obtains
   <literal>AccessShareLock</literal> on the index during an index scan, and
   <literal>RowExclusiveLock</literal> when updating the index (including plain
   <command>VACUUM</command>).  Since these lock types do not conflict, the access
   method is responsible for handling any fine-grained locking it might need.
   An exclusive lock on the index as a whole will be taken only during index
   creation, destruction, or <command>REINDEX</command>.
-->
インデックスアクセスメソッドは、複数のプロセスによるインデックスの同時更新を取り扱えなければなりません。
<productname>PostgreSQL</productname>コアシステムはインデックススキャン中にインデックスに対して<literal>AccessShareLock</literal>を獲得します。
また、（通常の<command>VACUUM</command>を含む）インデックスの更新中に<literal>RowExclusiveLock</literal>を獲得します。
これらの種類のロックは競合しませんので、アクセスメソッドは必要になるかもしれない粒度の細かなロック処理に関して責任を持ちます。
インデックスの生成、破棄、<literal>REINDEX</literal>時にインデックス全体に対する排他ロックが獲得されます。
  </para>

  <para>
<!--
   Building an index type that supports concurrent updates usually requires
   extensive and subtle analysis of the required behavior.  For the b-tree
   and hash index types, you can read about the design decisions involved in
   <filename>src/backend/access/nbtree/README</filename> and
   <filename>src/backend/access/hash/README</filename>.
-->
同時更新をサポートするインデックス種類を構築することは通常、必要な動作について広範かつ微細にわたる解析が必要です。
B-treeおよびハッシュインデックス種類では、<filename>src/backend/access/nbtree/README</filename>と <filename>src/backend/access/hash/README</filename>にある設計に関する決定事項を読むことができます。
  </para>

  <para>
<!--
   Aside from the index's own internal consistency requirements, concurrent
   updates create issues about consistency between the parent table (the
   <firstterm>heap</firstterm>) and the index.  Because
   <productname>PostgreSQL</productname> separates accesses
   and updates of the heap from those of the index, there are windows in
   which the index might be inconsistent with the heap.  We handle this problem
   with the following rules:
-->
インデックス自身の内部的な一貫性要求の他に、同時実行更新には、親テーブル（<firstterm>ヒープ</firstterm>）とインデックス間の一貫性に関する問題が発生します。
<productname>PostgreSQL</productname>はヒープへのアクセスおよび更新とインデックスへのアクセスおよび更新を分離していますので、インデックスとヒープとの間の一貫性が無くなる間隔が存在します。
以下の規則でこうした問題を扱います。

    <itemizedlist>
     <listitem>
      <para>
<!--
       A new heap entry is made before making its index entries.  (Therefore
       a concurrent index scan is likely to fail to see the heap entry.
       This is okay because the index reader would be uninterested in an
       uncommitted row anyway.  But see <xref linkend="index-unique-checks"/>.)
-->
新しいヒープ項目はインデックス項目を作成する前に作成されます。
（このため、同時実行インデックススキャンはヒープエントリを確認する時によく失敗します。
インデックスの読み取りは、未コミットの行を対象としませんので問題ありません。
しかし、<xref linkend="index-unique-checks"/>を参照してください。）
      </para>
     </listitem>
     <listitem>
      <para>
<!--
       When a heap entry is to be deleted (by <command>VACUUM</command>), all its
       index entries must be removed first.
-->
ヒープエントリが（<command>VACUUM</command>によって）削除される時、これに対するすべてのインデックス項目が先に削除されます。
      </para>
     </listitem>
     <listitem>
      <para>
<!--
       An index scan must maintain a pin
       on the index page holding the item last returned by
       <function>amgettuple</function>, and <function>ambulkdelete</function> cannot delete
       entries from pages that are pinned by other backends.  The need
       for this rule is explained below.
-->
インデックススキャンは、最後に<function>amgettuple</function>が返した項目を保持するインデックスページ上のピンを管理しなければなりません。
また、<function>ambulkdelete</function>は、他のバックエンドがピンを持つページから項目を削除することはできません。
この規則の必要性については後で説明します。
      </para>
     </listitem>
    </itemizedlist>

<!--
   Without the third rule, it is possible for an index reader to
   see an index entry just before it is removed by <command>VACUUM</command>, and
   then to arrive at the corresponding heap entry after that was removed by
   <command>VACUUM</command>.
   This creates no serious problems if that item
   number is still unused when the reader reaches it, since an empty
   item slot will be ignored by <function>heap_fetch()</function>.  But what if a
   third backend has already re-used the item slot for something else?
   When using an MVCC-compliant snapshot, there is no problem because
   the new occupant of the slot is certain to be too new to pass the
   snapshot test.  However, with a non-MVCC-compliant snapshot (such as
   <literal>SnapshotAny</literal>), it would be possible to accept and return
   a row that does not in fact match the scan keys.  We could defend
   against this scenario by requiring the scan keys to be rechecked
   against the heap row in all cases, but that is too expensive.  Instead,
   we use a pin on an index page as a proxy to indicate that the reader
   might still be <quote>in flight</quote> from the index entry to the matching
   heap entry.  Making <function>ambulkdelete</function> block on such a pin ensures
   that <command>VACUUM</command> cannot delete the heap entry before the reader
   is done with it.  This solution costs little in run time, and adds blocking
   overhead only in the rare cases where there actually is a conflict.
-->
３番目の規則がないと、<command>VACUUM</command>によって削除される直前に、インデックス読み取りがインデックス項目を見つけ、そして、<command>VACUUM</command>によって削除された後に対応するヒープ項目に達する可能性があります。
空の項目スロットは<function>heap_fetch()</function>で無視されますので、これは読み取りが達した時にその項目番号が未使用である場合でも大きな問題は起こりません。
しかし、第三のバックエンドがすでにその項目スロットを他のものに再使用した場合はどうなるでしょうか？
そのスロット内の新しいものが、スナップショット試験を通過するには新しすぎることが確実ですので、MVCCに則ったスナップショットを使用する場合は問題ありません。
しかし、MVCCに則らないスナップショット(<literal>SnapshotNow</literal>など)では、実際にはスキャンキーに合わない行を受付け、返す可能性があります。
すべての場合においてヒープ行に対しスキャンキーの再検査を行うことを必須とすることで、こうした状況から保護することができますが、これは高価すぎます。
代わりに、読み取りがまだ一致するヒープ項目へのインデックス項目の<quote>作業中</quote>であることを示す代理として、インデックスページに対するピンを使用します。
このピンに対して<function>ambulkdelete</function>がブロックするようにすることで、読み取りの作業が終わる前に<command>VACUUM</command>がそのヒープ項目を削除できないことを確実にします。
実行時におけるこの対策のコストは小さく、実際に競合が発生するごく稀な場合にのみブロックするためのオーバーヘッドが加わります。
  </para>

  <para>
<!--
   This solution requires that index scans be <quote>synchronous</quote>: we have
   to fetch each heap tuple immediately after scanning the corresponding index
   entry.  This is expensive for a number of reasons.  An
   <quote>asynchronous</quote> scan in which we collect many TIDs from the index,
   and only visit the heap tuples sometime later, requires much less index
   locking overhead and can allow a more efficient heap access pattern.
   Per the above analysis, we must use the synchronous approach for
   non-MVCC-compliant snapshots, but an asynchronous scan is workable
   for a query using an MVCC snapshot.
-->
この対策は、インデックススキャンが<quote>同期</quote>していることを要求します。
対応するインデックス項目のスキャンの後即座に各ヒープタプルを取り出さなければなりません。
多くの理由のため、これは高価です。
インデックスから多くのTIDを収集し、少し後でのみヒープタプルにアクセスする<quote>非同期</quote>スキャンでは、必要なロック処理オーバーヘッドがかなり少なくなり、また、より効率的なヒープへのアクセスパターンを取ることができます。
上の解析に従うと、MVCCに則らないスナップショットでは同期方式を使用しなければなりませんが、問い合わせがMVCCスナップショットを使用する場合は非同期スキャンを使用することができます。
  </para>

  <para>
<!--
   In an <function>amgetbitmap</function> index scan, the access method does not
   keep an index pin on any of the returned tuples.  Therefore
   it is only safe to use such scans with MVCC-compliant snapshots.
-->
<function>amgetbitmap</function>インデックススキャンでは、アクセスメソッドは返されるタプル上にインデックスピンをまったく保持しません。
したがって、MVCCに則ったスナップショットでこうしたスキャンを使用することのみが安全です。
  </para>

  <para>
<!--
   When the <structfield>ampredlocks</structfield> flag is not set, any scan using that
   index access method within a serializable transaction will acquire a
   nonblocking predicate lock on the full index.  This will generate a
   read-write conflict with the insert of any tuple into that index by a
   concurrent serializable transaction.  If certain patterns of read-write
   conflicts are detected among a set of concurrent serializable
   transactions, one of those transactions may be canceled to protect data
   integrity.  When the flag is set, it indicates that the index access
   method implements finer-grained predicate locking, which will tend to
   reduce the frequency of such transaction cancellations.
-->
<structfield>ampredlocks</structfield>フラグが設定されていない場合、シリアライザブルトランザクション内でそのインデックスアクセスメソッドを使用するスキャンはいずれもインデックス全体に対するブロックしない述語ロックを獲得します。
これは、同時実行のシリアライザブルトランザクションによるそのインデックスへの何らかのタプル挿入で、読み書きの競合が発生することがあります。
同時実行のシリアライザブルトランザクションの集合の中で特定の読み書きの競合パターンが検知された場合、データの整合性を保護するためにこれらのトランザクションの１つはキャンセルされます。
このフラグが設定されている場合、こうしたトランザクションのキャンセルの頻度を低減することになる、より粒度の細かな述語ロックをインデックスアクセスメソッドが実装していることを示します。
  </para>

 </sect1>

 <sect1 id="index-unique-checks">
<!--
  <title>Index Uniqueness Checks</title>
-->
  <title>インデックス一意性検査</title>

  <para>
<!--
   <productname>PostgreSQL</productname> enforces SQL uniqueness constraints
   using <firstterm>unique indexes</firstterm>, which are indexes that disallow
   multiple entries with identical keys.  An access method that supports this
   feature sets <structfield>amcanunique</structfield> true.
   (At present, only b-tree supports it.)  Columns listed in the
   <literal>INCLUDE</literal> clause are not considered when enforcing
   uniqueness.
<<<<<<< HEAD
=======
-->
<productname>PostgreSQL</productname>は、SQLの一意性制約を<firstterm>一意性インデックス</firstterm>を使用して強制します。
このインデックスでは、同一キーに対し複数の項目を許しません。
この機能をサポートするアクセスメソッドは<structfield>amcanunique</structfield>を真に設定します。
（現時点ではb-treeのみがこれをサポートします。）
<literal>INCLUDE</literal>句内の列のリストは、一意性制約の強制時には考慮されません。
>>>>>>> bd0a9e56
  </para>

  <para>
<!--
   Because of MVCC, it is always necessary to allow duplicate entries to
   exist physically in an index: the entries might refer to successive
   versions of a single logical row.  The behavior we actually want to
   enforce is that no MVCC snapshot could include two rows with equal
   index keys.  This breaks down into the following cases that must be
   checked when inserting a new row into a unique index:
-->
MVCCのため、インデックス内に物理的に重複した項目が存在できることが常に必要です。
これらの項目は１つの論理的な行の連続的なバージョンを示します。
実際に強制させたい動作は、MVCCスナップショットが同じインデックスキーを持つ行を２つ含めないことです。
一意性インデックスに新しい行を挿入する時に検査しなければならない状況を以下のように分割することができます。

    <itemizedlist>
     <listitem>
      <para>
<!--
       If a conflicting valid row has been deleted by the current transaction,
       it's okay.  (In particular, since an UPDATE always deletes the old row
       version before inserting the new version, this will allow an UPDATE on
       a row without changing the key.)
-->
競合する有効な行が現在のトランザクションで削除された場合は問題ありません。
（具体的には、UPDATEは常に新しいバージョンを挿入する前に古い行バージョンを削除します。
これによりキーを変更することなく行をUPDATEすることができます。）
      </para>
     </listitem>
     <listitem>
      <para>
<!--
       If a conflicting row has been inserted by an as-yet-uncommitted
       transaction, the would-be inserter must wait to see if that transaction
       commits.  If it rolls back then there is no conflict.  If it commits
       without deleting the conflicting row again, there is a uniqueness
       violation.  (In practice we just wait for the other transaction to
       end and then redo the visibility check in toto.)
-->
競合する行が未コミットのトランザクションで挿入された場合、挿入しようとしている方はトランザクションのコミットが分かるまで待機しなければなりません。
ロールバックした場合は競合しません。
競合する行が削除されずにコミットした場合、一意性違反となります。
（具体的には、他のトランザクションの終了をただ待機し、終了後に可視性の検査を完全に再実行します。）
      </para>
     </listitem>
     <listitem>
      <para>
<!--
       Similarly, if a conflicting valid row has been deleted by an
       as-yet-uncommitted transaction, the would-be inserter must wait
       for that transaction to commit or abort, and then repeat the test.
-->
同様に、競合する有効な行が未コミットのトランザクションで削除された場合、挿入しようとしている方はトランザクションのコミットまたはアボートを待機しなければならず、その後、試験を繰り返します。
      </para>
     </listitem>
    </itemizedlist>
  </para>

  <para>
<!--
   Furthermore, immediately before reporting a uniqueness violation
   according to the above rules, the access method must recheck the
   liveness of the row being inserted.  If it is committed dead then
   no violation should be reported.  (This case cannot occur during the
   ordinary scenario of inserting a row that's just been created by
   the current transaction.  It can happen during
   <command>CREATE UNIQUE INDEX CONCURRENTLY</command>, however.)
-->
さらに、上記規則に従った一意性違反を報告する直前に、アクセスメソッドは挿入される行の有効性を再度検査しなければなりません。
もし、無効なコミットであれば、違反を報告してはいけません。
（現在のトランザクションによって作成された通常の行の挿入という状況では、これは発生することはありません。
しかし、これは<command>CREATE UNIQUE INDEX CONCURRENTLY</command>中に発生することがあります。）
  </para>

  <para>
<!--
   We require the index access method to apply these tests itself, which
   means that it must reach into the heap to check the commit status of
   any row that is shown to have a duplicate key according to the index
   contents.  This is without a doubt ugly and non-modular, but it saves
   redundant work: if we did a separate probe then the index lookup for
   a conflicting row would be essentially repeated while finding the place to
   insert the new row's index entry.  What's more, there is no obvious way
   to avoid race conditions unless the conflict check is an integral part
   of insertion of the new index entry.
-->
インデックスアクセスメソッドにこうした試験を自身で行うことを要求します。
これは、インデックスの内容に対して重複するキーを持つことを示している任意の行のコミット状態を検査するために、ヒープまでアクセスしなければならないことを意味します。
これが醜くモジュール化されないことには疑う余地はありません。
しかし、余計な作業を防ぐことができます。
もし分離された探査を行ったとすると、新しいインデックス項目を挿入する場所を検索する時、競合する行に対するインデックス検索がどうしても繰り返されます。
さらに、競合検査がインデックス行の挿入部分で統合されて行われない限り、競合状態を防ぐ明確な方法がありません。
  </para>

  <para>
<!--
   If the unique constraint is deferrable, there is additional complexity:
   we need to be able to insert an index entry for a new row, but defer any
   uniqueness-violation error until end of statement or even later.  To
   avoid unnecessary repeat searches of the index, the index access method
   should do a preliminary uniqueness check during the initial insertion.
   If this shows that there is definitely no conflicting live tuple, we
   are done.  Otherwise, we schedule a recheck to occur when it is time to
   enforce the constraint.  If, at the time of the recheck, both the inserted
   tuple and some other tuple with the same key are live, then the error
   must be reported.  (Note that for this purpose, <quote>live</quote> actually
   means <quote>any tuple in the index entry's HOT chain is live</quote>.)
   To implement this, the <function>aminsert</function> function is passed a
   <literal>checkUnique</literal> parameter having one of the following values:
-->
一意性制約が遅延可能である場合はさらに複雑になります。
新しい行向けのインデックス項目を挿入可能にする必要があります。
しかし一意性違反エラーは文の終わりまたはそれ以降まで遅延されます。
不要なインデックス検索の繰り返しを防ぐために、インデックスアクセスメソッドは初期の挿入の間に前座の一意性検査を行わなければなりません。
これが現存するタプルとまったく競合がないことを示した場合、それで終了です。
さもなければ、制約を強制する時に再検査を行うようスケジュールします。
再検査の時点で対象のタプルと同じキーを持つ何らかの他のタプルが存在すると、エラーを報告しなければなりません。
（この目的のために<quote>存在する</quote>は実際には<quote>インデックス項目のHOTチェイン内に何らかのタプルが存在する</quote>ことを意味します。）
これを実装するために、<function>aminsert</function>は以下のいずれかの値を持つ<literal>checkUnique</literal>パラメータを渡されます。

    <itemizedlist>
     <listitem>
      <para>
<!--
       <literal>UNIQUE_CHECK_NO</literal> indicates that no uniqueness checking
       should be done (this is not a unique index).
-->
<literal>UNIQUE_CHECK_NO</literal>は、一意性検査を行うことはない(これは一意性インデックスではない)ことを示します。
      </para>
     </listitem>
     <listitem>
      <para>
<!--
       <literal>UNIQUE_CHECK_YES</literal> indicates that this is a non-deferrable
       unique index, and the uniqueness check must be done immediately, as
       described above.
-->
<literal>UNIQUE_CHECK_YES</literal>は、上述の通り遅延がない一意性インデックスであり、一意性検査を即時に行わなければならないことを示します。
      </para>
     </listitem>
     <listitem>
      <para>
<!--
       <literal>UNIQUE_CHECK_PARTIAL</literal> indicates that the unique
       constraint is deferrable. <productname>PostgreSQL</productname>
       will use this mode to insert each row's index entry.  The access
       method must allow duplicate entries into the index, and report any
       potential duplicates by returning false from <function>aminsert</function>.
       For each row for which false is returned, a deferred recheck will
       be scheduled.
-->
<literal>UNIQUE_CHECK_PARTIAL</literal>は一意性制約が遅延可能であることを示します。
<productname>PostgreSQL</productname>はこのモードを使用して、各行のインデックス項目を挿入します。
このアクセスメソッドはインデックス内の重複する項目を許さなければなりません。
そして<function>aminsert</function>から偽を返すことで重複の可能性があることを報告しなければなりません。
偽が返された行それぞれに対して、遅延再検査が予定されます。
      </para>

      <para>
<!--
       The access method must identify any rows which might violate the
       unique constraint, but it is not an error for it to report false
       positives. This allows the check to be done without waiting for other
       transactions to finish; conflicts reported here are not treated as
       errors and will be rechecked later, by which time they may no longer
       be conflicts.
-->
アクセスメソッドは一意性制約違反となるかもしれない行を識別しなければなりません。
しかし間違った偽を報告することはエラーではありません。
これにより他のトランザクションを待つことなく検査を行うことができます。
ここで報告された重複はエラーとして扱われず、後で再検査されます。
再検査時には重複しなくなっている可能性があります。
      </para>
     </listitem>
     <listitem>
      <para>
<!--
       <literal>UNIQUE_CHECK_EXISTING</literal> indicates that this is a deferred
       recheck of a row that was reported as a potential uniqueness violation.
       Although this is implemented by calling <function>aminsert</function>, the
       access method must <emphasis>not</emphasis> insert a new index entry in this
       case.  The index entry is already present.  Rather, the access method
       must check to see if there is another live index entry.  If so, and
       if the target row is also still live, report error.
-->
<literal>UNIQUE_CHECK_EXISTING</literal>は、一意性違反の可能性があると報告された行に対する遅延再検査であることを示します。
これは<function>aminsert</function>を呼び出すことで実装されますが、アクセスメソッドはこの場合に新しいインデックス項目を挿入しては<emphasis>いけません</emphasis>。
インデックス項目はすでに存在します。
それよりも、アクセスメソッドは他に存在するインデックス項目があるか検査する必要があります。
もし存在し、対象の行もまだ存在する場合エラーを報告します。
      </para>

      <para>
<!--
       It is recommended that in a <literal>UNIQUE_CHECK_EXISTING</literal> call,
       the access method further verify that the target row actually does
       have an existing entry in the index, and report error if not.  This
       is a good idea because the index tuple values passed to
       <function>aminsert</function> will have been recomputed.  If the index
       definition involves functions that are not really immutable, we
       might be checking the wrong area of the index.  Checking that the
       target row is found in the recheck verifies that we are scanning
       for the same tuple values as were used in the original insertion.
-->
<literal>UNIQUE_CHECK_EXISTING</literal>呼び出しでは、アクセスメソッドはさらに対象行が実際にインデックス内に既存の項目を持つか検証し、もしなければエラーを報告することを推奨します。
<function>aminsert</function>に渡されるインデックスタプル値が再計算されているため勧めます。
インデックス定義に実際には不変ではない関数が含まれる場合、インデックスの間違った領域を検査してしまうかもしれません。
再検査にて対象行の存在を検査することで、元の挿入で使用されたものと同じタプル値をスキャンしていることを検証します。
      </para>
     </listitem>
    </itemizedlist>
  </para>

 </sect1>

 <sect1 id="index-cost-estimation">
<!--
  <title>Index Cost Estimation Functions</title>
-->
  <title>インデックスコスト推定関数</title>

  <para>
<!--
   The <function>amcostestimate</function> function is given information describing
   a possible index scan, including lists of WHERE and ORDER BY clauses that
   have been determined to be usable with the index.  It must return estimates
   of the cost of accessing the index and the selectivity of the WHERE
   clauses (that is, the fraction of parent-table rows that will be
   retrieved during the index scan).  For simple cases, nearly all the
   work of the cost estimator can be done by calling standard routines
   in the optimizer; the point of having an <function>amcostestimate</function> function is
   to allow index access methods to provide index-type-specific knowledge,
   in case it is possible to improve on the standard estimates.
-->
<function>amcostestimate</function>関数には、インデックスと共に使用できることが決まっているWHERE句およびORDER BY句のリストを含む、インデックススキャンの可能性を記述する情報が与えられます。
この関数はインデックスにアクセスするコストの概算とWHERE句の選択度（つまりインデックススキャンにて抽出される行の親テーブルにおける割合）を返さなくてはなりません。
単純な場合だと、ほとんどすべてのコスト概算の作業は、オプティマイザの標準ルーチンを呼び出すことで行われます。
<function>amcostestimate</function>関数を持つことの意味は、標準の概算を改善することができる場合に、インデックスアクセスメソッドがインデックス型固有の知識体系を提供することができるということです。
  </para>

  <para>
<!--
   Each <function>amcostestimate</function> function must have the signature:
-->
それぞれの<function>amcostestimate</function>関数は以下のシグネチャを持たなければいけません。

<programlisting>
void
amcostestimate (PlannerInfo *root,
                IndexPath *path,
                double loop_count,
                Cost *indexStartupCost,
                Cost *indexTotalCost,
                Selectivity *indexSelectivity,
                double *indexCorrelation,
                double *indexPages);
</programlisting>

<!--
   The first three parameters are inputs:
-->
最初の3つのパラメータは入力です。

   <variablelist>
    <varlistentry>
     <term><parameter>root</parameter></term>
     <listitem>
      <para>
<!--
       The planner's information about the query being processed.
-->
処理されている問い合わせに関するプランナの情報。
      </para>
     </listitem>
    </varlistentry>

    <varlistentry>
     <term><parameter>path</parameter></term>
     <listitem>
      <para>
<!--
       The index access path being considered.  All fields except cost and
       selectivity values are valid.
-->
考慮されるインデックスアクセスパス。
コストと選択性値を除くすべてのフィールドが有効です。
      </para>
     </listitem>
    </varlistentry>

    <varlistentry>
     <term><parameter>loop_count</parameter></term>
     <listitem>
      <para>
<!--
       The number of repetitions of the index scan that should be factored
       into the cost estimates.  This will typically be greater than one when
       considering a parameterized scan for use in the inside of a nestloop
       join.  Note that the cost estimates should still be for just one scan;
       a larger <parameter>loop_count</parameter> means that it may be appropriate
       to allow for some caching effects across multiple scans.
-->
コスト概算の算出対象となるインデックススキャンが繰り返された回数です。
これは通常、ネステッドループ結合の内部で利用されるパラメータ化されたスキャンの回数よりも大きい値になります。
コスト概算は1回のスキャンのための値であることに注意してください。<parameter>loop_count</parameter>がより大きい場合、複数のスキャンにより得られる効果をみるには十分な値といえるでしょう。
      </para>
     </listitem>
    </varlistentry>
   </variablelist>
  </para>

  <para>
<<<<<<< HEAD
   The last five parameters are pass-by-reference outputs:
=======
<!--
   The last five parameters are pass-by-reference outputs:
-->
最後の5つのパラメータは参照渡しの出力です。
>>>>>>> bd0a9e56

   <variablelist>
    <varlistentry>
     <term><parameter>*indexStartupCost</parameter></term>
     <listitem>
      <para>
<!--
       Set to cost of index start-up processing
-->
インデックスの起動処理にかかるコストに設定されます。
      </para>
     </listitem>
    </varlistentry>

    <varlistentry>
     <term><parameter>*indexTotalCost</parameter></term>
     <listitem>
      <para>
<!--
       Set to total cost of index processing
-->
インデックス処理の全体のコストに設定されます。
      </para>
     </listitem>
    </varlistentry>

    <varlistentry>
     <term><parameter>*indexSelectivity</parameter></term>
     <listitem>
      <para>
<!--
       Set to index selectivity
-->
インデックスの選択度に設定されます。
      </para>
     </listitem>
    </varlistentry>

    <varlistentry>
     <term><parameter>*indexCorrelation</parameter></term>
     <listitem>
      <para>
<!--
       Set to correlation coefficient between index scan order and
       underlying table's order
-->
インデックススキャンの順番と背後のテーブルの順番間の相関係数に設定されます。
      </para>
     </listitem>
    </varlistentry>

    <varlistentry>
     <term><parameter>*indexPages</parameter></term>
     <listitem>
      <para>
<!--
       Set to number of index leaf pages
-->
インデックスのリーフページ数が設定されます。
      </para>
     </listitem>
    </varlistentry>

    <varlistentry>
     <term><parameter>*indexPages</parameter></term>
     <listitem>
      <para>
       Set to number of index leaf pages
      </para>
     </listitem>
    </varlistentry>
   </variablelist>
  </para>

  <para>
<!--
   Note that cost estimate functions must be written in C, not in SQL or
   any available procedural language, because they must access internal
   data structures of the planner/optimizer.
-->
コスト概算関数は、SQLやその他の手続き言語ではなく、C言語で書かれなければいけないことに注意してください。
理由はプランナ/オプティマイザの内部データ構造にアクセスしなければいけないためです。
  </para>

  <para>
<!--
   The index access costs should be computed using the parameters used by
   <filename>src/backend/optimizer/path/costsize.c</filename>: a sequential
   disk block fetch has cost <varname>seq_page_cost</varname>, a nonsequential fetch
   has cost <varname>random_page_cost</varname>, and the cost of processing one index
   row should usually be taken as <varname>cpu_index_tuple_cost</varname>.  In
   addition, an appropriate multiple of <varname>cpu_operator_cost</varname> should
   be charged for any comparison operators invoked during index processing
   (especially evaluation of the indexquals themselves).
-->
インデックスアクセスコストは<filename>src/backend/optimizer/path/costsize.c</filename>で使われる、逐次的なディスクブロックの取り出しには<varname>seq_page_cost</varname>のコストが、順不同の取り出しには<varname>random_page_cost</varname>のコストが、そして、1つのインデックス行の処理には通常<varname>cpu_index_tuple_cost</varname>というコストがかかる、というパラメータで計算されなければなりません。
さらに、インデックス処理（特にindexquals自体の評価）の間に呼び出される比較演算すべてに対して、<varname>cpu_operator_cost</varname>に適当な係数をかけたコストがかかります。
  </para>

  <para>
<!--
   The access costs should include all disk and CPU costs associated with
   scanning the index itself, but <emphasis>not</emphasis> the costs of retrieving or
   processing the parent-table rows that are identified by the index.
-->
アクセスコストは、インデックス自身のスキャンと関係するすべてのディスクとCPUコストも含むべきですが、インデックスで識別される親テーブルの行の処理や抽出にかかるコストは含めては<emphasis>いけません</emphasis>。
  </para>

  <para>
<!--
   The <quote>start-up cost</quote> is the part of the total scan cost that
   must be expended before we can begin to fetch the first row.  For most
   indexes this can be taken as zero, but an index type with a high start-up
   cost might want to set it nonzero.
-->
<quote>起動用コスト</quote>は、最初の行を取り出し始めることができるようになる前に費やされなければならない総スキャンコストの一部です。
ほとんどのインデックスでは、これはゼロとすることができます。
しかし、高い起動用コストを持つインデックス種類ではこれを非ゼロにすることを勧めます。
  </para>

  <para>
<!--
   The <parameter>indexSelectivity</parameter> should be set to the estimated fraction of the parent
   table rows that will be retrieved during the index scan.  In the case
   of a lossy query, this will typically be higher than the fraction of
   rows that actually pass the given qual conditions.
-->
<parameter>indexSelectivity</parameter>は、インデックススキャンの間に抽出される親テーブルの行の概算された割合として設定されるべきです。
非可逆問い合わせの場合はこの値が、与えられた制約条件を実際に通過する行の割合よりも高くなることがよくあります。
  </para>

  <para>
<!--
   The <parameter>indexCorrelation</parameter> should be set to the correlation (ranging between
   -1.0 and 1.0) between the index order and the table order.  This is used
   to adjust the estimate for the cost of fetching rows from the parent
   table.
-->
<parameter>indexCorrelation</parameter>は、インデックスの順番とテーブルの順番の間の（-1.0から1.0までの間の値を取る）相関として設定されるべきです。
この値は、メインテーブルから行を取り出すためのコスト概算を調整するために使用されます。
  </para>

  <para>
<!--
   The <parameter>indexPages</parameter> should be set to the number of leaf pages.
   This is used to estimate the number of workers for parallel index scan.
-->
<parameter>indexPages</parameter>は、リーフページ数が設定されるべきです。
これは、パラレルインデックススキャンのワーカー数の見積もりに使用されます。
  </para>

  <para>
<<<<<<< HEAD
   The <parameter>indexPages</parameter> should be set to the number of leaf pages.
   This is used to estimate the number of workers for parallel index scan.
  </para>

  <para>
=======
<!--
>>>>>>> bd0a9e56
   When <parameter>loop_count</parameter> is greater than one, the returned numbers
   should be averages expected for any one scan of the index.
-->
<parameter>loop_count</parameter>の値が1より大きい場合、戻り値はインデックスを利用した1回のスキャンを想定した平均値であるべきです。
  </para>

  <procedure>
<!--
   <title>Cost Estimation</title>
-->
   <title>コスト概算</title>
   <para>
<!--
    A typical cost estimator will proceed as follows:
-->
典型的なコスト概算は次のように進められます。
   </para>

   <step>
    <para>
<!--
     Estimate and return the fraction of parent-table rows that will be visited
     based on the given qual conditions.  In the absence of any index-type-specific
     knowledge, use the standard optimizer function <function>clauselist_selectivity()</function>:
-->
与えられた制約条件に基づいて訪れられるメインテーブルの行の割合を概算して返します。
インデックス型固有の知識体系を持たない場合、標準のオプティマイザの関数である<function>clauselist_selectivity()</function>を使用してください。

<programlisting>
*indexSelectivity = clauselist_selectivity(root, path-&gt;indexquals,
                                           path-&gt;indexinfo-&gt;rel-&gt;relid,
                                           JOIN_INNER, NULL);
</programlisting>
    </para>
   </step>

   <step>
    <para>
<!--
     Estimate the number of index rows that will be visited during the
     scan.  For many index types this is the same as <parameter>indexSelectivity</parameter> times
     the number of rows in the index, but it might be more.  (Note that the
     index's size in pages and rows is available from the
     <literal>path-&gt;indexinfo</literal> struct.)
-->
スキャン中に訪れられるインデックスの行数を概算します。
多くのインデックス種類では、これは<parameter>indexSelectivity</parameter>とインデックスの中にある行数を掛けたものと等しいですが、それより多い場合もあります。
（ページおよび行内のインデックスのサイズは<literal>path-&gt;indexinfo</literal>構造体から得ることができることに注意してください。）
    </para>
   </step>

   <step>
    <para>
<!--
     Estimate the number of index pages that will be retrieved during the scan.
     This might be just <parameter>indexSelectivity</parameter> times the index's size in pages.
-->
スキャン中に抽出されるインデックスページ数を概算します。
これは単に<parameter>indexSelectivity</parameter>にページ内のインデックスのサイズを掛けたものになるでしょう。
    </para>
   </step>

   <step>
    <para>
<!--
     Compute the index access cost.  A generic estimator might do this:
-->
インデックスアクセスコストを計算します。
汎用的な概算においては以下のように行うでしょう。

<programlisting>
/*
<!--
 * Our generic assumption is that the index pages will be read
 * sequentially, so they cost seq_page_cost each, not random_page_cost.
 * Also, we charge for evaluation of the indexquals at each index row.
 * All the costs are assumed to be paid incrementally during the scan.
-->
 * 一般的な仮定は、インデックスページは逐次的に読まれるので、
 * random_page_costではなく、それぞれseq_page_costが掛かるというものです。
 * 各インデックス行でのindexqualsの評価にもコストが掛かります。
 * コストはすべてスキャンの間に徐々に支払われると仮定します。
 */
cost_qual_eval(&amp;index_qual_cost, path-&gt;indexquals, root);
*indexStartupCost = index_qual_cost.startup;
*indexTotalCost = seq_page_cost * numIndexPages +
    (cpu_index_tuple_cost + index_qual_cost.per_tuple) * numIndexTuples;
</programlisting>

<!--
     However, the above does not account for amortization of index reads
     across repeated index scans.
-->
しかし、上では繰り返されるインデックススキャンにかかるインデックス読み込みについて減価償却を考慮していません。
    </para>
   </step>

   <step>
    <para>
<!--
     Estimate the index correlation.  For a simple ordered index on a single
     field, this can be retrieved from pg_statistic.  If the correlation
     is not known, the conservative estimate is zero (no correlation).
-->
インデックスの相関を概算します。
1つのフィールドに対する単純な順番のインデックスでは、これはpg_statisticから入手することができます。
相関が未知の場合、概算を用心深く考えるとゼロ（無相関）となります。
    </para>
   </step>
  </procedure>

  <para>
<!--
   Examples of cost estimator functions can be found in
   <filename>src/backend/utils/adt/selfuncs.c</filename>.
-->
コスト概算関数の例は<filename>src/backend/utils/adt/selfuncs.c</filename>にあります。
  </para>
 </sect1>
</chapter><|MERGE_RESOLUTION|>--- conflicted
+++ resolved
@@ -901,13 +901,10 @@
    should not be freed, but any locks or pins taken internally by the
    access method must be released, as well as any other memory allocated
    by <function>ambeginscan</function> and other scan-related functions.
-<<<<<<< HEAD
-=======
 -->
 スキャンを停止し、リソースを解放します。
 <literal>scan</literal>構造体自体は解放すべきではありません。
 アクセスメソッドで内部的に取られたロックやピンは、<function>ambeginscan</function>や他のスキャン関連の関数により確保されたメモリと同様に解放しなければなりません。
->>>>>>> bd0a9e56
   </para>
 
   <para>
@@ -1469,15 +1466,12 @@
    (At present, only b-tree supports it.)  Columns listed in the
    <literal>INCLUDE</literal> clause are not considered when enforcing
    uniqueness.
-<<<<<<< HEAD
-=======
 -->
 <productname>PostgreSQL</productname>は、SQLの一意性制約を<firstterm>一意性インデックス</firstterm>を使用して強制します。
 このインデックスでは、同一キーに対し複数の項目を許しません。
 この機能をサポートするアクセスメソッドは<structfield>amcanunique</structfield>を真に設定します。
 （現時点ではb-treeのみがこれをサポートします。）
 <literal>INCLUDE</literal>句内の列のリストは、一意性制約の強制時には考慮されません。
->>>>>>> bd0a9e56
   </para>
 
   <para>
@@ -1791,14 +1785,10 @@
   </para>
 
   <para>
-<<<<<<< HEAD
+<!--
    The last five parameters are pass-by-reference outputs:
-=======
-<!--
-   The last five parameters are pass-by-reference outputs:
 -->
 最後の5つのパラメータは参照渡しの出力です。
->>>>>>> bd0a9e56
 
    <variablelist>
     <varlistentry>
@@ -1951,15 +1941,12 @@
   </para>
 
   <para>
-<<<<<<< HEAD
    The <parameter>indexPages</parameter> should be set to the number of leaf pages.
    This is used to estimate the number of workers for parallel index scan.
   </para>
 
   <para>
-=======
-<!--
->>>>>>> bd0a9e56
+<!--
    When <parameter>loop_count</parameter> is greater than one, the returned numbers
    should be averages expected for any one scan of the index.
 -->

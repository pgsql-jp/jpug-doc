--- conflicted
+++ resolved
@@ -243,16 +243,11 @@
        <para>
 <!--
         Specify output file for generated script, or for the listing
-<<<<<<< HEAD
         when used with <option>-l</option>. Use <literal>-</literal>
         for <systemitem>stdout</systemitem>.
-=======
-        when used with <option>-l</option>. Default is the standard
-        output.
 -->
 作成するスクリプト（<option>-l</option>を使用した場合はアーカイブの一覧）の出力ファイルを指定します。
 デフォルトは標準出力です。
->>>>>>> bd0a9e56
        </para>
       </listitem>
      </varlistentry>

--- conflicted
+++ resolved
@@ -942,7 +942,6 @@
 
    <tip>
     <para>
-<!--
      When the <command>VACUUM</command> command's <literal>VERBOSE</literal>
      parameter is specified, <command>VACUUM</command> prints various
      statistics about the table.  This includes information about how
@@ -952,10 +951,6 @@
      autovacuum logging (controlled by <xref
       linkend="guc-log-autovacuum-min-duration"/>) reports on a
      <command>VACUUM</command> operation executed by autovacuum.
--->
-<command>VACUUM</command>コマンドの<literal>VERBOSE</literal>パラメータが指定されている場合、<command>VACUUM</command>はテーブルに関するさまざまな統計情報を出力します。
-これには<structfield>relfrozenxid</structfield>および<structfield>relminmxid</structfield>をどのように繰り上げたかの詳細情報が含まれます。
-(<xref linkend="guc-log-autovacuum-min-duration"/>で制御される)自動バキュームロギングが自動バキュームによって実行された<command>VACUUM</command>操作を報告する場合にも、サーバログに同じ詳細が表示されます。
     </para>
    </tip>
 
@@ -1503,20 +1498,14 @@
    somewhere, rather than just discarding it via <filename>/dev/null</filename>.
    The log output is invaluable when diagnosing
    problems.
-<<<<<<< HEAD
-=======
 -->
 データベースサーバのログ出力を<filename>/dev/null</filename>に渡して単に破棄するのではなく、どこかに保存しておくことを推奨します。
 問題の原因を究明する時にログ出力は貴重です。
->>>>>>> 94ef7168
   </para>
 
   <note>
    <para>
-<<<<<<< HEAD
-=======
-<!--
->>>>>>> 94ef7168
+<!--
     The server log can contain sensitive information and needs to be protected,
     no matter how or where it is stored, or the destination to which it is routed.
     For example, some DDL statements might contain plaintext passwords or other
@@ -1526,23 +1515,17 @@
     related information is the intended function of this facility, so this is
     not a leakage or a bug. Please ensure the server logs are visible only to
     appropriately authorized people.
-<<<<<<< HEAD
-=======
 -->
 サーバログには機密情報が含まれている可能性があり、保存方法や保存場所、ルーティング先に関係なく保護する必要があります。
 たとえば、一部のDDL文に平文のパスワードやその他の認証の詳細が含まれている場合があります。
 <literal>ERROR</literal>レベルで記録された文には、アプリケーションのSQLソースコードが表示され、データ行の一部も含まれる場合があります。
 データ、イベントおよび関連情報の記録は、この機能の意図した機能であるため、これは漏洩やバグではありません。
 サーバログは、適切に権限を与えられたユーザーにのみ見えるようにしてください。
->>>>>>> 94ef7168
    </para>
   </note>
 
   <para>
-<<<<<<< HEAD
-=======
-<!--
->>>>>>> 94ef7168
+<!--
    Log output tends to be voluminous
    (especially at higher debug levels) so you won't want to save it
    indefinitely.  You need to <emphasis>rotate</emphasis> the log files so that

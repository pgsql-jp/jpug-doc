<!--
doc/src/sgml/ref/explain.sgml
PostgreSQL documentation
-->

<refentry id="sql-explain">
 <indexterm zone="sql-explain">
  <primary>EXPLAIN</primary>
 </indexterm>

 <indexterm zone="sql-explain">
  <primary>prepared statements</primary>
  <secondary>showing the query plan</secondary>
 </indexterm>
 <indexterm zone="sql-explain">
  <primary>プリペアド文</primary>
  <secondary>の問い合わせ計画の表示</secondary>
 </indexterm>

 <indexterm zone="sql-explain">
  <primary>cursor</primary>
  <secondary>showing the query plan</secondary>
 </indexterm>
 <indexterm zone="sql-explain">
  <primary>カーソル</primary>
  <secondary>の問い合わせ計画の表示</secondary>
 </indexterm>

 <refmeta>
  <refentrytitle>EXPLAIN</refentrytitle>
  <manvolnum>7</manvolnum>
<!--
  <refmiscinfo>SQL - Language Statements</refmiscinfo>
-->
<refmiscinfo>SQL - 言語</refmiscinfo>
 </refmeta>

 <refnamediv>
  <refname>EXPLAIN</refname>
<!--
  <refpurpose>show the execution plan of a statement</refpurpose>
-->
  <refpurpose>問い合わせ文の実行計画を表示する</refpurpose>
 </refnamediv>

 <refsynopsisdiv>
<synopsis>
EXPLAIN [ ( <replaceable class="parameter">option</replaceable> [, ...] ) ] <replaceable class="parameter">statement</replaceable>

<!--
<phrase>where <replaceable class="parameter">option</replaceable> can be one of:</phrase>
-->
<phrase>ここで<replaceable class="parameter">option</replaceable>は以下の一つです。</phrase>

    ANALYZE [ <replaceable class="parameter">boolean</replaceable> ]
    VERBOSE [ <replaceable class="parameter">boolean</replaceable> ]
    COSTS [ <replaceable class="parameter">boolean</replaceable> ]
    SETTINGS [ <replaceable class="parameter">boolean</replaceable> ]
    GENERIC_PLAN [ <replaceable class="parameter">boolean</replaceable> ]
    BUFFERS [ <replaceable class="parameter">boolean</replaceable> ]
    SERIALIZE [ { NONE | TEXT | BINARY } ]
    WAL [ <replaceable class="parameter">boolean</replaceable> ]
    TIMING [ <replaceable class="parameter">boolean</replaceable> ]
    SUMMARY [ <replaceable class="parameter">boolean</replaceable> ]
    MEMORY [ <replaceable class="parameter">boolean</replaceable> ]
    FORMAT { TEXT | XML | JSON | YAML }
</synopsis>
 </refsynopsisdiv>

 <refsect1>
<!--
  <title>Description</title>
-->
  <title>説明</title>

  <para>
<!--
   This command displays the execution plan that the
   <productname>PostgreSQL</productname> planner generates for the
   supplied statement.  The execution plan shows how the table(s)
   referenced by the statement will be scanned &mdash; by plain sequential scan,
   index scan, etc. &mdash; and if multiple tables are referenced, what join
   algorithms will be used to bring together the required rows from
   each input table.
-->
与えられた文に対して、<productname>PostgreSQL</productname>プランナが生成する実行計画を表示します。
実行計画は、問い合わせ文が参照するテーブル（複数の場合もある）をスキャンする方法（単純なシーケンシャルスキャン、インデックススキャンなど）、複数のテーブルを参照する場合に、各テーブルから取り出した行を結合するために使用する結合アルゴリズムを示すものです。
  </para>

  <para>
<!--
   The most critical part of the display is the estimated statement execution
   cost, which is the planner's guess at how long it will take to run the
   statement (measured in cost units that are arbitrary, but conventionally
   mean disk page fetches).  Actually two numbers
   are shown: the start-up cost before the first row can be returned, and
   the total cost to return all the rows.  For most queries the total cost
   is what matters, but in contexts such as a subquery in <literal>EXISTS</literal>, the planner
   will choose the smallest start-up cost instead of the smallest total cost
   (since the executor will stop after getting one row, anyway).
   Also, if you limit the number of rows to return with a <literal>LIMIT</literal> clause,
   the planner makes an appropriate interpolation between the endpoint
   costs to estimate which plan is really the cheapest.
-->
表示内容の中でも、最も重要なのは、文の実行にかかるコストの見積もりです。
これは、プランナが文の実行にかかる時間（任意の、しかし慣習的にはディスクページ抽出を意味するコスト単位で計測）を推測したものです。
具体的には、2つの数が表示されます。
1つは最初の行が返されるまでのスタートアップコスト、もう1つはすべての行が返されるまでの合計コストです。
ほとんどの問い合わせにとって問題となるのは合計コストの方ですが、<literal>EXISTS</literal>副問い合わせなどのコンテキストでは、プランナは合計コストが最も短くなるプランよりも、スタートアップコストが最も短くなるプランを選びます（エグゼキュータは行を1つ取得した後に停止するからです）。
また、<literal>LIMIT</literal>句を使って問い合わせが返す行数を制限する場合、プランナは実際にはどの計画が一番低コストになるかを概算するため、全体を処理した場合のコストの間で適切な補間を行います。
  </para>

  <para>
<!--
   The <literal>ANALYZE</literal> option causes the statement to be actually
   executed, not only planned.  Then actual run time statistics are added to
   the display, including the total elapsed time expended within each plan
   node (in milliseconds) and the total number of rows it actually returned.
   This is useful for seeing whether the planner's estimates
   are close to reality.
-->
<literal>ANALYZE</literal>オプションを付けると、計画を作るだけでなく、文が実際に実行されます。
この場合は、各計画ノードで費された総経過時間（ミリ秒単位）と実際に返された全行数など、実際の実行時の統計情報が追加表示されます。
プランナの推測と実際の値が近いかどうかを確認するために、このオプションは有用です。
  </para>

  <important>
   <para>
<!--
    Keep in mind that the statement is actually executed when
    the <literal>ANALYZE</literal> option is used.  Although
    <command>EXPLAIN</command> will discard any output that a
    <command>SELECT</command> would return, other side effects of the
    statement will happen as usual.  If you wish to use
    <command>EXPLAIN ANALYZE</command> on an
    <command>INSERT</command>, <command>UPDATE</command>,
    <command>DELETE</command>, <command>MERGE</command>,
    <command>CREATE TABLE AS</command>,
    or <command>EXECUTE</command> statement
    without letting the command affect your data, use this approach:
-->
<literal>ANALYZE</literal>を使用した場合は、文が実際に実行されることを忘れないでください。
<command>EXPLAIN</command>は<command>SELECT</command>が返す出力をまったく表示しませんが、文に伴う副作用は通常通り発生します。
<command>INSERT</command>、<command>UPDATE</command>、<command>DELETE</command>、<command>MERGE</command>、<command>CREATE TABLE AS</command>、<command>EXECUTE</command>文に対して、データに影響を与えないように<command>EXPLAIN ANALYZE</command>を実行したい場合は、以下の方法を使用してください。
<programlisting>
BEGIN;
EXPLAIN ANALYZE ...;
ROLLBACK;
</programlisting>
   </para>
  </important>
 </refsect1>

 <refsect1>
<!--
  <title>Parameters</title>
-->
  <title>パラメータ</title>

  <variablelist>
   <varlistentry>
    <term><literal>ANALYZE</literal></term>
    <listitem>
     <para>
<!--
      Carry out the command and show actual run times and other statistics.
      This parameter defaults to <literal>FALSE</literal>.
-->
コマンドを実行し、実際の実行時間やその他の統計情報を表示します。
このパラメータのデフォルトは<literal>FALSE</literal>です。
     </para>
    </listitem>
   </varlistentry>

   <varlistentry>
    <term><literal>VERBOSE</literal></term>
    <listitem>
     <para>
<!--
      Display additional information regarding the plan.  Specifically, include
      the output column list for each node in the plan tree, schema-qualify
      table and function names, always label variables in expressions with
      their range table alias, and always print the name of each trigger for
      which statistics are displayed.  The query identifier will also be
      displayed if one has been computed, see <xref
      linkend="guc-compute-query-id"/> for more details.  This parameter
      defaults to <literal>FALSE</literal>.
-->
計画についての追加情報を出力します。
具体的には、計画ツリー、スキーマ修飾テーブル、関数名内の各ノードに対して出力列リストを含めます。
常に範囲テーブルの別名を付けて式内の変数を命名し、また常に統計情報が表示される各トリガの名前を出力します。
計算されていれば問い合わせ識別子も表示されます。詳細は<xref linkend="guc-compute-query-id"/>を参照してください。
このパラメータのデフォルトは<literal>FALSE</literal>です。
     </para>
    </listitem>
   </varlistentry>

   <varlistentry>
    <term><literal>COSTS</literal></term>
    <listitem>
     <para>
<!--
      Include information on the estimated startup and total cost of each
      plan node, as well as the estimated number of rows and the estimated
      width of each row.
      This parameter defaults to <literal>TRUE</literal>.
-->
各計画ノードの推定起動コストと総コスト、さらに推定行数と各行の推定幅に関する情報を含めます。
このパラメータのデフォルトは<literal>TRUE</literal>です。
     </para>
    </listitem>
   </varlistentry>

   <varlistentry>
    <term><literal>SETTINGS</literal></term>
    <listitem>
     <para>
<!--
      Include information on configuration parameters.  Specifically, include
      options affecting query planning with value different from the built-in
      default value.  This parameter defaults to <literal>FALSE</literal>.
-->
設定パラメータに関する情報を含めます。
特に、組み込みのデフォルト値と異なる値で問い合わせ計画に影響するオプションを含めます。
このパラメータのデフォルトは<literal>FALSE</literal>です。
     </para>
    </listitem>
   </varlistentry>

   <varlistentry>
    <term><literal>GENERIC_PLAN</literal></term>
    <listitem>
     <para>
<!--
      Allow the statement to contain parameter placeholders like
      <literal>$1</literal>, and generate a generic plan that does not
      depend on the values of those parameters.
      See <link linkend="sql-prepare"><command>PREPARE</command></link>
      for details about generic plans and the types of statement that
      support parameters.
      This parameter cannot be used together with <literal>ANALYZE</literal>.
      It defaults to <literal>FALSE</literal>.
-->
文が<literal>$1</literal>のようなパラメータプレースホルダを含むことを許可し、これらのパラメータの値に依存しない汎用的な計画を生成します。
汎用的な計画およびパラメータをサポートする文のタイプの詳細は、<link linkend="sql-prepare"><command>PREPARE</command></link>を参照してください。
このパラメータは<literal>ANALYZE</literal>と併用できません。
デフォルトは<literal>FALSE</literal>です。
     </para>
    </listitem>
   </varlistentry>

   <varlistentry>
    <term><literal>BUFFERS</literal></term>
    <listitem>
     <para>
<!--
      Include information on buffer usage. Specifically, include the number of
      shared blocks hit, read, dirtied, and written, the number of local blocks
      hit, read, dirtied, and written, the number of temp blocks read and
      written, and the time spent reading and writing data file blocks, local
      blocks and temporary file blocks (in milliseconds) if
      <xref linkend="guc-track-io-timing"/> is enabled.  A
      <emphasis>hit</emphasis> means that a read was avoided because the block
      was found already in cache when needed.
      Shared blocks contain data from regular tables and indexes;
      local blocks contain data from temporary tables and indexes;
      while temporary blocks contain short-term working data used in sorts,
      hashes, Materialize plan nodes, and similar cases.
      The number of blocks <emphasis>dirtied</emphasis> indicates the number of
      previously unmodified blocks that were changed by this query; while the
      number of blocks <emphasis>written</emphasis> indicates the number of
      previously-dirtied blocks evicted from cache by this backend during
      query processing.
      The number of blocks shown for an
      upper-level node includes those used by all its child nodes.  In text
<<<<<<< HEAD
      format, only non-zero values are printed.  This parameter defaults to
      <literal>FALSE</literal>.
-->
バッファの使用状況に関する情報を含めます。
具体的には、共有ブロックのヒット数、読み取り数、ダーティブロック数、書き出し数、ローカルブロックのヒット数、読み取り数、ダーティブロック数、書き出し数、一時ブロックの読み取り数、書き出し数、そして、<xref linkend="guc-track-io-timing"/>が有効にされていればデータファイルブロック、ローカルブロック、一時ファイルブロックの読み取り、書き出しに掛かった時間(ミリ秒単位)が含められます。
<emphasis>ヒット</emphasis>とは、必要な時にキャッシュ内にそのブロックが見つかったため読み取りが避けられたことを意味します。
共有ブロックには、通常のテーブルとインデックスからのデータが含まれます。
ローカルブロックには、一時テーブルとそのインデックスからのデータが含まれます。
一時ブロックには、ソートやハッシュ、マテリアライズ計画ノードなどで使用される短期間有効なデータが含まれます。
<emphasis>ダーティ</emphasis>ブロック数は、これまでは変更がなかったがその問い合わせによって変更されたブロックの数を示します。
<emphasis>書き出し</emphasis>ブロック数は、問い合わせ処理の間にバックエンドにより、ダーティ状態だったブロックの内キャッシュから追い出されたブロックの数を示します。
上位レベルのノードで表示されるブロック数には、その子ノードすべてで使用されるブロックが含まれます。
テキスト形式では、非ゼロの値のみが出力されます。
このパラメータのデフォルトは<literal>FALSE</literal>です。
=======
      format, only non-zero values are printed.  Buffers information is
      automatically included when <literal>ANALYZE</literal> is used.
>>>>>>> 3d6a8289
     </para>
    </listitem>
   </varlistentry>

   <varlistentry>
    <term><literal>SERIALIZE</literal></term>
    <listitem>
     <para>
<!--
      Include information on the cost
      of <firstterm>serializing</firstterm> the query's output data, that
      is converting it to text or binary format to send to the client.
      This can be a significant part of the time required for regular
      execution of the query, if the datatype output functions are
      expensive or if <acronym>TOAST</acronym>ed values must be fetched
      from out-of-line storage.  <command>EXPLAIN</command>'s default
      behavior, <literal>SERIALIZE NONE</literal>, does not perform these
      conversions.  If <literal>SERIALIZE TEXT</literal>
      or <literal>SERIALIZE BINARY</literal> is specified, the appropriate
      conversions are performed, and the time spent doing so is measured
      (unless <literal>TIMING OFF</literal> is specified).  If
      the <literal>BUFFERS</literal> option is also specified, then any
      buffer accesses involved in the conversions are counted too.
      In no case, however, will <command>EXPLAIN</command> actually send
      the resulting data to the client; hence network transmission costs
      cannot be investigated this way.
      Serialization may only be enabled when <literal>ANALYZE</literal> is
      also enabled.  If <literal>SERIALIZE</literal> is written without an
      argument, <literal>TEXT</literal> is assumed.
-->
問い合わせの出力データを<firstterm>シリアライズ</firstterm>、すなわち、クライアントに送信するためにテキスト形式またはバイナリ形式に変換する際のコストに関する情報を含めます。
データ型出力関数が高価である場合、または<acronym>TOAST</acronym>化された値を行外の格納から取得しなければならない場合、これは問い合わせの通常の実行に必要な時間のかなりの部分を占める可能性があります。
<command>EXPLAIN</command>のデフォルトの動作である<literal>SERIALIZE NONE</literal>は、これらの変換を行いません。
<literal>SERIALIZE TEXT</literal>または<literal>SERIALIZE BINARY</literal>が指定された場合、適切な変換が実行され、その実行にかかった時間が測定されます（ただし、<literal>TIMING OFF</literal>が指定されていない場合）。
<literal>BUFFERS</literal>オプションも指定されている場合、変換に関連するバッファへのアクセスもカウントされます。
しかし、<command>EXPLAIN</command>は決して結果のデータをクライアントに送信することはありません。したがって、この方法ではネットワークの送信コストを調査することはできません。
シリアライズは<literal>ANALYZE</literal>も有効な場合にのみ有効になります。
引数を指定せずに<literal>SERIALIZE</literal>を書くと、<literal>TEXT</literal>が仮定されます。
     </para>
    </listitem>
   </varlistentry>

   <varlistentry>
    <term><literal>WAL</literal></term>
    <listitem>
     <para>
<!--
      Include information on WAL record generation. Specifically, include the
      number of records, number of full page images (fpi), the amount of WAL
      generated in bytes and the number of times the WAL buffers became full.
      In text format, only non-zero values are printed.
      This parameter may only be used when <literal>ANALYZE</literal> is also
      enabled.  It defaults to <literal>FALSE</literal>.
-->
WALレコード生成に関する情報を含めます。
具体的には、レコード数、ページ全体のイメージ(fpi)の数、生成されたWALのバイト単位での量が含められます。
テキスト形式では、非ゼロの値のみが出力されます。
このパラメータは<literal>ANALYZE</literal>パラメータも有効である場合にのみ使用できます。
デフォルトは<literal>FALSE</literal>です。
     </para>
    </listitem>
   </varlistentry>

   <varlistentry>
    <term><literal>TIMING</literal></term>
    <listitem>
     <para>
<!--
      Include actual startup time and time spent in each node in the output.
      The overhead of repeatedly reading the system clock can slow down the
      query significantly on some systems, so it may be useful to set this
      parameter to <literal>FALSE</literal> when only actual row counts, and
      not exact times, are needed.  Run time of the entire statement is
      always measured, even when node-level timing is turned off with this
      option.
      This parameter may only be used when <literal>ANALYZE</literal> is also
      enabled.  It defaults to <literal>TRUE</literal>.
-->
実際のスタートアップ時間とノードで費やされた時間が追加表示されます。
一部のシステムでは、システムクロックを何度も読み取るオーバーヘッドのため問い合わせがかなり低速になる可能性があります。
このため、実際の時間ではなく実際の行数のみが必要であるのであれば、このパラメータは<literal>FALSE</literal>に設定する方が有益でしょう。
文全体の実行時間は、このオプションによってノードレベルの時間計測が無効であった場合であっても、常に計測されます。
このパラメータは<literal>ANALYZE</literal>パラメータも有効である場合にのみ使用することができます。
デフォルトは<literal>TRUE</literal>です。
     </para>
    </listitem>
   </varlistentry>

   <varlistentry>
    <term><literal>SUMMARY</literal></term>
    <listitem>
     <para>
<!--
      Include summary information (e.g., totaled timing information) after the
      query plan.  Summary information is included by default when
      <literal>ANALYZE</literal> is used but otherwise is not included by
      default, but can be enabled using this option.  Planning time in
      <command>EXPLAIN EXECUTE</command> includes the time required to fetch
      the plan from the cache and the time required for re-planning, if
      necessary.
-->
要約情報（例えば、時間の情報の合計）を問い合わせ計画の後に出力します。
要約情報は<literal>ANALYZE</literal>が使われるときはデフォルトで含まれ、それ以外の場合はデフォルトでは含まれませんが、このオプションを使えば有効にできます。
<command>EXPLAIN EXECUTE</command>の計画時間には、計画をキャッシュから取得するのに要する時間、および必要なら再計画するのに要する時間も含まれます。
     </para>
    </listitem>
   </varlistentry>

   <varlistentry>
    <term><literal>MEMORY</literal></term>
    <listitem>
     <para>
<!--
      Include information on memory consumption by the query planning phase.
      Specifically, include the precise amount of storage used by planner
      in-memory structures, as well as total memory considering allocation
      overhead.
      This parameter defaults to <literal>FALSE</literal>.
-->
問い合わせ計画フェーズによるメモリ消費量に関する情報を含めます。
具体的には、プランナのインメモリ構造体が使用する正確なメモリ量と、割り当てのオーバーヘッドを考慮した合計メモリを含めます。
このパラメータのデフォルトは<literal>FALSE</literal>です。
     </para>
    </listitem>
   </varlistentry>

   <varlistentry>
    <term><literal>FORMAT</literal></term>
    <listitem>
     <para>
<!--
      Specify the output format, which can be TEXT, XML, JSON, or YAML.
      Non-text output contains the same information as the text output
      format, but is easier for programs to parse.  This parameter defaults to
      <literal>TEXT</literal>.
-->
出力形式を指定します。
TEXT、XML、JSON、YAMLを指定可能です。
TEXT以外の出力にはTEXT出力と同じ情報が含まれていますが、プログラムによる解析がより容易になります。
このパラメータのデフォルトは<literal>TEXT</literal>です。
     </para>
    </listitem>
   </varlistentry>

   <varlistentry>
    <term><replaceable class="parameter">boolean</replaceable></term>
    <listitem>
     <para>
<!--
      Specifies whether the selected option should be turned on or off.
      You can write <literal>TRUE</literal>, <literal>ON</literal>, or
      <literal>1</literal> to enable the option, and <literal>FALSE</literal>,
      <literal>OFF</literal>, or <literal>0</literal> to disable it.  The
      <replaceable class="parameter">boolean</replaceable> value can also
      be omitted, in which case <literal>TRUE</literal> is assumed.
-->
選択したオプションを有効にするか無効にするか指定します。
オプションを有効にする場合には<literal>TRUE</literal>、<literal>ON</literal>または<literal>1</literal>と書くことができ、無効にする場合には<literal>FALSE</literal>、<literal>OFF</literal>または<literal>0</literal>と書くことができます。
<replaceable class="parameter">boolean</replaceable>の値は省略することもでき、その場合には<literal>TRUE</literal>とみなされます。
     </para>
    </listitem>
   </varlistentry>

   <varlistentry>
    <term><replaceable class="parameter">statement</replaceable></term>
    <listitem>
     <para>
<!--
      Any <command>SELECT</command>, <command>INSERT</command>, <command>UPDATE</command>,
      <command>DELETE</command>, <command>MERGE</command>,
      <command>VALUES</command>, <command>EXECUTE</command>,
      <command>DECLARE</command>, <command>CREATE TABLE AS</command>, or
      <command>CREATE MATERIALIZED VIEW AS</command> statement, whose execution
      plan you wish to see.
-->
実行計画の表示対象となる、<command>SELECT</command>、<command>INSERT</command>、<command>UPDATE</command>、<command>DELETE</command>、<command>MERGE</command>、<command>VALUES</command>、<command>EXECUTE</command>、<command>DECLARE</command>、<command>CREATE TABLE AS</command>、<command>CREATE MATERIALIZED VIEW AS</command>のいずれかの文です。
     </para>
    </listitem>
   </varlistentry>
  </variablelist>
 </refsect1>

 <refsect1>
<!--
  <title>Outputs</title>
-->
  <title>出力</title>

   <para>
<!--
    The command's result is a textual description of the plan selected
    for the <replaceable class="parameter">statement</replaceable>,
    optionally annotated with execution statistics.
    <xref linkend="using-explain"/> describes the information provided.
-->
コマンドの結果は、<replaceable class="parameter">statement</replaceable>に対して選択された計画をテキストで説明します。
オプションで、実行時の統計情報で注釈が付けられます。
<xref linkend="using-explain"/>では出力される情報について説明します。
   </para>
 </refsect1>

 <refsect1>
<!--
  <title>Notes</title>
-->
  <title>注釈</title>

  <para>
<!--
   In order to allow the <productname>PostgreSQL</productname> query
   planner to make reasonably informed decisions when optimizing
   queries, the <link
   linkend="catalog-pg-statistic"><structname>pg_statistic</structname></link>
   data should be up-to-date for all tables used in the query.  Normally
   the <link linkend="autovacuum">autovacuum daemon</link> will take care
   of that automatically.  But if a table has recently had substantial
   changes in its contents, you might need to do a manual
   <link linkend="sql-analyze"><command>ANALYZE</command></link> rather than wait for autovacuum to catch up
   with the changes.
-->
<productname>PostgreSQL</productname>問い合わせプランナが十分な情報を使って問い合わせを最適化できるようにするには、問い合わせ内で使用されるすべてのテーブルに関する<link linkend="catalog-pg-statistic"><structname>pg_statistic</structname></link>のデータを最新状態にしなければなりません。
通常<link linkend="autovacuum">自動バキュームデーモン</link>により自動的に処理されます。
しかし最近その内容が大きく変更されたテーブルでは、自動バキュームがその変更に追いつくまで待つのではなく、手作業による<link linkend="sql-analyze"><command>ANALYZE</command></link>を実行する必要があるかもしれません。
  </para>

  <para>
<!--
   In order to measure the run-time cost of each node in the execution
   plan, the current implementation of <command>EXPLAIN
   ANALYZE</command> adds profiling overhead to query execution.
   As a result, running <command>EXPLAIN ANALYZE</command>
   on a query can sometimes take significantly longer than executing
   the query normally. The amount of overhead depends on the nature of
   the query, as well as the platform being used.  The worst case occurs
   for plan nodes that in themselves require very little time per
   execution, and on machines that have relatively slow operating
   system calls for obtaining the time of day.
-->
実行計画内の各ノードの実行時コストを測定するために、現在の<command>EXPLAIN ANALYZE</command>実装は、問い合わせ実行に対し、情報収集のためのオーバーヘッドを加えます。
この結果、ある問い合わせについての<command>EXPLAIN ANALYZE</command>実行が、普通に問い合わせを実行した場合より非常に時間がかかることがあります。
このオーバーヘッドの量は問い合わせの性質と使用するプラットフォームに依存します。
実行の間非常に短い時間を必要とする計画ノードに関して、時刻を得るためのシステムコールの操作が相対的に低速なプラットフォーム上で最悪な場合が発生します。
  </para>
 </refsect1>

 <refsect1>
<!--
  <title>Examples</title>
-->
  <title>例</title>

  <para>
<!--
   To show the plan for a simple query on a table with a single
   <type>integer</type> column and 10000 rows:
-->
<type>integer</type>列を1つ持ち、10000行が存在するテーブルに対して、単純な問い合わせを行った場合の問い合わせ計画を表示します。

<programlisting>
EXPLAIN SELECT * FROM foo;

                       QUERY PLAN
---------------------------------------------------------
 Seq Scan on foo  (cost=0.00..155.00 rows=10000 width=4)
(1 row)
</programlisting>
  </para>

  <para>
<!--
  Here is the same query, with JSON output formatting:
-->
以下は同じ問い合わせをJSON出力形式で出力したものです。
<programlisting>
EXPLAIN (FORMAT JSON) SELECT * FROM foo;
           QUERY PLAN
--------------------------------
 [                             +
   {                           +
     "Plan": {                 +
       "Node Type": "Seq Scan",+
       "Relation Name": "foo", +
       "Alias": "foo",         +
       "Startup Cost": 0.00,   +
       "Total Cost": 155.00,   +
       "Plan Rows": 10000,     +
       "Plan Width": 4         +
     }                         +
   }                           +
 ]
(1 row)
</programlisting>
  </para>

  <para>
<!--
   If there is an index and we use a query with an indexable
   <literal>WHERE</literal> condition, <command>EXPLAIN</command>
   might show a different plan:
-->
インデックスが存在し、問い合わせの<literal>WHERE</literal>条件でインデックスを利用できる場合、<command>EXPLAIN</command>は異なる計画を表示する可能性があります。

<programlisting>
EXPLAIN SELECT * FROM foo WHERE i = 4;

                         QUERY PLAN
--------------------------------------------------------------
 Index Scan using fi on foo  (cost=0.00..5.98 rows=1 width=4)
   Index Cond: (i = 4)
(2 rows)
</programlisting>
  </para>

  <para>
<!--
  Here is the same query, but in YAML format:
-->
以下は同じ問い合わせをYAML形式で表したものです。
<programlisting>
EXPLAIN (FORMAT YAML) SELECT * FROM foo WHERE i='4';
          QUERY PLAN
-------------------------------
 - Plan:                      +
     Node Type: "Index Scan"  +
     Scan Direction: "Forward"+
     Index Name: "fi"         +
     Relation Name: "foo"     +
     Alias: "foo"             +
     Startup Cost: 0.00       +
     Total Cost: 5.98         +
     Plan Rows: 1             +
     Plan Width: 4            +
     Index Cond: "(i = 4)"
(1 row)
</programlisting>

<!--
    XML format is left as an exercise for the reader.
-->
読者への演習としてXML形式については記載しません。
  </para>
  <para>
<!--
   Here is the same plan with cost estimates suppressed:
-->
以下は同じ計画ですが、コスト推定値を出力しません。

<programlisting>
EXPLAIN (COSTS FALSE) SELECT * FROM foo WHERE i = 4;

        QUERY PLAN
----------------------------
 Index Scan using fi on foo
   Index Cond: (i = 4)
(2 rows)
</programlisting>
  </para>

  <para>
<!--
   Here is an example of a query plan for a query using an aggregate
   function:
-->
次に、集約関数を使用した問い合わせに対する問い合わせ計画の例を示します。

<programlisting>
EXPLAIN SELECT sum(i) FROM foo WHERE i &lt; 10;

                             QUERY PLAN
-------------------------------------------------------------------&zwsp;--
 Aggregate  (cost=23.93..23.93 rows=1 width=4)
   -&gt;  Index Scan using fi on foo  (cost=0.00..23.92 rows=6 width=4)
         Index Cond: (i &lt; 10)
(3 rows)
</programlisting>
  </para>

  <para>
<!--
   Here is an example of using <command>EXPLAIN EXECUTE</command> to
   display the execution plan for a prepared query:
-->
以下は、<command>EXPLAIN EXECUTE</command>によってプリペアド文に対する実行計画を表示する例です。

<programlisting>
PREPARE query(int, int) AS SELECT sum(bar) FROM test
    WHERE id &gt; $1 AND id &lt; $2
    GROUP BY foo;

EXPLAIN ANALYZE EXECUTE query(100, 200);

                                                       QUERY PLAN
-------------------------------------------------------------------&zwsp;------------------------------------------------------
 HashAggregate  (cost=10.77..10.87 rows=10 width=12) (actual time=0.043..0.044 rows=10.00 loops=1)
   Group Key: foo
   Batches: 1  Memory Usage: 24kB
   Buffers: shared hit=4
   -&gt;  Index Scan using test_pkey on test  (cost=0.29..10.27 rows=99 width=8) (actual time=0.009..0.025 rows=99.00 loops=1)
         Index Cond: ((id &gt; 100) AND (id &lt; 200))
         Index Searches: 1
         Buffers: shared hit=4
 Planning Time: 0.244 ms
 Execution Time: 0.073 ms
(10 rows)
</programlisting>
  </para>

  <para>
<!--
   Of course, the specific numbers shown here depend on the actual
   contents of the tables involved.  Also note that the numbers, and
   even the selected query strategy, might vary between
   <productname>PostgreSQL</productname> releases due to planner
   improvements. In addition, the <command>ANALYZE</command> command
   uses random sampling to estimate data statistics; therefore, it is
   possible for cost estimates to change after a fresh run of
   <command>ANALYZE</command>, even if the actual distribution of data
   in the table has not changed.
-->
もちろん、ここで示した具体的な数値は対象とするテーブルの実際の中身によって変わります。
また、この数値や選択された問い合わせ戦略は、プランナの改良のため、<productname>PostgreSQL</productname>のリリース間で異なる可能性がありますので注意してください。
さらに、<command>ANALYZE</command>コマンドは、データの統計情報を推定する際にランダムなサンプリングを行うため、実際のテーブル内の分布が変わっていなくても、新たに<command>ANALYZE</command>を実行すると推定コストが変わることがあります。
  </para>

  <para>
<!--
   Notice that the previous example showed a <quote>custom</quote> plan
   for the specific parameter values given in <command>EXECUTE</command>.
   We might also wish to see the generic plan for a parameterized
   query, which can be done with <literal>GENERIC_PLAN</literal>:
-->
前の例では、<command>EXECUTE</command>で与えられた特定のパラメータに対する<quote>独自の</quote>計画が表示されていたことに注意してください。
パラメータ化された問い合わせに対する汎用的な計画を確認することもできます。それは<literal>GENERIC_PLAN</literal>で可能です。

<programlisting>
EXPLAIN (GENERIC_PLAN)
  SELECT sum(bar) FROM test
    WHERE id &gt; $1 AND id &lt; $2
    GROUP BY foo;

                                  QUERY PLAN
-------------------------------------------------------------------&zwsp;------------
 HashAggregate  (cost=26.79..26.89 rows=10 width=12)
   Group Key: foo
   -&gt;  Index Scan using test_pkey on test  (cost=0.29..24.29 rows=500 width=8)
         Index Cond: ((id &gt; $1) AND (id &lt; $2))
(4 rows)
</programlisting>

<!--
   In this case the parser correctly inferred that <literal>$1</literal>
   and <literal>$2</literal> should have the same data type
   as <literal>id</literal>, so the lack of parameter type information
   from <command>PREPARE</command> was not a problem.  In other cases
   it might be necessary to explicitly specify types for the parameter
   symbols, which can be done by casting them, for example:
-->
この場合では、パーサは<literal>$1</literal>と<literal>$2</literal>が<literal>id</literal>と同じデータ型を持つべきだと正しく推測していたので、<command>PREPARE</command>からのパラメータ型情報の欠如は問題ではありませんでした。
他の場合には、パラメータ記号の型を明示的に指定することが必要かもしれません。これは、例えば以下のように、それらをキャストすることによって可能です。

<programlisting>
EXPLAIN (GENERIC_PLAN)
  SELECT sum(bar) FROM test
    WHERE id &gt; $1::integer AND id &lt; $2::integer
    GROUP BY foo;
</programlisting>
  </para>
 </refsect1>

 <refsect1>
<!--
  <title>Compatibility</title>
-->
  <title>互換性</title>

  <para>
<!--
   There is no <command>EXPLAIN</command> statement defined in the SQL standard.
-->
標準SQLでは<command>EXPLAIN</command>文は定義されていません。
  </para>

  <para>
<!--
   The following syntax was used before <productname>PostgreSQL</productname>
   version 9.0 and is still supported:
-->
<productname>PostgreSQL</productname>バージョン9.0より前では次の構文が使われていましたが、今でもサポートされています。
<synopsis>
EXPLAIN [ ANALYZE ] [ VERBOSE ] <replaceable class="parameter">statement</replaceable>
</synopsis>
<!--
   Note that in this syntax, the options must be specified in exactly the order
   shown.
-->
この構文では、オプションは、示した通りの順序で正確に指定しなければならないことに注意してください。
  </para>
 </refsect1>

 <refsect1>
<!--
  <title>See Also</title>
-->
  <title>関連項目</title>

  <simplelist type="inline">
   <member><xref linkend="sql-analyze"/></member>
  </simplelist>
 </refsect1>
</refentry><|MERGE_RESOLUTION|>--- conflicted
+++ resolved
@@ -273,11 +273,10 @@
       query processing.
       The number of blocks shown for an
       upper-level node includes those used by all its child nodes.  In text
-<<<<<<< HEAD
-      format, only non-zero values are printed.  This parameter defaults to
-      <literal>FALSE</literal>.
--->
-バッファの使用状況に関する情報を含めます。
+      format, only non-zero values are printed.  Buffers information is
+      automatically included when <literal>ANALYZE</literal> is used.
+-->
+《マッチ度[86.416862]》バッファの使用状況に関する情報を含めます。
 具体的には、共有ブロックのヒット数、読み取り数、ダーティブロック数、書き出し数、ローカルブロックのヒット数、読み取り数、ダーティブロック数、書き出し数、一時ブロックの読み取り数、書き出し数、そして、<xref linkend="guc-track-io-timing"/>が有効にされていればデータファイルブロック、ローカルブロック、一時ファイルブロックの読み取り、書き出しに掛かった時間(ミリ秒単位)が含められます。
 <emphasis>ヒット</emphasis>とは、必要な時にキャッシュ内にそのブロックが見つかったため読み取りが避けられたことを意味します。
 共有ブロックには、通常のテーブルとインデックスからのデータが含まれます。
@@ -288,10 +287,7 @@
 上位レベルのノードで表示されるブロック数には、その子ノードすべてで使用されるブロックが含まれます。
 テキスト形式では、非ゼロの値のみが出力されます。
 このパラメータのデフォルトは<literal>FALSE</literal>です。
-=======
-      format, only non-zero values are printed.  Buffers information is
-      automatically included when <literal>ANALYZE</literal> is used.
->>>>>>> 3d6a8289
+《機械翻訳》«Include information on buffer usage. Specifically, include the number of shared blocks hit, read, dirtied, and written, the number of local blocks hit, read, dirtied, and written, the number of temp blocks read and written, and the time spent reading and writing data file blocks, local blocks and temporary file blocks (in milliseconds) if <xref linkend="guc-track-io-timing"/> is enabled. A <emphasis>hit</emphasis> means that a read was avoided because the block was found already in cache when needed. Shared blocks contain data from regular tables and indexes; local blocks contain data from temporary tables and indexes; while temporary blocks contain short-term working data used in sorts, hashes, Materialize plan nodes, and similar cases. The number of blocks <emphasis>dirtied</emphasis> indicates the number of previously unmodified blocks that were changed by this query; while the number of blocks <emphasis>written</emphasis> indicates the number of previously-dirtied blocks evicted from cache by this backend during query processing. The number of blocks shown for an upper-level node includes those used by all its child nodes. In text format, only non-zero values are printed. Buffers information is automatically included when <literal>ANALYZE</literal> is used.»
      </para>
     </listitem>
    </varlistentry>
@@ -346,11 +342,12 @@
       This parameter may only be used when <literal>ANALYZE</literal> is also
       enabled.  It defaults to <literal>FALSE</literal>.
 -->
-WALレコード生成に関する情報を含めます。
+《マッチ度[77.979275]》WALレコード生成に関する情報を含めます。
 具体的には、レコード数、ページ全体のイメージ(fpi)の数、生成されたWALのバイト単位での量が含められます。
 テキスト形式では、非ゼロの値のみが出力されます。
 このパラメータは<literal>ANALYZE</literal>パラメータも有効である場合にのみ使用できます。
 デフォルトは<literal>FALSE</literal>です。
+《機械翻訳》«Include information on WAL record generation. Specifically, include the number of records, number of full page images (fpi), the amount of WAL generated in bytes and the number of times the WAL buffers became full. In text format, only non-zero values are printed. This parameter may only be used when <literal>ANALYZE</literal> is also enabled. It defaults to <literal>FALSE</literal>.»
      </para>
     </listitem>
    </varlistentry>

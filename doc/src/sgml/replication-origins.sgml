--- conflicted
+++ resolved
@@ -46,12 +46,7 @@
  </para>
 
  <para>
-<<<<<<< HEAD
   Replication origins have just two properties, a name and an ID. The name,
-=======
-<!--
-  Replication origins have just two properties, a name and an OID. The name,
->>>>>>> 185876a6
   which is what should be used to refer to the origin across systems, is
   free-form <type>text</type>. It should be used in a way that makes conflicts
   between replication origins created by different replication solutions

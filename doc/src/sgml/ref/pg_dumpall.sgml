<!--
doc/src/sgml/ref/pg_dumpall.sgml
PostgreSQL documentation
-->

<refentry id="app-pg-dumpall">
 <indexterm zone="app-pg-dumpall">
  <primary>pg_dumpall</primary>
 </indexterm>

 <refmeta>
  <refentrytitle><application>pg_dumpall</application></refentrytitle>
  <manvolnum>1</manvolnum>
<!--
  <refmiscinfo>Application</refmiscinfo>
-->
<refmiscinfo>アプリケーション</refmiscinfo>
 </refmeta>

 <refnamediv>
  <refname>pg_dumpall</refname>
<!--
  <refpurpose>extract a <productname>PostgreSQL</productname> database cluster into a script file</refpurpose>
-->
  <refpurpose><productname>PostgreSQL</productname>のデータベースクラスタをスクリプトファイルへ抽出する</refpurpose>
 </refnamediv>

 <refsynopsisdiv>
  <cmdsynopsis>
   <command>pg_dumpall</command>
   <arg rep="repeat"><replaceable>connection-option</replaceable></arg>
   <arg rep="repeat"><replaceable>option</replaceable></arg>
  </cmdsynopsis>
 </refsynopsisdiv>

 <refsect1 id="app-pg-dumpall-description">
<!--
  <title>Description</title>
-->
  <title>説明</title>

  <para>
<!--
   <application>pg_dumpall</application> is a utility for writing out
   (<quote>dumping</quote>) all <productname>PostgreSQL</productname> databases
   of a cluster into one script file.  The script file contains
   <acronym>SQL</acronym> commands that can be used as input to <xref
   linkend="app-psql"/> to restore the databases.  It does this by
   calling <xref linkend="app-pgdump"/> for each database in the cluster.
   <application>pg_dumpall</application> also dumps global objects
   that are common to all databases, namely database roles, tablespaces,
   and privilege grants for configuration parameters.
   (<application>pg_dump</application> does not save these objects.)
-->
<application>pg_dumpall</application>はクラスタの全ての<productname>PostgreSQL</productname>データベースを、1つのスクリプトファイルに書き出す（<quote>ダンプする</quote>）ためのユーティリティです。
スクリプトファイルには、データベースのリストアのために<xref linkend="app-psql"/>への入力として使うことのできる<acronym>SQL</acronym>コマンドが含まれています。
これはクラスタ内の各データベースに対して<xref linkend="app-pgdump"/>を呼び出すことで行われます。
さらに、<application>pg_dumpall</application>は、全てのデータベースに共通するグローバルオブジェクト、すなわちデータベースロール、テーブル空間、および権限パラメータに対する設定許可をダンプします。
（<application>pg_dump</application>はこれらのオブジェクトを保存しません。）
  </para>

  <para>
<!--
   Since <application>pg_dumpall</application> reads tables from all
   databases you will most likely have to connect as a database
   superuser in order to produce a complete dump.  Also you will need
   superuser privileges to execute the saved script in order to be
   allowed to add roles and create databases.
-->
<application>pg_dumpall</application>は全てのデータベースからテーブルを読み込むため、完全なダンプを作成するには、おそらくデータベーススーパーユーザとして接続する必要がある可能性が高いでしょう。
さらに、保存されたスクリプトを実行する時には、ロールを追加したり、データベースを作成したりするので、スーパーユーザ権限が必要になるでしょう。
  </para>

  <para>
<!--
   The SQL script will be written to the standard output.  Use the
   <option>-f</option>/<option>&#45;-file</option> option or shell operators to
   redirect it into a file.
-->
SQLスクリプトは標準出力に書き込まれます。
それをファイルにリダイレクトするためには、<option>-f</option>/<option>--file</option>オプションまたはシェルの演算子を使用して下さい。
  </para>

  <para>
<!--
  <application>pg_dumpall</application> needs to connect several
  times to the <productname>PostgreSQL</productname> server (once per
  database).  If you use password authentication it will ask for
  a password each time. It is convenient to have a
  <filename>~/.pgpass</filename> file in such cases. See <xref
  linkend="libpq-pgpass"/> for more information.
-->
<application>pg_dumpall</application>は、<productname>PostgreSQL</productname>サーバに何度か接続しなければなりません（データベースごとに接続することになります）。
パスワード認証を使用している場合、その度にパスワード入力が促されます。
そのような場合は<filename>~/.pgpass</filename>ファイルを用意しておくと便利です。
詳細は<xref linkend="libpq-pgpass"/>を参照してください。
  </para>

  <warning>
   <para>
<<<<<<< HEAD
<!--
=======
>>>>>>> 3d6a8289
    Restoring a dump causes the destination to execute arbitrary code of the
    source superusers' choice.  Partial dumps and partial restores do not limit
    that.  If the source superusers are not trusted, the dumped SQL statements
    must be inspected before restoring.  Note that the client running the dump
    and restore need not trust the source or destination superusers.
<<<<<<< HEAD
-->
ダンプをリストアすると、リストア先ではダンプ側のスーパーユーザが選択した任意のコードが実行されることになります。
部分的なダンプや部分的なリストアであってもそれは制限されません。
ダンプ側のスーパーユーザが信頼できない場合は、リストアする前にダンプされたSQL文を検査する必要があります。
ダンプやリストアを実行するクライアントは、ダンプやリストア先のスーパーユーザを信頼する必要はありません。
=======
>>>>>>> 3d6a8289
   </para>
  </warning>

 </refsect1>

 <refsect1>
<!--
  <title>Options</title>
-->
  <title>オプション</title>

   <para>
<!--
    The following command-line options control the content and
    format of the output.
-->
以下のコマンドラインオプションは出力内容や形式を制御します。

    <variablelist>
     <varlistentry>
      <term><option>-a</option></term>
      <term><option>--data-only</option></term>
      <listitem>
       <para>
<<<<<<< HEAD
<!--
        Dump only the data, not the schema (data definitions).
-->
データのみをダンプし、スキーマ（データ定義）をダンプしません。
=======
        Dump only the data, not the schema (data definitions) or statistics.
>>>>>>> 3d6a8289
       </para>
      </listitem>
     </varlistentry>

     <varlistentry>
      <term><option>-c</option></term>
      <term><option>--clean</option></term>
      <listitem>
       <para>
<!--
        Emit SQL commands to <command>DROP</command> all the dumped
        databases, roles, and tablespaces before recreating them.
        This option is useful when the restore is to overwrite an existing
        cluster.  If any of the objects do not exist in the destination
        cluster, ignorable error messages will be reported during
        restore, unless <option>&#45;-if-exists</option> is also specified.
-->
ダンプされたデータベース、ロール、テーブル空間を再作成する前に、それらをすべて<command>DROP</command>するSQLコマンドを発行します。
このオプションは、リストアが既存のクラスタを上書きする場合に便利です。
オブジェクトが対象とするクラスタに存在しない場合、<option>--if-exists</option>も指定されていない限り、リストア中に無視可能なエラーメッセージが報告されます。
       </para>
      </listitem>
     </varlistentry>

     <varlistentry>
      <term><option>-E <replaceable class="parameter">encoding</replaceable></option></term>
      <term><option>--encoding=<replaceable class="parameter">encoding</replaceable></option></term>
      <listitem>
       <para>
<!--
        Create the dump in the specified character set encoding. By default,
        the dump is created in the database encoding.  (Another way to get the
        same result is to set the <envar>PGCLIENTENCODING</envar> environment
        variable to the desired dump encoding.)
-->
指定された文字セットエンコーディングでダンプを作ります。
デフォルトでは、ダンプはデータベースエンコーディングで作られます。
（同じ結果を得る他の方法は<envar>PGCLIENTENCODING</envar>環境変数を望みのダンプエンコーディングに設定することです。）
       </para>
      </listitem>
     </varlistentry>

     <varlistentry>
      <term><option>-f <replaceable class="parameter">filename</replaceable></option></term>
      <term><option>--file=<replaceable class="parameter">filename</replaceable></option></term>
      <listitem>
       <para>
<!--
        Send output to the specified file.  If this is omitted, the
        standard output is used.
-->
出力を指定したファイルに送ります。
これが省略されると標準出力が使用されます。
       </para>
      </listitem>
     </varlistentry>

     <varlistentry>
<<<<<<< HEAD
      <term><option>--filter=<replaceable class="parameter">filename</replaceable></option></term>
      <listitem>
       <para>
<!--
        Specify a filename from which to read patterns for databases excluded
        from the dump. The patterns are interpreted according to the same rules
        as <option>&#45;-exclude-database</option>.
        To read from <literal>STDIN</literal>, use <filename>-</filename> as the
        filename.  The <option>&#45;-filter</option> option can be specified in
        conjunction with <option>&#45;-exclude-database</option> for excluding
        databases, and can also be specified more than once for multiple filter
        files.
-->
ダンプから除外するデータベースのパターンを読み込むファイル名を指定します。
パターンは<option>--exclude-database</option>と同じ規則に従って解釈されます。
<literal>STDIN</literal>から読み込むには、ファイル名として<filename>-</filename>を使用します。
<option>--filter</option>オプションは、データベースを除外するために<option>--exclude-database</option>と一緒に指定でき、複数のフィルタファイルに対して複数回指定することもできます。
       </para>

       <para>
<!--
        The file lists one database pattern per row, with the following format:
-->
ファイルには、1行に1つのデータベースパターンがリストされ、次の形式になります。
<synopsis>
exclude database <replaceable class="parameter">PATTERN</replaceable>
</synopsis>
       </para>

       <para>
<!--
        Lines starting with <literal>#</literal> are considered comments and
        ignored. Comments can be placed after an object pattern row as well.
        Blank lines are also ignored. See <xref linkend="app-psql-patterns"/>
        for how to perform quoting in patterns.
-->
<literal>#</literal>で始まる行はコメントと見なされ、無視されます。
コメントはオブジェクトパターン行の後にも置くことができます。
空行も無視されます。
パターン内の引用方法については<xref linkend="app-psql-patterns"/>を参照してください。
       </para>

      </listitem>
     </varlistentry>

     <varlistentry>
=======
>>>>>>> 3d6a8289
      <term><option>-g</option></term>
      <term><option>--globals-only</option></term>
      <listitem>
       <para>
<!--
        Dump only global objects (roles and tablespaces), no databases.
-->
グローバルオブジェクト（ロールとテーブル空間）のみをダンプし、データベースのダンプを行いません。
       </para>
      </listitem>
     </varlistentry>

     <varlistentry>
      <term><option>-O</option></term>
      <term><option>--no-owner</option></term>
      <listitem>
       <para>
<!--
        Do not output commands to set
        ownership of objects to match the original database.
        By default, <application>pg_dumpall</application> issues
        <command>ALTER OWNER</command> or
        <command>SET SESSION AUTHORIZATION</command>
        statements to set ownership of created schema elements.
        These statements
        will fail when the script is run unless it is started by a superuser
        (or the same user that owns all of the objects in the script).
        To make a script that can be restored by any user, but will give
        that user ownership of all the objects, specify <option>-O</option>.
-->
オブジェクトの所有権を元のデータベースに一致させるためのコマンドを出力しません。
デフォルトでは、<application>pg_dumpall</application>は<command>ALTER OWNER</command>文または<command>SET SESSION AUTHORIZATION</command>文を発行して作成したスキーマ要素の所有権を設定します。
スーパーユーザ（もしくは、スクリプト内の全てのオブジェクトを所有するユーザ）以外のユーザがスクリプトを実行した場合、これらの文は失敗します。
任意のユーザがリストアできるスクリプトを作成するには、<option>-O</option>を指定してください。ただし、この場合は、全てのオブジェクトの所有者がリストアしたユーザとなってしまいます。
       </para>
      </listitem>
     </varlistentry>

     <varlistentry>
      <term><option>-r</option></term>
      <term><option>--roles-only</option></term>
      <listitem>
       <para>
<!--
        Dump only roles, no databases or tablespaces.
-->
ロールのみをダンプし、データベースやテーブル空間のダンプを行いません。
       </para>
      </listitem>
     </varlistentry>

     <varlistentry>
      <term><option>-s</option></term>
      <term><option>--schema-only</option></term>
      <listitem>
       <para>
<!--
        Dump only the object definitions (schema), not data.
-->
オブジェクト定義（スキーマ）のみをダンプし、データをダンプしません。
       </para>
      </listitem>
     </varlistentry>

     <varlistentry>
      <term><option>-S <replaceable class="parameter">username</replaceable></option></term>
      <term><option>--superuser=<replaceable class="parameter">username</replaceable></option></term>
      <listitem>
       <para>
<!--
        Specify the superuser user name to use when disabling triggers.
        This is relevant only if <option>&#45;-disable-triggers</option> is used.
        (Usually, it's better to leave this out, and instead start the
        resulting script as superuser.)
-->
トリガを無効にする際に使用するスーパーユーザのユーザ名を指定します。
これは<option>--disable-triggers</option>を使用する場合にのみ使用されます。
（通常はこのオプションを使うよりも、出力されたスクリプトをスーパーユーザ権限で実行する方が良いでしょう。）
       </para>
      </listitem>
     </varlistentry>

     <varlistentry>
      <term><option>-t</option></term>
      <term><option>--tablespaces-only</option></term>
      <listitem>
       <para>
<!--
        Dump only tablespaces, no databases or roles.
-->
テーブル空間のみをダンプし、データベースやロールのダンプを行いません。
       </para>
      </listitem>
     </varlistentry>

     <varlistentry>
      <term><option>-v</option></term>
      <term><option>--verbose</option></term>
      <listitem>
       <para>
<!--
        Specifies verbose mode.  This will cause
        <application>pg_dumpall</application> to output start/stop
        times to the dump file, and progress messages to standard error.
        Repeating the option causes additional debug-level messages
        to appear on standard error.
        The option is also passed down to <application>pg_dump</application>.
-->
冗長モードを指定します。
これを指定すると、<application>pg_dumpall</application>は開始時刻と終了時刻をダンプファイルに、進行メッセージを標準エラーに出力するようになります。
オプションを繰り返すと、追加のデバッグレベルメッセージが標準エラーに現れます。
このオプションは<application>pg_dump</application>にも渡されます。
       </para>
      </listitem>
     </varlistentry>

     <varlistentry>
       <term><option>-V</option></term>
       <term><option>--version</option></term>
       <listitem>
       <para>
<!--
       Print the <application>pg_dumpall</application> version and exit.
-->
<application>pg_dumpall</application>のバージョンを表示し、終了します。
       </para>
       </listitem>
     </varlistentry>

     <varlistentry>
      <term><option>-x</option></term>
      <term><option>--no-privileges</option></term>
      <term><option>--no-acl</option></term>
      <listitem>
       <para>
<!--
        Prevent dumping of access privileges (grant/revoke commands).
-->
アクセス権限のダンプ（grant/revokeコマンド）を行いません。
       </para>
      </listitem>
     </varlistentry>

     <varlistentry>
      <term><option>--binary-upgrade</option></term>
      <listitem>
       <para>
<!--
        This option is for use by in-place upgrade utilities.  Its use
        for other purposes is not recommended or supported.  The
        behavior of the option may change in future releases without
        notice.
-->
このオプションは現位置でのアップグレード用のユーティリティにより使用されるものです。
他の目的での使用は推奨されませんし、サポートもされません。
このオプションの動作は、将来通知することなく変更される可能性があります。
       </para>
      </listitem>
     </varlistentry>

     <varlistentry>
      <term><option>--column-inserts</option></term>
      <term><option>--attribute-inserts</option></term>
      <listitem>
       <para>
<!--
        Dump data as <command>INSERT</command> commands with explicit
        column names (<literal>INSERT INTO
        <replaceable>table</replaceable>
        (<replaceable>column</replaceable>, ...) VALUES
        ...</literal>).  This will make restoration very slow; it is mainly
        useful for making dumps that can be loaded into
        non-<productname>PostgreSQL</productname> databases.
-->
明示的に列名を付けた<command>INSERT</command>コマンド（<literal>INSERT INTO <replaceable>table</replaceable> (<replaceable>column</replaceable>, ...) VALUES...</literal>）としてダンプします。
これによりリストアは非常に遅くなります。
主に、<productname>PostgreSQL</productname>以外のデータベースにロード可能なダンプを作成する時に有用です。
       </para>
      </listitem>
     </varlistentry>

     <varlistentry>
      <term><option>--disable-dollar-quoting</option></term>
      <listitem>
       <para>
<!--
        This option disables the use of dollar quoting for function bodies,
        and forces them to be quoted using SQL standard string syntax.
-->
このオプションは、関数本体用のドル引用符の使用を無効にし、強制的に標準SQLの文字列構文を使用した引用符付けを行います。
       </para>
     </listitem>
    </varlistentry>

     <varlistentry>
      <term><option>--disable-triggers</option></term>
      <listitem>
       <para>
<<<<<<< HEAD
<!--
        This option is relevant only when creating a data-only dump.
=======
        This option is relevant only when creating a dump with data and without schema.
>>>>>>> 3d6a8289
        It instructs <application>pg_dumpall</application> to include commands
        to temporarily disable triggers on the target tables while
        the data is restored.  Use this if you have referential
        integrity checks or other triggers on the tables that you
        do not want to invoke during data restore.
-->
このオプションは、データのみのダンプを作成する場合だけに使用します。
データのリストア中に、対象とするテーブル上のトリガを一時的に使用不可にするためのコマンドを出力するよう<application>pg_dumpall</application>に指示します。
このオプションは、データのリストア中には呼び出したくない参照整合性検査やその他のトリガがテーブル上にある場合に使用します。
       </para>

       <para>
<!--
        Presently, the commands emitted for <option>&#45;-disable-triggers</option>
        must be done as superuser.  So, you should also specify
        a superuser name with <option>-S</option>, or preferably be careful to
        start the resulting script as a superuser.
-->
現在のところ、<option>--disable-triggers</option>を指定してコマンドを実行するのは、スーパーユーザでなければなりません。
そのため、<option>-S</option>でスーパーユーザの名前を指定するか、あるいは、可能であれば、スーパーユーザ権限でスクリプトを開始するよう注意する必要があります。
       </para>
      </listitem>
     </varlistentry>

     <varlistentry>
      <term><option>--exclude-database=<replaceable class="parameter">pattern</replaceable></option></term>
      <listitem>
       <para>
<!--
        Do not dump databases whose name matches
        <replaceable class="parameter">pattern</replaceable>.
        Multiple patterns can be excluded by writing multiple
        <option>&#45;-exclude-database</option> switches.  The
        <replaceable class="parameter">pattern</replaceable> parameter is
        interpreted as a pattern according to the same rules used by
        <application>psql</application>'s <literal>\d</literal>
        commands (see <xref linkend="app-psql-patterns"/>),
        so multiple databases can also be excluded by writing wildcard
        characters in the pattern.  When using wildcards, be careful to
        quote the pattern if needed to prevent shell wildcard expansion.
-->
名前が<replaceable class="parameter">pattern</replaceable>にマッチするデータベースをダンプしません。
複数の<option>--exclude-database</option>オプションを記述することで複数のパターンを除外できます。
<replaceable class="parameter">pattern</replaceable>パラメータは<application>psql</application>の<literal>\d</literal>コマンドで使用される規則(<xref linkend="app-psql-patterns"/>参照)と同じ規則に従うパターンとして解釈されます。ですので、ワイルドカード文字をパターン内に記述することで、複数のデータベースを除外することもできます。
ワイルドカードを使用する時は、シェルによりそのワイルドカードを展開させないように、パターンを引用符で括ってください。
       </para>
      </listitem>
     </varlistentry>

     <varlistentry>
      <term><option>--extra-float-digits=<replaceable class="parameter">ndigits</replaceable></option></term>
      <listitem>
       <para>
<!--
        Use the specified value of extra_float_digits when dumping
        floating-point data, instead of the maximum available precision.
        Routine dumps made for backup purposes should not use this option.
-->
浮動小数点データをダンプする時に、利用できる最大の精度の代わりに、extra_float_digitsで指定された値を使います。
バックアップ目的で作られたダンプルーチンは、このオプションを使うべきではありません。
       </para>
      </listitem>
     </varlistentry>

     <varlistentry>
      <term><option>--filter=<replaceable class="parameter">filename</replaceable></option></term>
      <listitem>
       <para>
        Specify a filename from which to read patterns for databases excluded
        from the dump. The patterns are interpreted according to the same rules
        as <option>--exclude-database</option>.
        To read from <literal>STDIN</literal>, use <filename>-</filename> as the
        filename.  The <option>--filter</option> option can be specified in
        conjunction with <option>--exclude-database</option> for excluding
        databases, and can also be specified more than once for multiple filter
        files.
       </para>

       <para>
        The file lists one database pattern per row, with the following format:
<synopsis>
exclude database <replaceable class="parameter">PATTERN</replaceable>
</synopsis>
       </para>

       <para>
        Lines starting with <literal>#</literal> are considered comments and
        ignored. Comments can be placed after an object pattern row as well.
        Blank lines are also ignored. See <xref linkend="app-psql-patterns"/>
        for how to perform quoting in patterns.
       </para>

      </listitem>
     </varlistentry>

     <varlistentry>
      <term><option>--if-exists</option></term>
      <listitem>
       <para>
<!--
        Use <literal>DROP ... IF EXISTS</literal> commands to drop objects
        in <option>&#45;-clean</option> mode.  This suppresses <quote>does not
        exist</quote> errors that might otherwise be reported.  This
        option is not valid unless <option>&#45;-clean</option> is also
        specified.
-->
<literal>DROP ... IF EXISTS</literal>コマンドを使用して、<option>--clean</option>モードでオブジェクトを削除します。
これは、<quote>does not exist</quote>エラーを抑制します。
このオプションは、<option>--clean</option>も指定されていない場合には無効です。
       </para>
      </listitem>
     </varlistentry>

     <varlistentry>
      <term><option>--inserts</option></term>
      <listitem>
       <para>
<!--
        Dump data as <command>INSERT</command> commands (rather
        than <command>COPY</command>).  This will make restoration very slow;
        it is mainly useful for making dumps that can be loaded into
        non-<productname>PostgreSQL</productname> databases.  Note that
        the restore might fail altogether if you have rearranged column order.
        The <option>&#45;-column-inserts</option> option is safer, though even
        slower.
-->
データを（<command>COPY</command>ではなく）<command>INSERT</command>コマンドとしてダンプします。
これを行うとリストアが非常に遅くなります。
主に<productname>PostgreSQL</productname>以外のデータベースにロード可能なダンプを作成する時に有用です。
列の順序を変更した場合はリストアが失敗する可能性があることに注意してください。
さらに低速になりますが、<option>--column-inserts</option>オプションの方が安全です。
       </para>
      </listitem>
     </varlistentry>

     <varlistentry>
      <term><option>--load-via-partition-root</option></term>
      <listitem>
       <para>
<!--
        When dumping data for a table partition, make
        the <command>COPY</command> or <command>INSERT</command> statements
        target the root of the partitioning hierarchy that contains it, rather
        than the partition itself.  This causes the appropriate partition to
        be re-determined for each row when the data is loaded.  This may be
        useful when restoring data on a server where rows do not always fall
        into the same partitions as they did on the original server.  That
        could happen, for example, if the partitioning column is of type text
        and the two systems have different definitions of the collation used
        to sort the partitioning column.
-->
テーブルパーティションに対するデータをダンプするとき、<command>COPY</command>や<command>INSERT</command>文をパーティション自体ではなく、それを含むパーティション階層のルートに向けさせます。
これにより、データが読み込まれるときに各行に対して適切なパーティションが再判断されるようになります。
これは、行が必ずしも元のサーバと同じパーティションに落ちないようなサーバにデータをリストアするときに有用でしょう。
例えば、パーティション列がtext型で二つのシステムがパーティション列をソートするのに使われる照合順序の異なった定義を持っている場合に、これは起こりえることです。
       </para>
      </listitem>
     </varlistentry>

     <varlistentry>
      <term><option>--lock-wait-timeout=<replaceable class="parameter">timeout</replaceable></option></term>
      <listitem>
       <para>
<!--
        Do not wait forever to acquire shared table locks at the beginning of
        the dump. Instead, fail if unable to lock a table within the specified
        <replaceable class="parameter">timeout</replaceable>. The timeout may be
        specified in any of the formats accepted by <command>SET
        statement_timeout</command>.
-->
ダンプ開始時に共有テーブルロックの獲得のために永遠に待機しません。
指定した<replaceable class="parameter">timeout</replaceable>の間にテーブルをロックすることができない場合は失敗します。
タイムアウトは<command>SET statement_timeout</command>で受け付けられる任意の書式で指定できます。
       </para>
      </listitem>
     </varlistentry>

     <varlistentry>
      <term><option>--no-comments</option></term>
      <listitem>
       <para>
<<<<<<< HEAD
<!--
        Do not dump comments.
-->
コメントをダンプしません。
=======
        Do not dump <command>COMMENT</command> commands.
       </para>
      </listitem>
     </varlistentry>

     <varlistentry>
      <term><option>--no-data</option></term>
      <listitem>
       <para>
        Do not dump data.
       </para>
      </listitem>
     </varlistentry>

     <varlistentry>
      <term><option>--no-policies</option></term>
      <listitem>
       <para>
        Do not dump row security policies.
>>>>>>> 3d6a8289
       </para>
      </listitem>
     </varlistentry>

     <varlistentry>
      <term><option>--no-publications</option></term>
      <listitem>
       <para>
<!--
        Do not dump publications.
-->
パブリケーションをダンプしません。
       </para>
      </listitem>
     </varlistentry>

     <varlistentry>
      <term><option>--no-role-passwords</option></term>
      <listitem>
       <para>
<!--
        Do not dump passwords for roles.  When restored, roles will have a
        null password, and password authentication will always fail until the
        password is set.  Since password values aren't needed when this option
        is specified, the role information is read from the catalog
        view <structname>pg_roles</structname> instead
        of <structname>pg_authid</structname>.  Therefore, this option also
        helps if access to <structname>pg_authid</structname> is restricted by
        some security policy.
-->
ロールのパスワードをダンプしません。
リストア時にロールのパスワードはNULLになるため、パスワードが設定されるまでは、パスワード認証は常に失敗します。
このオプションが指定された場合、パスワードの値が不要となるので、ロール情報は<structname>pg_authid</structname>ではなく、カタログビューの<structname>pg_roles</structname>から読み取られます。
従って、<structname>pg_authid</structname>へのアクセスが何らかのセキュリティポリシーによって制限されている場合にも、このオプションは役立ちます。
       </para>
      </listitem>
     </varlistentry>

     <varlistentry>
      <term><option>--no-schema</option></term>
      <listitem>
       <para>
        Do not dump schema (data definitions).
       </para>
      </listitem>
     </varlistentry>

     <varlistentry>
      <term><option>--no-security-labels</option></term>
      <listitem>
       <para>
<!--
        Do not dump security labels.
-->
セキュリティラベルをダンプしません。
       </para>
      </listitem>
     </varlistentry>

     <varlistentry>
      <term><option>--no-statistics</option></term>
      <listitem>
       <para>
        Do not dump statistics. This is the default.
       </para>
      </listitem>
     </varlistentry>

     <varlistentry>
      <term><option>--no-subscriptions</option></term>
      <listitem>
       <para>
<!--
        Do not dump subscriptions.
-->
サブスクリプションをダンプしません。
       </para>
      </listitem>
     </varlistentry>

     <varlistentry>
      <term><option>--no-sync</option></term>
      <listitem>
       <para>
<!--
        By default, <command>pg_dumpall</command> will wait for all files
        to be written safely to disk.  This option causes
        <command>pg_dumpall</command> to return without waiting, which is
        faster, but means that a subsequent operating system crash can leave
        the dump corrupt.  Generally, this option is useful for testing
        but should not be used when dumping data from production installation.
-->
デフォルトでは、<command>pg_dumpall</command>はすべてのファイルが確実にディスクに書き込まれるまで待機します。
このオプションを使うと<command>pg_dumpall</command>は待機せずに戻るため、より高速になりますが、これは、その後にオペレーティングシステムがクラッシュすると、ダンプが破損する可能性があることを意味します。
一般的に言って、このオプションはテスト用には有用ですが、実運用の環境からデータをダンプするときには使用しないほうが良いでしょう。
       </para>
      </listitem>
     </varlistentry>

     <varlistentry>
      <term><option>--no-table-access-method</option></term>
      <listitem>
       <para>
<!--
        Do not output commands to select table access methods.
        With this option, all objects will be created with whichever
        table access method is the default during restore.
-->
セレクトテーブルアクセスメソッドにコマンドを出力しません。
このオプションを使用すると、リストア中にどのテーブルアクセスメソッドがデフォルトであっても、すべてのオブジェクトが作成されます。
       </para>
      </listitem>
     </varlistentry>

     <varlistentry>
      <term><option>--no-tablespaces</option></term>
      <listitem>
       <para>
<!--
        Do not output commands to create tablespaces nor select tablespaces
        for objects.
        With this option, all objects will be created in whichever
        tablespace is the default during restore.
-->
オブジェクト用にテーブル空間を作成または選択するコマンドを出力しません。
このオプションを付けると、すべてのオブジェクトはリストア時のデフォルトのテーブル空間内に作成されます。
       </para>
      </listitem>
     </varlistentry>

     <varlistentry>
      <term><option>--no-toast-compression</option></term>
      <listitem>
       <para>
<!--
        Do not output commands to set <acronym>TOAST</acronym> compression
        methods.
        With this option, all columns will be restored with the default
        compression setting.
-->
<acronym>TOAST</acronym>圧縮方式を設定するコマンドを出力しません。
このオプションにより、列はすべてデフォルトの圧縮の設定でリストアされます。
       </para>
      </listitem>
     </varlistentry>

     <varlistentry>
      <term><option>--no-unlogged-table-data</option></term>
      <listitem>
       <para>
<!--
        Do not dump the contents of unlogged tables.  This option has no
        effect on whether or not the table definitions (schema) are dumped;
        it only suppresses dumping the table data.
-->
ログを取らないテーブルの内容をダンプしません。
このオプションはテーブル定義（スキーマ）をダンプするかどうかには影響しません。
そのテーブルデータのダンプを抑制するだけです。
       </para>
      </listitem>
     </varlistentry>

     <varlistentry>
      <term><option>--on-conflict-do-nothing</option></term>
      <listitem>
       <para>
<!--
        Add <literal>ON CONFLICT DO NOTHING</literal> to
        <command>INSERT</command> commands.
        This option is not valid unless <option>&#45;-inserts</option> or
        <option>&#45;-column-inserts</option> is also specified.
-->
<command>INSERT</command>コマンドに<literal>ON CONFLICT DO NOTHING</literal>を追加します。
このオプションは、<option>--inserts</option>または<option>--column-inserts</option>が同時に指定されていなければ、有効ではありません。
       </para>
      </listitem>
     </varlistentry>

     <varlistentry>
      <term><option>--quote-all-identifiers</option></term>
      <listitem>
       <para>
<!--
        Force quoting of all identifiers.  This option is recommended when
        dumping a database from a server whose <productname>PostgreSQL</productname>
        major version is different from <application>pg_dumpall</application>'s, or when
        the output is intended to be loaded into a server of a different
        major version.  By default, <application>pg_dumpall</application> quotes only
        identifiers that are reserved words in its own major version.
        This sometimes results in compatibility issues when dealing with
        servers of other versions that may have slightly different sets
        of reserved words.  Using <option>&#45;-quote-all-identifiers</option> prevents
        such issues, at the price of a harder-to-read dump script.
-->
強制的にすべての識別子に引用符を付与します。
このオプションは、<application>pg_dumpall</application>のメジャーバージョンとは異なるメジャーバージョンの<productname>PostgreSQL</productname>のサーバからデータベースをダンプするとき、あるいは出力を異なるメジャーバージョンのサーバにロードする予定であるときに推奨されます。
デフォルトでは、<application>pg_dumpall</application>は、それ自身のメジャーバージョンにおける予約語である識別子に対してのみ引用符を付与します。
これは、他のバージョンのサーバを処理するときに互換性の問題を引き起こす場合があります。
他のバージョンのサーバでは予約語の集合が多少、異なる場合があるからです。
<option>--quote-all-identifiers</option>を使用することで、ダンプのスクリプトが読みにくくなりますが、このような問題を防ぐことができます。
       </para>
      </listitem>
     </varlistentry>

     <varlistentry>
      <term><option>--restrict-key=<replaceable class="parameter">restrict_key</replaceable></option></term>
      <listitem>
       <para>
<!--
        Use the provided string as the <application>psql</application>
        <command>\restrict</command> key in the dump output.  If no restrict
        key is specified, <application>pg_dumpall</application> will generate a
        random one as needed.  Keys may contain only alphanumeric characters.
-->
指定した文字列をダンプ出力の<application>psql</application>の<command>\restrict</command>キーとして使用します。
制限キーが指定されていない場合、<application>pg_dumpall</application>は必要に応じてランダムなキーを生成します。
キーには英数字のみを使用できます。
       </para>
       <para>
<!--
        This option is primarily intended for testing purposes and other
        scenarios that require repeatable output (e.g., comparing dump files).
        It is not recommended for general use, as a malicious server with
        advance knowledge of the key may be able to inject arbitrary code that
        will be executed on the machine that runs
        <application>psql</application> with the dump output.
-->
このオプションは主にテスト目的や、出力の再現性が必要な場合（例えば、ダンプファイルの比較）を想定しています。
悪意のあるサーバがキーを事前に知っている場合、ダンプ出力を使って<application>psql</application>を実行するマシンで任意のコードを実行できる可能性があるため、一般的な使用には推奨されません。
       </para>
      </listitem>
     </varlistentry>

     <varlistentry>
      <term><option>--restrict-key=<replaceable class="parameter">restrict_key</replaceable></option></term>
      <listitem>
       <para>
        Use the provided string as the <application>psql</application>
        <command>\restrict</command> key in the dump output.  If no restrict
        key is specified, <application>pg_dumpall</application> will generate a
        random one as needed.  Keys may contain only alphanumeric characters.
       </para>
       <para>
        This option is primarily intended for testing purposes and other
        scenarios that require repeatable output (e.g., comparing dump files).
        It is not recommended for general use, as a malicious server with
        advance knowledge of the key may be able to inject arbitrary code that
        will be executed on the machine that runs
        <application>psql</application> with the dump output.
       </para>
      </listitem>
     </varlistentry>

     <varlistentry>
      <term><option>--rows-per-insert=<replaceable class="parameter">nrows</replaceable></option></term>
      <listitem>
       <para>
<!--
        Dump data as <command>INSERT</command> commands (rather than
        <command>COPY</command>).  Controls the maximum number of rows per
        <command>INSERT</command> command. The value specified must be a
        number greater than zero.  Any error during restoring will cause only
        rows that are part of the problematic <command>INSERT</command> to be
        lost, rather than the entire table contents.
-->
(<command>COPY</command>ではなく)<command>INSERT</command>コマンドでデータをダンプします。
<command>INSERT</command>コマンド1つあたりの最大行数を制御します。
指定する値は0より大きくなければなりません。
リストア中のエラーでは、テーブルの内容がまるごと失われることはなく、問題のある<command>INSERT</command>の一部の行が失われるだけです。
       </para>
      </listitem>
     </varlistentry>

     <varlistentry>
      <term><option>--statistics</option></term>
      <listitem>
       <para>
        Dump statistics.
       </para>
      </listitem>
     </varlistentry>

     <varlistentry>
      <term><option>--statistics-only</option></term>
      <listitem>
       <para>
        Dump only the statistics, not the schema (data definitions) or data.
        Statistics for tables, materialized views, foreign tables,
        and indexes are dumped.
       </para>
      </listitem>
     </varlistentry>

     <varlistentry>
      <term><option>--sequence-data</option></term>
      <listitem>
       <para>
        Include sequence data in the dump.  This is the default behavior except
        when <option>--no-data</option>, <option>--schema-only</option>, or
        <option>--statistics-only</option> is specified.
       </para>
      </listitem>
     </varlistentry>

     <varlistentry>
      <term><option>--use-set-session-authorization</option></term>
      <listitem>
       <para>
<!--
        Output SQL-standard <command>SET SESSION AUTHORIZATION</command> commands
        instead of <command>ALTER OWNER</command> commands to determine object
        ownership.  This makes the dump more standards compatible, but
        depending on the history of the objects in the dump, might not restore
        properly.
-->
<command>ALTER OWNER</command>コマンドの代わりに標準SQLの<command>SET SESSION AUTHORIZATION</command>コマンドを出力します。
これにより、ダンプの標準への互換性が高まりますが、ダンプ内のオブジェクトの履歴によっては正しくリストアされない可能性があります。
       </para>
      </listitem>
     </varlistentry>

     <varlistentry>
       <term><option>-?</option></term>
       <term><option>--help</option></term>
       <listitem>
       <para>
<!--
       Show help about <application>pg_dumpall</application> command line
       arguments, and exit.
-->
<application>pg_dumpall</application>コマンドライン引数の使用方法を表示し、終了します。
       </para>
       </listitem>
     </varlistentry>

    </variablelist>
   </para>

  <para>
<!--
   The following command-line options control the database connection parameters.
-->
以下のコマンドラインオプションは、データベース接続パラメータを制御します。

   <variablelist>
     <varlistentry>
      <term><option>-d <replaceable class="parameter">connstr</replaceable></option></term>
      <term><option>--dbname=<replaceable class="parameter">connstr</replaceable></option></term>
      <listitem>
       <para>
<!--
        Specifies parameters used to connect to the server, as a <link
        linkend="libpq-connstring">connection string</link>;  these
        will override any conflicting command line options.
-->
サーバに接続するために使用されるパラメータを<link linkend="libpq-connstring">接続文字列</link>として指定します。これは衝突するコマンドラインオプションよりも優先します。
       </para>
       <para>
<!--
        The option is called <literal>&#45;-dbname</literal> for consistency with other
        client applications, but because <application>pg_dumpall</application>
        needs to connect to many databases, the database name in the
        connection string will be ignored.  Use the <literal>-l</literal>
        option to specify the name of the database used for the initial
        connection, which will dump global objects and discover what other
        databases should be dumped.
-->
このオプションは、他のクライアントアプリケーションとの一貫性のために<literal>--dbname</literal>と呼ばれます。
しかし<application>pg_dumpall</application>は多くのデータベースに接続しなければなりませんので、接続文字列内のデータベース名は無視されます。
グローバルオブジェクトをダンプするために使用されるデータベースの名前を指定するため、または他のどのデータベースをダンプしなければならないかを見つけるためには<literal>-l</literal>を使用してください。
       </para>
      </listitem>
     </varlistentry>

     <varlistentry>
      <term><option>-h <replaceable>host</replaceable></option></term>
      <term><option>--host=<replaceable>host</replaceable></option></term>
      <listitem>
       <para>
<!--
        Specifies the host name of the machine on which the database
        server is running.  If the value begins with a slash, it is
        used as the directory for the Unix domain socket.  The default
        is taken from the <envar>PGHOST</envar> environment variable,
        if set, else a Unix domain socket connection is attempted.
-->
データベースサーバが稼働しているマシンのホスト名を指定します。
この値がスラッシュから始まる場合、Unixドメインソケット用のディレクトリとして使用されます。
デフォルトは、設定されていれば環境変数<envar>PGHOST</envar>から取得されます。
設定されていなければ、Unixドメインソケット接続とみなされます。
       </para>
      </listitem>
     </varlistentry>

     <varlistentry>
      <term><option>-l <replaceable>dbname</replaceable></option></term>
      <term><option>--database=<replaceable>dbname</replaceable></option></term>
      <listitem>
       <para>
<!--
         Specifies the name of the database to connect to for dumping global
         objects and discovering what other databases should be dumped. If
         not specified, the <literal>postgres</literal> database will be used,
         and if that does not exist, <literal>template1</literal> will be used.
-->
グローバルオブジェクトをダンプし、他のどのデータベースをダンプすべきかを見つけるために接続するデータベースの名前を指定します。
指定されなかった場合、<literal>postgres</literal>が使用されます。
もしこれも存在しない場合は<literal>template1</literal>が使用されます。
       </para>
      </listitem>
     </varlistentry>

     <varlistentry>
      <term><option>-p <replaceable>port</replaceable></option></term>
      <term><option>--port=<replaceable>port</replaceable></option></term>
      <listitem>
       <para>
<!--
        Specifies the TCP port or local Unix domain socket file
        extension on which the server is listening for connections.
        Defaults to the <envar>PGPORT</envar> environment variable, if
        set, or a compiled-in default.
-->
サーバが接続を監視するTCPポートもしくはローカルUnixドメインソケットファイルの拡張子を指定します。
デフォルトは、設定されている場合、環境変数<envar>PGPORT</envar>の値となります。設定されていなければ、コンパイル時のデフォルト値となります。
       </para>
      </listitem>
     </varlistentry>

     <varlistentry>
      <term><option>-U <replaceable>username</replaceable></option></term>
      <term><option>--username=<replaceable>username</replaceable></option></term>
      <listitem>
       <para>
<!--
        User name to connect as.
-->
接続ユーザ名です。
       </para>
      </listitem>
     </varlistentry>

     <varlistentry>
      <term><option>-w</option></term>
      <term><option>--no-password</option></term>
      <listitem>
       <para>
<!--
        Never issue a password prompt.  If the server requires
        password authentication and a password is not available by
        other means such as a <filename>.pgpass</filename> file, the
        connection attempt will fail.  This option can be useful in
        batch jobs and scripts where no user is present to enter a
        password.
-->
パスワードの入力を促しません。
サーバがパスワード認証を必要とし、かつ、<filename>.pgpass</filename>ファイルなどの他の方法が利用できない場合、接続試行は失敗します。
バッチジョブやスクリプトなどパスワードを入力するユーザが存在しない場合にこのオプションは有用かもしれません。
       </para>
      </listitem>
     </varlistentry>

     <varlistentry>
      <term><option>-W</option></term>
      <term><option>--password</option></term>
      <listitem>
       <para>
<!--
        Force <application>pg_dumpall</application> to prompt for a
        password before connecting to a database.
-->
データベースに接続する前に、<application>pg_dumpall</application>は強制的にパスワード入力を促します。
       </para>

       <para>
<!--
        This option is never essential, since
        <application>pg_dumpall</application> will automatically prompt
        for a password if the server demands password authentication.
        However, <application>pg_dumpall</application> will waste a
        connection attempt finding out that the server wants a password.
        In some cases it is worth typing <option>-W</option> to avoid the extra
        connection attempt.
-->
サーバがパスワード認証を要求する場合<application>pg_dumpall</application>は自動的にパスワード入力を促しますので、これが重要になることはありません。
しかし、<application>pg_dumpall</application>は、サーバにパスワードが必要かどうかを判断するための接続試行を無駄に行います。
こうした余計な接続試行を防ぐために<option>-W</option>の入力が有意となる場合もあります。
       </para>

       <para>
<!--
        Note that the password prompt will occur again for each database
        to be dumped.  Usually, it's better to set up a
        <filename>~/.pgpass</filename> file than to rely on manual password entry.
-->
パスワードの入力はダンプするデータベース毎に繰り返し促されます。
通常は、手作業のパスワード入力に依存するよりも<filename>~/.pgpass</filename>を設定する方が良いでしょう。
       </para>
      </listitem>
     </varlistentry>

     <varlistentry>
      <term><option>--role=<replaceable class="parameter">rolename</replaceable></option></term>
      <listitem>
       <para>
<!--
        Specifies a role name to be used to create the dump.
        This option causes <application>pg_dumpall</application> to issue a
        <command>SET ROLE</command> <replaceable class="parameter">rolename</replaceable>
        command after connecting to the database. It is useful when the
        authenticated user (specified by <option>-U</option>) lacks privileges
        needed by <application>pg_dumpall</application>, but can switch to a role with
        the required rights.  Some installations have a policy against
        logging in directly as a superuser, and use of this option allows
        dumps to be made without violating the policy.
-->
ダンプを作成する際に使用するロール名を指定します。
このオプションにより<application>pg_dumpall</application>はデータベースに接続した後に<command>SET ROLE</command> <replaceable class="parameter">rolename</replaceable>コマンドを発行するようになります。
認証に使用したユーザ（<option>-U</option>で指定されたユーザ）が<application>pg_dumpall</application>で必要とされる権限を持たないが、必要な権限を持つロールに切り替えることができる場合に有用です。
一部のインストレーションではスーパーユーザとして直接ログインさせないポリシーを取ることがありますが、このオプションを使用することでポリシーに反することなくダンプを作成することができます。
       </para>
      </listitem>
     </varlistentry>
   </variablelist>
  </para>
 </refsect1>


 <refsect1>
<!--
  <title>Environment</title>
-->
  <title>環境</title>

  <variablelist>
   <varlistentry>
    <term><envar>PGHOST</envar></term>
    <term><envar>PGOPTIONS</envar></term>
    <term><envar>PGPORT</envar></term>
    <term><envar>PGUSER</envar></term>

    <listitem>
     <para>
<!--
      Default connection parameters
-->
      デフォルトの接続パラメータです。
     </para>
    </listitem>
   </varlistentry>

   <varlistentry>
    <term><envar>PG_COLOR</envar></term>
    <listitem>
     <para>
<!--
      Specifies whether to use color in diagnostic messages. Possible values
      are <literal>always</literal>, <literal>auto</literal> and
      <literal>never</literal>.
-->
診断メッセージで色を使うかどうかを指定します。
指定可能な値は<literal>always</literal>、<literal>auto</literal>、<literal>never</literal>です。
     </para>
    </listitem>
   </varlistentry>
  </variablelist>

  <para>
<!--
   This utility, like most other <productname>PostgreSQL</productname> utilities,
   also uses the environment variables supported by <application>libpq</application>
   (see <xref linkend="libpq-envars"/>).
-->
このユーティリティは、他のほとんどの<productname>PostgreSQL</productname>ユーティリティと同様、<application>libpq</application>がサポートする環境変数(<xref linkend="libpq-envars"/>参照)も使います。
  </para>

 </refsect1>


 <refsect1>
<!--
  <title>Notes</title>
-->
  <title>注釈</title>

  <para>
<!--
   Since <application>pg_dumpall</application> calls
   <application>pg_dump</application> internally, some diagnostic
   messages will refer to <application>pg_dump</application>.
-->
<application>pg_dumpall</application>は、内部で<application>pg_dump</application>を呼び出すので、診断メッセージの一部では<application>pg_dump</application>を参照しています。
  </para>

  <para>
<!--
   The <option>&#45;-clean</option> option can be useful even when your
   intention is to restore the dump script into a fresh cluster.  Use of
   <option>&#45;-clean</option> authorizes the script to drop and re-create the
   built-in <literal>postgres</literal> and <literal>template1</literal>
   databases, ensuring that those databases will retain the same properties
   (for instance, locale and encoding) that they had in the source cluster.
   Without the option, those databases will retain their existing
   database-level properties, as well as any pre-existing contents.
-->
<option>--clean</option>オプションは、ダンプスクリプトを新しいクラスタにリストアする意図のときであっても、有用なことがあります。
<option>--clean</option>の使用は、スクリプトに組み込みの<literal>postgres</literal>および<literal>template1</literal>データベースを削除して再作成する権限を与え、これらのデータベースが元のクラスタに持っていたものと同じ属性（例えばロケールやエンコーディング）を保つことを保証します。
このオプションが無いと、これらのデータベースは既存のデータベースレベルの属性を維持します。
  </para>

  <para>
<<<<<<< HEAD
<!--
   Once restored, it is wise to run <command>ANALYZE</command> on each
   database so the optimizer has useful statistics. You
   can also run <command>vacuumdb -a -z</command> to analyze all
   databases.
-->
オプティマイザが正確な統計情報を使用できるように、リストア後は、リストアしたテーブルそれぞれに対して<command>ANALYZE</command>を実行することを勧めます。
また、<command>vacuumdb -a -z</command>を実行すると、全てのデータベースを解析することができます。
=======
   If <option>--statistics</option> is specified,
   <command>pg_dumpall</command> will include most optimizer statistics in the
   resulting dump file.  However, some statistics may not be included, such as
   those created explicitly with <xref linkend="sql-createstatistics"/> or
   custom statistics added by an extension.  Therefore, it may be useful to
   run <command>ANALYZE</command> on each database after restoring from a dump
   file to ensure optimal performance.  You can also run <command>vacuumdb -a
   -z</command> to analyze all databases.
>>>>>>> 3d6a8289
  </para>

  <para>
<!--
   The dump script should not be expected to run completely without errors.
   In particular, because the script will issue <command>CREATE ROLE</command>
   for every role existing in the source cluster, it is certain to get a
   <quote>role already exists</quote> error for the bootstrap superuser,
   unless the destination cluster was initialized with a different bootstrap
   superuser name.  This error is harmless and should be ignored.  Use of
   the <option>&#45;-clean</option> option is likely to produce additional
   harmless error messages about non-existent objects, although you can
   minimize those by adding <option>&#45;-if-exists</option>.
-->
ダンプスクリプトはエラー無しに完全に実行すると期待すべきではありません。
特にスクリプトは存在する全てのロールに対して<command>CREATE ROLE</command>を発行するので、宛先のクラスタが異なるブートストラップスーパーユーザ名で初期化されていない限り、ブートストラップスーパーユーザについて<quote>role already exists</quote>エラーを受け取ることは確実です。
このエラーは無害であり、無視してください。
<option>--clean</option>オプションの使用は、追加で無害な存在しないオブジェクトについてのエラーメッセージを発生させますが、<option>--if-exists</option>を加えることでエラー発生を最小化できます。
  </para>

  <para>
<!--
   <application>pg_dumpall</application> requires all needed
   tablespace directories to exist before the restore;  otherwise,
   database creation will fail for databases in non-default
   locations.
-->
<application>pg_dumpall</application>では、必要なテーブル空間用のディレクトリがリストア前に存在していることを要求します。
存在しないと、デフォルト以外の場所にあるデータベースに関して、そのデータベース生成が失敗します。
  </para>

  <para>
<!--
   It is generally recommended to use the <option>-X</option>
   (<option>&#45;-no-psqlrc</option>) option when restoring a database from a
   <application>pg_dumpall</application> script to ensure a clean restore
   process and prevent potential conflicts with non-default
   <application>psql</application> configurations. Additionally, because
   the <application>pg_dumpall</application> script may
   include <application>psql</application> meta-commands, it may be
   incompatible with clients other than <application>psql</application>.
-->
一般的に、データベースを<application>pg_dumpall</application>スクリプトからリストアする場合、クリーンなリストアプロセスを保証し、デフォルト以外の<application>psql</application>設定との潜在的な競合を防ぐために、<option>-X</option>(<option>--no-psqlrc</option>)オプションの使用を推奨します。
さらに、<application>pg_dumpall</application>スクリプトは<application>psql</application>メタコマンドを含む場合があるため、<application>psql</application>以外のクライアントとは互換性がない可能性があります。
  </para>

  <para>
   It is generally recommended to use the <option>-X</option>
   (<option>--no-psqlrc</option>) option when restoring a database from a
   <application>pg_dumpall</application> script to ensure a clean restore
   process and prevent potential conflicts with non-default
   <application>psql</application> configurations. Additionally, because
   the <application>pg_dumpall</application> script may
   include <application>psql</application> meta-commands, it may be
   incompatible with clients other than <application>psql</application>.
  </para>
 </refsect1>


 <refsect1 id="app-pg-dumpall-ex">
<!--
  <title>Examples</title>
-->
  <title>例</title>
  <para>
<!--
   To dump all databases:
-->
全てのデータベースを書き出す場合、以下のようにします。

<screen>
<prompt>$</prompt> <userinput>pg_dumpall &gt; db.out</userinput>
</screen>
  </para>

  <para>
<!--
   To restore database(s) from this file, you can use:
-->
上記のファイルからデータベースをリストアする場合、以下のようにします。
<screen>
<prompt>$</prompt> <userinput>psql -X -f db.out -d postgres</userinput>
</screen>
<<<<<<< HEAD
<!--
=======
>>>>>>> 3d6a8289
   It is not important which database you connect to here since the
   script file created by <application>pg_dumpall</application> will
   contain the appropriate commands to create and connect to the saved
   databases.  An exception is that if you specified <option>&#45;-clean</option>,
   you must connect to the <literal>postgres</literal> database initially;
   the script will attempt to drop other databases immediately, and that
   will fail for the database you are connected to.
-->
ここではどのデータベースに接続するかということは重要ではありません。なぜなら<application>pg_dumpall</application>が作成するスクリプトファイルには、保存されたデータベースの作成および接続のための適切なコマンドが含まれているからです。
例外は<option>--clean</option>を指定した場合で、最初に<literal>postgres</literal>データベースに接続しなければなりません。
このときのスクリプトは即座に他のデータベースを削除しようとし、接続中のデータベースに対しては失敗するでしょう。
  </para>
 </refsect1>

 <refsect1>
<!--
  <title>See Also</title>
-->
  <title>関連項目</title>

  <para>
<!--
    Check <xref linkend="app-pgdump"/> for details on possible
    error conditions.
-->
発生し得るエラーの原因については、<xref linkend="app-pgdump"/>を参照してください。
  </para>
 </refsect1>

</refentry><|MERGE_RESOLUTION|>--- conflicted
+++ resolved
@@ -98,23 +98,17 @@
 
   <warning>
    <para>
-<<<<<<< HEAD
-<!--
-=======
->>>>>>> 3d6a8289
+<!--
     Restoring a dump causes the destination to execute arbitrary code of the
     source superusers' choice.  Partial dumps and partial restores do not limit
     that.  If the source superusers are not trusted, the dumped SQL statements
     must be inspected before restoring.  Note that the client running the dump
     and restore need not trust the source or destination superusers.
-<<<<<<< HEAD
 -->
 ダンプをリストアすると、リストア先ではダンプ側のスーパーユーザが選択した任意のコードが実行されることになります。
 部分的なダンプや部分的なリストアであってもそれは制限されません。
 ダンプ側のスーパーユーザが信頼できない場合は、リストアする前にダンプされたSQL文を検査する必要があります。
 ダンプやリストアを実行するクライアントは、ダンプやリストア先のスーパーユーザを信頼する必要はありません。
-=======
->>>>>>> 3d6a8289
    </para>
   </warning>
 
@@ -139,14 +133,11 @@
       <term><option>--data-only</option></term>
       <listitem>
        <para>
-<<<<<<< HEAD
-<!--
-        Dump only the data, not the schema (data definitions).
--->
-データのみをダンプし、スキーマ（データ定義）をダンプしません。
-=======
+<!--
         Dump only the data, not the schema (data definitions) or statistics.
->>>>>>> 3d6a8289
+-->
+《マッチ度[67.647059]》データのみをダンプし、スキーマ（データ定義）をダンプしません。
+《機械翻訳》«Dump only the data, not the schema (data definitions) or statistics.»
        </para>
       </listitem>
      </varlistentry>
@@ -205,55 +196,6 @@
      </varlistentry>
 
      <varlistentry>
-<<<<<<< HEAD
-      <term><option>--filter=<replaceable class="parameter">filename</replaceable></option></term>
-      <listitem>
-       <para>
-<!--
-        Specify a filename from which to read patterns for databases excluded
-        from the dump. The patterns are interpreted according to the same rules
-        as <option>&#45;-exclude-database</option>.
-        To read from <literal>STDIN</literal>, use <filename>-</filename> as the
-        filename.  The <option>&#45;-filter</option> option can be specified in
-        conjunction with <option>&#45;-exclude-database</option> for excluding
-        databases, and can also be specified more than once for multiple filter
-        files.
--->
-ダンプから除外するデータベースのパターンを読み込むファイル名を指定します。
-パターンは<option>--exclude-database</option>と同じ規則に従って解釈されます。
-<literal>STDIN</literal>から読み込むには、ファイル名として<filename>-</filename>を使用します。
-<option>--filter</option>オプションは、データベースを除外するために<option>--exclude-database</option>と一緒に指定でき、複数のフィルタファイルに対して複数回指定することもできます。
-       </para>
-
-       <para>
-<!--
-        The file lists one database pattern per row, with the following format:
--->
-ファイルには、1行に1つのデータベースパターンがリストされ、次の形式になります。
-<synopsis>
-exclude database <replaceable class="parameter">PATTERN</replaceable>
-</synopsis>
-       </para>
-
-       <para>
-<!--
-        Lines starting with <literal>#</literal> are considered comments and
-        ignored. Comments can be placed after an object pattern row as well.
-        Blank lines are also ignored. See <xref linkend="app-psql-patterns"/>
-        for how to perform quoting in patterns.
--->
-<literal>#</literal>で始まる行はコメントと見なされ、無視されます。
-コメントはオブジェクトパターン行の後にも置くことができます。
-空行も無視されます。
-パターン内の引用方法については<xref linkend="app-psql-patterns"/>を参照してください。
-       </para>
-
-      </listitem>
-     </varlistentry>
-
-     <varlistentry>
-=======
->>>>>>> 3d6a8289
       <term><option>-g</option></term>
       <term><option>--globals-only</option></term>
       <listitem>
@@ -452,21 +394,18 @@
       <term><option>--disable-triggers</option></term>
       <listitem>
        <para>
-<<<<<<< HEAD
-<!--
-        This option is relevant only when creating a data-only dump.
-=======
+<!--
         This option is relevant only when creating a dump with data and without schema.
->>>>>>> 3d6a8289
         It instructs <application>pg_dumpall</application> to include commands
         to temporarily disable triggers on the target tables while
         the data is restored.  Use this if you have referential
         integrity checks or other triggers on the tables that you
         do not want to invoke during data restore.
 -->
-このオプションは、データのみのダンプを作成する場合だけに使用します。
+《マッチ度[81.095890]》このオプションは、データのみのダンプを作成する場合だけに使用します。
 データのリストア中に、対象とするテーブル上のトリガを一時的に使用不可にするためのコマンドを出力するよう<application>pg_dumpall</application>に指示します。
 このオプションは、データのリストア中には呼び出したくない参照整合性検査やその他のトリガがテーブル上にある場合に使用します。
+《機械翻訳》«This option is relevant only when creating a dump with data and without schema. It instructs <application>pg_dumpall</application> to include commands to temporarily disable triggers on the target tables while the data is restored. Use this if you have referential integrity checks or other triggers on the tables that you do not want to invoke during data restore.»
        </para>
 
        <para>
@@ -526,28 +465,43 @@
       <term><option>--filter=<replaceable class="parameter">filename</replaceable></option></term>
       <listitem>
        <para>
+<!--
         Specify a filename from which to read patterns for databases excluded
         from the dump. The patterns are interpreted according to the same rules
-        as <option>--exclude-database</option>.
+        as <option>&#45;-exclude-database</option>.
         To read from <literal>STDIN</literal>, use <filename>-</filename> as the
-        filename.  The <option>--filter</option> option can be specified in
-        conjunction with <option>--exclude-database</option> for excluding
+        filename.  The <option>&#45;-filter</option> option can be specified in
+        conjunction with <option>&#45;-exclude-database</option> for excluding
         databases, and can also be specified more than once for multiple filter
         files.
-       </para>
-
-       <para>
+-->
+ダンプから除外するデータベースのパターンを読み込むファイル名を指定します。
+パターンは<option>--exclude-database</option>と同じ規則に従って解釈されます。
+<literal>STDIN</literal>から読み込むには、ファイル名として<filename>-</filename>を使用します。
+<option>--filter</option>オプションは、データベースを除外するために<option>--exclude-database</option>と一緒に指定でき、複数のフィルタファイルに対して複数回指定することもできます。
+       </para>
+
+       <para>
+<!--
         The file lists one database pattern per row, with the following format:
+-->
+ファイルには、1行に1つのデータベースパターンがリストされ、次の形式になります。
 <synopsis>
 exclude database <replaceable class="parameter">PATTERN</replaceable>
 </synopsis>
        </para>
 
        <para>
+<!--
         Lines starting with <literal>#</literal> are considered comments and
         ignored. Comments can be placed after an object pattern row as well.
         Blank lines are also ignored. See <xref linkend="app-psql-patterns"/>
         for how to perform quoting in patterns.
+-->
+<literal>#</literal>で始まる行はコメントと見なされ、無視されます。
+コメントはオブジェクトパターン行の後にも置くことができます。
+空行も無視されます。
+パターン内の引用方法については<xref linkend="app-psql-patterns"/>を参照してください。
        </para>
 
       </listitem>
@@ -639,13 +593,10 @@
       <term><option>--no-comments</option></term>
       <listitem>
        <para>
-<<<<<<< HEAD
-<!--
-        Do not dump comments.
--->
-コメントをダンプしません。
-=======
+<!--
         Do not dump <command>COMMENT</command> commands.
+-->
+《機械翻訳》«Do not dump <command>COMMENT</command> commands.»
        </para>
       </listitem>
      </varlistentry>
@@ -654,7 +605,10 @@
       <term><option>--no-data</option></term>
       <listitem>
        <para>
+<!--
         Do not dump data.
+-->
+《機械翻訳》«Do not dump data.»
        </para>
       </listitem>
      </varlistentry>
@@ -663,8 +617,10 @@
       <term><option>--no-policies</option></term>
       <listitem>
        <para>
+<!--
         Do not dump row security policies.
->>>>>>> 3d6a8289
+-->
+《機械翻訳》«Do not dump row security policies.»
        </para>
       </listitem>
      </varlistentry>
@@ -707,7 +663,10 @@
       <term><option>--no-schema</option></term>
       <listitem>
        <para>
+<!--
         Do not dump schema (data definitions).
+-->
+《機械翻訳》«Do not dump schema (data definitions).»
        </para>
       </listitem>
      </varlistentry>
@@ -728,7 +687,10 @@
       <term><option>--no-statistics</option></term>
       <listitem>
        <para>
+<!--
         Do not dump statistics. This is the default.
+-->
+《機械翻訳》«Do not dump statistics. This is the default.»
        </para>
       </listitem>
      </varlistentry>
@@ -899,26 +861,6 @@
      </varlistentry>
 
      <varlistentry>
-      <term><option>--restrict-key=<replaceable class="parameter">restrict_key</replaceable></option></term>
-      <listitem>
-       <para>
-        Use the provided string as the <application>psql</application>
-        <command>\restrict</command> key in the dump output.  If no restrict
-        key is specified, <application>pg_dumpall</application> will generate a
-        random one as needed.  Keys may contain only alphanumeric characters.
-       </para>
-       <para>
-        This option is primarily intended for testing purposes and other
-        scenarios that require repeatable output (e.g., comparing dump files).
-        It is not recommended for general use, as a malicious server with
-        advance knowledge of the key may be able to inject arbitrary code that
-        will be executed on the machine that runs
-        <application>psql</application> with the dump output.
-       </para>
-      </listitem>
-     </varlistentry>
-
-     <varlistentry>
       <term><option>--rows-per-insert=<replaceable class="parameter">nrows</replaceable></option></term>
       <listitem>
        <para>
@@ -942,7 +884,10 @@
       <term><option>--statistics</option></term>
       <listitem>
        <para>
+<!--
         Dump statistics.
+-->
+《機械翻訳》«Dump statistics.»
        </para>
       </listitem>
      </varlistentry>
@@ -951,9 +896,12 @@
       <term><option>--statistics-only</option></term>
       <listitem>
        <para>
+<!--
         Dump only the statistics, not the schema (data definitions) or data.
         Statistics for tables, materialized views, foreign tables,
         and indexes are dumped.
+-->
+《機械翻訳》«Dump only the statistics, not the schema (data definitions) or data. Statistics for tables, materialized views, foreign tables, and indexes are dumped.»
        </para>
       </listitem>
      </varlistentry>
@@ -962,9 +910,12 @@
       <term><option>--sequence-data</option></term>
       <listitem>
        <para>
+<!--
         Include sequence data in the dump.  This is the default behavior except
-        when <option>--no-data</option>, <option>--schema-only</option>, or
-        <option>--statistics-only</option> is specified.
+        when <option>&#45;-no-data</option>, <option>&#45;-schema-only</option>, or
+        <option>&#45;-statistics-only</option> is specified.
+-->
+《機械翻訳》«Include sequence data in the dump. This is the default behavior except when <option>--no-data</option>, <option>--schema-only</option>, or <option>--statistics-only</option> is specified.»
        </para>
       </listitem>
      </varlistentry>
@@ -1276,17 +1227,8 @@
   </para>
 
   <para>
-<<<<<<< HEAD
-<!--
-   Once restored, it is wise to run <command>ANALYZE</command> on each
-   database so the optimizer has useful statistics. You
-   can also run <command>vacuumdb -a -z</command> to analyze all
-   databases.
--->
-オプティマイザが正確な統計情報を使用できるように、リストア後は、リストアしたテーブルそれぞれに対して<command>ANALYZE</command>を実行することを勧めます。
-また、<command>vacuumdb -a -z</command>を実行すると、全てのデータベースを解析することができます。
-=======
-   If <option>--statistics</option> is specified,
+<!--
+   If <option>&#45;-statistics</option> is specified,
    <command>pg_dumpall</command> will include most optimizer statistics in the
    resulting dump file.  However, some statistics may not be included, such as
    those created explicitly with <xref linkend="sql-createstatistics"/> or
@@ -1294,7 +1236,8 @@
    run <command>ANALYZE</command> on each database after restoring from a dump
    file to ensure optimal performance.  You can also run <command>vacuumdb -a
    -z</command> to analyze all databases.
->>>>>>> 3d6a8289
+-->
+《機械翻訳》«If <option>--statistics</option> is specified, <command>pg_dumpall</command> will include most optimizer statistics in the resulting dump file. However, some statistics may not be included, such as those created explicitly with <xref linkend="sql-createstatistics"/> or custom statistics added by an extension. Therefore, it may be useful to run <command>ANALYZE</command> on each database after restoring from a dump file to ensure optimal performance. You can also run <command>vacuumdb -a -z</command> to analyze all databases.»
   </para>
 
   <para>
@@ -1340,17 +1283,6 @@
 一般的に、データベースを<application>pg_dumpall</application>スクリプトからリストアする場合、クリーンなリストアプロセスを保証し、デフォルト以外の<application>psql</application>設定との潜在的な競合を防ぐために、<option>-X</option>(<option>--no-psqlrc</option>)オプションの使用を推奨します。
 さらに、<application>pg_dumpall</application>スクリプトは<application>psql</application>メタコマンドを含む場合があるため、<application>psql</application>以外のクライアントとは互換性がない可能性があります。
   </para>
-
-  <para>
-   It is generally recommended to use the <option>-X</option>
-   (<option>--no-psqlrc</option>) option when restoring a database from a
-   <application>pg_dumpall</application> script to ensure a clean restore
-   process and prevent potential conflicts with non-default
-   <application>psql</application> configurations. Additionally, because
-   the <application>pg_dumpall</application> script may
-   include <application>psql</application> meta-commands, it may be
-   incompatible with clients other than <application>psql</application>.
-  </para>
  </refsect1>
 
 
@@ -1378,10 +1310,7 @@
 <screen>
 <prompt>$</prompt> <userinput>psql -X -f db.out -d postgres</userinput>
 </screen>
-<<<<<<< HEAD
-<!--
-=======
->>>>>>> 3d6a8289
+<!--
    It is not important which database you connect to here since the
    script file created by <application>pg_dumpall</application> will
    contain the appropriate commands to create and connect to the saved

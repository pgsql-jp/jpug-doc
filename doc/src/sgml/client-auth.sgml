<!-- doc/src/sgml/client-auth.sgml -->

<chapter id="client-authentication">
<!--
 <title>Client Authentication</title>
-->
 <title>クライアント認証</title>

 <indexterm zone="client-authentication">
  <primary>client authentication</primary>
 </indexterm>
 <indexterm zone="client-authentication">
  <primary>クライアント認証</primary>
 </indexterm>

 <para>
<!--
  When a client application connects to the database server, it
  specifies which <productname>PostgreSQL</productname> database user name it
  wants to connect as, much the same way one logs into a Unix computer
  as a particular user. Within the SQL environment the active database
  user name determines access privileges to database objects &mdash; see
  <xref linkend="user-manag"/> for more information. Therefore, it is
  essential to restrict which database users can connect.
-->
クライアントアプリケーションがデータベースサーバに接続する時、Unixコンピュータに特定のユーザとしてログインする時と同じように、どの<productname>PostgreSQL</productname>ユーザ名で接続するかを指定します。
SQL 環境の中では存在するユーザ名でデータベースオブジェクトへのアクセス権限が決まります。
詳しい情報は<xref linkend="user-manag"/>を参照してください。
ですから、どのデータベースユーザがデータベースに接続できるかを制限することが基本となります。
 </para>

 <note>
  <para>
<!--
   As explained in <xref linkend="user-manag"/>,
   <productname>PostgreSQL</productname> actually does privilege
   management in terms of <quote>roles</quote>.  In this chapter, we
   consistently use <firstterm>database user</firstterm> to mean <quote>role with the
   <literal>LOGIN</literal> privilege</quote>.
-->
<xref linkend="user-manag"/>で説明されていますが、実は<productname>PostgreSQL</productname>は<quote>ロール</quote>によって権限の管理を行っています。
この章では、<quote><literal>LOGIN</literal>権限を持つロール</quote>を、一貫して<firstterm>データベースユーザ</firstterm>という呼び方で使用します。
  </para>
 </note>

 <para>
<!--
  <firstterm>Authentication</firstterm> is the process by which the
  database server establishes the identity of the client, and by
  extension determines whether the client application (or the user
  who runs the client application) is permitted to connect with the
  database user name that was requested.
-->
<firstterm>認証</firstterm>はデータベースサーバがクライアントの身元を識別し、その延長としてクライアントアプリケーション（もしくはクライアントアプリケーションを実行するユーザ）が要求されたデータベースユーザ名で接続することができるかどうかを決定する手順です。
 </para>

 <para>
<!--
  <productname>PostgreSQL</productname> offers a number of different
  client authentication methods. The method used to authenticate a
  particular client connection can be selected on the basis of
  (client) host address, database, and user.
-->
<productname>PostgreSQL</productname>は異なったクライアント認証方法を複数提供します。
特定のクライアント接続の認証に使用する方法は、（クライアントの）ホストアドレス、データベース、およびユーザに従って選択できます。
 </para>

 <para>
<!--
  <productname>PostgreSQL</productname> database user names are logically
  separate from user names of the operating system in which the server
  runs. If all the users of a particular server also have accounts on
  the server's machine, it makes sense to assign database user names
  that match their operating system user names. However, a server that
  accepts remote connections might have many database users who have no local
  operating system
  account, and in such cases there need be no connection between
  database user names and OS user names.
-->
<productname>PostgreSQL</productname>データベースユーザ名は稼働しているサーバのオペレーティングシステムのユーザ名とは論理的に分かれています。
もし特定のサーバの全てのユーザがサーバマシン上にもアカウントを持っている場合、そのオペレーティングシステムのユーザ名に一致するデータベースユーザ名を割り当てることは理にかなっています。
しかし、リモート接続を受け付けるサーバは、ローカルなオペレーティングシステムのアカウントを持たないデータベースユーザを多く持っている場合もあります。
そのような時にはデータベースユーザ名とOSのユーザ名との間の関連性は必要ありません。
 </para>

 <sect1 id="auth-pg-hba-conf">
<!--
  <title>The <filename>pg_hba.conf</filename> File</title>
-->
  <title><filename>pg_hba.conf</filename>ファイル</title>

  <indexterm zone="auth-pg-hba-conf">
   <primary>pg_hba.conf</primary>
  </indexterm>

  <para>
<!--
   Client authentication is controlled by a configuration file,
   which traditionally is named
   <filename>pg_hba.conf</filename> and is stored in the database
   cluster's data directory.
   (<acronym>HBA</acronym> stands for host-based authentication.) A default
   <filename>pg_hba.conf</filename> file is installed when the data
   directory is initialized by <xref linkend="app-initdb"/>.  It is
   possible to place the authentication configuration file elsewhere,
   however; see the <xref linkend="guc-hba-file"/> configuration parameter.
-->
クライアント認証はデータベースクラスタのデータディレクトリ内の、伝統的に<filename>pg_hba.conf</filename>という名前の設定ファイルで管理されています。
（<acronym>HBA</acronym>とは、host-based authentication: ホストベース認証の略です。）
デフォルトの<filename>pg_hba.conf</filename>ファイルは、データディレクトリが<xref linkend="app-initdb"/>で初期化される時にインストールされます。
しかし、この認証設定ファイルを他の場所に設置することができます。
<xref linkend="guc-hba-file"/>設定パラメータを参照してください。
  </para>

  <para>
<!--
   The <filename>pg_hba.conf</filename> file is read on start-up and when
   the main server process receives a
   <systemitem>SIGHUP</systemitem><indexterm><primary>SIGHUP</primary></indexterm>
   signal. If you edit the file on an
   active system, you will need to signal the postmaster
   (using <literal>pg_ctl reload</literal>, calling the SQL function
   <function>pg_reload_conf()</function>, or using <literal>kill
   -HUP</literal>) to make it re-read the file.
-->
<filename>pg_hba.conf</filename>ファイルは起動時と、主サーバプロセスが<systemitem>SIGHUP</systemitem>シグナルを受け取った時に読み込まれます。<indexterm><primary>SIGHUP</primary></indexterm>
稼働中のシステムでファイルを編集した場合は、（<literal>pg_ctl reload</literal>の使用、SQL関数の<function>pg_reload_conf()</function>の呼び出し、または<literal>kill -HUP</literal>を使用して）postmasterにファイルをもう一度読み込むようにシグナルを出さなければなりません。
  </para>

  <note>
   <para>
<!--
    The preceding statement is not true on Microsoft Windows: there, any
    changes in the <filename>pg_hba.conf</filename> file are immediately
    applied by subsequent new connections.
-->
上記はマイクロソフトWindowsに対して当てはまりません。
つまり、<filename>pg_hba.conf</filename>に対する変更は、ただちにそれ以降の新しい接続に反映されます。
   </para>
  </note>

  <para>
<!--
   The system view
   <link linkend="view-pg-hba-file-rules"><structname>pg_hba_file_rules</structname></link>
   can be helpful for pre-testing changes to the <filename>pg_hba.conf</filename>
   file, or for diagnosing problems if loading of the file did not have the
   desired effects.  Rows in the view with
   non-null <structfield>error</structfield> fields indicate problems in the
   corresponding lines of the file.
-->
<filename>pg_hba.conf</filename>に対する変更を事前にテストする際、あるいはそのファイルをロードしても期待していた結果が得られなかった場合には、システムビュー<link linkend="view-pg-hba-file-rules"><structname>pg_hba_file_rules</structname></link>が役に立ちます。
そのビューの<structfield>error</structfield>フィールドがNULLでない行は、そのファイルの該当行に問題があることを示しています。
  </para>

  <para>
<!--
   The general format of the <filename>pg_hba.conf</filename> file is
   a set of records, one per line. Blank lines are ignored, as is any
   text after the <literal>#</literal> comment character.
   A record can be continued onto the next line by ending the line with
   a backslash. (Backslashes are not special except at the end of a line.)
   A record is made
   up of a number of fields which are separated by spaces and/or tabs.
   Fields can contain white space if the field value is double-quoted.
   Quoting one of the keywords in a database, user, or address field (e.g.,
   <literal>all</literal> or <literal>replication</literal>) makes the word lose its special
   meaning, and just match a database, user, or host with that name.
   Backslash line continuation applies even within quoted text or comments.
-->
<filename>pg_hba.conf</filename>ファイルの一般的な書式は、1行につき1つのレコードというレコードの集合です。
空行はコメント用の<literal>#</literal>文字以降の文字と同じく無視されます。
行の最後をバックスラッシュで終えることによりレコードを次の行に継続できます。（行の最後を除き、バックスラッシュは特別扱いされません。）
レコードはスペースもしくはタブ、もしくはその両方で区切られた、複数のフィールドで構成されています。
フィールドには、フィールド値が二重引用符付きの場合空白文字を含むことができます。
データベース、ユーザもしくはアドレスフィールド内のキーワード（例：<literal>all</literal>または<literal>replication</literal>）の一つを引用するとその特別な意味が失われ、その名称のデータベース、ユーザもしくはホストと一致するようになります。
引用テキストあるいはコメントもバックスラッシュで行を継続できます。
  </para>

  <para>
<!--
   Each authentication record specifies a connection type, a client IP address
   range (if relevant for the connection type), a database name, a user name,
   and the authentication method to be used for connections matching
   these parameters. The first record with a matching connection type,
   client address, requested database, and user name is used to perform
   authentication. There is no <quote>fall-through</quote> or
   <quote>backup</quote>: if one record is chosen and the authentication
   fails, subsequent records are not considered. If no record matches,
   access is denied.
-->
それぞれの認証レコードは接続形式、（接続形式に対して意味を持つのであれば）クライアントのIPアドレス範囲、データベースの名前、ユーザ名およびこれらのパラメータに一致する接続で使用される認証方法を指定します。
接続形式、クライアントアドレス、要求されたデータベース、およびユーザ名に一致する最初のレコードが認証処理に使用されます。
<quote>失敗時の継続</quote>や、 あるいは<quote>バックアップ</quote>はありません。
これは、もしあるレコードが選択されて認証に失敗した場合、後続のレコードは考慮されないということです。
どのレコードも一致しない時はアクセスが拒否されます。
  </para>

  <para>
<!--
   Each record can be an include directive or an authentication record.
   Include directives specify files that can be included, that contain
   additional records. The records will be inserted in place of the
   include directives. Include directives only contain two fields:
   <literal>include</literal>, <literal>include_if_exists</literal> or
   <literal>include_dir</literal> directive and the file or directory to be
   included. The file or directory can be a relative or absolute path, and can
   be double-quoted.  For the <literal>include_dir</literal> form, all files
   not starting with a <literal>.</literal> and ending with
   <literal>.conf</literal> will be included. Multiple files within an include
   directory are processed in file name order (according to C locale rules,
   i.e., numbers before letters, and uppercase letters before lowercase ones).
-->
各レコードは、includeディレクティブまたは認証レコードにできます。
includeディレクティブは、追加レコードを含むインクルード可能なファイルを指定します。
レコードは、includeディレクティブの代わりに挿入されます。
includeディレクティブには以下の2つのフィールドのみが含まれます。<literal>include</literal>、<literal>include_if_exists</literal>または<literal>include_dir</literal>ディレクティブと、インクルードするファイルまたはディレクトリです。
ファイルまたはディレクトリは、相対または絶対パスにでき、二重引用符で囲むことができます。
<literal>include_dir</literal>形式の場合、<literal>.</literal>で始まらず<literal>.conf</literal>で終わるすべてのファイルがインクルードされます。
インクルードディレクトリ内の複数のファイルは、ファイル名の順(Cロケールの規則に従って、すなわち、文字より先に数字、小文字より先に大文字)に処理されます。
  </para>

  <para>
<!--
   A record can have several formats:
-->
レコードはいくつかの形式があります。
<synopsis>
local               <replaceable>database</replaceable>  <replaceable>user</replaceable>  <replaceable>auth-method</replaceable> <optional><replaceable>auth-options</replaceable></optional>
host                <replaceable>database</replaceable>  <replaceable>user</replaceable>  <replaceable>address</replaceable>     <replaceable>auth-method</replaceable>  <optional><replaceable>auth-options</replaceable></optional>
hostssl             <replaceable>database</replaceable>  <replaceable>user</replaceable>  <replaceable>address</replaceable>     <replaceable>auth-method</replaceable>  <optional><replaceable>auth-options</replaceable></optional>
hostnossl           <replaceable>database</replaceable>  <replaceable>user</replaceable>  <replaceable>address</replaceable>     <replaceable>auth-method</replaceable>  <optional><replaceable>auth-options</replaceable></optional>
hostgssenc          <replaceable>database</replaceable>  <replaceable>user</replaceable>  <replaceable>address</replaceable>     <replaceable>auth-method</replaceable>  <optional><replaceable>auth-options</replaceable></optional>
hostnogssenc        <replaceable>database</replaceable>  <replaceable>user</replaceable>  <replaceable>address</replaceable>     <replaceable>auth-method</replaceable>  <optional><replaceable>auth-options</replaceable></optional>
host                <replaceable>database</replaceable>  <replaceable>user</replaceable>  <replaceable>IP-address</replaceable>  <replaceable>IP-mask</replaceable>      <replaceable>auth-method</replaceable>  <optional><replaceable>auth-options</replaceable></optional>
hostssl             <replaceable>database</replaceable>  <replaceable>user</replaceable>  <replaceable>IP-address</replaceable>  <replaceable>IP-mask</replaceable>      <replaceable>auth-method</replaceable>  <optional><replaceable>auth-options</replaceable></optional>
hostnossl           <replaceable>database</replaceable>  <replaceable>user</replaceable>  <replaceable>IP-address</replaceable>  <replaceable>IP-mask</replaceable>      <replaceable>auth-method</replaceable>  <optional><replaceable>auth-options</replaceable></optional>
hostgssenc          <replaceable>database</replaceable>  <replaceable>user</replaceable>  <replaceable>IP-address</replaceable>  <replaceable>IP-mask</replaceable>      <replaceable>auth-method</replaceable>  <optional><replaceable>auth-options</replaceable></optional>
hostnogssenc        <replaceable>database</replaceable>  <replaceable>user</replaceable>  <replaceable>IP-address</replaceable>  <replaceable>IP-mask</replaceable>      <replaceable>auth-method</replaceable>  <optional><replaceable>auth-options</replaceable></optional>
include             <replaceable>file</replaceable>
include_if_exists   <replaceable>file</replaceable>
include_dir         <replaceable>directory</replaceable>
</synopsis>
<!--
   The meaning of the fields is as follows:
-->
フィールドの意味は以下のようになっています。

   <variablelist>
    <varlistentry>
     <term><literal>local</literal></term>
     <listitem>
      <para>
<!--
       This record matches connection attempts using Unix-domain
       sockets.  Without a record of this type, Unix-domain socket
       connections are disallowed.
-->
このレコードはUnixドメインソケットを使用する接続に対応します。
この種類のレコードを使用しないと、Unixドメインソケット経由の接続は拒否されます。
      </para>
     </listitem>
    </varlistentry>

    <varlistentry>
     <term><literal>host</literal></term>
     <listitem>
      <para>
<!--
       This record matches connection attempts made using TCP/IP.
       <literal>host</literal> records match
       <acronym>SSL</acronym> or non-<acronym>SSL</acronym> connection
       attempts as well as <acronym>GSSAPI</acronym> encrypted or
       non-<acronym>GSSAPI</acronym> encrypted connection attempts.
-->
このレコードは、TCP/IPを使用した接続に対応します。
<literal>host</literal>レコードは、<acronym>SSL</acronym>または非<acronym>SSL</acronym>接続、<acronym>GSSAPI</acronym>暗号化、非<acronym>GSSAPI</acronym>暗号化のいずれかに対応します。
      </para>
     <note>
      <para>
<!--
       Remote TCP/IP connections will not be possible unless
       the server is started with an appropriate value for the
       <xref linkend="guc-listen-addresses"/> configuration parameter,
       since the default behavior is to listen for TCP/IP connections
       only on the local loopback address <literal>localhost</literal>.
-->
サーバのデフォルトの動作は、ローカルループバックアドレスである<literal>localhost</literal>のみTCP/IP接続を監視しています。
よってサーバにおいて<xref linkend="guc-listen-addresses"/>パラメータが適切な値に設定された状態で起動されていない限り、リモートのTCP/IP接続はできません。
      </para>
     </note>
     </listitem>
    </varlistentry>

    <varlistentry>
     <term><literal>hostssl</literal></term>
     <listitem>
      <para>
<!--
       This record matches connection attempts made using TCP/IP,
       but only when the connection is made with <acronym>SSL</acronym>
       encryption.
-->
このレコードは、接続が<acronym>SSL</acronym>で暗号化されている場合にのみTCP/IPネットワークを使用する接続に対応します。
      </para>

      <para>
<!--
       To make use of this option the server must be built with
       <acronym>SSL</acronym> support. Furthermore,
       <acronym>SSL</acronym> must be enabled
       by setting the <xref linkend="guc-ssl"/> configuration parameter (see
       <xref linkend="ssl-tcp"/> for more information).
       Otherwise, the <literal>hostssl</literal> record is ignored except for
       logging a warning that it cannot match any connections.
-->
このオプションを使用するためには、サーバは<acronym>SSL</acronym>サポートができるように構築されていなければいけません。
また、 <acronym>SSL</acronym>は<xref linkend="guc-ssl"/>パラメータを設定することによりサーバの起動時に有効になっていなくてはなりません（詳細は<xref linkend="ssl-tcp"/>を参照してください）。
そうでなければ、どのような接続にも対応していないという警告が表示されることを除き、<literal>hostssl</literal>レコードは無視されます。
      </para>
     </listitem>
    </varlistentry>

    <varlistentry>
     <term><literal>hostnossl</literal></term>
     <listitem>
      <para>
<!--
       This record type has the opposite behavior of <literal>hostssl</literal>;
       it only matches connection attempts made over
       TCP/IP that do not use <acronym>SSL</acronym>.
-->
このレコードは、<literal>hostssl</literal>と反対の動作で、<acronym>SSL</acronym>を使用していないTCP/IPの接続のみに対応します。
      </para>
     </listitem>
    </varlistentry>

    <varlistentry>
     <term><literal>hostgssenc</literal></term>
     <listitem>
      <para>
<!--
       This record matches connection attempts made using TCP/IP,
       but only when the connection is made with <acronym>GSSAPI</acronym>
       encryption.
-->
このレコードは、TCP/IPを使用した接続に対応しますが、<acronym>GSSAPI</acronym>暗号化を使用して接続が行われた場合に限ります。
      </para>

      <para>
<!--
       To make use of this option the server must be built with
       <acronym>GSSAPI</acronym> support.  Otherwise,
       the <literal>hostgssenc</literal> record is ignored except for logging
       a warning that it cannot match any connections.
-->
このオプションを使用するためには、サーバは<acronym>GSSAPI</acronym>サポートができるように構築されていなければいけません。
そうでなければ、どのような接続にも対応していないという警告が表示されることを除き、<literal>hostgssenc</literal>レコードは無視されます。
      </para>
     </listitem>
    </varlistentry>

    <varlistentry>
     <term><literal>hostnogssenc</literal></term>
     <listitem>
      <para>
<!--
       This record type has the opposite behavior of <literal>hostgssenc</literal>;
       it only matches connection attempts made over
       TCP/IP that do not use <acronym>GSSAPI</acronym> encryption.
-->
このレコードは、<literal>hostgssenc</literal>とは反対の動作で、<acronym>GSSAPI</acronym>暗号化を使用していないTCP/IPの接続のみに対応します。
      </para>
     </listitem>
    </varlistentry>

    <varlistentry>
     <term><replaceable>database</replaceable></term>
     <listitem>
      <para>
<!--
       Specifies which database name(s) this record matches.  The value
       <literal>all</literal> specifies that it matches all databases.
       The value <literal>sameuser</literal> specifies that the record
       matches if the requested database has the same name as the
       requested user.  The value <literal>samerole</literal> specifies that
       the requested user must be a member of the role with the same
       name as the requested database.  (<literal>samegroup</literal> is an
       obsolete but still accepted spelling of <literal>samerole</literal>.)
       Superusers are not considered to be members of a role for the
       purposes of <literal>samerole</literal> unless they are explicitly
       members of the role, directly or indirectly, and not just by
       virtue of being a superuser.
       The value <literal>replication</literal> specifies that the record
       matches if a physical replication connection is requested, however, it
       doesn't match with logical replication connections. Note that physical
       replication connections do not specify any particular database whereas
       logical replication connections do specify it.
       Otherwise, this is the name of a specific
       <productname>PostgreSQL</productname> database or a regular expression.
       Multiple database names and/or regular expressions can be supplied by
       separating them with commas.
-->
このレコードで対応するデータベース名を指定します。
<literal>all</literal> という値は、全てのデータベースと対応することを指定します。
<literal>sameuser</literal>という値は、要求されたデータベースが要求ユーザと同じ名前を持つ場合にレコードが対応することを指定します。
<literal>samerole</literal>という値は、要求ユーザが要求されたデータベースと同じ名前のロールのメンバでなければならないことを指定します。
（以前は<literal>samegroup</literal>と書いていましたが、<literal>samerole</literal>と記述してください。）
スーパーユーザは、直接的であれ間接的であれ、明示的にsameroleのメンバでない限りsameroleのメンバとはみなされません。
また、スーパーユーザであるからといって<literal>samerole</literal>のメンバとはみなされません。
<literal>replication</literal>という値は、もし物理レプリケーション接続が要求された場合にレコードが一致することを指定します。
しかし、論理レプリケーションによる接続には一致しません。
物理レプリケーション接続は特定のデータベースを指定しないのに対し、論理レプリケーション接続は特定のデータベースを指定することに注意してください。
それ以外の場合には、特定の<productname>PostgreSQL</productname>データベースの名前または正規表現になります。
データベースの名前や正規表現はカンマで区切ることで複数指定できます。
      </para>
      <para>
<!--
       If the database name starts with a slash (<literal>/</literal>), the
       remainder of the name is treated as a regular expression.
       (See <xref linkend="posix-syntax-details"/> for details of
       <productname>PostgreSQL</productname>'s regular expression syntax.)
-->
データベース名がスラッシュ(<literal>/</literal>)で始まる場合、名前の残りの部分は正規表現として扱われます。
（<productname>PostgreSQL</productname>の正規表現構文の詳細については、<xref linkend="posix-syntax-details"/>を参照してください。）
      </para>
      <para>
<!--
       A separate file containing database names and/or regular expressions
       can be specified by preceding the file name with <literal>@</literal>.
-->
データベース名や正規表現を含む別のファイルを、そのファイル名の前に<literal>@</literal>を付けることで指定できます。
      </para>
     </listitem>
    </varlistentry>

    <varlistentry>
     <term><replaceable>user</replaceable></term>
     <listitem>
      <para>
<!--
       Specifies which database user name(s) this record
       matches. The value <literal>all</literal> specifies that it
       matches all users.  Otherwise, this is either the name of a specific
       database user, a regular expression (when starting with a slash
       (<literal>/</literal>), or a group name preceded by <literal>+</literal>.
       (Recall that there is no real distinction between users and groups
       in <productname>PostgreSQL</productname>; a <literal>+</literal> mark really means
       <quote>match any of the roles that are directly or indirectly members
       of this role</quote>, while a name without a <literal>+</literal> mark matches
       only that specific role.) For this purpose, a superuser is only
       considered to be a member of a role if they are explicitly a member
       of the role, directly or indirectly, and not just by virtue of
       being a superuser.
       Multiple user names and/or regular expressions can be supplied by
       separating them with commas.
-->
このレコードで対応するデータベースユーザ名を指定します。
<literal>all</literal>という値は、全てのユーザが対応することを指定します。
それ以外の場合には特定のデータベースユーザの名前、（スラッシュ(<literal>/</literal>)で始まる場合には）正規表現、もしくは<literal>+</literal>で始まるグループ名のいずれかになります。
（<productname>PostgreSQL</productname>ではユーザとグループの明確な区別がないことを思い出してください。
<literal>+</literal>のマークは実のところ、<quote>このロールの直接的もしくは間接的なメンバのどちらかに一致していること</quote>を意味しています。
一方、<literal>+</literal>のマークがない名前はその特定のロールにのみ一致します。）
このため、スーパーユーザは、直接的であれ間接的であれ明示的にロールのメンバである場合にのみ、ロールのメンバとみなされます。
スーパーユーザであるからといってロールのメンバとはみなされません。
ユーザ名や正規表現は、カンマで区切ることで複数指定できます。
      </para>
      <para>
<!--
       If the user name starts with a slash (<literal>/</literal>), the
       remainder of the name is treated as a regular expression.
       (See <xref linkend="posix-syntax-details"/> for details of
       <productname>PostgreSQL</productname>'s regular expression syntax.)
-->
ユーザ名がスラッシュ(<literal>/</literal>)で始まる場合、名前の残りの部分は正規表現として扱われます。
（<productname>PostgreSQL</productname>の正規表現構文の詳細については、<xref linkend="posix-syntax-details"/>を参照してください。）
      </para>
      <para>
<!--
       A separate file containing user names and/or regular expressions can
       be specified by preceding the file name with <literal>@</literal>.
-->
ユーザ名や正規表現を含む別のファイルを、そのファイル名の前に<literal>@</literal>を付けることで指定できます。
      </para>
     </listitem>
    </varlistentry>

    <varlistentry>
     <term><replaceable>address</replaceable></term>
     <listitem>
      <para>
<!--
       Specifies the client machine address(es) that this record
       matches.  This field can contain either a host name, an IP
       address range, or one of the special key words mentioned below.
-->
このレコードに対応しているクライアントマシンのアドレス。
このフィールドはホスト名、IPアドレスの範囲、もしくは下記の特別なキーワードの1つを含んでいます。
      </para>

      <para>
<!--
       An IP address range is specified using standard numeric notation
       for the range's starting address, then a slash (<literal>/</literal>)
       and a <acronym>CIDR</acronym> mask length.  The mask
       length indicates the number of high-order bits of the client
       IP address that must match.  Bits to the right of this should
       be zero in the given IP address.
       There must not be any white space between the IP address, the
       <literal>/</literal>, and the CIDR mask length.
-->
IPアドレスの範囲は、範囲の開始アドレス、続いてスラッシュ(<literal>/</literal>)と<acronym>CIDR</acronym>マスクの長さという標準の数値表記で指定されます。
CIDRマスク長とは、クライアントIPアドレスが一致しなければならない、高位のビット数を表すものです。
指定するIPアドレスのこれより右側のビットには、0を指定しなければなりません。
IPアドレスと<literal>/</literal>、およびCIDRマスク長の間に空白を入れてはいけません。
      </para>

      <para>
<!--
       Typical examples of an IPv4 address range specified this way are
       <literal>172.20.143.89/32</literal> for a single host, or
       <literal>172.20.143.0/24</literal> for a small network, or
       <literal>10.6.0.0/16</literal> for a larger one.
       An IPv6 address range might look like <literal>::1/128</literal>
       for a single host (in this case the IPv6 loopback address) or
       <literal>fe80::7a31:c1ff:0000:0000/96</literal> for a small
       network.
       <literal>0.0.0.0/0</literal> represents all
       IPv4 addresses, and <literal>::0/0</literal> represents
       all IPv6 addresses.
       To specify a single host, use a mask length of 32 for IPv4 or
       128 for IPv6.  In a network address, do not omit trailing zeroes.
-->
典型的なIPv4アドレス範囲の例は、単一のホストでは<literal>172.20.143.89/32</literal>、小規模ネットワークでは<literal>172.20.143.0/24</literal>、大規模ネットワークでは<literal>10.6.0.0/16</literal>のようなものです。
IPv6アドレスの範囲は、単一のホストでは<literal>::1/128</literal>(この場合はIPv6ループバックアドレス)、小規模ネットワークでは<literal>fe80::7a31:c1ff:0000:0000/96</literal>のようなものです。
<literal>0.0.0.0/0</literal>は全てのIPv4アドレスを意味します。また、<literal>::0/0</literal>は全てのIPv6アドレスを意味しています。
単一ホストを指定するには、IPv4では32、IPv6では128というマスク長を使用してください。
ネットワークアドレスでは末尾の0を省略できません。
      </para>

      <para>
<!--
       An entry given in IPv4 format will match only IPv4 connections,
       and an entry given in IPv6 format will match only IPv6 connections,
       even if the represented address is in the IPv4-in-IPv6 range.
-->
IPv4書式で与えられたエントリは、IPv4接続のみに対応し、IPv6書式で与えられた項目は、たとえそのアドレスがIPv6内のIPv4の範囲内であったとしてもIPv6接続のみに対応します。
      </para>

      <para>
<!--
       You can also write <literal>all</literal> to match any IP address,
       <literal>samehost</literal> to match any of the server's own IP
       addresses, or <literal>samenet</literal> to match any address in any
       subnet that the server is directly connected to.
-->
どのIPアドレスにも一致するように<literal>all</literal>と書くこともできますし、
サーバ自身のIPアドレスのいずれかにも一致するように<literal>samehost</literal>と書くこともできます。
もしくは、サーバが直接接続されているサブネット内のアドレスのいずれかにも一致するように<literal>samenet</literal>と書くことができます。
      </para>

      <para>
<!--
       If a host name is specified (anything that is not an IP address
       range or a special key word is treated as a host name),
       that name is compared with the result of a reverse name
       resolution of the client's IP address (e.g., reverse DNS
       lookup, if DNS is used).  Host name comparisons are case
       insensitive.  If there is a match, then a forward name
       resolution (e.g., forward DNS lookup) is performed on the host
       name to check whether any of the addresses it resolves to are
       equal to the client's IP address.  If both directions match,
       then the entry is considered to match.  (The host name that is
       used in <filename>pg_hba.conf</filename> should be the one that
       address-to-name resolution of the client's IP address returns,
       otherwise the line won't be matched.  Some host name databases
       allow associating an IP address with multiple host names, but
       the operating system will only return one host name when asked
       to resolve an IP address.)
-->
もし、ホスト名（IPアドレスの範囲ではない場合の全て、もしくはホスト名として処理される特別なキーワード）が指定されている場合は、その名前は、クライアントのIPアドレスの逆引き名前解決の結果と比較されます（例えば、もしDNSが使用されている場合は逆引きDNS検索により解決されます）。
ホスト名の比較は、大文字小文字が区別されません。
もし一致するものがあった場合は、解決された、どのアドレスもクライアントのIPアドレスと等しいか否かをチェックするために（例えば、正引きDNS検索のような）ホスト名の正引き名前解決が実行されます。
もし正引き、逆引きの両方で一致した場合は、エントリは一致するものとみなされます。
（<filename>pg_hba.conf</filename>内で使用されているホスト名は、クライアントのIPアドレスのアドレス-名前解決が返すホスト名の1つでなければいけません。
もしそうでなければこの行は一致しません。
1つのIPアドレスを複数のホスト名に関連付けるホスト名データベースもありますが、IPアドレスの解決を要求された場合にオペレーティングシステムは1つのホスト名のみを返します。）
      </para>

      <para>
<!--
       A host name specification that starts with a dot
       (<literal>.</literal>) matches a suffix of the actual host
       name.  So <literal>.example.com</literal> would match
       <literal>foo.example.com</literal> (but not just
       <literal>example.com</literal>).
-->
ドット（<literal>.</literal>）で始まるホスト名の特定は実際のホスト名のサフィックスに一致します。
よって、<literal>.example.com</literal>は、<literal>foo.example.com</literal>に一致します
（<literal>example.com</literal>だけでは一致しません）。
      </para>

      <para>
<!--
       When host names are specified
       in <filename>pg_hba.conf</filename>, you should make sure that
       name resolution is reasonably fast.  It can be of advantage to
       set up a local name resolution cache such
       as <command>nscd</command>.  Also, you may wish to enable the
       configuration parameter <varname>log_hostname</varname> to see
       the client's host name instead of the IP address in the log.
-->
ホスト名が<filename>pg_hba.conf</filename>内で指定されている場合、名前解決が適度に早いことを
確かめてください。
<command>nscd</command>のようなローカル名前解決のキャッシュを設定すると便利です。
また、クライアントのIPアドレスの代わりにホスト名がログで見られるように、<varname>log_hostname</varname>の
設定パラメータを有効化することもできます。
      </para>

      <para>
<!--
       These fields do not apply to <literal>local</literal> records.
-->
これらのフィールドは<literal>local</literal>レコードに適用されません。
      </para>

      <note>
       <para>
<!--
        Users sometimes wonder why host names are handled
        in this seemingly complicated way, with two name resolutions
        including a reverse lookup of the client's IP address.  This
        complicates use of the feature in case the client's reverse DNS
        entry is not set up or yields some undesirable host name.
        It is done primarily for efficiency: this way, a connection attempt
        requires at most two resolver lookups, one reverse and one forward.
        If there is a resolver problem with some address, it becomes only
        that client's problem.  A hypothetical alternative
        implementation that only did forward lookups would have to
        resolve every host name mentioned in
        <filename>pg_hba.conf</filename> during every connection attempt.
        That could be quite slow if many names are listed.
        And if there is a resolver problem with one of the host names,
        it becomes everyone's problem.
-->
時折、ユーザは、クライアントのIPアドレスの逆引きを含む2つの名前解決が必要になる、というような一見複雑に見える方法でなぜホスト名が扱われるのか不思議に思うことがあります。
このため、クライアントの逆引きDNSエントリが設定されていなかったり、いくつかの望ましくないホスト名を生成する場合にこの機能の使用が複雑になります。
これは主に効率のために行われます。このように、接続要求では最大2つのリゾルバの検索、1つは逆引き、1つは正引き、が必要になります。
もしリゾルバにおいて、アドレスに問題があった場合、クライアントのみの問題となります。
正引き検索のみを行うような実装を仮に行っていると、全ての接続要求において<filename>pg_hba.conf</filename>内に記載された全てのホスト名を解決しなくてはいけなくなります。
これは、多くの名前が列挙されていた場合にかなり遅くなります。
また、リゾルバにおいて1つのホスト名に問題があった場合、全員の問題となってしまいます。
       </para>

       <para>
<!--
        Also, a reverse lookup is necessary to implement the suffix
        matching feature, because the actual client host name needs to
        be known in order to match it against the pattern.
-->
さらに、逆引き検索はサフィックス一致の機能を実装するために必要です。というのも実際のクライアントのホスト名は
ホスト名がパターンに対して一致するために、知られる必要があるためです。
       </para>

       <para>
<!--
        Note that this behavior is consistent with other popular
        implementations of host name-based access control, such as the
        Apache HTTP Server and TCP Wrappers.
-->
このふるまいは、Apache HTTPサーバやTCPラッパーのような他のよくあるホスト名ベースのアクセス制御の実装と
一致していることに注意してください。
       </para>
      </note>
     </listitem>
    </varlistentry>

    <varlistentry>
     <term><replaceable>IP-address</replaceable></term>
     <term><replaceable>IP-mask</replaceable></term>
     <listitem>
      <para>
<!--
       These two fields can be used as an alternative to the
       <replaceable>IP-address</replaceable><literal>/</literal><replaceable>mask-length</replaceable>
       notation.  Instead of
       specifying the mask length, the actual mask is specified in a
       separate column. For example, <literal>255.0.0.0</literal> represents an IPv4
       CIDR mask length of 8, and <literal>255.255.255.255</literal> represents a
       CIDR mask length of 32.
-->
この2つのフィールドは<replaceable>IP-address</replaceable><literal>/</literal><replaceable>mask-length</replaceable>表記の代替として使用可能です。
マスク長を指定する代わりに、実際のマスクを分離した列で指定します。
例えば<literal>255.0.0.0</literal>はIPv4のCIDRマスク長8を意味し、<literal>255.255.255.255</literal>はCIDRマスク長32を意味しています。
      </para>

      <para>
<!--
       These fields do not apply to <literal>local</literal> records.
-->
これらのフィールドは<literal>local</literal>レコードに適用されません。
      </para>
     </listitem>
    </varlistentry>

    <varlistentry>
     <term><replaceable>auth-method</replaceable></term>
     <listitem>
      <para>
<!--
       Specifies the authentication method to use when a connection matches
       this record. The possible choices are summarized here; details
       are in <xref linkend="auth-methods"/>.  All the options
       are lower case and treated case sensitively, so even acronyms like
       <literal>ldap</literal> must be specified as lower case.
-->
接続がこのレコードに一致する場合に使用する認証方式を指定します。
使用できる選択肢は以下にまとめていますが、詳しくは<xref linkend="auth-methods"/>を参照してください。
すべてのオプションは小文字で、大文字小文字の区別が認識されます。ですから、<literal>ldap</literal>のような頭文字であっても小文字で指定しなければなりません。

       <variablelist>
        <varlistentry>
         <term><literal>trust</literal></term>
         <listitem>
         <para>
<!--
          Allow the connection unconditionally. This method
          allows anyone that can connect to the
          <productname>PostgreSQL</productname> database server to login as
          any <productname>PostgreSQL</productname> user they wish,
          without the need for a password or any other authentication.  See <xref
          linkend="auth-trust"/> for details.
-->
接続を無条件で許可します。
この方式は、<productname>PostgreSQL</productname>データベースサーバに接続できる全てのユーザが、任意の<productname>PostgreSQL</productname>ユーザとしてパスワードや他の認証なしでログインすることを許可します。
詳細は<xref linkend="auth-trust"/>を参照してください。
         </para>
        </listitem>
       </varlistentry>

       <varlistentry>
        <term><literal>reject</literal></term>
        <listitem>
         <para>
<!--
          Reject the connection unconditionally. This is useful for
          <quote>filtering out</quote> certain hosts from a group, for example a
          <literal>reject</literal> line could block a specific host from connecting,
          while a later line allows the remaining hosts in a specific
          network to connect.
-->
接続を無条件に拒否します。
特定のホストをあるグループから<quote>除外</quote>するために便利です。
例えば、1行の<literal>reject</literal>は特定のホストが接続することを拒否します。一方、
後ろの行では特定のネットワーク内の残りのホストが接続することを許可します。
         </para>
        </listitem>
       </varlistentry>

       <varlistentry>
        <term><literal>scram-sha-256</literal></term>
        <listitem>
         <para>
<!--
          Perform SCRAM-SHA-256 authentication to verify the user's
          password. See <xref linkend="auth-password"/> for details.
-->
ユーザのパスワードを検証するためにSCRAM-SHA-256認証を実行します。
詳細は<xref linkend="auth-password"/>をご覧ください。
         </para>
        </listitem>
       </varlistentry>

       <varlistentry>
        <term><literal>md5</literal></term>
        <listitem>
         <para>
<!--
          Perform SCRAM-SHA-256 or MD5 authentication to verify the
          user's password. See <xref linkend="auth-password"/>
          for details.
-->
ユーザのパスワードを検証するために、SCRAM-SHA-256あるいはMD5認証を実行します。
詳細は<xref linkend="auth-password"/>を参照してください。
         </para>
        </listitem>
       </varlistentry>

       <varlistentry>
        <term><literal>password</literal></term>
        <listitem>
         <para>
<!--
          Require the client to supply an unencrypted password for
          authentication.
          Since the password is sent in clear text over the
          network, this should not be used on untrusted networks.
          See <xref linkend="auth-password"/> for details.
-->
クライアントに対して認証時に平文のパスワードを要求します。
パスワードはネットワークを通じて普通のテキスト形式で送られますので、信頼されていないネットワークでは使用しないでください。
詳細は<xref linkend="auth-password"/>を参照してください。
         </para>
        </listitem>
       </varlistentry>

       <varlistentry>
        <term><literal>gss</literal></term>
        <listitem>
         <para>
<!--
          Use GSSAPI to authenticate the user. This is only
          available for TCP/IP connections. See <xref
          linkend="gssapi-auth"/> for details.  It can be used in conjunction
          with GSSAPI encryption.
-->
ユーザの認証にGSSAPIを使用します。
これはTCP/IP接続を使用するときのみ使用可能です。
詳細は<xref linkend="gssapi-auth"/>を参照してください。
GSSAPI暗号化と組み合わせて使用できます。
         </para>
        </listitem>
       </varlistentry>

       <varlistentry>
        <term><literal>sspi</literal></term>
        <listitem>
         <para>
<!--
          Use SSPI to authenticate the user. This is only
          available on Windows. See <xref
          linkend="sspi-auth"/> for details.
-->
ユーザの認証にSSPIを使用します。
これはWindowsを使用するときのみ使用可能です。
詳細は<xref linkend="sspi-auth"/>を参照してください。
         </para>
        </listitem>
       </varlistentry>

       <varlistentry>
        <term><literal>ident</literal></term>
        <listitem>
         <para>
<!--
          Obtain the operating system user name of the client
          by contacting the ident server on the client
          and check if it matches the requested database user name.
          Ident authentication can only be used on TCP/IP
          connections. When specified for local connections, peer
          authentication will be used instead.
          See <xref linkend="auth-ident"/> for details.
-->
クライアントのオペレーティングシステムにおけるユーザ名をクライアント上のidentサーバに尋ねてユーザ名が要求されたデータベースユーザ名と一致するか検査します。
ident認証は、TCP/IP接続でのみ使用可能です。ローカル接続が指定されている場合は、peer認証が代わりに使用されます。
詳細は<xref linkend="auth-ident"/>を参照してください。
         </para>
        </listitem>
       </varlistentry>

       <varlistentry>
        <term><literal>peer</literal></term>
        <listitem>
         <para>
<!--
          Obtain the client's operating system user name from the operating
          system and check if it matches the requested database user name.
          This is only available for local connections.
          See <xref linkend="auth-peer"/> for details.
-->
クライアントのオペレーティングシステムにおけるユーザ名をオペレーティングシステムから取得し、ユーザ名が要求されたデータベースユーザ名と一致するか検査します。
これはローカル接続の時にのみ使用可能です。詳細は<xref linkend="auth-peer"/>を参照してください。
         </para>
        </listitem>
       </varlistentry>

       <varlistentry>
        <term><literal>ldap</literal></term>
        <listitem>
         <para>
<!--
          Authenticate using an <acronym>LDAP</acronym> server. See <xref
          linkend="auth-ldap"/> for details.
-->
<acronym>LDAP</acronym>サーバを使用して認証します。
詳細は<xref linkend="auth-ldap"/>を参照してください。
         </para>
        </listitem>
       </varlistentry>

       <varlistentry>
        <term><literal>radius</literal></term>
        <listitem>
         <para>
<!--
          Authenticate using a RADIUS server. See <xref
          linkend="auth-radius"/> for details.
-->
RADIUSサーバを使用して認証します。
詳細は<xref linkend="auth-radius"/>を参照してください。
         </para>
        </listitem>
       </varlistentry>

       <varlistentry>
        <term><literal>cert</literal></term>
        <listitem>
         <para>
<!--
          Authenticate using SSL client certificates. See
          <xref linkend="auth-cert"/> for details.
-->
SSLクライアント証明書を使用して認証します。
詳細は<xref linkend="auth-cert"/>を参照してください。
         </para>
        </listitem>
       </varlistentry>

       <varlistentry>
        <term><literal>pam</literal></term>
        <listitem>
         <para>
<!--
          Authenticate using the Pluggable Authentication Modules
          (PAM) service provided by the operating system.  See <xref
          linkend="auth-pam"/> for details.
-->
オペレーティングシステムによって提供されるPAM（Pluggable Authentication Modules）サービスを使用した認証です。
詳細は<xref linkend="auth-pam"/>を参照してください。
         </para>
        </listitem>
       </varlistentry>

       <varlistentry>
        <term><literal>bsd</literal></term>
        <listitem>
         <para>
<!--
          Authenticate using the BSD Authentication service provided by the
          operating system. See <xref linkend="auth-bsd"/> for details.
-->
オペレーティングシステムによって提供されたBSD認証サービスを使用して認証します。
詳細は<xref linkend="auth-bsd"/>を参照してください。
         </para>
        </listitem>
       </varlistentry>
      </variablelist>

      </para>
     </listitem>
    </varlistentry>

    <varlistentry>
     <term><replaceable>auth-options</replaceable></term>
     <listitem>
      <para>
<!--
       After the <replaceable>auth-method</replaceable> field, there can be field(s) of
       the form <replaceable>name</replaceable><literal>=</literal><replaceable>value</replaceable> that
       specify options for the authentication method. Details about which
       options are available for which authentication methods appear below.
-->
<replaceable>auth-method</replaceable>フィールドの後ろに、
認証方式のオプションを指定する、<replaceable>name</replaceable><literal>=</literal><replaceable>value</replaceable>の形式のフィールドが存在する可能性があります。
どのオプションがどの認証方式に使用できるのか、についての詳細は以下で説明します。
      </para>

      <para>
<!--
       In addition to the method-specific options listed below, there is a
       method-independent authentication option <literal>clientcert</literal>, which
       can be specified in any <literal>hostssl</literal> record.
       This option can be set to <literal>verify-ca</literal> or
       <literal>verify-full</literal>. Both options require the client
       to present a valid (trusted) SSL certificate, while
       <literal>verify-full</literal> additionally enforces that the
       <literal>cn</literal> (Common Name) in the certificate matches
       the username or an applicable mapping.
       This behavior is similar to the <literal>cert</literal> authentication
       method (see <xref linkend="auth-cert"/>) but enables pairing
       the verification of client certificates with any authentication
       method that supports <literal>hostssl</literal> entries.
-->
以下に示された方式特定のオプションに加えて、方式に依存しないのひとつの認証オプション<literal>clientcert</literal>があり、<literal>hostssl</literal>レコードで指定できます。
このオプションは、<literal>verify-ca</literal>または<literal>verify-full</literal>に設定できます。
どちらのオプションも、クライアントに有効な（信頼された）SSL証明書の提出を要求し、<literal>verify full</literal>は、証明書の<literal>cn</literal>（Common Name）がユーザ名または適用可能なマッピングと一致することをさらに強制します。
この動作は<literal>cert</literal>認証方式（詳細は<xref linkend="auth-cert"/>を参照してください）に似ていますが、クライアント証明書の検証を<literal>hostssl</literal>エントリをサポートする任意の認証方式と組み合わせることができます。
      </para>
      <para>
<!--
       On any record using client certificate authentication (i.e. one
       using the <literal>cert</literal> authentication method or one
       using the <literal>clientcert</literal> option), you can specify
       which part of the client certificate credentials to match using
       the <literal>clientname</literal> option. This option can have one
       of two values. If you specify <literal>clientname=CN</literal>, which
       is the default, the username is matched against the certificate's
       <literal>Common Name (CN)</literal>. If instead you specify
       <literal>clientname=DN</literal> the username is matched against the
       entire <literal>Distinguished Name (DN)</literal> of the certificate.
       This option is probably best used in conjunction with a username map.
       The comparison is done with the <literal>DN</literal> in
       <ulink url="https://datatracker.ietf.org/doc/html/rfc2253">RFC 2253</ulink>
       format. To see the <literal>DN</literal> of a client certificate
       in this format, do
-->
クライアント証明書認証を使用するすべてのレコード（つまり、<literal>cert</literal>認証方式あるいは<literal>clientcert</literal>オプションを使用している）では、<literal>clientname</literal>オプションを使ってクライアント証明書資格情報のどの部分を照合するかを指定できます。
このオプションは2つの値のうち1つを持つことができます。
デフォルトである<literal>clientname=CN</literal>を指定すると、ユーザ名は証明書の<literal>Common Name (CN)</literal>と照合されます。
その代わりに<literal>clientname=DN</literal>を指定すると、ユーザ名は証明書の<literal>Distinguished Name (DN)</literal>全体と照合されます。
このオプションはおそらくユーザ名マップとともに使うのが最善です。
<ulink url="https://datatracker.ietf.org/doc/html/rfc2253">RFC 2253</ulink>の<literal>DN</literal>と比較されます。
この形式のクライアント証明書の<literal>DN</literal>を参照するには以下のようにしてください。
<programlisting>
openssl x509 -in myclient.crt -noout -subject -nameopt RFC2253 | sed "s/^subject=//"
</programlisting>
<!--
        Care needs to be taken when using this option, especially when using
        regular expression matching against the <literal>DN</literal>.
-->
このオプションを使って<literal>DN</literal>に対して正規表現を使った比較を行う際にはとりわけ注意が必要です。
      </para>
     </listitem>
    </varlistentry>

    <varlistentry>
     <term><literal>include</literal></term>
     <listitem>
      <para>
<!--
       This line will be replaced by the contents of the given file.
-->
この行は、指定したファイルの内容に置き換えられます。
      </para>
     </listitem>
    </varlistentry>

    <varlistentry>
     <term><literal>include_if_exists</literal></term>
     <listitem>
      <para>
<!--
       This line will be replaced by the content of the given file if the
       file exists. Otherwise, a message is logged to indicate that the file
       has been skipped.
-->
ファイルが存在する場合、この行は指定したファイルの内容に置き換えられます。
存在しない場合は、ファイルがスキップされたことを示すメッセージが記録されます。
      </para>
     </listitem>
    </varlistentry>

    <varlistentry>
     <term><literal>include_dir</literal></term>
     <listitem>
      <para>
<!--
       This line will be replaced by the contents of all the files found in
       the directory, if they don't start with a <literal>.</literal> and end
       with <literal>.conf</literal>, processed in file name order (according
       to C locale rules, i.e., numbers before letters, and uppercase letters
       before lowercase ones).
-->
ファイル名が<literal>.</literal>で始まらず、<literal>.conf</literal>で終わる場合、この行は、そのディレクトリで見つかったすべてのファイルの内容に置き換えられ、ファイル名の順(Cロケールの規則に従って、すなわち、文字より先に数字、小文字より先に大文字)に処理されます。
      </para>
     </listitem>
    </varlistentry>
   </variablelist>
  </para>

  <para>
<!--
   Files included by <literal>@</literal> constructs are read as lists of names,
   which can be separated by either whitespace or commas.  Comments are
   introduced by <literal>#</literal>, just as in
   <filename>pg_hba.conf</filename>, and nested <literal>@</literal> constructs are
   allowed.  Unless the file name following <literal>@</literal> is an absolute
   path, it is taken to be relative to the directory containing the
   referencing file.
-->
<literal>@</literal>式により含められるファイルは、空白文字あるいはカンマのどちらかで区切られた名前の列挙として読み込まれます。
コメントは、<filename>pg_hba.conf</filename>と同様に<literal>#</literal>から始まります。
また、<literal>@</literal>式を入れ子にすることもできます。
<literal>@</literal>の後のファイル名が絶対パスでない限り、参照元ファイルが存在するディレクトリから見た相対パスであるとみなされます。
  </para>

  <para>
<!--
   Since the <filename>pg_hba.conf</filename> records are examined
   sequentially for each connection attempt, the order of the records is
   significant. Typically, earlier records will have tight connection
   match parameters and weaker authentication methods, while later
   records will have looser match parameters and stronger authentication
   methods. For example, one might wish to use <literal>trust</literal>
   authentication for local TCP/IP connections but require a password for
   remote TCP/IP connections. In this case a record specifying
   <literal>trust</literal> authentication for connections from 127.0.0.1 would
   appear before a record specifying password authentication for a wider
   range of allowed client IP addresses.
-->
<filename>pg_hba.conf</filename>レコードは接続が試みられる度に順番に検査されますので、レコードの順序はとても大切です。
典型的には、始めの方のレコードには厳しい接続照合パラメータと緩い認証方式があるのに対し、終わりの方のレコードにはより緩い照合パラメータとより厳しい認証方式があります。
例えば、ローカルTCP接続では<literal>trust</literal>認証方式、リモートTCP接続に対してはパスワードを要求したいとします。
この場合、広範囲にわたって許可されるクライアントのIPアドレスに対するパスワード認証を指定するレコードの前に127.0.0.1からの接続に対する<literal>trust</literal>認証指定のレコードが置かれなければなりません。
  </para>

  <tip>
   <para>
<!--
    To connect to a particular database, a user must not only pass the
    <filename>pg_hba.conf</filename> checks, but must have the
    <literal>CONNECT</literal> privilege for the database.  If you wish to
    restrict which users can connect to which databases, it's usually
    easier to control this by granting/revoking <literal>CONNECT</literal> privilege
    than to put the rules in <filename>pg_hba.conf</filename> entries.
-->
特定のデータベースに接続するためには、ユーザは<filename>pg_hba.conf</filename>による検査を通過しなければならない他、そのデータベースに対する<literal>CONNECT</literal>権限を持たなければなりません。
どのユーザがどのデータベースに接続できるかを制限したければ、通常、<filename>pg_hba.conf</filename>項目に規則を追加するよりも、<literal>CONNECT</literal>権限の付与・削除を行う方が簡単です。
   </para>
  </tip>

  <para>
<!--
   Some examples of <filename>pg_hba.conf</filename> entries are shown in
   <xref linkend="example-pg-hba.conf"/>. See the next section for details on the
   different authentication methods.
-->
<filename>pg_hba.conf</filename>ファイルの例をいくつか<xref linkend="example-pg-hba.conf"/>に示します。
各種認証方式の詳細については次節で説明します。
  </para>

   <example id="example-pg-hba.conf">
<!--
    <title>Example <filename>pg_hba.conf</filename> Entries</title>
-->
    <title><filename>pg_hba.conf</filename>の項目の例</title>
<programlisting>
<!--
# Allow any user on the local system to connect to any database with
# any database user name using Unix-domain sockets (the default for local
# connections).
-->
# ローカルシステム上の全てのユーザが、任意のデータベースに
# 任意のデータベースユーザ名でUnixドメインソケットを使用して接続することを許可
# （ローカル接続ではデフォルト）。
#
# TYPE  DATABASE        USER            ADDRESS                 METHOD
local   all             all                                     trust

<!--
# The same using local loopback TCP/IP connections.
-->
# 上記と同じことをローカルループバックのTCP/IP接続を使って行う。
#
# TYPE  DATABASE        USER            ADDRESS                 METHOD
host    all             all             127.0.0.1/32            trust

<!--
# The same as the previous line, but using a separate netmask column
-->
# 上記と同じだが、独立したネットマスク列を使用する
#
# TYPE  DATABASE        USER            IP-ADDRESS      IP-MASK             METHOD
host    all             all             127.0.0.1       255.255.255.255     trust

<!--
# The same over IPv6.
-->
# IPv6で上記と同じことを行う。
#
# TYPE  DATABASE        USER            ADDRESS                 METHOD
host    all             all             ::1/128                 trust

<!--
# The same using a host name (would typically cover both IPv4 and IPv6).
-->
# ホスト名を使用して上記と同じことを行う（通常はIPv4とIPv6の両方をカバーします）。
#
# TYPE  DATABASE        USER            ADDRESS                 METHOD
host    all             all             localhost               trust

<!--
# The same using a regular expression for DATABASE, that allows connection
# to any databases with a name beginning with "db" and finishing with a
# number using two to four digits (like "db1234" or "db12").
-->
# DATABASEに対して正規表現を使って同じことを行う。（「db1234」や「db12」のような）
# 「db」で始まり、2から4個の数字を使った番号で終わるデータベースへ接続することを許可。
#
# TYPE  DATABASE        USER            ADDRESS                 METHOD
host    "/^db\d{2,4}$"  all             localhost               trust

<!--
# Allow any user from any host with IP address 192.168.93.x to connect
# to database "postgres" as the same user name that ident reports for
# the connection (typically the operating system user name).
-->
# IPアドレス192.168.93.xを持つ全てのホストの全てのユーザが、
# identがその接続について報告するのと同じユーザ名（典型的にはオペレーティングシステムのユーザ名）で
# データベース「postgres」へ接続することを許可。
#
# TYPE  DATABASE        USER            ADDRESS                 METHOD
host    postgres        all             192.168.93.0/24         ident

<!--
# Allow any user from host 192.168.12.10 to connect to database
# "postgres" if the user's password is correctly supplied.
-->
# ユーザのパスワードが正しく入力された場合、
# ホスト192.168.12.10からのどのようなユーザでもデータベース「postgres」へ接続することを許可。
#
# TYPE  DATABASE        USER            ADDRESS                 METHOD
host    postgres        all             192.168.12.10/32        scram-sha-256

<!--
# Allow any user from hosts in the example.com domain to connect to
# any database if the user's password is correctly supplied.
-->
# ユーザのパスワードが正しく指定された場合は、
# example.comドメイン内のホストからの、どのユーザからのデータベース接続も許可する。
#
# Require SCRAM authentication for most users, but make an exception
# for user 'mike', who uses an older client that doesn't support SCRAM
# authentication.
#
# TYPE  DATABASE        USER            ADDRESS                 METHOD
host    all             mike            .example.com            md5
host    all             all             .example.com            scram-sha-256

<!--
# In the absence of preceding "host" lines, these three lines will
# reject all connections from 192.168.54.1 (since that entry will be
# matched first), but allow GSSAPI-encrypted connections from anywhere else
# on the Internet.  The zero mask causes no bits of the host IP address to
# be considered, so it matches any host.  Unencrypted GSSAPI connections
# (which "fall through" to the third line since "hostgssenc" only matches
# encrypted GSSAPI connections) are allowed, but only from 192.168.12.10.
-->
# 先行する「host」行がなければ、これら3行によって、
# 192.168.54.1からの接続の試みを全て拒否（この項目が最初に照合されるため）、
# ただし、インターネット上の他の全ての場所からのGSSAPI接続は許可。
# ゼロマスクは、ホストIPアドレスのビットが考慮されずに
# どのホストでも照合できることになる。
# 暗号化されていないGSSAPI接続（「hostgssenc」は暗号化されたGSSAPI接続
# にのみに一致するので、3行目までは「通過」）は許可されるが、192.168.12.10からのみ許可。
#
# TYPE  DATABASE        USER            ADDRESS                 METHOD
host    all             all             192.168.54.1/32         reject
hostgssenc all          all             0.0.0.0/0               gss
host    all             all             192.168.12.10/32        gss

<!--
# Allow users from 192.168.x.x hosts to connect to any database, if
# they pass the ident check.  If, for example, ident says the user is
# "bryanh" and he requests to connect as PostgreSQL user "guest1", the
# connection is allowed if there is an entry in pg_ident.conf for map
# "omicron" that says "bryanh" is allowed to connect as "guest1".
-->
# 192.168.x.xホストからのユーザが、ident検査に通る場合、
# どのデータベースにでも接続を許可。もし、例えば、identが「bryanh」と認定し
# 「bryanh」がPostgreSQLのユーザ「guest1」として
# 接続要求を出す場合、「bryanh」は「guest1」として接続が許可されるという
# マップ「omicron」に対する記載事項がpg_ident.confにあれば接続を許可。
#
# TYPE  DATABASE        USER            ADDRESS                 METHOD
host    all             all             192.168.0.0/16          ident map=omicron

<!--
# If these are the only four lines for local connections, they will
# allow local users to connect only to their own databases (databases
# with the same name as their database user name) except for users whose
# name end with "helpdesk", administrators and members of role "support",
# who can connect to all databases.  The file $PGDATA/admins contains a
# list of names of administrators.  Passwords are required in all cases.
-->
# ローカル接続に対して、以下のたった4行しか記載がない場合、ローカルユーザは
# 自分のデータベース（データベースユーザ名と同じ名前のデータベース）にのみ接続許可。
# ただし、名前が「helpdesk」で終わるユーザ、管理者、ロール「support」のメンバは
# 全てのデータベースに接続可能。$PGDATA/adminsファイルは管理者のリストを含む。
# 全ての場合にパスワードが必要。
#
# TYPE  DATABASE        USER            ADDRESS                 METHOD
local   sameuser        all                                     md5
local   all             /^.*helpdesk$                           md5
local   all             @admins                                 md5
local   all             +support                                md5

<!--
# The last two lines above can be combined into a single line:
-->
# 上記の最後の2行は1つの行にまとめることが可能。
local   all             @admins,+support                        md5

<!--
# The database column can also use lists and file names:
-->
# データベースの列にはリストやファイル名も使用できる。
local   db1,db2,@demodbs  all                                   md5
</programlisting>
   </example>
 </sect1>

 <sect1 id="auth-username-maps">
<!--
  <title>User Name Maps</title>
-->
  <title>ユーザ名マップ</title>

  <indexterm zone="auth-username-maps">
   <primary>User name maps</primary>
  </indexterm>
  <indexterm zone="auth-username-maps">
   <primary>ユーザ名マップ</primary>
  </indexterm>

  <para>
<!--
   When using an external authentication system such as Ident or GSSAPI,
   the name of the operating system user that initiated the connection
   might not be the same as the database user (role) that is to be used.
   In this case, a user name map can be applied to map the operating system
   user name to a database user.  To use user name mapping, specify
   <literal>map</literal>=<replaceable>map-name</replaceable>
   in the options field in <filename>pg_hba.conf</filename>. This option is
   supported for all authentication methods that receive external user names.
   Since different mappings might be needed for different connections,
   the name of the map to be used is specified in the
   <replaceable>map-name</replaceable> parameter in <filename>pg_hba.conf</filename>
   to indicate which map to use for each individual connection.
-->
identやGSSAPIといった外部の認証システムを使用する場合は、接続を開始したオペレーティングシステムのユーザ名が接続先のデータベースユーザ（ロール）名と同じであるとは限りません。
ユーザ名マップを使用するには、<filename>pg_hba.conf</filename>内で<literal>map</literal>=<replaceable>map-name</replaceable>オプションを指定してください。
このオプションは、外部ユーザ名を受け取るすべての認証方式をサポートしています。
異なる接続に対して、異なるマップを必要とする可能性があります。そのため、それぞれの接続に対して使用されるマップを指定するために、使用するマップの名称は<filename>pg_hba.conf</filename>内の<replaceable>map-name</replaceable>パラメータで指定されます。
  </para>

  <para>
<!--
   User name maps are defined in the ident map file, which by default is named
   <filename>pg_ident.conf</filename><indexterm><primary>pg_ident.conf</primary></indexterm>
   and is stored in the
   cluster's data directory.  (It is possible to place the map file
   elsewhere, however; see the <xref linkend="guc-ident-file"/>
   configuration parameter.)
   The ident map file contains lines of the general forms:
-->
ユーザ名マップはidentマップファイルに定義されています。デフォルトではファイル名は<filename>pg_ident.conf</filename><indexterm><primary>pg_ident.conf</primary></indexterm>で、クラスタのデータディレクトリに保存されています。
（マップファイルを他の場所にも保存できますが、詳細は<xref linkend="guc-ident-file"/>設定パラメータを参照してください。）
identマップファイルは以下のような一般的な形式の行を含んでいます。
<synopsis>
<replaceable>map-name</replaceable> <replaceable>system-username</replaceable> <replaceable>database-username</replaceable>
<replaceable>include</replaceable> <replaceable>file</replaceable>
<replaceable>include_if_exists</replaceable> <replaceable>file</replaceable>
<replaceable>include_dir</replaceable> <replaceable>directory</replaceable>
</synopsis>
<!--
   Comments, whitespace and line continuations are handled in the same way as in
   <filename>pg_hba.conf</filename>.  The
   <replaceable>map-name</replaceable> is an arbitrary name that will be used to
   refer to this mapping in <filename>pg_hba.conf</filename>. The other
   two fields specify an operating system user name and a matching
   database user name. The same <replaceable>map-name</replaceable> can be
   used repeatedly to specify multiple user-mappings within a single map.
-->
コメント、空白、行継続は<filename>pg_hba.conf</filename>と同様に扱われます。 <replaceable>map-name</replaceable>は
<filename>pg_hba.conf</filename>内で参照される任意の名称です。
他の2つのフィールドは、どのオペレーティングシステムユーザが、どのデータベースユーザに接続することを許可されているかを指定しています。
同じ<replaceable>map-name</replaceable>は、1つのマップ内でユーザをマップするために繰り返し使用されます。
  </para>
  <para>
<!--
   As for <filename>pg_hba.conf</filename>, the lines in this file can
   be include directives, following the same rules.
-->
<filename>pg_hba.conf</filename>に関しては、同じ規則に従って、このファイルの行にincludeディレクティブを書くことができます。
  </para>

  <para>
<!--
   The <filename>pg_ident.conf</filename> file is read on start-up and
   when the main server process receives a
   <systemitem>SIGHUP</systemitem><indexterm><primary>SIGHUP</primary></indexterm>
   signal. If you edit the file on an
   active system, you will need to signal the postmaster
   (using <literal>pg_ctl reload</literal>, calling the SQL function
   <function>pg_reload_conf()</function>, or using <literal>kill
   -HUP</literal>) to make it re-read the file.
-->
<filename>pg_ident.conf</filename>ファイルは起動時と、メインサーバのプロセスが
<systemitem>SIGHUP</systemitem><indexterm><primary>SIGHUP</primary></indexterm>を受信したときに読み込まれます。
起動しているシステムで編集した場合は、ファイルを再読み込みするために（<literal>pg_ctl reload</literal>の使用、SQL関数<function>pg_reload_conf()</function>の呼び出し、または<literal>kill -HUP</literal>を使用して）postmasterにシグナルを送信する必要があります。
  </para>

  <para>
<!--
   The system view
   <link linkend="view-pg-ident-file-mappings"><structname>pg_ident_file_mappings</structname></link>
   can be helpful for pre-testing changes to the
   <filename>pg_ident.conf</filename> file, or for diagnosing problems if
   loading of the file did not have the desired effects.  Rows in the view with
   non-null <structfield>error</structfield> fields indicate problems in the
   corresponding lines of the file.
-->
<filename>pg_ident.conf</filename>に対する変更を事前にテストする際、あるいはそのファイルをロードしても期待していた結果が得られなかった場合には、システムビュー<link linkend="view-pg-ident-file-mappings"><structname>pg_ident_file_mappings</structname></link>が役に立ちます。
そのビューの<structfield>error</structfield>フィールドがNULLでない行は、そのファイルの該当行に問題があることを示しています。
  </para>

  <para>
<!--
   There is no restriction regarding how many database users a given
   operating system user can correspond to, nor vice versa.  Thus, entries
   in a map should be thought of as meaning <quote>this operating system
   user is allowed to connect as this database user</quote>, rather than
   implying that they are equivalent.  The connection will be allowed if
   there is any map entry that pairs the user name obtained from the
   external authentication system with the database user name that the
   user has requested to connect as. The value <literal>all</literal>
   can be used as the <replaceable>database-username</replaceable> to specify
   that if the <replaceable>system-username</replaceable> matches, then this
   user is allowed to log in as any of the existing database users. Quoting
   <literal>all</literal> makes the keyword lose its special meaning.
-->
どれだけのデータベースユーザがオペレーティングシステムのユーザに対して一致しているか、またその逆に対しても制限はありません。
よってマップ内のエントリは、それらが等しいというよりもむしろ<quote>このオペレーティングシステムのユーザはこのデータベースユーザとして接続する</quote>という意味になります。
もし外部の認証システムから得られたユーザ名と接続要求を行ったデータベースユーザ名が対となるエントリがマップ内にある場合は、接続は許可されます。
値<literal>all</literal>を<replaceable>database-username</replaceable>として使用して、<replaceable>system-username</replaceable>が一致する場合、このユーザは既存のデータベースユーザのいずれかとしてログインできるように指定できます。
<literal>all</literal>を引用符で囲むと、キーワードはその特別な意味を失います。
  </para>
  <para>
<!--
   If the <replaceable>database-username</replaceable> begins with a
   <literal>+</literal> character, then the operating system user can login as
   any user belonging to that role, similarly to how user names beginning with
   <literal>+</literal> are treated in <literal>pg_hba.conf</literal>.
   Thus, a <literal>+</literal> mark means <quote>match any of the roles that
   are directly or indirectly members of this role</quote>, while a name
   without a <literal>+</literal> mark matches only that specific role. Quoting
   a username starting with a <literal>+</literal> makes the
   <literal>+</literal> lose its special meaning.
-->
<replaceable>database-username</replaceable>が<literal>+</literal>文字で始まる場合、オペレーティングシステムユーザはそのロールに属するユーザとしてログインできます。これは<literal>+</literal>で始まるユーザ名の<literal>pg_hba.conf</literal>での扱い方と同様です。
したがって、<literal>+</literal>マークは<quote>このロールの直接または間接的なメンバであるロールのいずれかに一致した</quote>ことを意味し、<literal>+</literal>マークのない名前はその特定のロールにのみ一致します。
<literal>+</literal>で始まるユーザ名を引用符で囲むと、<literal>+</literal>はその特別な意味を失います。
  </para>
  <para>
<!--
   If the <replaceable>system-username</replaceable> field starts with a slash (<literal>/</literal>),
   the remainder of the field is treated as a regular expression.
   (See <xref linkend="posix-syntax-details"/> for details of
   <productname>PostgreSQL</productname>'s regular expression syntax.)  The regular
   expression can include a single capture, or parenthesized subexpression.
   The portion of the system user name that matched the capture can then
   be referenced in the <replaceable>database-username</replaceable>
   field as <literal>\1</literal> (backslash-one).  This allows the mapping of
   multiple user names in a single line, which is particularly useful for
   simple syntax substitutions.  For example, these entries
-->
もし<replaceable>system-username</replaceable>フィールドがスラッシュ（<literal>/</literal>）で始まっている場合は、
このフィールドの残りは正規表現として扱われます。
（<productname>PostgreSQL</productname>の正規表現構文の詳細については<xref linkend="posix-syntax-details"/>を参照してください。）
正規表現は単一検索や括弧を使用した表現、<replaceable>database-username</replaceable>フィールドで<literal>\1</literal>（バックスラッシュ-1）で参照されるような表現を含みます。
これにより、1行で複数のユーザ名のマップが可能となり、簡単な構文で特に使いやすくなります。例を以下に示します。
<programlisting>
mymap   /^(.*)@mydomain\.com$      \1
mymap   /^(.*)@otherdomain\.com$   guest
</programlisting>
<!--
   will remove the domain part for users with system user names that end with
   <literal>@mydomain.com</literal>, and allow any user whose system name ends with
   <literal>@otherdomain.com</literal> to log in as <literal>guest</literal>.
   Quoting a <replaceable>database-username</replaceable> containing
   <literal>\1</literal> <emphasis>does not</emphasis> make
   <literal>\1</literal> lose its special meaning.
-->
上記のエントリでは、<literal>@mydomain.com</literal>で終わるシステムユーザ名のドメイン部分を削除して、<literal>@otherdomain.com</literal>で終わるシステムユーザ名のユーザが<literal>guest</literal>としてログインすることを許可します。
<literal>\1</literal>を含む<replaceable>database-username</replaceable>を引用符で括っても、<literal>\1</literal>はその特別な意味を失い<emphasis>ません</emphasis>。
  </para>
  <para>
<!--
   If the <replaceable>database-username</replaceable> field starts with
   a slash (<literal>/</literal>), the remainder of the field is treated
<<<<<<< HEAD
   as a regular expression.
   When the <replaceable>database-username</replaceable> field is a regular
   expression, it is not possible to use <literal>\1</literal> within it to
   refer to a capture from the <replaceable>system-username</replaceable>
   field.
=======
   as a regular expression (see <xref linkend="posix-syntax-details"/>
   for details of <productname>PostgreSQL</productname>'s regular
   expression syntax). It is not possible to use <literal>\1</literal>
   to use a capture from regular expression on
   <replaceable>system-username</replaceable> for a regular expression
   on <replaceable>database-username</replaceable>.
-->
<replaceable>database-username</replaceable>フィールドがスラッシュ(<literal>/</literal>)で始まる場合、フィールドの残りは正規表現として扱われます(<productname>PostgreSQL</productname>の正規表現構文の詳細については、<xref linkend="posix-syntax-details"/>を参照してください)。
<replaceable>system-username</replaceable>の正規表現からのキャプチャを使用するために<replaceable>database-username</replaceable>での正規表現に対して<literal>\1</literal>を使用することはできません。
>>>>>>> cf849a6c
  </para>

  <tip>
   <para>
<!--
    Keep in mind that by default, a regular expression can match just part of
    a string.  It's usually wise to use <literal>^</literal> and <literal>$</literal>, as
    shown in the above example, to force the match to be to the entire
    system user name.
-->
デフォルトでは正規表現は、文字列の一部を一致させることに注意してください。
上記の例で示したように、システムユーザ名全体を強制的に一致させるために<literal>^</literal>や<literal>$</literal>を使用すると有用です。
   </para>
  </tip>

  <para>
<!--
   A <filename>pg_ident.conf</filename> file that could be used in
   conjunction with the <filename>pg_hba.conf</filename> file in <xref
   linkend="example-pg-hba.conf"/> is shown in <xref
   linkend="example-pg-ident.conf"/>. In this example, anyone
   logged in to a machine on the 192.168 network that does not have the
   operating system user name <literal>bryanh</literal>, <literal>ann</literal>, or
   <literal>robert</literal> would not be granted access. Unix user
   <literal>robert</literal> would only be allowed access when he tries to
   connect as <productname>PostgreSQL</productname> user <literal>bob</literal>, not
   as <literal>robert</literal> or anyone else. <literal>ann</literal> would
   only be allowed to connect as <literal>ann</literal>. User
   <literal>bryanh</literal> would be allowed to connect as either
   <literal>bryanh</literal> or as <literal>guest1</literal>.
-->
<filename>pg_ident.conf</filename>ファイルは、<filename>pg_hba.conf</filename>ファイルと結合して使用されます。
<xref linkend="example-pg-ident.conf"/>に<xref linkend="example-pg-hba.conf"/>の例があります。
この例では、192.168のネットワーク内のマシンにログインしている、
オペレーティングシステムのユーザ名で<literal>bryanh</literal>、<literal>ann</literal>、<literal>robert</literal>以外の誰もが、アクセスを許可されていません。
Unixユーザ<literal>robert</literal>は<productname>PostgreSQL</productname>ユーザである<literal>bob</literal>として接続しようとした時のみ
アクセス可能で、 <literal>robert</literal>や他の名前ではアクセスできません。
<literal>ann</literal>は<literal>ann</literal>として接続した時のみ許可され、<literal>bryanh</literal>は<literal>bryanh</literal>自身もしくは<literal>guest1</literal>として
アクセスが可能となります。
  </para>

  <example id="example-pg-ident.conf">
<!--
   <title>An Example <filename>pg_ident.conf</filename> File</title>
-->
   <title><filename>pg_ident.conf</filename>ファイルの例</title>
<programlisting>
# MAPNAME       SYSTEM-USERNAME         PG-USERNAME

omicron         bryanh                  bryanh
omicron         ann                     ann
<!--
# bob has user name robert on these machines
-->
# bobはこれらのマシン内でrobertというユーザ名を持っています。
omicron         robert                  bob
<!--
# bryanh can also connect as guest1
-->
# bryanhはguest1としても接続可能です。
omicron         bryanh                  guest1
</programlisting>
  </example>
 </sect1>

 <sect1 id="auth-methods">
<!--
  <title>Authentication Methods</title>
-->
  <title>認証方式</title>

  <para>
<!--
   <productname>PostgreSQL</productname> provides various methods for
   authenticating users:
-->
<productname>PostgreSQL</productname>では、様々なユーザ認証方式を提供しています。

   <itemizedlist>
    <listitem>
     <para>
<!--
      <link linkend="auth-trust">Trust authentication</link>, which
      simply trusts that users are who they say they are.
-->
<link linkend="auth-trust">trust認証</link>は、ユーザが本人であることを単純に信頼します。
     </para>
    </listitem>
    <listitem>
     <para>
<!--
      <link linkend="auth-password">Password authentication</link>, which
      requires that users send a password.
-->
<link linkend="auth-password">パスワード認証</link>は、ユーザにパスワードが必要であることを示します。
     </para>
    </listitem>
    <listitem>
     <para>
<!--
      <link linkend="gssapi-auth">GSSAPI authentication</link>, which
      relies on a GSSAPI-compatible security library.  Typically this is
      used to access an authentication server such as a Kerberos or
      Microsoft Active Directory server.
-->
<link linkend="gssapi-auth">GSSAPI認証</link>は、GSSAPI互換のセキュリティライブラリに依存します。通常、これはKerberosまたはMicrosoft Active Directoryサーバなどの認証サーバにアクセスするために使用されます。
     </para>
    </listitem>
    <listitem>
     <para>
<!--
      <link linkend="sspi-auth">SSPI authentication</link>, which
      uses a Windows-specific protocol similar to GSSAPI.
-->
<link linkend="sspi-auth">SSPI認証</link>は、GSSAPIに似たWindows固有のプロトコルを使用します。
     </para>
    </listitem>
    <listitem>
     <para>
<!--
      <link linkend="auth-ident">Ident authentication</link>, which
      relies on an <quote>Identification Protocol</quote>
      (<ulink url="https://datatracker.ietf.org/doc/html/rfc1413">RFC 1413</ulink>)
      service on the client's machine.  (On local Unix-socket connections,
      this is treated as peer authentication.)
-->
<link linkend="auth-ident">ident認証</link>は、クライアントのマシン上の<quote>Identification Protocol</quote> (<ulink url="https://datatracker.ietf.org/doc/html/rfc1413">RFC 1413</ulink>)サービスに依存します。
（ローカルのUnixドメインソケット接続では、これはpeer認証として扱われます。）
     </para>
    </listitem>
    <listitem>
     <para>
<!--
      <link linkend="auth-peer">Peer authentication</link>, which
      relies on operating system facilities to identify the process at the
      other end of a local connection.  This is not supported for remote
      connections.
-->
<link linkend="auth-peer">peer認証</link>は、オペレーティングシステムの機能に依存して、ローカル接続の相手側のプロセスを識別します。
これはリモート接続ではサポートされません。
     </para>
    </listitem>
    <listitem>
     <para>
<!--
      <link linkend="auth-ldap">LDAP authentication</link>, which
      relies on an LDAP authentication server.
-->
<link linkend="auth-ldap">LDAP認証</link>は、LDAP認証サーバに依存します。
     </para>
    </listitem>
    <listitem>
     <para>
<!--
      <link linkend="auth-radius">RADIUS authentication</link>, which
      relies on a RADIUS authentication server.
-->
<link linkend="auth-radius">RADIUS認証</link>は、RADIUS認証サーバに依存します。
     </para>
    </listitem>
    <listitem>
     <para>
<!--
      <link linkend="auth-cert">Certificate authentication</link>, which
      requires an SSL connection and authenticates users by checking the
      SSL certificate they send.
-->
<link linkend="auth-cert">証明書認証</link>は、SSL接続を必要とし、送信されるSSL証明書をチェックしてユーザを認証します。
     </para>
    </listitem>
    <listitem>
     <para>
<!--
      <link linkend="auth-pam">PAM authentication</link>, which
      relies on a PAM (Pluggable Authentication Modules) library.
-->
<link linkend="auth-pam">PAM認証</link>は、PAM(Pluggable Authentication Modules)ライブラリに依存します。
     </para>
    </listitem>
    <listitem>
     <para>
<!--
      <link linkend="auth-bsd">BSD authentication</link>, which
      relies on the BSD Authentication framework (currently available
      only on OpenBSD).
-->
<link linkend="auth-bsd">BSD認証</link>は、BSD認証フレームワーク（現在はOpenBSDでのみ利用可能）に依存します。
     </para>
    </listitem>
   </itemizedlist>
  </para>

  <para>
<!--
   Peer authentication is usually recommendable for local connections,
   though trust authentication might be sufficient in some circumstances.
   Password authentication is the easiest choice for remote connections.
   All the other options require some kind of external security
   infrastructure (usually an authentication server or a certificate
   authority for issuing SSL certificates), or are platform-specific.
-->
peer認証は、通常ローカル接続に推奨されますが、trust認証で十分な場合もあります。
パスワード認証は、リモート接続の最も簡単な選択肢です。
その他のオプションはすべて、何らかの外部セキュリティ基盤（通常は、認証サーバやSSL証明書を発行するための認証局）を必要とするか、またはプラットフォーム固有のものです。
  </para>

  <para>
<!--
   The following sections describe each of these authentication methods
   in more detail.
-->
以下の節では、これらの認証方式についてそれぞれ詳しく説明します。
  </para>
 </sect1>

  <sect1 id="auth-trust">
<!--
   <title>Trust Authentication</title>
-->
   <title>Trust認証</title>

   <para>
<!--
    When <literal>trust</literal> authentication is specified,
    <productname>PostgreSQL</productname> assumes that anyone who can
    connect to the server is authorized to access the database with
    whatever database user name they specify (even superuser names).
    Of course, restrictions made in the <literal>database</literal> and
    <literal>user</literal> columns still apply.
    This method should only be used when there is adequate
    operating-system-level protection on connections to the server.
-->
<literal>trust</literal>認証が指定されると<productname>PostgreSQL</productname>は、サーバに接続できる全ての人に対して
（データベーススーパーユーザさえも）その人が指定する任意のデータベースユーザ名としてのアクセス権限が付与されていると想定します。
当然ながら<literal>database</literal>と<literal>user</literal>列にある制限は適用されます。
この方式はサーバに接続する際に適切なオペレーティングシステムレベルの保護が掛けられている場合にのみ使用すべきです。
   </para>

   <para>
<!--
    <literal>trust</literal> authentication is appropriate and very
    convenient for local connections on a single-user workstation.  It
    is usually <emphasis>not</emphasis> appropriate by itself on a multiuser
    machine.  However, you might be able to use <literal>trust</literal> even
    on a multiuser machine, if you restrict access to the server's
    Unix-domain socket file using file-system permissions.  To do this, set the
    <varname>unix_socket_permissions</varname> (and possibly
    <varname>unix_socket_group</varname>) configuration parameters as
    described in <xref linkend="runtime-config-connection"/>.  Or you
    could set the <varname>unix_socket_directories</varname>
    configuration parameter to place the socket file in a suitably
    restricted directory.
-->
<literal>trust</literal>認証はユーザが1人のみのワークステーション上でローカル接続を行う場合に適切で非常に便利です。
複数ユーザが存在するマシン上では一般的に適切では<emphasis>ありません</emphasis>。
とは言っても、ファイルシステムの許可属性を使ってサーバのUnixドメインソケットファイルへのアクセスを制限すれば<literal>trust</literal>認証を複数ユーザのマシン上で使用することも可能です。
その方法は、<xref linkend="runtime-config-connection"/>に記載されているように<varname>unix_socket_permissions</varname>（および<varname>unix_socket_group</varname>パラメータの可能性もあります）パラメータを設定します。
もしくは、<varname>unix_socket_directories</varname>設定パラメータでソケットファイルをそれに相応しく制限されているディレクトリにします。
   </para>

   <para>
<!--
    Setting file-system permissions only helps for Unix-socket connections.
    Local TCP/IP connections are not restricted by file-system permissions.
    Therefore, if you want to use file-system permissions for local security,
    remove the <literal>host ... 127.0.0.1 ...</literal> line from
    <filename>pg_hba.conf</filename>, or change it to a
    non-<literal>trust</literal> authentication method.
-->
ファイルシステムの許可を設定することが役に立つのはUnixソケット接続だけです。
ローカルのTCP/IP接続は、ファイルシステムにより制限はされていません。
よってローカルでファイルシステムの許可を使用したい場合は<filename>pg_hba.conf</filename>から
<literal>host ... 127.0.0.1 ...</literal>の行を削除するか、<literal>trust</literal>認証とは異なる方法に変更する必要があります。
   </para>

   <para>
<!--
    <literal>trust</literal> authentication is only suitable for TCP/IP connections
    if you trust every user on every machine that is allowed to connect
    to the server by the <filename>pg_hba.conf</filename> lines that specify
    <literal>trust</literal>.  It is seldom reasonable to use <literal>trust</literal>
    for any TCP/IP connections other than those from <systemitem>localhost</systemitem> (127.0.0.1).
-->
TCP/IP接続における<literal>trust</literal>認証は、<literal>trust</literal>を指定する<filename>pg_hba.conf</filename>の行によってサーバに接続を許可される全てのマシン上の全てのユーザを信用（trust）できる場合にのみ相応しいものです。
<systemitem>localhost</systemitem>（127.0.0.1）以外からのTCP/IP接続に<literal>trust</literal>認証を用いる理由はほとんど見当たりません。
   </para>

  </sect1>

  <sect1 id="auth-password">
<!--
   <title>Password Authentication</title>
-->
   <title>パスワード認証</title>

   <indexterm>
    <primary>MD5</primary>
   </indexterm>
   <indexterm>
    <primary>SCRAM</primary>
   </indexterm>
   <indexterm>
    <primary>password</primary>
    <secondary>authentication</secondary>
   </indexterm>
   <indexterm>
    <primary>パスワード</primary>
    <secondary>認証</secondary>
   </indexterm>

   <para>
<!--
    There are several password-based authentication methods.  These methods
    operate similarly but differ in how the users' passwords are stored on the
    server and how the password provided by a client is sent across the
    connection.
-->
複数のパスワードに基づく認証方式があります。
これらは似たような方法で使用されますが、ユーザのパスワードをサーバに格納する方法と、クライアントによって提供されたパスワードが接続を通じて送信される方法が異なります。
   </para>

   <variablelist>
    <varlistentry>
     <term><literal>scram-sha-256</literal></term>
     <listitem>
      <para>
<!--
       The method <literal>scram-sha-256</literal> performs SCRAM-SHA-256
       authentication, as described in
       <ulink url="https://datatracker.ietf.org/doc/html/rfc7677">RFC 7677</ulink>.  It
       is a challenge-response scheme that prevents password sniffing on
       untrusted connections and supports storing passwords on the server in a
       cryptographically hashed form that is thought to be secure.
-->
<literal>scram-sha-256</literal>方式は、<ulink url="https://datatracker.ietf.org/doc/html/rfc7677">RFC 7677</ulink>に記述された方法でSCRAM-SHA-256認証を実行します。
これはチャレンジ／レスポンス方式のひとつであり、信頼できない接続におけるパスワードの漏洩を防ぎ、安全だと見なされる暗号学的ハッシュ形式でパスワードをサーバに格納するのを支援します。
      </para>

      <para>
<!--
       This is the most secure of the currently provided methods, but it is
       not supported by older client libraries.
-->
これは、現在実装されている認証方式の中では最も安全ですが、古いクライアントライブラリではサポートされていません。
      </para>
     </listitem>
    </varlistentry>

    <varlistentry>
     <term><literal>md5</literal></term>
     <listitem>
      <para>
<!--
       The method <literal>md5</literal> uses a custom less secure challenge-response
       mechanism.  It prevents password sniffing and avoids storing passwords
       on the server in plain text but provides no protection if an attacker
       manages to steal the password hash from the server.  Also, the MD5 hash
       algorithm is nowadays no longer considered secure against determined
       attacks.
-->
<literal>md5</literal>方式は、独自のより安全性の低いチャレンジ／レスポンス機構を使います。
パスワードの漏洩を防ぎ、平文でパスワードをサーバに格納するのを避けることができますが、攻撃者がサーバからパスワードハッシュを盗むことを防ぐことはできません。
また、MD5ハッシュアルゴリズムは、昨今では強い意志をもった攻撃に対して安全ではないと考えられています。
      </para>

      <para>
<!--
       To ease transition from the <literal>md5</literal> method to the newer
       SCRAM method, if <literal>md5</literal> is specified as a method
       in <filename>pg_hba.conf</filename> but the user's password on the
       server is encrypted for SCRAM (see below), then SCRAM-based
       authentication will automatically be chosen instead.
-->
<literal>md5</literal>方式からより新しいSCRAM方式への移行を容易にするため、<filename>pg_hba.conf</filename>で<literal>md5</literal>が指定されているにもかかわらず、パスワードがSCRAM（下記参照）で暗号化されている場合には、自動的にSCRAMに基づく認証が代わりに使用されます。
      </para>
     </listitem>
    </varlistentry>

    <varlistentry>
     <term><literal>password</literal></term>
     <listitem>
      <para>
<!--
       The method <literal>password</literal> sends the password in clear-text and is
       therefore vulnerable to password <quote>sniffing</quote> attacks. It should
       always be avoided if possible. If the connection is protected by SSL
       encryption then <literal>password</literal> can be used safely, though.
       (Though SSL certificate authentication might be a better choice if one
       is depending on using SSL).
-->
<literal>password</literal>方式は、パスワードを平文で送信するので、パスワード<quote>盗聴</quote>攻撃に対して脆弱です。
可能ならば、常に避けるようにしてください。
しかしながら、接続がSSL暗号で保護されていれば、<literal>password</literal>は安全に使用できます。
（もっとも、SSLの利用に依存するのであれば、SSL証明書認証がより良い選択かもしれません。）
      </para>
     </listitem>
    </varlistentry>
   </variablelist>

   <para>
<!--
    <productname>PostgreSQL</productname> database passwords are
    separate from operating system user passwords. The password for
    each database user is stored in the <literal>pg_authid</literal> system
    catalog. Passwords can be managed with the SQL commands
    <xref linkend="sql-createrole"/> and
    <xref linkend="sql-alterrole"/>,
    e.g., <userinput>CREATE ROLE foo WITH LOGIN PASSWORD 'secret'</userinput>,
    or the <application>psql</application>
    command <literal>\password</literal>.
    If no password has been set up for a user, the stored password
    is null and password authentication will always fail for that user.
-->
<productname>PostgreSQL</productname>データベースパスワードはオペレーティングシステムのユーザパスワードとも別のものです。
各データベースユーザのパスワードは<literal>pg_authid</literal>システムカタログテーブルの中に格納されます。
<userinput>CREATE ROLE foo WITH LOGIN PASSWORD 'secret'</userinput>のように、パスワードはSQLコマンド<xref linkend="sql-createrole"/>と<xref linkend="sql-alterrole"/>を使って管理できます。
あるいは、<application>psql</application>の<literal>\password</literal>コマンドでも管理できます。
もしユーザに対してパスワードが設定されない場合、格納されるパスワードはNULLとなり、そのユーザのパスワード認証は常に失敗します。
   </para>

   <para>
<!--
    The availability of the different password-based authentication methods
    depends on how a user's password on the server is encrypted (or hashed,
    more accurately).  This is controlled by the configuration
    parameter <xref linkend="guc-password-encryption"/> at the time the
    password is set.  If a password was encrypted using
    the <literal>scram-sha-256</literal> setting, then it can be used for the
    authentication methods <literal>scram-sha-256</literal>
    and <literal>password</literal> (but password transmission will be in
    plain text in the latter case).  The authentication method
    specification <literal>md5</literal> will automatically switch to using
    the <literal>scram-sha-256</literal> method in this case, as explained
    above, so it will also work.  If a password was encrypted using
    the <literal>md5</literal> setting, then it can be used only for
    the <literal>md5</literal> and <literal>password</literal> authentication
    method specifications (again, with the password transmitted in plain text
    in the latter case).  (Previous PostgreSQL releases supported storing the
    password on the server in plain text.  This is no longer possible.)  To
    check the currently stored password hashes, see the system
    catalog <literal>pg_authid</literal>.
-->
パスワードにもとづく異なる認証方式が利用可能かどうかは、サーバ上でユーザのパスワードがどのように暗号化（正確には、ハッシュ化）されるのかに依存します。
これは、パスワードが設定されたときに、設定パラメータの<xref linkend="guc-password-encryption"/>によって制御されます。
パスワードが<literal>scram-sha-256</literal>によって暗号化されていれば、認証方式の<literal>scram-sha-256</literal>と<literal>password</literal>で利用できます。
（ただし、後者の場合にはパスワードの転送が平文になります。）
前述のように、ここで認証方式の<literal>md5</literal>を指定すると、<literal>scram-sha-256</literal>方式に自動的に切り替わります。
パスワードが<literal>md5</literal>で暗号化されていると、<literal>md5</literal>と<literal>password</literal>でのみ使用されます。
（ここでも、後者の場合にはパスワードが平文で転送されます。）
  （以前のPostgreSQLのリリースでは、パスワードを平文で格納することをサポートしていました。
  これはもはや不可能です。）
現在格納されているパスワードのハッシュを確認するには、システムカタログ<literal>pg_authid</literal>を参照してください。
   </para>

   <para>
<!--
    To upgrade an existing installation from <literal>md5</literal>
    to <literal>scram-sha-256</literal>, after having ensured that all client
    libraries in use are new enough to support SCRAM,
    set <literal>password_encryption = 'scram-sha-256'</literal>
    in <filename>postgresql.conf</filename>, make all users set new passwords,
    and change the authentication method specifications
    in <filename>pg_hba.conf</filename> to <literal>scram-sha-256</literal>.
-->
既存のインストールにおいて、<literal>md5</literal>から<literal>scram-sha-256</literal>にアップグレードするには、すべてのクライアントライブラリが十分新しく、SCRAMをサポートをできることを確認してから、<filename>postgresql.conf</filename>で<literal>password_encryption = 'scram-sha-256'</literal>を設定し、すべてのユーザに新しいパスワードを設定してもらい、<filename>pg_hba.conf</filename>の認証方式を<literal>scram-sha-256</literal>に変更してください。
   </para>
  </sect1>

  <sect1 id="gssapi-auth">
<!--
   <title>GSSAPI Authentication</title>
-->
   <title>GSSAPI認証</title>

   <indexterm zone="gssapi-auth">
    <primary>GSSAPI</primary>
   </indexterm>

   <para>
<!--
    <productname>GSSAPI</productname> is an industry-standard protocol
    for secure authentication defined in
    <ulink url="https://datatracker.ietf.org/doc/html/rfc2743">RFC 2743</ulink>.
    <productname>PostgreSQL</productname>
    supports <productname>GSSAPI</productname> for authentication,
    communications encryption, or both.
    <productname>GSSAPI</productname> provides automatic authentication
    (single sign-on) for systems that support it. The authentication itself is
    secure.  If <productname>GSSAPI</productname> encryption
    or <acronym>SSL</acronym> encryption is
    used, the data sent along the database connection will be encrypted;
    otherwise, it will not.
-->
<productname>GSSAPI</productname>は、<ulink url="https://datatracker.ietf.org/doc/html/rfc2743">RFC 2743</ulink>で定義されている安全な認証のための業界標準のプロトコルです。
<productname>PostgreSQL</productname>は、<productname>GSSAPI</productname>を認証、通信の暗号化、あるいはその両方のためにサポートしています。
<productname>GSSAPI</productname>は、GSSAPIをサポートするシステムに自動認証（シングルサインオン）を提供します。
認証自体は安全です。
<productname>GSSAPI</productname>暗号化、または<acronym>SSL</acronym>暗号化を使用すると、データベース接続に沿って送信されるデータは暗号化されますが、それ以外の場合は暗号化されません。
   </para>

   <para>
<!--
    GSSAPI support has to be enabled when <productname>PostgreSQL</productname> is built;
    see <xref linkend="installation"/> for more information.
-->
GSSAPIサポートは、<productname>PostgreSQL</productname>を構築する時に有効にしなければなりません。詳細は、<xref linkend="installation"/>を参照してください。
   </para>

   <para>
<!--
    When <productname>GSSAPI</productname> uses
    <productname>Kerberos</productname>, it uses a standard service
    principal (authentication identity) name in the format
    <literal><replaceable>servicename</replaceable>/<replaceable>hostname</replaceable>@<replaceable>realm</replaceable></literal>.
    The principal name used by a particular installation is not encoded in
    the <productname>PostgreSQL</productname> server in any way; rather it
    is specified in the <firstterm>keytab</firstterm> file that the server
    reads to determine its identity.  If multiple principals are listed in
    the keytab file, the server will accept any one of them.
    The server's realm name is the preferred realm specified in the Kerberos
    configuration file(s) accessible to the server.
-->
<productname>GSSAPI</productname>が<productname>Kerberos</productname>を使用しているとき、<productname>GSSAPI</productname>は、<literal><replaceable>servicename</replaceable>/<replaceable>hostname</replaceable>@<replaceable>realm</replaceable></literal>という書式の標準のサービスプリンシパル名を使用します。
[訳注：プリンシパルとは大雑把に2つのものを指します。1つはサービスを受けるクライアントで、もう1つはサービスを提供するサーバアプリケーションです。どちらも、認証に関してはKerberosのKDCから見るとクライアントになります]
特定のインストールによって使用されるプリンシパル名は<productname>PostgreSQL</productname>サーバでは決してエンコードされません。
そうではなくて、サーバが自身の識別を決定するために読み込む<firstterm>keytab</firstterm>ファイルで指定されます。
そのkeytabファイルに複数のプリンシパルが列挙されている場合は、サーバはそのうちのどれか一つを受け付けます。
サーバのrealm名は、サーバがアクセスできるKerberos設定ファイルで指定されたものが優先的に採用されます。
   </para>

   <para>
<!--
    When connecting, the client must know the principal name of the server
    it intends to connect to.  The <replaceable>servicename</replaceable>
    part of the principal is ordinarily <literal>postgres</literal>,
    but another value can be selected via <application>libpq</application>'s
    <xref linkend="libpq-connect-krbsrvname"/> connection parameter.
    The <replaceable>hostname</replaceable> part is the fully qualified
    host name that <application>libpq</application> is told to connect to.
    The realm name is the preferred realm specified in the Kerberos
    configuration file(s) accessible to the client.
-->
接続する際には、クライアントは接続しようとしているサーバのプリンシパル名を知っておかなければなりません。
プリンシパルの<replaceable>servicename</replaceable>部は通常<literal>postgres</literal>ですが、<application>libpq</application>の<xref linkend="libpq-connect-krbsrvname"/>接続パラメータで選択できます。
<replaceable>hostname</replaceable>部は<application>libpq</application>が接続要求されている完全修飾ホスト名です。
realm名はクライアントがアクセスできるKerberos設定ファイルで指定されているrealmです。
   </para>

   <para>
<!--
    The client will also have a principal name for its own identity
    (and it must have a valid ticket for this principal).  To
    use <productname>GSSAPI</productname> for authentication, the client
    principal must be associated with
    a <productname>PostgreSQL</productname> database user name.
    The <filename>pg_ident.conf</filename> configuration file can be used
    to map principals to user names; for example,
    <literal>pgusername@realm</literal> could be mapped to just <literal>pgusername</literal>.
    Alternatively, you can use the full <literal>username@realm</literal> principal as
    the role name in <productname>PostgreSQL</productname> without any mapping.
-->
クライアントは、自身の識別目的でプリンシパル名も持ちます（このプリンシパルの有効なチケットも持っていなければなりません）。
認証に<productname>GSSAPI</productname>を使うためには、クライアントプリンシパルは<productname>PostgreSQL</productname>データベースユーザ名に紐付いていなければなりません。
<filename>pg_ident.conf</filename>設定ファイルを使ってプリンシパルをユーザ名にマップできます。
例えば、<literal>pgusername@realm</literal>を単なる<literal>pgusername</literal>にマップできます。
もう1つの方法として、プリンシパル名全体<literal>username@realm</literal>を<productname>PostgreSQL</productname>のロール名としてマッピングなしに使うこともできます。
   </para>

   <para>
<!--
    <productname>PostgreSQL</productname> also supports mapping
    client principals to user names by just stripping the realm from
    the principal.  This method is supported for backwards compatibility and is
    strongly discouraged as it is then impossible to distinguish different users
    with the same user name but coming from different realms.  To enable this,
    set <literal>include_realm</literal> to 0.  For simple single-realm
    installations, doing that combined with setting the
    <literal>krb_realm</literal> parameter (which checks that the principal's realm
    matches exactly what is in the <literal>krb_realm</literal> parameter)
    is still secure; but this is a
    less capable approach compared to specifying an explicit mapping in
    <filename>pg_ident.conf</filename>.
-->
<productname>PostgreSQL</productname>はまたプリンシパルから単にrealmを外すことにより、クライアントプリンシパルをユーザ名にマップする方法をサポートしています。
この方法は後方互換のためにサポートされているものであり、異なるrealmから来た同じユーザ名の異なるユーザを区別することができませんので、使用しないことを強く薦めます。
この方法を有効にするには<literal>include_realm</literal>を0に設定してください。
単純な単一realmの設定では、(プリンシパルのrealmが<literal>krb_realm</literal>パラメータ内のものと正確に一致するか確認する)<literal>krb_realm</literal>パラメータと組み合わせることが安全です。
しかし、これは<filename>pg_ident.conf</filename>で明示的なマッピングを指定するのに比べてあまり適切でない選択でしょう。
   </para>

   <para>
<!--
    The location of the server's keytab file is specified by the <xref
    linkend="guc-krb-server-keyfile"/> configuration parameter.
    For security reasons, it is recommended to use a separate keytab
    just for the <productname>PostgreSQL</productname> server rather
    than allowing the server to read the system keytab file.
    Make sure that your server keytab file is readable (and preferably
    only readable, not writable) by the <productname>PostgreSQL</productname>
    server account.  (See also <xref linkend="postgres-user"/>.)
-->
サーバのkeytabファイルの場所は<xref linkend="guc-krb-server-keyfile"/>設定パラメータで指定されます。
セキュリティ上の理由から、サーバがシステムkeytabファイルの読み込むことを許可するよりも、<productname>PostgreSQL</productname>サーバ用に別のkeytabファイルを使うことをお薦めします。
サーバ鍵ファイルが<productname>PostgreSQL</productname>サーバアカウントによって読み込み可能（そしてできれば読み込み専用で書き込み不可）であることを確認してください。
（<xref linkend="postgres-user"/>を参照してください。）
   </para>

   <para>
<!--
    The keytab file is generated using the Kerberos software; see the
    Kerberos documentation for details. The following example shows
    doing this using the <application>kadmin</application> tool of
    MIT Kerberos:
-->
keytabファイルはKerberosのソフトウェアを使って作成されます。詳細はKerberosのドキュメントを参照してください。
MIT Kerberosの<application>kadmin</application>ツールを使って行う例を以下に示します。
<screen>
<prompt>kadmin% </prompt><userinput>addprinc -randkey postgres/server.my.domain.org</userinput>
<prompt>kadmin% </prompt><userinput>ktadd -k krb5.keytab postgres/server.my.domain.org</userinput>
</screen>
   </para>

   <para>
<!--
    The following authentication options are supported for
    the <productname>GSSAPI</productname> authentication method:
-->
次の認証オプションは<productname>GSSAPI</productname>のためにサポートされています。
    <variablelist>
     <varlistentry>
      <term><literal>include_realm</literal></term>
      <listitem>
       <para>
<!--
        If set to 0, the realm name from the authenticated user principal is
        stripped off before being passed through the user name mapping
        (<xref linkend="auth-username-maps"/>). This is discouraged and is
        primarily available for backwards compatibility, as it is not secure
        in multi-realm environments unless <literal>krb_realm</literal> is
        also used.  It is recommended to
        leave <literal>include_realm</literal> set to the default (1) and to
        provide an explicit mapping in <filename>pg_ident.conf</filename> to convert
        principal names to <productname>PostgreSQL</productname> user names.
-->
0に設定されている場合は、認証されたユーザプリンシパルからのrealm名が、ユーザ名マッピング（<xref linkend="auth-username-maps"/>）で渡されるシステムユーザ名から外されています。
<literal>krb_realm</literal>も一緒に使われていない限り、これは複数realm環境で安全ではありませんので、非推奨であり、主に後方互換性のために利用できます。
<literal>include_realm</literal>をデフォルト(1)にしたまま、プリンシパル名を<productname>PostgreSQL</productname>ユーザ名に変換するために<filename>pg_ident.conf</filename>で明示的なマッピングを指定することをお薦めします。
       </para>
      </listitem>
     </varlistentry>

     <varlistentry>
      <term><literal>map</literal></term>
      <listitem>
       <para>
<!--
        Allows mapping from client principals to database user names. See
        <xref linkend="auth-username-maps"/> for details.  For a GSSAPI/Kerberos
        principal, such as <literal>username@EXAMPLE.COM</literal> (or, less
        commonly, <literal>username/hostbased@EXAMPLE.COM</literal>), the
        user name used for mapping is
        <literal>username@EXAMPLE.COM</literal> (or
        <literal>username/hostbased@EXAMPLE.COM</literal>, respectively),
        unless <literal>include_realm</literal> has been set to 0, in which case
        <literal>username</literal> (or <literal>username/hostbased</literal>)
        is what is seen as the system user name when mapping.
-->
クライアントプリンシパルからデータベースユーザ名へのマッピングを許可します。
詳細は<xref linkend="auth-username-maps"/>を参照してください。
GSSAPI/Kerberosプリンシパル<literal>username@EXAMPLE.COM</literal>（もしくは、あまり一般的ではありませんが<literal>username/hostbased@EXAMPLE.COM</literal>）に対しては、もし<literal>include_realm</literal>が0に設定されていない限り、マッピングに使われるユーザ名は<literal>username@EXAMPLE.COM</literal>（もしくは<literal>username/hostbased@EXAMPLE.COM</literal>）です。
0に設定されている場合には、<literal>username</literal>（もしくは<literal>username/hostbased</literal>）がマッピング時のシステムユーザ名です。
       </para>
      </listitem>
     </varlistentry>

     <varlistentry>
      <term><literal>krb_realm</literal></term>
      <listitem>
       <para>
<!--
        Sets the realm to match user principal names against. If this parameter
        is set, only users of that realm will be accepted.  If it is not set,
        users of any realm can connect, subject to whatever user name mapping
        is done.
-->
realmをユーザプリンシパル名に一致するように設定します。
もしこのパラメータが設定されている場合はそのrealmのユーザのみが受け付けられます。
もしこれが設定されていない場合は、どのようなrealmのユーザも接続可能で、ユーザ名マッピングが設定されていれば、どれでも影響を受けます。
       </para>
      </listitem>
     </varlistentry>
    </variablelist>
   </para>

   <para>
<!--
    In addition to these settings, which can be different for
    different <filename>pg_hba.conf</filename> entries, there is the
    server-wide <xref linkend="guc-krb-caseins-users"/> configuration
    parameter.  If that is set to true, client principals are matched to
    user map entries case-insensitively.  <literal>krb_realm</literal>, if
    set, is also matched case-insensitively.
-->
<filename>pg_hba.conf</filename>のエントリによって異なるこれらの設定に加え、サーバ全体の<xref linkend="guc-krb-caseins-users"/>設定パラメータがあります。
これが真に設定されていれば、クライアントプリンシパルは大文字小文字を区別せずにユーザマップを照合します。
<literal>krb_realm</literal>が設定されている場合も、大文字小文字を区別せずに照合します。
   </para>
  </sect1>

  <sect1 id="sspi-auth">
<!--
   <title>SSPI Authentication</title>
-->
   <title>SSPI認証</title>

   <indexterm zone="sspi-auth">
    <primary>SSPI</primary>
   </indexterm>

   <para>
<!--
    <productname>SSPI</productname> is a <productname>Windows</productname>
    technology for secure authentication with single sign-on.
    <productname>PostgreSQL</productname> will use SSPI in
    <literal>negotiate</literal> mode, which will use
    <productname>Kerberos</productname> when possible and automatically
    fall back to <productname>NTLM</productname> in other cases.
    <productname>SSPI</productname> and <productname>GSSAPI</productname>
    interoperate as clients and servers, e.g., an
    <productname>SSPI</productname> client can authenticate to an
    <productname>GSSAPI</productname> server.  It is recommended to use
    <productname>SSPI</productname> on Windows clients and servers and
    <productname>GSSAPI</productname> on non-Windows platforms.
-->
<productname>SSPI</productname>は、シングルサインオンで安全な認証を行うための<productname>Windows</productname>の技術です。
<productname>PostgreSQL</productname>は、<literal>negotiate</literal>モードにおいてSSPIを使用します。
これは、可能な場合は<productname>Kerberos</productname>を使用し、他の場合については自動的に<productname>NTLM</productname>を使用することを意味しています。
<productname>SSPI</productname>と<productname>GSSAPI</productname>は、サーバ、クライアントとして相互運用します。例えば、<productname>SSPI</productname>クライアントは<productname>GSSAPI</productname>サーバに対して認証できます。
Windowsクライアントとサーバでは<productname>SSPI</productname>を、Windowsでないプラットフォームでは<productname>GSSAPI</productname>を使うことを勧めます。
   </para>

   <para>
<!--
    When using <productname>Kerberos</productname> authentication,
    <productname>SSPI</productname> works the same way
    <productname>GSSAPI</productname> does; see <xref linkend="gssapi-auth"/>
    for details.
-->
<productname>Kerberos</productname>認証を使用しているとき、
<productname>SSPI</productname>は、<productname>GSSAPI</productname>と同じように動作します。
詳細は<xref linkend="gssapi-auth"/>を参照してください。
   </para>

   <para>
<!--
    The following configuration options are supported for <productname>SSPI</productname>:
-->
次の設定オプションは<productname>SSPI</productname>のためにサポートされています。
    <variablelist>

     <varlistentry>
      <term><literal>include_realm</literal></term>
      <listitem>
       <para>
<!--
        If set to 0, the realm name from the authenticated user principal is
        stripped off before being passed through the user name mapping
        (<xref linkend="auth-username-maps"/>). This is discouraged and is
        primarily available for backwards compatibility, as it is not secure
        in multi-realm environments unless <literal>krb_realm</literal> is
        also used.  It is recommended to
        leave <literal>include_realm</literal> set to the default (1) and to
        provide an explicit mapping in <filename>pg_ident.conf</filename> to convert
        principal names to <productname>PostgreSQL</productname> user names.
-->
0に設定されている場合は、認証されたユーザプリンシパルからのrealm名が、ユーザ名マッピング（<xref linkend="auth-username-maps"/>）で渡されるシステムユーザ名から外されています。
<literal>krb_realm</literal>も一緒に使われていない限り、これは複数realm環境で安全ではありませんので、非推奨であり、主に後方互換性のために利用できます。
<literal>include_realm</literal>をデフォルト(1)にしたまま、プリンシパル名を<productname>PostgreSQL</productname>ユーザ名に変換するために<filename>pg_ident.conf</filename>で明示的なマッピングを指定することをお薦めします。
       </para>
      </listitem>
     </varlistentry>

     <varlistentry>
      <term><literal>compat_realm</literal></term>
      <listitem>
       <para>
<!--
        If set to 1, the domain's SAM-compatible name (also known as the
        NetBIOS name) is used for the <literal>include_realm</literal>
        option. This is the default. If set to 0, the true realm name from
        the Kerberos user principal name is used.
-->
1に設定されている場合は、（NetBIOS名としても知られている）ドメインのSAM互換名が<literal>include_realm</literal>オプションのために使用されます。
これはデフォルトの動作です。
0に設定されている場合は、ケルベロスユーザプリンシパル名からの真のrealm名が使用されます。
       </para>
       <para>
<!--
        Do not disable this option unless your server runs under a domain
        account (this includes virtual service accounts on a domain member
        system) and all clients authenticating through SSPI are also using
        domain accounts, or authentication will fail.
-->
ドメインアカウント（これはドメインメンバシステムの仮想サービスアカウントを含みます）にて実行されているサーバで、SSPIで認証されているすべてのクライアントがドメインアカウントを使用している場合を除き、このオプションを無効にしないでください。
さもなくば認証は失敗します。
       </para>
      </listitem>
     </varlistentry>

     <varlistentry>
      <term><literal>upn_username</literal></term>
      <listitem>
       <para>
<!--
        If this option is enabled along with <literal>compat_realm</literal>,
        the user name from the Kerberos UPN is used for authentication. If
        it is disabled (the default), the SAM-compatible user name is used.
        By default, these two names are identical for new user accounts.
-->
<literal>compat_realm</literal>と共にこのオプションが有効の場合、認証にはケルベロスUPNからユーザ名が使用されます。
無効（デフォルト）である場合は、SAM互換ユーザ名が使用されます。
デフォルトでは、これらの2つのユーザ名は新しいユーザアカウントでは同じものとなります。
       </para>
       <para>
<!--
        Note that <application>libpq</application> uses the SAM-compatible name if no
        explicit user name is specified. If you use
        <application>libpq</application> or a driver based on it, you should
        leave this option disabled or explicitly specify user name in the
        connection string.
-->
明示的なユーザ名が指定されない場合、<application>libpq</application>はSAM互換名を使用することに注意してください。
<application>libpq</application>もしくは<application>libpq</application>を基礎としたドライバを使用する場合は、このオプションを無効のままにするか、明示的なユーザ名を接続文字列にて指定してください。
       </para>
      </listitem>
     </varlistentry>

     <varlistentry>
      <term><literal>map</literal></term>
      <listitem>
       <para>
<!--
        Allows for mapping between system and database user names. See
        <xref linkend="auth-username-maps"/> for details.  For an SSPI/Kerberos
        principal, such as <literal>username@EXAMPLE.COM</literal> (or, less
        commonly, <literal>username/hostbased@EXAMPLE.COM</literal>), the
        user name used for mapping is
        <literal>username@EXAMPLE.COM</literal> (or
        <literal>username/hostbased@EXAMPLE.COM</literal>, respectively),
        unless <literal>include_realm</literal> has been set to 0, in which case
        <literal>username</literal> (or <literal>username/hostbased</literal>)
        is what is seen as the system user name when mapping.
-->
システムとデータベースユーザ名の間のマッピングを許可します。
詳細は<xref linkend="auth-username-maps"/>を参照してください。
SSPI/Kerberosプリンシパル<literal>username@EXAMPLE.COM</literal>（もしくは、あまり一般的ではありませんが<literal>username/hostbased@EXAMPLE.COM</literal>）に対しては、もし<literal>include_realm</literal>が0に設定されていない限り、マッピングに使われるユーザ名は<literal>username@EXAMPLE.COM</literal>（もしくは<literal>username/hostbased@EXAMPLE.COM</literal>）です。
0に設定されている場合には、<literal>username</literal>（もしくは<literal>username/hostbased</literal>）がマッピング時のシステムユーザ名です。
       </para>
      </listitem>
     </varlistentry>

     <varlistentry>
      <term><literal>krb_realm</literal></term>
      <listitem>
       <para>
<!--
        Sets the realm to match user principal names against. If this parameter
        is set, only users of that realm will be accepted.  If it is not set,
        users of any realm can connect, subject to whatever user name mapping
        is done.
-->
realmをユーザプリンシパル名に一致するように設定します。もしこのパラメータが設定されている場合は
realmのユーザのみが受け付けられます。もしこれが設定されていない場合は、
どのようなrealmのユーザも接続可能で、ユーザ名マッピングが設定されていれば、どれでも影響を受けます。
       </para>
      </listitem>
     </varlistentry>
    </variablelist>
   </para>
  </sect1>

  <sect1 id="auth-ident">
<!--
   <title>Ident Authentication</title>
-->
   <title>Ident認証</title>

   <indexterm>
    <primary>ident</primary>
   </indexterm>

   <para>
<!--
    The ident authentication method works by obtaining the client's
    operating system user name from an ident server and using it as
    the allowed database user name (with an optional user name mapping).
    This is only supported on TCP/IP connections.
-->
ident認証方式は、クライアントのオペレーティングシステムのユーザ名をidentサーバから入手し、それを（オプションのユーザ名マップとともに）許可されているデータベースのユーザ名として使用します。
これはTCP/IP接続のみサポートされます。
   </para>

   <note>
    <para>
<!--
     When ident is specified for a local (non-TCP/IP) connection,
     peer authentication (see <xref linkend="auth-peer"/>) will be
     used instead.
-->
identが（TCP/IPではない）ローカル接続で指定されている場合、
peer認証（<xref linkend="auth-peer"/>を参照してください）が代わりに使用されます。
    </para>
   </note>

   <para>
<!--
    The following configuration options are supported for <literal>ident</literal>:
-->
次の設定オプションは<literal>ident</literal>のためにサポートされています。
    <variablelist>
     <varlistentry>
      <term><literal>map</literal></term>
      <listitem>
       <para>
<!--
        Allows for mapping between system and database user names. See
        <xref linkend="auth-username-maps"/> for details.
-->
システムとデータベースユーザ名の間のマッピングを許可します。
詳細は<xref linkend="auth-username-maps"/>を参照してください。
       </para>
      </listitem>
     </varlistentry>
    </variablelist>
   </para>

   <para>
<!--
    The <quote>Identification Protocol</quote> is described in
    <ulink url="https://datatracker.ietf.org/doc/html/rfc1413">RFC 1413</ulink>.
    Virtually every Unix-like
    operating system ships with an ident server that listens on TCP
    port 113 by default. The basic functionality of an ident server
    is to answer questions like <quote>What user initiated the
    connection that goes out of your port <replaceable>X</replaceable>
    and connects to my port <replaceable>Y</replaceable>?</quote>.
    Since <productname>PostgreSQL</productname> knows both <replaceable>X</replaceable> and
    <replaceable>Y</replaceable> when a physical connection is established, it
    can interrogate the ident server on the host of the connecting
    client and can theoretically determine the operating system user
    for any given connection.
-->
<quote>身元特定（Identification）プロトコル</quote>については<ulink url="https://datatracker.ietf.org/doc/html/rfc1413">RFC 1413</ulink>で説明されています。
事実上全てのUnix系のオペレーティングシステムの配布には、デフォルトでTCPポート113を監視するidentサーバが付属しています。
identサーバの基本的な機能は<quote>どのユーザがポート<replaceable>X</replaceable>からの接続を開始し、自分のポート<replaceable>Y</replaceable>への接続を初期化したのか？</quote>というような質問に答えることです。
<productname>PostgreSQL</productname>は物理的な接続が確立された時に<replaceable>X</replaceable>と<replaceable>Y</replaceable>の両方を認識するので、接続するクライアントのホスト上のidentサーバに応答指令信号を送ることができ、理論的には与えられたどの接続にもオペレーティングシステムユーザを決定できます。
   </para>

   <para>
<!--
    The drawback of this procedure is that it depends on the integrity
    of the client: if the client machine is untrusted or compromised,
    an attacker could run just about any program on port 113 and
    return any user name they choose. This authentication method is
    therefore only appropriate for closed networks where each client
    machine is under tight control and where the database and system
    administrators operate in close contact. In other words, you must
    trust the machine running the ident server.
    Heed the warning:
-->
この手続きの欠点は、クライアントの正直さに頼るところが大きいということです。
もしクライアントマシンが信用されない、もしくは危険に晒されている場合、攻撃者はポート113上でほぼどんなプログラムでも実行することができ、どのユーザ名でも好きに選んで返すことができます。
したがってこの認証方式は、各々のクライアントマシンが厳格な管理下にあり、データベースとシステム管理者が密接に連絡を取り合って動作している、外界から閉ざされたネットワークにのみ適していると言えます。
言い換えると、identサーバが稼働しているマシンを信用しなければなりません。
次の警告に注意してください。
    <blockquote>
     <attribution>RFC 1413</attribution>
     <para>
<!--
      The Identification Protocol is not intended as an authorization
      or access control protocol.
-->
      身元特定プロトコルは、認証、あるいはアクセス管理プロトコルには意図されていません。
     </para>
    </blockquote>
   </para>

   <para>
<!--
    Some ident servers have a nonstandard option that causes the returned
    user name to be encrypted, using a key that only the originating
    machine's administrator knows.  This option <emphasis>must not</emphasis> be
    used when using the ident server with <productname>PostgreSQL</productname>,
    since <productname>PostgreSQL</productname> does not have any way to decrypt the
    returned string to determine the actual user name.
-->
いくつかの身元特定サーバは、ユーザ名を（マシンの管理者のみが知っているキーで）暗号化して返すような非標準のオプションを持っています。
このオプションは、身元特定サーバと<productname>PostgreSQL</productname>とを一緒に使用する場合には、使用しては<emphasis>いけません</emphasis>。
理由は<productname>PostgreSQL</productname>は、返された文字列を復号化して本当のユーザを決定するための手段を持っていないためです。
   </para>
  </sect1>

  <sect1 id="auth-peer">
<!--
   <title>Peer Authentication</title>
-->
   <title>Peer認証</title>

   <indexterm>
    <primary>peer</primary>
   </indexterm>

   <para>
<!--
    The peer authentication method works by obtaining the client's
    operating system user name from the kernel and using it as the
    allowed database user name (with optional user name mapping). This
    method is only supported on local connections.
-->
peer認証方式はカーネルからクライアント上のオペレーティングシステムのユーザ名を取得し、
それをデータベースユーザ名（オプションのユーザ名マップとともに）として使用することにより動作します。この方法はローカル接続でのみ使用可能です。
   </para>

   <para>
<!--
    The following configuration options are supported for <literal>peer</literal>:
-->
次の設定オプションは<literal>peer</literal>のためにサポートされています。
    <variablelist>
     <varlistentry>
      <term><literal>map</literal></term>
      <listitem>
       <para>
<!--
        Allows for mapping between system and database user names. See
        <xref linkend="auth-username-maps"/> for details.
-->
システムとデータベースのユーザ名のマッピングを許可します。詳細は<xref linkend="auth-username-maps"/>を参照してください。
       </para>
      </listitem>
     </varlistentry>
    </variablelist>
   </para>

   <para>
<!--
    Peer authentication is only available on operating systems providing
    the <function>getpeereid()</function> function, the <symbol>SO_PEERCRED</symbol>
    socket parameter, or similar mechanisms.  Currently that includes
    <systemitem class="osname">Linux</systemitem>,
    most flavors of <systemitem class="osname">BSD</systemitem> including
    <systemitem class="osname">macOS</systemitem>,
    and <systemitem class="osname">Solaris</systemitem>.
-->
peer認証はオペレーティングシステムが、<function>getpeereid()</function>関数、<symbol>SO_PEERCRED</symbol>のソケットパラメータ、もしくは同じような仕組みを提供しているときにのみ使用可能です。現状では、<systemitem class="osname">Linux</systemitem>、<systemitem class="osname">macOS</systemitem>を含む<systemitem class="osname">BSD</systemitem>系、そして<systemitem class="osname">Solaris</systemitem>に含まれています。
   </para>

  </sect1>

  <sect1 id="auth-ldap">
<!--
   <title>LDAP Authentication</title>
-->
   <title>LDAP認証</title>

   <indexterm zone="auth-ldap">
    <primary>LDAP</primary>
   </indexterm>

   <para>
<!--
    This authentication method operates similarly to
    <literal>password</literal> except that it uses LDAP
    as the password verification method. LDAP is used only to validate
    the user name/password pairs. Therefore the user must already
    exist in the database before LDAP can be used for
    authentication.
-->
この認証方式は<literal>password</literal>と似ていますが、パスワード確認にLDAPを使用する点が異なります。
LDAPはユーザの名前とパスワードの組み合わせの検証のみに使用されます。
そのため、LDAPを使用して認証を行うようにする前に、ユーザはデータベースに存在しなければなりません。
   </para>

   <para>
<!--
    LDAP authentication can operate in two modes. In the first mode,
    which we will call the simple bind mode,
    the server will bind to the distinguished name constructed as
    <replaceable>prefix</replaceable> <replaceable>username</replaceable> <replaceable>suffix</replaceable>.
    Typically, the <replaceable>prefix</replaceable> parameter is used to specify
    <literal>cn=</literal>, or <replaceable>DOMAIN</replaceable><literal>\</literal> in an Active
    Directory environment.  <replaceable>suffix</replaceable> is used to specify the
    remaining part of the DN in a non-Active Directory environment.
-->
LDAP認証は2つのモードで動作します。1つ目のモードでは、それは単なるバインド・モードを呼び出すものですが、
サーバは<replaceable>prefix</replaceable> <replaceable>username</replaceable> <replaceable>suffix</replaceable>として区別された名前にバインドします。
一般的に、<replaceable>prefix</replaceable>パラメータはActive Directory環境での<literal>cn=</literal>や<replaceable>DOMAIN</replaceable><literal>\</literal>を特定するために使用されます。
<replaceable>suffix</replaceable>は、Active Directory環境ではない場合でのDNの残りの部分を特定するために使用されます。
   </para>

   <para>
<!--
    In the second mode, which we will call the search+bind mode,
    the server first binds to the LDAP directory with
    a fixed user name and password, specified with <replaceable>ldapbinddn</replaceable>
    and <replaceable>ldapbindpasswd</replaceable>, and performs a search for the user trying
    to log in to the database. If no user and password is configured, an
    anonymous bind will be attempted to the directory. The search will be
    performed over the subtree at <replaceable>ldapbasedn</replaceable>, and will try to
    do an exact match of the attribute specified in
    <replaceable>ldapsearchattribute</replaceable>.
    Once the user has been found in
    this search, the server re-binds to the directory as
    this user, using the password specified by the client, to verify that the
    login is correct. This mode is the same as that used by LDAP authentication
    schemes in other software, such as Apache <literal>mod_authnz_ldap</literal> and <literal>pam_ldap</literal>.
    This method allows for significantly more flexibility
    in where the user objects are located in the directory, but will cause
    two additional requests to the LDAP server to be made.
-->
2つ目のモードでは、それはsearch+bindモードを呼び出すもので、サーバは最初に<replaceable>ldapbinddn</replaceable>と<replaceable>ldapbindpasswd</replaceable>で指定された、固定されたユーザ名とパスワードを使用してLDAPディレクトリにバインドします。
それからデータベースにログインしようとしているユーザを検索します。
もしユーザとパスワードが指定されていなかった場合は、ディレクトリに対して匿名でバインドします。
検索は<replaceable>ldapbasedn</replaceable>のサブツリーまで行われ、<replaceable>ldapsearchattribute</replaceable>で指定された属性に正確に一致するかどうかまで行われます。
この検索において、一度ユーザが見つかるとサーバはクライアントで指定されたパスワードを使用してこのユーザとして再度ディレクトリにバインドします。
これはそのログインが正しいかどうかを検証するためです。
このモードはApache <literal>mod_authnz_ldap</literal>および<literal>pam_ldap</literal>などの他のソフトウェアと同じように、LDAP認証の仕組みで使用されるものと同じです。
この方法は、ユーザオブジェクトがディレクトリに配置されている場合に、かなりの柔軟性があります。
しかし、2つの追加のリクエストがLDAPサーバに対して行われることになります。
   </para>

   <para>
<!--
    The following configuration options are used in both modes:
-->
次の設定オプションは両方のモードで使用されます。
    <variablelist>
     <varlistentry>
      <term><literal>ldapserver</literal></term>
      <listitem>
       <para>
<!--
        Names or IP addresses of LDAP servers to connect to. Multiple
        servers may be specified, separated by spaces.
-->
接続するLDAPサーバの名称もしくはIPアドレス。空白で区切ることで複数のサーバを指定できます。
       </para>
      </listitem>
     </varlistentry>
     <varlistentry>
      <term><literal>ldapport</literal></term>
      <listitem>
       <para>
<!--
        Port number on LDAP server to connect to. If no port is specified,
        the LDAP library's default port setting will be used.
-->
LDAPサーバに接続するためのポート番号。もしポートが指定されていない場合は
LDAPライブラリ内のデフォルトポート設定が使用されます。
       </para>
      </listitem>
     </varlistentry>
     <varlistentry>
      <term><literal>ldapscheme</literal></term>
      <listitem>
       <para>
<!--
        Set to <literal>ldaps</literal> to use LDAPS.  This is a non-standard
        way of using LDAP over SSL, supported by some LDAP server
        implementations.  See also the <literal>ldaptls</literal> option for
        an alternative.
-->
<literal>ldaps</literal>に設定するとLDAPSを使用します。
これはいくつかのLDAPサーバの実装でサポートされている、SSL経由のLDAPを使用する非標準の方法です。
代替方法については、<literal>ldaptls</literal>オプションを参照してください。
       </para>
      </listitem>
     </varlistentry>
     <varlistentry>
      <term><literal>ldaptls</literal></term>
      <listitem>
       <para>
<!--
        Set to 1 to make the connection between PostgreSQL and the LDAP server
        use TLS encryption.  This uses the <literal>StartTLS</literal>
        operation per <ulink url="https://datatracker.ietf.org/doc/html/rfc4513">RFC 4513</ulink>.
        See also the <literal>ldapscheme</literal> option for an alternative.
-->
1に設定すると、PostgreSQLとLDAPサーバ間の接続にTLSによる暗号化を使用します。
これは<ulink url="https://datatracker.ietf.org/doc/html/rfc4513">RFC 4513</ulink>の<literal>StartTLS</literal>操作を使用します。
代替方法については、<literal>ldapscheme</literal>オプションも参照してください。
       </para>
      </listitem>
     </varlistentry>
    </variablelist>
   </para>

   <para>
<!--
    Note that using <literal>ldapscheme</literal> or
    <literal>ldaptls</literal> only encrypts the traffic between the
    PostgreSQL server and the LDAP server.  The connection between the
    PostgreSQL server and the PostgreSQL client will still be unencrypted
    unless SSL is used there as well.
-->
<literal>ldapscheme</literal>や<literal>ldaptls</literal>を使うときにはPostgreSQLサーバとLDAPサーバ間のトラフィックのみが暗号化されることに注意してください。
SSLがそこでも使用されていない限り、PostgreSQLサーバとPostgreSQLクライアントとの接続は、暗号化されません。
   </para>

   <para>
<!--
    The following options are used in simple bind mode only:
-->
以下のオプションは単純バインド・モードのみで使用されます。
    <variablelist>
     <varlistentry>
      <term><literal>ldapprefix</literal></term>
      <listitem>
       <para>
<!--
        String to prepend to the user name when forming the DN to bind as,
        when doing simple bind authentication.
-->
単純なバインド認証を行う場合のDNを生成する際にユーザ名の前に追加する文字列
       </para>
      </listitem>
     </varlistentry>
     <varlistentry>
      <term><literal>ldapsuffix</literal></term>
      <listitem>
       <para>
<!--
        String to append to the user name when forming the DN to bind as,
        when doing simple bind authentication.
-->
単純なバインド認証を行う場合のDNを生成する際にユーザ名の後に追加する文字列
       </para>
      </listitem>
     </varlistentry>
    </variablelist>
   </para>

   <para>
<!--
    The following options are used in search+bind mode only:
-->
以下のオプションはsearch+bindモードのみで使用されます。
    <variablelist>
     <varlistentry>
      <term><literal>ldapbasedn</literal></term>
      <listitem>
       <para>
<!--
        Root DN to begin the search for the user in, when doing search+bind
        authentication.
-->
検索とバインドの認証を行う場合のユーザ名がログインするための検索を始めるためのルートDN
       </para>
      </listitem>
     </varlistentry>
     <varlistentry>
      <term><literal>ldapbinddn</literal></term>
      <listitem>
       <para>
<!--
        DN of user to bind to the directory with to perform the search when
        doing search+bind authentication.
-->
検索とバインドの認証を行う場合のディレクトリと検索をバインドするためのユーザのDN
       </para>
      </listitem>
     </varlistentry>
     <varlistentry>
      <term><literal>ldapbindpasswd</literal></term>
      <listitem>
       <para>
<!--
        Password for user to bind to the directory with to perform the search
        when doing search+bind authentication.
-->
検索とバインドの認証を行う場合のディレクトリと検索をバインドするためのユーザのパスワード
       </para>
      </listitem>
      </varlistentry>
      <varlistentry>
       <term><literal>ldapsearchattribute</literal></term>
       <listitem>
        <para>
<!--
         Attribute to match against the user name in the search when doing
         search+bind authentication.  If no attribute is specified, the
         <literal>uid</literal> attribute will be used.
-->
検索とバインドの認証を行う場合の検索時のユーザ名に対して一致させる属性。
属性が指定されない場合、属性<literal>uid</literal>が使用されます。
        </para>
       </listitem>
      </varlistentry>
      <varlistentry>
       <term><literal>ldapsearchfilter</literal></term>
       <listitem>
        <para>
<!--
         The search filter to use when doing search+bind authentication.
         Occurrences of <literal>$username</literal> will be replaced with the
         user name.  This allows for more flexible search filters than
         <literal>ldapsearchattribute</literal>.
-->
search+bind認証を行うときに使用する検索フィルタです。
<literal>$username</literal>の出現はユーザ名に置き換えられます。
これにより<literal>ldapsearchattribute</literal>よりも柔軟な検索フィルタが可能になります。
        </para>
       </listitem>
      </varlistentry>
      <varlistentry>
       <term><literal>ldapurl</literal></term>
       <listitem>
        <para>
<!--
         An <ulink url="https://datatracker.ietf.org/doc/html/rfc4516">RFC 4516</ulink>
         LDAP URL.  This is an alternative way to write some of the
         other LDAP options in a more compact and standard form.  The format is
-->
<ulink url="https://datatracker.ietf.org/doc/html/rfc4516">RFC 4516</ulink>LDAP URL。
これはその他いくつかのLDAPオプションをより簡潔、かつ一般的な形式で記述する別の方法です。
フォーマットは以下のようになっています。
<synopsis>
ldap[s]://<replaceable>host</replaceable>[:<replaceable>port</replaceable>]/<replaceable>basedn</replaceable>[?[<replaceable>attribute</replaceable>][?[<replaceable>scope</replaceable>][?[<replaceable>filter</replaceable>]]]]
</synopsis>
<!--
         <replaceable>scope</replaceable> must be one
         of <literal>base</literal>, <literal>one</literal>, <literal>sub</literal>,
         typically the last.  (The default is <literal>base</literal>, which
         is normally not useful in this application.)  <replaceable>attribute</replaceable> can
         nominate a single attribute, in which case it is used as a value for
         <literal>ldapsearchattribute</literal>.  If
         <replaceable>attribute</replaceable> is empty then
         <replaceable>filter</replaceable> can be used as a value for
         <literal>ldapsearchfilter</literal>.
-->
<replaceable>scope</replaceable>は<literal>base</literal>、<literal>one</literal>、<literal>sub</literal>のいずれかでなくてはならず、一般的には最後のものです。
 （デフォルトは<literal>base</literal>です。これは通常このアプリケーションでは役に立ちません。）
<replaceable>attribute</replaceable>は単一の属性を指定できます。その場合、それは<literal>ldapsearchattribute</literal>の値として使用されます。
もし<replaceable>attribute</replaceable>が空の場合は、<literal>ldapsearchfilter</literal>の値として<replaceable>filter</replaceable>を使用できます。
        </para>

        <para>
<!--
         The URL scheme <literal>ldaps</literal> chooses the LDAPS method for
         making LDAP connections over SSL, equivalent to using
         <literal>ldapscheme=ldaps</literal>.  To use encrypted LDAP
         connections using the <literal>StartTLS</literal> operation, use the
         normal URL scheme <literal>ldap</literal> and specify the
         <literal>ldaptls</literal> option in addition to
         <literal>ldapurl</literal>.
-->
 URLスキーム<literal>ldaps</literal>は、<literal>ldapscheme=ldaps</literal>を使用するのと同じ、SSL上のLDAP接続をするLDAPS方式を選択します。
<literal>StartTLS</literal>操作による暗号化されたLDAP接続を使用するには、通常のURLスキーム<literal>ldap</literal>を使用し、<literal>ldapurl</literal>に加え<literal>ldaptls</literal>オプションを使用しなければなりません。
        </para>

        <para>
<!--
         For non-anonymous binds, <literal>ldapbinddn</literal>
         and <literal>ldapbindpasswd</literal> must be specified as separate
         options.
-->
非匿名バインド（non-anonymous bind）に対し、<literal>ldapbinddn</literal>および<literal>ldapbindpasswd</literal>は個別のオプションとして指定されなければなりません。
        </para>

        <para>
<!--
         LDAP URLs are currently only supported with
         <productname>OpenLDAP</productname>, not on Windows.
-->
LDAP URLは現在、<productname>OpenLDAP</productname>のみでサポートされており、Windowsではサポートされていません。
        </para>
       </listitem>
      </varlistentry>
    </variablelist>
   </para>

   <para>
<!--
    It is an error to mix configuration options for simple bind with options
    for search+bind.
-->
search+bindオプションと単純バインドに対するオプションの設定を混在させるのはエラーです。
   </para>

   <para>
<!--
    When using search+bind mode, the search can be performed using a single
    attribute specified with <literal>ldapsearchattribute</literal>, or using
    a custom search filter specified with
    <literal>ldapsearchfilter</literal>.
    Specifying <literal>ldapsearchattribute=foo</literal> is equivalent to
    specifying <literal>ldapsearchfilter="(foo=$username)"</literal>.  If neither
    option is specified the default is
    <literal>ldapsearchattribute=uid</literal>.
-->
search+bindモードを使用するときは、<literal>ldapsearchattribute</literal>で指定される単一の属性を使って、あるいは<literal>ldapsearchfilter</literal>で指定されるカスタム検索フィルタを使って、検索を実行できます。
<literal>ldapsearchattribute=foo</literal>の指定は、<literal>ldapsearchfilter="(foo=$username)"</literal>と同等です。
どちらのオプションもない場合は、<literal>ldapsearchattribute=uid</literal>がデフォルトです。
   </para>

   <para>
<!--
     If <productname>PostgreSQL</productname> was compiled with
     <productname>OpenLDAP</productname> as the LDAP client library, the
     <literal>ldapserver</literal> setting may be omitted.  In that case, a
     list of host names and ports is looked up via
     <ulink url="https://datatracker.ietf.org/doc/html/rfc2782">RFC 2782</ulink> DNS SRV records.
     The name <literal>_ldap._tcp.DOMAIN</literal> is looked up, where
     <literal>DOMAIN</literal> is extracted from <literal>ldapbasedn</literal>.
-->
<productname>PostgreSQL</productname>が、LDAPクライアントライブラリとして<productname>OpenLDAP</productname>を使用するようにコンパイルされていた場合、<literal>ldapserver</literal>の設定は省略出来ます。
その場合、ホスト名とポート番号のリストは、<ulink url="https://datatracker.ietf.org/doc/html/rfc2782">RFC 2782</ulink> DNS SRVレコードを使用して検索されます。
<literal>_ldap._tcp.DOMAIN</literal>という名前が検索され、<literal>ldapbasedn</literal>から<literal>DOMAIN</literal>が抽出されます。
   </para>

   <para>
<!--
    Here is an example for a simple-bind LDAP configuration:
-->
以下に単純バインドLDAP設定の例を示します。
<programlisting>
host ... ldap ldapserver=ldap.example.net ldapprefix="cn=" ldapsuffix=", dc=example, dc=net"
</programlisting>
<!--
    When a connection to the database server as database
    user <literal>someuser</literal> is requested, PostgreSQL will attempt to
    bind to the LDAP server using the DN <literal>cn=someuser, dc=example,
    dc=net</literal> and the password provided by the client.  If that connection
    succeeds, the database access is granted.
-->
データベースのユーザ、<literal>someuser</literal>からデータベースサーバに接続を要求された場合、PostgreSQLはDN <literal>cn=someuser, dc=example, dc=net</literal>およびクライアントから提供されたパスワードを用いてLDAPサーバにバインドを試みます。
その接続が成功すればデータベースへのアクセスが認められます。
   </para>

   <para>
<!--
    Here is an example for a search+bind configuration:
-->
以下はsearch+bind設定の例です。
<programlisting>
host ... ldap ldapserver=ldap.example.net ldapbasedn="dc=example, dc=net" ldapsearchattribute=uid
</programlisting>
<!--
    When a connection to the database server as database
    user <literal>someuser</literal> is requested, PostgreSQL will attempt to
    bind anonymously (since <literal>ldapbinddn</literal> was not specified) to
    the LDAP server, perform a search for <literal>(uid=someuser)</literal>
    under the specified base DN.  If an entry is found, it will then attempt to
    bind using that found information and the password supplied by the client.
    If that second bind succeeds, the database access is granted.
-->
データベースユーザ<literal>someuser</literal>としてデータベースに接続するとき、PostgreSQLは（<literal>ldapbinddn</literal>が指定されていないので）匿名的にバインドを試み、指定されたベースDNの基で<literal>(uid=someuser)</literal>の検索を行います。
あるエントリが見つかると、見つかった情報とクライアントから与えられたパスワードを用いて、バインドを試みます。
その二番目のバインドが成功するとデータベースアクセスが認められます。
   </para>

   <para>
<!--
    Here is the same search+bind configuration written as a URL:
-->
URLとして記述した同じsearch+bind設定の例です。
<programlisting>
host ... ldap ldapurl="ldap://ldap.example.net/dc=example,dc=net?uid?sub"
</programlisting>
<!--
    Some other software that supports authentication against LDAP uses the
    same URL format, so it will be easier to share the configuration.
-->
LDAPに対し認証をサポートするいくつかの他のソフトウェアは同じURLフォーマットを使用します。
従って、設定をより簡易に共有できます。
   </para>

   <para>
<!--
    Here is an example for a search+bind configuration that uses
    <literal>ldapsearchfilter</literal> instead of
    <literal>ldapsearchattribute</literal> to allow authentication by
    user ID or email address:
-->
<literal>ldapsearchattribute</literal>の代わりに<literal>ldapsearchfilter</literal>を使用してユーザIDまたは電子メールアドレスによる認証を可能にするsearch+bind設定の例です。
<programlisting>
host ... ldap ldapserver=ldap.example.net ldapbasedn="dc=example, dc=net" ldapsearchfilter="(|(uid=$username)(mail=$username))"
</programlisting>
   </para>

   <para>
<!--
    Here is an example for a search+bind configuration that uses DNS SRV
    discovery to find the host name(s) and port(s) for the LDAP service for the
    domain name <literal>example.net</literal>:
-->
DNS SRV検出を使用してドメイン名<literal>example.net</literal>のLDAPサービスのホスト名とポート番号を検索する、search+bind設定の例です。
<programlisting>
host ... ldap ldapbasedn="dc=example,dc=net"
</programlisting>
   </para>

   <tip>
    <para>
<!--
     Since LDAP often uses commas and spaces to separate the different
     parts of a DN, it is often necessary to use double-quoted parameter
     values when configuring LDAP options, as shown in the examples.
-->
LDAPはDNの異なる構成要素を区切るために往々にしてカンマとスペースを使用します。
例で示されたように、LDAPオプションを設定する場合、二重引用符で括られたパラメータ値を使用することがしばしば必須となります。
    </para>
   </tip>

  </sect1>

  <sect1 id="auth-radius">
<!--
   <title>RADIUS Authentication</title>
-->
   <title>RADIUS認証</title>

   <indexterm zone="auth-radius">
    <primary>RADIUS</primary>
   </indexterm>

   <para>
<!--
    This authentication method operates similarly to
    <literal>password</literal> except that it uses RADIUS
    as the password verification method. RADIUS is used only to validate
    the user name/password pairs. Therefore the user must already
    exist in the database before RADIUS can be used for
    authentication.
-->
この認証方法は、RADIUSをパスワード検証として使用するという点を除いて<literal>password</literal>と似た動作をします。
RADIUSはユーザ名/パスワードの組のみを検証するために使用されます。
よってユーザはRADIUSが認証に使用される以前にデータベースにすでに存在していなければいけません。
   </para>

   <para>
<!--
    When using RADIUS authentication, an Access Request message will be sent
    to the configured RADIUS server. This request will be of type
    <literal>Authenticate Only</literal>, and include parameters for
    <literal>user name</literal>, <literal>password</literal> (encrypted) and
    <literal>NAS Identifier</literal>. The request will be encrypted using
    a secret shared with the server. The RADIUS server will respond to
    this request with either <literal>Access Accept</literal> or
    <literal>Access Reject</literal>. There is no support for RADIUS accounting.
-->
RADIUS認証を使用する場合に、設定されたRADIUSサーバにアクセスリクエストメッセージが送信されます。
このリクエストは<literal>Authenticate Only</literal>の形式になり、<literal>ユーザ名</literal>、（暗号化された）<literal>パスワード</literal>、<literal>NAS Identifier</literal>を含んでいます。
リクエストはサーバと共有している秘密を用いて暗号化されます。
RADIUSサーバは、このリクエストに対して<literal>Access Accept</literal>もしくは<literal>Access Reject</literal>を返します。
RADIUSアカウントのサポートはありません。
   </para>

   <para>
<!--
    Multiple RADIUS servers can be specified, in which case they will
    be tried sequentially. If a negative response is received from
    a server, the authentication will fail. If no response is received,
    the next server in the list will be tried. To specify multiple
    servers, separate the server names with commas and surround the list
    with double quotes. If multiple servers are specified, the other
    RADIUS options can also be given as comma-separated lists, to provide
    individual values for each server. They can also be specified as
    a single value, in which case that value will apply to all servers.
-->
複数のRADIUSサーバを指定することができ、その場合には各々が順に試行されます。
サーバから負の応答があると、認証は失敗します。
サーバから応答がない場合は、リスト内の次のサーバが試されます。
複数のサーバを指定するには、サーバ名をカンマで区切り、リストを二重引用符で囲みます。
複数のサーバを指定した場合は、別のRADIUSオプションをカンマ区切りのリストとして指定して、各サーバの値を個別に指定することもできます。
オプションは単一の値としても指定でき、その場合にはこの値がすべてのサーバに対して適用されます。
   </para>

   <para>
<!--
    The following configuration options are supported for RADIUS:
-->
RADIUSのために次の設定オプションがサポートされています。
     <variablelist>
      <varlistentry>
       <term><literal>radiusservers</literal></term>
       <listitem>
        <para>
<!--
         The DNS names or IP addresses of the RADIUS servers to connect to.
         This parameter is required.
-->
接続するRADIUSサーバのDNS名称もしくはIPアドレス。
このパラメータは必須です。
        </para>
       </listitem>
      </varlistentry>

      <varlistentry>
       <term><literal>radiussecrets</literal></term>
       <listitem>
        <para>
<!--
         The shared secrets used when talking securely to the RADIUS
         servers. This must have exactly the same value on the PostgreSQL
         and RADIUS servers. It is recommended that this be a string of
         at least 16 characters. This parameter is required.
-->
RADIUSサーバと安全なやり取りに使用される共有の秘密データ。
これはPostgreSQLとRADIUSサーバにおいて厳密に同じ値にする必要があります。
少なくとも16文字以上の文字列が推奨されます。
このパラメータは必須です。
         <note>
         <para>
<!--
          The encryption vector used will only be cryptographically
          strong if <productname>PostgreSQL</productname> is built with support for
          <productname>OpenSSL</productname>. In other cases, the transmission to the
          RADIUS server should only be considered obfuscated, not secured, and
          external security measures should be applied if necessary.
-->
使用されている暗号化ベクトルは<productname>PostgreSQL</productname>が<productname>OpenSSL</productname>をサポートするよう構築している場合にのみ暗号論的に強力です。
他の場合にはRADIUSサーバへの伝送は難読化されているだけで安全ではなく、必要ならば外部のセキュリティ方法を適用すべきです。
         </para>
         </note>
        </para>
       </listitem>
      </varlistentry>

      <varlistentry>
       <term><literal>radiusports</literal></term>
       <listitem>
        <para>
<!--
         The port numbers to connect to on the RADIUS servers. If no port
         is specified, the default RADIUS port (<literal>1812</literal>)
         will be used.
-->
接続するRADIUSサーバのポート番号。
もしポート番号が指定されていない場合は、デフォルトのRADIUSポートである<literal>1812</literal>が使用されます。
        </para>
       </listitem>
      </varlistentry>

      <varlistentry>
       <term><literal>radiusidentifiers</literal></term>
       <listitem>
        <para>
<!--
         The strings to be used as <literal>NAS Identifier</literal> in the
         RADIUS requests. This parameter can be used, for example, to
         identify which database cluster the user is attempting to connect
         to, which can be useful for policy matching on
         the RADIUS server. If no identifier is specified, the default
         <literal>postgresql</literal> will be used.
-->
RADIUSリクエスト内で<literal>NAS Identifier</literal>として使用される文字列。
このパラメータは、例えばユーザがどのデータベースクラスタに接続しようとしているかを識別するために使用できます。
これはRADIUSサーバにおいてポリシーを一致させるのに便利です。
もし識別子が指定されていない場合は、デフォルトの<literal>postgresql</literal>が使用されます。
        </para>
       </listitem>
      </varlistentry>

     </variablelist>
   </para>

   <para>
<!--
    If it is necessary to have a comma or whitespace in a RADIUS parameter
    value, that can be done by putting double quotes around the value, but
    it is tedious because two layers of double-quoting are now required.
    An example of putting whitespace into RADIUS secret strings is:
-->
RADIUSパラメータ値にカンマまたは空白を含める必要がある場合は、値を二重引用符で囲むことで実行できますが、二重引用符の2つのレイヤが必要になるため面倒なことになります。
RADIUSシークレット文字列に空白を入れる例を次に示します。
<programlisting>
host ... radius radiusservers="server1,server2" radiussecrets="""secret one"",""secret two"""
</programlisting>
   </para>
  </sect1>

  <sect1 id="auth-cert">
<!--
   <title>Certificate Authentication</title>
-->
   <title>証明書認証</title>

   <indexterm zone="auth-cert">
    <primary>Certificate</primary>
   </indexterm>
   <indexterm zone="auth-cert">
    <primary>証明書</primary>
   </indexterm>

   <para>
<!--
    This authentication method uses SSL client certificates to perform
    authentication. It is therefore only available for SSL connections;
    see <xref linkend="ssl-openssl-config"/> for SSL configuration instructions.
    When using this authentication method, the server will require that
    the client provide a valid, trusted certificate.  No password prompt
    will be sent to the client.  The <literal>cn</literal> (Common Name)
    attribute of the certificate
    will be compared to the requested database user name, and if they match
    the login will be allowed.  User name mapping can be used to allow
    <literal>cn</literal> to be different from the database user name.
-->
この認証方法は、認証のためにSSLクライアント証明書を使用します。
よってこの方法は、SSL接続を使用します。SSLの構成の手順については<xref linkend="ssl-openssl-config"/>を参照してください。
この認証方法を使用する際は、サーバはクライアントが有効かつ信頼された証明書を提供することを要求します。
パスワードのプロンプトはクライアントに送信されません。
証明書の<literal>cn</literal>（Common Name）属性は、要求されたデータベースユーザ名と比較されます。
もしそれらが一致した場合はログインが許可されます。
ユーザ名マッピングは、<literal>cn</literal>がデータベースユーザ名と異なるものであることを許可するために使用されます。
   </para>

   <para>
<!--
    The following configuration options are supported for SSL certificate
    authentication:
-->
次の設定オプションはSSL証明書認証のためにサポートされています。
    <variablelist>
     <varlistentry>
      <term><literal>map</literal></term>
      <listitem>
       <para>
<!--
        Allows for mapping between system and database user names. See
        <xref linkend="auth-username-maps"/> for details.
-->
システムとデータベースユーザ名の間のマッピングを許可します。
詳細は<xref linkend="auth-username-maps"/>を参照してください。
       </para>
      </listitem>
     </varlistentry>
    </variablelist>
   </para>

   <para>
<!--
    It is redundant to use the <literal>clientcert</literal> option with
    <literal>cert</literal> authentication because <literal>cert</literal>
    authentication is effectively <literal>trust</literal> authentication
    with <literal>clientcert=verify-full</literal>.
-->
<literal>cert</literal>認証で<literal>clientcert</literal>オプションを使うことは冗長です。
<literal>cert</literal>認証は実質的に<literal>clientcert=verify-full</literal>を持つ<literal>trust</literal>認証であるためです。
   </para>
  </sect1>

  <sect1 id="auth-pam">
<!--
   <title>PAM Authentication</title>
-->
   <title>PAM認証</title>

   <indexterm zone="auth-pam">
    <primary>PAM</primary>
   </indexterm>

   <para>
<!--
    This authentication method operates similarly to
    <literal>password</literal> except that it uses PAM (Pluggable
    Authentication Modules) as the authentication mechanism. The
    default PAM service name is <literal>postgresql</literal>.
    PAM is used only to validate user name/password pairs and optionally the
    connected remote host name or IP address. Therefore the user must already
    exist in the database before PAM can be used for authentication.  For more
    information about PAM, please read the
    <ulink url="https://www.kernel.org/pub/linux/libs/pam/">
    <productname>Linux-PAM</productname> Page</ulink>.
-->
この認証方式は認証機構としてPAM（Pluggable Authentication Modules）を使用することを除いて<literal>password</literal>のように動作します。
デフォルトのPAMサービス名は<literal>postgresql</literal>です。
PAMはユーザ名/パスワードの組の確認と接続されたリモートホスト名またはIPアドレスを任意に確認するためだけに使用されます。
それゆえ、ユーザはPAMが認証に使用される以前にデータベースに存在していなければいけません。
PAMについての詳細は<ulink url="https://www.kernel.org/pub/linux/libs/pam/"><productname>Linux-PAM</productname>ページ</ulink>を読んでください。
   </para>

   <para>
<!--
    The following configuration options are supported for PAM:
-->
次の設定オプションはPAMのためにサポートされています。
    <variablelist>
     <varlistentry>
      <term><literal>pamservice</literal></term>
      <listitem>
       <para>
<!--
        PAM service name.
-->
PAMサービス名。
       </para>
      </listitem>
     </varlistentry>
     <varlistentry>
      <term><literal>pam_use_hostname</literal></term>
      <listitem>
       <para>
<!--
        Determines whether the remote IP address or the host name is provided
        to PAM modules through the <symbol>PAM_RHOST</symbol> item.  By
        default, the IP address is used.  Set this option to 1 to use the
        resolved host name instead.  Host name resolution can lead to login
        delays.  (Most PAM configurations don't use this information, so it is
        only necessary to consider this setting if a PAM configuration was
        specifically created to make use of it.)
-->
<symbol>PAM_RHOST</symbol>アイテムを通じてPAMモジュールに提供されるものがリモートのIPアドレスかホスト名かを決定します。
デフォルトではIPアドレスが使用されます。
ホスト名にて使用するためにはこのオプションを1にセットしてください。
ホスト名の解決はログインの遅延をもたらします。（ほとんどのPAM設定はこの情報を利用せず、PAM設定がホスト名を使用するために明確に作成された場合のみ、この設定値を考慮する必要があります。）
       </para>
      </listitem>
     </varlistentry>
    </variablelist>
   </para>

   <note>
    <para>
<!--
     If PAM is set up to read <filename>/etc/shadow</filename>, authentication
     will fail because the PostgreSQL server is started by a non-root
     user.  However, this is not an issue when PAM is configured to use
     LDAP or other authentication methods.
-->
PAMが<filename>/etc/shadow</filename>を読み取るように設定されている場合は、PostgreSQLがルートユーザで起動されていないため、認証は失敗するでしょう。
しかしPAMがLDAPや他の認証方法を使用するように設定されている場合は、これは問題ではありません。
    </para>
   </note>
  </sect1>

  <sect1 id="auth-bsd">
<!--
   <title>BSD Authentication</title>
-->
   <title>BSD認証</title>

   <indexterm zone="auth-bsd">
    <primary>BSD Authentication</primary>
   </indexterm>

   <para>
<!--
    This authentication method operates similarly to
    <literal>password</literal> except that it uses BSD Authentication
    to verify the password. BSD Authentication is used only
    to validate user name/password pairs. Therefore the user's role must
    already exist in the database before BSD Authentication can be used
    for authentication. The BSD Authentication framework is currently
    only available on OpenBSD.
-->
この認証方式は、パスワードを照合するためにBSD認証を使用すること以外は<literal>password</literal>と同じように動作します。
BSD認証は、ユーザ名/パスワードの組の確認のみに使用されます。
それゆえ、ユーザのロールはBSD認証が認証に使用可能となる前にデータベースに存在していなければいけません。
BSD認証フレームワークは現在OpenBSDでのみ利用可能です。
   </para>

   <para>
<!--
    BSD Authentication in <productname>PostgreSQL</productname> uses
    the <literal>auth-postgresql</literal> login type and authenticates with
    the <literal>postgresql</literal> login class if that's defined
    in <filename>login.conf</filename>. By default that login class does not
    exist, and <productname>PostgreSQL</productname> will use the default login class.
-->
<productname>PostgreSQL</productname>でのBSD認証は、<literal>auth-postgresql</literal>ログイン型を使用し、<literal>postgresql</literal>ログインクラスが<filename>login.conf</filename>にて定義されている場合はそれを使った認証を使用します。
デフォルトでは、そのログインクラスは存在せず、<productname>PostgreSQL</productname>はデフォルトログインクラスを使用します。
   </para>

   <note>
    <para>
<!--
     To use BSD Authentication, the PostgreSQL user account (that is, the
     operating system user running the server) must first be added to
     the <literal>auth</literal> group.  The <literal>auth</literal> group
     exists by default on OpenBSD systems.
-->
BSD認証を使用するために、PostgreSQLユーザアカウント（サーバを起動しているオペレーティングシステムユーザ）が、まずは<literal>auth</literal>グループに追加されていなければいけません。
<literal>auth</literal>グループはOpenBSDシステムではデフォルトで存在しています。
    </para>
   </note>
  </sect1>

  <sect1 id="client-authentication-problems">
<!--
   <title>Authentication Problems</title>
-->
   <title>認証における問題点</title>

   <para>
<!--
    Authentication failures and related problems generally
    manifest themselves through error messages like the following:
-->
本来の認証失敗とそれに関連した問題は、一般的に以下のようなエラーメッセージを通して明示されます。
   </para>

   <para>
<programlisting>
FATAL:  no pg_hba.conf entry for host "123.123.123.123", user "andym", database "testdb"
</programlisting>
<!--
    This is what you are most likely to get if you succeed in contacting
    the server, but it does not want to talk to you. As the message
    suggests, the server refused the connection request because it found
    no matching entry in its <filename>pg_hba.conf</filename>
    configuration file.
-->
たいがい、サーバとの接触に成功はしたものの、サーバが通信を拒否した場合です。
メッセージが指摘するようにサーバは接続要求を拒否しました。 なぜなら<filename>pg_hba.conf</filename>設定ファイルに一致する項目を見つけることができなかったからです。
   </para>

   <para>
<programlisting>
FATAL:  password authentication failed for user "andym"
</programlisting>
<!--
    Messages like this indicate that you contacted the server, and it is
    willing to talk to you, but not until you pass the authorization
    method specified in the <filename>pg_hba.conf</filename> file. Check
    the password you are providing, or check your Kerberos or ident
    software if the complaint mentions one of those authentication
    types.
-->
この種のメッセージは、サーバと接触し、サーバも通信することを許可したが、<filename>pg_hba.conf</filename>ファイルの中で指定された認証方式に合格していないことを表します。
入力したパスワードを確認するか、もしエラーがKerberos、ident認証型のいずれかを指摘している場合はKerberosあるいはidentソフトウェアを確認してください。
   </para>

   <para>
<programlisting>
FATAL:  user "andym" does not exist
</programlisting>
<!--
    The indicated database user name was not found.
-->
与えられたデータベースユーザ名は見つかりませんでした。
   </para>

   <para>
<programlisting>
FATAL:  database "testdb" does not exist
</programlisting>
<!--
    The database you are trying to connect to does not exist. Note that
    if you do not specify a database name, it defaults to the database
    user name.
-->
接続しようとしているデータベースは存在しません。
データベース名を指定しなければ、データベースユーザ名がデフォルトとなることに注意してください。
   </para>

   <tip>
   <para>
<!--
    The server log might contain more information about an
    authentication failure than is reported to the client. If you are
    confused about the reason for a failure, check the server log.
-->
クライアントに報告される以上により多くの情報がサーバログに残ります。
失敗した原因についてよくわからなければサーバのログを見てください。
   </para>
   </tip>
  </sect1>

 </chapter><|MERGE_RESOLUTION|>--- conflicted
+++ resolved
@@ -1455,11 +1455,12 @@
    multiple user names in a single line, which is particularly useful for
    simple syntax substitutions.  For example, these entries
 -->
-もし<replaceable>system-username</replaceable>フィールドがスラッシュ（<literal>/</literal>）で始まっている場合は、
+《マッチ度[88.342697]》もし<replaceable>system-username</replaceable>フィールドがスラッシュ（<literal>/</literal>）で始まっている場合は、
 このフィールドの残りは正規表現として扱われます。
 （<productname>PostgreSQL</productname>の正規表現構文の詳細については<xref linkend="posix-syntax-details"/>を参照してください。）
 正規表現は単一検索や括弧を使用した表現、<replaceable>database-username</replaceable>フィールドで<literal>\1</literal>（バックスラッシュ-1）で参照されるような表現を含みます。
 これにより、1行で複数のユーザ名のマップが可能となり、簡単な構文で特に使いやすくなります。例を以下に示します。
+《機械翻訳》«If the <replaceable>system-username</replaceable> field starts with a slash (<literal>/</literal>), the remainder of the field is treated as a regular expression. (See <xref linkend="posix-syntax-details"/> for details of <productname>PostgreSQL</productname>'s regular expression syntax.) The regular expression can include a single capture, or parenthesized subexpression. The portion of the system user name that matched the capture can then be referenced in the <replaceable>database-username</replaceable> field as <literal>\1</literal> (backslash-one). This allows the mapping of multiple user names in a single line, which is particularly useful for simple syntax substitutions. For example, these entries»
 <programlisting>
 mymap   /^(.*)@mydomain\.com$      \1
 mymap   /^(.*)@otherdomain\.com$   guest
@@ -1479,23 +1480,13 @@
 <!--
    If the <replaceable>database-username</replaceable> field starts with
    a slash (<literal>/</literal>), the remainder of the field is treated
-<<<<<<< HEAD
    as a regular expression.
    When the <replaceable>database-username</replaceable> field is a regular
    expression, it is not possible to use <literal>\1</literal> within it to
    refer to a capture from the <replaceable>system-username</replaceable>
    field.
-=======
-   as a regular expression (see <xref linkend="posix-syntax-details"/>
-   for details of <productname>PostgreSQL</productname>'s regular
-   expression syntax). It is not possible to use <literal>\1</literal>
-   to use a capture from regular expression on
-   <replaceable>system-username</replaceable> for a regular expression
-   on <replaceable>database-username</replaceable>.
--->
-<replaceable>database-username</replaceable>フィールドがスラッシュ(<literal>/</literal>)で始まる場合、フィールドの残りは正規表現として扱われます(<productname>PostgreSQL</productname>の正規表現構文の詳細については、<xref linkend="posix-syntax-details"/>を参照してください)。
-<replaceable>system-username</replaceable>の正規表現からのキャプチャを使用するために<replaceable>database-username</replaceable>での正規表現に対して<literal>\1</literal>を使用することはできません。
->>>>>>> cf849a6c
+-->
+《機械翻訳》«If the <replaceable>database-username</replaceable> field starts with a slash (<literal>/</literal>), the remainder of the field is treated as a regular expression. When the <replaceable>database-username</replaceable> field is a regular expression, it is not possible to use <literal>\1</literal> within it to refer to a capture from the <replaceable>system-username</replaceable> field.»
   </para>
 
   <tip>

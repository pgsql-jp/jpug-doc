<!--
doc/src/sgml/ref/pg_basebackup.sgml
PostgreSQL documentation
-->

<refentry id="app-pgbasebackup">
 <indexterm zone="app-pgbasebackup">
  <primary>pg_basebackup</primary>
 </indexterm>

 <refmeta>
  <refentrytitle>pg_basebackup</refentrytitle>
  <manvolnum>1</manvolnum>
<!--
  <refmiscinfo>Application</refmiscinfo>
-->
  <refmiscinfo>アプリケーション</refmiscinfo>
 </refmeta>

 <refnamediv>
  <refname>pg_basebackup</refname>
<!--
  <refpurpose>take a base backup of a <productname>PostgreSQL</productname> cluster</refpurpose>
-->
  <refpurpose><productname>PostgreSQL</productname>クラスタのベースバックアップを取得する</refpurpose>
 </refnamediv>

 <refsynopsisdiv>
  <cmdsynopsis>
   <command>pg_basebackup</command>
   <arg rep="repeat"><replaceable>option</replaceable></arg>
  </cmdsynopsis>
 </refsynopsisdiv>

 <refsect1>
  <title>
<!--
   Description
-->
説明
  </title>
  <para>
<!--
   <application>pg_basebackup</application> is used to take base backups of
   a running <productname>PostgreSQL</productname> database cluster. These
   are taken without affecting other clients to the database, and can be used
   both for point-in-time recovery (see <xref linkend="continuous-archiving"/>)
   and as the starting point for a log shipping or streaming replication standby
   servers (see <xref linkend="warm-standby"/>).
-->
<application>pg_basebackup</application>は、稼動中の<productname>PostgreSQL</productname>のデータベースクラスタのベースバックアップを取るために使用されます。
データベースへの他のクライアントに影響することなく、バックアップが取られます。
またこのバックアップはポイントインタイムリカバリ（<xref linkend="continuous-archiving"/>参照）とログシッピングやストリーミングレプリケーションスタンバイサーバ用の開始点（<xref linkend="warm-standby"/>参照）としても使用することができます。
  </para>

  <para>
<!--
   <application>pg_basebackup</application> makes a binary copy of the database
   cluster files, while making sure the system is put in and
   out of backup mode automatically. Backups are always taken of the entire
   database cluster; it is not possible to back up individual databases or
   database objects. For individual database backups, a tool such as
   <xref linkend="app-pgdump"/> must be used.
-->
<application>pg_basebackup</application>は、システムをバックアップモードに入れ、また戻すことを自動的に行い、データベースクラスタファイルのバイナリコピーを作成します。
バックアップは常にデータベースクラスタ全体のバックアップを取ります。
個々のデータベースや個々のデータベースオブジェクトをバックアップすることはできません。
個々のデータベースバックアップに関しては<xref linkend="app-pgdump"/>などのツールを使用しなければなりません。
  </para>

  <para>
<!--
   The backup is made over a regular <productname>PostgreSQL</productname>
   connection, and uses the replication protocol. The connection must be made
   with a superuser or a user having <literal>REPLICATION</literal>
   permissions (see <xref linkend="role-attributes"/>),
   and <filename>pg_hba.conf</filename> must explicitly permit the replication
   connection. The server must also be configured
   with <xref linkend="guc-max-wal-senders"/> set high enough to leave at least
   one session available for the backup and one for WAL streaming (if used).
-->
バックアップは通常の<productname>PostgreSQL</productname>接続を経由して、レプリケーションプロトコルを用いて、作成されます。
この接続はスーパーユーザまたは<literal>REPLICATION</literal>権限（<xref linkend="role-attributes"/>参照）を持つユーザが確立しなければなりません。
さらにレプリケーション用の接続には<filename>pg_hba.conf</filename>における明示的な権限が許されていなければなりません。
またサーバで<xref linkend="guc-max-wal-senders"/>を、バックアップ用に少なくとも１つのセッションとWALストリーミング用にもう一つ（使用する場合）を残すように十分大きく設定する必要があります。
  </para>

  <para>
<!--
   There can be multiple <command>pg_basebackup</command>s running at the same time, but it is
   better from a performance point of view to take only one backup, and copy
   the result.
-->
同時に<command>pg_basebackup</command>を複数実行することができます。
しかし性能の観点からは、１つのバックアップのみを取り結果をコピーする方が優れています。
  </para>

  <para>
<!--
   <application>pg_basebackup</application> can make a base backup from
   not only the master but also the standby. To take a backup from the standby,
   set up the standby so that it can accept replication connections (that is, set
   <varname>max_wal_senders</varname> and <xref linkend="guc-hot-standby"/>,
   and configure <link linkend="auth-pg-hba-conf">host-based authentication</link>).
   You will also need to enable <xref linkend="guc-full-page-writes"/> on the master.
-->
<application>pg_basebackup</application>は、マスタからだけではなくスタンバイからもベースバックアップを作成することができます。
スタンバイからバックアップを取得するためには、レプリケーション接続を受け付けられるようにスタンバイを設定してください（つまり<varname>max_wal_senders</varname>と<xref linkend="guc-hot-standby"/>を設定し、<link linkend="auth-pg-hba-conf">host-based authentication</link>を設定してください）。
またマスタで<xref linkend="guc-full-page-writes"/>を有効にする必要があります。
  </para>

  <para>
<!--
   Note that there are some limitations in an online backup from the standby:
-->
スタンバイからのオンラインバックアップではいくつかの制限があることに注意してください。

   <itemizedlist>
    <listitem>
     <para>
<!--
      The backup history file is not created in the database cluster backed up.
-->
バックアップ履歴ファイルはバックアップされるデータベースクラスタ内に作成されません。
     </para>
    </listitem>
    <listitem>
     <para>
<!--
      If you are using <literal>-X none</literal>, there is no guarantee that all
      WAL files required for the backup are archived at the end of backup.
-->
<literal>-X none</literal>を使用している場合、バックアップ終了時にバックアップに必要なすべてのWALファイルがアーカイブされているという保証はありません。
     </para>
    </listitem>
    <listitem>
     <para>
<!--
      If the standby is promoted to the master during online backup, the backup fails.
-->
オンラインバックアップ中にスタンバイがマスタに昇格した場合、バックアップは失敗します。
     </para>
    </listitem>
    <listitem>
     <para>
<!--
      All WAL records required for the backup must contain sufficient full-page writes,
      which requires you to enable <varname>full_page_writes</varname> on the master and
      not to use a tool like <application>pg_compresslog</application> as
      <varname>archive_command</varname> to remove full-page writes from WAL files.
-->
バックアップに必要なすべてのWALレコードは、必要なだけの完全ページ書き出しを含んでいなければなりません。
つまりこれは、マスタで<varname>full_page_writes</varname>を有効にし、<varname>archive_command</varname>としてWALファイルから完全ページ書き出しを取り除く<application>pg_compresslog</application>のようなツールを使用しないことが要求されます。
     </para>
    </listitem>
   </itemizedlist>
  </para>
 </refsect1>

 <refsect1>
<!--
  <title>Options</title>
-->
  <title>オプション</title>

   <para>
<!--
    The following command-line options control the location and format of the
    output.
-->
以下のコマンドラインオプションは出力の場所と書式を制御します。

    <variablelist>
     <varlistentry>
      <term><option>-D <replaceable class="parameter">directory</replaceable></option></term>
      <term><option>--pgdata=<replaceable class="parameter">directory</replaceable></option></term>
      <listitem>
       <para>
<!--
        Directory to write the output to.
        <application>pg_basebackup</application> will create the directory and
        any parent directories if necessary.  The directory may already exist,
        but it is an error if the directory already exists and is not empty.
-->
出力を書き出すディレクトリです。
<application>pg_basebackup</application>は必要ならば、このディレクトリとその親ディレクトリすべてを作成します。
ディレクトリはすでに存在してもかまいませんが、存在しかつ空でない場合はエラーになります。
       </para>
       <para>
<!--
        When the backup is in tar mode, and the directory is specified as
        <literal>-</literal> (dash), the tar file will be written to
        <literal>stdout</literal>.
-->
バックアップがtarモードであり、かつ、指定したディレクトリが<literal>-</literal>（ダッシュ）の場合、tarファイルは<literal>stdout</literal>に書き出されます。
       </para>
       <para>
<!--
        This option is required.
-->
このオプションは必須です。
       </para>
      </listitem>
     </varlistentry>

     <varlistentry>
      <term><option>-F <replaceable class="parameter">format</replaceable></option></term>
      <term><option>--format=<replaceable class="parameter">format</replaceable></option></term>
      <listitem>
       <para>
<!--
        Selects the format for the output. <replaceable>format</replaceable>
        can be one of the following:
-->
出力形式を選択します。
<replaceable>format</replaceable>には以下のいずれかを取ることができます。

        <variablelist>
         <varlistentry>
          <term><literal>p</literal></term>
          <term><literal>plain</literal></term>
          <listitem>
           <para>
<!--
            Write the output as plain files, with the same layout as the
            current data directory and tablespaces. When the cluster has
            no additional tablespaces, the whole database will be placed in
            the target directory. If the cluster contains additional
            tablespaces, the main data directory will be placed in the
            target directory, but all other tablespaces will be placed
            in the same absolute path as they have on the server.
-->
普通のファイルとして、現在のデータディレクトリとテーブル空間と同じレイアウトで、出力を書き出します。
クラスタがテーブル空間を追加で持たない場合、データベース全体が指定したディレクトリに格納されます。
クラスタが追加のテーブル空間を持つ場合は、主データディレクトリは指定したディレクトリ内に格納されますが、他のテーブル空間はすべて、サーバ上の同じ絶対パスに格納されます。
           </para>
           <para>
<!--
            This is the default format.
-->
これがデフォルトの書式です。
           </para>
          </listitem>
         </varlistentry>

         <varlistentry>
          <term><literal>t</literal></term>
          <term><literal>tar</literal></term>
          <listitem>
           <para>
<!--
            Write the output as tar files in the target directory. The main
            data directory will be written to a file named
            <filename>base.tar</filename>, and all other tablespaces will
            be named after the tablespace OID.
-->
指定したディレクトリ内にtarファイルとして出力を書き出します。
主データディレクトリは<filename>base.tar</filename>という名前のファイルに書き出され、他のテーブル空間はすべてテーブル空間のOIDに因んだ名前のファイルに書き出されます。
            </para>
           <para>
<!--
            If the value <literal>-</literal> (dash) is specified as
            target directory, the tar contents will be written to
            standard output, suitable for piping to for example
            <productname>gzip</productname>. This is only possible if
            the cluster has no additional tablespaces and WAL
            streaming is not used.
-->
対象ディレクトリとして<literal>-</literal>（ダッシュ）という値が指定された場合、tarの内容は標準出力に書き出されます。
これは例えば<productname>gzip</productname>へのパイプ処理に適しています。
これはクラスタが追加テーブル空間を持たず、WALストリーミングを使用していない場合のみ行うことができます。
           </para>
           </listitem>
         </varlistentry>
        </variablelist></para>
      </listitem>
     </varlistentry>

     <varlistentry>
      <term><option>-r <replaceable class="parameter">rate</replaceable></option></term>
      <term><option>--max-rate=<replaceable class="parameter">rate</replaceable></option></term>
      <listitem>
       <para>
<!--
        The maximum transfer rate of data transferred from the server.  Values are
        in kilobytes per second.  Use a suffix of <literal>M</literal> to indicate megabytes
        per second.  A suffix of <literal>k</literal> is also accepted, and has no effect.
        Valid values are between 32 kilobytes per second and 1024 megabytes per second.
-->
サーバから転送されるデータの最大転送速度です。
値は秒あたりのキロバイト数です。
添字<literal>M</literal>を使うと秒あたりのメガバイト数を指定できます。
添字<literal>k</literal>を使うこともできますが、効果はありません。
有効な値は秒あたり32キロバイトから秒あたり1024メガバイトまでです。
       </para>
       <para>
<!--
        The purpose is to limit the impact of <application>pg_basebackup</application>
        on the running server.
-->
この目的は、実行中のサーバに対する<application>pg_basebackup</application>の影響を制限することです。
       </para>
       <para>
<!--
        This option always affects transfer of the data directory. Transfer of
        WAL files is only affected if the collection method is <literal>fetch</literal>.
-->
このオプションはデータディレクトリの転送に対しては、常に影響があります。
WALファイルの転送については、収集方法が<literal>fetch</literal>の場合にのみ影響があります。
       </para>
      </listitem>
     </varlistentry>

     <varlistentry>
      <term><option>-R</option></term>
      <term><option>--write-recovery-conf</option></term>
      <listitem>

       <para>
<<<<<<< HEAD
        Create <filename>standby.signal</filename> and append connection settings
        to <filename>postgresql.auto.conf</filename> in the output
=======
<!--
        Write a minimal <filename>recovery.conf</filename> in the output
>>>>>>> bd0a9e56
        directory (or into the base archive file when using tar format) to
        ease setting up a standby server.
        The <filename>postgresql.auto.conf</filename> file will record the connection
        settings and, if specified, the replication slot
        that <application>pg_basebackup</application> is using, so that the
        streaming replication will use the same settings later on.
-->
スタンバイサーバの設定を容易にするために、出力ディレクトリ（tar形式の場合はベースアーカイブファイルの中）に最低限の<filename>recovery.conf</filename>を書き出します。
<filename>recovery.conf</filename>ファイルは接続設定の情報、また、指定があれば<application>pg_basebackup</application>が使用しているレプリケーションスロットの情報を記録するので、ストリーミングレプリケーションは後で同じ設定を使用します。
       </para>

      </listitem>
     </varlistentry>

     <varlistentry>
      <term><option>-T <replaceable class="parameter">olddir</replaceable>=<replaceable class="parameter">newdir</replaceable></option></term>
      <term><option>--tablespace-mapping=<replaceable class="parameter">olddir</replaceable>=<replaceable class="parameter">newdir</replaceable></option></term>
      <listitem>
       <para>
<!--
        Relocate the tablespace in directory <replaceable>olddir</replaceable>
        to <replaceable>newdir</replaceable> during the backup.  To be
        effective, <replaceable>olddir</replaceable> must exactly match the
        path specification of the tablespace as it is currently defined.  (But
        it is not an error if there is no tablespace
        in <replaceable>olddir</replaceable> contained in the backup.)
        Both <replaceable>olddir</replaceable>
        and <replaceable>newdir</replaceable> must be absolute paths.  If a
        path happens to contain a <literal>=</literal> sign, escape it with a
        backslash.  This option can be specified multiple times for multiple
        tablespaces.  See examples below.
-->
ディレクトリ<replaceable>olddir</replaceable>にあるテーブル空間を、バックアップ中に<replaceable>newdir</replaceable>に再配置します。
これが有効であるためには、<replaceable>olddir</replaceable>が、現在のテーブル空間のパス定義と完全に一致している必要があります(ただし、バックアップに含まれる<replaceable>olddir</replaceable>内にテーブル空間がなくてもエラーにはなりません)。
<replaceable>olddir</replaceable>と<replaceable>newdir</replaceable>はいずれも絶対パスでなければなりません。
パス名に<literal>=</literal>記号が含まれるときは、バックスラッシュでエスケープしてください。
このオプションは、複数のテーブル空間に対して複数回指定することができます。
以下の例を参照してください。
       </para>

       <para>
<!--
        If a tablespace is relocated in this way, the symbolic links inside
        the main data directory are updated to point to the new location.  So
        the new data directory is ready to be used for a new server instance
        with all tablespaces in the updated locations.
-->
この方法でテーブル空間を再配置すると、メインのデータディレクトリ内のシンボリックリンクは、新しい場所を指すように更新されます。
このため、新しいデータディレクトリは、すべてのテーブル空間が更新された場所にあり、新しいサーバインスタンスがすぐに使える状態になっています。
        </para>
      </listitem>
     </varlistentry>

     <varlistentry>
      <term><option>--waldir=<replaceable class="parameter">waldir</replaceable></option></term>
      <listitem>
       <para>
<!--
        Specifies the location for the write-ahead log directory.
        <replaceable>waldir</replaceable> must be an absolute path.
        The write-ahead log directory can only be specified when
        the backup is in plain mode.
-->
先行書き込みログのディレクトリの場所を指定します。
<replaceable>waldir</replaceable>は絶対パスでなければなりません。
先行書き込みログのディレクトリは、バックアップがplainモードの場合にのみ指定できます。
       </para>
      </listitem>
     </varlistentry>

     <varlistentry>
      <term><option>-X <replaceable class="parameter">method</replaceable></option></term>
      <term><option>--wal-method=<replaceable class="parameter">method</replaceable></option></term>
      <listitem>
       <para>
<!--
        Includes the required write-ahead log files (WAL files) in the
        backup. This will include all write-ahead logs generated during
        the backup. Unless the method <literal>none</literal> is specified,
        it is possible to start a postmaster directly in the extracted
        directory without the need to consult the log archive, thus
        making this a completely standalone backup.
  -->
必要な先行書き込みログファイル（WALファイル）をバックアップに含めます。
これはバックアップ中に生成された先行書き込みログをすべて含みます。
方法<literal>none</literal>を指定しない場合、ログアーカイブを考慮することなく展開したディレクトリ内でそのままpostmasterを起動することができます。
つまりこれは完全なスタンドアローンバックアップを作成します。
       </para>
       <para>
<!--
        The following methods for collecting the write-ahead logs are
        supported:
-->
以下の先行書き込みログを収集するための方法がサポートされます。

        <variablelist>
         <varlistentry>
          <term><literal>n</literal></term>
          <term><literal>none</literal></term>
          <listitem>
           <para>
<!--
            Don't include write-ahead log in the backup.
-->
先行書き込みログをバックアップに含めません。
           </para>
          </listitem>
         </varlistentry>

         <varlistentry>
          <term><literal>f</literal></term>
          <term><literal>fetch</literal></term>
          <listitem>
           <para>
<!--
            The write-ahead log files are collected at the end of the backup.
            Therefore, it is necessary for the
            <xref linkend="guc-wal-keep-segments"/> parameter to be set high
             enough that the log is not removed before the end of the backup.
             If the log has been rotated when it's time to transfer it, the
             backup will fail and be unusable.
-->
先行書き込みログファイルはバックアップの最後に収集されます。
したがって、<xref linkend="guc-wal-keep-segments"/>パラメータを、バックアップの最後までログが削除されない程度に十分大きくする必要があります。
ログの転送時点でそのログがローテートされていた場合、バックアップは失敗し、使用することができません。
           </para>
           <para>
<<<<<<< HEAD
            When tar format mode is used, the write-ahead log files will be
            written to the <filename>base.tar</filename> file.
=======
<!--
            When tar format mode is used, the write-ahead log files will be
            written to the <filename>base.tar</filename> file.
-->
tarフォーマットモードが使われたとき、先行書き込みログファイルは<filename>base.tar</filename>ファイルに書きこまれます。
>>>>>>> bd0a9e56
           </para>
          </listitem>
         </varlistentry>

         <varlistentry>
          <term><literal>s</literal></term>
          <term><literal>stream</literal></term>
          <listitem>
           <para>
<!--
            Stream the write-ahead log while the backup is created. This will
            open a second connection to the server and start streaming the
            write-ahead log in parallel while running the backup. Therefore,
            it will use up two connections configured by the
            <xref linkend="guc-max-wal-senders"/> parameter. As long as the
             client can keep up with write-ahead log received, using this mode
             requires no extra write-ahead logs to be saved on the master.
-->
バックアップを作成する時に先行書き込みログをストリームします。
これは第二のサーバ接続を開き、バックアップを実行している間、並行して先行書き込みログのストリーミングを始めます。
したがって、これは<xref linkend="guc-max-wal-senders"/>で設定される接続を２つ使用します。
クライアントが受け取った先行書き込みログに追従している限り、このモードを使用すれば、マスタ上に余分に保管される先行書き込みログは必要ありません。
           </para>
           <para>
<<<<<<< HEAD
            When tar format mode is used, the write-ahead log files will be
            written to a separate file named <filename>pg_wal.tar</filename>
            (if the server is a version earlier than 10, the file will be named
            <filename>pg_xlog.tar</filename>).
=======
<!--
            When tar format mode is used, the write-ahead log files will be
            written to a separate file named <filename>pg_wal.tar</filename> 
            (if the server is a version earlier than 10, the file will be named
            <filename>pg_xlog.tar</filename>).
-->
tarフォーマットモードが使われるとき、先行書き込みログファイルは<filename>pg_wal.tar</filename>という別のファイル名で書き込まれます（サーバが10より前のバージョンの場合、<filename>pg_xlog.tar</filename>というファイル名になります）。
>>>>>>> bd0a9e56
           </para>
           <para>
<!--
            This value is the default.
-->
この値がデフォルトです。
           </para>
          </listitem>
         </varlistentry>
        </variablelist>
       </para>
      </listitem>
     </varlistentry>

     <varlistentry>
      <term><option>-z</option></term>
      <term><option>--gzip</option></term>
      <listitem>
       <para>
<!--
        Enables gzip compression of tar file output, with the default
        compression level. Compression is only available when using
        the tar format, and the suffix <filename>.gz</filename> will
        automatically be added to all tar filenames.
-->
tarファイル出力のデフォルトの圧縮レベルによるgzip圧縮を有効にします。
tarファイルを生成する場合のみ圧縮を利用することができ、すべてのtarファイルの名前に拡張子<filename>.gz</filename>が自動的に付加されます。
       </para>
      </listitem>
     </varlistentry>

     <varlistentry>
      <term><option>-Z <replaceable class="parameter">level</replaceable></option></term>
      <term><option>--compress=<replaceable class="parameter">level</replaceable></option></term>
      <listitem>
       <para>
<!--
        Enables gzip compression of tar file output, and specifies the
        compression level (0 through 9, 0 being no compression and 9 being best
        compression). Compression is only available when using the tar
        format, and the suffix <filename>.gz</filename> will
        automatically be added to all tar filenames.
-->
tarファイル出力のgzip圧縮を有効にします。
また圧縮レベル（0から9まで、0は圧縮なし、9が最高の圧縮レベル）を指定します。
tarファイルを生成する場合のみ圧縮を利用することができ、すべてのtarファイルの名前に拡張子<filename>.gz</filename>が自動的に付加されます。
       </para>
      </listitem>
     </varlistentry>
    </variablelist>
   </para>
   <para>
<!--
    The following command-line options control the generation of the
    backup and the running of the program.
-->
以下のコマンドラインオプションはバックアップの生成とこのプログラムの実行を制御します。

    <variablelist>
     <varlistentry>
      <term><option>-c <replaceable class="parameter">fast|spread</replaceable></option></term>
      <term><option>--checkpoint=<replaceable class="parameter">fast|spread</replaceable></option></term>
      <listitem>
       <para>
        Sets checkpoint mode to fast (immediate) or spread (default) (see <xref linkend="backup-lowlevel-base-backup"/>).
       </para>
      </listitem>
     </varlistentry>

     <varlistentry>
      <term><option>-C</option></term>
      <term><option>--create-slot</option></term>
      <listitem>
       <para>
<<<<<<< HEAD
        This option causes creation of a replication slot named by the
        <literal>--slot</literal> option before starting the backup.
        An error is raised if the slot already exists.
=======
<!--
        This option causes creation of a replication slot named by the
        <literal>-&#045;slot</literal> option before starting the backup.
        An error is raised if the slot already exists.
-->
このオプションにより、バックアップ開始前に<literal>--slot</literal>オプションで名づけられたレプリケーションスロットが作成されます。
スロットが既に存在する場合、エラーが生じます。
>>>>>>> bd0a9e56
       </para>
      </listitem>
     </varlistentry>

     <varlistentry>
      <term><option>-l <replaceable class="parameter">label</replaceable></option></term>
      <term><option>--label=<replaceable class="parameter">label</replaceable></option></term>
      <listitem>
       <para>
<!--
        Sets the label for the backup. If none is specified, a default value of
        <quote><literal>pg_basebackup base backup</literal></quote> will be used.
-->
バックアップのラベルを設定します。
何も指定がない場合、<quote><literal>pg_basebackup base backup</literal></quote>というデフォルト値が使用されます。
       </para>
      </listitem>
     </varlistentry>

     <varlistentry>
      <term><option>-n</option></term>
      <term><option>--no-clean</option></term>
      <listitem>
       <para>
<!--
        By default, when <command>pg_basebackup</command> aborts with an
        error, it removes any directories it might have created before
        discovering that it cannot finish the job (for example, data directory
        and write-ahead log directory). This option inhibits tidying-up and is
        thus useful for debugging.
-->
デフォルトでは、<command>pg_basebackup</command>がエラーでアボートするとき、ジョブを完了できないことがわかるより前に作成したすべてのディレクトリ（例えば、データディレクトリと先行書き込みログのディレクトリ）を削除します。
このオプションはきれいに片付けることを禁止するので、デバッグのために有用です。
       </para>

       <para>
<!--
        Note that tablespace directories are not cleaned up either way.
-->
テーブル空間のディレクトリはいずれにせよ削除されないことに注意してください。
       </para>
      </listitem>
     </varlistentry>

     <varlistentry>
      <term><option>-N</option></term>
      <term><option>--no-sync</option></term>
      <listitem>
       <para>
<!--
        By default, <command>pg_basebackup</command> will wait for all files
        to be written safely to disk.  This option causes
        <command>pg_basebackup</command> to return without waiting, which is
        faster, but means that a subsequent operating system crash can leave
        the base backup corrupt.  Generally, this option is useful for testing
        but should not be used when creating a production installation.
-->
デフォルトでは<command>pg_basebackup</command>は全てのファイルがディスクに安全に書き出されるのを待ちます。
このオプションで<command>pg_basebackup</command>は待つことなく返ります。これは高速ですが、その後のオペレーションシステムのクラッシュでベースバックアップの破損が残るかもしれないことを意味します。
一般にこのオプションはテスト用に有用なのであって、本番導入の際に使うべきではありません。
       </para>
      </listitem>
     </varlistentry>

     <varlistentry>
      <term><option>-P</option></term>
      <term><option>--progress</option></term>
      <listitem>
       <para>
<!--
        Enables progress reporting. Turning this on will deliver an approximate
        progress report during the backup. Since the database may change during
        the backup, this is only an approximation and may not end at exactly
        <literal>100%</literal>. In particular, when WAL log is included in the
        backup, the total amount of data cannot be estimated in advance, and
        in this case the estimated target size will increase once it passes the
        total estimate without WAL.
-->
進行状況報告を有効にします。
これを有効にすると、バックアップ中におおよその進行状況が報告されます。
データベースはバックアップ中に変更があるかもしれませんので、これはおおよそでしかなくちょうど<literal>100%</literal>では終わらないかもしれません。
特に、WALログがバックアップに含まれる場合、データ総量は前もって予測することはできません。
このためこの場合、推定対象容量はWALなしの総推定量を過ぎた後増加します。
       </para>
       <para>
<!--
        When this is enabled, the backup will start by enumerating the size of
        the entire database, and then go back and send the actual contents.
        This may make the backup take slightly longer, and in particular it
        will take longer before the first data is sent.
-->
これが有効な場合、バックアップはまずデータベース全体容量を計算し、その後バックアップに戻り、実際の内容を送信します。
バックアップに要する時間は少し長くなるかもしれません。特に最初のデータが送られるようになるまでの時間がより長くなります。
       </para>
      </listitem>
     </varlistentry>

     <varlistentry>
      <term><option>-S <replaceable>slotname</replaceable></option></term>
      <term><option>--slot=<replaceable class="parameter">slotname</replaceable></option></term>
      <listitem>
       <para>
<!--
        This option can only be used together with <literal>-X
        stream</literal>.  It causes the WAL streaming to use the specified
        replication slot.  If the base backup is intended to be used as a
        streaming replication standby using replication slots, it should then
        use the same replication slot name
        in <xref linkend="guc-primary-slot-name"/>.  That way, it is ensured that
        the server does not remove any necessary WAL data in the time between
        the end of the base backup and the start of streaming replication.
-->
このオプションは<literal>-X stream</literal>と一緒でのみ使用できます。
これはWALストリーミングに指定したレプリケーションスロットを使用させます。
ベースバックアップをストリーミングレプリケーションのスタンバイとして使用するつもりであるなら、その後、<filename>recovery.conf</filename>でも同じレプリケーションスロット名を使うべきです。
その方が、ベースバックアップ終了とストリーミングレプリケーション開始の間の時間にサーバが必要なWALデータを削除しないことを確実にします。
       </para>
       <para>
<!--
        The specified replication slot has to exist unless the
        option <option>-C</option> is also used.
-->
指定されたレプリケーションスロットは、オプション<option>-C</option>も使われている場合を除き、存在していなければなりません。
       </para>
       <para>
<!--
        If this option is not specified and the server supports temporary
        replication slots (version 10 and later), then a temporary replication
        slot is automatically used for WAL streaming.
-->
このオプションが指定されておらず、サーバが一時レプリケーションスロットに対応している（バージョン10以降）場合、WALストリーミングに対して一時レプリケーションスロットが自動的に使われます。
       </para>
      </listitem>
     </varlistentry>

     <varlistentry>
      <term><option>-v</option></term>
      <term><option>--verbose</option></term>
      <listitem>
       <para>
<!--
        Enables verbose mode. Will output some extra steps during startup and
        shutdown, as well as show the exact file name that is currently being
        processed if progress reporting is also enabled.
-->
冗長モードを有効にします。
開始時および終了段階でいくつか追加の段階が出力されます。
また進行状況報告も有効な場合、現在処理中のファイル名も正しく出力されます。
       </para>
      </listitem>
     </varlistentry>

     <varlistentry>
      <term><option>--no-slot</option></term>
      <listitem>
       <para>
<!--
        This option prevents the creation of a temporary replication slot
        during the backup even if it's supported by the server.
-->
このオプションは、サーバによりサポートされている場合であってもバックアップ時に一時レプリケーションスロットを作成しないようにします。
       </para>
       <para>
<!--
        Temporary replication slots are created by default if no slot name
        is given with the option <option>-S</option> when using log streaming.
-->
ログストリーミングを使うときにオプション<option>-S</option>でスロット名が与えられなかった場合、一時レプリケーションスロットはデフォルトで作成されます。
       </para>
       <para>
<!--
        The main purpose of this option is to allow taking a base backup when
        the server is out of free replication slots.  Using replication slots
        is almost always preferred, because it prevents needed WAL from being
        removed by the server during the backup.
-->
このオプションの主な目的は、サーバにレプリケーションスロットの空きが無いときにベースバックアップを取得できるようにすることです。
レプリケーションスロットを使うことは、必要とされるWALがバックアップ中のサーバにより削除されることを防止するため、ほとんどの場合に好ましいです。
       </para>
      </listitem>
     </varlistentry>

     <varlistentry>
      <term><option>--no-verify-checksums</option></term>
      <listitem>
       <para>
<!--
        Disables verification of checksums, if they are enabled on the server
        the base backup is taken from.
-->
ベースバックアップ取得元のサーバでチェックサムの検証が有効になっている場合に、チェックサムの検証を無効化します。
       </para>
       <para>
<!--
        By default, checksums are verified and checksum failures will result
        in a non-zero exit status. However, the base backup will not be
<<<<<<< HEAD
        removed in such a case, as if the <option>--no-clean</option> option
        had been used.  Checksum verifications failures will also be reported
        in the <xref linkend="pg-stat-database-view"/> view.
=======
        removed in such a case, as if the <option>-&#045;no-clean</option> option
        had been used.
-->
デフォルトでは、チェックサムは検証され、チェックサムエラーは非ゼロの終了ステータスをもたらします。
とはいえ、このような場合には、<option>--no-clean</option>オプションが使われていたかのように、ベースバックアップは削除されません。
>>>>>>> bd0a9e56
       </para>
      </listitem>
     </varlistentry>
    </variablelist>
   </para>

   <para>
<!--
    The following command-line options control the database connection parameters.
-->
以下のオプションはデータベース接続パラメータを制御します。

    <variablelist>
     <varlistentry>
      <term><option>-d <replaceable class="parameter">connstr</replaceable></option></term>
      <term><option>--dbname=<replaceable class="parameter">connstr</replaceable></option></term>
      <listitem>
       <para>
<!--
        Specifies parameters used to connect to the server, as a connection
        string. See <xref linkend="libpq-connstring"/> for more information.
-->
サーバとの接続のために使用するパラメータを、接続文字列として指定します。
詳細については<xref linkend="libpq-connstring"/>を参照してください。
       </para>
       <para>
<!--
        The option is called <literal>&#045;&#045;dbname</literal> for consistency with other
        client applications, but because <application>pg_basebackup</application>
        doesn't connect to any particular database in the cluster, database
        name in the connection string will be ignored.
-->
このオプションは他のクライアントアプリケーションとの整合性のために<literal>--dbname</literal>と呼ばれます。
しかし、<application>pg_basebackup</application>はクラスタ内の何らかの特定のデータベースに接続しませんので、接続文字列内のデータベース名は無視されます。
       </para>
      </listitem>
     </varlistentry>

     <varlistentry>
      <term><option>-h <replaceable class="parameter">host</replaceable></option></term>
      <term><option>--host=<replaceable class="parameter">host</replaceable></option></term>
      <listitem>
       <para>
<!--
        Specifies the host name of the machine on which the server is
        running.  If the value begins with a slash, it is used as the
        directory for the Unix domain socket. The default is taken
        from the <envar>PGHOST</envar> environment variable, if set,
        else a Unix domain socket connection is attempted.
-->
サーバが稼働しているマシンのホスト名を指定します。
この値がスラッシュから始まる場合、Unixドメインソケット用のディレクトリとして使用されます。
デフォルトは、設定されていれば環境変数<envar>PGHOST</envar>から取得されます。
設定されていなければ、Unixドメインソケット接続とみなされます。
       </para>
      </listitem>
     </varlistentry>

     <varlistentry>
      <term><option>-p <replaceable class="parameter">port</replaceable></option></term>
      <term><option>--port=<replaceable class="parameter">port</replaceable></option></term>
      <listitem>
       <para>
<!--
        Specifies the TCP port or local Unix domain socket file
        extension on which the server is listening for connections.
        Defaults to the <envar>PGPORT</envar> environment variable, if
        set, or a compiled-in default.
-->
サーバが接続を監視するTCPポートもしくはローカルUnixドメインソケットファイルの拡張子を指定します。
デフォルトは、設定されている場合、環境変数<envar>PGPORT</envar>の値となります。設定されていなければ、コンパイル時のデフォルト値となります。
       </para>
      </listitem>
     </varlistentry>

     <varlistentry>
      <term><option>-s <replaceable class="parameter">interval</replaceable></option></term>
      <term><option>--status-interval=<replaceable class="parameter">interval</replaceable></option></term>
      <listitem>
       <para>
<!--
        Specifies the number of seconds between status packets sent back to the
        server. This allows for easier monitoring of the progress from server.
        A value of zero disables the periodic status updates completely,
        although an update will still be sent when requested by the server, to
        avoid timeout disconnect. The default value is 10 seconds.
-->
状態パケットがサーバに返送される間隔を秒単位で指定します。
これにより簡単にサーバから進行状況を監視することができます。
ゼロという値は定期的な状態更新を完全に無効にします。
しかし、タイムアウトによる切断を防止するために、サーバにより要求された場合に更新は送信されます。
デフォルト値は１０秒です。
       </para>
      </listitem>
     </varlistentry>

     <varlistentry>
      <term><option>-U <replaceable>username</replaceable></option></term>
      <term><option>--username=<replaceable class="parameter">username</replaceable></option></term>
      <listitem>
       <para>
<!--
        User name to connect as.
-->
接続ユーザ名です。
       </para>
      </listitem>
     </varlistentry>

     <varlistentry>
      <term><option>-w</option></term>
      <term><option>--no-password</option></term>
      <listitem>
       <para>
<!--
        Never issue a password prompt.  If the server requires
        password authentication and a password is not available by
        other means such as a <filename>.pgpass</filename> file, the
        connection attempt will fail.  This option can be useful in
        batch jobs and scripts where no user is present to enter a
        password.
-->
パスワードの入力を促しません。
サーバがパスワード認証を必要とし、かつ、<filename>.pgpass</filename>ファイルなどの他の方法が利用できない場合、接続試行は失敗します。
バッチジョブやスクリプトなどパスワードを入力するユーザが存在しない場合にこのオプションは有用かもしれません。
       </para>
      </listitem>
     </varlistentry>

     <varlistentry>
      <term><option>-W</option></term>
      <term><option>--password</option></term>
      <listitem>
       <para>
<!--
        Force <application>pg_basebackup</application> to prompt for a
        password before connecting to a database.
-->
データベースに接続する前に、<application>pg_basebackup</application>は強制的にパスワード入力を促します。
       </para>

       <para>
<!--
        This option is never essential, since
        <application>pg_basebackup</application> will automatically prompt
        for a password if the server demands password authentication.
        However, <application>pg_basebackup</application> will waste a
        connection attempt finding out that the server wants a password.
        In some cases it is worth typing <option>-W</option> to avoid the extra
        connection attempt.
-->
サーバがパスワード認証を要求する場合<application>pg_basebackup</application>は自動的にパスワード入力を促しますので、これが重要になることはありません。
しかし、<application>pg_basebackup</application>は、サーバにパスワードが必要かどうかを判断するための接続試行を無駄に行います。
こうした余計な接続試行を防ぐために<option>-W</option>の入力が有意となる場合もあります。
       </para>
      </listitem>
     </varlistentry>
    </variablelist>
   </para>

   <para>
<!--
    Other options are also available:
-->
以下のその他のオプションも使用することができます。

    <variablelist>
     <varlistentry>
       <term><option>-V</option></term>
       <term><option>--version</option></term>
       <listitem>
       <para>
<!--
       Print the <application>pg_basebackup</application> version and exit.
-->
<application>pg_basebackup</application>のバージョンを表示し終了します。
       </para>
       </listitem>
     </varlistentry>

     <varlistentry>
       <term><option>-?</option></term>
       <term><option>--help</option></term>
       <listitem>
       <para>
<!--
       Show help about <application>pg_basebackup</application> command line
       arguments, and exit.
-->
<application>pg_basebackup</application>コマンドライン引数の使用方法を表示し、終了します。
       </para>
       </listitem>
     </varlistentry>

    </variablelist>
   </para>

 </refsect1>

 <refsect1>
<!--
  <title>Environment</title>
-->
  <title>環境</title>

  <para>
<!--
   This utility, like most other <productname>PostgreSQL</productname> utilities,
   uses the environment variables supported by <application>libpq</application>
   (see <xref linkend="libpq-envars"/>).
-->
他のほとんどの<productname>PostgreSQL</productname>ユーティリティと同様このユーティリティは<application>libpq</application>でサポートされる環境変数（<xref linkend="libpq-envars"/>参照）を使用します。
  </para>

  <para>
   The environment variable <envar>PG_COLOR</envar> specifies whether to use
   color in diagnostics messages.  Possible values are
   <literal>always</literal>, <literal>auto</literal>,
   <literal>never</literal>.
  </para>
 </refsect1>

 <refsect1>
<!--
  <title>Notes</title>
-->
  <title>注意</title>

  <para>
<!--
   At the beginning of the backup, a checkpoint needs to be written on the
   server the backup is taken from.  Especially if the option
   <literal>&#045;&#045;checkpoint=fast</literal> is not used, this can take some time
   during which <application>pg_basebackup</application> will be appear
   to be idle.
-->
バックアップの開始時に、バックアップを取得するサーバ上でチェックポイントを書き込む必要があります。
特にオプション <literal>--checkpoint=fast</literal> を使用していない場合、これには少し時間を要する場合があり、その間 <application>pg_basebackup</application> はアイドル状態であるように見えます。
  </para>

  <para>
<!--
   The backup will include all files in the data directory and tablespaces,
   including the configuration files and any additional files placed in the
   directory by third parties, except certain temporary files managed by
   PostgreSQL.  But only regular files and directories are copied, except that
   symbolic links used for tablespaces are preserved.  Symbolic links pointing
   to certain directories known to PostgreSQL are copied as empty directories.
   Other symbolic links and special device files are skipped.
   See <xref linkend="protocol-replication"/> for the precise details.
-->
このバックアップには、設定ファイルやサードパーティによりディレクトリに格納された追加ファイルを含め、データディレクトリとテーブル空間内のすべてのファイルが含まれますが、PostgreSQLによって管理される一部の一時ファイルは含まれません。
ただし、テーブル空間に使われるシンボリックリンクが保存されることを除くと、通常のファイルとディレクトリのみがコピーされます。
PostgreSQLが認識している一部のディレクトリを指すシンボリックリンクは空のディレクトリとしてコピーされます。
その他のシンボリックリンクおよび特殊デバイスファイルはスキップされます。
(正確な詳細については<xref linkend="protocol-replication"/>を参照してください。)
  </para>

  <para>
<!--
   Tablespaces will in plain format by default be backed up to the same path
   they have on the server, unless the
   option <literal>&#045;&#045;tablespace-mapping</literal> is used.  Without
   this option, running a plain format base backup on the same host as the
   server will not work if tablespaces are in use, because the backup would
   have to be written to the same directory locations as the original
   tablespaces.
-->
オプション<literal>--tablespace-mapping</literal>が使われなければ、テーブル空間はデフォルトでサーバ上のと同じパスでplain形式でバックアップされます。
このオプションがないと、サーバと同じホスト上でのplain形式のベースバックアップの実行は動作しません、というのは、バックアップを元のテーブル空間と同じディレクトリに書き込まなければならないからです。
  </para>

  <para>
<!--
   When tar format mode is used, it is the user's responsibility to unpack each
   tar file before starting the PostgreSQL server. If there are additional tablespaces, the
   tar files for them need to be unpacked in the correct locations. In this
   case the symbolic links for those tablespaces will be created by the server
   according to the contents of the <filename>tablespace_map</filename> file that is
   included in the <filename>base.tar</filename> file.
-->
tar形式モードを使う場合、PostgreSQLサーバを起動する前に各tarファイルを解凍するのはユーザの責任です。
追加のテーブル空間がある場合、それについてのtarファイルは、正しい場所に解凍される必要があります。
この場合、テーブル空間へのシンボリックリンクは、<filename>base.tar</filename>ファイルに含まれる<filename>tablespace_map</filename>ファイルの内容に基づいて、サーバが作成します。
  </para>

  <para>
<!--
   <application>pg_basebackup</application> works with servers of the same
   or an older major version, down to 9.1. However, WAL streaming mode (<literal>-X
   stream</literal>) only works with server version 9.3 and later, and tar format mode
   (<literal>&#045;-format=tar</literal>) of the current version only works with server version 9.5
   or later.
-->
<application>pg_basebackup</application>は同じまたは9.1以降のより古いメジャーバージョンのサーバで動作します。
しかしWALストリーミングモード（<literal>-X stream</literal>）はバージョン9.3およびそれ以降のサーバでのみ動作します。
また、現在のバージョンのtar形式モード（<literal>--format=tar</literal>）はバージョン9.5およびそれ以降のサーバでのみ動作します。
  </para>

  <para>
<!--
   <application>pg_basebackup</application> will preserve group permissions in
   both the <literal>plain</literal> and <literal>tar</literal> formats if group
   permissions are enabled on the source cluster.
-->
<application>pg_basebackup</application>は、取得元のクラスタでグループパーミッションが有効になっている場合、<literal>plain</literal>と<literal>tar</literal>の両形式てグループパーミッションを維持します。
  </para>

 </refsect1>

 <refsect1>
<!--
  <title>Examples</title>
-->
  <title>例</title>

  <para>
<!--
   To create a base backup of the server at <literal>mydbserver</literal>
   and store it in the local directory
   <filename>/usr/local/pgsql/data</filename>:
-->
<literal>mydbserver</literal>で稼動するサーバのベースバックアップを作成し、ローカルディレクトリ<filename>/usr/local/pgsql/data</filename>に保管します。
<screen>
<prompt>$</prompt> <userinput>pg_basebackup -h mydbserver -D /usr/local/pgsql/data</userinput>
</screen>
  </para>

  <para>
<!--
   To create a backup of the local server with one compressed
   tar file for each tablespace, and store it in the directory
   <filename>backup</filename>, showing a progress report while running:
-->
各テーブル空間につき圧縮したtarファイルを1つ作成するようにローカルサーバをバックアップし、<filename>backup</filename>ディレクトリに保管します。
同時に実行時に進行状況を表示します。
<screen>
<prompt>$</prompt> <userinput>pg_basebackup -D backup -Ft -z -P</userinput>
</screen>
  </para>

  <para>
<!--
   To create a backup of a single-tablespace local database and compress
   this with <productname>bzip2</productname>:
-->
単一のテーブル空間を持つローカルデータベースのバックアップを作成し、それを<productname>bzip2</productname>で圧縮します。
<screen>
<prompt>$</prompt> <userinput>pg_basebackup -D - -Ft -X fetch | bzip2 &gt; backup.tar.bz2</userinput>
</screen>
<!--
   (This command will fail if there are multiple tablespaces in the
   database.)
-->
（データベース内に複数のテーブル空間が存在する場合このコマンドは失敗します。）
  </para>

  <para>
<!--
   To create a backup of a local database where the tablespace in
   <filename>/opt/ts</filename> is relocated
   to <filename>./backup/ts</filename>:
-->
<filename>/opt/ts</filename>にあるテーブル空間を<filename>./backup/ts</filename>に再配置してローカルデータベースのバックアップを作成します。
<screen>
<prompt>$</prompt> <userinput>pg_basebackup -D backup/data -T /opt/ts=$(pwd)/backup/ts</userinput>
</screen>
  </para>
 </refsect1>

 <refsect1>
<!--
  <title>See Also</title>
-->
  <title>関連項目</title>

  <simplelist type="inline">
   <member><xref linkend="app-pgdump"/></member>
  </simplelist>
 </refsect1>

</refentry><|MERGE_RESOLUTION|>--- conflicted
+++ resolved
@@ -317,13 +317,9 @@
       <listitem>
 
        <para>
-<<<<<<< HEAD
+<!--
         Create <filename>standby.signal</filename> and append connection settings
         to <filename>postgresql.auto.conf</filename> in the output
-=======
-<!--
-        Write a minimal <filename>recovery.conf</filename> in the output
->>>>>>> bd0a9e56
         directory (or into the base archive file when using tar format) to
         ease setting up a standby server.
         The <filename>postgresql.auto.conf</filename> file will record the connection
@@ -451,16 +447,11 @@
 ログの転送時点でそのログがローテートされていた場合、バックアップは失敗し、使用することができません。
            </para>
            <para>
-<<<<<<< HEAD
+<!--
             When tar format mode is used, the write-ahead log files will be
             written to the <filename>base.tar</filename> file.
-=======
-<!--
-            When tar format mode is used, the write-ahead log files will be
-            written to the <filename>base.tar</filename> file.
 -->
 tarフォーマットモードが使われたとき、先行書き込みログファイルは<filename>base.tar</filename>ファイルに書きこまれます。
->>>>>>> bd0a9e56
            </para>
           </listitem>
          </varlistentry>
@@ -485,20 +476,13 @@
 クライアントが受け取った先行書き込みログに追従している限り、このモードを使用すれば、マスタ上に余分に保管される先行書き込みログは必要ありません。
            </para>
            <para>
-<<<<<<< HEAD
+<!--
             When tar format mode is used, the write-ahead log files will be
             written to a separate file named <filename>pg_wal.tar</filename>
             (if the server is a version earlier than 10, the file will be named
             <filename>pg_xlog.tar</filename>).
-=======
-<!--
-            When tar format mode is used, the write-ahead log files will be
-            written to a separate file named <filename>pg_wal.tar</filename> 
-            (if the server is a version earlier than 10, the file will be named
-            <filename>pg_xlog.tar</filename>).
 -->
 tarフォーマットモードが使われるとき、先行書き込みログファイルは<filename>pg_wal.tar</filename>という別のファイル名で書き込まれます（サーバが10より前のバージョンの場合、<filename>pg_xlog.tar</filename>というファイル名になります）。
->>>>>>> bd0a9e56
            </para>
            <para>
 <!--
@@ -573,19 +557,13 @@
       <term><option>--create-slot</option></term>
       <listitem>
        <para>
-<<<<<<< HEAD
+<!--
         This option causes creation of a replication slot named by the
         <literal>--slot</literal> option before starting the backup.
         An error is raised if the slot already exists.
-=======
-<!--
-        This option causes creation of a replication slot named by the
-        <literal>-&#045;slot</literal> option before starting the backup.
-        An error is raised if the slot already exists.
 -->
 このオプションにより、バックアップ開始前に<literal>--slot</literal>オプションで名づけられたレプリケーションスロットが作成されます。
 スロットが既に存在する場合、エラーが生じます。
->>>>>>> bd0a9e56
        </para>
       </listitem>
      </varlistentry>
@@ -782,17 +760,12 @@
 <!--
         By default, checksums are verified and checksum failures will result
         in a non-zero exit status. However, the base backup will not be
-<<<<<<< HEAD
         removed in such a case, as if the <option>--no-clean</option> option
         had been used.  Checksum verifications failures will also be reported
         in the <xref linkend="pg-stat-database-view"/> view.
-=======
-        removed in such a case, as if the <option>-&#045;no-clean</option> option
-        had been used.
 -->
 デフォルトでは、チェックサムは検証され、チェックサムエラーは非ゼロの終了ステータスをもたらします。
 とはいえ、このような場合には、<option>--no-clean</option>オプションが使われていたかのように、ベースバックアップは削除されません。
->>>>>>> bd0a9e56
        </para>
       </listitem>
      </varlistentry>

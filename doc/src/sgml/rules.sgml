--- conflicted
+++ resolved
@@ -432,42 +432,24 @@
 </indexterm>
 
 <para>
-<!--
     Views in <productname>PostgreSQL</productname> are implemented
-<<<<<<< HEAD
     using the rule system.  A view is basically an empty table (having no
     actual storage) with an <literal>ON SELECT DO INSTEAD</literal> rule.
     Conventionally, that rule is named <literal>_RETURN</literal>.
     So a view like
-=======
-    using the rule system. In fact, there is essentially no difference
-    between:
--->
-<productname>PostgreSQL</productname>におけるビューはルールシステムを使って実装されています。
-実際、
->>>>>>> 94ef7168
 
 <programlisting>
 CREATE VIEW myview AS SELECT * FROM mytab;
 </programlisting>
 
-<<<<<<< HEAD
     is very nearly the same thing as
-=======
-<!--
-    compared against the two commands:
--->
-と
->>>>>>> 94ef7168
 
 <programlisting>
 CREATE TABLE myview (<replaceable>same column list as mytab</replaceable>);
 CREATE RULE "_RETURN" AS ON SELECT TO myview DO INSTEAD
     SELECT * FROM mytab;
 </programlisting>
-の2つのコマンドの間には基本的な違いはありません。
-
-<<<<<<< HEAD
+
     although you can't actually write that, because tables are not
     allowed to have <literal>ON SELECT</literal> rules.
 </para>
@@ -479,22 +461,6 @@
     despite its lack of underlying storage.
     This is discussed further below, in
     <xref linkend="rules-views-update"/>.
-=======
-<!--
-    because this is exactly what the <command>CREATE VIEW</command>
-    command does internally.  This has some side effects. One of them
-    is that the information about a view in the
-    <productname>PostgreSQL</productname> system catalogs is exactly
-    the same as it is for a table. So for the parser, there is
-    absolutely no difference between a table and a view. They are the
-    same thing: relations.
--->
-と言うのは、<command>CREATE VIEW</command>コマンドによって内部的にまったく同じコマンドが行われるからです。
-これには副作用もあります。
-その1つは<productname>PostgreSQL</productname>システムカタログのビューについての情報はテーブルの情報とまったく同一であるということです。
-そのため、パーサにとってはテーブルとビューの間に違いは一切ありません。
-これらは同じもの、つまりリレーションです。
->>>>>>> 94ef7168
 </para>
 
 <sect2 id="rules-select">
@@ -943,12 +909,8 @@
    </para>
 </sect2>
 
-<<<<<<< HEAD
 <sect2 id="rules-views-non-select">
-=======
-<sect2>
-<!--
->>>>>>> 94ef7168
+<!--
 <title>View Rules in Non-<command>SELECT</command> Statements</title>
 -->
 <title>非<command>SELECT</command>文のビュールール</title>
@@ -1131,12 +1093,8 @@
 </para>
 </sect2>
 
-<<<<<<< HEAD
 <sect2 id="rules-views-power">
-=======
-<sect2>
-<!--
->>>>>>> 94ef7168
+<!--
 <title>The Power of Views in <productname>PostgreSQL</productname></title>
 -->
 <title><productname>PostgreSQL</productname>におけるビューの能力</title>
@@ -1635,14 +1593,10 @@
 </indexterm>
 
 <para>
-<!--
     Rules that are defined on <command>INSERT</command>, <command>UPDATE</command>,
     and <command>DELETE</command> are significantly different from the view rules
     described in the previous sections. First, their <command>CREATE
     RULE</command> command allows more:
--->
-<command>INSERT</command>、<command>UPDATE</command>、<command>DELETE</command>に定義するルールは前節で解説したビューのルールとはまったく異なります。
-第一点として、これらの<command>CREATE RULE</command>コマンドでは以下を行うことができます。
 
     <itemizedlist>
         <listitem>
@@ -1731,12 +1685,8 @@
  </para>
 </caution>
 
-<<<<<<< HEAD
 <sect2 id="rules-update-how">
-=======
-<sect2>
-<!--
->>>>>>> 94ef7168
+<!--
 <title>How Update Rules Work</title>
 -->
 <title>更新ルールの動作</title>
@@ -1931,12 +1881,8 @@
 ビューは、新しい更新アクションを挿入できないため、ビュー書き換えの結果に更新ルールを適用する必要はありません。
 </para>
 
-<<<<<<< HEAD
 <sect3 id="rules-update-how-first">
-=======
-<sect3>
-<!--
->>>>>>> 94ef7168
+<!--
 <title>A First Rule Step by Step</title>
 -->
 <title>最初のルール、ステップバイステップ</title>

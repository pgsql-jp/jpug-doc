<!-- doc/src/sgml/runtime.sgml -->

<chapter id="runtime">
<!--
 <title>Server Setup and Operation</title>
-->
 <title>サーバの準備と運用</title>

 <para>
<!--
  This chapter discusses how to set up and run the database server,
  and its interactions with the operating system.
-->
本章では、データベースサーバの設定と実行方法、そしてオペレーティングシステムとの相互作用について説明します。
 </para>

 <para>
<!--
  The directions in this chapter assume that you are working with
  plain <productname>PostgreSQL</productname> without any additional
  infrastructure, for example a copy that you built from source
  according to the directions in the preceding chapters.
  If you are working with a pre-packaged or vendor-supplied
  version of <productname>PostgreSQL</productname>, it is likely that
  the packager has made special provisions for installing and starting
  the database server according to your system's conventions.
  Consult the package-level documentation for details.
-->
本章で説明する手順は、追加の基盤を必要とせずに、単純な<productname>PostgreSQL</productname>を使用していることを前提としています。例えば、前の章で説明した手順に従ってソースからビルドしてコピーした等です。
<productname>PostgreSQL</productname>のパッケージ化された版またはベンダー提供版で作業している場合は、パッケージャがシステムの規約に従ってデータベースサーバをインストールし、開始するための特別な準備をしている場合があります。
詳細についてはパッケージレベルのドキュメントを参照してください。
 </para>

 <sect1 id="postgres-user">
<!--
  <title>The <productname>PostgreSQL</productname> User Account</title>
-->
  <title><productname>PostgreSQL</productname>ユーザアカウント</title>

  <indexterm>
   <primary>postgres user</primary>
  </indexterm>
  <indexterm>
   <primary>postgresユーザ</primary>
  </indexterm>

  <para>
<!--
   As with any server daemon that is accessible to the outside world,
   it is advisable to run <productname>PostgreSQL</productname> under a
   separate user account. This user account should only own the data
   that is managed by the server, and should not be shared with other
   daemons. (For example, using the user <literal>nobody</literal> is a bad
   idea.) In particular, it is advisable that this user account not own
   the <productname>PostgreSQL</productname> executable files, to ensure
   that a compromised server process could not modify those executables.
-->
外部へアクセスできるサーバデーモンと同じように、<productname>PostgreSQL</productname>を独立したユーザアカウントで実行することをお勧めします。
このユーザアカウントは、サーバによって管理されるデータのみを所有する必要があります。
また、他のデーモンとアカウントを共有しない方が良いです。
（例えば、<literal>nobody</literal>ユーザの使用はお勧めできません。）
このユーザによって所有される実行プログラムをインストールすることも好ましくありません。
特に、侵害されたサーバプロセスがこれらの実行可能ファイルを変更できないようにするために、このユーザアカウントは、<productname>PostgreSQL</productname>実行可能ファイルを所有しないことをお勧めします。
  </para>

  <para>
<!--
   Pre-packaged versions of <productname>PostgreSQL</productname> will
   typically create a suitable user account automatically during
   package installation.
-->
パッケージ化された版の<productname>PostgreSQL</productname>は、通常、パッケージのインストール中に自動的に適切なユーザアカウントを作成します。
  </para>

  <para>
<!--
   To add a Unix user account to your system, look for a command
   <command>useradd</command> or <command>adduser</command>. The user
   name <systemitem>postgres</systemitem> is often used, and is assumed
   throughout this book, but you can use another name if you like.
-->
システムにUnixのユーザアカウントを追加するためには、コマンド<command>useradd</command>か<command>adduser</command>を使用してください。
<systemitem>postgres</systemitem>というユーザ名がよく使われ、本書全体でも使用していますが、好みの名前を使用しても構いません。
  </para>
 </sect1>

 <sect1 id="creating-cluster">
<!--
  <title>Creating a Database Cluster</title>
-->
  <title>データベースクラスタの作成</title>

  <indexterm>
   <primary>database cluster</primary>
  </indexterm>
  <indexterm>
   <primary>データベースクラスタ</primary>
  </indexterm>

  <indexterm>
   <primary>data area</primary>
   <see>database cluster</see>
  </indexterm>
  <indexterm>
   <primary>データ領域</primary>
   <see>データベースクラスタ</see>
  </indexterm>

  <para>
<!--
   Before you can do anything, you must initialize a database storage
   area on disk. We call this a <firstterm>database cluster</firstterm>.
   (The <acronym>SQL</acronym> standard uses the term catalog cluster.) A
   database cluster is a collection of databases that is managed by a
   single instance of a running database server. After initialization, a
   database cluster will contain a database named <literal>postgres</literal>,
   which is meant as a default database for use by utilities, users and third
   party applications.  The database server itself does not require the
   <literal>postgres</literal> database to exist, but many external utility
   programs assume it exists.  There are two more databases created within
   each cluster during initialization, named <literal>template1</literal>
   and <literal>template0</literal>.  As the names suggest, these will be
   used as templates for subsequently-created databases; they should not be
   used for actual work.  (See <xref linkend="managing-databases"/> for
   information about creating new databases within a cluster.)
-->
まず最初に、ディスク上にデータベース格納領域を初期化する必要があります。
この格納領域を<firstterm>データベースクラスタ</firstterm>と呼びます。（標準<acronym>SQL</acronym>ではカタログクラスタという用語が使用されています）。
データベースクラスタはデータベースの集合で、稼働しているデータベースサーバのただ一つのインスタンスを通して管理されます。
初期化が終わると、データベースクラスタには<literal>postgres</literal>という名前のデータベースが含まれています。
このデータベースは、ユーティリティ、ユーザ、サードパーティ製アプリケーションが使用するデフォルトデータベースになります。
データベースサーバ自身はこの<literal>postgres</literal>データベースの存在を必要としていませんが、多くの外部ユーティリティはその存在を想定しています。
初期化中に他にも<literal>template1</literal>と<literal>template0</literal>という2つのデータベースが各クラスタ内に作成されます。
その名前から推測できるように、これはその後に作成されるデータベースのテンプレートとして使われます。
したがって、実際の作業に使用しない方がよいです。
（クラスタ内における新しいデータベースの作成については<xref linkend="managing-databases"/>を参照してください。）
  </para>

  <para>
<!--
   In file system terms, a database cluster is a single directory
   under which all data will be stored. We call this the <firstterm>data
   directory</firstterm> or <firstterm>data area</firstterm>. It is
   completely up to you where you choose to store your data.  There is no
   default, although locations such as
   <filename>/usr/local/pgsql/data</filename> or
   <filename>/var/lib/pgsql/data</filename> are popular.
   The data directory must be initialized before being used, using the program
   <xref linkend="app-initdb"/><indexterm><primary>initdb</primary></indexterm>
   which is installed with <productname>PostgreSQL</productname>.
-->
ファイルシステムの観点から見ると、データベースクラスタというのは、すべてのデータが格納される1つのディレクトリということになります。
これは<firstterm>データディレクトリ</firstterm>もしくは<firstterm>データ領域</firstterm>と呼ばれます。
どこにデータを格納するかは完全にユーザの自由です。
特にデフォルトの領域はありませんが、一般的によく使われるのは<filename>/usr/local/pgsql/data</filename>や<filename>/var/lib/pgsql/data</filename>です。
データディレクトリは、使用前に<productname>PostgreSQL</productname>と一緒にインストールされるコマンド<xref linkend="app-initdb"/><indexterm><primary>initdb</primary></indexterm>を使用して初期化する必要があります。
  </para>

  <para>
<!--
   If you are using a pre-packaged version
   of <productname>PostgreSQL</productname>, it may well have a specific
   convention for where to place the data directory, and it may also
   provide a script for creating the data directory.  In that case you
   should use that script in preference to
   running <command>initdb</command> directly.
   Consult the package-level documentation for details.
-->
パッケージ化された版の<productname>PostgreSQL</productname>を使用している場合は、データディレクトリを配置する場所について特別な規則がある場合があります。
また、データディレクトリを作成するためのスクリプトが提供されている場合もあります。
その場合は、<command>initdb</command>を直接実行するのではなくそのスクリプトを使用する必要があります。
詳細についてはパッケージレベルのドキュメントを参照してください。
  </para>

  <para>
<!--
   To initialize a database cluster manually,
   run <command>initdb</command> and specify the desired
   file system location of the database cluster with the
   <option>-D</option> option, for example:
-->
データベースクラスタを手動で初期化するには、<option>-D</option>オプションを使用してデータベースクラスタのファイルシステムの場所を指定し<command>initdb</command>を実行します。
例えば次のようにします。
<screen>
<prompt>$</prompt> <userinput>initdb -D /usr/local/pgsql/data</userinput>
</screen>
<!--
   Note that you must execute this command while logged into the
   <productname>PostgreSQL</productname> user account, which is
   described in the previous section.
-->
このコマンドは、前節で説明した<productname>PostgreSQL</productname>ユーザアカウントでログインしている間に実行する必要があることに注意してください。
  </para>

  <tip>
   <para>
<!--
    As an alternative to the <option>-D</option> option, you can set
    the environment variable <envar>PGDATA</envar>.
-->
<option>-D</option>オプションを使う代わりに<envar>PGDATA</envar>環境変数を設定することもできます。
    <indexterm><primary><envar>PGDATA</envar></primary></indexterm>
   </para>
  </tip>

  <para>
<!--
   Alternatively, you can run <command>initdb</command> via
   the <xref linkend="app-pg-ctl"/>
   program<indexterm><primary>pg_ctl</primary></indexterm> like so:
-->
他にも以下のように<xref linkend="app-pg-ctl"/><indexterm><primary>pg_ctl</primary></indexterm>プログラム経由で<command>initdb</command>を実行することができます。
<screen>
<prompt>$</prompt> <userinput>pg_ctl -D /usr/local/pgsql/data initdb</userinput>
</screen>
<!--
   This may be more intuitive if you are
   using <command>pg_ctl</command> for starting and stopping the
   server (see <xref linkend="server-start"/>), so
   that <command>pg_ctl</command> would be the sole command you use
   for managing the database server instance.
-->
<command>pg_ctl</command>がデータベースサーバインスタンスの管理に使用する単一のコマンドになりますので、サーバの起動や停止に<command>pg_ctl</command>を使用している場合(<xref linkend="server-start"/>参照)はこちらの方がより直感的かもしれません。
  </para>

  <para>
<!--
   <command>initdb</command> will attempt to create the directory you
   specify if it does not already exist.  Of course, this will fail if
   <command>initdb</command> does not have permissions to write in the
   parent directory.  It's generally recommendable that the
   <productname>PostgreSQL</productname> user own not just the data
   directory but its parent directory as well, so that this should not
   be a problem.  If the desired parent directory doesn't exist either,
   you will need to create it first, using root privileges if the
   grandparent directory isn't writable.  So the process might look
   like this:
-->
もし指定したディレクトリが存在しない場合は、<command>initdb</command>はその新しいディレクトリを作成しようとします。
もちろん、その親ディレクトリに書き込み権限がない場合<command>initdb</command>は失敗します。
<productname>PostgreSQL</productname>ユーザがデータディレクトリだけでなく、親ディレクトリも所有することを一般的に推奨します。
このようにすると問題になることはありません。
目的の親ディレクトリが存在しない場合は、まずそのディレクトリを作成する必要があります。
親の親ディレクトリが書き込み可能でない場合は、root権限を使用して作成します。
そのため、手順は下記のようになります。
<screen>
root# <userinput>mkdir /usr/local/pgsql</userinput>
root# <userinput>chown postgres /usr/local/pgsql</userinput>
root# <userinput>su postgres</userinput>
postgres$ <userinput>initdb -D /usr/local/pgsql/data</userinput>
</screen>
  </para>

  <para>
<!--
   <command>initdb</command> will refuse to run if the data directory
   exists and already contains files; this is to prevent accidentally
   overwriting an existing installation.
-->
データディレクトリが存在し、すでにファイルが含まれている場合は、<command>initdb</command>は実行を拒否します。これは、誤って既存のインストールを上書きしないようにするためです。
  </para>

  <para>
<!--
   Because the data directory contains all the data stored in the
   database, it is essential that it be secured from unauthorized
   access. <command>initdb</command> therefore revokes access
   permissions from everyone but the
   <productname>PostgreSQL</productname> user, and optionally, group.
   Group access, when enabled, is read-only.  This allows an unprivileged
   user in the same group as the cluster owner to take a backup of the
   cluster data or perform other operations that only require read access.
-->
データディレクトリにはデータベースの中のすべてのデータが保持されるため、権限を持たない人からのアクセスを確実に制限することが不可欠です。
ですから、<command>initdb</command>は<productname>PostgreSQL</productname>ユーザ、更にオプションでグループ以外からのアクセス権を剥奪します。
許可されている場合には、グループアクセスは読み出し専用になります。
これにより、クラスタの所有者と同じグループに所属する非特権ユーザが、そのクラスタのデータをバックアップすることや、読み出し権限だけが必要なその他の操作を実行することが可能になります。
  </para>

  <para>
<!--
   Note that enabling or disabling group access on an existing cluster requires
   the cluster to be shut down and the appropriate mode to be set on all
   directories and files before restarting
   <productname>PostgreSQL</productname>.  Otherwise, a mix of modes might
   exist in the data directory.  For clusters that allow access only by the
   owner, the appropriate modes are <literal>0700</literal> for directories
   and <literal>0600</literal> for files.  For clusters that also allow
   reads by the group, the appropriate modes are <literal>0750</literal>
   for directories and <literal>0640</literal> for files.
-->
既存のクラスタに対してグループアクセスを有効にする、あるいは無効にするには、<productname>PostgreSQL</productname>を再起動する前に、クラスタが停止済みの状態で、すべてのディレクトリとファイルに適切なモードが設定されている必要があることに注意してください。
そうでないと、データディレクトリ内に異なるモードが混在してしまうかもしれません。
所有者のみにアクセスを許可するクラスタでは、適切なディレクトリのモードは<literal>0700</literal>で、ファイルモードは<literal>0600</literal>です。
加えてグループに対して読み出しを許可するクラスタでは、適切なディレクトリのモードは<literal>0750</literal>で、ファイルモードは<literal>0640</literal>です。
  </para>

  <para>
<!--
   However, while the directory contents are secure, the default
   client authentication setup allows any local user to connect to the
   database and even become the database superuser. If you do not
   trust other local users, we recommend you use one of
   <command>initdb</command>'s <option>-W</option>, <option>&#45;-pwprompt</option>
   or <option>&#45;-pwfile</option> options to assign a password to the
   database superuser.<indexterm>
     <primary>password</primary>
     <secondary>of the superuser</secondary>
   </indexterm>
   Also, specify <option>-A scram-sha-256</option>
   so that the default <literal>trust</literal> authentication
   mode is not used; or modify the generated <filename>pg_hba.conf</filename>
   file after running <command>initdb</command>, but
   <emphasis>before</emphasis> you start the server for the first time. (Other
   reasonable approaches include using <literal>peer</literal> authentication
   or file system permissions to restrict connections. See <xref
   linkend="client-authentication"/> for more information.)
-->
しかし、ディレクトリの内容は安全ですが、デフォルトのクライアント認証の設定では、すべてのローカルユーザはデータベースに接続でき、データベーススーパーユーザになることさえ可能です。
他のローカルユーザを信用しない場合、<command>initdb</command>の<option>-W</option>、<option>--pwprompt</option>、<option>--pwfile</option>オプションのいずれか1つを使用して、データベーススーパーユーザにパスワードを付与することを推奨します。
   <indexterm>
     <primary>パスワード</primary>
     <secondary>スーパーユーザの</secondary>
   </indexterm>
また、デフォルトの<literal>trust</literal>認証モードを使用しないように、<option>-A scram-sha-256</option>を指定してください。
もしくは、<command>initdb</command>の後、初回のサーバの起動の<emphasis>前</emphasis>に、生成済みの<filename>pg_hba.conf</filename>ファイルを変更してください。
（他の穏当な方法として、<literal>peer</literal>認証やファイルシステムの権限を使用して、接続を制限することもできます。
詳細については<xref linkend="client-authentication"/>を参照してください。）
  </para>

  <para>
<!--
   <command>initdb</command> also initializes the default
   locale<indexterm><primary>locale</primary></indexterm> for the database cluster.
   Normally, it will just take the locale settings in the environment
   and apply them to the initialized database.  It is possible to
   specify a different locale for the database; more information about
   that can be found in <xref linkend="locale"/>.  The default sort order used
   within the particular database cluster is set by
   <command>initdb</command>, and while you can create new databases using
   different sort order, the order used in the template databases that initdb
   creates cannot be changed without dropping and recreating them.
   There is also a performance impact for using locales
   other than <literal>C</literal> or <literal>POSIX</literal>. Therefore, it is
   important to make this choice correctly the first time.
-->
<command>initdb</command>はまた、データベースクラスタのデフォルトのロケール<indexterm><primary>ロケール</primary></indexterm>を初期化します。
通常は、環境のロケール設定を初期化されたデータベースにそのまま適用します。
データベースに異なるロケールを指定することも可能です。
詳細については<xref linkend="locale"/>を参照してください。
特定のデータベースクラスタ内で使用されるデフォルトのソート順は<command>initdb</command>で設定されます。
異なるソート順を使用する新しいデータベースを作成することもできますが、initdbが作成するテンプレートデータベースで使用される順は削除して再作成しない限り変更することができません。
また、<literal>C</literal>や<literal>POSIX</literal>以外のロケールを使用する場合には性能上の影響もあります。
ですので初回にこれを正しく選択することが重要です。
  </para>

  <para>
<!--
   <command>initdb</command> also sets the default character set encoding
   for the database cluster.  Normally this should be chosen to match the
   locale setting.  For details see <xref linkend="multibyte"/>.
-->
また<command>initdb</command>は、データベースクラスタのデフォルトの文字セット符号化方式も設定します。
通常これは、ロケールの設定と合うものが選ばれなければなりません。
詳細は<xref linkend="multibyte"/>を参照してください。
  </para>

  <para>
<!--
   Non-<literal>C</literal> and non-<literal>POSIX</literal> locales rely on the
   operating system's collation library for character set ordering.
   This controls the ordering of keys stored in indexes.  For this reason,
   a cluster cannot switch to an incompatible collation library version,
   either through snapshot restore, binary streaming replication, a
   different operating system, or an operating system upgrade.
-->
非<literal>C</literal>および非<literal>POSIX</literal>のロケールでは、文字セットのソート順はオペレーティングシステムの照合ライブラリに依存しています。
これは、インデックスに格納されているキーの順序を制御します。
このためにクラスタは、スナップショットのリストア、バイナリストリーミングレプリケーション、異なるオペレーティングシステム、またはオペレーティングシステムのアップグレードのいずれでも互換性のない照合ライブラリバージョンに切り替えることは出来ません。
  </para>

  <sect2 id="creating-cluster-mount-points">
<!--
   <title>Use of Secondary File Systems</title>
-->
   <title>セカンダリファイルシステムの使用</title>

   <indexterm zone="creating-cluster-mount-points">
    <primary>file system mount points</primary>
   </indexterm>
   <indexterm zone="creating-cluster-mount-points">
    <primary>ファイルシステムマウントポイント</primary>
   </indexterm>

   <para>
<!--
    Many installations create their database clusters on file systems
    (volumes) other than the machine's <quote>root</quote> volume.  If you
    choose to do this, it is not advisable to try to use the secondary
    volume's topmost directory (mount point) as the data directory.
    Best practice is to create a directory within the mount-point
    directory that is owned by the <productname>PostgreSQL</productname>
    user, and then create the data directory within that.  This avoids
    permissions problems, particularly for operations such
    as <application>pg_upgrade</application>, and it also ensures clean failures if
    the secondary volume is taken offline.
-->
多くのインストールでは、マシンの<quote>ルート</quote>ボリューム以外のファイルシステム（ボリューム）上にデータベースクラスタを作成します。
この選択をした場合、セカンダリボリュームの最上位ディレクトリ（マウントポイント）をデータディレクトリとして使用することはお勧めできません。
最善の方法はマウントポイントディレクトリ内に<productname>PostgreSQL</productname>ユーザが所有するディレクトリを作成し、その中にデータディレクトリを作成することです。
これにより、権限の問題、特に<application>pg_upgrade</application>などの操作での問題を避けることができ、またセカンダリボリュームがオフラインになったときに、確実にきれいなエラーを起こすようになります。
   </para>

  </sect2>

  <sect2 id="creating-cluster-filesystem">
<!--
   <title>File Systems</title>
-->
   <title>ファイルシステム</title>

   <para>
<!--
    Generally, any file system with POSIX semantics can be used for
    PostgreSQL.  Users prefer different file systems for a variety of reasons,
    including vendor support, performance, and familiarity.  Experience
    suggests that, all other things being equal, one should not expect major
    performance or behavior changes merely from switching file systems or
    making minor file system configuration changes.
-->
一般的にはPOSIXのセマンティクスを備えたすべてのファイルシステムがPostgreSQLで利用できます。
ユーザはベンダーのサポート、性能、慣れ親しんでいるかどうかなどの様々な理由で異なるファイルシステムを選択します。
経験が示すところによると、これ以外の要素が同じなら、単にファイルシステムを変更したり、ファイルシステムの設定を少し変えただけで大きな性能の違いや挙動の違いがあるとは思わないほうが良いでしょう。
   </para>

   <sect3 id="creating-cluster-nfs">
    <title>NFS</title>

    <indexterm zone="creating-cluster-nfs">
     <primary>NFS</primary>
    </indexterm>

    <para>
<!--
     It is possible to use an <acronym>NFS</acronym> file system for storing
     the <productname>PostgreSQL</productname> data directory.
     <productname>PostgreSQL</productname> does nothing special for
     <acronym>NFS</acronym> file systems, meaning it assumes
     <acronym>NFS</acronym> behaves exactly like locally-connected drives.
     <productname>PostgreSQL</productname> does not use any functionality that
     is known to have nonstandard behavior on <acronym>NFS</acronym>, such as
     file locking.
-->
<productname>PostgreSQL</productname>のデータディレクトリを格納するために<acronym>NFS</acronym>ファイルシステムが使えます。
<productname>PostgreSQL</productname>は<acronym>NFS</acronym>ファイルシステムのために何ら特別なことはしません。つまり<acronym>NFS</acronym>がローカルに接続されたドライブと完全に同じように振る舞うものとみなします。
<productname>PostgreSQL</productname>は、ファイルのロックなど、<acronym>NFS</acronym>上で非標準の振る舞いをすると知られている機能は使いません。
    </para>

    <para>
<!--
     The only firm requirement for using <acronym>NFS</acronym> with
     <productname>PostgreSQL</productname> is that the file system is mounted
     using the <literal>hard</literal> option.  With the
     <literal>hard</literal> option, processes can <quote>hang</quote>
     indefinitely if there are network problems, so this configuration will
     require a careful monitoring setup.  The <literal>soft</literal> option
     will interrupt system calls in case of network problems, but
     <productname>PostgreSQL</productname> will not repeat system calls
     interrupted in this way, so any such interruption will result in an I/O
     error being reported.
-->
<acronym>NFS</acronym>を<productname>PostgreSQL</productname>で使う上での必須要件は<literal>hard</literal>オプションを使ってファイルシステムをマウントすることです。
<literal>hard</literal>オプションでは、ネットワークに問題があればプロセスは永久に<quote>ハング</quote>する可能性があります。ですからこの設定では注意深い監視が必要になります。
<literal>soft</literal>オプションはネットワークに問題があるとシステムコールに割り込みますが、<productname>PostgreSQL</productname>はこの方法で割り込まれたシステムコールを再発行しません。ですからそのような割り込みに対してはI/Oエラーの発生が報告されることとなります。
    </para>

    <para>
<!--
     It is not necessary to use the <literal>sync</literal> mount option.  The
     behavior of the <literal>async</literal> option is sufficient, since
     <productname>PostgreSQL</productname> issues <literal>fsync</literal>
     calls at appropriate times to flush the write caches.  (This is analogous
     to how it works on a local file system.)  However, it is strongly
     recommended to use the <literal>sync</literal> export option on the NFS
     <emphasis>server</emphasis> on systems where it exists (mainly Linux).
     Otherwise, an <literal>fsync</literal> or equivalent on the NFS client is
     not actually guaranteed to reach permanent storage on the server, which
     could cause corruption similar to running with the parameter <xref
     linkend="guc-fsync"/> off.  The defaults of these mount and export
     options differ between vendors and versions, so it is recommended to
     check and perhaps specify them explicitly in any case to avoid any
     ambiguity.
-->
<literal>sync</literal>マウントオプションを使う必要はありません。
<literal>async</literal>オプションの動作で十分です。なぜなら<productname>PostgreSQL</productname>は書き込みキャッシュをフラッシュするために適切な時に<literal>fsync</literal>呼び出しを発行するからです。
（これはローカルファイルシステム上での動作と同様です。）
しかし、<literal>sync</literal>エクスポートオプションがあるシステム（主にLinux）上のNFS<emphasis>サーバ</emphasis>では、そのオプションを使うことを強くお勧めします。
さもないとNFSクライアント上の<literal>fsync</literal>、あるいは同等ものは実際にはサーバ上の永続ストレージに到達することが保証されず、<xref linkend="guc-fsync"/>パラメータをオフにして実行するのと同じような破壊をもたらす可能性があります。
これらのマウントオプションとエクスポートオプションのデフォルトはベンダーとバージョンによって違います。ですから曖昧さを避けるためにこれらのオプションをチェックし、また常に明示的にオプションを指定したほうが良いでしょう。
    </para>

    <para>
<!--
     In some cases, an external storage product can be accessed either via NFS
     or a lower-level protocol such as iSCSI.  In the latter case, the storage
     appears as a block device and any available file system can be created on
     it.  That approach might relieve the DBA from having to deal with some of
     the idiosyncrasies of NFS, but of course the complexity of managing
     remote storage then happens at other levels.
-->
場合によっては外部ストレージ製品は、NFSあるいはiSCSIのような低レベルのプロトコルのどちらでもアクセスできます。
後者の場合にはストレージはブロックデバイスとして扱われ、利用可能などのようなファイルシステムもその上に作ることができます。
このアプローチはNFSの特異性に対処することからDBAを解放するかも知れません。もちろんリモートストレージを管理する複雑さが別のレベルで起こってしまいますが。
    </para>
   </sect3>
  </sect2>

 </sect1>

 <sect1 id="server-start">
<!--
  <title>Starting the Database Server</title>
-->
  <title>データベースサーバの起動</title>

  <para>
<!--
   Before anyone can access the database, you must start the database
   server. The database server program is called
   <command>postgres</command>.<indexterm><primary>postgres</primary></indexterm>
-->
データベースにアクセスするためには、まずデータベースサーバを起動しなくてはいけません。
データベースサーバプログラムは<command>postgres</command>という名前です。
<indexterm><primary>postgres</primary></indexterm>
  </para>

  <para>
<!--
   If you are using a pre-packaged version
   of <productname>PostgreSQL</productname>, it almost certainly includes
   provisions for running the server as a background task according to the
   conventions of your operating system.  Using the package's
   infrastructure to start the server will be much less work than figuring
   out how to do this yourself.  Consult the package-level documentation
   for details.
-->
パッケージ化された版の<productname>PostgreSQL</productname>を使用している場合は、オペレーティングシステムの規則に従って、サーバをバックグラウンドタスクとして実行するための提供がほぼ確実に含まれています。
パッケージの基盤を使用してサーバを起動させるほうが、自分でこれをおこなう方法を理解するよりもはるかに作業量が少なくなります。
詳細についてはパッケージレベルのドキュメントを参照してください。
  </para>

  <para>
<!--
   The bare-bones way to start the server manually is just to invoke
   <command>postgres</command> directly, specifying the location of the
   data directory with the <option>-D</option> option, for example:
-->
サーバを手動で起動するための必要最低限の方法は、<option>-D</option>オプションを使用してデータディレクトリの場所を指定<command>postgres</command>を直接呼び出することです。
次に例を示します。
<screen>
$ <userinput>postgres -D /usr/local/pgsql/data</userinput>
</screen>
<!--
   which will leave the server running in the foreground. This must be
   done while logged into the <productname>PostgreSQL</productname> user
   account. Without <option>-D</option>, the server will try to use
   the data directory named by the environment variable <envar>PGDATA</envar>.
   If that variable is not provided either, it will fail.
-->
上記のコマンドはサーバをフォアグラウンドで実行させます。
これは、<productname>PostgreSQL</productname>ユーザアカウントでログインしている間に実行されなくてはいけません。
<option>-D</option>オプションが指定されていない場合、サーバは<envar>PGDATA</envar>環境変数で指定されたデータディレクトリを使用しようと試みます。
どちらの変数も指定されていなければ失敗します。
  </para>

  <para>
<!--
   Normally it is better to start <command>postgres</command> in the
   background.  For this, use the usual Unix shell syntax:
-->
通常はバックグラウンドで<command>postgres</command>を起動することをお勧めします。
そのためには以下のように通常のUnixシェルの構文を使います。
<screen>
$ <userinput>postgres -D /usr/local/pgsql/data &gt;logfile 2&gt;&amp;1 &amp;</userinput>
</screen>
<!--
   It is important to store the server's <systemitem>stdout</systemitem> and
   <systemitem>stderr</systemitem> output somewhere, as shown above. It will help
   for auditing purposes and to diagnose problems. (See <xref
   linkend="logfile-maintenance"/> for a more thorough discussion of log
   file handling.)
-->
この例のように、サーバの<systemitem>標準出力</systemitem>と<systemitem>標準エラー</systemitem>出力をどこかに保管しておくことが重要です。
これは監査目的と問題の原因究明に役立ちます。
（ログファイルの取り扱いについての全体的な説明については<xref linkend="logfile-maintenance"/>を参照してください。）
  </para>

  <para>
<!--
   The <command>postgres</command> program also takes a number of other
   command-line options. For more information, see the
   <xref linkend="app-postgres"/> reference page
   and <xref linkend="runtime-config"/> below.
-->
<command>postgres</command>プログラムには、この他にも多くのコマンドラインオプションを指定することができます。
詳細は<xref linkend="app-postgres"/>マニュアルページと後述の<xref linkend="runtime-config"/>を参照してください。
  </para>

  <para>
<!--
   This shell syntax can get tedious quickly.  Therefore the wrapper
   program
   <xref linkend="app-pg-ctl"/><indexterm><primary>pg_ctl</primary></indexterm>
   is provided to simplify some tasks.  For example:
-->
こうしたシェル構文は長くなりがちです。そのため、
<xref linkend="app-pg-ctl"/><indexterm><primary>pg_ctl</primary></indexterm>
ラッパープログラムが提供されていて、いくつかのタスクを単純化しています。
以下に例を示します。
<programlisting>
pg_ctl start -l logfile
</programlisting>
<!--
   will start the server in the background and put the output into the
   named log file. The <option>-D</option> option has the same meaning
   here as for <command>postgres</command>. <command>pg_ctl</command>
   is also capable of stopping the server.
-->
これは、サーバをバックグラウンドで起動し、出力を指定されたログファイルに書き出します。
<option>-D</option>オプションは、ここでも<command>postgres</command>の場合と同じ意味を持ちます。
<command>pg_ctl</command>によってサーバを停止させることもできます。
  </para>

  <para>
<!--
   Normally, you will want to start the database server when the
   computer boots.<indexterm>
     <primary>booting</primary>
     <secondary>starting the server during</secondary>
   </indexterm>
   Autostart scripts are operating-system-specific.
   There are a few example scripts distributed with
   <productname>PostgreSQL</productname> in the
   <filename>contrib/start-scripts</filename> directory. Installing one will require
   root privileges.
-->
通常、コンピュータが起動された時にデータベースサーバも一緒に起動したい場合が多いと思われます。
   <indexterm>
    <primary>マシンの起動</primary>
    <secondary>時のサーバ起動</secondary>
   </indexterm>
自動起動スクリプトはオペレーティングシステム固有のものです。
いくつかのスクリプトの例は<productname>PostgreSQL</productname>の<filename>contrib/start-scripts</filename>ディレクトリに同梱されています。
このインストールにはおそらくroot権限が必要となります。
  </para>

  <para>
<!--
   Different systems have different conventions for starting up daemons
   at boot time. Many systems have a file
   <filename>/etc/rc.local</filename> or
   <filename>/etc/rc.d/rc.local</filename>. Others use <filename>init.d</filename> or
   <filename>rc.d</filename> directories. Whatever you do, the server must be
   run by the <productname>PostgreSQL</productname> user account
   <emphasis>and not by root</emphasis> or any other user. Therefore you
   probably should form your commands using
   <literal>su postgres -c '...'</literal>.  For example:
-->
起動時にデーモンを開始する方法はシステムによって異なります。
多くのシステムには<filename>/etc/rc.local</filename>ファイルや<filename>/etc/rc.d/rc.local</filename>ファイルがあります。
他のシステムでは<filename>init.d</filename>や<filename>rc.d</filename>ディレクトリが使用されます。
何を実行するにしても、サーバは<productname>PostgreSQL</productname>ユーザアカウントで起動させなければなりません。
<emphasis>rootであってはいけません</emphasis>し、他のユーザでもいけません。
したがって、<literal>su postgres -c '...'</literal>を使用してコマンドを実行する必要があるでしょう。
以下に例を示します。
<programlisting>
su postgres -c 'pg_ctl start -D /usr/local/pgsql/data -l serverlog'
</programlisting>
  </para>

  <para>
<!--
   Here are a few more operating-system-specific suggestions. (In each
   case be sure to use the proper installation directory and user
   name where we show generic values.)
-->
さらにいくつかのオペレーティングシステム固有の提案を挙げます。
（ここでは一般的な値で説明していますので、各項目において適切なインストールディレクトリとユーザ名に置き換えて読んでください。）

   <itemizedlist>
    <listitem>
     <para>
<!--
      For <productname>FreeBSD</productname>, look at the file
      <filename>contrib/start-scripts/freebsd</filename> in the
      <productname>PostgreSQL</productname> source distribution.
      <indexterm><primary>FreeBSD</primary><secondary>start script</secondary></indexterm>
-->
<productname>FreeBSD</productname>では、<productname>PostgreSQL</productname>のソース配布物の中にある<filename>contrib/start-scripts/freebsd</filename>ファイルを参照してください。
<indexterm><primary>FreeBSD</primary><secondary>の起動スクリプト</secondary></indexterm>
     </para>
    </listitem>

    <listitem>
     <para>
<!--
      On <productname>OpenBSD</productname>, add the following lines
      to the file <filename>/etc/rc.local</filename>:
      <indexterm><primary>OpenBSD</primary><secondary>start script</secondary></indexterm>
-->
<productname>OpenBSD</productname>では、以下の数行を<filename>/etc/rc.local</filename>ファイルに追加してください。
<indexterm><primary>OpenBSD</primary><secondary>の起動スクリプト</secondary></indexterm>
<programlisting>
if [ -x /usr/local/pgsql/bin/pg_ctl -a -x /usr/local/pgsql/bin/postgres ]; then
    su -l postgres -c '/usr/local/pgsql/bin/pg_ctl start -s -l /var/postgresql/log -D /usr/local/pgsql/data'
    echo -n ' postgresql'
fi
</programlisting>
     </para>
    </listitem>

    <listitem>
     <para>
<!--
      On <productname>Linux</productname> systems either add
      <indexterm><primary>Linux</primary><secondary>start script</secondary></indexterm>
-->
<productname>Linux</productname>システムでは、
<indexterm><primary>Linux</primary><secondary>の起動スクリプト</secondary></indexterm>
<programlisting>
/usr/local/pgsql/bin/pg_ctl start -l logfile -D /usr/local/pgsql/data
</programlisting>
<!--
      to <filename>/etc/rc.d/rc.local</filename>
      or <filename>/etc/rc.local</filename> or look at the file
      <filename>contrib/start-scripts/linux</filename> in the
      <productname>PostgreSQL</productname> source distribution.
-->
を<filename>/etc/rc.d/rc.local</filename>や<filename>/etc/rc.local</filename>に追加してください。
または、<productname>PostgreSQL</productname>のソース配布物の中にある<filename>contrib/start-scripts/linux</filename>ファイルを参照してください。
     </para>

     <para>
<!--
      When using <application>systemd</application>, you can use the following
      service unit file (e.g.,
      at <filename>/etc/systemd/system/postgresql.service</filename>):<indexterm><primary>systemd</primary></indexterm>
-->
<application>systemd</application>を使用する場合は以下のサービスユニットファイルを（例えば<filename>/etc/systemd/system/postgresql.service</filename>として）使用できます。
<indexterm><primary>systemd</primary></indexterm>
<programlisting>
[Unit]
Description=PostgreSQL database server
Documentation=man:postgres(1)
After=network-online.target
Wants=network-online.target

[Service]
Type=notify
User=postgres
ExecStart=/usr/local/pgsql/bin/postgres -D /usr/local/pgsql/data
ExecReload=/bin/kill -HUP $MAINPID
KillMode=mixed
KillSignal=SIGINT
TimeoutSec=infinity

[Install]
WantedBy=multi-user.target
</programlisting>
<!--
      Using <literal>Type=notify</literal> requires that the server binary was
      built with <literal>configure &#45;-with-systemd</literal>.
-->
<literal>Type=notify</literal>を使うには、サーバのバイナリが<literal>configure --with-systemd</literal>でビルドされている必要があります。
     </para>

     <para>
<!--
      Consider carefully the timeout
      setting.  <application>systemd</application> has a default timeout of 90
      seconds as of this writing and will kill a process that does not report
      readiness within that time.  But a <productname>PostgreSQL</productname>
      server that might have to perform crash recovery at startup could take
      much longer to become ready.  The suggested value
      of <literal>infinity</literal> disables the timeout logic.
-->
タイムアウトの設定について慎重に検討してください。
この文書を書いている時点で、<application>systemd</application>のデフォルトのタイムアウトは90秒で、その時間内に準備ができたことを報告しないプロセスは終了させられます。
しかし、<productname>PostgreSQL</productname>サーバは起動時にクラッシュリカバリを実行せねばならないことがあり、準備ができるまでにそれよりずっと長い時間を要することがあります。
ここで提案されている<literal>infinity</literal>という値は、そのタイムアウトの仕組みを無効にします。
     </para>
    </listitem>

    <listitem>
     <para>
<!--
      On <productname>NetBSD</productname>, use either the
      <productname>FreeBSD</productname> or
      <productname>Linux</productname> start scripts, depending on
      preference.
      <indexterm><primary>NetBSD</primary><secondary>start script</secondary></indexterm>
-->
<productname>NetBSD</productname>では、<productname>FreeBSD</productname>か<productname>Linux</productname>の好きな方の起動スクリプトを使用してください。
<indexterm><primary>NetBSD</primary><secondary>の起動スクリプト</secondary></indexterm>
     </para>
    </listitem>

    <listitem>
     <para>
<!--
      On <productname>Solaris</productname>, create a file called
      <filename>/etc/init.d/postgresql</filename> that contains
      the following line:
-->
<productname>Solaris</productname>では、<filename>/etc/init.d/postgresql</filename>というファイルを作成し、そこに以下の1行を記述してください。
<!--
      <indexterm><primary>Solaris</primary><secondary>start script</secondary></indexterm>
-->
<indexterm><primary>Solaris</primary><secondary>の起動スクリプト</secondary></indexterm>
<programlisting>
su - postgres -c "/usr/local/pgsql/bin/pg_ctl start -l logfile -D /usr/local/pgsql/data"
</programlisting>
<!--
      Then, create a symbolic link to it in <filename>/etc/rc3.d</filename> as
      <filename>S99postgresql</filename>.
-->
そして、<filename>/etc/rc3.d</filename>以下に<filename>S99postgresql</filename>としてそのファイルに対するシンボリックリンクを作成してください。
     </para>
    </listitem>
   </itemizedlist>

  </para>

   <para>
<!--
    While the server is running, its
    <acronym>PID</acronym> is stored in the file
    <filename>postmaster.pid</filename> in the data directory. This is
    used to prevent multiple server instances from
    running in the same data directory and can also be used for
    shutting down the server.
-->
サーバが実行している間は、その<acronym>PID</acronym>はデータディレクトリの中の<filename>postmaster.pid</filename>ファイルに記述されています。
これは同じデータディレクトリで複数のサーバインスタンスが実行されるのを防止し、また、サーバの停止にも使うことができます。
   </para>

   <sect2 id="server-start-failures">
<!--
    <title>Server Start-up Failures</title>
-->
    <title>サーバ起動の失敗</title>

    <para>
<!--
     There are several common reasons the server might fail to
     start. Check the server's log file, or start it by hand (without
     redirecting standard output or standard error) and see what error
     messages appear. Below we explain some of the most common error
     messages in more detail.
-->
サーバの起動が失敗する理由として代表的なものがいくつかあります。
サーバのログファイルを点検するか、（標準出力や標準エラーをリダイレクトせずに）手動で起動して、どのようなエラーメッセージが出ているか確認してください。
以下に、よく発生するエラーメッセージのいくつかをより詳細に説明します。
    </para>

    <para>
<screen>
LOG:  could not bind IPv4 address "127.0.0.1": Address already in use
HINT:  Is another postmaster already running on port 5432? If not, wait a few seconds and retry.
FATAL:  could not create any TCP/IP sockets
</screen>
<!--
     This usually means just what it suggests: you tried to start
     another server on the same port where one is already running.
     However, if the kernel error message is not <computeroutput>Address
     already in use</computeroutput> or some variant of that, there might
     be a different problem. For example, trying to start a server
     on a reserved port number might draw something like:
-->
これはたいていの場合メッセージが示す通りの意味です。
既にサーバが動いているポートで別のサーバを起動しようとしたことを示しています。
しかし、カーネルエラーメッセージが<computeroutput>Address already in use</computeroutput>やそれに類似したものではない場合は、別の問題の可能性もあります。
例えば、予約済みのポート番号でサーバを起動しようとすると下記のようなメッセージが出るかもしれません。
<screen>
$ <userinput>postgres -p 666</userinput>
LOG:  could not bind IPv4 address "127.0.0.1": Permission denied
HINT:  Is another postmaster already running on port 666? If not, wait a few seconds and retry.
FATAL:  could not create any TCP/IP sockets
</screen>
    </para>

    <para>
<!--
     A message like:
-->
次のようなメッセージが表示された場合、
<screen>
FATAL:  could not create shared memory segment: Invalid argument
DETAIL:  Failed system call was shmget(key=5440001, size=4011376640, 03600).
</screen>
<!--
     probably means your kernel's limit on the size of shared memory is
     smaller than the work area <productname>PostgreSQL</productname>
     is trying to create (4011376640 bytes in this example).
     This is only likely to happen if you have set <literal>shared_memory_type</literal>
     to <literal>sysv</literal>.  In that case, you
     can try starting the server with a smaller-than-normal number of
     buffers (<xref linkend="guc-shared-buffers"/>), or
     reconfigure your kernel to increase the allowed shared memory
     size. You might also see this message when trying to start multiple
     servers on the same machine, if their total space requested
     exceeds the kernel limit.
-->
これは、おそらくカーネルによる共有メモリのサイズの上限が<productname>PostgreSQL</productname>が作ろうとしている作業領域（この例では4011376640バイト）よりも小さいことを示しています。
これは<literal>shared_memory_type</literal>を<literal>sysv</literal>に設定した場合にのみ発生する可能性があります。
その場合は、サーバを通常よりも少ないバッファ数（<xref linkend="guc-shared-buffers"/>）で起動するか、カーネルを再設定して許容される共有メモリサイズを増やすこともできます。
このメッセージは、同じマシン上で複数のサーバを起動しようとした時に、要求された領域の合計がカーネルの上限を超えた場合にも表示されます。
    </para>

    <para>
<!--
     An error like:
-->
下記のようなエラーの場合:
<screen>
FATAL:  could not create semaphores: No space left on device
DETAIL:  Failed system call was semget(5440126, 17, 03600).
</screen>
<!--
     does <emphasis>not</emphasis> mean you've run out of disk
     space. It means your kernel's limit on the number of <systemitem
     class="osname">System V</systemitem> semaphores is smaller than the number
     <productname>PostgreSQL</productname> wants to create. As above,
     you might be able to work around the problem by starting the
     server with a reduced number of allowed connections
     (<xref linkend="guc-max-connections"/>), but you'll eventually want to
     increase the kernel limit.
-->
ディスクの空き容量がなくなったということを示しているわけでは<emphasis>ありません</emphasis>。
これはカーネルの<systemitem class="osname">System V</systemitem>セマフォの上限が、<productname>PostgreSQL</productname>が作成しようとしている数よりも小さいということを意味しています。
上記のように、許可される接続の数（<xref linkend="guc-max-connections"/>）を減らしてサーバを起動させることで問題は回避できるかもしれませんが、最終的にはカーネルの設定を変えてセマフォの上限を増やした方が良いでしょう。
    </para>

    <para>
<!--
     Details about configuring <systemitem class="osname">System V</systemitem>
     <acronym>IPC</acronym> facilities are given in <xref linkend="sysvipc"/>.
-->
<systemitem class="osname">System V</systemitem> <acronym>IPC</acronym>設備の設定についての詳細は<xref linkend="sysvipc"/>を参照してください。
    </para>
   </sect2>

   <sect2 id="client-connection-problems">
<!--
    <title>Client Connection Problems</title>
-->
    <title>クライアント接続の問題</title>

    <para>
<!--
     Although the error conditions possible on the client side are quite
     varied and application-dependent, a few of them might be directly
     related to how the server was started. Conditions other than
     those shown below should be documented with the respective client
     application.
-->
クライアント側で起こり得るエラー状態はきわめて多様で、アプリケーションに依存します。
その中のいくつかはサーバが起動された方法と直接関係するかもしれません。
以下で説明する以外の状態については各々のクライアントアプリケーションの資料を参照してください。
    </para>

    <para>
<screen>
psql: error: connection to server at "server.joe.com" (123.123.123.123), port 5432 failed: Connection refused
        Is the server running on that host and accepting TCP/IP connections?
</screen>
<!--
     This is the generic <quote>I couldn't find a server to talk
     to</quote> failure. It looks like the above when TCP/IP
     communication is attempted. A common mistake is to forget to
     configure the server to allow TCP/IP connections.
-->
これは一般的な<quote>接続するサーバが見つけられませんでした</quote>という失敗です。
TCP/IP通信を試みた時に上記のように表示されます。
よくある間違いはサーバにTCP/IPを許可する設定を忘れていることです。
    </para>

    <para>
<!--
     Alternatively, you might get this when attempting Unix-domain socket
     communication to a local server:
-->
代わりに、ローカルのサーバにUnixソケット通信を試みると下記のような表示が出ます。
<screen>
psql: error: connection to server on socket "/tmp/.s.PGSQL.5432" failed: No such file or directory
        Is the server running locally and accepting connections on that socket?
</screen>
<!--
     If the server is indeed running, check that the client's idea of the
     socket path (here <literal>/tmp</literal>) agrees with the server's
     <xref linkend="guc-unix-socket-directories"/> setting.
-->
サーバが実行中にもかかわらずこうなるなら、クライアントが想定しているソケットパス（ここでは<literal>/tmp</literal>）がサーバの<xref linkend="guc-unix-socket-directories"/>設定と一致しているかどうか確認してください。
    </para>

    <para>
<!--
     A connection failure message always shows the server address or socket
     path name, which is useful in verifying that the client is trying to
     connect to the right place. If there is in fact no server
     listening there, the kernel error message will typically be either
     <computeroutput>Connection refused</computeroutput> or
     <computeroutput>No such file or directory</computeroutput>, as
     illustrated. (It is important to realize that
     <computeroutput>Connection refused</computeroutput> in this context
     does <emphasis>not</emphasis> mean that the server got your
     connection request and rejected it. That case will produce a
     different message, as shown in <xref
     linkend="client-authentication-problems"/>.) Other error messages
     such as <computeroutput>Connection timed out</computeroutput> might
     indicate more fundamental problems, like lack of network
     connectivity, or a firewall blocking the connection.
-->
接続失敗のメッセージは常にサーバのアドレスか、ソケットパス名を表示し、クライアントが正しいところに接続しようとしていることを確認するのに役立ちます。
もしそこを接続待ちしているサーバがない場合、典型的なカーネルエラーメッセージは、表示されているように<computeroutput>Connection refused</computeroutput>もしくは<computeroutput>No such file or directory</computeroutput>となります。
（この場合の<computeroutput>Connection refused</computeroutput>はサーバが接続要求を受け付けた後に拒否したわけでは<emphasis>ない</emphasis>ということを理解しておくことが大切です。
もしそうだった場合は<xref linkend="client-authentication-problems"/>で示されるような別のメッセージが表示されます。）
<computeroutput>Connection timed out</computeroutput>のような他のメッセージは、例えばネットワーク接続の欠如、あるいはファイアウォールが接続をブロックしているようなもっと根本的な問題を表しています。
    </para>
   </sect2>
  </sect1>

 <sect1 id="kernel-resources">
<!--
  <title>Managing Kernel Resources</title>
-->
  <title>カーネルリソースの管理</title>

  <para>
<!--
   <productname>PostgreSQL</productname> can sometimes exhaust various operating system
   resource limits, especially when multiple copies of the server are running
   on the same system, or in very large installations.  This section explains
   the kernel resources used by <productname>PostgreSQL</productname> and the steps you
   can take to resolve problems related to kernel resource consumption.
-->
<productname>PostgreSQL</productname>は、特に同一システム上で複数のサーバコピーを実行している場合や非常に大規模なインストレーションでは、オペレーティングシステムの様々なリソース制限を超えてしまうことがあります。
本節では、<productname>PostgreSQL</productname>で使用されるカーネルリソース、およびカーネルリソース消費に関連した問題を解消する時に取ることができる手順について説明します。
  </para>

  <sect2 id="sysvipc">
<!--
   <title>Shared Memory and Semaphores</title>
-->
   <title>共有メモリとセマフォ</title>

   <indexterm zone="sysvipc">
    <primary>shared memory</primary>
   </indexterm>
   <indexterm zone="sysvipc">
    <primary>共有メモリ</primary>
   </indexterm>

   <indexterm zone="sysvipc">
    <primary>semaphores</primary>
   </indexterm>
   <indexterm zone="sysvipc">
    <primary>セマフォ</primary>
   </indexterm>

   <para>
<!--
    <productname>PostgreSQL</productname> requires the operating system to provide
    inter-process communication (<acronym>IPC</acronym>) features, specifically
    shared memory and semaphores.  Unix-derived systems typically provide
    <quote><systemitem class="osname">System V</systemitem></quote> <acronym>IPC</acronym>,
    <quote><systemitem class="osname">POSIX</systemitem></quote> <acronym>IPC</acronym>, or both.
    <systemitem class="osname">Windows</systemitem> has its own implementation of
    these features and is not discussed here.
-->
<productname>PostgreSQL</productname>はオペレーティングシステムが、プロセス間通信(<acronym>IPC</acronym>)特に共有メモリとセマフォ機能を提供することを要求します。
Unix（派生）システムでは、<quote><systemitem class="osname">System V</systemitem></quote> <acronym>IPC</acronym>や、<quote><systemitem class="osname">POSIX</systemitem></quote> <acronym>IPC</acronym>、またはその両方を提供します。
<systemitem class="osname">Windows</systemitem>は、これらの機能を独自で実装しているため、ここでは説明しません。
   </para>

   <para>
<!--
    By default, <productname>PostgreSQL</productname> allocates
    a very small amount of System V shared memory, as well as a much larger
    amount of anonymous <function>mmap</function> shared memory.
    Alternatively, a single large System V shared memory region can be used
    (see <xref linkend="guc-shared-memory-type"/>).

    In addition a significant number of semaphores, which can be either
    System V or POSIX style, are created at server startup.  Currently,
    POSIX semaphores are used on Linux and FreeBSD systems while other
    platforms use System V semaphores.
-->
デフォルトでは<productname>PostgreSQL</productname>は通常、非常に少量のSystem V共有メモリと、もっと大量の無名<function>mmap</function>共有メモリを割り当てます。
代替方法として、単一の大きなSystem Vメモリリージョンも利用できます
（<xref linkend="guc-shared-memory-type"/>参照）。

さらに、System V又はPOSIXスタイルのどちらかのセマフォがサーバの起動時に作成されます。
現在、LinuxとFreeBSDシステムではPOSIXセマフォが使用され、それ以外のプラットフォームではSystem Vセマフォが使用されます。
   </para>

   <para>
<!--
    System V <acronym>IPC</acronym> features are typically constrained by
    system-wide allocation limits.
    When <productname>PostgreSQL</productname> exceeds one of these limits,
    the server will refuse to start and
    should leave an instructive error message describing the problem
    and what to do about it. (See also <xref
    linkend="server-start-failures"/>.) The relevant kernel
    parameters are named consistently across different systems; <xref
    linkend="sysvipc-parameters"/> gives an overview. The methods to set
    them, however, vary. Suggestions for some platforms are given below.
-->
System V <acronym>IPC</acronym>機能は、通常システム全体の割り当て制限に制約されます。
<productname>PostgreSQL</productname>がこれらの制限のいずれかを超えると、サーバは起動を拒否し、問題および何をすべきかを説明するエラーメッセージを残します。
（<xref linkend="server-start-failures"/> も参照してください。）
関係するカーネルパラメータは別々のシステム上でも統一して名付けられています。
<xref linkend="sysvipc-parameters"/>で概略がわかります。
しかしこれらを設定するための方法は異なります。
以下に、いくつかのプラットフォームへの提案を挙げます。
   </para>

   <table id="sysvipc-parameters">
<!--
    <title><systemitem class="osname">System V</systemitem> <acronym>IPC</acronym> Parameters</title>
-->
    <title><systemitem class="osname">System V</systemitem> <acronym>IPC</acronym>パラメータ</title>

    <tgroup cols="3">
     <colspec colname="col1" colwidth="1*"/>
     <colspec colname="col2" colwidth="3*"/>
     <colspec colname="col3" colwidth="3*"/>
     <thead>
      <row>
<!--
       <entry>Name</entry>
       <entry>Description</entry>
       <entry>Values needed to run one <productname>PostgreSQL</productname> instance</entry>
-->
<entry>名前</entry>
<entry>説明</entry>
<entry>一つの<productname>PostgreSQL</productname>インスタンスに必要な値</entry>
      </row>
     </thead>

     <tbody>
      <row>
       <entry><varname>SHMMAX</varname></entry>
<!--
       <entry>Maximum size of shared memory segment (bytes)</entry>
       <entry>at least 1kB, but the default is usually much higher</entry>
-->
<entry>共有メモリセグメントの最大サイズ（バイト）</entry>
<entry>最小でも1キロバイト（ただしデフォルトはもっと多くなっています）</entry>
      </row>

      <row>
       <entry><varname>SHMMIN</varname></entry>
<!--
       <entry>Minimum size of shared memory segment (bytes)</entry>
-->
<entry>共有メモリセグメントの最小サイズ（バイト）</entry>
       <entry>1</entry>
      </row>

      <row>
       <entry><varname>SHMALL</varname></entry>
<!--
       <entry>Total amount of shared memory available (bytes or pages)</entry>
       <entry>same as <varname>SHMMAX</varname> if bytes,
        or <literal>ceil(SHMMAX/PAGE_SIZE)</literal> if pages,
        plus room for other applications</entry>
-->
<entry>使用可能な共有メモリの総量（バイトまたはページ）</entry>
<entry>バイト指定の場合は<varname>SHMMAX</varname>と同じ。ページ指定の場合は<literal>ceil(SHMMAX/PAGE_SIZE)</literal>。 + 他のアプリケーション用の空間</entry>
      </row>

      <row>
       <entry><varname>SHMSEG</varname></entry>
<!--
       <entry>Maximum number of shared memory segments per process</entry>
       <entry>only 1 segment is needed, but the default is much higher</entry>
-->
<entry>プロセスごとの共有メモリセグメントの最大数</entry>
<entry>必要なのは1セグメントのみ（ただしデフォルトはもっと多くなっています）</entry>
      </row>

       <row>
        <entry><varname>SHMMNI</varname></entry>
<!--
        <entry>Maximum number of shared memory segments system-wide</entry>
        <entry>like <varname>SHMSEG</varname> plus room for other applications</entry>
-->
<entry>システム全体の共有メモリセグメントの最大数</entry>
<entry><varname>SHMSEG</varname>と同様 + 他のアプリケーション用の空間</entry>
       </row>

       <row>
        <entry><varname>SEMMNI</varname></entry>
<!--
        <entry>Maximum number of semaphore identifiers (i.e., sets)</entry>
<<<<<<< HEAD
        <entry>at least <literal>ceil((max_connections + autovacuum_max_workers + max_wal_senders + max_worker_processes + 7) / 16)</literal> plus room for other applications</entry>
=======
        <entry>at least <literal>ceil((max_connections + autovacuum_max_workers + max_wal_senders + max_worker_processes + 6) / 16)</literal> plus room for other applications</entry>
-->
<entry>セマフォ識別子の最大数（つまりセット）</entry>
<entry>最低<literal>ceil((max_connections + autovacuum_max_workers + max_wal_senders + max_worker_processes + 6) / 16)</literal> + 他のアプリケーション用の空間</entry>
>>>>>>> 32de6336
       </row>

       <row>
        <entry><varname>SEMMNS</varname></entry>
<!--
        <entry>Maximum number of semaphores system-wide</entry>
<<<<<<< HEAD
        <entry><literal>ceil((max_connections + autovacuum_max_workers + max_wal_senders + max_worker_processes + 7) / 16) * 17</literal> plus room for other applications</entry>
=======
        <entry><literal>ceil((max_connections + autovacuum_max_workers + max_wal_senders + max_worker_processes + 6) / 16) * 17</literal> plus room for other applications</entry>
-->
<entry>システム全体のセマフォの最大数</entry>
<entry><literal>ceil((max_connections + autovacuum_max_workers + max_wal_senders + max_worker_processes + 6) / 16) * 17</literal> + 他のアプリケーション用の空間</entry>
>>>>>>> 32de6336
       </row>

       <row>
        <entry><varname>SEMMSL</varname></entry>
<!--
        <entry>Maximum number of semaphores per set</entry>
        <entry>at least 17</entry>
-->
<entry>セットごとのセマフォの最大数</entry>
<entry>最低17</entry>
       </row>

       <row>
        <entry><varname>SEMMAP</varname></entry>
<!--
        <entry>Number of entries in semaphore map</entry>
        <entry>see text</entry>
-->
<entry>セマフォマップの中の項目の数</entry>
<entry>本文を参照</entry>
       </row>

       <row>
        <entry><varname>SEMVMX</varname></entry>
<!--
        <entry>Maximum value of semaphore</entry>
        <entry>at least 1000 (The default is often 32767; do not change unless necessary)</entry>
-->
<entry>セマフォの最大値</entry>
<entry>最低1000（デフォルトはしばしば32767ですが、必要がなければ変更しないでください）</entry>
       </row>

     </tbody>
    </tgroup>
   </table>

   <para>
<!--
    <productname>PostgreSQL</productname> requires a few bytes of System V shared memory
    (typically 48 bytes, on 64-bit platforms) for each copy of the server.
    On most modern operating systems, this amount can easily be allocated.
    However, if you are running many copies of the server or you explicitly
    configure the server to use large amounts of System V shared memory (see
    <xref linkend="guc-shared-memory-type"/> and <xref
    linkend="guc-dynamic-shared-memory-type"/>), it may be necessary to
    increase <varname>SHMALL</varname>, which is the total amount of System V shared
    memory system-wide.  Note that <varname>SHMALL</varname> is measured in pages
    rather than bytes on many systems.
-->
<productname>PostgreSQL</productname>は、サーバのコピー毎にSystem V共有メモリの数バイト（64ビットプラットフォームでは通常48バイト）を必要とします。
最近のほとんどのオペレーティングシステムでは、このくらいの量は簡単に割り当てられます。
しかし複数のサーバのコピーを実行している場合やSystem V共有メモリを使用する他のアプリケーションを実行している場合（<xref linkend="guc-shared-memory-type"/>および<xref linkend="guc-dynamic-shared-memory-type"/>を参照）は、システム全体のSystem V共有メモリである<varname>SHMALL</varname>を増加させる必要があるかもしれません。
多くのシステムでは<varname>SHMALL</varname>をバイト単位ではなくページ単位で測ることに注意してください。
   </para>

   <para>
<!--
    Less likely to cause problems is the minimum size for shared
    memory segments (<varname>SHMMIN</varname>), which should be at most
    approximately 32 bytes for <productname>PostgreSQL</productname> (it is
    usually just 1). The maximum number of segments system-wide
    (<varname>SHMMNI</varname>) or per-process (<varname>SHMSEG</varname>) are unlikely
    to cause a problem unless your system has them set to zero.
-->
問題が少ないのは共有メモリセグメントの最小サイズ（<varname>SHMMIN</varname>）で、<productname>PostgreSQL</productname>では最大でもおよそ32バイトのはずです（通常では1です）。
システム全体のセグメントの最大数（<varname>SHMMNI</varname>）もしくはプロセスごとのセグメントの最大数（<varname>SHMSEG</varname>）に関して、使用しているシステムで0に設定されていない限り、問題が起きることはほぼありません。
   </para>

   <para>
<!--
    When using System V semaphores,
    <productname>PostgreSQL</productname> uses one semaphore per allowed connection
    (<xref linkend="guc-max-connections"/>), allowed autovacuum worker process
    (<xref linkend="guc-autovacuum-max-workers"/>), allowed WAL sender process
    (<xref linkend="guc-max-wal-senders"/>), and allowed background
    process (<xref linkend="guc-max-worker-processes"/>), in sets of 16.
    Each such set will
    also contain a 17th semaphore which contains a <quote>magic
    number</quote>, to detect collision with semaphore sets used by
    other applications. The maximum number of semaphores in the system
    is set by <varname>SEMMNS</varname>, which consequently must be at least
    as high as <varname>max_connections</varname> plus
    <varname>autovacuum_max_workers</varname> plus <varname>max_wal_senders</varname>,
    plus <varname>max_worker_processes</varname>, plus one extra for each 16
    allowed connections plus workers (see the formula in <xref
    linkend="sysvipc-parameters"/>).  The parameter <varname>SEMMNI</varname>
    determines the limit on the number of semaphore sets that can
    exist on the system at one time.  Hence this parameter must be at
<<<<<<< HEAD
    least <literal>ceil((max_connections + autovacuum_max_workers + max_wal_senders + max_worker_processes + 7) / 16)</literal>.
=======
    least <literal>ceil((max_connections + autovacuum_max_workers + max_wal_senders + max_worker_processes + 6) / 16)</literal>.
>>>>>>> 32de6336
    Lowering the number
    of allowed connections is a temporary workaround for failures,
    which are usually confusingly worded <quote>No space
    left on device</quote>, from the function <function>semget</function>.
-->
System V セマフォを使用している場合、<productname>PostgreSQL</productname>は、許可した接続（<xref linkend="guc-max-connections"/>）、許可したオートバキュームワーカープロセス（<xref linkend="guc-autovacuum-max-workers"/>）、許可したWAL送信プロセス（<xref linkend="guc-max-wal-senders"/>）、許可したバックエンドプロセス(<xref linkend="guc-max-worker-processes"/>)ごとに1つのセマフォを使用し、16個のセマフォをセットとして扱います。
それぞれそのようなセットは、他のアプリケーションに使われているセマフォセットとの衝突を検出するための<quote>マジックナンバー</quote>が含まれている17個目のセマフォを持っています。
システム内のセマフォの最大数は<varname>SEMMNS</varname>によって設定され、その結果としてその値は少なくとも<varname>max_connections</varname>＋<varname>autovacuum_max_workers</varname>＋<varname>max_wal_senders</varname>＋<varname>max_worker_processes</varname>と同じ、ただし、許可された接続とワーカー16個ごとに余分な1個を加えた値以上はなければいけません（<xref linkend="sysvipc-parameters"/>の公式を参照してください）。
<varname>SEMMNI</varname>パラメータはシステム上に同時に存在できるセマフォ集合の数の上限を決定します。
ですから、このパラメータは少なくとも<literal>ceil((max_connections + autovacuum_max_workers + max_wal_senders + max_worker_processes + 6) / 16)</literal>以上はなくてはいけません。
一時的な失敗の回避策としては許可される接続の数を下げることができますが、<quote>No space left on device</quote>という紛らわしい言葉が<function>semget</function>関数から表示されます。
   </para>

   <para>
<!--
    In some cases it might also be necessary to increase
    <varname>SEMMAP</varname> to be at least on the order of
    <varname>SEMMNS</varname>.  If the system has this parameter
    (many do not), it defines the size of the semaphore
    resource map, in which each contiguous block of available semaphores
    needs an entry. When a semaphore set is freed it is either added to
    an existing entry that is adjacent to the freed block or it is
    registered under a new map entry. If the map is full, the freed
    semaphores get lost (until reboot). Fragmentation of the semaphore
    space could over time lead to fewer available semaphores than there
    should be.
-->
場合によっては<varname>SEMMAP</varname>を少なくとも<varname>SEMMNS</varname>と同程度に増やすことが必要になる場合があるかもしれません。
システムにこのパラメータがあるなら（ないかもしれません）、このパラメータはセマフォリソースマップのサイズを定義し、その中では有効なセマフォのそれぞれの隣接したブロックの項目が必要です。
セマフォ集合が解放されると、解放されたブロックに隣接する既に存在する項目に追加されるか、もしくは新しいマップの項目の下に登録されます。
もしマップが一杯だった場合、解放されたセマフォは（再起動するまで）失われます。
セマフォ空間の断片化により時間が経つごとに、有効なセマフォがあるべき量よりも少なくなる可能性があります。
   </para>

   <para>
<!--
    Various other settings related to <quote>semaphore undo</quote>, such as
    <varname>SEMMNU</varname> and <varname>SEMUME</varname>, do not affect
    <productname>PostgreSQL</productname>.
-->
<varname>SEMMNU</varname>と<varname>SEMUME</varname>のような、その他の様々な<quote>semaphore undo</quote>に関する設定は<productname>PostgreSQL</productname>には影響を与えません。
   </para>

   <para>
<!--
    When using POSIX semaphores, the number of semaphores needed is the
    same as for System V, that is one semaphore per allowed connection
    (<xref linkend="guc-max-connections"/>), allowed autovacuum worker process
    (<xref linkend="guc-autovacuum-max-workers"/>), allowed WAL sender process
    (<xref linkend="guc-max-wal-senders"/>), and allowed background
    process (<xref linkend="guc-max-worker-processes"/>).
    On the platforms where this option is preferred, there is no specific
    kernel limit on the number of POSIX semaphores.
-->
POSIXセマフォを使用している場合、System Vと同じ数のセマフォを必要とします。
つまり、許可した接続（<xref linkend="guc-max-connections"/>）、許可したオートバキュームワーカープロセス（<xref linkend="guc-autovacuum-max-workers"/>）、許可したWAL送信プロセス（<xref linkend="guc-max-wal-senders"/>）、許可したバックエンドプロセス(<xref linkend="guc-max-worker-processes"/>)ごとに1つのセマフォを使用します。
このオプションが優先されるプラットフォームでは、POSIXセマフォの数に特定のカーネル制限はありません。
   </para>


    <variablelist>
     <varlistentry>
<<<<<<< HEAD
=======
      <term><systemitem class="osname">AIX</systemitem>
      <indexterm><primary>AIX</primary><secondary>IPC configuration</secondary></indexterm>
      <indexterm><primary>AIX</primary><secondary>IPCの設定</secondary></indexterm>
      </term>
      <listitem>
       <para>
<!--
        It should not be necessary to do
        any special configuration for such parameters as
        <varname>SHMMAX</varname>, as it appears this is configured to
        allow all memory to be used as shared memory.  That is the
        sort of configuration commonly used for other databases such
        as <application>DB/2</application>.</para>
-->
<varname>SHMMAX</varname>などのパラメータに対して特別な設定は必要ありません。
これは、すべてのメモリを共有メモリとして使用できるように設定されているためです。
これは<application>DB/2</application>などの他のデータベースでも使用される、一般的な設定方法です。
       </para>

<!--
       <para> It might, however, be necessary to modify the global
       <command>ulimit</command> information in
       <filename>/etc/security/limits</filename>, as the default hard
       limits for file sizes (<varname>fsize</varname>) and numbers of
       files (<varname>nofiles</varname>) might be too low.
-->
       <para>
しかし、<filename>/etc/security/limits</filename>内の大域的な<command>ulimit</command>情報は変更しなければならないかもしれません。
デフォルトのファイルサイズ（<varname>fsize</varname>）とファイル数（<varname>nofiles</varname>）用のハードリミットは低過ぎるかもしれないためです。
       </para>
      </listitem>
     </varlistentry>


     <varlistentry>
>>>>>>> 32de6336
      <term><systemitem class="osname">FreeBSD</systemitem>
      <indexterm><primary>FreeBSD</primary><secondary>IPC configuration</secondary></indexterm>
      <indexterm><primary>FreeBSD</primary><secondary>IPC設定</secondary></indexterm>
      </term>
      <listitem>
       <para>
<!--
        The default shared memory settings are usually good enough, unless
        you have set <literal>shared_memory_type</literal> to <literal>sysv</literal>.
        System V semaphores are not used on this platform.
-->
<literal>shared_memory_type</literal>を<literal>sysv</literal>に設定していない限り、通常はデフォルトの共有メモリ設定で十分です。
System V セマフォはこのプラットフォームでは使用しません。
       </para>

       <para>
<!--
        The default IPC settings can be changed using
        the <command>sysctl</command> or
        <command>loader</command> interfaces.  The following
        parameters can be set using <command>sysctl</command>:
-->
デフォルトのIPC設定は<command>sysctl</command>または<command>loader</command>インタフェースを使用して変更を行うことができます。
以下では<command>sysctl</command>を使用してパラメータを変更しています。
<screen>
<prompt>#</prompt> <userinput>sysctl kern.ipc.shmall=32768</userinput>
<prompt>#</prompt> <userinput>sysctl kern.ipc.shmmax=134217728</userinput>
</screen>
<!--
        To make these settings persist over reboots, modify
        <filename>/etc/sysctl.conf</filename>.
-->
これらの設定を再起動しても永続化するには、<filename>/etc/sysctl.conf</filename>を変更します。
       </para>

       <para>
<!--
        If you have set <literal>shared_memory_type</literal> to
        <literal>sysv</literal>, you might also want to configure your kernel
        to lock System V shared memory into RAM and prevent it from being paged
        out to swap.  This can be accomplished using the <command>sysctl</command>
        setting <literal>kern.ipc.shm_use_phys</literal>.
-->
<literal>shared_memory_type</literal>を<literal>sysv</literal>に設定している場合は、System V共有メモリをRAM上に固定して、スワップによってページアウトされるのを避けるために、カーネルを設定することもできます。
これは<command>sysctl</command>を使用して<literal>kern.ipc.shm_use_phys</literal>を設定することで実現できます。
       </para>

       <para>
<!--
        If running in a FreeBSD jail, you should set its
        <literal>sysvshm</literal> parameter to <literal>new</literal>, so that
        it has its own separate System V shared memory namespace.
        (Before FreeBSD 11.0, it was necessary to enable shared access to
        the host's IPC namespace from jails, and take measures to avoid
        collisions.)
-->
FreeBSD jailを実行している場合、<literal>sysvshm</literal>パラメータを<literal>new</literal>に設定して、独自のSystem V共有メモリ名前空間を有するようにする必要があります。
（FreeBSD 11.0以前は、jailからIPC名前空間への共有アクセスを可能にし、衝突を避けるための対策を講じる必要がありました。）
       </para>

      </listitem>
     </varlistentry>

     <varlistentry>
      <term><systemitem class="osname">NetBSD</systemitem>
      <indexterm><primary>NetBSD</primary><secondary>IPC configuration</secondary></indexterm>
      <indexterm><primary>NetBSD</primary><secondary>IPC設定</secondary></indexterm>
      </term>
      <listitem>
       <para>
<!--
        The default shared memory settings are usually good enough, unless
        you have set <literal>shared_memory_type</literal> to <literal>sysv</literal>.
        You will usually want to increase <literal>kern.ipc.semmni</literal>
        and <literal>kern.ipc.semmns</literal>,
        as <systemitem class="osname">NetBSD</systemitem>'s default settings
        for these are uncomfortably small.
-->
<literal>shared_memory_type</literal>を<literal>sysv</literal>に設定していない限り、通常はデフォルトの共有メモリ設定で十分です。
通常は、<literal>kern.ipc.semmni</literal>と<literal>kern.ipc.semmns</literal>を増やす必要があります。これは、<systemitem class="osname">NetBSD</systemitem>のデフォルト設定は不適切に小さいためです。
       </para>

       <para>
<!--
        IPC parameters can be adjusted using <command>sysctl</command>,
        for example:
-->
以下の例のようにIPCパラメータを<command>sysctl</command>を用いて調整することができます。
<screen>
<prompt>#</prompt> <userinput>sysctl -w kern.ipc.semmni=100</userinput>
</screen>
<!--
        To make these settings persist over reboots, modify
        <filename>/etc/sysctl.conf</filename>.
-->
これらの設定を再起動しても永続化するには、<filename>/etc/sysctl.conf</filename>を変更します。
       </para>

       <para>
<!--
        If you have set <literal>shared_memory_type</literal> to
        <literal>sysv</literal>, you might also want to configure your kernel
        to lock System V shared memory into RAM and prevent it from being paged
        out to swap.  This can be accomplished using the <command>sysctl</command>
        setting <literal>kern.ipc.shm_use_phys</literal>.
-->
<literal>shared_memory_type</literal>を<literal>sysv</literal>に設定している場合は、System V共有メモリをRAM上に固定して、スワップによってページアウトされるのを避けるために、カーネルを設定することもできます。
これは<command>sysctl</command>を使用して<literal>kern.ipc.shm_use_phys</literal>を設定することで実現できます。
       </para>
      </listitem>
     </varlistentry>

     <varlistentry>
      <term><systemitem class="osname">OpenBSD</systemitem>
      <indexterm><primary>OpenBSD</primary><secondary>IPC configuration</secondary></indexterm>
      <indexterm><primary>OpenBSD</primary><secondary>IPC設定</secondary></indexterm>
      </term>
      <listitem>
       <para>
<!--
        The default shared memory settings are usually good enough, unless
        you have set <literal>shared_memory_type</literal> to <literal>sysv</literal>.
        You will usually want to
        increase <literal>kern.seminfo.semmni</literal>
        and <literal>kern.seminfo.semmns</literal>,
        as <systemitem class="osname">OpenBSD</systemitem>'s default settings
        for these are uncomfortably small.
-->
<literal>shared_memory_type</literal>を<literal>sysv</literal>に設定していない限り、通常はデフォルトの共有メモリ設定で十分です。
通常は、<literal>kern.seminfo.semmni</literal>と<literal>kern.seminfo.semmns</literal>を増やす必要があります。これは、<systemitem class="osname">OpenBSD</systemitem>のデフォルト設定は不適切に小さいためです。
       </para>

       <para>
<!--
        IPC parameters can be adjusted using <command>sysctl</command>,
        for example:
-->
以下の例のようにIPCパラメータを<command>sysctl</command>を用いて調整することができます。
<screen>
<prompt>#</prompt> <userinput>sysctl kern.seminfo.semmni=100</userinput>
</screen>
<!--
        To make these settings persist over reboots, modify
        <filename>/etc/sysctl.conf</filename>.
-->
これらの設定を再起動しても永続化するには、<filename>/etc/sysctl.conf</filename>を変更します。
       </para>

      </listitem>
     </varlistentry>

     <varlistentry>
      <term><systemitem class="osname">Linux</systemitem>
      <indexterm><primary>Linux</primary><secondary>IPC configuration</secondary></indexterm>
      <indexterm><primary>Linux</primary><secondary>IPC設定</secondary></indexterm>
      </term>
      <listitem>
       <para>
<!--
        The default shared memory settings are usually good enough, unless
        you have set <literal>shared_memory_type</literal> to <literal>sysv</literal>,
        and even then only on older kernel versions that shipped with low defaults.
        System V semaphores are not used on this platform.
-->
<literal>shared_memory_type</literal>を<literal>sysv</literal>に設定していて、低いデフォルトで出荷されたより古いカーネルバージョンでない限り、通常はデフォルトの共有メモリ設定で十分です。
System V セマフォはこのプラットフォームでは使用しません。
       </para>

       <para>
<!--
        The shared memory size settings can be changed via the
        <command>sysctl</command> interface.  For example, to allow 16 GB:
-->
共有メモリサイズの設定は<command>sysctl</command>インタフェースを使用して変更可能です。
例えば16ギガバイトまで許すには以下のようにします。
<screen>
<prompt>$</prompt> <userinput>sysctl -w kernel.shmmax=17179869184</userinput>
<prompt>$</prompt> <userinput>sysctl -w kernel.shmall=4194304</userinput>
</screen>
<!--
        To make these settings persist over reboots, see
        <filename>/etc/sysctl.conf</filename>.
-->
これらの設定を再起動しても永続化するには、<filename>/etc/sysctl.conf</filename>を参照してください。
       </para>

      </listitem>
     </varlistentry>


     <varlistentry>
      <term><systemitem class="osname">macOS</systemitem>
      <indexterm><primary>macOS</primary><secondary>IPC configuration</secondary></indexterm>
      <indexterm><primary>macOS</primary><secondary>IPC設定</secondary></indexterm>
      </term>
      <listitem>
       <para>
<!--
        The default shared memory and semaphore settings are usually good enough, unless
        you have set <literal>shared_memory_type</literal> to <literal>sysv</literal>.
-->
<literal>shared_memory_type</literal>を<literal>sysv</literal>に設定していない限り、通常はデフォルトの共有メモリとセマフォ設定で十分です。
       </para>
       <para>
<!--
        The recommended method for configuring shared memory in macOS
        is to create a file named <filename>/etc/sysctl.conf</filename>,
        containing variable assignments such as:
-->
macOSにおける共有メモリの推奨設定方法は、以下のような変数代入文からなる<filename>/etc/sysctl.conf</filename>という名称のファイルを作成することです。
<programlisting>
kern.sysv.shmmax=4194304
kern.sysv.shmmin=1
kern.sysv.shmmni=32
kern.sysv.shmseg=8
kern.sysv.shmall=1024
</programlisting>
<!--
        Note that in some macOS versions,
        <emphasis>all five</emphasis> shared-memory parameters must be set in
        <filename>/etc/sysctl.conf</filename>, else the values will be ignored.
-->
一部のバージョンのmacOSでは<filename>/etc/sysctl.conf</filename>内に共有メモリパラメータ<emphasis>5つすべて</emphasis>を設定しなければならないという点に注意してください。
さもなくば値が無視されます。
       </para>

       <para>
<!--
        <varname>SHMMAX</varname> can only be set to a multiple of 4096.
-->
<varname>SHMMAX</varname>は4096の倍数のみ設定できます。
       </para>

       <para>
<!--
        <varname>SHMALL</varname> is measured in 4 kB pages on this platform.
-->
このプラットフォームでは<varname>SHMALL</varname>は4キロバイトページ単位です。
       </para>

       <para>
<!--
        It is possible to change all but <varname>SHMMNI</varname> on the fly, using
        <application>sysctl</application>.  But it's still best to set up your preferred
        values via <filename>/etc/sysctl.conf</filename>, so that the values will be
        kept across reboots.
-->
<varname>SHMMNI</varname>以外の変更は、<application>sysctl</application>を用いることにより、その場でおこなうことができます。
しかしいずれにせよ<filename>/etc/sysctl.conf</filename>経由で望む値に設定することが最善です。
再起動を行っても値が保持されるからです。
       </para>

      </listitem>
     </varlistentry>

     <varlistentry>
      <term><systemitem class="osname">Solaris</systemitem></term>
      <term><systemitem class="osname">illumos</systemitem></term>
      <listitem>
       <para>
<!--
        The default shared memory and semaphore settings are usually good enough for most
        <productname>PostgreSQL</productname> applications.  Solaris defaults
        to a <varname>SHMMAX</varname> of one-quarter of system <acronym>RAM</acronym>.
        To further adjust this setting, use a project setting associated
        with the <literal>postgres</literal> user.  For example, run the
        following as <literal>root</literal>:
-->
大抵の<productname>PostgreSQL</productname>アプリケーションではデフォルトの共有メモリとセマフォ設定で十分です。
Solarisのデフォルトの<varname>SHMMAX</varname>はシステムの<acronym>RAM</acronym>の1/4になりました。
さらにこの設定を調整するためには、<literal>postgres</literal>ユーザに関するプロジェクト設定を使用しなければなりません。
例えば以下を<literal>root</literal>権限で実行してください。
<programlisting>
projadd -c "PostgreSQL DB User" -K "project.max-shm-memory=(privileged,8GB,deny)" -U postgres -G postgres user.postgres
</programlisting>
       </para>

       <para>
<!--
        This command adds the <literal>user.postgres</literal> project and
        sets the shared memory maximum for the <literal>postgres</literal>
        user to 8GB, and takes effect the next time that user logs
        in, or when you restart <productname>PostgreSQL</productname> (not reload).
        The above assumes that <productname>PostgreSQL</productname> is run by
        the <literal>postgres</literal> user in the <literal>postgres</literal>
        group.  No server reboot is required.
-->
このコマンドは<literal>user.postgres</literal>プロジェクトを追加し、<literal>postgres</literal>ユーザの共有メモリの最大サイズを8GBに設定します。
この影響は次にこのユーザがログインした時、または<productname>PostgreSQL</productname>を再起動した時（再読み込み時ではありません）に有効になります。
上では<productname>PostgreSQL</productname>は<literal>postgres</literal>グループに属する<literal>postgres</literal>ユーザにより実行されていることを前提としています。
サーバの再起動は不要です。
       </para>

       <para>
<!--
        Other recommended kernel setting changes for database servers which will
        have a large number of connections are:
-->
多くの接続を受け付けるデータベースサーバにおいて推奨するカーネル設定にはこの他に以下があります。
<programlisting>
project.max-shm-ids=(priv,32768,deny)
project.max-sem-ids=(priv,4096,deny)
project.max-msg-ids=(priv,4096,deny)
</programlisting>
       </para>

       <para>
<!--
        Additionally, if you are running <productname>PostgreSQL</productname>
        inside a zone, you may need to raise the zone resource usage
        limits as well.  See "Chapter2:  Projects and Tasks" in the
        <citetitle>System Administrator's Guide</citetitle> for more
        information on <literal>projects</literal> and <command>prctl</command>.
-->
さらに、ゾーン内で<productname>PostgreSQL</productname>を実行している場合、ゾーンのリソース使用上限も上げる必要があるかもしれません。
<literal>projects</literal>と<command>prctl</command>については<citetitle>System Administrator's Guide</citetitle>の第2章 プロジェクトとタスクを参照してください。
       </para>
      </listitem>
     </varlistentry>

    </variablelist>

  </sect2>

  <sect2 id="systemd-removeipc">
   <title>systemd RemoveIPC</title>

   <indexterm>
    <primary>systemd</primary>
    <secondary>RemoveIPC</secondary>
   </indexterm>

   <para>
<!--
    If <productname>systemd</productname> is in use, some care must be taken
    that IPC resources (including shared memory) are not prematurely
    removed by the operating system.  This is especially of concern when
    installing PostgreSQL from source.  Users of distribution packages of
    PostgreSQL are less likely to be affected, as
    the <literal>postgres</literal> user is then normally created as a system
    user.
-->
<productname>systemd</productname>が使用されている場合、（共有メモリを含む）IPCリソースがオペレーティングシステムによって時期尚早に削除されないように注意する必要があります。
これはPostgreSQLをソースからインストールした場合に特に重要です。
PostgreSQLのディストリビューションパッケージのユーザーは、通常<literal>postgres</literal>ユーザーがシステムユーザーで作成されるため、影響を受けにくいでしょう。
   </para>

   <para>
<!--
    The setting <literal>RemoveIPC</literal>
    in <filename>logind.conf</filename> controls whether IPC objects are
    removed when a user fully logs out.  System users are exempt.  This
    setting defaults to on in stock <productname>systemd</productname>, but
    some operating system distributions default it to off.
-->
<filename>logind.conf</filename>の<literal>RemoveIPC</literal>の設定はユーザが完全にログアウトしたときにIPCオブジェクトを削除するかどうかを制御します。
システムユーザは免除されます。
この設定のデフォルトは<productname>systemd</productname>ですが、いくつかのオペレーティングシステムではデフォルトでオフになっています。
   </para>

   <para>
<!--
    A typical observed effect when this setting is on is that shared memory
    objects used for parallel query execution are removed at apparently random
    times, leading to errors and warnings while attempting to open and remove
    them, like
-->
この設定が有効になっている時の典型的な影響は、並列問い合わせの実行で使われる共有メモリオブジェクトが見かけ上ランダムな時間に削除され、共有メモリオブジェクトをオープンしようとしたり、削除しようとしたりした時に以下のようなエラーや警告が出ることです。
<screen>
WARNING:  could not remove shared memory segment "/PostgreSQL.1450751626": No such file or directory
</screen>
<!--
    Different types of IPC objects (shared memory vs. semaphores, System V
    vs. POSIX) are treated slightly differently
    by <productname>systemd</productname>, so one might observe that some IPC
    resources are not removed in the same way as others.  But it is not
    advisable to rely on these subtle differences.
-->
IPCオブジェクトの違い（共有メモリ vs. セマフォ、System V vs. POSIX）は<productname>systemd</productname>によって若干扱いが異なるため一部のIPCは他のものと違って削除されないことがあります。
しかし、これらの微妙な違いに依存することはお勧めできません。
   </para>

   <para>
<!--
    A <quote>user logging out</quote> might happen as part of a maintenance
    job or manually when an administrator logs in as
    the <literal>postgres</literal> user or something similar, so it is hard
    to prevent in general.
-->
<quote>ユーザーログアウト</quote>は、メンテナンスジョブの一環として、又は手動で、管理者が<literal>postgres</literal>ユーザーや類似のユーザでログインする可能性があるため、一般的に防止することは困難です。
   </para>

   <para>
<!--
    What is a <quote>system user</quote> is determined
    at <productname>systemd</productname> compile time from
    the <symbol>SYS_UID_MAX</symbol> setting
    in <filename>/etc/login.defs</filename>.
-->
<quote>システムユーザー</quote>は、<filename>/etc/login.defs</filename>の<symbol>SYS_UID_MAX</symbol>の設定により<productname>systemd</productname>のコンパイル時に決定されます。
   </para>

   <para>
<!--
    Packaging and deployment scripts should be careful to create
    the <literal>postgres</literal> user as a system user by
    using <literal>useradd -r</literal>, <literal>adduser &#45;-system</literal>,
    or equivalent.
-->
パッケージとデプロイスクリプトは、<literal>useradd -r</literal>, <literal>adduser --system</literal>又は同等のコマンドを使用して<literal>postgres</literal>ユーザを作成するように注意する必要があります。
   </para>

   <para>
<!--
    Alternatively, if the user account was created incorrectly or cannot be
    changed, it is recommended to set
-->
また、ユーザアカウントが誤って作成されて変更出来ないような場合は、以下を設定することを推奨します。
<programlisting>
RemoveIPC=no
</programlisting>
<!--
    in <filename>/etc/systemd/logind.conf</filename> or another appropriate
    configuration file.
-->
<filename>/etc/systemd/logind.conf</filename>又はその他の設定ファイルで上記を入れます。
   </para>

   <caution>
    <para>
<!--
     At least one of these two things has to be ensured, or the PostgreSQL
     server will be very unreliable.
-->
これらの２つのうち少なくとも１つが保証されてないとなりません。そうでないとPostgreSQLサーバは非常に信頼性が低くなります。
    </para>
   </caution>
  </sect2>

  <sect2 id="kernel-resources-limits">
<!--
   <title>Resource Limits</title>
-->
   <title>リソースの制限</title>

   <para>
<!--
    Unix-like operating systems enforce various kinds of resource limits
    that might interfere with the operation of your
    <productname>PostgreSQL</productname> server. Of particular
    importance are limits on the number of processes per user, the
    number of open files per process, and the amount of memory available
    to each process. Each of these have a <quote>hard</quote> and a
    <quote>soft</quote> limit. The soft limit is what actually counts
    but it can be changed by the user up to the hard limit. The hard
    limit can only be changed by the root user. The system call
    <function>setrlimit</function> is responsible for setting these
    parameters. The shell's built-in command <command>ulimit</command>
    (Bourne shells) or <command>limit</command> (<application>csh</application>) is
    used to control the resource limits from the command line. On
    BSD-derived systems the file <filename>/etc/login.conf</filename>
    controls the various resource limits set during login. See the
    operating system documentation for details. The relevant
    parameters are <varname>maxproc</varname>,
    <varname>openfiles</varname>, and <varname>datasize</varname>. For
    example:
-->
Unixライクなオペレーティングシステムでは<productname>PostgreSQL</productname>サーバの操作と関係する可能性のある様々な種類のリソース制限があります。
特に重要なのは、ユーザごとのプロセス数の制限、プロセスごとのオープンファイルの数、プロセスごとの利用可能なメモリの量です。
これらのそれぞれが<quote>ハード</quote>と<quote>ソフト</quote>の2つの制限を持っています。
ソフト制限が実際に有効な制限ですが、ユーザによってハード制限まで変えることが可能です。
ハード制限はrootユーザによってのみ変えることができます。
<function>setrlimit</function>システムコールがこれらのパラメータの設定を行います。
シェルの組み込みコマンド<command>ulimit</command>（Bourne シェル）もしくは<command>limit</command>（<application>csh</application>）は、コマンドラインからリソース制限を制御するために使われます。
BSD派生システム上では<filename>/etc/login.conf</filename>ファイルが、ログイン時に設定される様々なリソース制限を制御します。
詳細はオペレーティングシステムの文書を参照してください。
関連するパラメータは<varname>maxproc</varname>、<varname>openfiles</varname>、<varname>datasize</varname>です。
以下に例を示します。
<programlisting>
default:\
...
        :datasize-cur=256M:\
        :maxproc-cur=256:\
        :openfiles-cur=256:\
...
</programlisting>
<!--
    (<literal>-cur</literal> is the soft limit.  Append
    <literal>-max</literal> to set the hard limit.)
-->
（<literal>-cur</literal>はソフト制限です。
ハード制限を設定するためには<literal>-max</literal>を付けてください。）
   </para>

   <para>
<!--
    Kernels can also have system-wide limits on some resources.
-->
カーネルはいくつかのリソースに対して、システム全体の制限も持つことができます。
    <itemizedlist>
     <listitem>
      <para>
<!--
      On <productname>Linux</productname> the kernel parameter
      <varname>fs.file-max</varname> determines the maximum number of open
      files that the kernel will support.  It can be changed with
      <literal>sysctl -w fs.file-max=<replaceable>N</replaceable></literal>.
      To make the setting persist across reboots, add an assignment
      in <filename>/etc/sysctl.conf</filename>.
      The maximum limit of files per process is fixed at the time the
      kernel is compiled; see
      <filename>/usr/src/linux/Documentation/proc.txt</filename> for
      more information.
-->
<productname>Linux</productname>カーネルパラメータ<varname>fs.file-max</varname>は、カーネルがサポートするオープンファイルの最大数を決定します。
これは<literal>sysctl-w fs.file-max=<replaceable>N</replaceable></literal>で変更できます。
再起動後もこの設定を保持するには、<filename>/etc/sysctl.conf</filename>に割り当てを追加します。
プロセスあたりのファイル数の上限は、カーネルのコンパイル時に固定されます。
詳細は<filename>/usr/src/linux/Documentation/proc.txt</filename>を参照してください。
      </para>
     </listitem>
    </itemizedlist>
   </para>

   <para>
<!--
    The <productname>PostgreSQL</productname> server uses one process
    per connection so you should provide for at least as many processes
    as allowed connections, in addition to what you need for the rest
    of your system.  This is usually not a problem but if you run
    several servers on one machine things might get tight.
-->
<productname>PostgreSQL</productname>サーバは接続ごとに1つのプロセスを使うので、少なくとも許可された接続の数だけのプロセスに残りのシステムで必要な分を追加したものが必要になります。
通常はこれは問題ではありませんが、1つのマシン上でいくつかのサーバを起動している場合は厳しい状況になるかもしれません。
   </para>

   <para>
<!--
    The factory default limit on open files is often set to
    <quote>socially friendly</quote> values that allow many users to
    coexist on a machine without using an inappropriate fraction of
    the system resources.  If you run many servers on a machine this
    is perhaps what you want, but on dedicated servers you might want to
    raise this limit.
-->
オープンファイルの制限の出荷時のデフォルトは、しばしば大多数のユーザはマシン上でシステムリソースの不正使用をしないという前堤に立った<quote>社会的に友好的な</quote>値を設定してしまいます。
もし1つのマシン上で複数のサーバを起動する場合はそれが必要でしょうが、専用サーバではこの制限を上げたいかもしれません。
   </para>

   <para>
<!--
    On the other side of the coin, some systems allow individual
    processes to open large numbers of files; if more than a few
    processes do so then the system-wide limit can easily be exceeded.
    If you find this happening, and you do not want to alter the
    system-wide limit, you can set <productname>PostgreSQL</productname>'s <xref
    linkend="guc-max-files-per-process"/> configuration parameter to
    limit the consumption of open files.
-->
反対に、個々のプロセスが多数のファイルをオープンすることを許可するシステムもあります。
そのようなプロセスが数個以上あれば、システム全体の制限は簡単に超えてしまいます。
この発生を検知し、システム全体の制限の変更を望まない場合は、<productname>PostgreSQL</productname>の<xref linkend="guc-max-files-per-process"/>設定パラメータを設定し、オープンファイルの消費を制限することができます。
   </para>

   <para>
<!--
    Another kernel limit that may be of concern when supporting large
    numbers of client connections is the maximum socket connection queue
    length.  If more than that many connection requests arrive within a very
    short period, some may get rejected before the <productname>PostgreSQL</productname> server can service
    the requests, with those clients receiving unhelpful connection failure
    errors such as <quote>Resource temporarily unavailable</quote> or
    <quote>Connection refused</quote>.  The default queue length limit is 128
    on many platforms.  To raise it, adjust the appropriate kernel parameter
    via <application>sysctl</application>, then restart the <productname>PostgreSQL</productname> server.
    The parameter is variously named <varname>net.core.somaxconn</varname>
    on Linux, <varname>kern.ipc.soacceptqueue</varname> on newer FreeBSD,
    and <varname>kern.ipc.somaxconn</varname> on macOS and other BSD
    variants.
-->
多数のクライアント接続をサポートする場合に懸念されるもう1つのカーネル制限は、ソケット接続キューの最大長です。
非常に短い時間内にそれ以上の数の接続要求が到着すると、<productname>PostgreSQL</productname>サーバが要求を処理する前に一部が拒否される可能性があります。
これらのクライアントは<quote>Resource temporarily unavailable</quote>や<quote>Connection refused</quote>などの役に立たない接続失敗エラーを受け取ります。
多くのプラットフォームでデフォルトのキュー長制限は128です。
これを上げるには<application>sysctl</application>で適切なカーネルパラメータを調整し、<productname>PostgreSQL</productname>サーバを再起動します。
このパラメータはLinuxでは<varname>net.core.somaxconn</varname>、新しいFreeBSDでは<varname>kern.ipc.soacceptqueue</varname>、macOSや他のBSD系では<varname>kern.ipc.somaxconn</varname>と様々な名前が付けられています。
   </para>
  </sect2>

  <sect2 id="linux-memory-overcommit">
<!--
   <title>Linux Memory Overcommit</title>
-->
   <title>Linuxのメモリオーバーコミット</title>

   <indexterm>
    <primary>memory overcommit</primary>
   </indexterm>
   <indexterm>
    <primary>メモリオーバーコミット</primary>
   </indexterm>

   <indexterm>
    <primary>OOM</primary>
   </indexterm>

   <indexterm>
    <primary>overcommit</primary>
   </indexterm>
   <indexterm>
    <primary>オーバーコミット</primary>
   </indexterm>

   <para>
<!--
    The default virtual memory behavior on Linux is not
    optimal for <productname>PostgreSQL</productname>. Because of the
    way that the kernel implements memory overcommit, the kernel might
    terminate the <productname>PostgreSQL</productname> postmaster (the
    supervisor server process) if the memory demands of either
    <productname>PostgreSQL</productname> or another process cause the
    system to run out of virtual memory.
-->
Linuxでのデフォルトの仮想メモリの動作は<productname>PostgreSQL</productname>には最適ではありません。
カーネルがメモリオーバーコミットを実装する方法のため、カーネルは、<productname>PostgreSQL</productname>や他のプロセスのメモリ要求がシステムの仮想メモリを枯渇させた場合、<productname>PostgreSQL</productname> postmaster （スーパーバイザサーバプロセス）を終了させる可能性があります。
   </para>

   <para>
<!--
    If this happens, you will see a kernel message that looks like
    this (consult your system documentation and configuration on where
    to look for such a message):
-->
これが発生した場合、以下のようなカーネルメッセージが現れます
（こうしたメッセージを検索する場所についてはシステム文書と設定を参照してください）。
<programlisting>
Out of Memory: Killed process 12345 (postgres).
</programlisting>
<!--
    This indicates that the <filename>postgres</filename> process
    has been terminated due to memory pressure.
    Although existing database connections will continue to function
    normally, no new connections will be accepted.  To recover,
    <productname>PostgreSQL</productname> will need to be restarted.
-->
これは、<filename>postgres</filename>プロセスがメモリ不足のために終了してしまったことを示します。
起動中のデータベース接続は正常に動作しますが、新しい接続は受け付けられません。
復旧するには、<productname>PostgreSQL</productname>を再起動しなければなりません。
   </para>

   <para>
<!--
    One way to avoid this problem is to run
    <productname>PostgreSQL</productname> on a machine where you can
    be sure that other processes will not run the machine out of
    memory.  If memory is tight, increasing the swap space of the
    operating system can help avoid the problem, because the
    out-of-memory (OOM) killer is invoked only when physical memory and
    swap space are exhausted.
-->
この問題を防止する1つの方法として、<productname>PostgreSQL</productname>を他のプロセスがそのマシンのメモリを枯渇させないことが確実なマシンで起動するというものがあります。
物理メモリとスワップ領域が消費尽くされた時のみにメモリ不足（OOM）killerが発生するため、メモリが不足する場合、オペレーティングシステムのスワップ領域を増やすことが問題解決の役にたちます。
   </para>

   <para>
<!--
    If <productname>PostgreSQL</productname> itself is the cause of the
    system running out of memory, you can avoid the problem by changing
    your configuration.  In some cases, it may help to lower memory-related
    configuration parameters, particularly
    <link linkend="guc-shared-buffers"><varname>shared_buffers</varname></link>,
    <link linkend="guc-work-mem"><varname>work_mem</varname></link>, and
    <link linkend="guc-hash-mem-multiplier"><varname>hash_mem_multiplier</varname></link>.
    In other cases, the problem may be caused by allowing too many
    connections to the database server itself.  In many cases, it may
    be better to reduce
    <link linkend="guc-max-connections"><varname>max_connections</varname></link>
    and instead make use of external connection-pooling software.
-->
<productname>PostgreSQL</productname>自体が実行中のシステムのメモリ不足を引き起こした場合、設定を変更することで問題を防止することができます。
場合によっては、メモリ関連の設定パラメータ、<link linkend="guc-shared-buffers"><varname>shared_buffers</varname></link>、<link linkend="guc-work-mem"><varname>work_mem</varname></link>および<link linkend="guc-hash-mem-multiplier"><varname>hash_mem_multiplier</varname></link>を低くすることで回避できる場合もあります。
この他にもデータベースサーバ自体への接続を多く許可しすぎることで問題が引き起こされる場合もあります。
多くの場合、<link linkend="guc-max-connections"><varname>max_connections</varname></link>を減らし、外部のコネクションプールソフトウェアを使用することで改善されます。
   </para>

   <para>
<!--
    It is possible to modify the
    kernel's behavior so that it will not <quote>overcommit</quote> memory.
    Although this setting will not prevent the <ulink
    url="https://lwn.net/Articles/104179/">OOM killer</ulink> from being invoked
    altogether, it will lower the chances significantly and will therefore
    lead to more robust system behavior.  This is done by selecting strict
    overcommit mode via <command>sysctl</command>:
-->
メモリを<quote>オーバーコミット</quote>させないようにカーネルの動作を変更することができます。
この設定は完全に<ulink url="https://lwn.net/Articles/104179/">OOM killer</ulink>の発生を防ぐことはできませんが、その発生頻度をかなり軽減しますので、システム動作の堅牢性をより高めます。
これは、以下のように<command>sysctl</command>を使用して厳密なオーバーコミットモードを選択することで実施されます。
<programlisting>
sysctl -w vm.overcommit_memory=2
</programlisting>
<!--
    or placing an equivalent entry in <filename>/etc/sysctl.conf</filename>.
    You might also wish to modify the related setting
    <varname>vm.overcommit_ratio</varname>.  For details see the kernel documentation
    file <ulink url="https://www.kernel.org/doc/Documentation/vm/overcommit-accounting"></ulink>.
-->
または<filename>/etc/sysctl.conf</filename>に同等のエントリを配置します。
また、関連する<varname>vm.overcommit_ratio</varname>設定を変更した方が良いでしょう。
詳細はカーネル文書ファイル<ulink url="https://www.kernel.org/doc/Documentation/vm/overcommit-accounting"></ulink>を参照してください。
   </para>

   <para>
<!--
    Another approach, which can be used with or without altering
    <varname>vm.overcommit_memory</varname>, is to set the process-specific
    <firstterm>OOM score adjustment</firstterm> value for the postmaster process to
    <literal>-1000</literal>, thereby guaranteeing it will not be targeted by the OOM
    killer.  The simplest way to do this is to execute
-->
<varname>vm.overcommit_memory</varname>の変更と関係なく使用できるその他の方法は、プロセス固有の<firstterm>OOMスコア調整</firstterm>値をpostmasterプロセス向けに<literal>-1000</literal>に設定することです。
これによりOOM killerの対象とならないことが保証されます。
このための最も簡単な方法は以下を<productname>PostgreSQL</productname>の起動スクリプト内で<filename>postgres</filename>を実行する直前に実行することです。
<programlisting>
echo -1000 > /proc/self/oom_score_adj
</programlisting>
<!--
    in the <productname>PostgreSQL</productname> startup script just before
    invoking <filename>postgres</filename>.
    Note that this action must be done as root, or it will have no effect;
    so a root-owned startup script is the easiest place to do it.  If you
    do this, you should also set these environment variables in the startup
    script before invoking <filename>postgres</filename>:
-->
この作業をrootで実行しなければならないことに注意して下さい。
さもないと効果がありません。
このためrootが所有する起動スクリプトが、これを行うための最も簡単な場所です。
その場合には、起動スクリプトの<filename>postgres</filename>の起動前に以下の環境変数を設定することも推奨します。
<programlisting>
export PG_OOM_ADJUST_FILE=/proc/self/oom_score_adj
export PG_OOM_ADJUST_VALUE=0
</programlisting>
<!--
    These settings will cause postmaster child processes to run with the
    normal OOM score adjustment of zero, so that the OOM killer can still
    target them at need.  You could use some other value for
    <envar>PG_OOM_ADJUST_VALUE</envar> if you want the child processes to run
    with some other OOM score adjustment.  (<envar>PG_OOM_ADJUST_VALUE</envar>
    can also be omitted, in which case it defaults to zero.)  If you do not
    set <envar>PG_OOM_ADJUST_FILE</envar>, the child processes will run with the
    same OOM score adjustment as the postmaster, which is unwise since the
    whole point is to ensure that the postmaster has a preferential setting.
-->
これらの設定は、いざという時にpostmasterの子プロセスをOOM killerのターゲットに出来るようにOOMスコア調整を通常のゼロで実行します。
子プロセスを他のOOMスコア調整で実行したい場合には、<envar>PG_OOM_ADJUST_VALUE</envar>により別の値にすることが出来ます。
（<envar>PG_OOM_ADJUST_VALUE</envar>は省略することが出来て、その場合はデフォルトのゼロになります。）
<envar>PG_OOM_ADJUST_FILE</envar>を設定しない場合、子プロセスはpostmasterと同じOOMスコア調整で実行されますが、postmasterが優先される設定にすることが肝心なので、それは賢明とは言えません。
   </para>

  </sect2>

  <sect2 id="linux-huge-pages">
<!--
   <title>Linux Huge Pages</title>
-->
   <title>LinuxのHugePages</title>

   <para>
<!--
    Using huge pages reduces overhead when using large contiguous chunks of
    memory, as <productname>PostgreSQL</productname> does, particularly when
    using large values of <xref linkend="guc-shared-buffers"/>.  To use this
    feature in <productname>PostgreSQL</productname> you need a kernel
    with <varname>CONFIG_HUGETLBFS=y</varname> and
    <varname>CONFIG_HUGETLB_PAGE=y</varname>. You will also have to configure
    the operating system to provide enough huge pages of the desired size.
    To determine the number of huge pages needed, use the
    <command>postgres</command> command to see the value of
    <xref linkend="guc-shared-memory-size-in-huge-pages"/>.  Note that the
    server must be shut down to view this runtime-computed parameter.
    This might look like:
-->
<productname>PostgreSQL</productname>のように、メモリの大きな連続チャンクを使用するとき、特に<xref linkend="guc-shared-buffers"/>の値が大きい場合に、huge pagesを使用するとオーバーヘッドが減少します。
<productname>PostgreSQL</productname>でこの機能を有効にするには、<varname>CONFIG_HUGETLBFS=y</varname>および<varname>CONFIG_HUGETLB_PAGE=y</varname>としたカーネルが必要です。
また、要求される十分な量だけhuge pagesを提供するようにオペレーティングシステムを調整する必要があるでしょう。
必要なhuge pages数を決定するには、<command>postgres</command>コマンドを起動して<xref linkend="guc-shared-memory-size-in-huge-pages"/>の値を調べます。
実行時に計算されたこのパラメータを見るためには、サーバを停止しなければならないことに注意してください。
これは以下のような感じになるでしょう。
<programlisting>
$ <userinput>postgres -D $PGDATA -C shared_memory_size_in_huge_pages</userinput>
3170
$ <userinput>grep ^Hugepagesize /proc/meminfo</userinput>
Hugepagesize:       2048 kB
$ <userinput>ls /sys/kernel/mm/hugepages</userinput>
hugepages-1048576kB  hugepages-2048kB
</programlisting>

<!--
     In this example the default is 2MB, but you can also explicitly request
     either 2MB or 1GB with <xref linkend="guc-huge-page-size"/> to adapt
     the number of pages calculated by
     <varname>shared_memory_size_in_huge_pages</varname>.
-->
この例ではデフォルトは2MBですが、明示的に2MBまたは1GBを<xref linkend="guc-huge-page-size"/>で要求して、<varname>shared_memory_size_in_huge_pages</varname>で計算されたページ数を調整することもできます。

<!--
     While we need at least <literal>3170</literal> huge pages in this example,
     a larger setting would be appropriate if other programs on the machine
     also need huge pages.
     We can set this with:
-->
この例では少なくとも<literal>3170</literal>のhuge pageが必要ですが、マシン上の他のプログラムもhuge pageを必要とする場合には、より大きな設定が適切です。
これは以下のように設定できます。
<programlisting>
# <userinput>sysctl -w vm.nr_hugepages=3170</userinput>
</programlisting>
<!--
     Don't forget to add this setting to <filename>/etc/sysctl.conf</filename>
     so that it is reapplied after reboots.  For non-default huge page sizes,
     we can instead use:
-->
再起動後にこの設定が行われるように、<filename>/etc/sysctl.conf</filename>にこの設定を追加するのを忘れないようにしましょう。
非標準のhuge pageサイズなら、代わりに以下のようにできます。
<programlisting>
# <userinput>echo 3170 > /sys/kernel/mm/hugepages/hugepages-2048kB/nr_hugepages</userinput>
</programlisting>
<!--
    It is also possible to provide these settings at boot time using
    kernel parameters such as <literal>hugepagesz=2M hugepages=3170</literal>.
-->
<literal>hugepagesz=2M hugepages=3170</literal>のようにして、起動時にカーネルパラメータとしてこれらの設定を与えることもできます。
   </para>

   <para>
<!--
    Sometimes the kernel is not able to allocate the desired number of huge
    pages immediately due to fragmentation, so it might be necessary
    to repeat the command or to reboot.  (Immediately after a reboot, most of
    the machine's memory should be available to convert into huge pages.)
    To verify the huge page allocation situation for a given size, use:
-->
時には、断片化のためにカーネルは求められた数のhuge pagesを直ちには割り当てることができないことがあるので、そのコマンドを繰り返すか、再起動する必要があるかもしれません。
（再起動の直後は、マシンのメモリの大部分はhuge pagesへの変更が可能なはずです。）
指定サイズに対するhuge pagesの割り当ての状況を確認するには、次のようにします。
<programlisting>
$ <userinput>cat /sys/kernel/mm/hugepages/hugepages-2048kB/nr_hugepages</userinput>
</programlisting>
   </para>

   <para>
<!--
    It may also be necessary to give the database server's operating system
    user permission to use huge pages by setting
    <varname>vm.hugetlb_shm_group</varname> via <application>sysctl</application>, and/or
    give permission to lock memory with <command>ulimit -l</command>.
-->
<application>sysctl</application>を使って<varname>vm.hugetlb_shm_group</varname>を設定する、あるいは<command>ulimit -l</command>でメモリをロックする権限を与えることで、データベースサーバのOSユーザにhuge pagesを使用する権限を与える必要もあるかもしれません。
   </para>

   <para>
<!--
    The default behavior for huge pages in
    <productname>PostgreSQL</productname> is to use them when possible, with
    the system's default huge page size, and
    to fall back to normal pages on failure. To enforce the use of huge
    pages, you can set <xref linkend="guc-huge-pages"/>
    to <literal>on</literal> in <filename>postgresql.conf</filename>.
    Note that with this setting <productname>PostgreSQL</productname> will fail to
    start if not enough huge pages are available.
-->
<productname>PostgreSQL</productname>のhuge pagesのデフォルトの動作は、可能な場合はシステムのデフォルトサイズのhuge pagesを使用し、失敗した場合は通常のページを使用します。
<filename>postgresql.conf</filename>で<xref linkend="guc-huge-pages"/>を<literal>on</literal>に設定することで、huge pagesの使用を強制することができます。
この設定の場合、十分なhuge pagesが確保できなければ、<productname>PostgreSQL</productname>の起動に失敗することに注意してください。
   </para>

   <para>
<!--
    For a detailed description of the <productname>Linux</productname> huge
    pages feature have a look
    at <ulink url="https://www.kernel.org/doc/Documentation/vm/hugetlbpage.txt"></ulink>.
-->
<productname>Linux</productname>のhuge pages機能の詳細は<ulink url="https://www.kernel.org/doc/Documentation/vm/hugetlbpage.txt"></ulink>を参照してください。
   </para>

  </sect2>
 </sect1>


 <sect1 id="server-shutdown">
<!--
  <title>Shutting Down the Server</title>
-->
  <title>サーバのシャットダウン</title>

  <indexterm zone="server-shutdown">
   <primary>shutdown</primary>
  </indexterm>
  <indexterm zone="server-shutdown">
   <primary>シャットダウン</primary>
  </indexterm>

  <para>
<!--
   There are several ways to shut down the database server.
   Under the hood, they all reduce to sending a signal to the supervisor
   <command>postgres</command> process.
-->
データベースサーバをシャットダウンする方法は複数あります。
内部的には、これらはすべてスーパーバイザの<command>postgres</command>プロセスにシグナルを送信することになります。
  </para>

  <para>
<!--
   If you are using a pre-packaged version
   of <productname>PostgreSQL</productname>, and you used its provisions
   for starting the server, then you should also use its provisions for
   stopping the server.  Consult the package-level documentation for
   details.
-->
パッケージ化された版の<productname>PostgreSQL</productname>を使用していて、サーバの起動にその規定を使用した場合は、サーバの停止にもその規定を使用する必要があります。
詳細についてはパッケージレベルのドキュメントを参照してください。
  </para>

  <para>
<!--
   When managing the server directly, you can control the type of shutdown
   by sending different signals to the <command>postgres</command>
   process:
-->
サーバを直接管理する場合は、<command>postgres</command>プロセスに異なるシグナルを送信することで、シャットダウンのタイプを制御できます。

   <variablelist>
    <varlistentry>
     <term><systemitem>SIGTERM</systemitem><indexterm><primary>SIGTERM</primary></indexterm></term>
     <listitem>
      <para>
<!--
       This is the <firstterm>Smart Shutdown</firstterm> mode.
       After receiving <systemitem>SIGTERM</systemitem>, the server
       disallows new connections, but lets existing sessions end their
       work normally. It shuts down only after all of the sessions terminate.
       If the server is in recovery when a smart
       shutdown is requested, recovery and streaming replication will be
       stopped only after all regular sessions have terminated.
-->
これは<firstterm>スマートシャットダウン</firstterm>モードです。
<systemitem>SIGTERM</systemitem>を受信した後、サーバーは新しい接続を禁止しますが、既存のセッションは正常に終了させます。
サーバーはすべてのセッションが終了した後にのみシャットダウンします。
スマートシャットダウンが要求されたときにサーバーがリカバリ中の場合、リカバリとストリーミングレプリケーションはすべての通常セッションが終了した後にのみ停止します。
      </para>
     </listitem>
    </varlistentry>

    <varlistentry>
     <term><systemitem>SIGINT</systemitem><indexterm><primary>SIGINT</primary></indexterm></term>
     <listitem>
      <para>
<!--
       This is the <firstterm>Fast Shutdown</firstterm> mode.
       The server disallows new connections and sends all existing
       server processes <systemitem>SIGTERM</systemitem>, which will cause them
       to abort their current transactions and exit promptly. It then
       waits for all server processes to exit and finally shuts down.
-->
これは<firstterm>高速シャットダウン</firstterm>モードです。
サーバは新しい接続を禁止しすべての存在するサーバプロセスに<systemitem>SIGTERM</systemitem>を送り、この結果サーバプロセスは現在のトランザクションをアボートし、即座に終了します。
そして サーバはすべてのサーバプロセスの終了を待って、最後にシャットダウンします。
      </para>
     </listitem>
    </varlistentry>

    <varlistentry>
     <term><systemitem>SIGQUIT</systemitem><indexterm><primary>SIGQUIT</primary></indexterm></term>
     <listitem>
      <para>
<!--
      This is the <firstterm>Immediate Shutdown</firstterm> mode.
      The server will send <systemitem>SIGQUIT</systemitem> to all child
      processes and wait for them to terminate.  If any do not terminate
      within 5 seconds, they will be sent <systemitem>SIGKILL</systemitem>.
      The supervisor server process exits as soon as all child processes have
      exited, without doing normal database shutdown processing.
      This will lead to recovery (by
      replaying the WAL log) upon next start-up. This is recommended
      only in emergencies.
-->
これは<firstterm>即時シャットダウン</firstterm>モードです。
サーバは、すべての子プロセスに<systemitem>SIGQUIT</systemitem>を送信し、それらが終了するのを待ちます。
5秒以内に終了しないものには、<systemitem>SIGKILL</systemitem>が送られます。
すべての子プロセスが終了したら、スーパーバイザサーバプロセスはすぐに終了しますが、このとき通常のデータベースのシャットダウン処理を実行しません。
これは次の起動時に（WALログを再実行することで）リカバリをすることになります。
これは緊急の時にのみ使うことを勧めます。
      </para>
     </listitem>
    </varlistentry>
   </variablelist>
  </para>

  <para>
<!--
   The <xref linkend="app-pg-ctl"/> program provides a convenient
   interface for sending these signals to shut down the server.
   Alternatively, you can send the signal directly using <command>kill</command>
   on non-Windows systems.
   The <acronym>PID</acronym> of the <command>postgres</command> process can be
   found using the <command>ps</command> program, or from the file
   <filename>postmaster.pid</filename> in the data directory. For
   example, to do a fast shutdown:
-->
<xref linkend="app-pg-ctl"/>プログラムは、サーバをシャットダウンさせるシグナルを送信するための便利なインタフェースを提供します。
他にも、Windows以外のシステムでは<command>kill</command>を使用して直接シグナルを送信することもできます。
<command>postgres</command>プロセスの<acronym>PID</acronym>は、<command>ps</command>プログラム、もしくはデータディレクトリの中の<filename>postmaster.pid</filename>ファイルを使用して見つけることができます。
例えば、高速シャットダウンをするためには下記のようになります。
<screen>
$ <userinput>kill -INT `head -1 /usr/local/pgsql/data/postmaster.pid`</userinput>
</screen>
  </para>

  <important>
   <para>
<!--
    It is best not to use <systemitem>SIGKILL</systemitem> to shut down the
    server.  Doing so will prevent the server from releasing shared memory and
    semaphores.  Furthermore, <systemitem>SIGKILL</systemitem> kills
    the <command>postgres</command> process without letting it relay the
    signal to its subprocesses, so it might be necessary to kill the
    individual subprocesses by hand as well.
-->
サーバをシャットダウンするために<systemitem>SIGKILL</systemitem>を使わない方が良いでしょう。
これによってサーバが共有メモリとセマフォを解放できなくなります。
さらに、<systemitem>SIGKILL</systemitem>は、子プロセスにシグナルを中継することなく<command>postgres</command>を停止させます。
このため、個々の子プロセスを停止させるために、同じ作業を手作業で行わなければならなくなります。
   </para>
  </important>

  <para>
<!--
   To terminate an individual session while allowing other sessions to
   continue, use <function>pg_terminate_backend()</function> (see <xref
   linkend="functions-admin-signal-table"/>) or send a
   <systemitem>SIGTERM</systemitem> signal to the child process associated with
   the session.
-->
他のセッションを継続させながら個別のセッションを停止するには<function>pg_terminate_backend()</function>（<xref linkend="functions-admin-signal-table"/>を参照）を使用するか、そのセッションに関連する子プロセスに<systemitem>SIGTERM</systemitem>シグナルを送ります。
  </para>
 </sect1>

 <sect1 id="upgrading">
<!--
  <title>Upgrading a <productname>PostgreSQL</productname> Cluster</title>
-->
  <title><productname>PostgreSQL</productname>クラスタのアップグレード処理</title>

  <indexterm zone="upgrading">
   <primary>upgrading</primary>
  </indexterm>
  <indexterm zone="upgrading">
   <primary>アップグレード処理</primary>
  </indexterm>

  <indexterm zone="upgrading">
   <primary>version</primary>
   <secondary>compatibility</secondary>
  </indexterm>
  <indexterm zone="upgrading">
   <primary>バージョン</primary>
   <secondary>互換性</secondary>
  </indexterm>

  <para>
<!--
   This section discusses how to upgrade your database data from one
   <productname>PostgreSQL</productname> release to a newer one.
-->
本節では<productname>PostgreSQL</productname>リリースからより新しいリリースにデータベースデータをアップグレードする方法を説明します。
  </para>

  <para>
<!--
   Current <productname>PostgreSQL</productname> version numbers consist of a
   major and a minor version number.  For example, in the version number 10.1,
   the 10 is the major version number and the 1 is the minor version number,
   meaning this would be the first minor release of the major release 10.  For
   releases before <productname>PostgreSQL</productname> version 10.0, version
   numbers consist of three numbers, for example, 9.5.3.  In those cases, the
   major version consists of the first two digit groups of the version number,
   e.g., 9.5, and the minor version is the third number, e.g., 3, meaning this
   would be the third minor release of the major release 9.5.
-->
現在の<productname>PostgreSQL</productname>のバージョン番号はメジャーバージョンとマイナーバージョンのバージョン番号で構成されます。
例えばバージョン番号10.1は、10がメジャーバージョンで、1がマイナーバージョンです。メジャーリリース10の最初のマイナーリリースを意味します。
<productname>PostgreSQL</productname>の10.0より前のバージョンは, ３つの番号で構成されています。例えば9.5.3です。
この場合は、メジャーバージョンが最初の２つのグループのバージョン番号、例えば9.5で構成されています。
そしてマイナーバージョンは３つ目の番号で例えば3です。これはメジャーリリース9.5の３番めのマイナーリリースを意味します。
  </para>

  <para>
<!--
   Minor releases never change the internal storage format and are always
   compatible with earlier and later minor releases of the same major version
   number.  For example, version 10.1 is compatible with version 10.0 and
   version 10.6.  Similarly, for example, 9.5.3 is compatible with 9.5.0,
   9.5.1, and 9.5.6.  To update between compatible versions, you simply
   replace the executables while the server is down and restart the server.
   The data directory remains unchanged &mdash; minor upgrades are that
   simple.
-->
マイナーリリースでは内部格納書式が変わることは決してありませんので、同じメジャーバージョンにおける前後のマイナーリリースとの間で常に互換性があります。
例えばバージョン10.1はバージョン10.0やバージョン10.6と互換性があります。
同様に、例えば9.5.3は9.5.0、9.5.1、9.5.6と互換性があります。
互換性があるバージョンとの間で更新するためには、サーバを停止させ、実行ファイルを置き換え、サーバを再起動させるだけです。
データディレクトリはまったく変更されません。
マイナーリリースのアップグレードは簡単です。
  </para>

  <para>
<!--
   For <emphasis>major</emphasis> releases of <productname>PostgreSQL</productname>, the
   internal data storage format is subject to change, thus complicating
   upgrades.  The traditional method for moving data to a new major version
   is to dump and restore the database, though this can be slow.  A
   faster method is <xref linkend="pgupgrade"/>.  Replication methods are
   also available, as discussed below.
   (If you are using a pre-packaged version
   of <productname>PostgreSQL</productname>, it may provide scripts to
   assist with major version upgrades.  Consult the package-level
   documentation for details.)
-->
<productname>PostgreSQL</productname>の<emphasis>メジャー</emphasis>リリースでは、内部データ格納書式は変更されがちです。
したがって、アップグレードは複雑になります。
新しいメジャーバージョンにデータを移行する伝統的な方法は、遅くなることがありますが、データベースをダンプしてリストアすることです。
より速い方法については、<xref linkend="pgupgrade"/>を参照してください。以下で説明するようにレプリケーションを使用する方法もあります。
（パッケージ化された版の<productname>PostgreSQL</productname>を使用している場合は、主要バージョンのアップグレードを支援するスクリプトが提供される場合があります。
詳細についてはパッケージレベルのドキュメントを参照してください。）
  </para>

  <para>
<!--
   New major versions also typically introduce some user-visible
   incompatibilities, so application programming changes might be required.
   All user-visible changes are listed in the release notes (<xref
   linkend="release"/>);  pay particular attention to the section
   labeled "Migration".  Though you can upgrade from one major version
   to another without upgrading to intervening versions, you should read
   the major release notes of all intervening versions.
-->
新しいメジャーバージョンは通常、ユーザにも影響する非互換性がいくつか導入されます。
このためアプリケーションのプログラム変更が必要になる可能性があります。
ユーザに影響する変更はすべてリリースノート（<xref linkend="release"/>）に列挙されています。
「移行」という名前の節に特に注意してください。
あるメジャーバージョンから他のメジャーバージョンへと途中のバージョンを経由しないでアップグレードできますが、途中のバージョンすべてのリリースノートを確認してください。
  </para>

  <para>
<!--
   Cautious users will want to test their client applications on the new
   version before switching over fully; therefore, it's often a good idea to
   set up concurrent installations of old and new versions.  When
   testing a <productname>PostgreSQL</productname> major upgrade, consider the
   following categories of possible changes:
-->
用心深いユーザは、完全に切り替える前に新しいバージョンにおける自身のクライアントアプリケーションを試験したいと考えるでしょう。
このため古いバージョンと新しいバージョンを並行してインストールさせるというのは、よく良い考えとなります。
<productname>PostgreSQL</productname>メジャーアップグレードを試験する時、以下に示す変更があり得る分野を検討してください。
  </para>

  <variablelist>

   <varlistentry>
<!--
    <term>Administration</term>
-->
    <term>管理</term>
    <listitem>
     <para>
<!--
      The capabilities available for administrators to monitor and control
      the server often change and improve in each major release.
-->
各メジャーリリースにおいて、管理者が利用できるサーバの監視、制御機能はよく変更、向上されます。
     </para>
    </listitem>
   </varlistentry>

   <varlistentry>
    <term>SQL</term>
    <listitem>
     <para>
<!--
      Typically this includes new SQL command capabilities and not changes
      in behavior, unless specifically mentioned in the release notes.
-->
通常、これには新しいSQLコマンド機能が含まれます。
リリースノートに特に記載がない限りその動作には変更はありません。
     </para>
    </listitem>
   </varlistentry>

   <varlistentry>
<!--
    <term>Library API</term>
-->
    <term>ライブラリAPI</term>
    <listitem>
     <para>
<!--
      Typically libraries like <application>libpq</application> only add new
      functionality, again unless mentioned in the release notes.
-->
繰り返しになりますが、リリースノートに記載がない場合のみですが、通常<application>libpq</application>のようなライブラリには新しい機能が追加されるだけです。
     </para>
    </listitem>
   </varlistentry>

   <varlistentry>
<!--
    <term>System Catalogs</term>
-->
    <term>システムカタログ</term>
    <listitem>
     <para>
<!--
      System catalog changes usually only affect database management tools.
-->
システムカタログの変更は通常データベース管理用ツールにのみ影響します。
     </para>
    </listitem>
   </varlistentry>

   <varlistentry>
<!--
    <term>Server C-language API</term>
-->
    <term>サーバC言語API</term>
    <listitem>
     <para>
<!--
      This involves changes in the backend function API, which is written
      in the C programming language.  Such changes affect code that
      references backend functions deep inside the server.
-->
ここには、Cプログラム言語で作成されたバックエンド関数APIにおける変更が含まれます。
こうした変更は、サーバ内部深くにあるバックエンド関数を参照するコードに影響します。
     </para>
    </listitem>
   </varlistentry>

  </variablelist>

  <sect2 id="upgrading-via-pgdumpall">
<!--
   <title>Upgrading Data via <application>pg_dumpall</application></title>
-->
   <title><application>pg_dumpall</application>を介したデータのアップグレード</title>

   <para>
<!--
    One upgrade method is to dump data from one major version of
    <productname>PostgreSQL</productname> and restore it in another &mdash;  to do
    this, you must use a <emphasis>logical</emphasis> backup tool like
    <application>pg_dumpall</application>; file system
    level backup methods will not work. (There are checks in place that prevent
    you from using a data directory with an incompatible version of
    <productname>PostgreSQL</productname>, so no great harm can be done by
    trying to start the wrong server version on a data directory.)
-->
<productname>PostgreSQL</productname>のアップグレードの一つの方法は、<productname>PostgreSQL</productname>の１メジャーバージョンからデータをダンプし、別のバージョンにリストアすることです - これを行うには、<application>pg_dumpall</application>のような<emphasis>論理</emphasis>バックアップツールを使用しなければなりません。
ファイルシステムレベルのバックアップ方法は動作しません。
（あるデータディレクトリで間違ったバージョンのサーバを起動しようとして、大きな損害が起こることがないように、適所に互換性がないバージョンの<productname>PostgreSQL</productname>のデータディレクトリが使用されないようにするための検査があります。）
   </para>

   <para>
<!--
    It is recommended that you use the <application>pg_dump</application> and
    <application>pg_dumpall</application> programs from the <emphasis>newer</emphasis>
    version of
    <productname>PostgreSQL</productname>, to take advantage of enhancements
    that might have been made in these programs.  Current releases of the
    dump programs can read data from any server version back to 9.2.
-->
<emphasis>新しい</emphasis>バージョンの<productname>PostgreSQL</productname>の<application>pg_dump</application>と<application>pg_dumpall</application>を使用することを勧めます。
これらのプログラムで拡張された機能を利用する可能性があるためです。
現在のリリースのダンププログラムは9.2以降のバージョンのサーバからデータを読み取ることができます。
   </para>

   <para>
<!--
    These instructions assume that your existing installation is under the
    <filename>/usr/local/pgsql</filename> directory, and that the data area is in
    <filename>/usr/local/pgsql/data</filename>.  Substitute your paths
    appropriately.
-->
以下の手順では、既存のインストレーションが<filename>/usr/local/pgsql</filename>以下にあり、そのデータ領域が<filename>/usr/local/pgsql/data</filename>にあることを前提としています。
使用しているパスに適切に置き換えてください。
   </para>

   <procedure>
    <step>
     <para>
<!--
      If making a backup, make sure that your database is not being updated.
      This does not affect the integrity of the backup, but the changed
      data would of course not be included. If necessary, edit the
      permissions in the file <filename>/usr/local/pgsql/data/pg_hba.conf</filename>
      (or equivalent) to disallow access from everyone except you.
      See <xref linkend="client-authentication"/> for additional information on
      access control.
-->
バックアップを作成する場合、使用しているデータベースが確実に更新されないようにしてください。
これはバックアップの整合性には影響しませんが、当然ながら変更されたデータがバックアップに含まれません。
必要に応じて、<filename>/usr/local/pgsql/data/pg_hba.conf</filename>（またはこれと等価なファイル）における権限を変更して、バックアップを行うユーザ以外からのアクセスを禁止してください。
アクセス制御に関する情報は<xref linkend="client-authentication"/>を参照してください。
     </para>

     <para>
      <indexterm>
       <primary>pg_dumpall</primary>
       <secondary>use during upgrade</secondary>
      </indexterm>
      <indexterm>
       <primary>pg_dumpall</primary>
       <secondary>アップグレード中の使用</secondary>
      </indexterm>

<!--
      To back up your database installation, type:
-->
データベースインストレーションをバックアップするためには以下を入力してください。
<screen>
<userinput>pg_dumpall &gt; <replaceable>outputfile</replaceable></userinput>
</screen>
     </para>

     <para>
<!--
      To make the backup, you can use the <application>pg_dumpall</application>
      command from the version you are currently running;  see <xref
      linkend="backup-dump-all"/> for more details.  For best
      results, however, try to use the <application>pg_dumpall</application>
      command from <productname>PostgreSQL</productname> &version;,
      since this version contains bug fixes and improvements over older
      versions.  While this advice might seem idiosyncratic since you
      haven't installed the new version yet, it is advisable to follow
      it if you plan to install the new version in parallel with the
      old version.  In that case you can complete the installation
      normally and transfer the data later.  This will also decrease
      the downtime.
-->
バックアップを作成するために、現在起動中のバージョンの<application>pg_dumpall</application>コマンドを使用することができます。詳細は<xref linkend="backup-dump-all"/> を参照してください。
しかし最善の結果を得るためには、<productname>PostgreSQL</productname> &version;の<application>pg_dumpall</application>コマンドを試してください。
このバージョンでは、過去のバージョンに対して、不具合の修正や改良が含まれているからです。
新しいバージョンをまだインストールしていませんので、この勧告は奇異に思えるかもしれませんが、古いバージョンと並行して新しいバージョンをインストールすることを計画しているのであれば、これに従うことを推奨します。
この場合、インストールを普通に完了させてからデータを移行することができます。
これは同時に停止時間を短縮します。
     </para>
    </step>

    <step>
     <para>
<!--
      Shut down the old server:
-->
古いサーバを停止します。
<screen>
<userinput>pg_ctl stop</userinput>
</screen>
<!--
      On systems that have <productname>PostgreSQL</productname> started at boot time,
      there is probably a start-up file that will accomplish the same thing. For
      example, on a <systemitem class="osname">Red Hat Linux</systemitem> system one
      might find that this works:
-->
起動時に<productname>PostgreSQL</productname>を実行させるようにしているシステムではおそらく、同じことを達成する起動ファイルがあります。
例えば<systemitem class="osname">Red Hat Linux</systemitem>システムでは、以下が動作することが分かります。
<screen>
<userinput>/etc/rc.d/init.d/postgresql stop</userinput>
</screen>
<!--
      See <xref linkend="runtime"/> for details about starting and
      stopping the server.
-->
サーバの起動と停止については<xref linkend="runtime"/>を参照してください。
     </para>
    </step>

    <step>
     <para>
<!--
      If restoring from backup, rename or delete the old installation
      directory if it is not version-specific.  It is a good idea to
      rename the directory, rather than
      delete it, in case you have trouble and need to revert to it.  Keep
      in mind the directory might consume significant disk space.  To rename
      the directory, use a command like this:
-->
バックアップからリストアする場合、名前を変更、またはバージョン固有でない場合は古いインストレーションディレクトリを削除してください。
問題があった場合に戻さなければならない場合に備え、削除するよりディレクトリの名前を変更する方を勧めます。
このディレクトリが多くのディスク容量を占めている可能性があることに注意してください。
ディレクトリの名前を変更するためには、以下のようなコマンドを使用してください。
<screen>
<userinput>mv /usr/local/pgsql /usr/local/pgsql.old</userinput>
</screen>
<!--
     (Be sure to move the directory as a single unit so relative paths
     remain unchanged.)
-->
（相対パスが維持されるように確実にディレクトリ単位で移動してください。）
     </para>
    </step>

    <step>
     <para>
<!--
      Install the new version of <productname>PostgreSQL</productname> as
      outlined in <xref linkend="installation"/>.
-->
概要を<xref linkend="installation"/>で示すように、新しいバージョンの<productname>PostgreSQL</productname>をインストールしてください。
     </para>
    </step>

    <step>
     <para>
<!--
      Create a new database cluster if needed.  Remember that you must
      execute these commands while logged in to the special database user
      account (which you already have if you are upgrading).
-->
必要に応じて新しいデータベースクラスタを作成してください。
（アップグレードの場合はすでに存在している）特別なデータベースユーザアカウントでログインして、このコマンドを実行しなければならないことに注意してください。
<programlisting>
<userinput>/usr/local/pgsql/bin/initdb -D /usr/local/pgsql/data</userinput>
</programlisting>
     </para>
    </step>

    <step>
     <para>
<!--
      Restore your previous <filename>pg_hba.conf</filename> and any
      <filename>postgresql.conf</filename> modifications.
-->
以前の<filename>pg_hba.conf</filename>と<filename>postgresql.conf</filename>に加えた何らかの変更を戻してください。
     </para>
    </step>

    <step>
     <para>
<!--
      Start the database server, again using the special database user
      account:
-->
繰り返しになりますが、特別なデータベースユーザアカウントを使用して、データベースサーバを起動してください。
<programlisting>
<userinput>/usr/local/pgsql/bin/postgres -D /usr/local/pgsql/data</userinput>
</programlisting>
     </para>
    </step>

    <step>
     <para>
<!--
      Finally, restore your data from backup with:
-->
最後に、バックアップからデータをリストアしてください。
<screen>
<userinput>/usr/local/pgsql/bin/psql -d postgres -f <replaceable>outputfile</replaceable></userinput>
</screen>
<!--
      using the <emphasis>new</emphasis> <application>psql</application>.
-->
<emphasis>新しい</emphasis><application>psql</application>を使用します。
     </para>
    </step>
   </procedure>

   <para>
<!--
    The least downtime can be achieved by installing the new server in
    a different directory and running both the old and the new servers
    in parallel, on different ports. Then you can use something like:
-->
新しいサーバを異なるディレクトリにインストールし、古いサーバと新しいサーバを別のポートで並行して実行させることで、停止時間を最小にすることができます。
この場合、データを移行するために以下のようなコマンドを使用することができます。

<programlisting>
pg_dumpall -p 5432 | psql -d postgres -p 5433
</programlisting>
<!--
    to transfer your data.
-->
   </para>

  </sect2>

  <sect2 id="upgrading-via-pg-upgrade">
<!--
   <title>Upgrading Data via <application>pg_upgrade</application></title>
-->
   <title><application>pg_upgrade</application>を使用したアップグレード方法</title>

   <para>
<!--
    The <xref linkend="pgupgrade"/> module allows an installation to
    be migrated in-place from one major <productname>PostgreSQL</productname>
    version to another.  Upgrades can be performed in minutes,
    particularly with <option>&#45;-link</option> mode.  It requires steps similar to
    <application>pg_dumpall</application> above, e.g.,  starting/stopping the server,
    running <application>initdb</application>.  The <application>pg_upgrade</application> <link
    linkend="pgupgrade">documentation</link> outlines the necessary steps.
-->
<xref linkend="pgupgrade"/>モジュールにより、<productname>PostgreSQL</productname>のあるバージョンから次のバージョンにインストレーションをその場で移行することができます。
特に<option>--link</option>オプションを使用することで、アップグレードは数分で行うことができます。
これは、<application>pg_dumpall</application>と同様の工程を必要とします。
例えば、<application>initdb</application>を実行し、サーバの起動／停止をおこないます。
<application>pg_upgrade</application> <link linkend="pgupgrade">ドキュメント</link>で必要な手順を説明します。
   </para>

  </sect2>

  <sect2 id="upgrading-via-replication">
<!--
   <title>Upgrading Data via Replication</title>
-->
   <title>レプリケーション経由のアップグレード</title>

   <para>
<!--
    It is also possible to use logical replication methods to create a standby
    server with the updated version of <productname>PostgreSQL</productname>.
    This is possible because logical replication supports
    replication between different major versions of
    <productname>PostgreSQL</productname>.  The standby can be on the same computer or
    a different computer.  Once it has synced up with the primary server
    (running the older version of <productname>PostgreSQL</productname>), you can
    switch primaries and make the standby the primary and shut down the older
    database instance.  Such a switch-over results in only several seconds
    of downtime for an upgrade.
-->
論理レプリケーションを使って更新対象のバージョンの<productname>PostgreSQL</productname>をスタンバイサーバとして作成することもできます。
論理レプリケーションが異なるメジャーバージョンの<productname>PostgreSQL</productname>の間でレプリケーションすることができるため、これが実現できます。
スタンバイは同じコンピュータで作成することも異なるコンピュータで作成することもできます。
（古いバージョンの<productname>PostgreSQL</productname>で実行している）プライマリサーバと同期した後、プライマリを切り替え、スタンバイをプライマリにし、古いデータベースインスタンスを停止することができます。
このようなスイッチオーバーの結果、数秒の停止時間でアップグレードされます。
   </para>

   <para>
<!--
    This method of upgrading can be performed using the built-in logical
    replication facilities as well as using external logical replication
    systems such as <productname>pglogical</productname>,
    <productname>Slony</productname>, <productname>Londiste</productname>, and
    <productname>Bucardo</productname>.
-->
この方法によるアップグレードは、組み込みの論理レプリケーション機能か、あるいは<productname>pglogical</productname>、<productname>Slony</productname>、<productname>Londiste</productname>、<productname>Bucardo</productname>などの外部の論理レプリケーションシステムを使うことで実施できます。
   </para>
  </sect2>
 </sect1>

 <sect1 id="preventing-server-spoofing">
<!--
  <title>Preventing Server Spoofing</title>
-->
  <title>サーバのなりすまし防止</title>

  <indexterm zone="preventing-server-spoofing">
   <primary>server spoofing</primary>
  </indexterm>
  <indexterm zone="preventing-server-spoofing">
   <primary>サーバのなりすまし</primary>
  </indexterm>

  <para>
<!--
   While the server is running, it is not possible for a malicious user
   to take the place of the normal database server.  However, when the
   server is down, it is possible for a local user to spoof the normal
   server by starting their own server.  The spoof server could read
   passwords and queries sent by clients, but could not return any data
   because the <varname>PGDATA</varname> directory would still be secure because
   of directory permissions. Spoofing is possible because any user can
   start a database server; a client cannot identify an invalid server
   unless it is specially configured.
-->
サーバが稼働中、悪意のあるユーザが通常のデータベースサーバに取って代わることはできません。
しかし、サーバが停止している時、ローカルユーザに対し、独自のサーバを起動させることで正常なサーバになりすますことは可能です。
なりすましたサーバで、クライアントから送信されたパスワードを読み取ることも問い合わせを読み取ることも可能です。
しかし、<varname>PGDATA</varname>ディレクトリの安全性はディレクトリの権限により維持されていますので、データを返すことはできません。
誰もがデータベースサーバを起動させることができるため、なりすましは可能です。
特殊な設定がなされていなければ、クライアントは無効なサーバであることを識別できません。
  </para>

  <para>
<!--
   One way to prevent spoofing of <literal>local</literal>
   connections is to use a Unix domain socket directory (<xref
   linkend="guc-unix-socket-directories"/>) that has write permission only
   for a trusted local user.  This prevents a malicious user from creating
   their own socket file in that directory.  If you are concerned that
   some applications might still reference <filename>/tmp</filename> for the
   socket file and hence be vulnerable to spoofing, during operating system
   startup create a symbolic link <filename>/tmp/.s.PGSQL.5432</filename> that points
   to the relocated socket file.  You also might need to modify your
   <filename>/tmp</filename> cleanup script to prevent removal of the symbolic link.
-->
<literal>local</literal>接続に対してなりすましを防ぐ、ひとつの方法は、信頼できるローカルユーザのみに書き込み権限を付与したUnixドメインソケットディレクトリ（<xref linkend="guc-unix-socket-directories"/>）を使用することです。
これにより、悪意のあるユーザがそのディレクトリに独自のソケットを作成することを防ぐことができます。
一部のアプリケーションがソケットファイルのために<filename>/tmp</filename>を参照し、なりすましに対して脆弱であるかもしれないと気にするならば、オペレーティングシステムの起動時に、再割り当てされたソケットファイルを指し示す<filename>/tmp/.s.PGSQL.5432</filename>というシンボリックリンクを作成してください。
また、このシンボリックリンクが削除されることを防ぐために、<filename>/tmp</filename>を整理するスクリプトを変更する必要があるかもしれません。
  </para>

  <para>
<!--
   Another option for <literal>local</literal> connections is for clients to use
   <link linkend="libpq-connect-requirepeer"><literal>requirepeer</literal></link>
   to specify the required owner of the server process connected to
   the socket.
-->
<literal>local</literal>接続についての別の選択肢は、クライアントが<link linkend="libpq-connect-requirepeer"><literal>requirepeer</literal></link>を使用して、ソケットに接続しているサーバプロセスの必要な所有者を指定することです。
  </para>

  <para>
<!--
   To prevent spoofing on TCP connections, either use
   SSL certificates and make sure that clients check the server's certificate,
   or use GSSAPI encryption (or both, if they're on separate connections).
-->
TCP接続のなりすましを防ぐためには、SSL証明書を使用してクライアントにサーバの証明書を確実に検査させるか、GSSAPI暗号化を使用します。
（あるいはそれらが別々の接続上にあるなら、その両方を使います。）
  </para>

  <para>
<!--
   To prevent spoofing with SSL, the server
   must be configured to accept only <literal>hostssl</literal> connections (<xref
   linkend="auth-pg-hba-conf"/>) and have SSL key and certificate files
   (<xref linkend="ssl-tcp"/>). The TCP client must connect using
   <literal>sslmode=verify-ca</literal> or
   <literal>verify-full</literal> and have the appropriate root certificate
   file installed (<xref linkend="libq-ssl-certificates"/>). Alternatively the
   system CA pool can be used using <literal>sslrootcert=system</literal>; in
   this case, <literal>sslmode=verify-full</literal> is forced for safety, since
   it is generally trivial to obtain certificates which are signed by a public
   CA.
-->
SSLでなりすましを防ぐためには、サーバは<literal>hostssl</literal>接続（<xref linkend="auth-pg-hba-conf"/>）のみを受け付け、SSLキーと証明書ファイル（<xref linkend="ssl-tcp"/>）を持つ必要があります。
TCPクライアントは<literal>sslmode=verify-ca</literal>もしくは<literal>verify-full</literal>を使用して接続し、また、適切なルート証明書ファイルをインストールしなければなりません（<xref linkend="libq-ssl-certificates"/>）。
あるいは、<literal>sslrootcert=system</literal>を使用してシステムCAプールを使用できます。この場合、<literal>sslmode=verify-full</literal>が安全のために強制されます。これは、一般的に公開CAによって署名された証明書を取得するのが簡単なためです。
  </para>

  <para>
<!--
   To prevent server spoofing from occurring when using
   <link linkend="auth-password">scram-sha-256</link> password authentication
   over a network, you should ensure that you connect to the server using SSL
   and with one of the anti-spoofing methods described in the previous
   paragraph. Additionally, the SCRAM implementation in
   <application>libpq</application> cannot protect the entire authentication
   exchange, but using the <literal>channel_binding=require</literal> connection
   parameter provides a mitigation against server spoofing. An attacker that
   uses a rogue server to intercept a SCRAM exchange can use offline analysis to
   potentially determine the hashed password from the client.
-->
ネットワーク経由で<link linkend="auth-password">scram-sha-256</link>パスワード認証を使用する場合にサーバのなりすましが発生しないようにするには、SSLを使用してサーバに接続し、前の段落で説明したなりすまし防止方法の1つを使用する必要があります。
さらに、<application>libpq</application>のSCRAM実装は認証情報の交換全体を保護できませんが、<literal>channel_binding=require</literal>接続パラメータを使用すると、サーバのなりすましに対する防御が提供されます。
不正なサーバを使用してSCRAM交換を傍受する攻撃者は、オフライン分析を使用して、クライアントからのハッシュ化されたパスワードを判断できる可能性があります。
  </para>

  <para>
<!--
    To prevent spoofing with GSSAPI, the server must be configured to accept
    only <literal>hostgssenc</literal> connections
    (<xref linkend="auth-pg-hba-conf"/>) and use <literal>gss</literal>
    authentication with them.  The TCP client must connect
    using <literal>gssencmode=require</literal>.
-->
GSSAPIでなりすましを防ぐためには、サーバは<literal>hostgssenc</literal>接続（<xref linkend="auth-pg-hba-conf"/>）のみを受け付け、<literal>gss</literal>認証をその接続で使います。
TCPクライアントは<literal>gssencmode=require</literal>を使用して接続しなければなりません。
  </para>
 </sect1>

 <sect1 id="encryption-options">
<!--
  <title>Encryption Options</title>
-->
  <title>暗号化オプション</title>

  <indexterm zone="encryption-options">
   <primary>encryption</primary>
  </indexterm>
  <indexterm zone="encryption-options">
   <primary>暗号化</primary>
  </indexterm>

  <para>
<!--
   <productname>PostgreSQL</productname> offers encryption at several
   levels, and provides flexibility in protecting data from disclosure
   due to database server theft, unscrupulous administrators, and
   insecure networks. Encryption might also be required to secure
   sensitive data such as medical records or financial transactions.
-->
<productname>PostgreSQL</productname>は、複数レベルの暗号化を備え、データベースサーバ自身、管理者の注意不足、安全ではないネットワークを原因とした漏洩からデータを柔軟に保護することができます。
また、医療記録や金融取引など高セキュリティが求められるデータを格納する場合に暗号化が必要な場合もあります。
  </para>

  <variablelist>

  <varlistentry>
<!--
   <term>Password Encryption</term>
-->
   <term>パスワードの暗号化</term>
   <listitem>

    <para>
<!--
     Database user passwords are stored as hashes (determined by the setting
     <xref linkend="guc-password-encryption"/>), so the administrator cannot
     determine the actual password assigned to the user. If SCRAM or MD5
     encryption is used for client authentication, the unencrypted password is
     never even temporarily present on the server because the client encrypts
     it before being sent across the network. SCRAM is preferred, because it
     is an Internet standard and is more secure than the PostgreSQL-specific
     MD5 authentication protocol.
-->
データベースユーザのパスワードは（<xref linkend="guc-password-encryption"/>によって決定される）ハッシュとして格納されます。ですので、ユーザに割り当てられているパスワードは管理者でも分かりません。
SCRAM又はMD5暗号化がクライアント認証に使用されている場合、平文のパスワードはサーバ上に一時的にも存在することはありません。ネットワーク上に流れる前にクライアントが暗号化を行うからです。
SCRAMは、インターネット標準で、PostgreSQL特有なMD5認証プロトコルよりセキュアであるため、より望ましいです。
    </para>
   </listitem>
  </varlistentry>

  <varlistentry>
<!--
   <term>Encryption For Specific Columns</term>
-->
   <term>特定の列に関する暗号化</term>

   <listitem>
    <para>
<!--
     The <xref linkend="pgcrypto"/> module allows certain fields to be
     stored encrypted.
     This is useful if only some of the data is sensitive.
     The client supplies the decryption key and the data is decrypted
     on the server and then sent to the client.
-->
<xref linkend="pgcrypto"/>モジュールにより、あるフィールドを暗号化して保存することができます。
データの一部が極秘データであるような場合に有用です。
クライアントが提供した復号化用のキーで、サーバ上のデータを復号化し、クライアントに返されます。
    </para>

    <para>
<!--
     The decrypted data and the decryption key are present on the
     server for a brief time while it is being decrypted and
     communicated between the client and server. This presents a brief
     moment where the data and keys can be intercepted by someone with
     complete access to the database server, such as the system
     administrator.
-->
復号化されたデータと復号化用のキーは、復号処理中およびクライアントサーバ間の通信中サーバ上に存在している時間があります。
このため、データベースサーバへのすべてのアクセス権限を持つユーザ（例えばシステム管理者）によって、データとキーが盗まれるわずかな時間があります。
    </para>
   </listitem>
  </varlistentry>

  <varlistentry>
<!--
   <term>Data Partition Encryption</term>
-->
   <term>データパーティションに関する暗号化</term>

   <listitem>
    <para>
<!--
     Storage encryption can be performed at the file system level or the
     block level.  Linux file system encryption options include eCryptfs
     and EncFS, while FreeBSD uses PEFS.  Block level or full disk
     encryption options include dm-crypt + LUKS on Linux and GEOM
     modules geli and gbde on FreeBSD.  Many other operating systems
     support this functionality, including Windows.
-->
ストレージの暗号化は、ファイルシステムレベルまたはブロックレベルで行うことができます。
Linuxファイルシステムの暗号化オプションには、eCryptfsとEncFSがあります。一方、FreeBSDではPEFSを使用します。
ブロックレベルまたはフルディスクの暗号化オプションとして、Linuxにはdm-crypt + LUKS、FreeBSDにはGEOMモジュールのgeliとgbdeがあります。
これにより、ファイルシステムパーティション全体をディスク上で暗号化することができます。
他の多くのオペレーティングシステムは、Windowsを含め、この機能をサポートしています。
    </para>

    <para>
<!--
     This mechanism prevents unencrypted data from being read from the
     drives if the drives or the entire computer is stolen. This does
     not protect against attacks while the file system is mounted,
     because when mounted, the operating system provides an unencrypted
     view of the data. However, to mount the file system, you need some
     way for the encryption key to be passed to the operating system,
     and sometimes the key is stored somewhere on the host that mounts
     the disk.
-->
この機構により、ディスク装置やコンピュータ全体が盗まれた場合でも、ディスクから平文のデータが読み取られることを防止できます。
ファイルシステムがマウントされている時は、この機構による保護は働きません。
マウント時にはオペレーティングシステムが復号化したデータを提供するからです。
しかし、ファイルシステムをマウントするためになんらかの方法で暗号化キーをオペレーティングシステムに渡さなければなりません。
そのディスク装置をマウントするホストのどこかに暗号化キーを格納している場合もあります。
    </para>
   </listitem>
  </varlistentry>

  <varlistentry>
<!--
   <term>Encrypting Data Across A Network</term>
-->
   <term>ネットワーク越しのデータ暗号化</term>

    <listitem>
     <para>
<!--
      SSL connections encrypt all data sent across the network: the
      password, the queries, and the data returned. The
      <filename>pg_hba.conf</filename> file allows administrators to specify
      which hosts can use non-encrypted connections (<literal>host</literal>)
      and which require SSL-encrypted connections
      (<literal>hostssl</literal>). Also, clients can specify that they
      connect to servers only via SSL.
-->
SSL接続により、ネットワーク越しに送信されるデータ（パスワード、問い合わせ、結果のデータ）はすべて暗号化されます。
<filename>pg_hba.conf</filename>ファイルを使用して、管理者はどのホストは暗号化しない接続を使用し（<literal>host</literal>）、どのホストがSSLで暗号化された接続を必要とするか（<literal>hostssl</literal>）を指定することができます。
また、SSL経由のサーバとの接続のみを使用するようにクライアントで指定することもできます。
     </para>

     <para>
<!--
      GSSAPI-encrypted connections encrypt all data sent across the network,
      including queries and data returned.  (No password is sent across the
      network.)  The <filename>pg_hba.conf</filename> file allows
      administrators to specify which hosts can use non-encrypted connections
      (<literal>host</literal>) and which require GSSAPI-encrypted connections
      (<literal>hostgssenc</literal>).  Also, clients can specify that they
      connect to servers only on GSSAPI-encrypted connections
      (<literal>gssencmode=require</literal>).
-->
GSSAPI暗号化接続は、問い合わせ及び返却されるデータを含めてネットワーク上に転送されるすべてのデータを暗号化します。
（パスワードはネットワーク上に送信されません。）
管理者は<filename>pg_hba.conf</filename>ファイルを使ってどのホストが非暗号化接続を使うか(<literal>host</literal>)、どのホストがGSSAPI暗号化接続を要求するか(<literal>hostgssenc</literal>)を指定できます。
クライアントはGSSAPI暗号化接続のみを使ってサーバに接続することも指定できます(<literal>gssencmode=require</literal>)。
     </para>

     <para>
<!--
      <application>Stunnel</application> or
      <application>SSH</application> can also be used to encrypt
      transmissions.
-->
<application>Stunnel</application>や<application>SSH</application>を使用して暗号化転送を行うこともできます。
     </para>
    </listitem>
  </varlistentry>

  <varlistentry>
<!--
   <term>SSL Host Authentication</term>
-->
   <term>SSLホスト認証</term>

   <listitem>
    <para>
<!--
     It is possible for both the client and server to provide SSL
     certificates to each other. It takes some extra configuration
     on each side, but this provides stronger verification of identity
     than the mere use of passwords. It prevents a computer from
     pretending to be the server just long enough to read the password
     sent by the client. It also helps prevent <quote>man in the middle</quote>
     attacks where a computer between the client and server pretends to
     be the server and reads and passes all data between the client and
     server.
-->
クライアントとサーバの両方で証明書を互いに提供することができます。
これには両方で追加の設定を行わなければなりませんが、これにより単なるパスワードの使用よりも強力な身元の検証を行うことができます。
クライアントから送信されたパスワードを盗聴する偽装サーバからコンピュータを保護します。
また、クライアントとサーバとの間にあるコンピュータがサーバになりすまし、クライアントとサーバ間で流れるデータを読み取り中継する、<quote>中間者</quote>攻撃から保護することもできます。
    </para>
   </listitem>
  </varlistentry>

  <varlistentry>
<!--
   <term>Client-Side Encryption</term>
-->
   <term>クライアントサイドの暗号化</term>

   <listitem>
    <para>
<!--
     If the system administrator for the server's machine cannot be trusted,
     it is necessary
     for the client to encrypt the data; this way, unencrypted data
     never appears on the database server. Data is encrypted on the
     client before being sent to the server, and database results have
     to be decrypted on the client before being used.
-->
サーバマシンのシステム管理者を信頼できない場合、クライアント側でデータを暗号化する必要があります。
この場合、平文のデータはデータベースサーバ上に存在しません。
データはサーバに送信される前にクライアント上で暗号化されます。
また、使用する前にデータベースからの結果をクライアントで復号化しなければなりません。
    </para>
   </listitem>
  </varlistentry>

  </variablelist>

 </sect1>

 <sect1 id="ssl-tcp">
<!--
  <title>Secure TCP/IP Connections with SSL</title>
-->
  <title>SSLによる安全なTCP/IP接続</title>

  <indexterm zone="ssl-tcp">
   <primary>SSL</primary>
   <secondary>TLS</secondary>
  </indexterm>

  <para>
<!--
   <productname>PostgreSQL</productname> has native support for using
   <acronym>SSL</acronym> connections to encrypt client/server communications
   for increased security. This requires that
   <productname>OpenSSL</productname> is installed on both client and
   server systems and that support in <productname>PostgreSQL</productname> is
   enabled at build time (see <xref linkend="installation"/>).
-->
<productname>PostgreSQL</productname>は標準で<acronym>SSL</acronym>接続をサポートし、クライアント/サーバの通信がさらに安全になるよう暗号化します。
そのためには<productname>OpenSSL</productname>がクライアントとサーバシステムの両方にインストールされ、構築時に<productname>PostgreSQL</productname>におけるそのサポートが有効になっている必要があります（<xref linkend="installation"/>を参照してください）。
  </para>

  <para>
<!--
   The terms <acronym>SSL</acronym> and <acronym>TLS</acronym> are often used
   interchangeably to mean a secure encrypted connection using a
   <acronym>TLS</acronym> protocol. <acronym>SSL</acronym> protocols are the
   precursors to <acronym>TLS</acronym> protocols, and the term
   <acronym>SSL</acronym> is still used for encrypted connections even though
   <acronym>SSL</acronym> protocols are no longer supported.
   <acronym>SSL</acronym> is used interchangeably with <acronym>TLS</acronym>
   in <productname>PostgreSQL</productname>.
-->
用語<acronym>SSL</acronym>と<acronym>TLS</acronym>は、<acronym>TLS</acronym>プロトコルを使用したセキュアな暗号化接続を意味するために互換的に使用されることがよくあります。
<acronym>SSL</acronym>プロトコルは<acronym>TLS</acronym>プロトコルの前段階であり、<acronym>SSL</acronym>という用語は、<acronym>SSL</acronym>プロトコルがサポートされなくなっても暗号化接続に使用されています。
<acronym>SSL</acronym>は<productname>PostgreSQL</productname>で<acronym>TLS</acronym>と互換的に使用されています。

  </para>
  <sect2 id="ssl-setup">
<!--
   <title>Basic Setup</title>
-->
   <title>基本的な設定</title>

  <para>
<!--
   With <acronym>SSL</acronym> support compiled in, the
   <productname>PostgreSQL</productname> server can be started with
   support for encrypted connections using <acronym>TLS</acronym> protocols
   enabled by setting the parameter
   <xref linkend="guc-ssl"/> to <literal>on</literal> in
   <filename>postgresql.conf</filename>.  The server will listen for both normal
   and <acronym>SSL</acronym> connections on the same TCP port, and will negotiate
   with any connecting client on whether to use <acronym>SSL</acronym>.  By
   default, this is at the client's option; see <xref
   linkend="auth-pg-hba-conf"/> about how to set up the server to require
   use of <acronym>SSL</acronym> for some or all connections.
-->
<acronym>SSL</acronym>サポートを有効にしてコンパイルされた場合、<productname>PostgreSQL</productname>サーバは、<filename>postgresql.conf</filename>において<xref linkend="guc-ssl"/>パラメータを<literal>on</literal>にすることで、<acronym>TLS</acronym>プロトコルを使った暗号化された接続のサポートを有効にして起動することができます。
サーバは同じTCPポートで通常の接続と<acronym>SSL</acronym>接続の両方を待ち受け、クライアントとの接続に<acronym>SSL</acronym>を使用するかどうかを調停します。
デフォルトでは、これはクライアント側の選択肢です。
一部またはすべての接続で<acronym>SSL</acronym>の使用を必要とさせるためのサーバ側の設定方法に関しては<xref linkend="auth-pg-hba-conf"/>を参照してください。
  </para>

  <para>
<!--
   To start in <acronym>SSL</acronym> mode, files containing the server certificate
   and private key must exist.  By default, these files are expected to be
   named <filename>server.crt</filename> and <filename>server.key</filename>, respectively, in
   the server's data directory, but other names and locations can be specified
   using the configuration parameters <xref linkend="guc-ssl-cert-file"/>
   and <xref linkend="guc-ssl-key-file"/>.
-->
<acronym>SSL</acronym>モードで起動するには、サーバ証明書と秘密鍵を含むファイルが存在していなければなりません。
デフォルトでは、これらのファイルは<filename>server.crt</filename>および<filename>server.key</filename>という名前で、それぞれがサーバのデータディレクトリに存在していることが想定されていますが、設定パラメータの<xref linkend="guc-ssl-cert-file"/>と<xref linkend="guc-ssl-key-file"/>によって他の名前、他の場所を指定することもできます。
  </para>

  <para>
<!--
   On Unix systems, the permissions on <filename>server.key</filename> must
   disallow any access to world or group; achieve this by the command
   <command>chmod 0600 server.key</command>.  Alternatively, the file can be
   owned by root and have group read access (that is, <literal>0640</literal>
   permissions).  That setup is intended for installations where certificate
   and key files are managed by the operating system.  The user under which
   the <productname>PostgreSQL</productname> server runs should then be made a
   member of the group that has access to those certificate and key files.
-->
Unixシステムでは、<filename>server.key</filename>の権限は所有者以外からのアクセスを許可してはなりません。
これは<command>chmod 0600 server.key</command>というコマンドで実現できます。
あるいは、このファイルの所有者をrootにして、グループに読み取りアクセス権を与える（つまり、パーミッションを<literal>0640</literal>にする）ということもできます。
この設定は、証明書と鍵ファイルがオペレーティングシステムによって管理されるインストレーションのためのものです。
<productname>PostgreSQL</productname>サーバを実行するユーザは、証明書と鍵ファイルにアクセス権のあるグループのメンバにする必要があります。
  </para>

  <para>
<!--
    If the data directory allows group read access then certificate files may
    need to be located outside of the data directory in order to conform to the
    security requirements outlined above.  Generally, group access is enabled
    to allow an unprivileged user to backup the database, and in that case the
    backup software will not be able to read the certificate files and will
    likely error.
-->
データディレクトリがグループアクセスを許可している場合、証明書ファイルは上記のセキュリティ上の要求を満たすためにデータディレクトリ外に置く必要があるかも知れません。
一般に、グループアクセスは権限を持たないユーザがデータベースをバックアップできるように有効化されます。
この場合、バックアップソフトウェアは証明書を読むことができず、おそらくエラーとなるでしょう。
  </para>

  <para>
<!--
   If the private key is protected with a passphrase, the
   server will prompt for the passphrase and will not start until it has
   been entered.
   Using a passphrase by default disables the ability to change the server's
   SSL configuration without a server restart, but see <xref
   linkend="guc-ssl-passphrase-command-supports-reload"/>.
   Furthermore, passphrase-protected private keys cannot be used at all
   on Windows.
-->
秘密鍵がパスフレーズで保護されている場合、サーバはパスフレーズの入力を促し、入力されるまでは起動しません。
パスフレーズを使用すると、サーバを再起動せずにサーバのSSL設定を変更する機能はデフォルトで無効になりますが、<xref linkend="guc-ssl-passphrase-command-supports-reload"/>を参照してください。
さらに、パスフレーズで保護された秘密鍵は、Windowsではまったく使用できません。
  </para>

  <para>
<!--
   The first certificate in <filename>server.crt</filename> must be the
   server's certificate because it must match the server's private key.
   The certificates of <quote>intermediate</quote> certificate authorities
   can also be appended to the file.  Doing this avoids the necessity of
   storing intermediate certificates on clients, assuming the root and
   intermediate certificates were created with <literal>v3_ca</literal>
   extensions.  (This sets the certificate's basic constraint of
   <literal>CA</literal> to <literal>true</literal>.)
   This allows easier expiration of intermediate certificates.
-->
<filename>server.crt</filename>の最初の証明書は、サーバ証明書になり、秘密鍵とマッチしなければなりません。
<quote>中間</quote>認証局の証明書をファイルに追加することもできます。
これにより、ルートと中間証明書が<literal>v3_ca</literal>拡張により作成されていることが前提になりますが、中間証明書をクライアントに保存する必要が無くなります。
（これにより、<literal>CA</literal>の証明書の基本制約が<literal>true</literal>に設定されます。）
これは、中間証明書の有効期限の扱いをより簡単にします。
  </para>

  <para>
<!--
   It is not necessary to add the root certificate to
   <filename>server.crt</filename>.  Instead, clients must have the root
   certificate of the server's certificate chain.
-->
<filename>server.crt</filename>にルート証明書を追加する必要はありません。
代わりに、クライアントはサーバ証明書のチェーンのルート証明書を持っていなければなりません。
  </para>
  </sect2>

  <sect2 id="ssl-openssl-config">
<!--
   <title>OpenSSL Configuration</title>
-->
   <title>OpenSSLの設定</title>

  <para>
<!--
   <productname>PostgreSQL</productname> reads the system-wide
   <productname>OpenSSL</productname> configuration file. By default, this
   file is named <filename>openssl.cnf</filename> and is located in the
   directory reported by <literal>openssl version -d</literal>.
   This default can be overridden by setting environment variable
   <envar>OPENSSL_CONF</envar> to the name of the desired configuration file.
-->
<productname>PostgreSQL</productname>はシステム全体の<productname>OpenSSL</productname>設定ファイルを読み込みます。
デフォルトでは、このファイルは<filename>openssl.cnf</filename>という名前で、<literal>openssl version -d</literal>が報告するディレクトリに設置されます。
このデフォルトは<envar>OPENSSL_CONF</envar>環境変数を設定することによって希望の名前に置き換えることができます。
  </para>

  <para>
<!--
   <productname>OpenSSL</productname> supports a wide range of ciphers
   and authentication algorithms, of varying strength.  While a list of
   ciphers can be specified in the <productname>OpenSSL</productname>
   configuration file, you can specify ciphers specifically for use by
   the database server by modifying <xref linkend="guc-ssl-ciphers"/> in
   <filename>postgresql.conf</filename>.
-->
<productname>OpenSSL</productname>は様々な強度を持つ、多様な暗号と認証アルゴリズムをサポートしています。
暗号のリストは<productname>OpenSSL</productname>の設定ファイルで指定できますが、使用するデータベースサーバ用に<filename>postgresql.conf</filename>の<xref linkend="guc-ssl-ciphers"/>で指定することができます。
  </para>

  <note>
   <para>
<!--
    It is possible to have authentication without encryption overhead by
    using <literal>NULL-SHA</literal> or <literal>NULL-MD5</literal> ciphers.  However,
    a man-in-the-middle could read and pass communications between client
    and server.  Also, encryption overhead is minimal compared to the
    overhead of authentication.  For these reasons NULL ciphers are not
    recommended.
-->
<literal>NULL-SHA</literal>あるいは<literal>NULL-MD5</literal>暗号を使って暗号化のオーバーヘッドがない認証を行うことができます。
しかし、中間者がクライアントとサーバの間のコミュニケーションを読んで転送することができます。
また、認証のオーバーヘッドに比べると暗号化のオーバーヘッドは最小限です。
これらの理由から、NULL暗号はお勧めできません。
   </para>
  </note>
  </sect2>

  <sect2 id="ssl-client-certificates">
<!--
   <title>Using Client Certificates</title>
-->
   <title>クライアント証明書の使用</title>

  <para>
<!--
   To require the client to supply a trusted certificate,
   place certificates of the root certificate authorities
   (<acronym>CA</acronym>s) you trust in a file in the data
   directory, set the parameter <xref linkend="guc-ssl-ca-file"/> in
   <filename>postgresql.conf</filename> to the new file name, and add the
   authentication option <literal>clientcert=verify-ca</literal> or
   <literal>clientcert=verify-full</literal> to the appropriate
   <literal>hostssl</literal> line(s) in <filename>pg_hba.conf</filename>.
   A certificate will then be requested from the client during SSL
   connection startup.  (See <xref linkend="libpq-ssl"/> for a description
   of how to set up certificates on the client.)
-->
信頼できる証明書をクライアントに要求するには、信頼するルート認証局（<acronym>CA</acronym>）の証明書をデータディレクトリ内のファイルに置き、<filename>postgresql.conf</filename>の<xref linkend="guc-ssl-ca-file"/>パラメータを設定し、認証オプション<literal>clientcert=verify-ca</literal>または<literal>clientcert=verify-full</literal>を<filename>pg_hba.conf</filename>の適切な<literal>hostssl</literal>行に追加します。
そうすると、SSL接続の開始時にクライアントへ証明書が要求されます。
（クライアント上での証明書の設定方法については<xref linkend="libpq-ssl"/>を参照してください。）
  </para>

  <para>
<!--
   For a <literal>hostssl</literal> entry with
   <literal>clientcert=verify-ca</literal>, the server will verify
   that the client's certificate is signed by one of the trusted
   certificate authorities. If <literal>clientcert=verify-full</literal>
   is specified, the server will not only verify the certificate
   chain, but it will also check whether the username or its mapping
   matches the <literal>cn</literal> (Common Name) of the provided certificate.
   Note that certificate chain validation is always ensured when the
   <literal>cert</literal> authentication method is used
   (see <xref linkend="auth-cert"/>).
-->
<literal>clientcert=verify-ca</literal>指定付きの<literal>hostssl</literal>エントリでは、サーバは、クライアントの証明書が信頼する認証局のいずれかにより署名されていることを検証します。
<literal>clientcert=verify-full</literal>が指定されていると、サーバは証明書チェーンを検証するだけでなく、ユーザ名あるいはユーザ名のマッピングが提供された証明書の<literal>cn</literal> (Common Name)に一致しているかどうかも検証します。
<literal>cert</literal>認証メソッドが使われている場合は認証チェーンの検証は常に行われることに注意してください。
（<xref linkend="auth-cert"/>参照。）
  </para>

  <para>
<!--
   Intermediate certificates that chain up to existing root certificates
   can also appear in the <xref linkend="guc-ssl-ca-file"/> file if
   you wish to avoid storing them on clients (assuming the root and
   intermediate certificates were created with <literal>v3_ca</literal>
   extensions).  Certificate Revocation List (CRL) entries are also
   checked if the parameter <xref linkend="guc-ssl-crl-file"/> or
   <xref linkend="guc-ssl-crl-dir"/> is set.
-->
既存のルート証明書に連鎖する中間証明書は、クライアントに保存することを避けたい場合に<xref linkend="guc-ssl-ca-file"/>に含めることができます（ルート証明書と中間証明書が<literal>v3_ca</literal>拡張で作成されている場合）。
<xref linkend="guc-ssl-crl-file"/>あるいは<xref linkend="guc-ssl-crl-dir"/>パラメータが設定されている場合、証明書失効リスト（CRL）項目も検査されます。
  </para>

  <para>
<!--
   The <literal>clientcert</literal> authentication option is available for
   all authentication methods, but only in <filename>pg_hba.conf</filename> lines
   specified as <literal>hostssl</literal>.  When <literal>clientcert</literal> is
   not specified, the server verifies the client certificate against its CA
   file only if a client certificate is presented and the CA is configured.
-->
認証オプション<literal>clientcert</literal>はすべての認証方式について利用可能ですが、<filename>pg_hba.conf</filename>の<literal>hostssl</literal>として指定された行でのみ有効です。
<literal>clientcert</literal>が指定されていない場合でも、クライアント証明書が提示され、認証局が設定されているときに限ってサーバはその認証局ファイルに対してクライアント証明書の検証を行います。
  </para>

  <para>
<!--
   There are two approaches to enforce that users provide a certificate during login.
-->
ユーザに対してログイン中に証明書を提供するように強制する二つのアプローチがあります。
  </para>

  <para>
<!--
   The first approach makes use of the <literal>cert</literal> authentication
   method for <literal>hostssl</literal> entries in <filename>pg_hba.conf</filename>,
   such that the certificate itself is used for authentication while also
   providing ssl connection security. See <xref linkend="auth-cert"/> for details.
   (It is not necessary to specify any <literal>clientcert</literal> options
   explicitly when using the <literal>cert</literal> authentication method.)
   In this case, the <literal>cn</literal> (Common Name) provided in
   the certificate is checked against the user name or an applicable mapping.
-->
最初のアプローチは<filename>pg_hba.conf</filename>の<literal>hostssl</literal>に<literal>cert</literal>認証メソッドを使うことです。
そうすることによりSSL接続によるセキュリティが提供されるとともに、証明書自身が認証に使われます。
詳細は<xref linkend="auth-cert"/>をご覧ください。
（<literal>cert</literal>認証メソッドを使う際には明示的に<literal>clientcert</literal>オプションを指定する必要はありません。）
この場合証明書が提供する<literal>cn</literal> (Common Name)がユーザ名あるいは適用可能なマッピングに対して検証されます。
  </para>

  <para>
<!--
   The second approach combines any authentication method for <literal>hostssl</literal>
   entries with the verification of client certificates by setting the
   <literal>clientcert</literal> authentication option to <literal>verify-ca</literal>
   or <literal>verify-full</literal>. The former option only enforces that
   the certificate is valid, while the latter also ensures that the
   <literal>cn</literal> (Common Name) in the certificate matches
   the user name or an applicable mapping.
-->
二番目のアプローチは、<literal>clientcert</literal>認証オプションに<literal>verify-ca</literal>あるいは<literal>verify-full</literal>を設定することによって<literal>hostssl</literal>エントリの認証メソッドにクライアント証明書の検証を組み合わせることです。
前者のオプションは証明書が有効であることだけを強制し、後者は更に証明書の<literal>cn</literal> (Common Name)がユーザ名あるいは適用可能なマッピングと一致することを強制します。
  </para>
  </sect2>

  <sect2 id="ssl-server-files">
<!--
   <title>SSL Server File Usage</title>
-->
   <title>サーバにおけるSSL関連ファイルの利用</title>

   <para>
<!--
    <xref linkend="ssl-file-usage"/> summarizes the files that are
    relevant to the SSL setup on the server.  (The shown file names are default
    names.  The locally configured names could be different.)
-->
<xref linkend="ssl-file-usage"/>にて、サーバにおけるSSLの設定に関連するファイルをまとめます。
（表示されているファイル名はデフォルトまたは一般的な名前です。異なる名前を個別に設定することもできます。）
   </para>

  <table id="ssl-file-usage">
<!--
   <title>SSL Server File Usage</title>
-->
   <title>SSLサーバファイルの使用方法</title>
   <tgroup cols="3">
    <thead>
     <row>
<!--
      <entry>File</entry>
      <entry>Contents</entry>
      <entry>Effect</entry>
-->
      <entry>ファイル</entry>
      <entry>内容</entry>
      <entry>影響</entry>
     </row>
    </thead>

    <tbody>

     <row>
      <entry><xref linkend="guc-ssl-cert-file"/> (<filename>$PGDATA/server.crt</filename>)</entry>
<!--
      <entry>server certificate</entry>
      <entry>sent to client to indicate server's identity</entry>
-->
      <entry>サーバ証明書</entry>
      <entry>サーバの身元を示すためにクライアントに送信します</entry>
     </row>

     <row>
      <entry><xref linkend="guc-ssl-key-file"/> (<filename>$PGDATA/server.key</filename>)</entry>
<!--
      <entry>server private key</entry>
      <entry>proves server certificate was sent by the owner; does not indicate
      certificate owner is trustworthy</entry>
-->
      <entry>サーバの秘密鍵</entry>
      <entry>サーバ証明書が所有者によって送られたことを証明します。証明書所有者が信頼できることを意味しません。</entry>
     </row>

     <row>
      <entry><xref linkend="guc-ssl-ca-file"/></entry>
<!--
      <entry>trusted certificate authorities</entry>
      <entry>checks that client certificate is
      signed by a trusted certificate authority</entry>
-->
      <entry>信頼できる認証局</entry>
      <entry>信頼する認証局により署名されたクライアント証明書か検査します。</entry>
     </row>

     <row>
      <entry><xref linkend="guc-ssl-crl-file"/></entry>
<!--
      <entry>certificates revoked by certificate authorities</entry>
      <entry>client certificate must not be on this list</entry>
-->
      <entry>認証局により失効された証明書</entry>
      <entry>クライアント証明書はこの一覧にあってはいけません。</entry>
     </row>

    </tbody>
   </tgroup>
  </table>

   <para>
<!--
    The server reads these files at server start and whenever the server
    configuration is reloaded.  On <systemitem class="osname">Windows</systemitem>
    systems, they are also re-read whenever a new backend process is spawned
    for a new client connection.
-->
サーバは、サーバ起動時及びサーバ設定がリロードされるたびに、これらのファイルを読み取ります。
<systemitem class="osname">Windows</systemitem>システム上では新しいクライアント接続のために新しいバックエンドプロセスが生成されるたびに再読み込みされます。
   </para>

   <para>
<!--
    If an error in these files is detected at server start, the server will
    refuse to start.  But if an error is detected during a configuration
    reload, the files are ignored and the old SSL configuration continues to
    be used.  On <systemitem class="osname">Windows</systemitem> systems, if an error in
    these files is detected at backend start, that backend will be unable to
    establish an SSL connection.  In all these cases, the error condition is
    reported in the server log.
-->
サーバ起動時にこれらのファイルのエラーが検出された場合、サーバは起動を拒否します。
ただし、設定のリロード中にエラーが検出された場合、ファイルは無視され、古いSSL設定が引き続き使用されます。
<systemitem class="osname">Windows</systemitem>システム上ではバックエンドの開始時にこれらのファイルのエラーが検出された場合、そのバックエンドはSSL接続を確立出来ません。
これらのすべてのケースでは、エラー状態がサーバログに記録されます。
   </para>
  </sect2>

  <sect2 id="ssl-certificate-creation">
<!--
   <title>Creating Certificates</title>
-->
   <title>証明書の作成</title>

   <para>
<!--
     To create a simple self-signed certificate for the server, valid for 365
     days, use the following <productname>OpenSSL</productname> command,
     replacing <replaceable>dbhost.yourdomain.com</replaceable> with the
     server's host name:
-->
365日有効なサーバ用の自己署名証明書を簡単に作るためには下記の<productname>OpenSSL</productname>コマンドを実行してください（<replaceable>dbhost.yourdomain.com</replaceable>をサーバのホスト名に置き換えてください）。
<programlisting>
openssl req -new -x509 -days 365 -nodes -text -out server.crt \
  -keyout server.key -subj "/CN=<replaceable>dbhost.yourdomain.com</replaceable>"
</programlisting>
<!--
    Then do:
-->
続けて以下も実行します。
<programlisting>
chmod og-rwx server.key
</programlisting>
<!--
    because the server will reject the file if its permissions are more
    liberal than this.
    For more details on how to create your server private key and
    certificate, refer to the <productname>OpenSSL</productname> documentation.
-->
サーバはファイルの権限がこれよりも広範囲である場合にファイルを拒否するためです。
サーバの秘密鍵および証明書を作成するための詳しい方法については<productname>OpenSSL</productname>の文書を参照してください。
   </para>

   <para>
<!--
    While a self-signed certificate can be used for testing, a certificate
    signed by a certificate authority (<acronym>CA</acronym>) (usually an
    enterprise-wide root <acronym>CA</acronym>) should be used in production.
-->
テストには自己署名証明書を使用できますが、運用時は認証局(<acronym>CA</acronym>)（通常は事業全体の<acronym>CA</acronym>）により署名された証明書を使用する必要があります。
   </para>

   <para>
<!--
    To create a server certificate whose identity can be validated
    by clients, first create a certificate signing request
    (<acronym>CSR</acronym>) and a public/private key file:
-->
クライアントが身元を検証できるサーバ証明書を作成するには、まず最初に証明書署名要求(<acronym>CSR</acronym>) と公開／秘密鍵を作成します。
<programlisting>
openssl req -new -nodes -text -out root.csr \
  -keyout root.key -subj "/CN=<replaceable>root.yourdomain.com</replaceable>"
chmod og-rwx root.key
</programlisting>
<!--
    Then, sign the request with the key to create a root certificate
    authority (using the default <productname>OpenSSL</productname>
    configuration file location on <productname>Linux</productname>):
-->
その後、鍵を使用して署名要求に署名しルート証明書を作成します（<productname>Linux</productname>上のデフォルトの<productname>OpenSSL</productname>設定ファイルの場所を使用）。
<programlisting>
openssl x509 -req -in root.csr -text -days 3650 \
  -extfile /etc/ssl/openssl.cnf -extensions v3_ca \
  -signkey root.key -out root.crt
</programlisting>
<!--
    Finally, create a server certificate signed by the new root certificate
    authority:
-->
最後に、新しいルート証明書によって署名されるサーバ証明書を作成します。
<programlisting>
openssl req -new -nodes -text -out server.csr \
  -keyout server.key -subj "/CN=<replaceable>dbhost.yourdomain.com</replaceable>"
chmod og-rwx server.key

openssl x509 -req -in server.csr -text -days 365 \
  -CA root.crt -CAkey root.key -CAcreateserial \
  -out server.crt
</programlisting>
<!--
    <filename>server.crt</filename> and <filename>server.key</filename>
    should be stored on the server, and <filename>root.crt</filename> should
    be stored on the client so the client can verify that the server's leaf
    certificate was signed by its trusted root certificate.
    <filename>root.key</filename> should be stored offline for use in
    creating future certificates.
-->
<filename>server.crt</filename>と<filename>server.key</filename>をサーバに格納し、<filename>root.crt</filename>をクライアントに格納します。
クライアントはサーバのリーフ証明書が信頼されたルート証明書によって署名されたことを確認できます。
<filename>root.key</filename>は将来の証明書の作成に使用するために、オフラインで保存する必要があります。
   </para>

   <para>
<!--
    It is also possible to create a chain of trust that includes
    intermediate certificates:
-->
中間証明書が含まれる信頼の連鎖を作成することも可能です。
<programlisting>
# root
openssl req -new -nodes -text -out root.csr \
  -keyout root.key -subj "/CN=<replaceable>root.yourdomain.com</replaceable>"
chmod og-rwx root.key
openssl x509 -req -in root.csr -text -days 3650 \
  -extfile /etc/ssl/openssl.cnf -extensions v3_ca \
  -signkey root.key -out root.crt

# intermediate
openssl req -new -nodes -text -out intermediate.csr \
  -keyout intermediate.key -subj "/CN=<replaceable>intermediate.yourdomain.com</replaceable>"
chmod og-rwx intermediate.key
openssl x509 -req -in intermediate.csr -text -days 1825 \
  -extfile /etc/ssl/openssl.cnf -extensions v3_ca \
  -CA root.crt -CAkey root.key -CAcreateserial \
  -out intermediate.crt

# leaf
openssl req -new -nodes -text -out server.csr \
  -keyout server.key -subj "/CN=<replaceable>dbhost.yourdomain.com</replaceable>"
chmod og-rwx server.key
openssl x509 -req -in server.csr -text -days 365 \
  -CA intermediate.crt -CAkey intermediate.key -CAcreateserial \
  -out server.crt
</programlisting>
<!--
    <filename>server.crt</filename> and
    <filename>intermediate.crt</filename> should be concatenated
    into a certificate file bundle and stored on the server.
    <filename>server.key</filename> should also be stored on the server.
    <filename>root.crt</filename> should be stored on the client so
    the client can verify that the server's leaf certificate was signed
    by a chain of certificates linked to its trusted root certificate.
    <filename>root.key</filename> and <filename>intermediate.key</filename>
    should be stored offline for use in creating future certificates.
-->
<filename>server.crt</filename>と<filename>intermediate.crt</filename>は証明書ファイルに束ねて連結し、サーバに格納する必要があります。
<filename>server.key</filename>もまたサーバに格納される必要があります。
サーバのリーフ証明書が信頼されたルート証明書にリンクされた一連の証明書によって署名されていることをクライアントが確認できるように、<filename>root.crt</filename>をクライアントに格納する必要があります。
<filename>root.key</filename>と<filename>intermediate.key</filename>は将来の証明書を作成に使用するためにオフラインで格納する必要があります。
   </para>
  </sect2>

 </sect1>

 <sect1 id="gssapi-enc">
<!--
  <title>Secure TCP/IP Connections with GSSAPI Encryption</title>
-->
  <title>GSSAPIによる安全なTCP/IP接続</title>

  <indexterm zone="gssapi-enc">
   <primary>gssapi</primary>
  </indexterm>

  <para>
<!--
   <productname>PostgreSQL</productname> also has native support for
   using <acronym>GSSAPI</acronym> to encrypt client/server communications for
   increased security.  Support requires that a <acronym>GSSAPI</acronym>
   implementation (such as MIT Kerberos) is installed on both client and server
   systems, and that support in <productname>PostgreSQL</productname> is
   enabled at build time (see <xref linkend="installation"/>).
-->
セキュリティを強化する目的でクライアント／サーバの通信を暗号化するために<productname>PostgreSQL</productname>もまた<acronym>GSSAPI</acronym>の利用を直接サポートしています。
このサポートには<acronym>GSSAPI</acronym>の実装（MIT Kerberosなど）がクライアントとサーバシステムの両方にインストールされていて、<productname>PostgreSQL</productname>の構築時にそのサポートが有効になっていること（<xref linkend="installation"/>参照）が必要です。
  </para>

  <sect2 id="gssapi-setup">
<!--
   <title>Basic Setup</title>
-->
   <title>基本的な設定</title>

   <para>
<!--
    The <productname>PostgreSQL</productname> server will listen for both
    normal and <acronym>GSSAPI</acronym>-encrypted connections on the same TCP
    port, and will negotiate with any connecting client whether to
    use <acronym>GSSAPI</acronym> for encryption (and for authentication).  By
    default, this decision is up to the client (which means it can be
    downgraded by an attacker); see <xref linkend="auth-pg-hba-conf"/> about
    setting up the server to require the use of <acronym>GSSAPI</acronym> for
    some or all connections.
-->
<productname>PostgreSQL</productname>サーバは通常の接続と<acronym>GSSAPI</acronym>による暗号化接続の両方を同じTCPポートで待ち受け、接続しようとするクライアントと<acronym>GSSAPI</acronym>による暗号化（そして認証）を使うかどうかを交渉します。
デフォルトではこの決定はクライアントに任されます（これは攻撃者によってダウングレードできることを意味します）。
サーバが一部あるいはすべての接続で<acronym>GSSAPI</acronym>を使うことを要求する設定に関しては<xref linkend="auth-pg-hba-conf"/>をご覧ください。
   </para>

   <para>
<!--
    When using <acronym>GSSAPI</acronym> for encryption, it is common to
    use <acronym>GSSAPI</acronym> for authentication as well, since the
    underlying mechanism will determine both client and server identities
    (according to the <acronym>GSSAPI</acronym> implementation) in any
    case.  But this is not required;
    another <productname>PostgreSQL</productname> authentication method
    can be chosen to perform additional verification.
-->
常に基盤の仕組みがクライアントとサーバの身元を（<acronym>GSSAPI</acronym>の実装により）特定するため、暗号化に<acronym>GSSAPI</acronym>を使用する際は、<acronym>GSSAPI</acronym>を認証にも使うのが一般的です。
しかしこれは必須ではありません。追加の認証を行うために、<productname>PostgreSQL</productname>の他の認証方法を選択することができます。
   </para>

   <para>
<!--
    Other than configuration of the negotiation
    behavior, <acronym>GSSAPI</acronym> encryption requires no setup beyond
    that which is necessary for GSSAPI authentication.  (For more information
    on configuring that, see <xref linkend="gssapi-auth"/>.)
-->
この交渉の挙動を設定すること以外には<acronym>GSSAPI</acronym>暗号化では、GSSAPI認証に必要な設定はこれ以上ありません。
（設定のより詳細に関しては<xref linkend="gssapi-auth"/>をご覧ください。）
   </para>
  </sect2>
 </sect1>

 <sect1 id="ssh-tunnels">
<!--
  <title>Secure TCP/IP Connections with <application>SSH</application> Tunnels</title>
-->
  <title><application>SSH</application>トンネルを使った安全なTCP/IP接続</title>

  <indexterm zone="ssh-tunnels">
   <primary>ssh</primary>
  </indexterm>

  <para>
<!--
   It is possible to use <application>SSH</application> to encrypt the network
   connection between clients and a
   <productname>PostgreSQL</productname> server. Done properly, this
   provides an adequately secure network connection, even for non-SSL-capable
   clients.
-->
クライアントと<productname>PostgreSQL</productname>サーバ間のネットワーク接続を暗号化するために<application>SSH</application>を使うことができます。
正しく行えば、SSL機能がクライアントになくても、これで十分に安全なネットワーク接続を行うことができます。
  </para>

  <para>
<!--
   First make sure that an <application>SSH</application> server is
   running properly on the same machine as the
   <productname>PostgreSQL</productname> server and that you can log in using
   <command>ssh</command> as some user;  you then can establish a
   secure tunnel to the remote server.  A secure tunnel listens on a
   local port and forwards all traffic to a port on the remote machine.
   Traffic sent to the remote port can arrive on its
   <literal>localhost</literal> address, or different bind
   address if desired;  it does not appear as coming from your
   local machine.  This command creates a secure tunnel from the client
   machine to the remote machine <literal>foo.com</literal>:
-->
まず<application>SSH</application>サーバが<productname>PostgreSQL</productname>サーバと同じマシン上で正しく起動していて、<command>ssh</command>を使ってログインできるユーザが存在することを確かめてください。
リモートサーバへ安全なトンネルを確立することができます。
安全なトンネルは、ローカルポートをリッスンし、すべてのトラフィックをリモートマシン上のポートに転送します。
リモートポートに送信されたトラフィックは、<literal>localhost</literal>アドレスまたは必要に応じて別のバインドアドレスに到達することができ、ローカルマシンからのトラフィックとは表示されません。
次のコマンドは、クライアントマシンからリモートマシン<literal>foo.com</literal>への安全なトンネルを作成します。
<programlisting>
ssh -L 63333:localhost:5432 joe@foo.com
</programlisting>
<!--
   The first number in the <option>-L</option> argument, 63333, is the
   local port number of the tunnel; it can be any unused port.  (IANA
   reserves ports 49152 through 65535 for private use.)  The name or IP
   address after this is the remote bind address you are connecting to,
   i.e., <literal>localhost</literal>, which is the default.  The second
   number, 5432, is the remote end of the tunnel, e.g., the port number
   your database server is using.  In order to connect to the database
   server using this tunnel, you connect to port 63333 on the local
   machine:
-->
<option>-L</option>引数の1番目の数字（63333）はトンネルのローカル側のポート番号で、未使用のポートを選択することが可能です。（IANAは49152から65535までのポートを私的使用のため予約しています。）
この後の名前かIPアドレスは、接続先のリモート側のバインドアドレス（デフォルトは<literal>localhost</literal>）です。
2番目の数字（5432）は、トンネルのリモート側のサーバが使用しているポート番号です。
このトンネルを使ってデータベースサーバに接続するためには、ローカルマシンのポート63333に接続します。
<programlisting>
psql -h localhost -p 63333 postgres
</programlisting>
<!--
   To the database server it will then look as though you are
   user <literal>joe</literal> on host <literal>foo.com</literal>
   connecting to the <literal>localhost</literal> bind address, and it
   will use whatever authentication procedure was configured for
   connections by that user to that bind address.  Note that the server will not
   think the connection is SSL-encrypted, since in fact it is not
   encrypted between the
   <application>SSH</application> server and the
   <productname>PostgreSQL</productname> server.  This should not pose any
   extra security risk because they are on the same machine.
-->
データベースサーバにとっては、ユーザがホスト<literal>foo.com</literal>上のユーザ<literal>joe</literal>であり、<literal>localhost</literal>バインドアドレスに接続しているように見え、そのバインドアドレスに対するそのユーザの接続向けに設定された認証手続きが使用されます。
実際、<application>SSH</application>サーバと<productname>PostgreSQL</productname>サーバとの間は暗号化されていないため、サーバはこの接続がSSLで暗号化されているとみなさないことに注意してください。
それらが、同じマシン上にあるため、セキュリティ上の危険性が増すことはありません。
  </para>

  <para>
<!--
   In order for the
   tunnel setup to succeed you must be allowed to connect via
   <command>ssh</command> as <literal>joe@foo.com</literal>, just
   as if you had attempted to use <command>ssh</command> to create a
   terminal session.
-->
トンネルの確立が成功するためには、<command>ssh</command>を使用して端末セッションを作成したのと同様に、<literal>joe@foo.com</literal>ユーザが<command>ssh</command>を通して接続することが許可されていなければいけません。
  </para>

  <para>
<!--
   You could also have set up port forwarding as
-->
以下に示すようにポートフォワードを設定することができます。
<programlisting>
ssh -L 63333:foo.com:5432 joe@foo.com
</programlisting>
<!--
   but then the database server will see the connection as coming in
   on its <literal>foo.com</literal> bind address, which is not opened by
   the default setting <literal>listen_addresses =
   'localhost'</literal>.  This is usually not what you want.
-->
しかしそうすると、データベースサーバはその<literal>foo.com</literal>バインドアドレスから接続が来たように判断し、デフォルトの設定である<literal>listen_addresses = 'localhost'</literal>では開かれません。
通常これは好ましいことではありません。
  </para>

  <para>
<!--
   If you have to <quote>hop</quote> to the database server via some
   login host, one possible setup could look like this:
-->
どこかのログインホスト経由でデータベースサーバに<quote>跳躍</quote>しなければならない場合、以下のようにすることが可能です。
<programlisting>
ssh -L 63333:db.foo.com:5432 joe@shell.foo.com
</programlisting>
<!--
   Note that this way the connection
   from <literal>shell.foo.com</literal>
   to <literal>db.foo.com</literal> will not be encrypted by the SSH
   tunnel.
   SSH offers quite a few configuration possibilities when the network
   is restricted in various ways.  Please refer to the SSH
   documentation for details.
-->
<literal>shell.foo.com</literal>から<literal>db.foo.com</literal>へのこのような接続はSSHトンネルで暗号化されません。
SSHはいろいろな方法でネットワークが制約されているとき、かなりの数の設定可能性を提供しています。
詳細はSSHの文書を参照してください。
  </para>

  <tip>
   <para>
<!--
    Several other applications exist that can provide secure tunnels using
    a procedure similar in concept to the one just described.
-->
ここで説明してきたものと似た概念の手続きを使用して、安全なトンネルを提供可能なアプリケーションが他にもいくつか存在します。
   </para>
  </tip>

 </sect1>

 <sect1 id="event-log-registration">
<!--
  <title>Registering <application>Event Log</application> on <systemitem
  class="osname">Windows</systemitem></title>
-->
  <title><systemitem class="osname">Windows</systemitem>における<application>Event Log</application>の登録</title>

  <indexterm zone="event-log-registration">
   <primary>event log</primary>
   <secondary>event log</secondary>
  </indexterm>

  <para>
<!--
   To register a <systemitem class="osname">Windows</systemitem>
   <application>event log</application> library with the operating system,
   issue this command:
-->
<systemitem class="osname">Windows</systemitem>のOSの<application>event log</application>ライブラリに登録するには、以下のコマンドを発行します:
<screen>
<userinput>regsvr32 <replaceable>pgsql_library_directory</replaceable>/pgevent.dll</userinput>
</screen>
<!--
   This creates registry entries used by the event viewer, under the default
   event source named <literal>PostgreSQL</literal>.
-->
このコマンドは、<literal>PostgreSQL</literal>というデフォルトのイベントソース名で、イベントビューアが使用するレジストリエントリを作成します。
  </para>

  <para>
<!--
   To specify a different event source name (see
   <xref linkend="guc-event-source"/>), use the <literal>/n</literal>
   and <literal>/i</literal> options:
-->
異なるイベントソース名（<xref linkend="guc-event-source"/>参照）を指定するには、<literal>/n</literal>および<literal>/i</literal>オプションを使ってください:
<screen>
<userinput>regsvr32 /n /i:<replaceable>event_source_name</replaceable> <replaceable>pgsql_library_directory</replaceable>/pgevent.dll</userinput>
</screen>
  </para>

  <para>
<!--
   To unregister the <application>event log</application> library from
   the operating system, issue this command:
-->
OSから<application>event log</application>ライブラリを削除するには、以下のコマンドを発行します:
<screen>
<userinput>regsvr32 /u [/i:<replaceable>event_source_name</replaceable>] <replaceable>pgsql_library_directory</replaceable>/pgevent.dll</userinput>
</screen>
  </para>

  <note>
   <para>
<!--
    To enable event logging in the database server, modify
    <xref linkend="guc-log-destination"/> to include
    <literal>eventlog</literal> in <filename>postgresql.conf</filename>.
-->
データベースサーバにおけるイベントロギングを有効にするには、<literal>eventlog</literal>を含むように<filename>postgresql.conf</filename>の<xref linkend="guc-log-destination"/>を変更してください。
   </para>
  </note>
 </sect1>

</chapter><|MERGE_RESOLUTION|>--- conflicted
+++ resolved
@@ -1203,30 +1203,14 @@
 
        <row>
         <entry><varname>SEMMNI</varname></entry>
-<!--
         <entry>Maximum number of semaphore identifiers (i.e., sets)</entry>
-<<<<<<< HEAD
         <entry>at least <literal>ceil((max_connections + autovacuum_max_workers + max_wal_senders + max_worker_processes + 7) / 16)</literal> plus room for other applications</entry>
-=======
-        <entry>at least <literal>ceil((max_connections + autovacuum_max_workers + max_wal_senders + max_worker_processes + 6) / 16)</literal> plus room for other applications</entry>
--->
-<entry>セマフォ識別子の最大数（つまりセット）</entry>
-<entry>最低<literal>ceil((max_connections + autovacuum_max_workers + max_wal_senders + max_worker_processes + 6) / 16)</literal> + 他のアプリケーション用の空間</entry>
->>>>>>> 32de6336
        </row>
 
        <row>
         <entry><varname>SEMMNS</varname></entry>
-<!--
         <entry>Maximum number of semaphores system-wide</entry>
-<<<<<<< HEAD
         <entry><literal>ceil((max_connections + autovacuum_max_workers + max_wal_senders + max_worker_processes + 7) / 16) * 17</literal> plus room for other applications</entry>
-=======
-        <entry><literal>ceil((max_connections + autovacuum_max_workers + max_wal_senders + max_worker_processes + 6) / 16) * 17</literal> plus room for other applications</entry>
--->
-<entry>システム全体のセマフォの最大数</entry>
-<entry><literal>ceil((max_connections + autovacuum_max_workers + max_wal_senders + max_worker_processes + 6) / 16) * 17</literal> + 他のアプリケーション用の空間</entry>
->>>>>>> 32de6336
        </row>
 
        <row>
@@ -1296,7 +1280,6 @@
    </para>
 
    <para>
-<!--
     When using System V semaphores,
     <productname>PostgreSQL</productname> uses one semaphore per allowed connection
     (<xref linkend="guc-max-connections"/>), allowed autovacuum worker process
@@ -1315,22 +1298,11 @@
     linkend="sysvipc-parameters"/>).  The parameter <varname>SEMMNI</varname>
     determines the limit on the number of semaphore sets that can
     exist on the system at one time.  Hence this parameter must be at
-<<<<<<< HEAD
     least <literal>ceil((max_connections + autovacuum_max_workers + max_wal_senders + max_worker_processes + 7) / 16)</literal>.
-=======
-    least <literal>ceil((max_connections + autovacuum_max_workers + max_wal_senders + max_worker_processes + 6) / 16)</literal>.
->>>>>>> 32de6336
     Lowering the number
     of allowed connections is a temporary workaround for failures,
     which are usually confusingly worded <quote>No space
     left on device</quote>, from the function <function>semget</function>.
--->
-System V セマフォを使用している場合、<productname>PostgreSQL</productname>は、許可した接続（<xref linkend="guc-max-connections"/>）、許可したオートバキュームワーカープロセス（<xref linkend="guc-autovacuum-max-workers"/>）、許可したWAL送信プロセス（<xref linkend="guc-max-wal-senders"/>）、許可したバックエンドプロセス(<xref linkend="guc-max-worker-processes"/>)ごとに1つのセマフォを使用し、16個のセマフォをセットとして扱います。
-それぞれそのようなセットは、他のアプリケーションに使われているセマフォセットとの衝突を検出するための<quote>マジックナンバー</quote>が含まれている17個目のセマフォを持っています。
-システム内のセマフォの最大数は<varname>SEMMNS</varname>によって設定され、その結果としてその値は少なくとも<varname>max_connections</varname>＋<varname>autovacuum_max_workers</varname>＋<varname>max_wal_senders</varname>＋<varname>max_worker_processes</varname>と同じ、ただし、許可された接続とワーカー16個ごとに余分な1個を加えた値以上はなければいけません（<xref linkend="sysvipc-parameters"/>の公式を参照してください）。
-<varname>SEMMNI</varname>パラメータはシステム上に同時に存在できるセマフォ集合の数の上限を決定します。
-ですから、このパラメータは少なくとも<literal>ceil((max_connections + autovacuum_max_workers + max_wal_senders + max_worker_processes + 6) / 16)</literal>以上はなくてはいけません。
-一時的な失敗の回避策としては許可される接続の数を下げることができますが、<quote>No space left on device</quote>という紛らわしい言葉が<function>semget</function>関数から表示されます。
    </para>
 
    <para>
@@ -1382,44 +1354,6 @@
 
     <variablelist>
      <varlistentry>
-<<<<<<< HEAD
-=======
-      <term><systemitem class="osname">AIX</systemitem>
-      <indexterm><primary>AIX</primary><secondary>IPC configuration</secondary></indexterm>
-      <indexterm><primary>AIX</primary><secondary>IPCの設定</secondary></indexterm>
-      </term>
-      <listitem>
-       <para>
-<!--
-        It should not be necessary to do
-        any special configuration for such parameters as
-        <varname>SHMMAX</varname>, as it appears this is configured to
-        allow all memory to be used as shared memory.  That is the
-        sort of configuration commonly used for other databases such
-        as <application>DB/2</application>.</para>
--->
-<varname>SHMMAX</varname>などのパラメータに対して特別な設定は必要ありません。
-これは、すべてのメモリを共有メモリとして使用できるように設定されているためです。
-これは<application>DB/2</application>などの他のデータベースでも使用される、一般的な設定方法です。
-       </para>
-
-<!--
-       <para> It might, however, be necessary to modify the global
-       <command>ulimit</command> information in
-       <filename>/etc/security/limits</filename>, as the default hard
-       limits for file sizes (<varname>fsize</varname>) and numbers of
-       files (<varname>nofiles</varname>) might be too low.
--->
-       <para>
-しかし、<filename>/etc/security/limits</filename>内の大域的な<command>ulimit</command>情報は変更しなければならないかもしれません。
-デフォルトのファイルサイズ（<varname>fsize</varname>）とファイル数（<varname>nofiles</varname>）用のハードリミットは低過ぎるかもしれないためです。
-       </para>
-      </listitem>
-     </varlistentry>
-
-
-     <varlistentry>
->>>>>>> 32de6336
       <term><systemitem class="osname">FreeBSD</systemitem>
       <indexterm><primary>FreeBSD</primary><secondary>IPC configuration</secondary></indexterm>
       <indexterm><primary>FreeBSD</primary><secondary>IPC設定</secondary></indexterm>

--- conflicted
+++ resolved
@@ -11,11 +11,8 @@
 <!--
   <literal>bloom</literal> provides an index access method based on
   <ulink url="https://en.wikipedia.org/wiki/Bloom_filter">Bloom filters</ulink>.
-<<<<<<< HEAD
-=======
 -->
   <literal>bloom</literal>は、<ulink url="https://en.wikipedia.org/wiki/Bloom_filter">ブルームフィルター</ulink>によるインデックスのアクセスメソッドを提供します。
->>>>>>> bd0a9e56
  </para>
 
  <para>
@@ -79,20 +76,14 @@
     <term><literal>length</literal></term>
     <listitem>
      <para>
-<<<<<<< HEAD
+<!--
       Length of each signature (index entry) in bits. It is rounded up to the
       nearest multiple of <literal>16</literal>. The default is
       <literal>80</literal> bits and the maximum is <literal>4096</literal>.
-=======
-<!--
-      Length of each signature (index entry) in bits. It is rounded up to the
-      nearest multiple of <literal>16</literal>. The default is
-      <literal>80</literal> bits and the maximum is <literal>4096</literal>.
 -->
 ビット単位の個々のシグネチャー（インデックスエントリー）の長さ。
 <literal>16</literal>の倍数に近い値に丸められます。
 デフォルトは<literal>80</literal>ビットで、最大値は<literal>4096</literal>です。
->>>>>>> bd0a9e56
      </para>
     </listitem>
    </varlistentry>
@@ -367,20 +358,6 @@
 <literal>bloom</literal>アクセスメソッドは<literal>NULL</literal>値の検索をサポートしていません。
      </para>
     </listitem>
-
-    <listitem>
-     <para>
-       <literal>bloom</literal> access method doesn't support
-       <literal>UNIQUE</literal> indexes.
-     </para>
-    </listitem>
-
-    <listitem>
-     <para>
-       <literal>bloom</literal> access method doesn't support searching for
-       <literal>NULL</literal> values.
-     </para>
-    </listitem>
    </itemizedlist>
   </para>
  </sect2>

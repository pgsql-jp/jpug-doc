--- conflicted
+++ resolved
@@ -6,13 +6,8 @@
 msgstr ""
 "Project-Id-Version: initdb (PostgreSQL 18)\n"
 "Report-Msgid-Bugs-To: pgsql-bugs@lists.postgresql.org\n"
-<<<<<<< HEAD
-"POT-Creation-Date: 2025-01-10 14:11+0900\n"
-"PO-Revision-Date: 2025-01-10 15:02+0900\n"
-=======
 "POT-Creation-Date: 2025-03-26 11:21+0900\n"
 "PO-Revision-Date: 2025-03-31 16:23+0900\n"
->>>>>>> 3d6a8289
 "Last-Translator: Kyotaro Horiguchi <horikyota.ntt@gmail.com>\n"
 "Language-Team: Japan PostgreSQL Users Group <jpug-doc@ml.postgresql.jp>\n"
 "Language: ja\n"
@@ -62,11 +57,7 @@
 msgid "could not resolve path \"%s\" to absolute form: %m"
 msgstr "パス\"%s\"を絶対パス形式に変換できませんでした: %m"
 
-<<<<<<< HEAD
-#: ../../common/exec.c:363 initdb.c:752
-=======
 #: ../../common/exec.c:363 initdb.c:753
->>>>>>> 3d6a8289
 #, c-format
 msgid "could not execute command \"%s\": %m"
 msgstr "コマンド\"%s\"を実行できませんでした: %m"
@@ -87,11 +78,7 @@
 msgstr "%s() が失敗しました: %m"
 
 #: ../../common/exec.c:543 ../../common/exec.c:588 ../../common/exec.c:680
-<<<<<<< HEAD
-#: initdb.c:374 initdb.c:410
-=======
 #: initdb.c:375 initdb.c:411
->>>>>>> 3d6a8289
 #, c-format
 msgid "out of memory"
 msgstr "メモリ不足です"
@@ -107,79 +94,46 @@
 msgid "cannot duplicate null pointer (internal error)\n"
 msgstr "null ポインタを複製できません（内部エラー）。\n"
 
-<<<<<<< HEAD
-#: ../../common/file_utils.c:71 ../../common/file_utils.c:348
-#: ../../common/file_utils.c:407 ../../common/file_utils.c:481
-=======
 #: ../../common/file_utils.c:69 ../../common/file_utils.c:370
 #: ../../common/file_utils.c:428 ../../common/file_utils.c:502
->>>>>>> 3d6a8289
 #, c-format
 msgid "could not open file \"%s\": %m"
 msgstr "ファイル\"%s\"をオープンできませんでした: %m"
 
-<<<<<<< HEAD
-#: ../../common/file_utils.c:77
-=======
 #: ../../common/file_utils.c:75
->>>>>>> 3d6a8289
 #, c-format
 msgid "could not synchronize file system for file \"%s\": %m"
 msgstr "ファイル\"%s\"に対してファイルシステムを同期できませんでした: %m"
 
-<<<<<<< HEAD
-#: ../../common/file_utils.c:121 ../../common/file_utils.c:567
-=======
 #: ../../common/file_utils.c:123 ../../common/file_utils.c:588
->>>>>>> 3d6a8289
 #, c-format
 msgid "could not stat file \"%s\": %m"
 msgstr "ファイル\"%s\"のstatに失敗しました: %m"
 
-<<<<<<< HEAD
-#: ../../common/file_utils.c:131 ../../common/file_utils.c:228
-=======
 #: ../../common/file_utils.c:133 ../../common/file_utils.c:243
->>>>>>> 3d6a8289
 #: ../../fe_utils/option_utils.c:99
 #, c-format
 msgid "this build does not support sync method \"%s\""
 msgstr "このビルドでは同期方式\"%s\"をサポートしていません"
 
-<<<<<<< HEAD
-#: ../../common/file_utils.c:152 ../../common/file_utils.c:282
-=======
 #: ../../common/file_utils.c:156 ../../common/file_utils.c:304
->>>>>>> 3d6a8289
 #: ../../common/pgfnames.c:48 ../../common/rmtree.c:63
 #, c-format
 msgid "could not open directory \"%s\": %m"
 msgstr "ディレクトリ\"%s\"をオープンできませんでした: %m"
 
-<<<<<<< HEAD
-#: ../../common/file_utils.c:170 ../../common/file_utils.c:316
-=======
 #: ../../common/file_utils.c:174 ../../common/file_utils.c:338
->>>>>>> 3d6a8289
 #: ../../common/pgfnames.c:69 ../../common/rmtree.c:106
 #, c-format
 msgid "could not read directory \"%s\": %m"
 msgstr "ディレクトリ\"%s\"を読み取れませんでした: %m"
 
-<<<<<<< HEAD
-#: ../../common/file_utils.c:419 ../../common/file_utils.c:489
-=======
 #: ../../common/file_utils.c:440 ../../common/file_utils.c:510
->>>>>>> 3d6a8289
 #, c-format
 msgid "could not fsync file \"%s\": %m"
 msgstr "ファイル\"%s\"をfsyncできませんでした: %m"
 
-<<<<<<< HEAD
-#: ../../common/file_utils.c:499
-=======
 #: ../../common/file_utils.c:520
->>>>>>> 3d6a8289
 #, c-format
 msgid "could not rename file \"%s\" to \"%s\": %m"
 msgstr "ファイル\"%s\"の名前を\"%s\"に変更できませんでした: %m"
@@ -308,331 +262,180 @@
 msgid "could not get junction for \"%s\": %s\n"
 msgstr "\"%s\"のjunctionを入手できませんでした:  %s\n"
 
-<<<<<<< HEAD
-#: initdb.c:371
-=======
 #: initdb.c:372
->>>>>>> 3d6a8289
 #, c-format
 msgid "_wsetlocale() failed"
 msgstr "_wsetlocale()が失敗しました"
 
-<<<<<<< HEAD
-#: initdb.c:378
-=======
 #: initdb.c:379
->>>>>>> 3d6a8289
 #, c-format
 msgid "setlocale() failed"
 msgstr "setlocale()が失敗しました"
 
-<<<<<<< HEAD
-#: initdb.c:392
-=======
 #: initdb.c:393
->>>>>>> 3d6a8289
 #, c-format
 msgid "failed to restore old locale"
 msgstr "古いロケールの復元に失敗しました"
 
-<<<<<<< HEAD
-#: initdb.c:395
-=======
 #: initdb.c:396
->>>>>>> 3d6a8289
 #, c-format
 msgid "failed to restore old locale \"%s\""
 msgstr "古いロケール\"%s\"を復元できませんでした"
 
-<<<<<<< HEAD
-#: initdb.c:684 initdb.c:1702
-=======
 #: initdb.c:685 initdb.c:1705
->>>>>>> 3d6a8289
 #, c-format
 msgid "could not open file \"%s\" for reading: %m"
 msgstr "ファイル\"%s\"を読み取り用にオープンできませんでした: %m"
 
-<<<<<<< HEAD
-#: initdb.c:728 initdb.c:1032 initdb.c:1052
-=======
 #: initdb.c:729 initdb.c:1035 initdb.c:1055
->>>>>>> 3d6a8289
 #, c-format
 msgid "could not open file \"%s\" for writing: %m"
 msgstr "ファイル\"%s\"を書き込み用にオープンできませんでした: %m"
 
-<<<<<<< HEAD
-#: initdb.c:732 initdb.c:1035 initdb.c:1054
-=======
 #: initdb.c:733 initdb.c:1038 initdb.c:1057
->>>>>>> 3d6a8289
 #, c-format
 msgid "could not write file \"%s\": %m"
 msgstr "ファイル\"%s\"を書き出せませんでした: %m"
 
-<<<<<<< HEAD
-#: initdb.c:736
-=======
 #: initdb.c:737
->>>>>>> 3d6a8289
 #, c-format
 msgid "could not close file \"%s\": %m"
 msgstr "ファイル\"%s\"をクローズできませんでした: %m"
 
-<<<<<<< HEAD
-#: initdb.c:770
-=======
 #: initdb.c:771
->>>>>>> 3d6a8289
 #, c-format
 msgid "removing data directory \"%s\""
 msgstr "データディレクトリ\"%s\"を削除しています"
 
-<<<<<<< HEAD
-#: initdb.c:772
-=======
 #: initdb.c:773
->>>>>>> 3d6a8289
 #, c-format
 msgid "failed to remove data directory"
 msgstr "データディレクトリの削除に失敗しました"
 
-<<<<<<< HEAD
-#: initdb.c:776
-=======
 #: initdb.c:777
->>>>>>> 3d6a8289
 #, c-format
 msgid "removing contents of data directory \"%s\""
 msgstr "データディレクトリ\"%s\"の内容を削除しています"
 
-<<<<<<< HEAD
-#: initdb.c:779
-=======
 #: initdb.c:780
->>>>>>> 3d6a8289
 #, c-format
 msgid "failed to remove contents of data directory"
 msgstr "データディレクトリの内容の削除に失敗しました"
 
-<<<<<<< HEAD
-#: initdb.c:784
-=======
 #: initdb.c:785
->>>>>>> 3d6a8289
 #, c-format
 msgid "removing WAL directory \"%s\""
 msgstr "WAL ディレクトリ\"%s\"を削除しています"
 
-<<<<<<< HEAD
-#: initdb.c:786
-=======
 #: initdb.c:787
->>>>>>> 3d6a8289
 #, c-format
 msgid "failed to remove WAL directory"
 msgstr "WAL ディレクトリの削除に失敗しました"
 
-<<<<<<< HEAD
-#: initdb.c:790
-=======
 #: initdb.c:791
->>>>>>> 3d6a8289
 #, c-format
 msgid "removing contents of WAL directory \"%s\""
 msgstr "WAL ディレクトリ\"%s\"の中身を削除しています"
 
-<<<<<<< HEAD
-#: initdb.c:792
-=======
 #: initdb.c:793
->>>>>>> 3d6a8289
 #, c-format
 msgid "failed to remove contents of WAL directory"
 msgstr "WAL ディレクトリの中身の削除に失敗しました"
 
-<<<<<<< HEAD
-#: initdb.c:799
-=======
 #: initdb.c:800
->>>>>>> 3d6a8289
 #, c-format
 msgid "data directory \"%s\" not removed at user's request"
 msgstr "ユーザーの要求によりデータディレクトリ\"%s\"を削除しませんでした"
 
-<<<<<<< HEAD
-#: initdb.c:803
-=======
 #: initdb.c:804
->>>>>>> 3d6a8289
 #, c-format
 msgid "WAL directory \"%s\" not removed at user's request"
 msgstr "ユーザーの要求により WAL ディレクトリ\"%s\"を削除しませんでした"
 
-<<<<<<< HEAD
-#: initdb.c:821
-=======
 #: initdb.c:822
->>>>>>> 3d6a8289
 #, c-format
 msgid "cannot be run as root"
 msgstr "root では実行できません"
 
-<<<<<<< HEAD
-#: initdb.c:822
-=======
 #: initdb.c:823
->>>>>>> 3d6a8289
 #, c-format
 msgid "Please log in (using, e.g., \"su\") as the (unprivileged) user that will own the server process."
 msgstr "サーバープロセスの所有者となる(非特権)ユーザーとして(例えば\"su\"を使用して)ログインしてください。"
 
-<<<<<<< HEAD
-#: initdb.c:854
-=======
 #: initdb.c:855
->>>>>>> 3d6a8289
 #, c-format
 msgid "\"%s\" is not a valid server encoding name"
 msgstr "\"%s\"は有効なサーバー符号化方式名ではありません"
 
-<<<<<<< HEAD
-#: initdb.c:998
-=======
 #: initdb.c:1001
->>>>>>> 3d6a8289
 #, c-format
 msgid "file \"%s\" does not exist"
 msgstr "ファイル\"%s\"は存在しません"
 
-<<<<<<< HEAD
-#: initdb.c:999 initdb.c:1004 initdb.c:1011
-=======
 #: initdb.c:1002 initdb.c:1007 initdb.c:1014
->>>>>>> 3d6a8289
 #, c-format
 msgid "This might mean you have a corrupted installation or identified the wrong directory with the invocation option -L."
 msgstr "インストール先が破損しているか実行時オプション-Lで間違ったディレクトリを指定した可能性があります。"
 
-<<<<<<< HEAD
-#: initdb.c:1003
-=======
 #: initdb.c:1006
->>>>>>> 3d6a8289
 #, c-format
 msgid "could not access file \"%s\": %m"
 msgstr "ファイル\"%s\"にアクセスできませんでした: %m"
 
-<<<<<<< HEAD
-#: initdb.c:1010
-=======
 #: initdb.c:1013
->>>>>>> 3d6a8289
 #, c-format
 msgid "file \"%s\" is not a regular file"
 msgstr "ファイル\"%s\"は通常のファイルではありません"
 
-<<<<<<< HEAD
-#: initdb.c:1155
-=======
 #: initdb.c:1158
->>>>>>> 3d6a8289
 #, c-format
 msgid "selecting dynamic shared memory implementation ... "
 msgstr "動的共有メモリの実装を選択しています ... "
 
-<<<<<<< HEAD
-#: initdb.c:1165
-=======
 #: initdb.c:1168
->>>>>>> 3d6a8289
 #, c-format
 msgid "selecting default \"max_connections\" ... "
 msgstr "デフォルトの\"max_connections\"を選択しています ... "
 
-<<<<<<< HEAD
-#: initdb.c:1190
-=======
 #: initdb.c:1193
->>>>>>> 3d6a8289
 #, c-format
 msgid "selecting default \"autovacuum_worker_slots\" ... %d\n"
 msgstr "デフォルトの\"autovacuum_worker_slots\"を選択しています ... %d\n"
 
-<<<<<<< HEAD
-#: initdb.c:1193
-=======
 #: initdb.c:1196
->>>>>>> 3d6a8289
 #, c-format
 msgid "selecting default \"shared_buffers\" ... "
 msgstr "デフォルトの\"shared_buffers\"を選択しています ... "
 
-<<<<<<< HEAD
-#: initdb.c:1216
-=======
 #: initdb.c:1219
->>>>>>> 3d6a8289
 #, c-format
 msgid "selecting default time zone ... "
 msgstr "デフォルトの時間帯を選択しています ... "
 
-<<<<<<< HEAD
-#: initdb.c:1296
-msgid "creating configuration files ... "
-msgstr "設定ファイルを作成しています ... "
-
-#: initdb.c:1453 initdb.c:1467 initdb.c:1534 initdb.c:1545
-=======
 #: initdb.c:1299
 msgid "creating configuration files ... "
 msgstr "設定ファイルを作成しています ... "
 
 #: initdb.c:1456 initdb.c:1470 initdb.c:1537 initdb.c:1548
->>>>>>> 3d6a8289
 #, c-format
 msgid "could not change permissions of \"%s\": %m"
 msgstr "\"%s\"の権限を変更できませんでした: %m"
 
-<<<<<<< HEAD
-#: initdb.c:1564
-=======
 #: initdb.c:1567
->>>>>>> 3d6a8289
 #, c-format
 msgid "running bootstrap script ... "
 msgstr "ブートストラップスクリプトを実行しています ... "
 
-<<<<<<< HEAD
-#: initdb.c:1576
-=======
 #: initdb.c:1579
->>>>>>> 3d6a8289
 #, c-format
 msgid "input file \"%s\" does not belong to PostgreSQL %s"
 msgstr "入力ファイル\"%s\"は PostgreSQL %s のものではありません"
 
-<<<<<<< HEAD
-#: initdb.c:1578
-=======
 #: initdb.c:1581
->>>>>>> 3d6a8289
 #, c-format
 msgid "Specify the correct path using the option -L."
 msgstr "-Lオプションを使用して正しいパスを指定してください。"
 
-<<<<<<< HEAD
-#: initdb.c:1680
-msgid "Enter new superuser password: "
-msgstr "新しいスーパーユーザーのパスワードを入力してください:"
-
-#: initdb.c:1681
-msgid "Enter it again: "
-msgstr "再入力してください:"
-
-#: initdb.c:1684
-=======
 #: initdb.c:1683
 msgid "Enter new superuser password: "
 msgstr "新しいスーパーユーザーのパスワードを入力してください:"
@@ -642,225 +445,128 @@
 msgstr "再入力してください:"
 
 #: initdb.c:1687
->>>>>>> 3d6a8289
 #, c-format
 msgid "Passwords didn't match.\n"
 msgstr "パスワードが一致しません。\n"
 
-<<<<<<< HEAD
-#: initdb.c:1708
-=======
 #: initdb.c:1711
->>>>>>> 3d6a8289
 #, c-format
 msgid "could not read password from file \"%s\": %m"
 msgstr "ファイル\"%s\"からパスワードを読み取ることができませんでした: %m"
 
-<<<<<<< HEAD
-#: initdb.c:1711
-=======
 #: initdb.c:1714
->>>>>>> 3d6a8289
 #, c-format
 msgid "password file \"%s\" is empty"
 msgstr "パスワードファイル\"%s\"が空です"
 
-<<<<<<< HEAD
-#: initdb.c:2123
-=======
 #: initdb.c:2126
->>>>>>> 3d6a8289
 #, c-format
 msgid "caught signal\n"
 msgstr "シグナルが発生しました\n"
 
-<<<<<<< HEAD
-#: initdb.c:2129
-=======
 #: initdb.c:2132
->>>>>>> 3d6a8289
 #, c-format
 msgid "could not write to child process: %s\n"
 msgstr "子プロセスへの書き込みができませんでした: %s\n"
 
-<<<<<<< HEAD
-#: initdb.c:2137
-=======
 #: initdb.c:2140
->>>>>>> 3d6a8289
 #, c-format
 msgid "ok\n"
 msgstr "ok\n"
 
-<<<<<<< HEAD
-#: initdb.c:2219 initdb.c:2265
-=======
 #: initdb.c:2222 initdb.c:2268
->>>>>>> 3d6a8289
 #, c-format
 msgid "locale name \"%s\" contains non-ASCII characters"
 msgstr "ロケール名\"%s\"は不正な非ASCII文字を含んでいます"
 
-<<<<<<< HEAD
-#: initdb.c:2245
-=======
 #: initdb.c:2248
->>>>>>> 3d6a8289
 #, c-format
 msgid "invalid locale name \"%s\""
 msgstr "ロケール名\"%s\"は不正です"
 
-<<<<<<< HEAD
-#: initdb.c:2246
-=======
 #: initdb.c:2249
->>>>>>> 3d6a8289
 #, c-format
 msgid "If the locale name is specific to ICU, use --icu-locale."
 msgstr "ロケール名がICU特有のものである場合は、--icu-localeを使用してください。"
 
-<<<<<<< HEAD
-#: initdb.c:2259
-=======
 #: initdb.c:2262
->>>>>>> 3d6a8289
 #, c-format
 msgid "invalid locale settings; check LANG and LC_* environment variables"
 msgstr "不正なロケール設定; 環境変数LANGおよびLC_* を確認してください"
 
-<<<<<<< HEAD
-#: initdb.c:2290 initdb.c:2314
-=======
 #: initdb.c:2293 initdb.c:2317
->>>>>>> 3d6a8289
 #, c-format
 msgid "encoding mismatch"
 msgstr "符号化方式が合いません"
 
-<<<<<<< HEAD
-#: initdb.c:2291
-=======
 #: initdb.c:2294
->>>>>>> 3d6a8289
 #, c-format
 msgid "The encoding you selected (%s) and the encoding that the selected locale uses (%s) do not match. This would lead to misbehavior in various character string processing functions."
 msgstr "選択した符号化方式(%s)と選択したロケールが使用する符号化方式(%s)が合っていません。これにより各種の文字列処理関数が間違った動作をすることになります。"
 
-<<<<<<< HEAD
-#: initdb.c:2296 initdb.c:2317
-=======
 #: initdb.c:2299 initdb.c:2320
->>>>>>> 3d6a8289
 #, c-format
 msgid "Rerun %s and either do not specify an encoding explicitly, or choose a matching combination."
 msgstr "%sを再度実行してください、その際にはエンコーディングを明示的に指定しないか、適合する組み合わせを選択してください。"
 
-<<<<<<< HEAD
-#: initdb.c:2315
-=======
 #: initdb.c:2318
->>>>>>> 3d6a8289
 #, c-format
 msgid "The encoding you selected (%s) is not supported with the ICU provider."
 msgstr "指定された符号化方式(%s)はICUプロバイダではサポートされません。"
 
-<<<<<<< HEAD
-#: initdb.c:2366
-=======
 #: initdb.c:2369
->>>>>>> 3d6a8289
 #, c-format
 msgid "could not convert locale name \"%s\" to language tag: %s"
 msgstr "ロケール名\"%s\"を、言語タグに変換できませんでした: %s"
 
-<<<<<<< HEAD
-#: initdb.c:2372 initdb.c:2424 initdb.c:2516
-=======
 #: initdb.c:2375 initdb.c:2427 initdb.c:2521
->>>>>>> 3d6a8289
 #, c-format
 msgid "ICU is not supported in this build"
 msgstr "このビルドではICUはサポートされていません"
 
-<<<<<<< HEAD
-#: initdb.c:2395
-=======
 #: initdb.c:2398
->>>>>>> 3d6a8289
 #, c-format
 msgid "could not get language from locale \"%s\": %s"
 msgstr "ロケール\"%s\"から言語を取得できませんでした: %s"
 
-<<<<<<< HEAD
-#: initdb.c:2421
-=======
 #: initdb.c:2424
->>>>>>> 3d6a8289
 #, c-format
 msgid "locale \"%s\" has unknown language \"%s\""
 msgstr "ロケール\"%s\"は未知の言語\"%s\"を含んでいます"
 
-<<<<<<< HEAD
-#: initdb.c:2482
-=======
 #: initdb.c:2485
->>>>>>> 3d6a8289
 #, c-format
 msgid "locale must be specified if provider is %s"
 msgstr "ロケールプロバイダが%sの場合はロケールの指定が必須です"
 
-<<<<<<< HEAD
-#: initdb.c:2493
-=======
 #: initdb.c:2498
->>>>>>> 3d6a8289
 #, c-format
 msgid "invalid locale name \"%s\" for builtin provider"
 msgstr "ロケール名\"%s\"は組み込みプロバイダでは不正です"
 
-<<<<<<< HEAD
-#: initdb.c:2504
-=======
 #: initdb.c:2509
->>>>>>> 3d6a8289
 #, c-format
 msgid "Using language tag \"%s\" for ICU locale \"%s\".\n"
 msgstr "ICUロケール\"%s\"に対して言語タグ\"%s\"を使用します。\n"
 
-<<<<<<< HEAD
-#: initdb.c:2527
-=======
 #: initdb.c:2532
->>>>>>> 3d6a8289
 #, c-format
 msgid ""
 "%s initializes a PostgreSQL database cluster.\n"
 "\n"
 msgstr "%sはPostgreSQLデータベースクラスタを初期化します。\n"
 
-<<<<<<< HEAD
-#: initdb.c:2528
-=======
 #: initdb.c:2533
->>>>>>> 3d6a8289
 #, c-format
 msgid "Usage:\n"
 msgstr "使用方法:\n"
 
-<<<<<<< HEAD
-#: initdb.c:2529
-=======
 #: initdb.c:2534
->>>>>>> 3d6a8289
 #, c-format
 msgid "  %s [OPTION]... [DATADIR]\n"
 msgstr "  %s [OPTION]... [DATADIR]\n"
 
-<<<<<<< HEAD
-#: initdb.c:2530
-=======
 #: initdb.c:2535
->>>>>>> 3d6a8289
 #, c-format
 msgid ""
 "\n"
@@ -869,101 +575,57 @@
 "\n"
 "オプション:\n"
 
-<<<<<<< HEAD
-#: initdb.c:2531
-=======
 #: initdb.c:2536
->>>>>>> 3d6a8289
 #, c-format
 msgid "  -A, --auth=METHOD         default authentication method for local connections\n"
 msgstr "  -A, --auth=METHOD         ローカル接続のデフォルト認証方式\n"
 
-<<<<<<< HEAD
-#: initdb.c:2532
-=======
 #: initdb.c:2537
->>>>>>> 3d6a8289
 #, c-format
 msgid "      --auth-host=METHOD    default authentication method for local TCP/IP connections\n"
 msgstr "      --auth-host=METHOD    ローカルTCP/IP接続のデフォルト認証方式\n"
 
-<<<<<<< HEAD
-#: initdb.c:2533
-=======
 #: initdb.c:2538
->>>>>>> 3d6a8289
 #, c-format
 msgid "      --auth-local=METHOD   default authentication method for local-socket connections\n"
 msgstr "      --auth-local=METHOD   ローカルソケット接続のデフォルト認証方式\n"
 
-<<<<<<< HEAD
-#: initdb.c:2534
-=======
 #: initdb.c:2539
->>>>>>> 3d6a8289
 #, c-format
 msgid " [-D, --pgdata=]DATADIR     location for this database cluster\n"
 msgstr " [-D, --pgdata=]DATADIR     データベースクラスタの場所\n"
 
-<<<<<<< HEAD
-#: initdb.c:2535
-=======
 #: initdb.c:2540
->>>>>>> 3d6a8289
 #, c-format
 msgid "  -E, --encoding=ENCODING   set default encoding for new databases\n"
 msgstr "  -E, --encoding=ENCODING   新規データベースのデフォルト符号化方式\n"
 
-<<<<<<< HEAD
-#: initdb.c:2536
-=======
 #: initdb.c:2541
->>>>>>> 3d6a8289
 #, c-format
 msgid "  -g, --allow-group-access  allow group read/execute on data directory\n"
 msgstr "  -g, --allow-group-access  データディレクトリのグループ読み取り/実行を許可\n"
 
-<<<<<<< HEAD
-#: initdb.c:2537
-=======
 #: initdb.c:2542
->>>>>>> 3d6a8289
 #, c-format
 msgid "      --icu-locale=LOCALE   set ICU locale ID for new databases\n"
 msgstr "      --icu-locale=LOCALE   新しいデータベースのICUロケールIDを設定\n"
 
-<<<<<<< HEAD
-#: initdb.c:2538
-=======
 #: initdb.c:2543
->>>>>>> 3d6a8289
 #, c-format
 msgid "      --icu-rules=RULES     set additional ICU collation rules for new databases\n"
 msgstr "      --icu-rules=RULES     新しいデータベースに追加するICU照合順序ルール(群)\n"
 
-<<<<<<< HEAD
-#: initdb.c:2539
-=======
 #: initdb.c:2544
->>>>>>> 3d6a8289
 #, c-format
 msgid "  -k, --data-checksums      use data page checksums\n"
 msgstr "  -k, --data-checksums      データページのチェックサムを使用\n"
 
-<<<<<<< HEAD
-#: initdb.c:2540
-=======
 #: initdb.c:2545
->>>>>>> 3d6a8289
 #, c-format
 msgid "      --locale=LOCALE       set default locale for new databases\n"
 msgstr "      --locale=LOCALE       新しいデータベースのデフォルトロケールをセット\n"
 
-<<<<<<< HEAD
-#: initdb.c:2541
-=======
 #: initdb.c:2546
->>>>>>> 3d6a8289
 #, c-format
 msgid ""
 "      --lc-collate=, --lc-ctype=, --lc-messages=LOCALE\n"
@@ -977,20 +639,12 @@
 "                            デフォルトロケールを設定(デフォルト値は環境変数から\n"
 "                            取得)\n"
 
-<<<<<<< HEAD
-#: initdb.c:2545
-=======
 #: initdb.c:2550
->>>>>>> 3d6a8289
 #, c-format
 msgid "      --no-locale           equivalent to --locale=C\n"
 msgstr "      --no-locale           --locale=C と同じ\n"
 
-<<<<<<< HEAD
-#: initdb.c:2546
-=======
 #: initdb.c:2551
->>>>>>> 3d6a8289
 #, c-format
 msgid ""
 "      --builtin-locale=LOCALE\n"
@@ -999,11 +653,7 @@
 "      --builtin-locale=LOCALE\n"
 "                            新しいデータベースの組み込みロケールを指定\n"
 
-<<<<<<< HEAD
-#: initdb.c:2548
-=======
 #: initdb.c:2553
->>>>>>> 3d6a8289
 #, c-format
 msgid ""
 "      --locale-provider={builtin|libc|icu}\n"
@@ -1013,31 +663,19 @@
 "                            新しいデータベースにおけるデフォルトのロケール\n"
 "                            プロバイダを設定\n"
 
-<<<<<<< HEAD
-#: initdb.c:2550
-=======
 #: initdb.c:2555
->>>>>>> 3d6a8289
 #, c-format
 msgid "      --no-data-checksums   do not use data page checksums\n"
 msgstr "      --no-data-checksums   データページのチェックサムを使用しない\n"
 
-<<<<<<< HEAD
-#: initdb.c:2551
-=======
 #: initdb.c:2556
->>>>>>> 3d6a8289
 #, c-format
 msgid "      --pwfile=FILE         read password for the new superuser from file\n"
 msgstr ""
 "      --pwfile=ファイル名   新しいスーパーユーザーのパスワードをファイルから\n"
 "                            読み込む\n"
 
-<<<<<<< HEAD
-#: initdb.c:2552
-=======
 #: initdb.c:2557
->>>>>>> 3d6a8289
 #, c-format
 msgid ""
 "  -T, --text-search-config=CFG\n"
@@ -1046,47 +684,27 @@
 "  -T, --text-search-config=CFG\\\n"
 "                            デフォルトのテキスト検索設定\n"
 
-<<<<<<< HEAD
-#: initdb.c:2554
-=======
 #: initdb.c:2559
->>>>>>> 3d6a8289
 #, c-format
 msgid "  -U, --username=NAME       database superuser name\n"
 msgstr "  -U, --username=NAME       データベースのスーパーユーザーの名前\n"
 
-<<<<<<< HEAD
-#: initdb.c:2555
-=======
 #: initdb.c:2560
->>>>>>> 3d6a8289
 #, c-format
 msgid "  -W, --pwprompt            prompt for a password for the new superuser\n"
 msgstr "  -W, --pwprompt            新規スーパーユーザーに対してパスワード入力を促す\n"
 
-<<<<<<< HEAD
-#: initdb.c:2556
-=======
 #: initdb.c:2561
->>>>>>> 3d6a8289
 #, c-format
 msgid "  -X, --waldir=WALDIR       location for the write-ahead log directory\n"
 msgstr "  -X, --waldir=WALDIR       先行書き込みログ用ディレクトリの位置\n"
 
-<<<<<<< HEAD
-#: initdb.c:2557
-=======
 #: initdb.c:2562
->>>>>>> 3d6a8289
 #, c-format
 msgid "      --wal-segsize=SIZE    size of WAL segments, in megabytes\n"
 msgstr "      --wal-segsize=SIZE    WALセグメントのサイズ、メガバイト単位\n"
 
-<<<<<<< HEAD
-#: initdb.c:2558
-=======
 #: initdb.c:2563
->>>>>>> 3d6a8289
 #, c-format
 msgid ""
 "\n"
@@ -1095,106 +713,62 @@
 "\n"
 "使用頻度の低いオプション:\n"
 
-<<<<<<< HEAD
-#: initdb.c:2559
-=======
 #: initdb.c:2564
->>>>>>> 3d6a8289
 #, c-format
 msgid "  -c, --set NAME=VALUE      override default setting for server parameter\n"
 msgstr "  -c, --set NAME=VALUE      サーバーパラメータのデフォルト値を上書き設定\n"
 
-<<<<<<< HEAD
-#: initdb.c:2560
-=======
 #: initdb.c:2565
->>>>>>> 3d6a8289
 #, c-format
 msgid "  -d, --debug               generate lots of debugging output\n"
 msgstr "  -d, --debug               多くのデバッグ用の出力を生成\n"
 
-<<<<<<< HEAD
-#: initdb.c:2561
-=======
 #: initdb.c:2566
->>>>>>> 3d6a8289
 #, c-format
 msgid "      --discard-caches      set debug_discard_caches=1\n"
 msgstr "      --discard-caches      debug_discard_cachesを1に設定する\n"
 
-<<<<<<< HEAD
-#: initdb.c:2562
-=======
 #: initdb.c:2567
->>>>>>> 3d6a8289
 #, c-format
 msgid "  -L DIRECTORY              where to find the input files\n"
 msgstr "  -L DIRECTORY              入力ファイルの場所を指定\n"
 
-<<<<<<< HEAD
-#: initdb.c:2563
-=======
 #: initdb.c:2568
->>>>>>> 3d6a8289
 #, c-format
 msgid "  -n, --no-clean            do not clean up after errors\n"
 msgstr "  -n, --no-clean            エラー発生後のクリーンアップを行わない\n"
 
-<<<<<<< HEAD
-#: initdb.c:2564
-=======
 #: initdb.c:2569
->>>>>>> 3d6a8289
 #, c-format
 msgid "  -N, --no-sync             do not wait for changes to be written safely to disk\n"
 msgstr "  -N, --no-sync             変更の安全なディスクへの書き出しを待機しない\n"
 
-<<<<<<< HEAD
-#: initdb.c:2565
-=======
 #: initdb.c:2570
 #, c-format
 msgid "      --no-sync-data-files  do not sync files within database directories\n"
 msgstr "      --no-sync-data-files  データベースディレクトリ内のファイルを同期しない\n"
 
 #: initdb.c:2571
->>>>>>> 3d6a8289
 #, c-format
 msgid "      --no-instructions     do not print instructions for next steps\n"
 msgstr "      --no-instructions     次の手順の指示を表示しない\n"
 
-<<<<<<< HEAD
-#: initdb.c:2566
-=======
 #: initdb.c:2572
->>>>>>> 3d6a8289
 #, c-format
 msgid "  -s, --show                show internal settings, then exit\n"
 msgstr "  -s, --show                内部設定を表示して終了\n"
 
-<<<<<<< HEAD
-#: initdb.c:2567
-=======
 #: initdb.c:2573
->>>>>>> 3d6a8289
 #, c-format
 msgid "      --sync-method=METHOD  set method for syncing files to disk\n"
 msgstr "      --sync-method=METHOD  ファイルをディスクに同期させる方法を指定\n"
 
-<<<<<<< HEAD
-#: initdb.c:2568
-=======
 #: initdb.c:2574
->>>>>>> 3d6a8289
 #, c-format
 msgid "  -S, --sync-only           only sync database files to disk, then exit\n"
 msgstr "  -S, --sync-only           データベースファイルのsyncのみを実行して終了\n"
 
-<<<<<<< HEAD
-#: initdb.c:2569
-=======
 #: initdb.c:2575
->>>>>>> 3d6a8289
 #, c-format
 msgid ""
 "\n"
@@ -1203,29 +777,17 @@
 "\n"
 "その他のオプション:\n"
 
-<<<<<<< HEAD
-#: initdb.c:2570
-=======
 #: initdb.c:2576
->>>>>>> 3d6a8289
 #, c-format
 msgid "  -V, --version             output version information, then exit\n"
 msgstr "  -V, --version             バージョン情報を表示して終了\n"
 
-<<<<<<< HEAD
-#: initdb.c:2571
-=======
 #: initdb.c:2577
->>>>>>> 3d6a8289
 #, c-format
 msgid "  -?, --help                show this help, then exit\n"
 msgstr "  -?, --help                このヘルプを表示して終了\n"
 
-<<<<<<< HEAD
-#: initdb.c:2572
-=======
 #: initdb.c:2578
->>>>>>> 3d6a8289
 #, c-format
 msgid ""
 "\n"
@@ -1235,11 +797,7 @@
 "\n"
 "データディレクトリが指定されない場合、PGDATA環境変数が使用されます。\n"
 
-<<<<<<< HEAD
-#: initdb.c:2574
-=======
 #: initdb.c:2580
->>>>>>> 3d6a8289
 #, c-format
 msgid ""
 "\n"
@@ -1248,128 +806,72 @@
 "\n"
 "バグは<%s>に報告してください。\n"
 
-<<<<<<< HEAD
-#: initdb.c:2575
-=======
 #: initdb.c:2581
->>>>>>> 3d6a8289
 #, c-format
 msgid "%s home page: <%s>\n"
 msgstr "%s ホームページ: <%s>\n"
 
-<<<<<<< HEAD
-#: initdb.c:2599
-=======
 #: initdb.c:2605
->>>>>>> 3d6a8289
 #, c-format
 msgid "invalid authentication method \"%s\" for \"%s\" connections"
 msgstr "\"%2$s\"接続では認証方式\"%1$s\"は無効です"
 
-<<<<<<< HEAD
-#: initdb.c:2613
-=======
 #: initdb.c:2619
->>>>>>> 3d6a8289
 #, c-format
 msgid "must specify a password for the superuser to enable password authentication"
 msgstr "パスワード認証を有効にするにはスーパーユーザーのパスワードを指定する必要があります"
 
-<<<<<<< HEAD
-#: initdb.c:2632
-=======
 #: initdb.c:2638
->>>>>>> 3d6a8289
 #, c-format
 msgid "no data directory specified"
 msgstr "データディレクトリが指定されていません"
 
-<<<<<<< HEAD
-#: initdb.c:2633
-=======
 #: initdb.c:2639
->>>>>>> 3d6a8289
 #, c-format
 msgid "You must identify the directory where the data for this database system will reside.  Do this with either the invocation option -D or the environment variable PGDATA."
 msgstr "データベースシステムのデータを格納するディレクトリを指定する必要があります。実行時オプション -D、もしくは、PGDATA環境変数で指定してください。"
 
-<<<<<<< HEAD
-#: initdb.c:2650
-=======
 #: initdb.c:2656
->>>>>>> 3d6a8289
 #, c-format
 msgid "could not set environment"
 msgstr "環境を設定できません"
 
-<<<<<<< HEAD
-#: initdb.c:2668
-=======
 #: initdb.c:2674
->>>>>>> 3d6a8289
 #, c-format
 msgid "program \"%s\" is needed by %s but was not found in the same directory as \"%s\""
 msgstr "%2$sにはプログラム\"%1$s\"が必要ですが、\"%3$s\"と同じディレクトリにはありませんでした。"
 
-<<<<<<< HEAD
-#: initdb.c:2671
-=======
 #: initdb.c:2677
->>>>>>> 3d6a8289
 #, c-format
 msgid "program \"%s\" was found by \"%s\" but was not the same version as %s"
 msgstr "\"%2$s\"がプログラム\"%1$s\"を見つけましたが、これは%3$sと同じバージョンではありませんでした。"
 
-<<<<<<< HEAD
-#: initdb.c:2686
-=======
 #: initdb.c:2692
->>>>>>> 3d6a8289
 #, c-format
 msgid "input file location must be an absolute path"
 msgstr "入力ファイルの場所は絶対パスでなければなりません"
 
-<<<<<<< HEAD
-#: initdb.c:2703
-=======
 #: initdb.c:2709
->>>>>>> 3d6a8289
 #, c-format
 msgid "The database cluster will be initialized with locale \"%s\".\n"
 msgstr "データベースクラスタはロケール\"%s\"で初期化されます。\n"
 
-<<<<<<< HEAD
-#: initdb.c:2706
-=======
 #: initdb.c:2712
->>>>>>> 3d6a8289
 #, c-format
 msgid "The database cluster will be initialized with this locale configuration:\n"
 msgstr "データベースクラスタは以下のロケール構成で初期化されます。\n"
 
-<<<<<<< HEAD
-#: initdb.c:2707
-=======
 #: initdb.c:2713
->>>>>>> 3d6a8289
 #, c-format
 msgid "  locale provider:   %s\n"
 msgstr "  ロケールプロバイダ:%s\n"
 
-<<<<<<< HEAD
-#: initdb.c:2709
-=======
 #: initdb.c:2715
->>>>>>> 3d6a8289
 #, c-format
 msgid "  default collation: %s\n"
 msgstr "  デフォルト照合順序:%s\n"
 
-<<<<<<< HEAD
-#: initdb.c:2710
-=======
 #: initdb.c:2716
->>>>>>> 3d6a8289
 #, c-format
 msgid ""
 "  LC_COLLATE:  %s\n"
@@ -1386,38 +888,22 @@
 "  LC_NUMERIC:  %s\n"
 "  LC_TIME:     %s\n"
 
-<<<<<<< HEAD
-#: initdb.c:2740
-=======
 #: initdb.c:2746
->>>>>>> 3d6a8289
 #, c-format
 msgid "could not find suitable encoding for locale \"%s\""
 msgstr "ロケール\"%s\"に対して適切な符号化方式がありませんでした"
 
-<<<<<<< HEAD
-#: initdb.c:2742
-=======
 #: initdb.c:2748
->>>>>>> 3d6a8289
 #, c-format
 msgid "Rerun %s with the -E option."
 msgstr "-Eオプションを付けて%sを再実行してください。"
 
-<<<<<<< HEAD
-#: initdb.c:2743 initdb.c:3287 initdb.c:3410 initdb.c:3430
-=======
 #: initdb.c:2749 initdb.c:3287 initdb.c:3413 initdb.c:3433
->>>>>>> 3d6a8289
 #, c-format
 msgid "Try \"%s --help\" for more information."
 msgstr "詳細は\"%s --help\"を実行してください。"
 
-<<<<<<< HEAD
-#: initdb.c:2755
-=======
 #: initdb.c:2761
->>>>>>> 3d6a8289
 #, c-format
 msgid ""
 "Encoding \"%s\" implied by locale is not allowed as a server-side encoding.\n"
@@ -1427,200 +913,112 @@
 "符号化方式として使用できません。\n"
 "デフォルトのデータベース符号化方式は代わりに\"%s\"に設定されます。\n"
 
-<<<<<<< HEAD
-#: initdb.c:2760
-=======
 #: initdb.c:2766
->>>>>>> 3d6a8289
 #, c-format
 msgid "locale \"%s\" requires unsupported encoding \"%s\""
 msgstr "ロケール\"%s\"は非サポートの符号化方式\"%s\"を必要とします"
 
-<<<<<<< HEAD
-#: initdb.c:2762
-=======
 #: initdb.c:2768
->>>>>>> 3d6a8289
 #, c-format
 msgid "Encoding \"%s\" is not allowed as a server-side encoding."
 msgstr "符号化方式\"%s\"はサーバー側の符号化方式として使用できません。"
 
-<<<<<<< HEAD
-#: initdb.c:2764
-=======
 #: initdb.c:2770
->>>>>>> 3d6a8289
 #, c-format
 msgid "Rerun %s with a different locale selection."
 msgstr "別のローケルを選択して%sを再実行してください。"
 
-<<<<<<< HEAD
-#: initdb.c:2772
-=======
 #: initdb.c:2778
->>>>>>> 3d6a8289
 #, c-format
 msgid "The default database encoding has accordingly been set to \"%s\".\n"
 msgstr "デフォルトのデータベース符号化方式はそれに対応して%sに設定されました。\n"
 
-<<<<<<< HEAD
-#: initdb.c:2786
-=======
 #: initdb.c:2794
->>>>>>> 3d6a8289
 #, c-format
 msgid "builtin provider locale \"%s\" requires encoding \"%s\""
 msgstr "組み込みプロバイダロケール\"%s\"は符号化方式\"%s\"を必要とします"
 
-<<<<<<< HEAD
-#: initdb.c:2848
-=======
 #: initdb.c:2856
->>>>>>> 3d6a8289
 #, c-format
 msgid "could not find suitable text search configuration for locale \"%s\""
 msgstr "ロケール\"%s\"用の適切なテキスト検索設定が見つかりませんでした"
 
-<<<<<<< HEAD
-#: initdb.c:2859
-=======
 #: initdb.c:2867
->>>>>>> 3d6a8289
 #, c-format
 msgid "suitable text search configuration for locale \"%s\" is unknown"
 msgstr "ロケール\"%s\"に適したテキスト検索設定が不明です"
 
-<<<<<<< HEAD
-#: initdb.c:2864
-=======
 #: initdb.c:2872
->>>>>>> 3d6a8289
 #, c-format
 msgid "specified text search configuration \"%s\" might not match locale \"%s\""
 msgstr "指定したテキスト検索設定\"%s\"がロケール\"%s\"に合わない可能性があります"
 
-<<<<<<< HEAD
-#: initdb.c:2869
-=======
 #: initdb.c:2877
->>>>>>> 3d6a8289
 #, c-format
 msgid "The default text search configuration will be set to \"%s\".\n"
 msgstr "デフォルトのテキスト検索構成は %s に設定されます。\n"
 
-<<<<<<< HEAD
-#: initdb.c:2912 initdb.c:2983
-=======
 #: initdb.c:2911 initdb.c:2982
->>>>>>> 3d6a8289
 #, c-format
 msgid "creating directory %s ... "
 msgstr "ディレクトリ%sを作成しています ... "
 
-<<<<<<< HEAD
-#: initdb.c:2917 initdb.c:2988 initdb.c:3036 initdb.c:3093
-=======
 #: initdb.c:2916 initdb.c:2987 initdb.c:3035 initdb.c:3092
->>>>>>> 3d6a8289
 #, c-format
 msgid "could not create directory \"%s\": %m"
 msgstr "ディレクトリ\"%s\"を作成できませんでした: %m"
 
-<<<<<<< HEAD
-#: initdb.c:2926 initdb.c:2998
-=======
 #: initdb.c:2925 initdb.c:2997
->>>>>>> 3d6a8289
 #, c-format
 msgid "fixing permissions on existing directory %s ... "
 msgstr "ディレクトリ%sの権限を設定しています ... "
 
-<<<<<<< HEAD
-#: initdb.c:2931 initdb.c:3003
-=======
 #: initdb.c:2930 initdb.c:3002
->>>>>>> 3d6a8289
 #, c-format
 msgid "could not change permissions of directory \"%s\": %m"
 msgstr "ディレクトリ\"%s\"の権限を変更できませんでした: %m"
 
-<<<<<<< HEAD
-#: initdb.c:2943 initdb.c:3015
-=======
 #: initdb.c:2942 initdb.c:3014
->>>>>>> 3d6a8289
 #, c-format
 msgid "directory \"%s\" exists but is not empty"
 msgstr "ディレクトリ\"%s\"は存在しますが、空ではありません"
 
-<<<<<<< HEAD
-#: initdb.c:2947
-=======
 #: initdb.c:2946
->>>>>>> 3d6a8289
 #, c-format
 msgid "If you want to create a new database system, either remove or empty the directory \"%s\" or run %s with an argument other than \"%s\"."
 msgstr "新規にデータベースシステムを作成したいのであれば、ディレクトリ\"%s\"を削除あるいは空にする、または%sを\"%s\"以外の引数で実行してください。"
 
-<<<<<<< HEAD
-#: initdb.c:2955 initdb.c:3025 initdb.c:3455
-=======
 #: initdb.c:2954 initdb.c:3024 initdb.c:3458
->>>>>>> 3d6a8289
 #, c-format
 msgid "could not access directory \"%s\": %m"
 msgstr "ディレクトリ\"%s\"にアクセスできませんでした: %m"
 
-<<<<<<< HEAD
-#: initdb.c:2976
-=======
 #: initdb.c:2975
->>>>>>> 3d6a8289
 #, c-format
 msgid "WAL directory location must be an absolute path"
 msgstr "WAL ディレクトリの位置は、絶対パスでなければなりません"
 
-<<<<<<< HEAD
-#: initdb.c:3019
-=======
 #: initdb.c:3018
->>>>>>> 3d6a8289
 #, c-format
 msgid "If you want to store the WAL there, either remove or empty the directory \"%s\"."
 msgstr "そこにWALを格納したい場合は、ディレクトリ\"%s\"を削除するか空にしてください。"
 
-<<<<<<< HEAD
-#: initdb.c:3029
-=======
 #: initdb.c:3028
->>>>>>> 3d6a8289
 #, c-format
 msgid "could not create symbolic link \"%s\": %m"
 msgstr "シンボリックリンク\"%s\"を作成できませんでした: %m"
 
-<<<<<<< HEAD
-#: initdb.c:3048
-=======
 #: initdb.c:3047
->>>>>>> 3d6a8289
 #, c-format
 msgid "It contains a dot-prefixed/invisible file, perhaps due to it being a mount point."
 msgstr "おそらくマウントポイントであることに起因した先頭がドットであるファイル、または不可視なファイルが含まれています。"
 
-<<<<<<< HEAD
-#: initdb.c:3050
-=======
 #: initdb.c:3049
->>>>>>> 3d6a8289
 #, c-format
 msgid "It contains a lost+found directory, perhaps due to it being a mount point."
 msgstr "おそらくマウントポイントであることに起因したlost+foundディレクトリが含まれています。"
 
-<<<<<<< HEAD
-#: initdb.c:3052
-=======
 #: initdb.c:3051
->>>>>>> 3d6a8289
 #, c-format
 msgid ""
 "Using a mount point directly as the data directory is not recommended.\n"
@@ -1629,20 +1027,12 @@
 "マウントポイントであるディレクトリをデータディレクトリとして使用することはお勧めしません。\n"
 "この下にサブディレクトリを作成してください。"
 
-<<<<<<< HEAD
-#: initdb.c:3079
-=======
 #: initdb.c:3078
->>>>>>> 3d6a8289
 #, c-format
 msgid "creating subdirectories ... "
 msgstr "サブディレクトリを作成しています ... "
 
-<<<<<<< HEAD
-#: initdb.c:3122
-=======
 #: initdb.c:3121
->>>>>>> 3d6a8289
 msgid "performing post-bootstrap initialization ... "
 msgstr "ブートストラップ後の初期化を実行しています ... "
 
@@ -1666,64 +1056,36 @@
 msgid "unrecognized locale provider: %s"
 msgstr "認識できない照合順序プロバイダ: %s"
 
-<<<<<<< HEAD
-#: initdb.c:3428
-=======
 #: initdb.c:3431
->>>>>>> 3d6a8289
 #, c-format
 msgid "too many command-line arguments (first is \"%s\")"
 msgstr "コマンドライン引数が多すぎます。(先頭は\"%s\")"
 
-<<<<<<< HEAD
-#: initdb.c:3435 initdb.c:3439 initdb.c:3443
-=======
 #: initdb.c:3438 initdb.c:3442 initdb.c:3446
->>>>>>> 3d6a8289
 #, c-format
 msgid "%s cannot be specified unless locale provider \"%s\" is chosen"
 msgstr "ロケールプロバイダ\"%2$s\"が選択されていなければ%1$sは指定できません"
 
-<<<<<<< HEAD
-#: initdb.c:3457 initdb.c:3520
-msgid "syncing data to disk ... "
-msgstr "データをディスクに同期しています ... "
-
-#: initdb.c:3465
-=======
 #: initdb.c:3460 initdb.c:3523
 msgid "syncing data to disk ... "
 msgstr "データをディスクに同期しています ... "
 
 #: initdb.c:3468
->>>>>>> 3d6a8289
 #, c-format
 msgid "password prompt and password file cannot be specified together"
 msgstr "パスワードプロンプトとパスワードファイルは同時に指定できません"
 
-<<<<<<< HEAD
-#: initdb.c:3476
-=======
 #: initdb.c:3479
->>>>>>> 3d6a8289
 #, c-format
 msgid "argument of %s must be a power of two between 1 and 1024"
 msgstr "%sの引数は1から1024までの間の2の累乗でなければなりません"
 
-<<<<<<< HEAD
-#: initdb.c:3489
-=======
 #: initdb.c:3492
->>>>>>> 3d6a8289
 #, c-format
 msgid "superuser name \"%s\" is disallowed; role names cannot begin with \"pg_\""
 msgstr "スーパーユーザー名\"%s\"は許可されません; ロール名は\"pg_\"で始めることはできません"
 
-<<<<<<< HEAD
-#: initdb.c:3491
-=======
 #: initdb.c:3494
->>>>>>> 3d6a8289
 #, c-format
 msgid ""
 "The files belonging to this database system will be owned by user \"%s\".\n"
@@ -1734,29 +1096,17 @@
 "このユーザーをサーバープロセスの所有者とする必要があります。\n"
 "\n"
 
-<<<<<<< HEAD
-#: initdb.c:3507
-=======
 #: initdb.c:3510
->>>>>>> 3d6a8289
 #, c-format
 msgid "Data page checksums are enabled.\n"
 msgstr "データページのチェックサムは有効です。\n"
 
-<<<<<<< HEAD
-#: initdb.c:3509
-=======
 #: initdb.c:3512
->>>>>>> 3d6a8289
 #, c-format
 msgid "Data page checksums are disabled.\n"
 msgstr "データベージのチェックサムは無効です。\n"
 
-<<<<<<< HEAD
-#: initdb.c:3526
-=======
 #: initdb.c:3529
->>>>>>> 3d6a8289
 #, c-format
 msgid ""
 "\n"
@@ -1767,38 +1117,22 @@
 "ディスクへの同期がスキップされました。\n"
 "オペレーティングシステムがクラッシュした場合データディレクトリは破損されるかもしれません。\n"
 
-<<<<<<< HEAD
-#: initdb.c:3531
-=======
 #: initdb.c:3534
->>>>>>> 3d6a8289
 #, c-format
 msgid "enabling \"trust\" authentication for local connections"
 msgstr "ローカル接続に対して\"trust\"認証を有効にします "
 
-<<<<<<< HEAD
-#: initdb.c:3532
-=======
 #: initdb.c:3535
->>>>>>> 3d6a8289
 #, c-format
 msgid "You can change this by editing pg_hba.conf or using the option -A, or --auth-local and --auth-host, the next time you run initdb."
 msgstr "pg_hba.confを編集する、もしくは、次回initdbを実行する時に -A オプション、あるいは --auth-local および --auth-host オプションを使用することで変更できます。"
 
 #. translator: This is a placeholder in a shell command.
-<<<<<<< HEAD
-#: initdb.c:3562
-msgid "logfile"
-msgstr "ログファイル"
-
-#: initdb.c:3564
-=======
 #: initdb.c:3565
 msgid "logfile"
 msgstr "ログファイル"
 
 #: initdb.c:3567
->>>>>>> 3d6a8289
 #, c-format
 msgid ""
 "\n"

/*-------------------------------------------------------------------------
 *
 * fe-secure.c
 *	  functions related to setting up a secure connection to the backend.
 *	  Secure connections are expected to provide confidentiality,
 *	  message integrity and endpoint authentication.
 *
 *
 * Portions Copyright (c) 1996-2015, PostgreSQL Global Development Group
 * Portions Copyright (c) 1994, Regents of the University of California
 *
 *
 * IDENTIFICATION
 *	  src/interfaces/libpq/fe-secure.c
 *
 * NOTES
 *
 *	  We don't provide informational callbacks here (like
 *	  info_cb() in be-secure.c), since there's no good mechanism to
 *	  display such information to the user.
 *
 *-------------------------------------------------------------------------
 */

#include "postgres_fe.h"

#include <signal.h>
#include <fcntl.h>
#include <ctype.h>

#include "libpq-fe.h"
#include "fe-auth.h"
#include "libpq-int.h"

#ifdef WIN32
#include "win32.h"
#else
#include <sys/socket.h>
#include <unistd.h>
#include <netdb.h>
#include <netinet/in.h>
#ifdef HAVE_NETINET_TCP_H
#include <netinet/tcp.h>
#endif
#include <arpa/inet.h>
#endif

#include <sys/stat.h>

#ifdef ENABLE_THREAD_SAFETY
#ifdef WIN32
#include "pthread-win32.h"
#else
#include <pthread.h>
#endif
#endif

/*
 * Macros to handle disabling and then restoring the state of SIGPIPE handling.
 * On Windows, these are all no-ops since there's no SIGPIPEs.
 */

#ifndef WIN32

#define SIGPIPE_MASKED(conn)	((conn)->sigpipe_so || (conn)->sigpipe_flag)

#ifdef ENABLE_THREAD_SAFETY

struct sigpipe_info
{
	sigset_t	oldsigmask;
	bool		sigpipe_pending;
	bool		got_epipe;
};

#define DECLARE_SIGPIPE_INFO(spinfo) struct sigpipe_info spinfo

#define DISABLE_SIGPIPE(conn, spinfo, failaction) \
	do { \
		(spinfo).got_epipe = false; \
		if (!SIGPIPE_MASKED(conn)) \
		{ \
			if (pq_block_sigpipe(&(spinfo).oldsigmask, \
								 &(spinfo).sigpipe_pending) < 0) \
				failaction; \
		} \
	} while (0)

#define REMEMBER_EPIPE(spinfo, cond) \
	do { \
		if (cond) \
			(spinfo).got_epipe = true; \
	} while (0)

#define RESTORE_SIGPIPE(conn, spinfo) \
	do { \
		if (!SIGPIPE_MASKED(conn)) \
			pq_reset_sigpipe(&(spinfo).oldsigmask, (spinfo).sigpipe_pending, \
							 (spinfo).got_epipe); \
	} while (0)
#else							/* !ENABLE_THREAD_SAFETY */

#define DECLARE_SIGPIPE_INFO(spinfo) pqsigfunc spinfo = NULL

#define DISABLE_SIGPIPE(conn, spinfo, failaction) \
	do { \
		if (!SIGPIPE_MASKED(conn)) \
			spinfo = pqsignal(SIGPIPE, SIG_IGN); \
	} while (0)

#define REMEMBER_EPIPE(spinfo, cond)

#define RESTORE_SIGPIPE(conn, spinfo) \
	do { \
		if (!SIGPIPE_MASKED(conn)) \
			pqsignal(SIGPIPE, spinfo); \
	} while (0)
#endif   /* ENABLE_THREAD_SAFETY */
#else							/* WIN32 */

#define DECLARE_SIGPIPE_INFO(spinfo)
#define DISABLE_SIGPIPE(conn, spinfo, failaction)
#define REMEMBER_EPIPE(spinfo, cond)
#define RESTORE_SIGPIPE(conn, spinfo)
#endif   /* WIN32 */

/* ------------------------------------------------------------ */
/*			 Procedures common to all secure sessions			*/
/* ------------------------------------------------------------ */


/*
 *	Exported function to allow application to tell us it's already
 *	initialized OpenSSL.
 */
void
PQinitSSL(int do_init)
{
#ifdef USE_SSL
	pgtls_init_library(do_init, do_init);
#endif
}

/*
 *	Exported function to allow application to tell us it's already
 *	initialized OpenSSL and/or libcrypto.
 */
void
PQinitOpenSSL(int do_ssl, int do_crypto)
{
#ifdef USE_SSL
	pgtls_init_library(do_ssl, do_crypto);
#endif
}

/*
 *	Initialize global SSL context
 */
int
pqsecure_initialize(PGconn *conn)
{
	int			r = 0;

#ifdef USE_SSL
	r = pgtls_init(conn);
#endif

	return r;
}

/*
 *	Begin or continue negotiating a secure session.
 */
PostgresPollingStatusType
pqsecure_open_client(PGconn *conn)
{
#ifdef USE_SSL
	return pgtls_open_client(conn);
#else
	/* shouldn't get here */
	return PGRES_POLLING_FAILED;
#endif
}

/*
 *	Close secure session.
 */
void
pqsecure_close(PGconn *conn)
{
#ifdef USE_SSL
	if (conn->ssl_in_use)
		pgtls_close(conn);
#endif
}

/*
 *	Read data from a secure connection.
 *
 * On failure, this function is responsible for putting a suitable message
 * into conn->errorMessage.  The caller must still inspect errno, but only
 * to determine whether to continue/retry after error.
 */
ssize_t
pqsecure_read(PGconn *conn, void *ptr, size_t len)
{
	ssize_t		n;

#ifdef USE_SSL
	if (conn->ssl_in_use)
	{
		n = pgtls_read(conn, ptr, len);
	}
	else
#endif
	{
		n = pqsecure_raw_read(conn, ptr, len);
	}

	return n;
}

ssize_t
pqsecure_raw_read(PGconn *conn, void *ptr, size_t len)
{
	ssize_t		n;
	int			result_errno = 0;
	char		sebuf[256];

	n = recv(conn->sock, ptr, len, 0);

	if (n < 0)
	{
		result_errno = SOCK_ERRNO;

		/* Set error message if appropriate */
		switch (result_errno)
		{
#ifdef EAGAIN
			case EAGAIN:
#endif
#if defined(EWOULDBLOCK) && (!defined(EAGAIN) || (EWOULDBLOCK != EAGAIN))
			case EWOULDBLOCK:
#endif
			case EINTR:
				/* no error message, caller is expected to retry */
				break;

#ifdef ECONNRESET
			case ECONNRESET:
				printfPQExpBuffer(&conn->errorMessage,
								  libpq_gettext(
								"server closed the connection unexpectedly\n"
				   "\tThis probably means the server terminated abnormally\n"
							 "\tbefore or while processing the request.\n"));
				break;
#endif

			default:
				printfPQExpBuffer(&conn->errorMessage,
				   libpq_gettext("could not receive data from server: %s\n"),
								  SOCK_STRERROR(result_errno,
												sebuf, sizeof(sebuf)));
				break;
		}
	}

	/* ensure we return the intended errno to caller */
	SOCK_ERRNO_SET(result_errno);

	return n;
}

/*
 *	Write data to a secure connection.
 *
 * On failure, this function is responsible for putting a suitable message
 * into conn->errorMessage.  The caller must still inspect errno, but only
 * to determine whether to continue/retry after error.
 */
ssize_t
pqsecure_write(PGconn *conn, const void *ptr, size_t len)
{
	ssize_t		n;

#ifdef USE_SSL
	if (conn->ssl_in_use)
	{
		n = pgtls_write(conn, ptr, len);
	}
	else
#endif
	{
		n = pqsecure_raw_write(conn, ptr, len);
	}

	return n;
}

ssize_t
pqsecure_raw_write(PGconn *conn, const void *ptr, size_t len)
{
	ssize_t		n;
	int			flags = 0;
	int			result_errno = 0;
	char		sebuf[256];

	DECLARE_SIGPIPE_INFO(spinfo);

#ifdef MSG_NOSIGNAL
	if (conn->sigpipe_flag)
		flags |= MSG_NOSIGNAL;

retry_masked:
#endif   /* MSG_NOSIGNAL */

	DISABLE_SIGPIPE(conn, spinfo, return -1);

<<<<<<< HEAD
/*
 *	Initialize (potentially) per-connection SSL data, namely the
 *	client certificate, private key, and trusted CA certs.
 *
 *	conn->ssl must already be created.  It receives the connection's client
 *	certificate and private key.  Note however that certificates also get
 *	loaded into the SSL_context object, and are therefore accessible to all
 *	connections in this process.  This should be OK as long as there aren't
 *	any hash collisions among the certs.
 *
 *	Returns 0 if OK, -1 on failure (with a message in conn->errorMessage).
 */
static int
initialize_SSL(PGconn *conn)
{
	struct stat buf;
	char		homedir[MAXPGPATH];
	char		fnbuf[MAXPGPATH];
	char		sebuf[256];
	bool		have_homedir;
	bool		have_cert;
	EVP_PKEY   *pkey = NULL;

	/*
	 * We'll need the home directory if any of the relevant parameters are
	 * defaulted.  If pqGetHomeDirectory fails, act as though none of the
	 * files could be found.
	 */
	if (!(conn->sslcert && strlen(conn->sslcert) > 0) ||
		!(conn->sslkey && strlen(conn->sslkey) > 0) ||
		!(conn->sslrootcert && strlen(conn->sslrootcert) > 0) ||
		!(conn->sslcrl && strlen(conn->sslcrl) > 0))
		have_homedir = pqGetHomeDirectory(homedir, sizeof(homedir));
	else	/* won't need it */
		have_homedir = false;

	/* Read the client certificate file */
	if (conn->sslcert && strlen(conn->sslcert) > 0)
		strlcpy(fnbuf, conn->sslcert, sizeof(fnbuf));
	else if (have_homedir)
		snprintf(fnbuf, sizeof(fnbuf), "%s/%s", homedir, USER_CERT_FILE);
	else
		fnbuf[0] = '\0';
=======
	n = send(conn->sock, ptr, len, flags);
>>>>>>> 8abb52fa

	if (n < 0)
	{
		result_errno = SOCK_ERRNO;

		/*
		 * If we see an EINVAL, it may be because MSG_NOSIGNAL isn't available
		 * on this machine.  So, clear sigpipe_flag so we don't try the flag
		 * again, and retry the send().
		 */
#ifdef MSG_NOSIGNAL
		if (flags != 0 && result_errno == EINVAL)
		{
			conn->sigpipe_flag = false;
			flags = 0;
			goto retry_masked;
		}
#endif   /* MSG_NOSIGNAL */

		/* Set error message if appropriate */
		switch (result_errno)
		{
#ifdef EAGAIN
			case EAGAIN:
#endif
#if defined(EWOULDBLOCK) && (!defined(EAGAIN) || (EWOULDBLOCK != EAGAIN))
			case EWOULDBLOCK:
#endif
			case EINTR:
				/* no error message, caller is expected to retry */
				break;

			case EPIPE:
				/* Set flag for EPIPE */
				REMEMBER_EPIPE(spinfo, true);
				/* FALL THRU */

#ifdef ECONNRESET
			case ECONNRESET:
#endif
				printfPQExpBuffer(&conn->errorMessage,
								  libpq_gettext(
								"server closed the connection unexpectedly\n"
				   "\tThis probably means the server terminated abnormally\n"
							 "\tbefore or while processing the request.\n"));
				break;

			default:
				printfPQExpBuffer(&conn->errorMessage,
<<<<<<< HEAD
								  libpq_gettext("could not load private SSL key \"%s\" from engine \"%s\": %s\n"),
								  engine_colon, engine_str, err);
				SSLerrfree(err);
				ENGINE_finish(conn->engine);
				ENGINE_free(conn->engine);
				conn->engine = NULL;
				free(engine_str);
				return -1;
			}

			free(engine_str);

			fnbuf[0] = '\0';	/* indicate we're not going to load from a
								 * file */
		}
		else
#endif   /* USE_SSL_ENGINE */
		{
			/* PGSSLKEY is not an engine, treat it as a filename */
			strlcpy(fnbuf, conn->sslkey, sizeof(fnbuf));
		}
	}
	else if (have_homedir)
	{
		/* No PGSSLKEY specified, load default file */
		snprintf(fnbuf, sizeof(fnbuf), "%s/%s", homedir, USER_KEY_FILE);
	}
	else
		fnbuf[0] = '\0';

	if (have_cert && fnbuf[0] != '\0')
	{
		/* read the client key from file */

		if (stat(fnbuf, &buf) != 0)
		{
			printfPQExpBuffer(&conn->errorMessage,
							  libpq_gettext("certificate present, but not private key file \"%s\"\n"),
							  fnbuf);
			return -1;
		}
#ifndef WIN32
		if (!S_ISREG(buf.st_mode) || buf.st_mode & (S_IRWXG | S_IRWXO))
		{
			printfPQExpBuffer(&conn->errorMessage,
							  libpq_gettext("private key file \"%s\" has group or world access; permissions should be u=rw (0600) or less\n"),
							  fnbuf);
			return -1;
		}
#endif

		if (SSL_use_PrivateKey_file(conn->ssl, fnbuf, SSL_FILETYPE_PEM) != 1)
		{
			char	   *err = SSLerrmessage();

			printfPQExpBuffer(&conn->errorMessage,
			   libpq_gettext("could not load private key file \"%s\": %s\n"),
							  fnbuf, err);
			SSLerrfree(err);
			return -1;
		}
	}

	/* verify that the cert and key go together */
	if (have_cert &&
		SSL_check_private_key(conn->ssl) != 1)
	{
		char	   *err = SSLerrmessage();

		printfPQExpBuffer(&conn->errorMessage,
						  libpq_gettext("certificate does not match private key file \"%s\": %s\n"),
						  fnbuf, err);
		SSLerrfree(err);
		return -1;
	}

	/*
	 * If the root cert file exists, load it so we can perform certificate
	 * verification. If sslmode is "verify-full" we will also do further
	 * verification after the connection has been completed.
	 */
	if (conn->sslrootcert && strlen(conn->sslrootcert) > 0)
		strlcpy(fnbuf, conn->sslrootcert, sizeof(fnbuf));
	else if (have_homedir)
		snprintf(fnbuf, sizeof(fnbuf), "%s/%s", homedir, ROOT_CERT_FILE);
	else
		fnbuf[0] = '\0';

	if (fnbuf[0] != '\0' &&
		stat(fnbuf, &buf) == 0)
	{
		X509_STORE *cvstore;

#ifdef ENABLE_THREAD_SAFETY
		int			rc;

		if ((rc = pthread_mutex_lock(&ssl_config_mutex)))
		{
			printfPQExpBuffer(&conn->errorMessage,
			   libpq_gettext("could not acquire mutex: %s\n"), strerror(rc));
			return -1;
		}
#endif
		if (SSL_CTX_load_verify_locations(SSL_context, fnbuf, NULL) != 1)
		{
			char	   *err = SSLerrmessage();

			printfPQExpBuffer(&conn->errorMessage,
							  libpq_gettext("could not read root certificate file \"%s\": %s\n"),
							  fnbuf, err);
			SSLerrfree(err);
#ifdef ENABLE_THREAD_SAFETY
			pthread_mutex_unlock(&ssl_config_mutex);
#endif
			return -1;
		}

		if ((cvstore = SSL_CTX_get_cert_store(SSL_context)) != NULL)
		{
			if (conn->sslcrl && strlen(conn->sslcrl) > 0)
				strlcpy(fnbuf, conn->sslcrl, sizeof(fnbuf));
			else if (have_homedir)
				snprintf(fnbuf, sizeof(fnbuf), "%s/%s", homedir, ROOT_CRL_FILE);
			else
				fnbuf[0] = '\0';

			/* Set the flags to check against the complete CRL chain */
			if (fnbuf[0] != '\0' &&
				X509_STORE_load_locations(cvstore, fnbuf, NULL) == 1)
			{
				/* OpenSSL 0.96 does not support X509_V_FLAG_CRL_CHECK */
#ifdef X509_V_FLAG_CRL_CHECK
				X509_STORE_set_flags(cvstore,
						  X509_V_FLAG_CRL_CHECK | X509_V_FLAG_CRL_CHECK_ALL);
#else
				char	   *err = SSLerrmessage();

				printfPQExpBuffer(&conn->errorMessage,
								  libpq_gettext("SSL library does not support CRL certificates (file \"%s\")\n"),
								  fnbuf);
				SSLerrfree(err);
#ifdef ENABLE_THREAD_SAFETY
				pthread_mutex_unlock(&ssl_config_mutex);
#endif
				return -1;
#endif
			}
			/* if not found, silently ignore;  we do not require CRL */
		}
#ifdef ENABLE_THREAD_SAFETY
		pthread_mutex_unlock(&ssl_config_mutex);
#endif

		SSL_set_verify(conn->ssl, SSL_VERIFY_PEER, verify_cb);
	}
	else
	{
		/*
		 * stat() failed; assume root file doesn't exist.  If sslmode is
		 * verify-ca or verify-full, this is an error.  Otherwise, continue
		 * without performing any server cert verification.
		 */
		if (conn->sslmode[0] == 'v')	/* "verify-ca" or "verify-full" */
		{
			/*
			 * The only way to reach here with an empty filename is if
			 * pqGetHomeDirectory failed.  That's a sufficiently unusual case
			 * that it seems worth having a specialized error message for it.
			 */
			if (fnbuf[0] == '\0')
				printfPQExpBuffer(&conn->errorMessage,
								  libpq_gettext("could not get home directory to locate root certificate file\n"
												"Either provide the file or change sslmode to disable server certificate verification.\n"));
			else
				printfPQExpBuffer(&conn->errorMessage,
				libpq_gettext("root certificate file \"%s\" does not exist\n"
							  "Either provide the file or change sslmode to disable server certificate verification.\n"), fnbuf);
			return -1;
		}
	}
=======
						libpq_gettext("could not send data to server: %s\n"),
								  SOCK_STRERROR(result_errno,
												sebuf, sizeof(sebuf)));
				break;
		}
	}

	RESTORE_SIGPIPE(conn, spinfo);
>>>>>>> 8abb52fa

	/* ensure we return the intended errno to caller */
	SOCK_ERRNO_SET(result_errno);

	return n;
}

/* Dummy versions of SSL info functions, when built without SSL support */
#ifndef USE_SSL

int
PQsslInUse(PGconn *conn)
{
	return 0;
}

void *
PQgetssl(PGconn *conn)
{
	return NULL;
}

void *
PQsslStruct(PGconn *conn, const char *struct_name)
{
	return NULL;
}

const char *
PQsslAttribute(PGconn *conn, const char *attribute_name)
{
	return NULL;
}

const char *const *
PQsslAttributeNames(PGconn *conn)
{
	static const char *const result[] = {NULL};

	return result;
}
#endif   /* USE_SSL */


#if defined(ENABLE_THREAD_SAFETY) && !defined(WIN32)

/*
 *	Block SIGPIPE for this thread.  This prevents send()/write() from exiting
 *	the application.
 */
int
pq_block_sigpipe(sigset_t *osigset, bool *sigpipe_pending)
{
	sigset_t	sigpipe_sigset;
	sigset_t	sigset;

	sigemptyset(&sigpipe_sigset);
	sigaddset(&sigpipe_sigset, SIGPIPE);

	/* Block SIGPIPE and save previous mask for later reset */
	SOCK_ERRNO_SET(pthread_sigmask(SIG_BLOCK, &sigpipe_sigset, osigset));
	if (SOCK_ERRNO)
		return -1;

	/* We can have a pending SIGPIPE only if it was blocked before */
	if (sigismember(osigset, SIGPIPE))
	{
		/* Is there a pending SIGPIPE? */
		if (sigpending(&sigset) != 0)
			return -1;

		if (sigismember(&sigset, SIGPIPE))
			*sigpipe_pending = true;
		else
			*sigpipe_pending = false;
	}
	else
		*sigpipe_pending = false;

	return 0;
}

/*
 *	Discard any pending SIGPIPE and reset the signal mask.
 *
 * Note: we are effectively assuming here that the C library doesn't queue
 * up multiple SIGPIPE events.  If it did, then we'd accidentally leave
 * ours in the queue when an event was already pending and we got another.
 * As long as it doesn't queue multiple events, we're OK because the caller
 * can't tell the difference.
 *
 * The caller should say got_epipe = FALSE if it is certain that it
 * didn't get an EPIPE error; in that case we'll skip the clear operation
 * and things are definitely OK, queuing or no.  If it got one or might have
 * gotten one, pass got_epipe = TRUE.
 *
 * We do not want this to change errno, since if it did that could lose
 * the error code from a preceding send().  We essentially assume that if
 * we were able to do pq_block_sigpipe(), this can't fail.
 */
void
pq_reset_sigpipe(sigset_t *osigset, bool sigpipe_pending, bool got_epipe)
{
	int			save_errno = SOCK_ERRNO;
	int			signo;
	sigset_t	sigset;

	/* Clear SIGPIPE only if none was pending */
	if (got_epipe && !sigpipe_pending)
	{
		if (sigpending(&sigset) == 0 &&
			sigismember(&sigset, SIGPIPE))
		{
			sigset_t	sigpipe_sigset;

			sigemptyset(&sigpipe_sigset);
			sigaddset(&sigpipe_sigset, SIGPIPE);

			sigwait(&sigpipe_sigset, &signo);
		}
	}

	/* Restore saved block mask */
	pthread_sigmask(SIG_SETMASK, osigset, NULL);

	SOCK_ERRNO_SET(save_errno);
}

#endif   /* ENABLE_THREAD_SAFETY && !WIN32 */<|MERGE_RESOLUTION|>--- conflicted
+++ resolved
@@ -316,53 +316,7 @@
 
 	DISABLE_SIGPIPE(conn, spinfo, return -1);
 
-<<<<<<< HEAD
-/*
- *	Initialize (potentially) per-connection SSL data, namely the
- *	client certificate, private key, and trusted CA certs.
- *
- *	conn->ssl must already be created.  It receives the connection's client
- *	certificate and private key.  Note however that certificates also get
- *	loaded into the SSL_context object, and are therefore accessible to all
- *	connections in this process.  This should be OK as long as there aren't
- *	any hash collisions among the certs.
- *
- *	Returns 0 if OK, -1 on failure (with a message in conn->errorMessage).
- */
-static int
-initialize_SSL(PGconn *conn)
-{
-	struct stat buf;
-	char		homedir[MAXPGPATH];
-	char		fnbuf[MAXPGPATH];
-	char		sebuf[256];
-	bool		have_homedir;
-	bool		have_cert;
-	EVP_PKEY   *pkey = NULL;
-
-	/*
-	 * We'll need the home directory if any of the relevant parameters are
-	 * defaulted.  If pqGetHomeDirectory fails, act as though none of the
-	 * files could be found.
-	 */
-	if (!(conn->sslcert && strlen(conn->sslcert) > 0) ||
-		!(conn->sslkey && strlen(conn->sslkey) > 0) ||
-		!(conn->sslrootcert && strlen(conn->sslrootcert) > 0) ||
-		!(conn->sslcrl && strlen(conn->sslcrl) > 0))
-		have_homedir = pqGetHomeDirectory(homedir, sizeof(homedir));
-	else	/* won't need it */
-		have_homedir = false;
-
-	/* Read the client certificate file */
-	if (conn->sslcert && strlen(conn->sslcert) > 0)
-		strlcpy(fnbuf, conn->sslcert, sizeof(fnbuf));
-	else if (have_homedir)
-		snprintf(fnbuf, sizeof(fnbuf), "%s/%s", homedir, USER_CERT_FILE);
-	else
-		fnbuf[0] = '\0';
-=======
 	n = send(conn->sock, ptr, len, flags);
->>>>>>> 8abb52fa
 
 	if (n < 0)
 	{
@@ -412,188 +366,6 @@
 
 			default:
 				printfPQExpBuffer(&conn->errorMessage,
-<<<<<<< HEAD
-								  libpq_gettext("could not load private SSL key \"%s\" from engine \"%s\": %s\n"),
-								  engine_colon, engine_str, err);
-				SSLerrfree(err);
-				ENGINE_finish(conn->engine);
-				ENGINE_free(conn->engine);
-				conn->engine = NULL;
-				free(engine_str);
-				return -1;
-			}
-
-			free(engine_str);
-
-			fnbuf[0] = '\0';	/* indicate we're not going to load from a
-								 * file */
-		}
-		else
-#endif   /* USE_SSL_ENGINE */
-		{
-			/* PGSSLKEY is not an engine, treat it as a filename */
-			strlcpy(fnbuf, conn->sslkey, sizeof(fnbuf));
-		}
-	}
-	else if (have_homedir)
-	{
-		/* No PGSSLKEY specified, load default file */
-		snprintf(fnbuf, sizeof(fnbuf), "%s/%s", homedir, USER_KEY_FILE);
-	}
-	else
-		fnbuf[0] = '\0';
-
-	if (have_cert && fnbuf[0] != '\0')
-	{
-		/* read the client key from file */
-
-		if (stat(fnbuf, &buf) != 0)
-		{
-			printfPQExpBuffer(&conn->errorMessage,
-							  libpq_gettext("certificate present, but not private key file \"%s\"\n"),
-							  fnbuf);
-			return -1;
-		}
-#ifndef WIN32
-		if (!S_ISREG(buf.st_mode) || buf.st_mode & (S_IRWXG | S_IRWXO))
-		{
-			printfPQExpBuffer(&conn->errorMessage,
-							  libpq_gettext("private key file \"%s\" has group or world access; permissions should be u=rw (0600) or less\n"),
-							  fnbuf);
-			return -1;
-		}
-#endif
-
-		if (SSL_use_PrivateKey_file(conn->ssl, fnbuf, SSL_FILETYPE_PEM) != 1)
-		{
-			char	   *err = SSLerrmessage();
-
-			printfPQExpBuffer(&conn->errorMessage,
-			   libpq_gettext("could not load private key file \"%s\": %s\n"),
-							  fnbuf, err);
-			SSLerrfree(err);
-			return -1;
-		}
-	}
-
-	/* verify that the cert and key go together */
-	if (have_cert &&
-		SSL_check_private_key(conn->ssl) != 1)
-	{
-		char	   *err = SSLerrmessage();
-
-		printfPQExpBuffer(&conn->errorMessage,
-						  libpq_gettext("certificate does not match private key file \"%s\": %s\n"),
-						  fnbuf, err);
-		SSLerrfree(err);
-		return -1;
-	}
-
-	/*
-	 * If the root cert file exists, load it so we can perform certificate
-	 * verification. If sslmode is "verify-full" we will also do further
-	 * verification after the connection has been completed.
-	 */
-	if (conn->sslrootcert && strlen(conn->sslrootcert) > 0)
-		strlcpy(fnbuf, conn->sslrootcert, sizeof(fnbuf));
-	else if (have_homedir)
-		snprintf(fnbuf, sizeof(fnbuf), "%s/%s", homedir, ROOT_CERT_FILE);
-	else
-		fnbuf[0] = '\0';
-
-	if (fnbuf[0] != '\0' &&
-		stat(fnbuf, &buf) == 0)
-	{
-		X509_STORE *cvstore;
-
-#ifdef ENABLE_THREAD_SAFETY
-		int			rc;
-
-		if ((rc = pthread_mutex_lock(&ssl_config_mutex)))
-		{
-			printfPQExpBuffer(&conn->errorMessage,
-			   libpq_gettext("could not acquire mutex: %s\n"), strerror(rc));
-			return -1;
-		}
-#endif
-		if (SSL_CTX_load_verify_locations(SSL_context, fnbuf, NULL) != 1)
-		{
-			char	   *err = SSLerrmessage();
-
-			printfPQExpBuffer(&conn->errorMessage,
-							  libpq_gettext("could not read root certificate file \"%s\": %s\n"),
-							  fnbuf, err);
-			SSLerrfree(err);
-#ifdef ENABLE_THREAD_SAFETY
-			pthread_mutex_unlock(&ssl_config_mutex);
-#endif
-			return -1;
-		}
-
-		if ((cvstore = SSL_CTX_get_cert_store(SSL_context)) != NULL)
-		{
-			if (conn->sslcrl && strlen(conn->sslcrl) > 0)
-				strlcpy(fnbuf, conn->sslcrl, sizeof(fnbuf));
-			else if (have_homedir)
-				snprintf(fnbuf, sizeof(fnbuf), "%s/%s", homedir, ROOT_CRL_FILE);
-			else
-				fnbuf[0] = '\0';
-
-			/* Set the flags to check against the complete CRL chain */
-			if (fnbuf[0] != '\0' &&
-				X509_STORE_load_locations(cvstore, fnbuf, NULL) == 1)
-			{
-				/* OpenSSL 0.96 does not support X509_V_FLAG_CRL_CHECK */
-#ifdef X509_V_FLAG_CRL_CHECK
-				X509_STORE_set_flags(cvstore,
-						  X509_V_FLAG_CRL_CHECK | X509_V_FLAG_CRL_CHECK_ALL);
-#else
-				char	   *err = SSLerrmessage();
-
-				printfPQExpBuffer(&conn->errorMessage,
-								  libpq_gettext("SSL library does not support CRL certificates (file \"%s\")\n"),
-								  fnbuf);
-				SSLerrfree(err);
-#ifdef ENABLE_THREAD_SAFETY
-				pthread_mutex_unlock(&ssl_config_mutex);
-#endif
-				return -1;
-#endif
-			}
-			/* if not found, silently ignore;  we do not require CRL */
-		}
-#ifdef ENABLE_THREAD_SAFETY
-		pthread_mutex_unlock(&ssl_config_mutex);
-#endif
-
-		SSL_set_verify(conn->ssl, SSL_VERIFY_PEER, verify_cb);
-	}
-	else
-	{
-		/*
-		 * stat() failed; assume root file doesn't exist.  If sslmode is
-		 * verify-ca or verify-full, this is an error.  Otherwise, continue
-		 * without performing any server cert verification.
-		 */
-		if (conn->sslmode[0] == 'v')	/* "verify-ca" or "verify-full" */
-		{
-			/*
-			 * The only way to reach here with an empty filename is if
-			 * pqGetHomeDirectory failed.  That's a sufficiently unusual case
-			 * that it seems worth having a specialized error message for it.
-			 */
-			if (fnbuf[0] == '\0')
-				printfPQExpBuffer(&conn->errorMessage,
-								  libpq_gettext("could not get home directory to locate root certificate file\n"
-												"Either provide the file or change sslmode to disable server certificate verification.\n"));
-			else
-				printfPQExpBuffer(&conn->errorMessage,
-				libpq_gettext("root certificate file \"%s\" does not exist\n"
-							  "Either provide the file or change sslmode to disable server certificate verification.\n"), fnbuf);
-			return -1;
-		}
-	}
-=======
 						libpq_gettext("could not send data to server: %s\n"),
 								  SOCK_STRERROR(result_errno,
 												sebuf, sizeof(sebuf)));
@@ -602,7 +374,6 @@
 	}
 
 	RESTORE_SIGPIPE(conn, spinfo);
->>>>>>> 8abb52fa
 
 	/* ensure we return the intended errno to caller */
 	SOCK_ERRNO_SET(result_errno);

# LANGUAGE message translation file for initdb
# Copyright (C) 2004-2022 PostgreSQL Global Development Group
# This file is distributed under the same license as the initdb (PostgreSQL) package.
#
# Use these quotes: « %s »
#
# Guillaume Lelarge <guillaume@lelarge.info>, 2004-2009.
# Stéphane Schildknecht <stephane.schildknecht@dalibo.com>, 2009.
# Guillaume Lelarge <guillaume@lelarge.info>, 2010-2022.
#
msgid ""
msgstr ""
"Project-Id-Version: PostgreSQL 15\n"
"Report-Msgid-Bugs-To: pgsql-bugs@lists.postgresql.org\n"
<<<<<<< HEAD
"POT-Creation-Date: 2022-04-12 05:16+0000\n"
"PO-Revision-Date: 2022-04-12 17:29+0200\n"
=======
"POT-Creation-Date: 2021-07-22 22:16+0000\n"
"PO-Revision-Date: 2021-07-23 13:21+0200\n"
>>>>>>> 185876a6
"Last-Translator: Guillaume Lelarge <guillaume@lelarge.info>\n"
"Language-Team: French <guillaume@lelarge.info>\n"
"Language: fr\n"
"MIME-Version: 1.0\n"
"Content-Type: text/plain; charset=UTF-8\n"
"Content-Transfer-Encoding: 8bit\n"
<<<<<<< HEAD
"Plural-Forms: nplurals=2; plural=(n > 1);\n"
"X-Generator: Poedit 3.0.1\n"
=======
"X-Generator: Poedit 3.0\n"

#: ../../../src/common/logging.c:259
#, c-format
msgid "fatal: "
msgstr "fatal : "
>>>>>>> 185876a6

#: ../../../src/common/logging.c:273
#, c-format
msgid "error: "
msgstr "erreur : "

#: ../../../src/common/logging.c:280
#, c-format
msgid "warning: "
msgstr "attention : "

#: ../../../src/common/logging.c:291
#, c-format
msgid "detail: "
msgstr "détail : "

#: ../../../src/common/logging.c:298
#, c-format
msgid "hint: "
msgstr "astuce : "

#: ../../common/exec.c:144 ../../common/exec.c:261 ../../common/exec.c:307
#, c-format
msgid "could not identify current directory: %m"
msgstr "n'a pas pu identifier le répertoire courant : %m"

#: ../../common/exec.c:163
#, c-format
msgid "invalid binary \"%s\""
msgstr "binaire « %s » invalide"

#: ../../common/exec.c:213
#, c-format
msgid "could not read binary \"%s\""
msgstr "n'a pas pu lire le binaire « %s »"

#: ../../common/exec.c:221
#, c-format
msgid "could not find a \"%s\" to execute"
msgstr "n'a pas pu trouver un « %s » à exécuter"

#: ../../common/exec.c:277 ../../common/exec.c:316
#, c-format
msgid "could not change directory to \"%s\": %m"
msgstr "n'a pas pu modifier le répertoire par « %s » : %m"

#: ../../common/exec.c:294
#, c-format
msgid "could not read symbolic link \"%s\": %m"
msgstr "n'a pas pu lire le lien symbolique « %s » : %m"

#: ../../common/exec.c:417
#, c-format
msgid "%s() failed: %m"
msgstr "échec de %s() : %m"

<<<<<<< HEAD
#: ../../common/exec.c:555 ../../common/exec.c:600 ../../common/exec.c:692
#: initdb.c:334
=======
#: ../../common/exec.c:522 ../../common/exec.c:567 ../../common/exec.c:659
#: initdb.c:331
>>>>>>> 185876a6
#, c-format
msgid "out of memory"
msgstr "mémoire épuisée"

#: ../../common/fe_memutils.c:35 ../../common/fe_memutils.c:75
#: ../../common/fe_memutils.c:98 ../../common/fe_memutils.c:162
#, c-format
msgid "out of memory\n"
msgstr "mémoire épuisée\n"

#: ../../common/fe_memutils.c:92 ../../common/fe_memutils.c:154
#, c-format
msgid "cannot duplicate null pointer (internal error)\n"
msgstr "ne peut pas dupliquer un pointeur nul (erreur interne)\n"

#: ../../common/file_utils.c:87 ../../common/file_utils.c:451
#, c-format
msgid "could not stat file \"%s\": %m"
msgstr "n'a pas pu tester le fichier « %s » : %m"

#: ../../common/file_utils.c:166 ../../common/pgfnames.c:48
#, c-format
msgid "could not open directory \"%s\": %m"
msgstr "n'a pas pu ouvrir le répertoire « %s » : %m"

#: ../../common/file_utils.c:200 ../../common/pgfnames.c:69
#, c-format
msgid "could not read directory \"%s\": %m"
msgstr "n'a pas pu lire le répertoire « %s » : %m"

#: ../../common/file_utils.c:232 ../../common/file_utils.c:291
#: ../../common/file_utils.c:365
#, c-format
msgid "could not open file \"%s\": %m"
msgstr "n'a pas pu ouvrir le fichier « %s » : %m"

#: ../../common/file_utils.c:303 ../../common/file_utils.c:373
#, c-format
msgid "could not fsync file \"%s\": %m"
msgstr "n'a pas pu synchroniser sur disque (fsync) le fichier « %s » : %m"

#: ../../common/file_utils.c:383
#, c-format
msgid "could not rename file \"%s\" to \"%s\": %m"
msgstr "n'a pas pu renommer le fichier « %s » en « %s » : %m"

#: ../../common/pgfnames.c:74
#, c-format
msgid "could not close directory \"%s\": %m"
msgstr "n'a pas pu fermer le répertoire « %s » : %m"

#: ../../common/restricted_token.c:64
#, c-format
msgid "could not load library \"%s\": error code %lu"
msgstr "n'a pas pu charger la bibliothèque « %s » : code d'erreur %lu"

#: ../../common/restricted_token.c:73
#, c-format
msgid "cannot create restricted tokens on this platform: error code %lu"
msgstr "ne peut pas créer les jetons restreints sur cette plateforme : code d'erreur %lu"

#: ../../common/restricted_token.c:82
#, c-format
msgid "could not open process token: error code %lu"
msgstr "n'a pas pu ouvrir le jeton du processus : code d'erreur %lu"

#: ../../common/restricted_token.c:97
#, c-format
msgid "could not allocate SIDs: error code %lu"
msgstr "n'a pas pu allouer les SID : code d'erreur %lu"

#: ../../common/restricted_token.c:119
#, c-format
msgid "could not create restricted token: error code %lu"
msgstr "n'a pas pu créer le jeton restreint : code d'erreur %lu"

#: ../../common/restricted_token.c:140
#, c-format
msgid "could not start process for command \"%s\": error code %lu"
msgstr "n'a pas pu démarrer le processus pour la commande « %s » : code d'erreur %lu"

#: ../../common/restricted_token.c:178
#, c-format
msgid "could not re-execute with restricted token: error code %lu"
msgstr "n'a pas pu ré-exécuter le jeton restreint : code d'erreur %lu"

#: ../../common/restricted_token.c:193
#, c-format
msgid "could not get exit code from subprocess: error code %lu"
msgstr "n'a pas pu récupérer le code de statut du sous-processus : code d'erreur %lu"

#: ../../common/rmtree.c:79
#, c-format
msgid "could not stat file or directory \"%s\": %m"
msgstr ""
"n'a pas pu récupérer les informations sur le fichier ou répertoire\n"
"« %s » : %m"

#: ../../common/rmtree.c:101 ../../common/rmtree.c:113
#, c-format
msgid "could not remove file or directory \"%s\": %m"
msgstr "n'a pas pu supprimer le fichier ou répertoire « %s » : %m"

#: ../../common/username.c:43
#, c-format
msgid "could not look up effective user ID %ld: %s"
msgstr "n'a pas pu trouver l'identifiant réel %ld de l'utilisateur : %s"

#: ../../common/username.c:45
msgid "user does not exist"
msgstr "l'utilisateur n'existe pas"

#: ../../common/username.c:60
#, c-format
msgid "user name lookup failure: error code %lu"
msgstr "échec de la recherche du nom d'utilisateur : code d'erreur %lu"

#: ../../common/wait_error.c:45
#, c-format
msgid "command not executable"
msgstr "commande non exécutable"

#: ../../common/wait_error.c:49
#, c-format
msgid "command not found"
msgstr "commande introuvable"

#: ../../common/wait_error.c:54
#, c-format
msgid "child process exited with exit code %d"
msgstr "le processus fils a quitté avec le code de sortie %d"

#: ../../common/wait_error.c:62
#, c-format
msgid "child process was terminated by exception 0x%X"
msgstr "le processus fils a été terminé par l'exception 0x%X"

#: ../../common/wait_error.c:66
#, c-format
msgid "child process was terminated by signal %d: %s"
msgstr "le processus fils a été terminé par le signal %d : %s"

#: ../../common/wait_error.c:72
#, c-format
msgid "child process exited with unrecognized status %d"
msgstr "le processus fils a quitté avec un statut %d non reconnu"

#: ../../port/dirmod.c:221
#, c-format
msgid "could not set junction for \"%s\": %s\n"
msgstr "n'a pas pu configurer la jonction pour « %s » : %s\n"

#: ../../port/dirmod.c:298
#, c-format
msgid "could not get junction for \"%s\": %s\n"
msgstr "n'a pas pu obtenir la jonction pour « %s » : %s\n"

<<<<<<< HEAD
#: initdb.c:464 initdb.c:1456
=======
#: initdb.c:464 initdb.c:1496
>>>>>>> 185876a6
#, c-format
msgid "could not open file \"%s\" for reading: %m"
msgstr "n'a pas pu ouvrir le fichier « %s » pour une lecture : %m"

<<<<<<< HEAD
#: initdb.c:505 initdb.c:809 initdb.c:829
=======
#: initdb.c:508 initdb.c:830 initdb.c:856
>>>>>>> 185876a6
#, c-format
msgid "could not open file \"%s\" for writing: %m"
msgstr "n'a pas pu ouvrir le fichier « %s » en écriture : %m"

<<<<<<< HEAD
#: initdb.c:509 initdb.c:812 initdb.c:831
=======
#: initdb.c:515 initdb.c:522 initdb.c:836 initdb.c:861
>>>>>>> 185876a6
#, c-format
msgid "could not write file \"%s\": %m"
msgstr "impossible d'écrire le fichier « %s » : %m"

<<<<<<< HEAD
#: initdb.c:513
#, c-format
msgid "could not close file \"%s\": %m"
msgstr "n'a pas pu fermer le fichier « %s » : %m"

#: initdb.c:529
=======
#: initdb.c:540
>>>>>>> 185876a6
#, c-format
msgid "could not execute command \"%s\": %m"
msgstr "n'a pas pu exécuter la commande « %s » : %m"

<<<<<<< HEAD
#: initdb.c:547
=======
#: initdb.c:558
>>>>>>> 185876a6
#, c-format
msgid "removing data directory \"%s\""
msgstr "suppression du répertoire des données « %s »"

<<<<<<< HEAD
#: initdb.c:549
=======
#: initdb.c:560
>>>>>>> 185876a6
#, c-format
msgid "failed to remove data directory"
msgstr "échec de la suppression du répertoire des données"

<<<<<<< HEAD
#: initdb.c:553
=======
#: initdb.c:564
>>>>>>> 185876a6
#, c-format
msgid "removing contents of data directory \"%s\""
msgstr "suppression du contenu du répertoire des données « %s »"

<<<<<<< HEAD
#: initdb.c:556
=======
#: initdb.c:567
>>>>>>> 185876a6
#, c-format
msgid "failed to remove contents of data directory"
msgstr "échec de la suppression du contenu du répertoire des données"

<<<<<<< HEAD
#: initdb.c:561
=======
#: initdb.c:572
>>>>>>> 185876a6
#, c-format
msgid "removing WAL directory \"%s\""
msgstr "suppression du répertoire des journaux de transactions « %s »"

<<<<<<< HEAD
#: initdb.c:563
=======
#: initdb.c:574
>>>>>>> 185876a6
#, c-format
msgid "failed to remove WAL directory"
msgstr "échec de la suppression du répertoire des journaux de transactions"

<<<<<<< HEAD
#: initdb.c:567
=======
#: initdb.c:578
>>>>>>> 185876a6
#, c-format
msgid "removing contents of WAL directory \"%s\""
msgstr "suppression du contenu du répertoire des journaux de transactions « %s »"

<<<<<<< HEAD
#: initdb.c:569
=======
#: initdb.c:580
>>>>>>> 185876a6
#, c-format
msgid "failed to remove contents of WAL directory"
msgstr "échec de la suppression du contenu du répertoire des journaux de transactions"

<<<<<<< HEAD
#: initdb.c:576
=======
#: initdb.c:587
>>>>>>> 185876a6
#, c-format
msgid "data directory \"%s\" not removed at user's request"
msgstr "répertoire des données « %s » non supprimé à la demande de l'utilisateur"

<<<<<<< HEAD
#: initdb.c:580
=======
#: initdb.c:591
>>>>>>> 185876a6
#, c-format
msgid "WAL directory \"%s\" not removed at user's request"
msgstr "répertoire des journaux de transactions « %s » non supprimé à la demande de l'utilisateur"

<<<<<<< HEAD
#: initdb.c:598
=======
#: initdb.c:609
>>>>>>> 185876a6
#, c-format
msgid "cannot be run as root"
msgstr "ne peut pas être exécuté en tant que root"

<<<<<<< HEAD
#: initdb.c:599
=======
#: initdb.c:611
>>>>>>> 185876a6
#, c-format
msgid "Please log in (using, e.g., \"su\") as the (unprivileged) user that will own the server process."
msgstr "Connectez-vous (par exemple en utilisant « su ») sous l'utilisateur (non privilégié) qui sera propriétaire du processus serveur."

<<<<<<< HEAD
#: initdb.c:631
=======
#: initdb.c:644
>>>>>>> 185876a6
#, c-format
msgid "\"%s\" is not a valid server encoding name"
msgstr "« %s » n'est pas un nom d'encodage serveur valide"

<<<<<<< HEAD
#: initdb.c:775
=======
#: initdb.c:789
>>>>>>> 185876a6
#, c-format
msgid "file \"%s\" does not exist"
msgstr "le rôle « %s » n'existe pas"

<<<<<<< HEAD
#: initdb.c:776 initdb.c:781 initdb.c:788
=======
#: initdb.c:791 initdb.c:798 initdb.c:807
>>>>>>> 185876a6
#, c-format
msgid "This might mean you have a corrupted installation or identified the wrong directory with the invocation option -L."
msgstr "Cela peut signifier que votre installation est corrompue ou que vous avez identifié le mauvais répertoire avec l'option -L."

<<<<<<< HEAD
#: initdb.c:780
=======
#: initdb.c:796
>>>>>>> 185876a6
#, c-format
msgid "could not access file \"%s\": %m"
msgstr "n'a pas pu accéder au fichier « %s » : %m"

<<<<<<< HEAD
#: initdb.c:787
=======
#: initdb.c:805
>>>>>>> 185876a6
#, c-format
msgid "file \"%s\" is not a regular file"
msgstr "le fichier « %s » n'est pas un fichier standard"

<<<<<<< HEAD
#: initdb.c:919
=======
#: initdb.c:950
>>>>>>> 185876a6
#, c-format
msgid "selecting dynamic shared memory implementation ... "
msgstr "sélection de l'implémentation de la mémoire partagée dynamique..."

<<<<<<< HEAD
#: initdb.c:928
=======
#: initdb.c:959
>>>>>>> 185876a6
#, c-format
msgid "selecting default max_connections ... "
msgstr "sélection de la valeur par défaut pour max_connections... "

<<<<<<< HEAD
#: initdb.c:959
=======
#: initdb.c:990
>>>>>>> 185876a6
#, c-format
msgid "selecting default shared_buffers ... "
msgstr "sélection de la valeur par défaut pour shared_buffers... "

<<<<<<< HEAD
#: initdb.c:993
=======
#: initdb.c:1024
>>>>>>> 185876a6
#, c-format
msgid "selecting default time zone ... "
msgstr "sélection du fuseau horaire par défaut... "

<<<<<<< HEAD
#: initdb.c:1027
msgid "creating configuration files ... "
msgstr "création des fichiers de configuration... "

#: initdb.c:1185 initdb.c:1201 initdb.c:1284 initdb.c:1296
=======
#: initdb.c:1058
msgid "creating configuration files ... "
msgstr "création des fichiers de configuration... "

#: initdb.c:1217 initdb.c:1236 initdb.c:1322 initdb.c:1337
>>>>>>> 185876a6
#, c-format
msgid "could not change permissions of \"%s\": %m"
msgstr "n'a pas pu modifier les droits de « %s » : %m"

<<<<<<< HEAD
#: initdb.c:1316
=======
#: initdb.c:1359
>>>>>>> 185876a6
#, c-format
msgid "running bootstrap script ... "
msgstr "lancement du script bootstrap..."

<<<<<<< HEAD
#: initdb.c:1328
=======
#: initdb.c:1371
>>>>>>> 185876a6
#, c-format
msgid "input file \"%s\" does not belong to PostgreSQL %s"
msgstr "le fichier en entrée « %s » n'appartient pas à PostgreSQL %s"

<<<<<<< HEAD
#: initdb.c:1330
=======
#: initdb.c:1374
>>>>>>> 185876a6
#, c-format
msgid "Specify the correct path using the option -L."
msgstr "Indiquez le bon chemin avec l'option -L."

<<<<<<< HEAD
#: initdb.c:1434
msgid "Enter new superuser password: "
msgstr "Saisir le nouveau mot de passe du super-utilisateur : "

#: initdb.c:1435
msgid "Enter it again: "
msgstr "Saisir le mot de passe à nouveau : "

#: initdb.c:1438
=======
#: initdb.c:1473
msgid "Enter new superuser password: "
msgstr "Saisir le nouveau mot de passe du super-utilisateur : "

#: initdb.c:1474
msgid "Enter it again: "
msgstr "Saisir le mot de passe à nouveau : "

#: initdb.c:1477
>>>>>>> 185876a6
#, c-format
msgid "Passwords didn't match.\n"
msgstr "Les mots de passe ne sont pas identiques.\n"

<<<<<<< HEAD
#: initdb.c:1462
=======
#: initdb.c:1504
>>>>>>> 185876a6
#, c-format
msgid "could not read password from file \"%s\": %m"
msgstr "n'a pas pu lire le mot de passe à partir du fichier « %s » : %m"

<<<<<<< HEAD
#: initdb.c:1465
=======
#: initdb.c:1507
>>>>>>> 185876a6
#, c-format
msgid "password file \"%s\" is empty"
msgstr "le fichier de mots de passe « %s » est vide"

<<<<<<< HEAD
#: initdb.c:1911
=======
#: initdb.c:1998
>>>>>>> 185876a6
#, c-format
msgid "caught signal\n"
msgstr "signal reçu\n"

<<<<<<< HEAD
#: initdb.c:1917
=======
#: initdb.c:2004
>>>>>>> 185876a6
#, c-format
msgid "could not write to child process: %s\n"
msgstr "n'a pas pu écrire au processus fils : %s\n"

<<<<<<< HEAD
#: initdb.c:1925
=======
#: initdb.c:2012
>>>>>>> 185876a6
#, c-format
msgid "ok\n"
msgstr "ok\n"

<<<<<<< HEAD
#: initdb.c:2014
=======
#: initdb.c:2102
>>>>>>> 185876a6
#, c-format
msgid "setlocale() failed"
msgstr "échec de setlocale()"

<<<<<<< HEAD
#: initdb.c:2032
=======
#: initdb.c:2123
>>>>>>> 185876a6
#, c-format
msgid "failed to restore old locale \"%s\""
msgstr "a échoué pour restaurer l'ancienne locale « %s »"

<<<<<<< HEAD
#: initdb.c:2039
=======
#: initdb.c:2132
>>>>>>> 185876a6
#, c-format
msgid "invalid locale name \"%s\""
msgstr "nom de locale « %s » invalide"

<<<<<<< HEAD
#: initdb.c:2050
=======
#: initdb.c:2143
>>>>>>> 185876a6
#, c-format
msgid "invalid locale settings; check LANG and LC_* environment variables"
msgstr "configuration invalide de la locale ; vérifiez les variables d'environnement LANG et LC_*"

<<<<<<< HEAD
#: initdb.c:2076
=======
#: initdb.c:2170
>>>>>>> 185876a6
#, c-format
msgid "encoding mismatch"
msgstr "différence d'encodage"

<<<<<<< HEAD
#: initdb.c:2077
=======
#: initdb.c:2172
>>>>>>> 185876a6
#, c-format
msgid "The encoding you selected (%s) and the encoding that the selected locale uses (%s) do not match. This would lead to misbehavior in various character string processing functions."
msgstr "L'encodage que vous avez sélectionné (%s) et celui que la locale sélectionnée utilise (%s) ne sont pas compatibles. Cela peut conduire à des erreurs dans les fonctions de manipulation de chaînes de caractères."

<<<<<<< HEAD
#: initdb.c:2082
#, c-format
msgid "Rerun %s and either do not specify an encoding explicitly, or choose a matching combination."
msgstr "Relancez %s et soit vous ne spécifiez pas explicitement d'encodage, soit vous choisissez une combinaison compatible."

#: initdb.c:2144
#, c-format
msgid "ICU locale must be specified"
msgstr "la locale ICU doit être précisée"

#: initdb.c:2151
#, c-format
msgid "ICU is not supported in this build"
msgstr "ICU n'est pas supporté dans cette installation"

#: initdb.c:2162
=======
#: initdb.c:2244
>>>>>>> 185876a6
#, c-format
msgid ""
"%s initializes a PostgreSQL database cluster.\n"
"\n"
msgstr ""
"%s initialise une instance PostgreSQL.\n"
"\n"

<<<<<<< HEAD
#: initdb.c:2163
=======
#: initdb.c:2245
>>>>>>> 185876a6
#, c-format
msgid "Usage:\n"
msgstr "Usage :\n"

<<<<<<< HEAD
#: initdb.c:2164
=======
#: initdb.c:2246
>>>>>>> 185876a6
#, c-format
msgid "  %s [OPTION]... [DATADIR]\n"
msgstr "  %s [OPTION]... [RÉP_DONNÉES]\n"

<<<<<<< HEAD
#: initdb.c:2165
=======
#: initdb.c:2247
>>>>>>> 185876a6
#, c-format
msgid ""
"\n"
"Options:\n"
msgstr ""
"\n"
"Options :\n"

<<<<<<< HEAD
#: initdb.c:2166
=======
#: initdb.c:2248
>>>>>>> 185876a6
#, c-format
msgid "  -A, --auth=METHOD         default authentication method for local connections\n"
msgstr ""
"  -A, --auth=MÉTHODE           méthode d'authentification par défaut pour les\n"
"                               connexions locales\n"

<<<<<<< HEAD
#: initdb.c:2167
=======
#: initdb.c:2249
>>>>>>> 185876a6
#, c-format
msgid "      --auth-host=METHOD    default authentication method for local TCP/IP connections\n"
msgstr ""
"      --auth-host=MÉTHODE      méthode d'authentification par défaut pour les\n"
"                               connexions locales TCP/IP\n"

<<<<<<< HEAD
#: initdb.c:2168
=======
#: initdb.c:2250
>>>>>>> 185876a6
#, c-format
msgid "      --auth-local=METHOD   default authentication method for local-socket connections\n"
msgstr ""
"      --auth-local=MÉTHODE     méthode d'authentification par défaut pour les\n"
"                               connexions locales socket\n"

<<<<<<< HEAD
#: initdb.c:2169
=======
#: initdb.c:2251
>>>>>>> 185876a6
#, c-format
msgid " [-D, --pgdata=]DATADIR     location for this database cluster\n"
msgstr " [-D, --pgdata=]RÉP_DONNÉES    emplacement du répertoire principal des données\n"

<<<<<<< HEAD
#: initdb.c:2170
=======
#: initdb.c:2252
>>>>>>> 185876a6
#, c-format
msgid "  -E, --encoding=ENCODING   set default encoding for new databases\n"
msgstr ""
"  -E, --encoding=ENCODAGE      initialise l'encodage par défaut des nouvelles\n"
"                               bases de données\n"

<<<<<<< HEAD
#: initdb.c:2171
=======
#: initdb.c:2253
>>>>>>> 185876a6
#, c-format
msgid "  -g, --allow-group-access  allow group read/execute on data directory\n"
msgstr ""
"  -g, --allow-group-access     autorise la lecture/écriture pour le groupe sur\n"
"                               le répertoire des données\n"
<<<<<<< HEAD

#: initdb.c:2172
#, c-format
msgid "      --icu-locale=LOCALE   set ICU locale ID for new databases\n"
msgstr "      --icu-locale=LOCALE      initialise l'identifiant de locale ICU pour les nouvelles bases de données\n"

#: initdb.c:2173
=======

#: initdb.c:2254
>>>>>>> 185876a6
#, c-format
msgid "  -k, --data-checksums      use data page checksums\n"
msgstr ""
"  -k, --data-checksums         active les sommes de contrôle pour les blocs des\n"
"                               fichiers de données\n"

<<<<<<< HEAD
#: initdb.c:2174
=======
#: initdb.c:2255
>>>>>>> 185876a6
#, c-format
msgid "      --locale=LOCALE       set default locale for new databases\n"
msgstr ""
"      --locale=LOCALE          initialise la locale par défaut pour les\n"
"                               nouvelles bases de données\n"

<<<<<<< HEAD
#: initdb.c:2175
=======
#: initdb.c:2256
>>>>>>> 185876a6
#, c-format
msgid ""
"      --lc-collate=, --lc-ctype=, --lc-messages=LOCALE\n"
"      --lc-monetary=, --lc-numeric=, --lc-time=LOCALE\n"
"                            set default locale in the respective category for\n"
"                            new databases (default taken from environment)\n"
msgstr ""
"      --lc-collate=, --lc-ctype=, --lc-messages=LOCALE\n"
"      --lc-monetary=, --lc-numeric=, --lc-time=LOCALE\n"
"                               initialise la locale par défaut dans la catégorie\n"
"                               respective pour les nouvelles bases de données\n"
"                               (les valeurs par défaut sont prises dans\n"
"                               l'environnement)\n"

<<<<<<< HEAD
#: initdb.c:2179
#, c-format
msgid "      --no-locale           equivalent to --locale=C\n"
msgstr "      --no-locale              équivalent à --locale=C\n"

#: initdb.c:2180
#, c-format
msgid ""
"      --locale-provider={libc|icu}\n"
"                            set default locale provider for new databases\n"
msgstr ""
"      --locale-provider={libc|icu}\n"
"                               initialise le fournisseur de locale par défaut pour\n"
"                               les nouvelles bases de données\n"

#: initdb.c:2182
=======
#: initdb.c:2260
#, c-format
msgid "      --no-locale           equivalent to --locale=C\n"
msgstr "      --no-locale              équivalent à --locale=C\n"

#: initdb.c:2261
>>>>>>> 185876a6
#, c-format
msgid "      --pwfile=FILE         read password for the new superuser from file\n"
msgstr ""
"      --pwfile=FICHIER         lit le mot de passe du nouveau super-utilisateur\n"
"                               à partir de ce fichier\n"

<<<<<<< HEAD
#: initdb.c:2183
=======
#: initdb.c:2262
>>>>>>> 185876a6
#, c-format
msgid ""
"  -T, --text-search-config=CFG\n"
"                            default text search configuration\n"
msgstr ""
"  -T, --text-search-config=CFG configuration par défaut de la recherche plein\n"
"                               texte\n"

<<<<<<< HEAD
#: initdb.c:2185
=======
#: initdb.c:2264
>>>>>>> 185876a6
#, c-format
msgid "  -U, --username=NAME       database superuser name\n"
msgstr "  -U, --username=NOM           nom du super-utilisateur de la base de données\n"

<<<<<<< HEAD
#: initdb.c:2186
=======
#: initdb.c:2265
>>>>>>> 185876a6
#, c-format
msgid "  -W, --pwprompt            prompt for a password for the new superuser\n"
msgstr ""
"  -W, --pwprompt               demande un mot de passe pour le nouveau\n"
"                               super-utilisateur\n"

<<<<<<< HEAD
#: initdb.c:2187
=======
#: initdb.c:2266
>>>>>>> 185876a6
#, c-format
msgid "  -X, --waldir=WALDIR       location for the write-ahead log directory\n"
msgstr ""
"  -X, --waldir=RÉP_WAL         emplacement du répertoire des journaux de\n"
"                               transactions\n"

<<<<<<< HEAD
#: initdb.c:2188
=======
#: initdb.c:2267
>>>>>>> 185876a6
#, c-format
msgid "      --wal-segsize=SIZE    size of WAL segments, in megabytes\n"
msgstr "      --wal-segsize=TAILLE     configure la taille des segments WAL, en Mo\n"

<<<<<<< HEAD
#: initdb.c:2189
=======
#: initdb.c:2268
>>>>>>> 185876a6
#, c-format
msgid ""
"\n"
"Less commonly used options:\n"
msgstr ""
"\n"
"Options moins utilisées :\n"

<<<<<<< HEAD
#: initdb.c:2190
#, c-format
msgid "  -d, --debug               generate lots of debugging output\n"
msgstr "  -d, --debug                  engendre un grand nombre de traces de débogage\n"

#: initdb.c:2191
#, c-format
msgid "      --discard-caches      set debug_discard_caches=1\n"
msgstr "      --discard-caches         initialise debug_discard_caches à 1\n"

#: initdb.c:2192
=======
#: initdb.c:2269
#, c-format
msgid "  -d, --debug               generate lots of debugging output\n"
msgstr "  -d, --debug                  engendre un grand nombre de traces de débogage\n"

#: initdb.c:2270
#, c-format
msgid "      --discard-caches      set debug_discard_caches=1\n"
msgstr "      --discard-caches         initialise debug_discard_caches à 1\n"

#: initdb.c:2271
>>>>>>> 185876a6
#, c-format
msgid "  -L DIRECTORY              where to find the input files\n"
msgstr ""
"  -L RÉPERTOIRE                indique où trouver les fichiers servant à la\n"
"                               création de l'instance\n"

<<<<<<< HEAD
#: initdb.c:2193
=======
#: initdb.c:2272
>>>>>>> 185876a6
#, c-format
msgid "  -n, --no-clean            do not clean up after errors\n"
msgstr "  -n, --noclean                ne nettoie pas après des erreurs\n"

<<<<<<< HEAD
#: initdb.c:2194
=======
#: initdb.c:2273
>>>>>>> 185876a6
#, c-format
msgid "  -N, --no-sync             do not wait for changes to be written safely to disk\n"
msgstr ""
"  -N, --nosync                 n'attend pas que les modifications soient\n"
"                               proprement écrites sur disque\n"

<<<<<<< HEAD
#: initdb.c:2195
=======
#: initdb.c:2274
>>>>>>> 185876a6
#, c-format
msgid "      --no-instructions     do not print instructions for next steps\n"
msgstr ""
"  --no-instructions            n'affiche pas les instructions des prochaines\n"
"                               étapes\n"

<<<<<<< HEAD
#: initdb.c:2196
=======
#: initdb.c:2275
>>>>>>> 185876a6
#, c-format
msgid "  -s, --show                show internal settings\n"
msgstr "  -s, --show                   affiche la configuration interne\n"

<<<<<<< HEAD
#: initdb.c:2197
#, c-format
msgid "  -S, --sync-only           only sync database files to disk, then exit\n"
msgstr "  -S, --sync-only              synchronise uniquement le répertoire des données, puis quitte\n"

#: initdb.c:2198
=======
#: initdb.c:2276
#, c-format
msgid "  -S, --sync-only           only sync data directory\n"
msgstr "  -S, --sync-only              synchronise uniquement le répertoire des données\n"

#: initdb.c:2277
>>>>>>> 185876a6
#, c-format
msgid ""
"\n"
"Other options:\n"
msgstr ""
"\n"
"Autres options :\n"

<<<<<<< HEAD
#: initdb.c:2199
=======
#: initdb.c:2278
>>>>>>> 185876a6
#, c-format
msgid "  -V, --version             output version information, then exit\n"
msgstr "  -V, --version                affiche la version puis quitte\n"

<<<<<<< HEAD
#: initdb.c:2200
=======
#: initdb.c:2279
>>>>>>> 185876a6
#, c-format
msgid "  -?, --help                show this help, then exit\n"
msgstr "  -?, --help                   affiche cette aide puis quitte\n"

<<<<<<< HEAD
#: initdb.c:2201
=======
#: initdb.c:2280
>>>>>>> 185876a6
#, c-format
msgid ""
"\n"
"If the data directory is not specified, the environment variable PGDATA\n"
"is used.\n"
msgstr ""
"\n"
"Si le répertoire des données n'est pas indiqué, la variable d'environnement\n"
"PGDATA est utilisée.\n"

<<<<<<< HEAD
#: initdb.c:2203
=======
#: initdb.c:2282
>>>>>>> 185876a6
#, c-format
msgid ""
"\n"
"Report bugs to <%s>.\n"
msgstr ""
"\n"
"Rapporter les bogues à <%s>.\n"

<<<<<<< HEAD
#: initdb.c:2204
=======
#: initdb.c:2283
>>>>>>> 185876a6
#, c-format
msgid "%s home page: <%s>\n"
msgstr "Page d'accueil de %s : <%s>\n"

<<<<<<< HEAD
#: initdb.c:2232
=======
#: initdb.c:2311
>>>>>>> 185876a6
#, c-format
msgid "invalid authentication method \"%s\" for \"%s\" connections"
msgstr "méthode d'authentification « %s » invalide pour « %s » connexions"

<<<<<<< HEAD
#: initdb.c:2246
=======
#: initdb.c:2327
>>>>>>> 185876a6
#, c-format
msgid "must specify a password for the superuser to enable password authentication"
msgstr "doit indiquer un mot de passe pour le super-utilisateur afin d'activer l'authentification par mot de passe"

<<<<<<< HEAD
#: initdb.c:2265
=======
#: initdb.c:2348
>>>>>>> 185876a6
#, c-format
msgid "no data directory specified"
msgstr "aucun répertoire de données indiqué"

<<<<<<< HEAD
#: initdb.c:2266
=======
#: initdb.c:2350
>>>>>>> 185876a6
#, c-format
msgid "You must identify the directory where the data for this database system will reside.  Do this with either the invocation option -D or the environment variable PGDATA."
msgstr "Vous devez identifier le répertoire où résideront les données pour ce système de bases de données. Faites-le soit avec l'option -D soit avec la variable d'environnement PGDATA."

<<<<<<< HEAD
#: initdb.c:2283
=======
#: initdb.c:2368
>>>>>>> 185876a6
#, c-format
msgid "could not set environment"
msgstr "n'a pas pu configurer l'environnement"

<<<<<<< HEAD
#: initdb.c:2301
=======
#: initdb.c:2388
>>>>>>> 185876a6
#, c-format
msgid "program \"%s\" is needed by %s but was not found in the same directory as \"%s\""
msgstr "le programme « %s » est nécessaire pour %s, mais n'a pas été trouvé dans le même répertoire que « %s »"

<<<<<<< HEAD
#: initdb.c:2304
#, c-format
msgid "program \"%s\" was found by \"%s\" but was not the same version as %s"
msgstr "le programme « %s » a été trouvé par « %s » mais n'est pas de la même version que %s"

#: initdb.c:2319
=======
#: initdb.c:2393
#, c-format
msgid ""
"The program \"%s\" was found by \"%s\"\n"
"but was not the same version as %s.\n"
"Check your installation."
msgstr ""
"Le programme « %s » a été trouvé par « %s »\n"
"mais n'est pas de la même version que %s.\n"
"Vérifiez votre installation."

#: initdb.c:2412
>>>>>>> 185876a6
#, c-format
msgid "input file location must be an absolute path"
msgstr "l'emplacement du fichier d'entrée doit être indiqué avec un chemin absolu"

<<<<<<< HEAD
#: initdb.c:2336
=======
#: initdb.c:2429
>>>>>>> 185876a6
#, c-format
msgid "The database cluster will be initialized with locale \"%s\".\n"
msgstr "L'instance sera initialisée avec la locale « %s ».\n"

<<<<<<< HEAD
#: initdb.c:2339
#, c-format
msgid "The database cluster will be initialized with this locale configuration:\n"
msgstr "L'instance sera initialisée avec cette configuration de locale :\n"

#: initdb.c:2340
#, c-format
msgid "  provider:    %s\n"
msgstr "  fournisseur:    %s\n"

#: initdb.c:2342
#, c-format
msgid "  ICU locale:  %s\n"
msgstr "  locale ICU :  %s\n"

#: initdb.c:2343
=======
#: initdb.c:2432
>>>>>>> 185876a6
#, c-format
msgid ""
"  LC_COLLATE:  %s\n"
"  LC_CTYPE:    %s\n"
"  LC_MESSAGES: %s\n"
"  LC_MONETARY: %s\n"
"  LC_NUMERIC:  %s\n"
"  LC_TIME:     %s\n"
msgstr ""
<<<<<<< HEAD
"  LC_COLLATE:  %s\n"
"  LC_CTYPE:    %s\n"
"  LC_MESSAGES: %s\n"
"  LC_MONETARY: %s\n"
"  LC_NUMERIC:  %s\n"
"  LC_TIME:     %s\n"

#: initdb.c:2368
=======
"L'instance sera initialisée avec les locales\n"
"  COLLATE:  %s\n"
"  CTYPE:    %s\n"
"  MESSAGES: %s\n"
"  MONETARY: %s\n"
"  NUMERIC:  %s\n"
"  TIME:     %s\n"

#: initdb.c:2456
>>>>>>> 185876a6
#, c-format
msgid "could not find suitable encoding for locale \"%s\""
msgstr "n'a pas pu trouver un encodage adéquat pour la locale « %s »"

<<<<<<< HEAD
#: initdb.c:2370
=======
#: initdb.c:2458
>>>>>>> 185876a6
#, c-format
msgid "Rerun %s with the -E option."
msgstr "Relancez %s avec l'option -E."

<<<<<<< HEAD
#: initdb.c:2371 initdb.c:2990 initdb.c:3010
=======
#: initdb.c:2459 initdb.c:3099 initdb.c:3120
>>>>>>> 185876a6
#, c-format
msgid "Try \"%s --help\" for more information."
msgstr "Essayez « %s --help » pour plus d'informations."

<<<<<<< HEAD
#: initdb.c:2383
=======
#: initdb.c:2472
>>>>>>> 185876a6
#, c-format
msgid ""
"Encoding \"%s\" implied by locale is not allowed as a server-side encoding.\n"
"The default database encoding will be set to \"%s\" instead.\n"
msgstr ""
"L'encodage « %s » a été déduit de la locale mais n'est pas autorisé en tant qu'encodage serveur.\n"
"L'encodage par défaut des bases de données sera configuré à « %s ».\n"

<<<<<<< HEAD
#: initdb.c:2388
=======
#: initdb.c:2477
>>>>>>> 185876a6
#, c-format
msgid "locale \"%s\" requires unsupported encoding \"%s\""
msgstr "la locale « %s » nécessite l'encodage « %s » non supporté"

<<<<<<< HEAD
#: initdb.c:2390
=======
#: initdb.c:2480
>>>>>>> 185876a6
#, c-format
msgid "Encoding \"%s\" is not allowed as a server-side encoding."
msgstr "L'encodage « %s » n'est pas autorisé en tant qu'encodage serveur."

<<<<<<< HEAD
#: initdb.c:2392
#, c-format
msgid "Rerun %s with a different locale selection."
msgstr "Relancez %s avec une locale différente."

#: initdb.c:2400
=======
#: initdb.c:2489
>>>>>>> 185876a6
#, c-format
msgid "The default database encoding has accordingly been set to \"%s\".\n"
msgstr ""
"L'encodage par défaut des bases de données a été configuré en conséquence\n"
"avec « %s ».\n"

<<<<<<< HEAD
#: initdb.c:2466
=======
#: initdb.c:2555
>>>>>>> 185876a6
#, c-format
msgid "could not find suitable text search configuration for locale \"%s\""
msgstr "n'a pas pu trouver la configuration de la recherche plein texte en adéquation avec la locale « %s »"

<<<<<<< HEAD
#: initdb.c:2477
=======
#: initdb.c:2566
>>>>>>> 185876a6
#, c-format
msgid "suitable text search configuration for locale \"%s\" is unknown"
msgstr "la configuration de la recherche plein texte convenable pour la locale « %s » est inconnue"

<<<<<<< HEAD
#: initdb.c:2482
=======
#: initdb.c:2571
>>>>>>> 185876a6
#, c-format
msgid "specified text search configuration \"%s\" might not match locale \"%s\""
msgstr "la configuration indiquée pour la recherche plein texte, « %s », pourrait ne pas correspondre à la locale « %s »"

<<<<<<< HEAD
#: initdb.c:2487
=======
#: initdb.c:2576
>>>>>>> 185876a6
#, c-format
msgid "The default text search configuration will be set to \"%s\".\n"
msgstr "La configuration de la recherche plein texte a été initialisée à « %s ».\n"

<<<<<<< HEAD
#: initdb.c:2531 initdb.c:2602
=======
#: initdb.c:2620 initdb.c:2702
>>>>>>> 185876a6
#, c-format
msgid "creating directory %s ... "
msgstr "création du répertoire %s... "

<<<<<<< HEAD
#: initdb.c:2536 initdb.c:2607 initdb.c:2659 initdb.c:2715
=======
#: initdb.c:2626 initdb.c:2708 initdb.c:2773 initdb.c:2835
>>>>>>> 185876a6
#, c-format
msgid "could not create directory \"%s\": %m"
msgstr "n'a pas pu créer le répertoire « %s » : %m"

<<<<<<< HEAD
#: initdb.c:2545 initdb.c:2617
=======
#: initdb.c:2637 initdb.c:2720
>>>>>>> 185876a6
#, c-format
msgid "fixing permissions on existing directory %s ... "
msgstr "correction des droits sur le répertoire existant %s... "

<<<<<<< HEAD
#: initdb.c:2550 initdb.c:2622
=======
#: initdb.c:2643 initdb.c:2726
>>>>>>> 185876a6
#, c-format
msgid "could not change permissions of directory \"%s\": %m"
msgstr "n'a pas pu modifier les droits du répertoire « %s » : %m"

<<<<<<< HEAD
#: initdb.c:2562 initdb.c:2634
=======
#: initdb.c:2657 initdb.c:2740
>>>>>>> 185876a6
#, c-format
msgid "directory \"%s\" exists but is not empty"
msgstr "le répertoire « %s » existe mais n'est pas vide"

<<<<<<< HEAD
#: initdb.c:2566
=======
#: initdb.c:2662
>>>>>>> 185876a6
#, c-format
msgid "If you want to create a new database system, either remove or empty the directory \"%s\" or run %s with an argument other than \"%s\"."
msgstr "Si vous voulez créer un nouveau système de bases de données, supprimez ou videz le répertoire « %s ». Vous pouvez aussi exécuter %s avec un argument autre que « %s »."

<<<<<<< HEAD
#: initdb.c:2574 initdb.c:2644 initdb.c:3027
=======
#: initdb.c:2670 initdb.c:2752 initdb.c:3135
>>>>>>> 185876a6
#, c-format
msgid "could not access directory \"%s\": %m"
msgstr "n'a pas pu accéder au répertoire « %s » : %m"

<<<<<<< HEAD
#: initdb.c:2595
=======
#: initdb.c:2693
>>>>>>> 185876a6
#, c-format
msgid "WAL directory location must be an absolute path"
msgstr "l'emplacement du répertoire des journaux de transactions doit être indiqué avec un chemin absolu"

<<<<<<< HEAD
#: initdb.c:2638
=======
#: initdb.c:2745
>>>>>>> 185876a6
#, c-format
msgid "If you want to store the WAL there, either remove or empty the directory \"%s\"."
msgstr "Si vous voulez enregistrer ici les WAL, supprimez ou videz le répertoire « %s »."

<<<<<<< HEAD
#: initdb.c:2649
=======
#: initdb.c:2759
>>>>>>> 185876a6
#, c-format
msgid "could not create symbolic link \"%s\": %m"
msgstr "n'a pas pu créer le lien symbolique « %s » : %m"

<<<<<<< HEAD
#: initdb.c:2652
=======
#: initdb.c:2764
>>>>>>> 185876a6
#, c-format
msgid "symlinks are not supported on this platform"
msgstr "les liens symboliques ne sont pas supportés sur cette plateforme"

<<<<<<< HEAD
#: initdb.c:2671
=======
#: initdb.c:2788
>>>>>>> 185876a6
#, c-format
msgid "It contains a dot-prefixed/invisible file, perhaps due to it being a mount point."
msgstr "Il contient un fichier invisible, peut-être parce qu'il s'agit d'un point de montage."

<<<<<<< HEAD
#: initdb.c:2673
=======
#: initdb.c:2791
>>>>>>> 185876a6
#, c-format
msgid "It contains a lost+found directory, perhaps due to it being a mount point."
msgstr "Il contient un répertoire lost+found, peut-être parce qu'il s'agit d'un point de montage.\\"

<<<<<<< HEAD
#: initdb.c:2675
=======
#: initdb.c:2794
>>>>>>> 185876a6
#, c-format
msgid ""
"Using a mount point directly as the data directory is not recommended.\n"
"Create a subdirectory under the mount point."
msgstr ""
"Utiliser un point de montage comme répertoire des données n'est pas recommandé.\n"
"Créez un sous-répertoire sous le point de montage."

<<<<<<< HEAD
#: initdb.c:2701
=======
#: initdb.c:2820
>>>>>>> 185876a6
#, c-format
msgid "creating subdirectories ... "
msgstr "création des sous-répertoires... "

<<<<<<< HEAD
#: initdb.c:2744
msgid "performing post-bootstrap initialization ... "
msgstr "exécution de l'initialisation après bootstrap... "

#: initdb.c:2909
=======
#: initdb.c:2866
msgid "performing post-bootstrap initialization ... "
msgstr "exécution de l'initialisation après bootstrap... "

#: initdb.c:3029
>>>>>>> 185876a6
#, c-format
msgid "Running in debug mode.\n"
msgstr "Lancé en mode débogage.\n"

<<<<<<< HEAD
#: initdb.c:2913
=======
#: initdb.c:3033
>>>>>>> 185876a6
#, c-format
msgid "Running in no-clean mode.  Mistakes will not be cleaned up.\n"
msgstr "Lancé en mode « sans nettoyage ». Les erreurs ne seront pas nettoyées.\n"

<<<<<<< HEAD
#: initdb.c:2983
#, c-format
msgid "unrecognized locale provider: %s"
msgstr "fournisseur de locale non reconnu : %s"

#: initdb.c:3008
=======
#: initdb.c:3118
>>>>>>> 185876a6
#, c-format
msgid "too many command-line arguments (first is \"%s\")"
msgstr "trop d'arguments en ligne de commande (le premier étant « %s »)"

<<<<<<< HEAD
#: initdb.c:3015
#, c-format
msgid "%s cannot be specified unless locale provider \"%s\" is chosen"
msgstr "%s ne peut pas être spécifié sauf si le fournisseur de locale « %s » est choisi"

#: initdb.c:3029 initdb.c:3106
msgid "syncing data to disk ... "
msgstr "synchronisation des données sur disque... "

#: initdb.c:3037
=======
#: initdb.c:3139 initdb.c:3228
msgid "syncing data to disk ... "
msgstr "synchronisation des données sur disque... "

#: initdb.c:3148
>>>>>>> 185876a6
#, c-format
msgid "password prompt and password file cannot be specified together"
msgstr ""
"les options d'invite du mot de passe et de fichier de mots de passe ne\n"
"peuvent pas être indiquées simultanément"

<<<<<<< HEAD
#: initdb.c:3059
=======
#: initdb.c:3173
>>>>>>> 185876a6
#, c-format
msgid "argument of --wal-segsize must be a number"
msgstr "l'argument de --wal-segsize doit être un nombre"

<<<<<<< HEAD
#: initdb.c:3061
=======
#: initdb.c:3178
>>>>>>> 185876a6
#, c-format
msgid "argument of --wal-segsize must be a power of 2 between 1 and 1024"
msgstr "l'argument de --wal-segsize doit être une puissance de 2 comprise entre 1 et 1024"

<<<<<<< HEAD
#: initdb.c:3075
=======
#: initdb.c:3195
>>>>>>> 185876a6
#, c-format
msgid "superuser name \"%s\" is disallowed; role names cannot begin with \"pg_\""
msgstr "le nom de superutilisateur « %s » n'est pas autorisé ; les noms de rôle ne peuvent pas commencer par « pg_ »"

<<<<<<< HEAD
#: initdb.c:3077
=======
#: initdb.c:3199
>>>>>>> 185876a6
#, c-format
msgid ""
"The files belonging to this database system will be owned by user \"%s\".\n"
"This user must also own the server process.\n"
"\n"
msgstr ""
"Les fichiers de ce système de bases de données appartiendront à l'utilisateur « %s ».\n"
"Le processus serveur doit également lui appartenir.\n"
"\n"

<<<<<<< HEAD
#: initdb.c:3093
=======
#: initdb.c:3215
>>>>>>> 185876a6
#, c-format
msgid "Data page checksums are enabled.\n"
msgstr "Les sommes de contrôle des pages de données sont activées.\n"

<<<<<<< HEAD
#: initdb.c:3095
=======
#: initdb.c:3217
>>>>>>> 185876a6
#, c-format
msgid "Data page checksums are disabled.\n"
msgstr "Les sommes de contrôle des pages de données sont désactivées.\n"

<<<<<<< HEAD
#: initdb.c:3112
=======
#: initdb.c:3234
>>>>>>> 185876a6
#, c-format
msgid ""
"\n"
"Sync to disk skipped.\n"
"The data directory might become corrupt if the operating system crashes.\n"
msgstr ""
"\n"
"Synchronisation sur disque ignorée.\n"
"Le répertoire des données pourrait être corrompu si le système d'exploitation s'arrêtait brutalement.\n"

<<<<<<< HEAD
#: initdb.c:3117
=======
#: initdb.c:3239
>>>>>>> 185876a6
#, c-format
msgid "enabling \"trust\" authentication for local connections"
msgstr "activation de l'authentification « trust » pour les connexions locales"

<<<<<<< HEAD
#: initdb.c:3118
=======
#: initdb.c:3240
>>>>>>> 185876a6
#, c-format
msgid "You can change this by editing pg_hba.conf or using the option -A, or --auth-local and --auth-host, the next time you run initdb."
msgstr "Vous pouvez changer cette configuration en éditant le fichier pg_hba.conf ou en utilisant l'option -A, ou --auth-local et --auth-host, à la prochaine exécution d'initdb."

#. translator: This is a placeholder in a shell command.
<<<<<<< HEAD
#: initdb.c:3148
msgid "logfile"
msgstr "fichier_de_trace"

#: initdb.c:3150
=======
#: initdb.c:3270
msgid "logfile"
msgstr "fichier_de_trace"

#: initdb.c:3272
>>>>>>> 185876a6
#, c-format
msgid ""
"\n"
"Success. You can now start the database server using:\n"
"\n"
"    %s\n"
"\n"
msgstr ""
"\n"
"Succès. Vous pouvez maintenant lancer le serveur de bases de données en utilisant :\n"
"\n"
"    %s\n"
"\n"

#~ msgid "pclose failed: %m"
#~ msgstr "échec de pclose : %m"

#~ msgid ""
#~ "The program \"postgres\" is needed by %s but was not found in the\n"
#~ "same directory as \"%s\".\n"
#~ "Check your installation."
#~ msgstr ""
#~ "Le programme « postgres » est nécessaire à %s mais n'a pas été trouvé dans\n"
#~ "le même répertoire que « %s ».\n"
#~ "Vérifiez votre installation."

<<<<<<< HEAD
#~ msgid "%s: The password file was not generated. Please report this problem.\n"
#~ msgstr ""
#~ "%s : le fichier de mots de passe n'a pas été créé.\n"
#~ "Merci de rapporter ce problème.\n"

#~ msgid "%s: could not access directory \"%s\": %s\n"
#~ msgstr "%s : n'a pas pu accéder au répertoire « %s » : %s\n"

#~ msgid "%s: could not access file \"%s\": %s\n"
#~ msgstr "%s : n'a pas pu accéder au fichier « %s » : %s\n"

#~ msgid "%s: could not close directory \"%s\": %s\n"
#~ msgstr "%s : n'a pas pu fermer le répertoire « %s » : %s\n"

#~ msgid "%s: could not create directory \"%s\": %s\n"
#~ msgstr "%s : n'a pas pu créer le répertoire « %s » : %s\n"

#~ msgid "%s: could not create symbolic link \"%s\": %s\n"
#~ msgstr "%s : n'a pas pu créer le lien symbolique « %s » : %s\n"

#~ msgid "%s: could not determine valid short version string\n"
#~ msgstr "%s : n'a pas pu déterminer une chaîne de version courte valide\n"

#~ msgid "%s: could not execute command \"%s\": %s\n"
#~ msgstr "%s : n'a pas pu exécuter la commande « %s » : %s\n"

#~ msgid "%s: could not fsync file \"%s\": %s\n"
#~ msgstr "%s : n'a pas pu synchroniser sur disque le fichier « %s » : %s\n"

#~ msgid "%s: could not get current user name: %s\n"
#~ msgstr "%s : n'a pas pu obtenir le nom de l'utilisateur courant : %s\n"
=======
#~ msgid ""
#~ "The program \"postgres\" was found by \"%s\"\n"
#~ "but was not the same version as %s.\n"
#~ "Check your installation."
#~ msgstr ""
#~ "Le programme « postgres » a été trouvé par « %s » mais n'est pas de la même\n"
#~ "version que « %s ».\n"
#~ "Vérifiez votre installation."

#~ msgid "%s: removing transaction log directory \"%s\"\n"
#~ msgstr "%s : suppression du répertoire des journaux de transaction « %s »\n"

#~ msgid "%s: failed to remove transaction log directory\n"
#~ msgstr "%s : échec de la suppression du répertoire des journaux de transaction\n"

#~ msgid "%s: removing contents of transaction log directory \"%s\"\n"
#~ msgstr "%s : suppression du contenu du répertoire des journaux de transaction « %s »\n"

#~ msgid "%s: failed to remove contents of transaction log directory\n"
#~ msgstr "%s : échec de la suppression du contenu du répertoire des journaux de transaction\n"

#~ msgid "%s: transaction log directory \"%s\" not removed at user's request\n"
#~ msgstr ""
#~ "%s : répertoire des journaux de transaction « %s » non supprimé à la demande\n"
#~ "de l'utilisateur\n"

#~ msgid "%s: locale name too long, skipped: \"%s\"\n"
#~ msgstr "%s : nom de locale trop long, ignoré : « %s »\n"

#~ msgid "%s: locale name has non-ASCII characters, skipped: \"%s\"\n"
#~ msgstr "%s : le nom de la locale contient des caractères non ASCII, ignoré : « %s »\n"

#~ msgid "No usable system locales were found.\n"
#~ msgstr "Aucune locale système utilisable n'a été trouvée.\n"

#~ msgid "Use the option \"--debug\" to see details.\n"
#~ msgstr "Utilisez l'option « --debug » pour voir le détail.\n"

#~ msgid "%s: could not close directory \"%s\": %s\n"
#~ msgstr "%s : n'a pas pu fermer le répertoire « %s » : %s\n"
>>>>>>> 185876a6

#~ msgid "%s: could not obtain information about current user: %s\n"
#~ msgstr "%s : n'a pas pu obtenir d'informations sur l'utilisateur courant : %s\n"

<<<<<<< HEAD
#~ msgid "%s: could not open directory \"%s\": %s\n"
#~ msgstr "%s : n'a pas pu ouvrir le répertoire « %s » : %s\n"
=======
#~ msgid "%s: could not get current user name: %s\n"
#~ msgstr "%s : n'a pas pu obtenir le nom de l'utilisateur courant : %s\n"
>>>>>>> 185876a6

#~ msgid "%s: unrecognized authentication method \"%s\"\n"
#~ msgstr "%s : méthode d'authentification « %s » inconnue.\n"

#~ msgid "%s: could not determine valid short version string\n"
#~ msgstr "%s : n'a pas pu déterminer une chaîne de version courte valide\n"

<<<<<<< HEAD
#~ msgid "%s: could not open file \"%s\": %s\n"
#~ msgstr "%s : n'a pas pu ouvrir le fichier « %s » : %s\n"

#~ msgid "%s: could not read directory \"%s\": %s\n"
#~ msgstr "%s : n'a pas pu lire le répertoire « %s » : %s\n"

#~ msgid "%s: could not rename file \"%s\" to \"%s\": %s\n"
#~ msgstr "%s : n'a pas pu renommer le fichier « %s » en « %s » : %s\n"

#~ msgid "%s: could not stat file \"%s\": %s\n"
#~ msgstr "%s : n'a pas pu récupérer les informations sur le fichier « %s » : %s\n"

#~ msgid "%s: could not to allocate SIDs: error code %lu\n"
#~ msgstr "%s : n'a pas pu allouer les SID : code d'erreur %lu\n"

#~ msgid "%s: could not write file \"%s\": %s\n"
#~ msgstr "%s : n'a pas pu écrire le fichier « %s » : %s\n"

#~ msgid "%s: failed to remove contents of transaction log directory\n"
#~ msgstr "%s : échec de la suppression du contenu du répertoire des journaux de transaction\n"

#~ msgid "%s: failed to remove transaction log directory\n"
#~ msgstr "%s : échec de la suppression du répertoire des journaux de transaction\n"

#~ msgid "%s: failed to restore old locale \"%s\"\n"
#~ msgstr "%s : n'a pas pu restaurer l'ancienne locale « %s »\n"

#~ msgid "%s: file \"%s\" does not exist\n"
#~ msgstr "%s : le fichier « %s » n'existe pas\n"

#~ msgid "%s: invalid locale name \"%s\"\n"
#~ msgstr "%s : nom de locale invalide (« %s »)\n"

#~ msgid "%s: locale name has non-ASCII characters, skipped: \"%s\"\n"
#~ msgstr "%s : le nom de la locale contient des caractères non ASCII, ignoré : « %s »\n"

#~ msgid "%s: locale name too long, skipped: \"%s\"\n"
#~ msgstr "%s : nom de locale trop long, ignoré : « %s »\n"

#~ msgid "%s: out of memory\n"
#~ msgstr "%s : mémoire épuisée\n"
=======
#~ msgid "%s: The password file was not generated. Please report this problem.\n"
#~ msgstr ""
#~ "%s : le fichier de mots de passe n'a pas été créé.\n"
#~ "Merci de rapporter ce problème.\n"

#~ msgid "could not change directory to \"%s\""
#~ msgstr "n'a pas pu accéder au répertoire « %s »"

#~ msgid "%s: could not to allocate SIDs: error code %lu\n"
#~ msgstr "%s : n'a pas pu allouer les SID : code d'erreur %lu\n"

#~ msgid "copying template1 to postgres ... "
#~ msgstr "copie de template1 vers postgres... "

#~ msgid "copying template1 to template0 ... "
#~ msgstr "copie de template1 vers template0... "

#~ msgid "vacuuming database template1 ... "
#~ msgstr "lancement du vacuum sur la base de données template1... "

#~ msgid "loading PL/pgSQL server-side language ... "
#~ msgstr "chargement du langage PL/pgSQL... "

#~ msgid "creating information schema ... "
#~ msgstr "création du schéma d'informations... "

#~ msgid "setting privileges on built-in objects ... "
#~ msgstr "initialisation des droits sur les objets internes... "

#~ msgid "creating dictionaries ... "
#~ msgstr "création des dictionnaires... "

#~ msgid "creating conversions ... "
#~ msgstr "création des conversions... "

#~ msgid "not supported on this platform\n"
#~ msgstr "non supporté sur cette plateforme\n"

#~ msgid "creating collations ... "
#~ msgstr "création des collationnements... "

#~ msgid "loading system objects' descriptions ... "
#~ msgstr "chargement de la description des objets système... "
>>>>>>> 185876a6

#~ msgid "%s: removing contents of transaction log directory \"%s\"\n"
#~ msgstr "%s : suppression du contenu du répertoire des journaux de transaction « %s »\n"

<<<<<<< HEAD
#~ msgid "%s: removing transaction log directory \"%s\"\n"
#~ msgstr "%s : suppression du répertoire des journaux de transaction « %s »\n"

#~ msgid "%s: symlinks are not supported on this platform\n"
#~ msgstr "%s : les liens symboliques ne sont pas supportés sur cette plateforme\n"

#~ msgid "%s: transaction log directory \"%s\" not removed at user's request\n"
#~ msgstr ""
#~ "%s : répertoire des journaux de transaction « %s » non supprimé à la demande\n"
#~ "de l'utilisateur\n"

#~ msgid "%s: unrecognized authentication method \"%s\"\n"
#~ msgstr "%s : méthode d'authentification « %s » inconnue.\n"

#~ msgid "No usable system locales were found.\n"
#~ msgstr "Aucune locale système utilisable n'a été trouvée.\n"

#~ msgid ""
#~ "The program \"postgres\" is needed by %s but was not found in the\n"
#~ "same directory as \"%s\".\n"
#~ "Check your installation."
#~ msgstr ""
#~ "Le programme « postgres » est nécessaire à %s mais n'a pas été trouvé dans\n"
#~ "le même répertoire que « %s ».\n"
#~ "Vérifiez votre installation."

#~ msgid ""
#~ "The program \"postgres\" was found by \"%s\"\n"
#~ "but was not the same version as %s.\n"
#~ "Check your installation."
#~ msgstr ""
#~ "Le programme « postgres » a été trouvé par « %s » mais n'est pas de la même\n"
#~ "version que « %s ».\n"
#~ "Vérifiez votre installation."

#, c-format
#~ msgid "Try \"%s --help\" for more information.\n"
#~ msgstr "Essayer « %s --help » pour plus d'informations.\n"

#~ msgid "Use the option \"--debug\" to see details.\n"
#~ msgstr "Utilisez l'option « --debug » pour voir le détail.\n"

#~ msgid "child process was terminated by signal %s"
#~ msgstr "le processus fils a été terminé par le signal %s"
=======
#~ msgid "initializing dependencies ... "
#~ msgstr "initialisation des dépendances... "

#~ msgid "setting password ... "
#~ msgstr "initialisation du mot de passe... "

#~ msgid "initializing pg_authid ... "
#~ msgstr "initialisation de pg_authid... "

#~ msgid "creating template1 database in %s/base/1 ... "
#~ msgstr "création de la base de données template1 dans %s/base/1... "

#~ msgid "%s: symlinks are not supported on this platform\n"
#~ msgstr "%s : les liens symboliques ne sont pas supportés sur cette plateforme\n"

#~ msgid "%s: could not create symbolic link \"%s\": %s\n"
#~ msgstr "%s : n'a pas pu créer le lien symbolique « %s » : %s\n"

#~ msgid "%s: could not access directory \"%s\": %s\n"
#~ msgstr "%s : n'a pas pu accéder au répertoire « %s » : %s\n"

#~ msgid "%s: could not create directory \"%s\": %s\n"
#~ msgstr "%s : n'a pas pu créer le répertoire « %s » : %s\n"

#~ msgid "%s: invalid locale name \"%s\"\n"
#~ msgstr "%s : nom de locale invalide (« %s »)\n"

#~ msgid "%s: failed to restore old locale \"%s\"\n"
#~ msgstr "%s : n'a pas pu restaurer l'ancienne locale « %s »\n"
>>>>>>> 185876a6

#~ msgid "%s: could not access file \"%s\": %s\n"
#~ msgstr "%s : n'a pas pu accéder au fichier « %s » : %s\n"

<<<<<<< HEAD
#~ msgid "copying template1 to template0 ... "
#~ msgstr "copie de template1 vers template0... "
=======
#~ msgid "%s: file \"%s\" does not exist\n"
#~ msgstr "%s : le fichier « %s » n'existe pas\n"
>>>>>>> 185876a6

#~ msgid "%s: could not execute command \"%s\": %s\n"
#~ msgstr "%s : n'a pas pu exécuter la commande « %s » : %s\n"

<<<<<<< HEAD
#~ msgid "could not change directory to \"%s\": %s"
#~ msgstr "n'a pas pu modifier le répertoire par « %s » : %s"

#~ msgid "could not open directory \"%s\": %s\n"
#~ msgstr "n'a pas pu ouvrir le répertoire « %s » : %s\n"

#~ msgid "could not read directory \"%s\": %s\n"
#~ msgstr "n'a pas pu lire le répertoire « %s » : %s\n"

#~ msgid "could not read symbolic link \"%s\""
#~ msgstr "n'a pas pu lire le lien symbolique « %s »"

#~ msgid "could not stat file or directory \"%s\": %s\n"
#~ msgstr ""
#~ "n'a pas pu récupérer les informations sur le fichier ou répertoire\n"
#~ "« %s » : %s\n"

#~ msgid "creating collations ... "
#~ msgstr "création des collationnements... "

#~ msgid "creating conversions ... "
#~ msgstr "création des conversions... "

#~ msgid "creating dictionaries ... "
#~ msgstr "création des dictionnaires... "

#~ msgid "creating information schema ... "
#~ msgstr "création du schéma d'informations... "

#~ msgid "creating system views ... "
#~ msgstr "création des vues système... "

#~ msgid "creating template1 database in %s/base/1 ... "
#~ msgstr "création de la base de données template1 dans %s/base/1... "

#, c-format
#~ msgid "fatal: "
#~ msgstr "fatal : "

#~ msgid "initializing dependencies ... "
#~ msgstr "initialisation des dépendances... "

#~ msgid "initializing pg_authid ... "
#~ msgstr "initialisation de pg_authid... "

#~ msgid "loading PL/pgSQL server-side language ... "
#~ msgstr "chargement du langage PL/pgSQL... "

#~ msgid "loading system objects' descriptions ... "
#~ msgstr "chargement de la description des objets système... "

#~ msgid "not supported on this platform\n"
#~ msgstr "non supporté sur cette plateforme\n"

#~ msgid "pclose failed: %m"
#~ msgstr "échec de pclose : %m"

#~ msgid "setting password ... "
#~ msgstr "initialisation du mot de passe... "

#~ msgid "setting privileges on built-in objects ... "
#~ msgstr "initialisation des droits sur les objets internes... "

#~ msgid "vacuuming database template1 ... "
#~ msgstr "lancement du vacuum sur la base de données template1... "
=======
#~ msgid "%s: could not write file \"%s\": %s\n"
#~ msgstr "%s : n'a pas pu écrire le fichier « %s » : %s\n"

#~ msgid "%s: could not open file \"%s\" for writing: %s\n"
#~ msgstr "%s : n'a pas pu ouvrir le fichier « %s » en écriture : %s\n"

#~ msgid "%s: could not open file \"%s\" for reading: %s\n"
#~ msgstr "%s : n'a pas pu ouvrir le fichier « %s » en lecture : %s\n"

#~ msgid "%s: out of memory\n"
#~ msgstr "%s : mémoire épuisée\n"

#~ msgid "child process was terminated by signal %s"
#~ msgstr "le processus fils a été terminé par le signal %s"

#~ msgid "could not stat file or directory \"%s\": %s\n"
#~ msgstr ""
#~ "n'a pas pu récupérer les informations sur le fichier ou répertoire\n"
#~ "« %s » : %s\n"

#~ msgid "could not read directory \"%s\": %s\n"
#~ msgstr "n'a pas pu lire le répertoire « %s » : %s\n"

#~ msgid "could not open directory \"%s\": %s\n"
#~ msgstr "n'a pas pu ouvrir le répertoire « %s » : %s\n"

#~ msgid "%s: could not rename file \"%s\" to \"%s\": %s\n"
#~ msgstr "%s : n'a pas pu renommer le fichier « %s » en « %s » : %s\n"

#~ msgid "%s: could not fsync file \"%s\": %s\n"
#~ msgstr "%s : n'a pas pu synchroniser sur disque le fichier « %s » : %s\n"

#~ msgid "%s: could not open file \"%s\": %s\n"
#~ msgstr "%s : n'a pas pu ouvrir le fichier « %s » : %s\n"

#~ msgid "%s: could not read directory \"%s\": %s\n"
#~ msgstr "%s : n'a pas pu lire le répertoire « %s » : %s\n"

#~ msgid "%s: could not open directory \"%s\": %s\n"
#~ msgstr "%s : n'a pas pu ouvrir le répertoire « %s » : %s\n"

#~ msgid "%s: could not stat file \"%s\": %s\n"
#~ msgstr "%s : n'a pas pu récupérer les informations sur le fichier « %s » : %s\n"

#~ msgid "could not read symbolic link \"%s\""
#~ msgstr "n'a pas pu lire le lien symbolique « %s »"

#~ msgid "could not change directory to \"%s\": %s"
#~ msgstr "n'a pas pu modifier le répertoire par « %s » : %s"

#~ msgid ""
#~ "\n"
#~ "Report bugs to <pgsql-bugs@lists.postgresql.org>.\n"
#~ msgstr ""
#~ "\n"
#~ "Rapporter les bogues à <pgsql-bugs@lists.postgresql.org>.\n"
>>>>>>> 185876a6
<|MERGE_RESOLUTION|>--- conflicted
+++ resolved
@@ -12,30 +12,16 @@
 msgstr ""
 "Project-Id-Version: PostgreSQL 15\n"
 "Report-Msgid-Bugs-To: pgsql-bugs@lists.postgresql.org\n"
-<<<<<<< HEAD
 "POT-Creation-Date: 2022-04-12 05:16+0000\n"
 "PO-Revision-Date: 2022-04-12 17:29+0200\n"
-=======
-"POT-Creation-Date: 2021-07-22 22:16+0000\n"
-"PO-Revision-Date: 2021-07-23 13:21+0200\n"
->>>>>>> 185876a6
 "Last-Translator: Guillaume Lelarge <guillaume@lelarge.info>\n"
 "Language-Team: French <guillaume@lelarge.info>\n"
 "Language: fr\n"
 "MIME-Version: 1.0\n"
 "Content-Type: text/plain; charset=UTF-8\n"
 "Content-Transfer-Encoding: 8bit\n"
-<<<<<<< HEAD
 "Plural-Forms: nplurals=2; plural=(n > 1);\n"
 "X-Generator: Poedit 3.0.1\n"
-=======
-"X-Generator: Poedit 3.0\n"
-
-#: ../../../src/common/logging.c:259
-#, c-format
-msgid "fatal: "
-msgstr "fatal : "
->>>>>>> 185876a6
 
 #: ../../../src/common/logging.c:273
 #, c-format
@@ -92,13 +78,8 @@
 msgid "%s() failed: %m"
 msgstr "échec de %s() : %m"
 
-<<<<<<< HEAD
 #: ../../common/exec.c:555 ../../common/exec.c:600 ../../common/exec.c:692
 #: initdb.c:334
-=======
-#: ../../common/exec.c:522 ../../common/exec.c:567 ../../common/exec.c:659
-#: initdb.c:331
->>>>>>> 185876a6
 #, c-format
 msgid "out of memory"
 msgstr "mémoire épuisée"
@@ -256,281 +237,160 @@
 msgid "could not get junction for \"%s\": %s\n"
 msgstr "n'a pas pu obtenir la jonction pour « %s » : %s\n"
 
-<<<<<<< HEAD
 #: initdb.c:464 initdb.c:1456
-=======
-#: initdb.c:464 initdb.c:1496
->>>>>>> 185876a6
 #, c-format
 msgid "could not open file \"%s\" for reading: %m"
 msgstr "n'a pas pu ouvrir le fichier « %s » pour une lecture : %m"
 
-<<<<<<< HEAD
 #: initdb.c:505 initdb.c:809 initdb.c:829
-=======
-#: initdb.c:508 initdb.c:830 initdb.c:856
->>>>>>> 185876a6
 #, c-format
 msgid "could not open file \"%s\" for writing: %m"
 msgstr "n'a pas pu ouvrir le fichier « %s » en écriture : %m"
 
-<<<<<<< HEAD
 #: initdb.c:509 initdb.c:812 initdb.c:831
-=======
-#: initdb.c:515 initdb.c:522 initdb.c:836 initdb.c:861
->>>>>>> 185876a6
 #, c-format
 msgid "could not write file \"%s\": %m"
 msgstr "impossible d'écrire le fichier « %s » : %m"
 
-<<<<<<< HEAD
 #: initdb.c:513
 #, c-format
 msgid "could not close file \"%s\": %m"
 msgstr "n'a pas pu fermer le fichier « %s » : %m"
 
 #: initdb.c:529
-=======
-#: initdb.c:540
->>>>>>> 185876a6
 #, c-format
 msgid "could not execute command \"%s\": %m"
 msgstr "n'a pas pu exécuter la commande « %s » : %m"
 
-<<<<<<< HEAD
 #: initdb.c:547
-=======
-#: initdb.c:558
->>>>>>> 185876a6
 #, c-format
 msgid "removing data directory \"%s\""
 msgstr "suppression du répertoire des données « %s »"
 
-<<<<<<< HEAD
 #: initdb.c:549
-=======
-#: initdb.c:560
->>>>>>> 185876a6
 #, c-format
 msgid "failed to remove data directory"
 msgstr "échec de la suppression du répertoire des données"
 
-<<<<<<< HEAD
 #: initdb.c:553
-=======
-#: initdb.c:564
->>>>>>> 185876a6
 #, c-format
 msgid "removing contents of data directory \"%s\""
 msgstr "suppression du contenu du répertoire des données « %s »"
 
-<<<<<<< HEAD
 #: initdb.c:556
-=======
-#: initdb.c:567
->>>>>>> 185876a6
 #, c-format
 msgid "failed to remove contents of data directory"
 msgstr "échec de la suppression du contenu du répertoire des données"
 
-<<<<<<< HEAD
 #: initdb.c:561
-=======
-#: initdb.c:572
->>>>>>> 185876a6
 #, c-format
 msgid "removing WAL directory \"%s\""
 msgstr "suppression du répertoire des journaux de transactions « %s »"
 
-<<<<<<< HEAD
 #: initdb.c:563
-=======
-#: initdb.c:574
->>>>>>> 185876a6
 #, c-format
 msgid "failed to remove WAL directory"
 msgstr "échec de la suppression du répertoire des journaux de transactions"
 
-<<<<<<< HEAD
 #: initdb.c:567
-=======
-#: initdb.c:578
->>>>>>> 185876a6
 #, c-format
 msgid "removing contents of WAL directory \"%s\""
 msgstr "suppression du contenu du répertoire des journaux de transactions « %s »"
 
-<<<<<<< HEAD
 #: initdb.c:569
-=======
-#: initdb.c:580
->>>>>>> 185876a6
 #, c-format
 msgid "failed to remove contents of WAL directory"
 msgstr "échec de la suppression du contenu du répertoire des journaux de transactions"
 
-<<<<<<< HEAD
 #: initdb.c:576
-=======
-#: initdb.c:587
->>>>>>> 185876a6
 #, c-format
 msgid "data directory \"%s\" not removed at user's request"
 msgstr "répertoire des données « %s » non supprimé à la demande de l'utilisateur"
 
-<<<<<<< HEAD
 #: initdb.c:580
-=======
-#: initdb.c:591
->>>>>>> 185876a6
 #, c-format
 msgid "WAL directory \"%s\" not removed at user's request"
 msgstr "répertoire des journaux de transactions « %s » non supprimé à la demande de l'utilisateur"
 
-<<<<<<< HEAD
 #: initdb.c:598
-=======
-#: initdb.c:609
->>>>>>> 185876a6
 #, c-format
 msgid "cannot be run as root"
 msgstr "ne peut pas être exécuté en tant que root"
 
-<<<<<<< HEAD
 #: initdb.c:599
-=======
-#: initdb.c:611
->>>>>>> 185876a6
 #, c-format
 msgid "Please log in (using, e.g., \"su\") as the (unprivileged) user that will own the server process."
 msgstr "Connectez-vous (par exemple en utilisant « su ») sous l'utilisateur (non privilégié) qui sera propriétaire du processus serveur."
 
-<<<<<<< HEAD
 #: initdb.c:631
-=======
-#: initdb.c:644
->>>>>>> 185876a6
 #, c-format
 msgid "\"%s\" is not a valid server encoding name"
 msgstr "« %s » n'est pas un nom d'encodage serveur valide"
 
-<<<<<<< HEAD
 #: initdb.c:775
-=======
-#: initdb.c:789
->>>>>>> 185876a6
 #, c-format
 msgid "file \"%s\" does not exist"
 msgstr "le rôle « %s » n'existe pas"
 
-<<<<<<< HEAD
 #: initdb.c:776 initdb.c:781 initdb.c:788
-=======
-#: initdb.c:791 initdb.c:798 initdb.c:807
->>>>>>> 185876a6
 #, c-format
 msgid "This might mean you have a corrupted installation or identified the wrong directory with the invocation option -L."
 msgstr "Cela peut signifier que votre installation est corrompue ou que vous avez identifié le mauvais répertoire avec l'option -L."
 
-<<<<<<< HEAD
 #: initdb.c:780
-=======
-#: initdb.c:796
->>>>>>> 185876a6
 #, c-format
 msgid "could not access file \"%s\": %m"
 msgstr "n'a pas pu accéder au fichier « %s » : %m"
 
-<<<<<<< HEAD
 #: initdb.c:787
-=======
-#: initdb.c:805
->>>>>>> 185876a6
 #, c-format
 msgid "file \"%s\" is not a regular file"
 msgstr "le fichier « %s » n'est pas un fichier standard"
 
-<<<<<<< HEAD
 #: initdb.c:919
-=======
-#: initdb.c:950
->>>>>>> 185876a6
 #, c-format
 msgid "selecting dynamic shared memory implementation ... "
 msgstr "sélection de l'implémentation de la mémoire partagée dynamique..."
 
-<<<<<<< HEAD
 #: initdb.c:928
-=======
-#: initdb.c:959
->>>>>>> 185876a6
 #, c-format
 msgid "selecting default max_connections ... "
 msgstr "sélection de la valeur par défaut pour max_connections... "
 
-<<<<<<< HEAD
 #: initdb.c:959
-=======
-#: initdb.c:990
->>>>>>> 185876a6
 #, c-format
 msgid "selecting default shared_buffers ... "
 msgstr "sélection de la valeur par défaut pour shared_buffers... "
 
-<<<<<<< HEAD
 #: initdb.c:993
-=======
-#: initdb.c:1024
->>>>>>> 185876a6
 #, c-format
 msgid "selecting default time zone ... "
 msgstr "sélection du fuseau horaire par défaut... "
 
-<<<<<<< HEAD
 #: initdb.c:1027
 msgid "creating configuration files ... "
 msgstr "création des fichiers de configuration... "
 
 #: initdb.c:1185 initdb.c:1201 initdb.c:1284 initdb.c:1296
-=======
-#: initdb.c:1058
-msgid "creating configuration files ... "
-msgstr "création des fichiers de configuration... "
-
-#: initdb.c:1217 initdb.c:1236 initdb.c:1322 initdb.c:1337
->>>>>>> 185876a6
 #, c-format
 msgid "could not change permissions of \"%s\": %m"
 msgstr "n'a pas pu modifier les droits de « %s » : %m"
 
-<<<<<<< HEAD
 #: initdb.c:1316
-=======
-#: initdb.c:1359
->>>>>>> 185876a6
 #, c-format
 msgid "running bootstrap script ... "
 msgstr "lancement du script bootstrap..."
 
-<<<<<<< HEAD
 #: initdb.c:1328
-=======
-#: initdb.c:1371
->>>>>>> 185876a6
 #, c-format
 msgid "input file \"%s\" does not belong to PostgreSQL %s"
 msgstr "le fichier en entrée « %s » n'appartient pas à PostgreSQL %s"
 
-<<<<<<< HEAD
 #: initdb.c:1330
-=======
-#: initdb.c:1374
->>>>>>> 185876a6
 #, c-format
 msgid "Specify the correct path using the option -L."
 msgstr "Indiquez le bon chemin avec l'option -L."
 
-<<<<<<< HEAD
 #: initdb.c:1434
 msgid "Enter new superuser password: "
 msgstr "Saisir le nouveau mot de passe du super-utilisateur : "
@@ -540,121 +400,65 @@
 msgstr "Saisir le mot de passe à nouveau : "
 
 #: initdb.c:1438
-=======
-#: initdb.c:1473
-msgid "Enter new superuser password: "
-msgstr "Saisir le nouveau mot de passe du super-utilisateur : "
-
-#: initdb.c:1474
-msgid "Enter it again: "
-msgstr "Saisir le mot de passe à nouveau : "
-
-#: initdb.c:1477
->>>>>>> 185876a6
 #, c-format
 msgid "Passwords didn't match.\n"
 msgstr "Les mots de passe ne sont pas identiques.\n"
 
-<<<<<<< HEAD
 #: initdb.c:1462
-=======
-#: initdb.c:1504
->>>>>>> 185876a6
 #, c-format
 msgid "could not read password from file \"%s\": %m"
 msgstr "n'a pas pu lire le mot de passe à partir du fichier « %s » : %m"
 
-<<<<<<< HEAD
 #: initdb.c:1465
-=======
-#: initdb.c:1507
->>>>>>> 185876a6
 #, c-format
 msgid "password file \"%s\" is empty"
 msgstr "le fichier de mots de passe « %s » est vide"
 
-<<<<<<< HEAD
 #: initdb.c:1911
-=======
-#: initdb.c:1998
->>>>>>> 185876a6
 #, c-format
 msgid "caught signal\n"
 msgstr "signal reçu\n"
 
-<<<<<<< HEAD
 #: initdb.c:1917
-=======
-#: initdb.c:2004
->>>>>>> 185876a6
 #, c-format
 msgid "could not write to child process: %s\n"
 msgstr "n'a pas pu écrire au processus fils : %s\n"
 
-<<<<<<< HEAD
 #: initdb.c:1925
-=======
-#: initdb.c:2012
->>>>>>> 185876a6
 #, c-format
 msgid "ok\n"
 msgstr "ok\n"
 
-<<<<<<< HEAD
 #: initdb.c:2014
-=======
-#: initdb.c:2102
->>>>>>> 185876a6
 #, c-format
 msgid "setlocale() failed"
 msgstr "échec de setlocale()"
 
-<<<<<<< HEAD
 #: initdb.c:2032
-=======
-#: initdb.c:2123
->>>>>>> 185876a6
 #, c-format
 msgid "failed to restore old locale \"%s\""
 msgstr "a échoué pour restaurer l'ancienne locale « %s »"
 
-<<<<<<< HEAD
 #: initdb.c:2039
-=======
-#: initdb.c:2132
->>>>>>> 185876a6
 #, c-format
 msgid "invalid locale name \"%s\""
 msgstr "nom de locale « %s » invalide"
 
-<<<<<<< HEAD
 #: initdb.c:2050
-=======
-#: initdb.c:2143
->>>>>>> 185876a6
 #, c-format
 msgid "invalid locale settings; check LANG and LC_* environment variables"
 msgstr "configuration invalide de la locale ; vérifiez les variables d'environnement LANG et LC_*"
 
-<<<<<<< HEAD
 #: initdb.c:2076
-=======
-#: initdb.c:2170
->>>>>>> 185876a6
 #, c-format
 msgid "encoding mismatch"
 msgstr "différence d'encodage"
 
-<<<<<<< HEAD
 #: initdb.c:2077
-=======
-#: initdb.c:2172
->>>>>>> 185876a6
 #, c-format
 msgid "The encoding you selected (%s) and the encoding that the selected locale uses (%s) do not match. This would lead to misbehavior in various character string processing functions."
 msgstr "L'encodage que vous avez sélectionné (%s) et celui que la locale sélectionnée utilise (%s) ne sont pas compatibles. Cela peut conduire à des erreurs dans les fonctions de manipulation de chaînes de caractères."
 
-<<<<<<< HEAD
 #: initdb.c:2082
 #, c-format
 msgid "Rerun %s and either do not specify an encoding explicitly, or choose a matching combination."
@@ -671,9 +475,6 @@
 msgstr "ICU n'est pas supporté dans cette installation"
 
 #: initdb.c:2162
-=======
-#: initdb.c:2244
->>>>>>> 185876a6
 #, c-format
 msgid ""
 "%s initializes a PostgreSQL database cluster.\n"
@@ -682,29 +483,17 @@
 "%s initialise une instance PostgreSQL.\n"
 "\n"
 
-<<<<<<< HEAD
 #: initdb.c:2163
-=======
-#: initdb.c:2245
->>>>>>> 185876a6
 #, c-format
 msgid "Usage:\n"
 msgstr "Usage :\n"
 
-<<<<<<< HEAD
 #: initdb.c:2164
-=======
-#: initdb.c:2246
->>>>>>> 185876a6
 #, c-format
 msgid "  %s [OPTION]... [DATADIR]\n"
 msgstr "  %s [OPTION]... [RÉP_DONNÉES]\n"
 
-<<<<<<< HEAD
 #: initdb.c:2165
-=======
-#: initdb.c:2247
->>>>>>> 185876a6
 #, c-format
 msgid ""
 "\n"
@@ -713,70 +502,45 @@
 "\n"
 "Options :\n"
 
-<<<<<<< HEAD
 #: initdb.c:2166
-=======
-#: initdb.c:2248
->>>>>>> 185876a6
 #, c-format
 msgid "  -A, --auth=METHOD         default authentication method for local connections\n"
 msgstr ""
 "  -A, --auth=MÉTHODE           méthode d'authentification par défaut pour les\n"
 "                               connexions locales\n"
 
-<<<<<<< HEAD
 #: initdb.c:2167
-=======
-#: initdb.c:2249
->>>>>>> 185876a6
 #, c-format
 msgid "      --auth-host=METHOD    default authentication method for local TCP/IP connections\n"
 msgstr ""
 "      --auth-host=MÉTHODE      méthode d'authentification par défaut pour les\n"
 "                               connexions locales TCP/IP\n"
 
-<<<<<<< HEAD
 #: initdb.c:2168
-=======
-#: initdb.c:2250
->>>>>>> 185876a6
 #, c-format
 msgid "      --auth-local=METHOD   default authentication method for local-socket connections\n"
 msgstr ""
 "      --auth-local=MÉTHODE     méthode d'authentification par défaut pour les\n"
 "                               connexions locales socket\n"
 
-<<<<<<< HEAD
 #: initdb.c:2169
-=======
-#: initdb.c:2251
->>>>>>> 185876a6
 #, c-format
 msgid " [-D, --pgdata=]DATADIR     location for this database cluster\n"
 msgstr " [-D, --pgdata=]RÉP_DONNÉES    emplacement du répertoire principal des données\n"
 
-<<<<<<< HEAD
 #: initdb.c:2170
-=======
-#: initdb.c:2252
->>>>>>> 185876a6
-#, c-format
-msgid "  -E, --encoding=ENCODING   set default encoding for new databases\n"
+#, c-format
+msgid "      --auth-host=METHOD    default authentication method for local TCP/IP connections\n"
 msgstr ""
 "  -E, --encoding=ENCODAGE      initialise l'encodage par défaut des nouvelles\n"
 "                               bases de données\n"
 
-<<<<<<< HEAD
 #: initdb.c:2171
-=======
-#: initdb.c:2253
->>>>>>> 185876a6
-#, c-format
-msgid "  -g, --allow-group-access  allow group read/execute on data directory\n"
+#, c-format
+msgid "      --auth-local=METHOD   default authentication method for local-socket connections\n"
 msgstr ""
 "  -g, --allow-group-access     autorise la lecture/écriture pour le groupe sur\n"
 "                               le répertoire des données\n"
-<<<<<<< HEAD
 
 #: initdb.c:2172
 #, c-format
@@ -784,32 +548,41 @@
 msgstr "      --icu-locale=LOCALE      initialise l'identifiant de locale ICU pour les nouvelles bases de données\n"
 
 #: initdb.c:2173
-=======
-
-#: initdb.c:2254
->>>>>>> 185876a6
 #, c-format
 msgid "  -k, --data-checksums      use data page checksums\n"
 msgstr ""
 "  -k, --data-checksums         active les sommes de contrôle pour les blocs des\n"
 "                               fichiers de données\n"
 
-<<<<<<< HEAD
 #: initdb.c:2174
-=======
-#: initdb.c:2255
->>>>>>> 185876a6
-#, c-format
-msgid "      --locale=LOCALE       set default locale for new databases\n"
+#, c-format
+msgid "  -E, --encoding=ENCODING   set default encoding for new databases\n"
 msgstr ""
 "      --locale=LOCALE          initialise la locale par défaut pour les\n"
 "                               nouvelles bases de données\n"
 
-<<<<<<< HEAD
 #: initdb.c:2175
-=======
+#, c-format
+msgid "  -g, --allow-group-access  allow group read/execute on data directory\n"
+msgstr ""
+"  -g, --allow-group-access     autorise la lecture/écriture pour le groupe sur\n"
+"                               le répertoire des données\n"
+
+#: initdb.c:2254
+#, c-format
+msgid "  -k, --data-checksums      use data page checksums\n"
+msgstr ""
+"  -k, --data-checksums         active les sommes de contrôle pour les blocs des\n"
+"                               fichiers de données\n"
+
+#: initdb.c:2255
+#, c-format
+msgid "      --locale=LOCALE       set default locale for new databases\n"
+msgstr ""
+"      --locale=LOCALE          initialise la locale par défaut pour les\n"
+"                               nouvelles bases de données\n"
+
 #: initdb.c:2256
->>>>>>> 185876a6
 #, c-format
 msgid ""
 "      --lc-collate=, --lc-ctype=, --lc-messages=LOCALE\n"
@@ -824,7 +597,6 @@
 "                               (les valeurs par défaut sont prises dans\n"
 "                               l'environnement)\n"
 
-<<<<<<< HEAD
 #: initdb.c:2179
 #, c-format
 msgid "      --no-locale           equivalent to --locale=C\n"
@@ -841,25 +613,13 @@
 "                               les nouvelles bases de données\n"
 
 #: initdb.c:2182
-=======
-#: initdb.c:2260
-#, c-format
-msgid "      --no-locale           equivalent to --locale=C\n"
-msgstr "      --no-locale              équivalent à --locale=C\n"
-
-#: initdb.c:2261
->>>>>>> 185876a6
 #, c-format
 msgid "      --pwfile=FILE         read password for the new superuser from file\n"
 msgstr ""
 "      --pwfile=FICHIER         lit le mot de passe du nouveau super-utilisateur\n"
 "                               à partir de ce fichier\n"
 
-<<<<<<< HEAD
 #: initdb.c:2183
-=======
-#: initdb.c:2262
->>>>>>> 185876a6
 #, c-format
 msgid ""
 "  -T, --text-search-config=CFG\n"
@@ -868,51 +628,50 @@
 "  -T, --text-search-config=CFG configuration par défaut de la recherche plein\n"
 "                               texte\n"
 
-<<<<<<< HEAD
 #: initdb.c:2185
-=======
-#: initdb.c:2264
->>>>>>> 185876a6
 #, c-format
 msgid "  -U, --username=NAME       database superuser name\n"
 msgstr "  -U, --username=NOM           nom du super-utilisateur de la base de données\n"
 
-<<<<<<< HEAD
 #: initdb.c:2186
-=======
-#: initdb.c:2265
->>>>>>> 185876a6
 #, c-format
 msgid "  -W, --pwprompt            prompt for a password for the new superuser\n"
 msgstr ""
 "  -W, --pwprompt               demande un mot de passe pour le nouveau\n"
 "                               super-utilisateur\n"
 
-<<<<<<< HEAD
 #: initdb.c:2187
-=======
-#: initdb.c:2266
->>>>>>> 185876a6
 #, c-format
 msgid "  -X, --waldir=WALDIR       location for the write-ahead log directory\n"
 msgstr ""
 "  -X, --waldir=RÉP_WAL         emplacement du répertoire des journaux de\n"
 "                               transactions\n"
 
-<<<<<<< HEAD
 #: initdb.c:2188
-=======
-#: initdb.c:2267
->>>>>>> 185876a6
 #, c-format
 msgid "      --wal-segsize=SIZE    size of WAL segments, in megabytes\n"
 msgstr "      --wal-segsize=TAILLE     configure la taille des segments WAL, en Mo\n"
 
-<<<<<<< HEAD
 #: initdb.c:2189
-=======
+#, c-format
+msgid "  -W, --pwprompt            prompt for a password for the new superuser\n"
+msgstr ""
+"  -W, --pwprompt               demande un mot de passe pour le nouveau\n"
+"                               super-utilisateur\n"
+
+#: initdb.c:2266
+#, c-format
+msgid "  -X, --waldir=WALDIR       location for the write-ahead log directory\n"
+msgstr ""
+"  -X, --waldir=RÉP_WAL         emplacement du répertoire des journaux de\n"
+"                               transactions\n"
+
+#: initdb.c:2267
+#, c-format
+msgid "      --wal-segsize=SIZE    size of WAL segments, in megabytes\n"
+msgstr "      --wal-segsize=TAILLE     configure la taille des segments WAL, en Mo\n"
+
 #: initdb.c:2268
->>>>>>> 185876a6
 #, c-format
 msgid ""
 "\n"
@@ -921,7 +680,6 @@
 "\n"
 "Options moins utilisées :\n"
 
-<<<<<<< HEAD
 #: initdb.c:2190
 #, c-format
 msgid "  -d, --debug               generate lots of debugging output\n"
@@ -933,80 +691,66 @@
 msgstr "      --discard-caches         initialise debug_discard_caches à 1\n"
 
 #: initdb.c:2192
-=======
-#: initdb.c:2269
-#, c-format
-msgid "  -d, --debug               generate lots of debugging output\n"
-msgstr "  -d, --debug                  engendre un grand nombre de traces de débogage\n"
-
-#: initdb.c:2270
-#, c-format
-msgid "      --discard-caches      set debug_discard_caches=1\n"
-msgstr "      --discard-caches         initialise debug_discard_caches à 1\n"
-
-#: initdb.c:2271
->>>>>>> 185876a6
 #, c-format
 msgid "  -L DIRECTORY              where to find the input files\n"
 msgstr ""
 "  -L RÉPERTOIRE                indique où trouver les fichiers servant à la\n"
 "                               création de l'instance\n"
 
-<<<<<<< HEAD
 #: initdb.c:2193
-=======
-#: initdb.c:2272
->>>>>>> 185876a6
 #, c-format
 msgid "  -n, --no-clean            do not clean up after errors\n"
 msgstr "  -n, --noclean                ne nettoie pas après des erreurs\n"
 
-<<<<<<< HEAD
 #: initdb.c:2194
-=======
-#: initdb.c:2273
->>>>>>> 185876a6
 #, c-format
 msgid "  -N, --no-sync             do not wait for changes to be written safely to disk\n"
 msgstr ""
 "  -N, --nosync                 n'attend pas que les modifications soient\n"
 "                               proprement écrites sur disque\n"
 
-<<<<<<< HEAD
 #: initdb.c:2195
-=======
-#: initdb.c:2274
->>>>>>> 185876a6
 #, c-format
 msgid "      --no-instructions     do not print instructions for next steps\n"
 msgstr ""
 "  --no-instructions            n'affiche pas les instructions des prochaines\n"
 "                               étapes\n"
 
-<<<<<<< HEAD
 #: initdb.c:2196
-=======
-#: initdb.c:2275
->>>>>>> 185876a6
 #, c-format
 msgid "  -s, --show                show internal settings\n"
 msgstr "  -s, --show                   affiche la configuration interne\n"
 
-<<<<<<< HEAD
 #: initdb.c:2197
 #, c-format
 msgid "  -S, --sync-only           only sync database files to disk, then exit\n"
 msgstr "  -S, --sync-only              synchronise uniquement le répertoire des données, puis quitte\n"
 
 #: initdb.c:2198
-=======
+#, c-format
+msgid "  -N, --no-sync             do not wait for changes to be written safely to disk\n"
+msgstr ""
+"  -N, --nosync                 n'attend pas que les modifications soient\n"
+"                               proprement écrites sur disque\n"
+
+#: initdb.c:2274
+#, c-format
+msgid "      --no-instructions     do not print instructions for next steps\n"
+msgstr ""
+"  --no-instructions            n'affiche pas les instructions des prochaines\n"
+"                               étapes\n"
+
+#: initdb.c:2275
+#, c-format
+msgid "  -s, --show                show internal settings\n"
+msgstr "  -s, --show                   affiche la configuration interne\n"
+
 #: initdb.c:2276
 #, c-format
 msgid "  -S, --sync-only           only sync data directory\n"
 msgstr "  -S, --sync-only              synchronise uniquement le répertoire des données\n"
 
 #: initdb.c:2277
->>>>>>> 185876a6
 #, c-format
 msgid ""
 "\n"
@@ -1015,29 +759,17 @@
 "\n"
 "Autres options :\n"
 
-<<<<<<< HEAD
 #: initdb.c:2199
-=======
-#: initdb.c:2278
->>>>>>> 185876a6
 #, c-format
 msgid "  -V, --version             output version information, then exit\n"
 msgstr "  -V, --version                affiche la version puis quitte\n"
 
-<<<<<<< HEAD
 #: initdb.c:2200
-=======
-#: initdb.c:2279
->>>>>>> 185876a6
 #, c-format
 msgid "  -?, --help                show this help, then exit\n"
 msgstr "  -?, --help                   affiche cette aide puis quitte\n"
 
-<<<<<<< HEAD
 #: initdb.c:2201
-=======
-#: initdb.c:2280
->>>>>>> 185876a6
 #, c-format
 msgid ""
 "\n"
@@ -1048,11 +780,7 @@
 "Si le répertoire des données n'est pas indiqué, la variable d'environnement\n"
 "PGDATA est utilisée.\n"
 
-<<<<<<< HEAD
 #: initdb.c:2203
-=======
-#: initdb.c:2282
->>>>>>> 185876a6
 #, c-format
 msgid ""
 "\n"
@@ -1061,104 +789,56 @@
 "\n"
 "Rapporter les bogues à <%s>.\n"
 
-<<<<<<< HEAD
 #: initdb.c:2204
-=======
-#: initdb.c:2283
->>>>>>> 185876a6
 #, c-format
 msgid "%s home page: <%s>\n"
 msgstr "Page d'accueil de %s : <%s>\n"
 
-<<<<<<< HEAD
 #: initdb.c:2232
-=======
-#: initdb.c:2311
->>>>>>> 185876a6
 #, c-format
 msgid "invalid authentication method \"%s\" for \"%s\" connections"
 msgstr "méthode d'authentification « %s » invalide pour « %s » connexions"
 
-<<<<<<< HEAD
 #: initdb.c:2246
-=======
-#: initdb.c:2327
->>>>>>> 185876a6
 #, c-format
 msgid "must specify a password for the superuser to enable password authentication"
 msgstr "doit indiquer un mot de passe pour le super-utilisateur afin d'activer l'authentification par mot de passe"
 
-<<<<<<< HEAD
 #: initdb.c:2265
-=======
-#: initdb.c:2348
->>>>>>> 185876a6
 #, c-format
 msgid "no data directory specified"
 msgstr "aucun répertoire de données indiqué"
 
-<<<<<<< HEAD
 #: initdb.c:2266
-=======
-#: initdb.c:2350
->>>>>>> 185876a6
 #, c-format
 msgid "You must identify the directory where the data for this database system will reside.  Do this with either the invocation option -D or the environment variable PGDATA."
 msgstr "Vous devez identifier le répertoire où résideront les données pour ce système de bases de données. Faites-le soit avec l'option -D soit avec la variable d'environnement PGDATA."
 
-<<<<<<< HEAD
 #: initdb.c:2283
-=======
-#: initdb.c:2368
->>>>>>> 185876a6
 #, c-format
 msgid "could not set environment"
 msgstr "n'a pas pu configurer l'environnement"
 
-<<<<<<< HEAD
 #: initdb.c:2301
-=======
-#: initdb.c:2388
->>>>>>> 185876a6
 #, c-format
 msgid "program \"%s\" is needed by %s but was not found in the same directory as \"%s\""
 msgstr "le programme « %s » est nécessaire pour %s, mais n'a pas été trouvé dans le même répertoire que « %s »"
 
-<<<<<<< HEAD
 #: initdb.c:2304
 #, c-format
 msgid "program \"%s\" was found by \"%s\" but was not the same version as %s"
 msgstr "le programme « %s » a été trouvé par « %s » mais n'est pas de la même version que %s"
 
 #: initdb.c:2319
-=======
-#: initdb.c:2393
-#, c-format
-msgid ""
-"The program \"%s\" was found by \"%s\"\n"
-"but was not the same version as %s.\n"
-"Check your installation."
-msgstr ""
-"Le programme « %s » a été trouvé par « %s »\n"
-"mais n'est pas de la même version que %s.\n"
-"Vérifiez votre installation."
-
-#: initdb.c:2412
->>>>>>> 185876a6
 #, c-format
 msgid "input file location must be an absolute path"
 msgstr "l'emplacement du fichier d'entrée doit être indiqué avec un chemin absolu"
 
-<<<<<<< HEAD
 #: initdb.c:2336
-=======
-#: initdb.c:2429
->>>>>>> 185876a6
 #, c-format
 msgid "The database cluster will be initialized with locale \"%s\".\n"
 msgstr "L'instance sera initialisée avec la locale « %s ».\n"
 
-<<<<<<< HEAD
 #: initdb.c:2339
 #, c-format
 msgid "The database cluster will be initialized with this locale configuration:\n"
@@ -1175,9 +855,6 @@
 msgstr "  locale ICU :  %s\n"
 
 #: initdb.c:2343
-=======
-#: initdb.c:2432
->>>>>>> 185876a6
 #, c-format
 msgid ""
 "  LC_COLLATE:  %s\n"
@@ -1187,7 +864,6 @@
 "  LC_NUMERIC:  %s\n"
 "  LC_TIME:     %s\n"
 msgstr ""
-<<<<<<< HEAD
 "  LC_COLLATE:  %s\n"
 "  LC_CTYPE:    %s\n"
 "  LC_MESSAGES: %s\n"
@@ -1196,44 +872,21 @@
 "  LC_TIME:     %s\n"
 
 #: initdb.c:2368
-=======
-"L'instance sera initialisée avec les locales\n"
-"  COLLATE:  %s\n"
-"  CTYPE:    %s\n"
-"  MESSAGES: %s\n"
-"  MONETARY: %s\n"
-"  NUMERIC:  %s\n"
-"  TIME:     %s\n"
-
-#: initdb.c:2456
->>>>>>> 185876a6
 #, c-format
 msgid "could not find suitable encoding for locale \"%s\""
 msgstr "n'a pas pu trouver un encodage adéquat pour la locale « %s »"
 
-<<<<<<< HEAD
 #: initdb.c:2370
-=======
-#: initdb.c:2458
->>>>>>> 185876a6
 #, c-format
 msgid "Rerun %s with the -E option."
 msgstr "Relancez %s avec l'option -E."
 
-<<<<<<< HEAD
 #: initdb.c:2371 initdb.c:2990 initdb.c:3010
-=======
-#: initdb.c:2459 initdb.c:3099 initdb.c:3120
->>>>>>> 185876a6
 #, c-format
 msgid "Try \"%s --help\" for more information."
 msgstr "Essayez « %s --help » pour plus d'informations."
 
-<<<<<<< HEAD
 #: initdb.c:2383
-=======
-#: initdb.c:2472
->>>>>>> 185876a6
 #, c-format
 msgid ""
 "Encoding \"%s\" implied by locale is not allowed as a server-side encoding.\n"
@@ -1242,198 +895,114 @@
 "L'encodage « %s » a été déduit de la locale mais n'est pas autorisé en tant qu'encodage serveur.\n"
 "L'encodage par défaut des bases de données sera configuré à « %s ».\n"
 
-<<<<<<< HEAD
 #: initdb.c:2388
-=======
-#: initdb.c:2477
->>>>>>> 185876a6
 #, c-format
 msgid "locale \"%s\" requires unsupported encoding \"%s\""
 msgstr "la locale « %s » nécessite l'encodage « %s » non supporté"
 
-<<<<<<< HEAD
 #: initdb.c:2390
-=======
-#: initdb.c:2480
->>>>>>> 185876a6
 #, c-format
 msgid "Encoding \"%s\" is not allowed as a server-side encoding."
 msgstr "L'encodage « %s » n'est pas autorisé en tant qu'encodage serveur."
 
-<<<<<<< HEAD
 #: initdb.c:2392
 #, c-format
 msgid "Rerun %s with a different locale selection."
 msgstr "Relancez %s avec une locale différente."
 
 #: initdb.c:2400
-=======
-#: initdb.c:2489
->>>>>>> 185876a6
 #, c-format
 msgid "The default database encoding has accordingly been set to \"%s\".\n"
 msgstr ""
 "L'encodage par défaut des bases de données a été configuré en conséquence\n"
 "avec « %s ».\n"
 
-<<<<<<< HEAD
 #: initdb.c:2466
-=======
-#: initdb.c:2555
->>>>>>> 185876a6
 #, c-format
 msgid "could not find suitable text search configuration for locale \"%s\""
 msgstr "n'a pas pu trouver la configuration de la recherche plein texte en adéquation avec la locale « %s »"
 
-<<<<<<< HEAD
 #: initdb.c:2477
-=======
-#: initdb.c:2566
->>>>>>> 185876a6
 #, c-format
 msgid "suitable text search configuration for locale \"%s\" is unknown"
 msgstr "la configuration de la recherche plein texte convenable pour la locale « %s » est inconnue"
 
-<<<<<<< HEAD
 #: initdb.c:2482
-=======
-#: initdb.c:2571
->>>>>>> 185876a6
 #, c-format
 msgid "specified text search configuration \"%s\" might not match locale \"%s\""
 msgstr "la configuration indiquée pour la recherche plein texte, « %s », pourrait ne pas correspondre à la locale « %s »"
 
-<<<<<<< HEAD
 #: initdb.c:2487
-=======
-#: initdb.c:2576
->>>>>>> 185876a6
 #, c-format
 msgid "The default text search configuration will be set to \"%s\".\n"
 msgstr "La configuration de la recherche plein texte a été initialisée à « %s ».\n"
 
-<<<<<<< HEAD
 #: initdb.c:2531 initdb.c:2602
-=======
-#: initdb.c:2620 initdb.c:2702
->>>>>>> 185876a6
 #, c-format
 msgid "creating directory %s ... "
 msgstr "création du répertoire %s... "
 
-<<<<<<< HEAD
 #: initdb.c:2536 initdb.c:2607 initdb.c:2659 initdb.c:2715
-=======
-#: initdb.c:2626 initdb.c:2708 initdb.c:2773 initdb.c:2835
->>>>>>> 185876a6
 #, c-format
 msgid "could not create directory \"%s\": %m"
 msgstr "n'a pas pu créer le répertoire « %s » : %m"
 
-<<<<<<< HEAD
 #: initdb.c:2545 initdb.c:2617
-=======
-#: initdb.c:2637 initdb.c:2720
->>>>>>> 185876a6
 #, c-format
 msgid "fixing permissions on existing directory %s ... "
 msgstr "correction des droits sur le répertoire existant %s... "
 
-<<<<<<< HEAD
 #: initdb.c:2550 initdb.c:2622
-=======
-#: initdb.c:2643 initdb.c:2726
->>>>>>> 185876a6
 #, c-format
 msgid "could not change permissions of directory \"%s\": %m"
 msgstr "n'a pas pu modifier les droits du répertoire « %s » : %m"
 
-<<<<<<< HEAD
 #: initdb.c:2562 initdb.c:2634
-=======
-#: initdb.c:2657 initdb.c:2740
->>>>>>> 185876a6
 #, c-format
 msgid "directory \"%s\" exists but is not empty"
 msgstr "le répertoire « %s » existe mais n'est pas vide"
 
-<<<<<<< HEAD
 #: initdb.c:2566
-=======
-#: initdb.c:2662
->>>>>>> 185876a6
 #, c-format
 msgid "If you want to create a new database system, either remove or empty the directory \"%s\" or run %s with an argument other than \"%s\"."
 msgstr "Si vous voulez créer un nouveau système de bases de données, supprimez ou videz le répertoire « %s ». Vous pouvez aussi exécuter %s avec un argument autre que « %s »."
 
-<<<<<<< HEAD
 #: initdb.c:2574 initdb.c:2644 initdb.c:3027
-=======
-#: initdb.c:2670 initdb.c:2752 initdb.c:3135
->>>>>>> 185876a6
 #, c-format
 msgid "could not access directory \"%s\": %m"
 msgstr "n'a pas pu accéder au répertoire « %s » : %m"
 
-<<<<<<< HEAD
 #: initdb.c:2595
-=======
-#: initdb.c:2693
->>>>>>> 185876a6
 #, c-format
 msgid "WAL directory location must be an absolute path"
 msgstr "l'emplacement du répertoire des journaux de transactions doit être indiqué avec un chemin absolu"
 
-<<<<<<< HEAD
 #: initdb.c:2638
-=======
-#: initdb.c:2745
->>>>>>> 185876a6
 #, c-format
 msgid "If you want to store the WAL there, either remove or empty the directory \"%s\"."
 msgstr "Si vous voulez enregistrer ici les WAL, supprimez ou videz le répertoire « %s »."
 
-<<<<<<< HEAD
 #: initdb.c:2649
-=======
-#: initdb.c:2759
->>>>>>> 185876a6
 #, c-format
 msgid "could not create symbolic link \"%s\": %m"
 msgstr "n'a pas pu créer le lien symbolique « %s » : %m"
 
-<<<<<<< HEAD
 #: initdb.c:2652
-=======
-#: initdb.c:2764
->>>>>>> 185876a6
 #, c-format
 msgid "symlinks are not supported on this platform"
 msgstr "les liens symboliques ne sont pas supportés sur cette plateforme"
 
-<<<<<<< HEAD
 #: initdb.c:2671
-=======
-#: initdb.c:2788
->>>>>>> 185876a6
 #, c-format
 msgid "It contains a dot-prefixed/invisible file, perhaps due to it being a mount point."
 msgstr "Il contient un fichier invisible, peut-être parce qu'il s'agit d'un point de montage."
 
-<<<<<<< HEAD
 #: initdb.c:2673
-=======
-#: initdb.c:2791
->>>>>>> 185876a6
 #, c-format
 msgid "It contains a lost+found directory, perhaps due to it being a mount point."
 msgstr "Il contient un répertoire lost+found, peut-être parce qu'il s'agit d'un point de montage.\\"
 
-<<<<<<< HEAD
 #: initdb.c:2675
-=======
-#: initdb.c:2794
->>>>>>> 185876a6
 #, c-format
 msgid ""
 "Using a mount point directly as the data directory is not recommended.\n"
@@ -1442,56 +1011,35 @@
 "Utiliser un point de montage comme répertoire des données n'est pas recommandé.\n"
 "Créez un sous-répertoire sous le point de montage."
 
-<<<<<<< HEAD
 #: initdb.c:2701
-=======
-#: initdb.c:2820
->>>>>>> 185876a6
 #, c-format
 msgid "creating subdirectories ... "
 msgstr "création des sous-répertoires... "
 
-<<<<<<< HEAD
 #: initdb.c:2744
 msgid "performing post-bootstrap initialization ... "
 msgstr "exécution de l'initialisation après bootstrap... "
 
 #: initdb.c:2909
-=======
-#: initdb.c:2866
-msgid "performing post-bootstrap initialization ... "
-msgstr "exécution de l'initialisation après bootstrap... "
-
-#: initdb.c:3029
->>>>>>> 185876a6
 #, c-format
 msgid "Running in debug mode.\n"
 msgstr "Lancé en mode débogage.\n"
 
-<<<<<<< HEAD
 #: initdb.c:2913
-=======
-#: initdb.c:3033
->>>>>>> 185876a6
 #, c-format
 msgid "Running in no-clean mode.  Mistakes will not be cleaned up.\n"
 msgstr "Lancé en mode « sans nettoyage ». Les erreurs ne seront pas nettoyées.\n"
 
-<<<<<<< HEAD
 #: initdb.c:2983
 #, c-format
 msgid "unrecognized locale provider: %s"
 msgstr "fournisseur de locale non reconnu : %s"
 
 #: initdb.c:3008
-=======
-#: initdb.c:3118
->>>>>>> 185876a6
 #, c-format
 msgid "too many command-line arguments (first is \"%s\")"
 msgstr "trop d'arguments en ligne de commande (le premier étant « %s »)"
 
-<<<<<<< HEAD
 #: initdb.c:3015
 #, c-format
 msgid "%s cannot be specified unless locale provider \"%s\" is chosen"
@@ -1502,51 +1050,28 @@
 msgstr "synchronisation des données sur disque... "
 
 #: initdb.c:3037
-=======
-#: initdb.c:3139 initdb.c:3228
-msgid "syncing data to disk ... "
-msgstr "synchronisation des données sur disque... "
-
-#: initdb.c:3148
->>>>>>> 185876a6
 #, c-format
 msgid "password prompt and password file cannot be specified together"
 msgstr ""
 "les options d'invite du mot de passe et de fichier de mots de passe ne\n"
 "peuvent pas être indiquées simultanément"
 
-<<<<<<< HEAD
 #: initdb.c:3059
-=======
-#: initdb.c:3173
->>>>>>> 185876a6
 #, c-format
 msgid "argument of --wal-segsize must be a number"
 msgstr "l'argument de --wal-segsize doit être un nombre"
 
-<<<<<<< HEAD
 #: initdb.c:3061
-=======
-#: initdb.c:3178
->>>>>>> 185876a6
 #, c-format
 msgid "argument of --wal-segsize must be a power of 2 between 1 and 1024"
 msgstr "l'argument de --wal-segsize doit être une puissance de 2 comprise entre 1 et 1024"
 
-<<<<<<< HEAD
 #: initdb.c:3075
-=======
-#: initdb.c:3195
->>>>>>> 185876a6
 #, c-format
 msgid "superuser name \"%s\" is disallowed; role names cannot begin with \"pg_\""
 msgstr "le nom de superutilisateur « %s » n'est pas autorisé ; les noms de rôle ne peuvent pas commencer par « pg_ »"
 
-<<<<<<< HEAD
 #: initdb.c:3077
-=======
-#: initdb.c:3199
->>>>>>> 185876a6
 #, c-format
 msgid ""
 "The files belonging to this database system will be owned by user \"%s\".\n"
@@ -1557,29 +1082,17 @@
 "Le processus serveur doit également lui appartenir.\n"
 "\n"
 
-<<<<<<< HEAD
 #: initdb.c:3093
-=======
-#: initdb.c:3215
->>>>>>> 185876a6
 #, c-format
 msgid "Data page checksums are enabled.\n"
 msgstr "Les sommes de contrôle des pages de données sont activées.\n"
 
-<<<<<<< HEAD
 #: initdb.c:3095
-=======
-#: initdb.c:3217
->>>>>>> 185876a6
 #, c-format
 msgid "Data page checksums are disabled.\n"
 msgstr "Les sommes de contrôle des pages de données sont désactivées.\n"
 
-<<<<<<< HEAD
 #: initdb.c:3112
-=======
-#: initdb.c:3234
->>>>>>> 185876a6
 #, c-format
 msgid ""
 "\n"
@@ -1590,38 +1103,22 @@
 "Synchronisation sur disque ignorée.\n"
 "Le répertoire des données pourrait être corrompu si le système d'exploitation s'arrêtait brutalement.\n"
 
-<<<<<<< HEAD
 #: initdb.c:3117
-=======
-#: initdb.c:3239
->>>>>>> 185876a6
 #, c-format
 msgid "enabling \"trust\" authentication for local connections"
 msgstr "activation de l'authentification « trust » pour les connexions locales"
 
-<<<<<<< HEAD
 #: initdb.c:3118
-=======
-#: initdb.c:3240
->>>>>>> 185876a6
 #, c-format
 msgid "You can change this by editing pg_hba.conf or using the option -A, or --auth-local and --auth-host, the next time you run initdb."
 msgstr "Vous pouvez changer cette configuration en éditant le fichier pg_hba.conf ou en utilisant l'option -A, ou --auth-local et --auth-host, à la prochaine exécution d'initdb."
 
 #. translator: This is a placeholder in a shell command.
-<<<<<<< HEAD
 #: initdb.c:3148
 msgid "logfile"
 msgstr "fichier_de_trace"
 
 #: initdb.c:3150
-=======
-#: initdb.c:3270
-msgid "logfile"
-msgstr "fichier_de_trace"
-
-#: initdb.c:3272
->>>>>>> 185876a6
 #, c-format
 msgid ""
 "\n"
@@ -1636,8 +1133,118 @@
 "    %s\n"
 "\n"
 
-#~ msgid "pclose failed: %m"
-#~ msgstr "échec de pclose : %m"
+#~ msgid ""
+#~ "\n"
+#~ "Report bugs to <pgsql-bugs@lists.postgresql.org>.\n"
+#~ msgstr ""
+#~ "\n"
+#~ "Rapporter les bogues à <pgsql-bugs@lists.postgresql.org>.\n"
+
+#~ msgid "%s: The password file was not generated. Please report this problem.\n"
+#~ msgstr ""
+#~ "%s : le fichier de mots de passe n'a pas été créé.\n"
+#~ "Merci de rapporter ce problème.\n"
+
+#~ msgid "%s: could not access directory \"%s\": %s\n"
+#~ msgstr "%s : n'a pas pu accéder au répertoire « %s » : %s\n"
+
+#~ msgid "%s: could not access file \"%s\": %s\n"
+#~ msgstr "%s : n'a pas pu accéder au fichier « %s » : %s\n"
+
+#~ msgid "%s: could not close directory \"%s\": %s\n"
+#~ msgstr "%s : n'a pas pu fermer le répertoire « %s » : %s\n"
+
+#~ msgid "%s: could not create directory \"%s\": %s\n"
+#~ msgstr "%s : n'a pas pu créer le répertoire « %s » : %s\n"
+
+#~ msgid "%s: could not create symbolic link \"%s\": %s\n"
+#~ msgstr "%s : n'a pas pu créer le lien symbolique « %s » : %s\n"
+
+#~ msgid "%s: could not determine valid short version string\n"
+#~ msgstr "%s : n'a pas pu déterminer une chaîne de version courte valide\n"
+
+#~ msgid "%s: could not execute command \"%s\": %s\n"
+#~ msgstr "%s : n'a pas pu exécuter la commande « %s » : %s\n"
+
+#~ msgid "%s: could not fsync file \"%s\": %s\n"
+#~ msgstr "%s : n'a pas pu synchroniser sur disque le fichier « %s » : %s\n"
+
+#~ msgid "%s: could not get current user name: %s\n"
+#~ msgstr "%s : n'a pas pu obtenir le nom de l'utilisateur courant : %s\n"
+
+#~ msgid "%s: could not obtain information about current user: %s\n"
+#~ msgstr "%s : n'a pas pu obtenir d'informations sur l'utilisateur courant : %s\n"
+
+#~ msgid "%s: could not open directory \"%s\": %s\n"
+#~ msgstr "%s : n'a pas pu ouvrir le répertoire « %s » : %s\n"
+
+#~ msgid "%s: could not open file \"%s\" for reading: %s\n"
+#~ msgstr "%s : n'a pas pu ouvrir le fichier « %s » en lecture : %s\n"
+
+#~ msgid "%s: could not open file \"%s\" for writing: %s\n"
+#~ msgstr "%s : n'a pas pu ouvrir le fichier « %s » en écriture : %s\n"
+
+#~ msgid "%s: could not open file \"%s\": %s\n"
+#~ msgstr "%s : n'a pas pu ouvrir le fichier « %s » : %s\n"
+
+#~ msgid "%s: could not read directory \"%s\": %s\n"
+#~ msgstr "%s : n'a pas pu lire le répertoire « %s » : %s\n"
+
+#~ msgid "%s: could not rename file \"%s\" to \"%s\": %s\n"
+#~ msgstr "%s : n'a pas pu renommer le fichier « %s » en « %s » : %s\n"
+
+#~ msgid "%s: could not stat file \"%s\": %s\n"
+#~ msgstr "%s : n'a pas pu récupérer les informations sur le fichier « %s » : %s\n"
+
+#~ msgid "%s: could not to allocate SIDs: error code %lu\n"
+#~ msgstr "%s : n'a pas pu allouer les SID : code d'erreur %lu\n"
+
+#~ msgid "%s: could not write file \"%s\": %s\n"
+#~ msgstr "%s : n'a pas pu écrire le fichier « %s » : %s\n"
+
+#~ msgid "%s: failed to remove contents of transaction log directory\n"
+#~ msgstr "%s : échec de la suppression du contenu du répertoire des journaux de transaction\n"
+
+#~ msgid "%s: failed to remove transaction log directory\n"
+#~ msgstr "%s : échec de la suppression du répertoire des journaux de transaction\n"
+
+#~ msgid "%s: failed to restore old locale \"%s\"\n"
+#~ msgstr "%s : n'a pas pu restaurer l'ancienne locale « %s »\n"
+
+#~ msgid "%s: file \"%s\" does not exist\n"
+#~ msgstr "%s : le fichier « %s » n'existe pas\n"
+
+#~ msgid "%s: invalid locale name \"%s\"\n"
+#~ msgstr "%s : nom de locale invalide (« %s »)\n"
+
+#~ msgid "%s: locale name has non-ASCII characters, skipped: \"%s\"\n"
+#~ msgstr "%s : le nom de la locale contient des caractères non ASCII, ignoré : « %s »\n"
+
+#~ msgid "%s: locale name too long, skipped: \"%s\"\n"
+#~ msgstr "%s : nom de locale trop long, ignoré : « %s »\n"
+
+#~ msgid "%s: out of memory\n"
+#~ msgstr "%s : mémoire épuisée\n"
+
+#~ msgid "%s: removing contents of transaction log directory \"%s\"\n"
+#~ msgstr "%s : suppression du contenu du répertoire des journaux de transaction « %s »\n"
+
+#~ msgid "%s: removing transaction log directory \"%s\"\n"
+#~ msgstr "%s : suppression du répertoire des journaux de transaction « %s »\n"
+
+#~ msgid "%s: symlinks are not supported on this platform\n"
+#~ msgstr "%s : les liens symboliques ne sont pas supportés sur cette plateforme\n"
+
+#~ msgid "%s: transaction log directory \"%s\" not removed at user's request\n"
+#~ msgstr ""
+#~ "%s : répertoire des journaux de transaction « %s » non supprimé à la demande\n"
+#~ "de l'utilisateur\n"
+
+#~ msgid "%s: unrecognized authentication method \"%s\"\n"
+#~ msgstr "%s : méthode d'authentification « %s » inconnue.\n"
+
+#~ msgid "No usable system locales were found.\n"
+#~ msgstr "Aucune locale système utilisable n'a été trouvée.\n"
 
 #~ msgid ""
 #~ "The program \"postgres\" is needed by %s but was not found in the\n"
@@ -1648,39 +1255,6 @@
 #~ "le même répertoire que « %s ».\n"
 #~ "Vérifiez votre installation."
 
-<<<<<<< HEAD
-#~ msgid "%s: The password file was not generated. Please report this problem.\n"
-#~ msgstr ""
-#~ "%s : le fichier de mots de passe n'a pas été créé.\n"
-#~ "Merci de rapporter ce problème.\n"
-
-#~ msgid "%s: could not access directory \"%s\": %s\n"
-#~ msgstr "%s : n'a pas pu accéder au répertoire « %s » : %s\n"
-
-#~ msgid "%s: could not access file \"%s\": %s\n"
-#~ msgstr "%s : n'a pas pu accéder au fichier « %s » : %s\n"
-
-#~ msgid "%s: could not close directory \"%s\": %s\n"
-#~ msgstr "%s : n'a pas pu fermer le répertoire « %s » : %s\n"
-
-#~ msgid "%s: could not create directory \"%s\": %s\n"
-#~ msgstr "%s : n'a pas pu créer le répertoire « %s » : %s\n"
-
-#~ msgid "%s: could not create symbolic link \"%s\": %s\n"
-#~ msgstr "%s : n'a pas pu créer le lien symbolique « %s » : %s\n"
-
-#~ msgid "%s: could not determine valid short version string\n"
-#~ msgstr "%s : n'a pas pu déterminer une chaîne de version courte valide\n"
-
-#~ msgid "%s: could not execute command \"%s\": %s\n"
-#~ msgstr "%s : n'a pas pu exécuter la commande « %s » : %s\n"
-
-#~ msgid "%s: could not fsync file \"%s\": %s\n"
-#~ msgstr "%s : n'a pas pu synchroniser sur disque le fichier « %s » : %s\n"
-
-#~ msgid "%s: could not get current user name: %s\n"
-#~ msgstr "%s : n'a pas pu obtenir le nom de l'utilisateur courant : %s\n"
-=======
 #~ msgid ""
 #~ "The program \"postgres\" was found by \"%s\"\n"
 #~ "but was not the same version as %s.\n"
@@ -1690,239 +1264,25 @@
 #~ "version que « %s ».\n"
 #~ "Vérifiez votre installation."
 
-#~ msgid "%s: removing transaction log directory \"%s\"\n"
-#~ msgstr "%s : suppression du répertoire des journaux de transaction « %s »\n"
-
-#~ msgid "%s: failed to remove transaction log directory\n"
-#~ msgstr "%s : échec de la suppression du répertoire des journaux de transaction\n"
-
-#~ msgid "%s: removing contents of transaction log directory \"%s\"\n"
-#~ msgstr "%s : suppression du contenu du répertoire des journaux de transaction « %s »\n"
-
-#~ msgid "%s: failed to remove contents of transaction log directory\n"
-#~ msgstr "%s : échec de la suppression du contenu du répertoire des journaux de transaction\n"
-
-#~ msgid "%s: transaction log directory \"%s\" not removed at user's request\n"
-#~ msgstr ""
-#~ "%s : répertoire des journaux de transaction « %s » non supprimé à la demande\n"
-#~ "de l'utilisateur\n"
-
-#~ msgid "%s: locale name too long, skipped: \"%s\"\n"
-#~ msgstr "%s : nom de locale trop long, ignoré : « %s »\n"
-
-#~ msgid "%s: locale name has non-ASCII characters, skipped: \"%s\"\n"
-#~ msgstr "%s : le nom de la locale contient des caractères non ASCII, ignoré : « %s »\n"
-
-#~ msgid "No usable system locales were found.\n"
-#~ msgstr "Aucune locale système utilisable n'a été trouvée.\n"
+#, c-format
+#~ msgid "Try \"%s --help\" for more information.\n"
+#~ msgstr "Essayer « %s --help » pour plus d'informations.\n"
 
 #~ msgid "Use the option \"--debug\" to see details.\n"
 #~ msgstr "Utilisez l'option « --debug » pour voir le détail.\n"
 
-#~ msgid "%s: could not close directory \"%s\": %s\n"
-#~ msgstr "%s : n'a pas pu fermer le répertoire « %s » : %s\n"
->>>>>>> 185876a6
-
-#~ msgid "%s: could not obtain information about current user: %s\n"
-#~ msgstr "%s : n'a pas pu obtenir d'informations sur l'utilisateur courant : %s\n"
-
-<<<<<<< HEAD
-#~ msgid "%s: could not open directory \"%s\": %s\n"
-#~ msgstr "%s : n'a pas pu ouvrir le répertoire « %s » : %s\n"
-=======
-#~ msgid "%s: could not get current user name: %s\n"
-#~ msgstr "%s : n'a pas pu obtenir le nom de l'utilisateur courant : %s\n"
->>>>>>> 185876a6
-
-#~ msgid "%s: unrecognized authentication method \"%s\"\n"
-#~ msgstr "%s : méthode d'authentification « %s » inconnue.\n"
-
-#~ msgid "%s: could not determine valid short version string\n"
-#~ msgstr "%s : n'a pas pu déterminer une chaîne de version courte valide\n"
-
-<<<<<<< HEAD
-#~ msgid "%s: could not open file \"%s\": %s\n"
-#~ msgstr "%s : n'a pas pu ouvrir le fichier « %s » : %s\n"
-
-#~ msgid "%s: could not read directory \"%s\": %s\n"
-#~ msgstr "%s : n'a pas pu lire le répertoire « %s » : %s\n"
-
-#~ msgid "%s: could not rename file \"%s\" to \"%s\": %s\n"
-#~ msgstr "%s : n'a pas pu renommer le fichier « %s » en « %s » : %s\n"
-
-#~ msgid "%s: could not stat file \"%s\": %s\n"
-#~ msgstr "%s : n'a pas pu récupérer les informations sur le fichier « %s » : %s\n"
-
-#~ msgid "%s: could not to allocate SIDs: error code %lu\n"
-#~ msgstr "%s : n'a pas pu allouer les SID : code d'erreur %lu\n"
-
-#~ msgid "%s: could not write file \"%s\": %s\n"
-#~ msgstr "%s : n'a pas pu écrire le fichier « %s » : %s\n"
-
-#~ msgid "%s: failed to remove contents of transaction log directory\n"
-#~ msgstr "%s : échec de la suppression du contenu du répertoire des journaux de transaction\n"
-
-#~ msgid "%s: failed to remove transaction log directory\n"
-#~ msgstr "%s : échec de la suppression du répertoire des journaux de transaction\n"
-
-#~ msgid "%s: failed to restore old locale \"%s\"\n"
-#~ msgstr "%s : n'a pas pu restaurer l'ancienne locale « %s »\n"
-
-#~ msgid "%s: file \"%s\" does not exist\n"
-#~ msgstr "%s : le fichier « %s » n'existe pas\n"
-
-#~ msgid "%s: invalid locale name \"%s\"\n"
-#~ msgstr "%s : nom de locale invalide (« %s »)\n"
-
-#~ msgid "%s: locale name has non-ASCII characters, skipped: \"%s\"\n"
-#~ msgstr "%s : le nom de la locale contient des caractères non ASCII, ignoré : « %s »\n"
-
-#~ msgid "%s: locale name too long, skipped: \"%s\"\n"
-#~ msgstr "%s : nom de locale trop long, ignoré : « %s »\n"
-
-#~ msgid "%s: out of memory\n"
-#~ msgstr "%s : mémoire épuisée\n"
-=======
-#~ msgid "%s: The password file was not generated. Please report this problem.\n"
-#~ msgstr ""
-#~ "%s : le fichier de mots de passe n'a pas été créé.\n"
-#~ "Merci de rapporter ce problème.\n"
+#~ msgid "child process was terminated by signal %s"
+#~ msgstr "le processus fils a été terminé par le signal %s"
+
+#~ msgid "copying template1 to postgres ... "
+#~ msgstr "copie de template1 vers postgres... "
+
+#~ msgid "copying template1 to template0 ... "
+#~ msgstr "copie de template1 vers template0... "
 
 #~ msgid "could not change directory to \"%s\""
 #~ msgstr "n'a pas pu accéder au répertoire « %s »"
 
-#~ msgid "%s: could not to allocate SIDs: error code %lu\n"
-#~ msgstr "%s : n'a pas pu allouer les SID : code d'erreur %lu\n"
-
-#~ msgid "copying template1 to postgres ... "
-#~ msgstr "copie de template1 vers postgres... "
-
-#~ msgid "copying template1 to template0 ... "
-#~ msgstr "copie de template1 vers template0... "
-
-#~ msgid "vacuuming database template1 ... "
-#~ msgstr "lancement du vacuum sur la base de données template1... "
-
-#~ msgid "loading PL/pgSQL server-side language ... "
-#~ msgstr "chargement du langage PL/pgSQL... "
-
-#~ msgid "creating information schema ... "
-#~ msgstr "création du schéma d'informations... "
-
-#~ msgid "setting privileges on built-in objects ... "
-#~ msgstr "initialisation des droits sur les objets internes... "
-
-#~ msgid "creating dictionaries ... "
-#~ msgstr "création des dictionnaires... "
-
-#~ msgid "creating conversions ... "
-#~ msgstr "création des conversions... "
-
-#~ msgid "not supported on this platform\n"
-#~ msgstr "non supporté sur cette plateforme\n"
-
-#~ msgid "creating collations ... "
-#~ msgstr "création des collationnements... "
-
-#~ msgid "loading system objects' descriptions ... "
-#~ msgstr "chargement de la description des objets système... "
->>>>>>> 185876a6
-
-#~ msgid "%s: removing contents of transaction log directory \"%s\"\n"
-#~ msgstr "%s : suppression du contenu du répertoire des journaux de transaction « %s »\n"
-
-<<<<<<< HEAD
-#~ msgid "%s: removing transaction log directory \"%s\"\n"
-#~ msgstr "%s : suppression du répertoire des journaux de transaction « %s »\n"
-
-#~ msgid "%s: symlinks are not supported on this platform\n"
-#~ msgstr "%s : les liens symboliques ne sont pas supportés sur cette plateforme\n"
-
-#~ msgid "%s: transaction log directory \"%s\" not removed at user's request\n"
-#~ msgstr ""
-#~ "%s : répertoire des journaux de transaction « %s » non supprimé à la demande\n"
-#~ "de l'utilisateur\n"
-
-#~ msgid "%s: unrecognized authentication method \"%s\"\n"
-#~ msgstr "%s : méthode d'authentification « %s » inconnue.\n"
-
-#~ msgid "No usable system locales were found.\n"
-#~ msgstr "Aucune locale système utilisable n'a été trouvée.\n"
-
-#~ msgid ""
-#~ "The program \"postgres\" is needed by %s but was not found in the\n"
-#~ "same directory as \"%s\".\n"
-#~ "Check your installation."
-#~ msgstr ""
-#~ "Le programme « postgres » est nécessaire à %s mais n'a pas été trouvé dans\n"
-#~ "le même répertoire que « %s ».\n"
-#~ "Vérifiez votre installation."
-
-#~ msgid ""
-#~ "The program \"postgres\" was found by \"%s\"\n"
-#~ "but was not the same version as %s.\n"
-#~ "Check your installation."
-#~ msgstr ""
-#~ "Le programme « postgres » a été trouvé par « %s » mais n'est pas de la même\n"
-#~ "version que « %s ».\n"
-#~ "Vérifiez votre installation."
-
-#, c-format
-#~ msgid "Try \"%s --help\" for more information.\n"
-#~ msgstr "Essayer « %s --help » pour plus d'informations.\n"
-
-#~ msgid "Use the option \"--debug\" to see details.\n"
-#~ msgstr "Utilisez l'option « --debug » pour voir le détail.\n"
-
-#~ msgid "child process was terminated by signal %s"
-#~ msgstr "le processus fils a été terminé par le signal %s"
-=======
-#~ msgid "initializing dependencies ... "
-#~ msgstr "initialisation des dépendances... "
-
-#~ msgid "setting password ... "
-#~ msgstr "initialisation du mot de passe... "
-
-#~ msgid "initializing pg_authid ... "
-#~ msgstr "initialisation de pg_authid... "
-
-#~ msgid "creating template1 database in %s/base/1 ... "
-#~ msgstr "création de la base de données template1 dans %s/base/1... "
-
-#~ msgid "%s: symlinks are not supported on this platform\n"
-#~ msgstr "%s : les liens symboliques ne sont pas supportés sur cette plateforme\n"
-
-#~ msgid "%s: could not create symbolic link \"%s\": %s\n"
-#~ msgstr "%s : n'a pas pu créer le lien symbolique « %s » : %s\n"
-
-#~ msgid "%s: could not access directory \"%s\": %s\n"
-#~ msgstr "%s : n'a pas pu accéder au répertoire « %s » : %s\n"
-
-#~ msgid "%s: could not create directory \"%s\": %s\n"
-#~ msgstr "%s : n'a pas pu créer le répertoire « %s » : %s\n"
-
-#~ msgid "%s: invalid locale name \"%s\"\n"
-#~ msgstr "%s : nom de locale invalide (« %s »)\n"
-
-#~ msgid "%s: failed to restore old locale \"%s\"\n"
-#~ msgstr "%s : n'a pas pu restaurer l'ancienne locale « %s »\n"
->>>>>>> 185876a6
-
-#~ msgid "%s: could not access file \"%s\": %s\n"
-#~ msgstr "%s : n'a pas pu accéder au fichier « %s » : %s\n"
-
-<<<<<<< HEAD
-#~ msgid "copying template1 to template0 ... "
-#~ msgstr "copie de template1 vers template0... "
-=======
-#~ msgid "%s: file \"%s\" does not exist\n"
-#~ msgstr "%s : le fichier « %s » n'existe pas\n"
->>>>>>> 185876a6
-
-#~ msgid "%s: could not execute command \"%s\": %s\n"
-#~ msgstr "%s : n'a pas pu exécuter la commande « %s » : %s\n"
-
-<<<<<<< HEAD
 #~ msgid "could not change directory to \"%s\": %s"
 #~ msgstr "n'a pas pu modifier le répertoire par « %s » : %s"
 
@@ -1987,62 +1347,4 @@
 #~ msgstr "initialisation des droits sur les objets internes... "
 
 #~ msgid "vacuuming database template1 ... "
-#~ msgstr "lancement du vacuum sur la base de données template1... "
-=======
-#~ msgid "%s: could not write file \"%s\": %s\n"
-#~ msgstr "%s : n'a pas pu écrire le fichier « %s » : %s\n"
-
-#~ msgid "%s: could not open file \"%s\" for writing: %s\n"
-#~ msgstr "%s : n'a pas pu ouvrir le fichier « %s » en écriture : %s\n"
-
-#~ msgid "%s: could not open file \"%s\" for reading: %s\n"
-#~ msgstr "%s : n'a pas pu ouvrir le fichier « %s » en lecture : %s\n"
-
-#~ msgid "%s: out of memory\n"
-#~ msgstr "%s : mémoire épuisée\n"
-
-#~ msgid "child process was terminated by signal %s"
-#~ msgstr "le processus fils a été terminé par le signal %s"
-
-#~ msgid "could not stat file or directory \"%s\": %s\n"
-#~ msgstr ""
-#~ "n'a pas pu récupérer les informations sur le fichier ou répertoire\n"
-#~ "« %s » : %s\n"
-
-#~ msgid "could not read directory \"%s\": %s\n"
-#~ msgstr "n'a pas pu lire le répertoire « %s » : %s\n"
-
-#~ msgid "could not open directory \"%s\": %s\n"
-#~ msgstr "n'a pas pu ouvrir le répertoire « %s » : %s\n"
-
-#~ msgid "%s: could not rename file \"%s\" to \"%s\": %s\n"
-#~ msgstr "%s : n'a pas pu renommer le fichier « %s » en « %s » : %s\n"
-
-#~ msgid "%s: could not fsync file \"%s\": %s\n"
-#~ msgstr "%s : n'a pas pu synchroniser sur disque le fichier « %s » : %s\n"
-
-#~ msgid "%s: could not open file \"%s\": %s\n"
-#~ msgstr "%s : n'a pas pu ouvrir le fichier « %s » : %s\n"
-
-#~ msgid "%s: could not read directory \"%s\": %s\n"
-#~ msgstr "%s : n'a pas pu lire le répertoire « %s » : %s\n"
-
-#~ msgid "%s: could not open directory \"%s\": %s\n"
-#~ msgstr "%s : n'a pas pu ouvrir le répertoire « %s » : %s\n"
-
-#~ msgid "%s: could not stat file \"%s\": %s\n"
-#~ msgstr "%s : n'a pas pu récupérer les informations sur le fichier « %s » : %s\n"
-
-#~ msgid "could not read symbolic link \"%s\""
-#~ msgstr "n'a pas pu lire le lien symbolique « %s »"
-
-#~ msgid "could not change directory to \"%s\": %s"
-#~ msgstr "n'a pas pu modifier le répertoire par « %s » : %s"
-
-#~ msgid ""
-#~ "\n"
-#~ "Report bugs to <pgsql-bugs@lists.postgresql.org>.\n"
-#~ msgstr ""
-#~ "\n"
-#~ "Rapporter les bogues à <pgsql-bugs@lists.postgresql.org>.\n"
->>>>>>> 185876a6
+#~ msgstr "lancement du vacuum sur la base de données template1... "
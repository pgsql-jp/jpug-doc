--- conflicted
+++ resolved
@@ -1608,32 +1608,6 @@
 ただし、サブスクライバーが15より前のリリースの場合は、テーブルのすべての列が初期データの同期化時にコピーされ、列リストは無視されます。
   </para>
 
-<<<<<<< HEAD
-  <sect2 id="logical-replication-col-list-combining">
-<!--
-   <title>Combining Multiple Column Lists</title>
--->
-   <title>複数列リストの統合</title>
-
-   <warning>
-    <para>
-<!--
-     It is not supported to have a subscription comprising several publications
-     where the same table has been published with different column lists.
-     This means changing the column lists of the tables being subscribed could
-     cause inconsistency of column lists among publications, in which case
-     the <xref linkend="sql-alterpublication"/> will be successful but later
-     the walsender on the publisher, or the subscriber may throw an error. In
-     this scenario, the user needs to recreate the subscription after adjusting
-     the column list or drop the problematic publication using
-     <literal>ALTER SUBSCRIPTION ... DROP PUBLICATION</literal> and then add it
-     back after adjusting the column list.
--->
-同じテーブルが異なる列リストを使用して発行された複数のパブリケーションで構成されるサブスクリプションはサポートされていません。
-これは、サブスクライブされているテーブルの列リストを変更すると、パブリケーション間で列リストの不整合が発生する可能性があることを意味します。
-この場合、<xref linkend="sql-alterpublication"/>は成功しますが、後でパブリッシャーのWAL送信が実行されるか、サブスクライバーがエラーになる可能性があります。
-このシナリオでは、ユーザーが列リストを調整した後にサブスクリプションを再作成するか、<literal>ALTER SUBSCRIPTION.DROP PUBLICATION</literal>を使用して問題のあるパブリケーションを削除し、列リストを調整した後に追加し直す必要があります。
-=======
    <warning id="logical-replication-col-list-combining">
     <title>Warning: Combining Column Lists from Multiple Publications</title>
     <para>
@@ -1655,7 +1629,6 @@
      side so that they all match; and then either recreate the subscription,
      or use <literal>ALTER SUBSCRIPTION ... DROP PUBLICATION</literal> to
      remove one of the offending publications and add it again.
->>>>>>> 8382864e
     </para>
    </warning>
 

--- conflicted
+++ resolved
@@ -4939,29 +4939,26 @@
 </synopsis>
 
     <para>
-<<<<<<< HEAD
-<!--
-     <command>FETCH</command> retrieves the next row from the
-=======
+<!--
      <command>FETCH</command> retrieves the next row (in the indicated
      direction) from the
->>>>>>> 2caa85f4
      cursor into a target, which might be a row variable, a record
      variable, or a comma-separated list of simple variables, just like
      <command>SELECT INTO</command>.  If there is no suitable row, the
      target is set to NULL(s).  As with <command>SELECT
      INTO</command>, the special variable <literal>FOUND</literal> can
-<<<<<<< HEAD
-     be checked to see whether a row was obtained or not.
--->
-<command>FETCH</command>は<command>SELECT INTO</command>と同様に、カーソルから次の行を抽出し、対象に格納します。
-対象とは、行変数、レコード変数、または単純な変数をカンマで区切ったリストです。
-<command>SELECT INTO</command>の場合と同様、特殊な<literal>FOUND</literal>変数を検査することで、行が取得できたかどうかを確認することができます。
-=======
      be checked to see whether a row was obtained or not.  If no row is
      obtained, the cursor is positioned after the last row or before the
      first row, depending on the movement direction.
->>>>>>> 2caa85f4
+-->
+《マッチ度[65.511265]》<command>FETCH</command>は<command>SELECT INTO</command>と同様に、カーソルから次の行を抽出し、対象に格納します。
+対象とは、行変数、レコード変数、または単純な変数をカンマで区切ったリストです。
+<command>SELECT INTO</command>の場合と同様、特殊な<literal>FOUND</literal>変数を検査することで、行が取得できたかどうかを確認することができます。
+《機械翻訳》<command>フェッチ</command>は、<command>指示された方向の次の行をカーソルからターゲットに取得します。
+これは、セレクトINTO</command>と同様に、行変数、レコード変数、またはカンマで区切られたシンプル変数のリストです。
+適切な行がない場合、ターゲットはnullに設定されます。
+<command>セレクトINTO</command>と同様に、特別な変数<literal>FOUND</literal>をチェックして、行が取得されたかどうかを確認できます。
+行が取得されない場合、移動方向に応じて、カーソルは最後の行の後に配置されるか、前は最初の行の後に配置されます。
     </para>
 
     <para>
@@ -5048,17 +5045,19 @@
      the <replaceable>count</replaceable> is not a constant.)
      As with <command>SELECT
      INTO</command>, the special variable <literal>FOUND</literal> can
-<<<<<<< HEAD
-     be checked to see whether there was a next row to move to.
--->
-<command>MOVE</command>コマンドは、データを取り出さないでカーソルの位置を変更します。
-<command>MOVE</command>コマンドは、移動先の行を返さないでカーソルの位置だけを変更することを除けば、<command>FETCH</command>コマンドと同一の働きをします。
-<command>SELECT INTO</command>と同様に、特殊な変数<literal>FOUND</literal>を用いて、移動先に行が存在するかどうかを検査できます。
-=======
      be checked to see whether there was a row to move to.  If there is no
      such row, the cursor is positioned after the last row or before the
      first row, depending on the movement direction.
->>>>>>> 2caa85f4
+-->
+《機械翻訳》<command>MOVE</command>は、カーソルを取得せずにデータを再配置します。
+<command>MOVE</command>は<command>フェッチ</command>コマンドと同様に機能しますが、カーソルを再配置するだけで、行の移動先の結果は行いません。
+<replaceable>方向</replaceable>句は、SQL<xref linkend="sql-fetch"/>コマンドで許可されている任意のバリアントにすることができます。
+これには、複数の行をフェッチできるものも含まれます。
+カーソルは、最後の行に配置されます。
+<application>ただし、<replaceable>方向</replaceable>ケースがキーワードのない単なる<replaceable>句</replaceable>カウントであるような式はPL/pgSQL</application>では推奨されません。
+その構文は、<replaceable>方向</replaceable>ケースが完全に省略されている句とは曖昧であり、したがって、<replaceable>カウント</replaceable>が定数でない場合には失敗する可能性がある。
+<command>セレクトINTO</command>と同様に、特別変数<literal>FOUND</literal>をチェックして、移動先の行があるかどうかを確認できます。
+そのような行がない場合、移動方向に応じて、カーソルは最後の行の後に配置されるか、前は最初の行の後に配置されます。
     </para>
 
     <para>

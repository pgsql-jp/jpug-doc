<!-- doc/src/sgml/pgfreespacemap.sgml -->

<sect1 id="pgfreespacemap" xreflabel="pg_freespacemap">
 <title>pg_freespacemap</title>

 <indexterm zone="pgfreespacemap">
  <primary>pg_freespacemap</primary>
 </indexterm>

 <para>
<!--
  The <filename>pg_freespacemap</filename> module provides a means for examining the
<<<<<<< HEAD
  <link linkend="storage-fsm">free space map</link> (<acronym>FSM</acronym>).
  It provides a function called <function>pg_freespace</function>, or two
  overloaded functions, to be precise. The functions show the value recorded in
  the free space map for a given page, or for all pages in the relation.
 </para>

 <para>
  By default use is restricted to superusers and roles with privileges of the
=======
  free space map (FSM). It provides a function called
  <function>pg_freespace</function>, or two overloaded functions, to be
  precise. The functions show the value recorded in the free space map for
  a given page, or for all pages in the relation.
-->
<filename>pg_freespacemap</filename>モジュールは、空き領域マップ（FSM）を検査する手法を提供します。
<function>pg_freespace</function>と呼ばれる関数、正確に言うと、二つの多重定義された関数を提供します。
これらの関数は、指定されたページ、あるいはリレーションのすべてのページについての、空き領域マップに記録されている値を表示します。
 </para>

 <para>
<!--
  By default use is restricted to superusers and members of the
>>>>>>> 185876a6
  <literal>pg_stat_scan_tables</literal> role. Access may be granted to others
  using <command>GRANT</command>.
-->
デフォルトでは、使用はスーパーユーザと<literal>pg_stat_scan_tables</literal>ロールのメンバに限定されています。
<command>GRANT</command>を使って他人にアクセス権を付与できます。
 </para>

 <sect2>
<!--
  <title>Functions</title>
-->
  <title>関数</title>

  <variablelist>
   <varlistentry>
    <term>
     <function>pg_freespace(rel regclass IN, blkno bigint IN) returns int2</function>
     <indexterm>
      <primary>pg_freespace</primary>
     </indexterm>
    </term>

    <listitem>
     <para>
<!--
      Returns the amount of free space on the page of the relation, specified
<<<<<<< HEAD
      by <literal>blkno</literal>, according to the <acronym>FSM</acronym>.
=======
      by <literal>blkno</literal>, according to the FSM.
-->
FSMを参照して、<literal>blkno</literal>で指定されたリレーションのページ上の空き領域のサイズを返します。
>>>>>>> 185876a6
     </para>
    </listitem>
   </varlistentry>


   <varlistentry>
    <term>
     <function>pg_freespace(rel regclass IN, blkno OUT bigint, avail OUT int2)</function>
    </term>

    <listitem>
     <para>
<!--
      Displays the amount of free space on each page of the relation,
      according to the <acronym>FSM</acronym>. A set of
      <literal>(blkno bigint, avail int2)</literal>
      tuples is returned, one tuple for each page in the relation.
-->
FSMを参照して、リレーションの各ページの空き領域のサイズを表示します。
リレーションの各ページに対して<literal>(blkno bigint, avail int2)</literal>が1タプルとなり、これらのタプルのセットが返却されます。
     </para>
    </listitem>
   </varlistentry>
  </variablelist>

  <para>
<!--
   The values stored in the free space map are not exact. They're rounded
   to precision of 1/256th of <symbol>BLCKSZ</symbol> (32 bytes with default <symbol>BLCKSZ</symbol>), and
   they're not kept fully up-to-date as tuples are inserted and updated.
-->
空き領域マップに格納された値は、正確ではありません。
これらの値は<symbol>BLCKSZ</symbol>の1/256(デフォルト<symbol>BLCKSZ</symbol>では32バイト)の精度で丸められ、また、タプルが挿入や更新されるのと同時に完全に最新に保たれているというわけではありません。
  </para>

  <para>
<!--
   For indexes, what is tracked is entirely-unused pages, rather than free
   space within pages.  Therefore, the values are not meaningful, just
   whether a page is full or empty.
-->
インデックスでは、ページ内の空き領域ではなく、完全に未使用のページが追跡されます。
したがって、その値には意味がなく、単にページが一杯か空かを表します。
  </para>
 </sect2>

 <sect2>
<!--
  <title>Sample Output</title>
-->
  <title>サンプル出力</title>

<screen>
postgres=# SELECT * FROM pg_freespace('foo');
 blkno | avail
-------+-------
     0 |     0
     1 |     0
     2 |     0
     3 |    32
     4 |   704
     5 |   704
     6 |   704
     7 |  1216
     8 |   704
     9 |   704
    10 |   704
    11 |   704
    12 |   704
    13 |   704
    14 |   704
    15 |   704
    16 |   704
    17 |   704
    18 |   704
    19 |  3648
(20 rows)

postgres=# SELECT * FROM pg_freespace('foo', 7);
 pg_freespace
--------------
         1216
(1 row)
</screen>
 </sect2>

 <sect2>
<!--
  <title>Author</title>
-->
  <title>作者</title>

  <para>
<!--
   Original version by Mark Kirkwood <email>markir@paradise.net.nz</email>.
<<<<<<< HEAD
   Rewritten in version 8.4 to suit new <acronym>FSM</acronym> implementation
   by Heikki Linnakangas <email>heikki@enterprisedb.com</email>
=======
   Rewritten in version 8.4 to suit new FSM implementation by Heikki
   Linnakangas <email>heikki@enterprisedb.com</email>
-->
オリジナルバージョンは Mark Kirkwood <email>markir@paradise.net.nz</email>によるものです。
バージョン8.4では、Heikki Linnakangas <email>heikki@enterprisedb.com</email>により、新しいFSM実装に合うよう書き直されました。
>>>>>>> 185876a6
  </para>
 </sect2>

</sect1><|MERGE_RESOLUTION|>--- conflicted
+++ resolved
@@ -10,7 +10,6 @@
  <para>
 <!--
   The <filename>pg_freespacemap</filename> module provides a means for examining the
-<<<<<<< HEAD
   <link linkend="storage-fsm">free space map</link> (<acronym>FSM</acronym>).
   It provides a function called <function>pg_freespace</function>, or two
   overloaded functions, to be precise. The functions show the value recorded in
@@ -19,21 +18,6 @@
 
  <para>
   By default use is restricted to superusers and roles with privileges of the
-=======
-  free space map (FSM). It provides a function called
-  <function>pg_freespace</function>, or two overloaded functions, to be
-  precise. The functions show the value recorded in the free space map for
-  a given page, or for all pages in the relation.
--->
-<filename>pg_freespacemap</filename>モジュールは、空き領域マップ（FSM）を検査する手法を提供します。
-<function>pg_freespace</function>と呼ばれる関数、正確に言うと、二つの多重定義された関数を提供します。
-これらの関数は、指定されたページ、あるいはリレーションのすべてのページについての、空き領域マップに記録されている値を表示します。
- </para>
-
- <para>
-<!--
-  By default use is restricted to superusers and members of the
->>>>>>> 185876a6
   <literal>pg_stat_scan_tables</literal> role. Access may be granted to others
   using <command>GRANT</command>.
 -->
@@ -60,13 +44,7 @@
      <para>
 <!--
       Returns the amount of free space on the page of the relation, specified
-<<<<<<< HEAD
       by <literal>blkno</literal>, according to the <acronym>FSM</acronym>.
-=======
-      by <literal>blkno</literal>, according to the FSM.
--->
-FSMを参照して、<literal>blkno</literal>で指定されたリレーションのページ上の空き領域のサイズを返します。
->>>>>>> 185876a6
      </para>
     </listitem>
    </varlistentry>
@@ -162,16 +140,8 @@
   <para>
 <!--
    Original version by Mark Kirkwood <email>markir@paradise.net.nz</email>.
-<<<<<<< HEAD
    Rewritten in version 8.4 to suit new <acronym>FSM</acronym> implementation
    by Heikki Linnakangas <email>heikki@enterprisedb.com</email>
-=======
-   Rewritten in version 8.4 to suit new FSM implementation by Heikki
-   Linnakangas <email>heikki@enterprisedb.com</email>
--->
-オリジナルバージョンは Mark Kirkwood <email>markir@paradise.net.nz</email>によるものです。
-バージョン8.4では、Heikki Linnakangas <email>heikki@enterprisedb.com</email>により、新しいFSM実装に合うよう書き直されました。
->>>>>>> 185876a6
   </para>
  </sect2>
 

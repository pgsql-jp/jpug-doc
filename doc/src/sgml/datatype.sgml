--- conflicted
+++ resolved
@@ -1025,26 +1025,16 @@
     </indexterm>
 
     <para>
-<<<<<<< HEAD
+<!--
      The data types <type>real</type> and <type>double precision</type> are
      inexact, variable-precision numeric types. On all currently supported
      platforms, these types are implementations of <acronym>IEEE</acronym>
      Standard 754 for Binary Floating-Point Arithmetic (single and double
      precision, respectively), to the extent that the underlying processor,
      operating system, and compiler support it.
-=======
-<!--
-     The data types <type>real</type> and <type>double
-     precision</type> are inexact, variable-precision numeric types.
-     In practice, these types are usually implementations of
-     <acronym>IEEE</acronym> Standard 754 for Binary Floating-Point
-     Arithmetic (single and double precision, respectively), to the
-     extent that the underlying processor, operating system, and
-     compiler support it.
 -->
 <type>real</type>と<type>double precision</type>は不正確な（訳注：10進の小数で誤差が生じる、ということ）可変精度の数値データ型です。
 実際にはこれらのデータ型は、使用しているプロセッサ、オペレーティングシステムおよびコンパイラがサポートしていれば、通常は（それぞれ単精度および倍精度の）バイナリ浮動小数点演算用の<acronym>IEEE</acronym>規格754の実装です。
->>>>>>> bd0a9e56
     </para>
 
     <para>
@@ -1096,7 +1086,6 @@
     </para>
 
     <para>
-<<<<<<< HEAD
      On all currently supported platforms, the <type>real</type> type has a
      range of around 1E-37 to 1E+37 with a precision of at least 6 decimal
      digits. The <type>double precision</type> type has a range of around
@@ -1117,28 +1106,10 @@
      routines do not properly respect the round-to-even rule.) This value will
      use at most 17 significant decimal digits for <type>float8</type>
      values, and at most 9 digits for <type>float4</type> values.
-=======
-<!--
-     On most platforms, the <type>real</type> type has a range of at least
-     1E-37 to 1E+37 with a precision of at least 6 decimal digits.  The
-     <type>double precision</type> type typically has a range of around
-     1E-307 to 1E+308 with a precision of at least 15 digits.  Values that
-     are too large or too small will cause an error.  Rounding might
-     take place if the precision of an input number is too high.
-     Numbers too close to zero that are not representable as distinct
-     from zero will cause an underflow error.
--->
-ほとんどのプラットフォームでは<type>real</type>は最低6桁の精度を持ち、少なくとも1E-37から1E+37までの範囲です。
-<type>double precision</type>は通常最低15桁の精度でおよそ1E-307から1E+308までの範囲です。
-大き過ぎたり小さ過ぎる値はエラーの原因となります。
-入力値の精度が高過ぎる場合は丸められることがあります。
-ゼロに限りなく近い値で、しかもゼロと異なる値として表現できない数値はアンダーフローエラーを引き起こします。
->>>>>>> bd0a9e56
     </para>
 
     <note>
      <para>
-<<<<<<< HEAD
       This shortest-precise output format is much faster to generate than the
       historical rounded format.
      </para>
@@ -1166,19 +1137,6 @@
       Applications that wanted precise values have historically had to set
       <xref linkend="guc-extra-float-digits"/> to 3 to obtain them. For
       maximum compatibility between versions, they should continue to do so.
-=======
-<!--
-      The <xref linkend="guc-extra-float-digits"/> setting controls the
-      number of extra significant digits included when a floating point
-      value is converted to text for output.  With the default value of
-      <literal>0</literal>, the output is the same on every platform
-      supported by PostgreSQL.  Increasing it will produce output that
-      more accurately represents the stored value, but may be unportable.
--->
-浮動小数点を含む値が出力用のテキストに変換される場合、<xref linkend="guc-extra-float-digits"/>によって有効数字を制御します。
-デフォルト値の<literal>0</literal>が指定されている場合、出力はPostgreSQLをサポートする全てのプラットフォームで同じです。
-この値を大きくすることで格納された値をより精密に表現できますが、プラットフォーム間の移植性が失われるかもしれません。
->>>>>>> bd0a9e56
      </para>
     </note>
 
@@ -1254,8 +1212,6 @@
 精度指定のない<type>float</type>は<type>double precision</type>として解釈されます。
     </para>
 
-<<<<<<< HEAD
-=======
     <note>
      <para>
 <!--
@@ -1271,7 +1227,6 @@
      </para>
     </note>
 
->>>>>>> bd0a9e56
    </sect2>
 
    <sect2 id="datatype-serial">
@@ -2023,10 +1978,7 @@
    </para>
 
    <para>
-<<<<<<< HEAD
-=======
-<!--
->>>>>>> bd0a9e56
+<!--
     The <type>bytea</type> type supports two
     formats for input and output: <quote>hex</quote> format
     and <productname>PostgreSQL</productname>'s historical
@@ -2166,15 +2118,12 @@
        <entry>Escaped Input Representation</entry>
        <entry>Example</entry>
        <entry>Hex Representation</entry>
-<<<<<<< HEAD
-=======
 -->
 <entry>10進オクテット値</entry>
 <entry>説明</entry>
 <entry>エスケープされた入力表現</entry>
 <entry>例</entry>
 <entry>出力表現</entry>
->>>>>>> bd0a9e56
       </row>
      </thead>
 
@@ -2186,30 +2135,23 @@
        <entry><literal>'\000'</literal></entry>
        <entry><literal>SELECT '\000'::bytea;</literal></entry>
        <entry><literal>\x00</literal></entry>
-<<<<<<< HEAD
-=======
 -->
 <entry>ゼロオクテット</entry>
        <entry><literal>'\000'</literal></entry>
        <entry><literal>SELECT '\000'::bytea;</literal></entry>
        <entry><literal>\x00</literal></entry>
->>>>>>> bd0a9e56
       </row>
 
       <row>
        <entry>39</entry>
 <!--
        <entry>single quote</entry>
-<<<<<<< HEAD
+-->
+<entry>単一引用符</entry>
+<!--
        <entry><literal>''''</literal> or <literal>'\047'</literal></entry>
-=======
--->
-<entry>単一引用符</entry>
-<!--
-       <entry><literal>''''</literal> or <literal>'\047'</literal></entry>
 -->
        <entry><literal>''''</literal>もしくは<literal>'\047'</literal></entry>
->>>>>>> bd0a9e56
        <entry><literal>SELECT ''''::bytea;</literal></entry>
        <entry><literal>\x27</literal></entry>
       </row>
@@ -2218,16 +2160,12 @@
        <entry>92</entry>
 <!--
        <entry>backslash</entry>
-<<<<<<< HEAD
+-->
+<entry>バックスラッシュ</entry>
+<!--
        <entry><literal>'\\'</literal> or <literal>'\134'</literal></entry>
-=======
--->
-<entry>バックスラッシュ</entry>
-<!--
-       <entry><literal>'\\'</literal> or <literal>'\134'</literal></entry>
 -->
        <entry><literal>'\\'</literal>もしくは<literal>'\\134'</literal></entry>
->>>>>>> bd0a9e56
        <entry><literal>SELECT '\\'::bytea;</literal></entry>
        <entry><literal>\x5c</literal></entry>
       </row>
@@ -2236,9 +2174,6 @@
 <!--
        <entry>0 to 31 and 127 to 255</entry>
        <entry><quote>non-printable</quote> octets</entry>
-<<<<<<< HEAD
-       <entry><literal>'\<replaceable>xxx'</replaceable></literal> (octal value)</entry>
-=======
 -->
        <entry>0から31まで、および127から255まで</entry>
        <entry><quote>表示できない</quote>オクテット</entry>
@@ -2246,7 +2181,6 @@
        <entry><literal>'\<replaceable>xxx'</replaceable></literal> (octal value)</entry>
 -->
        <entry><literal>'\<replaceable>xxx'</replaceable></literal> (8進数)</entry>
->>>>>>> bd0a9e56
        <entry><literal>SELECT '\001'::bytea;</literal></entry>
        <entry><literal>\x01</literal></entry>
       </row>
@@ -2260,11 +2194,6 @@
     The requirement to escape <emphasis>non-printable</emphasis> octets
     varies depending on locale settings. In some instances you can get away
     with leaving them unescaped.
-<<<<<<< HEAD
-   </para>
-
-   <para>
-=======
 -->
 実際には、<emphasis>表示できない</emphasis>オクテットに対するエスケープ要求はロケールの設定に依存して異なります。
 ロケールの設定によっては、エスケープをしないで済むこともあります。
@@ -2272,7 +2201,6 @@
 
    <para>
 <!--
->>>>>>> bd0a9e56
     The reason that single quotes must be doubled, as shown
     in <xref linkend="datatype-binary-sqlesc"/>, is that this
     is true for any string literal in a SQL command.  The generic
@@ -2284,11 +2212,6 @@
     backslashes as special, and the other behaviors shown in
     <xref linkend="datatype-binary-sqlesc"/> are implemented by
     that function.
-<<<<<<< HEAD
-   </para>
-
-   <para>
-=======
 -->
 <xref linkend="datatype-binary-sqlesc"/>で示したように、シングルクォートが二重に必要な理由は、SQLコマンド中のあらゆる文字列に当てはまるためです。
 一般的な文字列パーサは最も外側のシングルクォートを消費し、一つの文字データのシングルクォートのペアを減らします。
@@ -2298,16 +2221,10 @@
 
    <para>
 <!--
->>>>>>> bd0a9e56
     In some contexts, backslashes must be doubled compared to what is
     shown above, because the generic string-literal parser will also
     reduce pairs of backslashes to one data character;
     see <xref linkend="sql-syntax-strings"/>.
-<<<<<<< HEAD
-   </para>
-
-   <para>
-=======
 -->
 一般的な文字列パーサは一つの文字データのバックスラッシュのペアを減らすため、文脈によってはバックスラッシュは上記に見られるように、重ねる必要があります。
 <xref linkend="sql-syntax-strings"/>も参照ください。
@@ -2315,7 +2232,6 @@
 
    <para>
 <!--
->>>>>>> bd0a9e56
     <type>Bytea</type> octets are output in <literal>hex</literal>
     format by default.  If you change <xref linkend="guc-bytea-output"/>
     to <literal>escape</literal>,
@@ -2323,13 +2239,10 @@
     equivalent three-digit octal value and preceded by one backslash.
     Most <quote>printable</quote> octets are output by their standard
     representation in the client character set, e.g.:
-<<<<<<< HEAD
-=======
 -->
 <type>Bytea</type>オクテットはデフォルトでは<literal>hex</literal>フォーマットで出力されます。
 <xref linkend="guc-bytea-output"/>を<literal>escape</literal>に変えると、<quote>表示できない</quote>オクテットは先頭にバックスラッシュがついた3桁のオクテットの値に変換されます。
 ほとんどの<quote>表示可能な</quote>オクテットはクライアントキャラクタセットの標準的な表示で出力されます。例:
->>>>>>> bd0a9e56
 
 <programlisting>
 SET bytea_output = 'escape';
@@ -2340,10 +2253,7 @@
  abc klm *\251T
 </programlisting>
 
-<<<<<<< HEAD
-=======
-<!--
->>>>>>> bd0a9e56
+<!--
     The octet with decimal value 92 (backslash) is doubled in the output.
     Details are in <xref linkend="datatype-binary-resesc"/>.
 -->
@@ -2396,11 +2306,8 @@
 <entry><quote>表示できない</quote>オクテット</entry>
 <!--
        <entry><literal>\<replaceable>xxx</replaceable></literal> (octal value)</entry>
-<<<<<<< HEAD
-=======
 -->
        <entry><literal>\<replaceable>xxx</replaceable></literal>（8進数）</entry>
->>>>>>> bd0a9e56
        <entry><literal>SELECT '\001'::bytea;</literal></entry>
        <entry><literal>\001</literal></entry>
       </row>
@@ -2411,15 +2318,12 @@
        <entry><quote>printable</quote> octets</entry>
        <entry>client character set representation</entry>
        <entry><literal>SELECT '\176'::bytea;</literal></entry>
-<<<<<<< HEAD
-=======
        <entry><literal>~</literal></entry>
 -->
        <entry>32から126</entry>
        <entry><quote>表示できる</quote>オクテット</entry>
        <entry>クライアント文字セットにおける表現</entry>
        <entry><literal>SELECT '\176'::bytea;</literal></entry>
->>>>>>> bd0a9e56
        <entry><literal>~</literal></entry>
       </row>
 
@@ -2691,8 +2595,6 @@
 ほとんどの場合、<type>date</type>、<type>time</type>、<type>timestamp without time zone</type>、<type>timestamp with time zone</type>の組み合わせで、すべてのアプリケーションで要求される日付/時刻機能すべてを提供しているはずです。
    </para>
 
-<<<<<<< HEAD
-=======
    <para>
 <!--
     The types <type>abstime</type>
@@ -2706,7 +2608,6 @@
 これら内部型は今後のリリースで削除される可能性があります。
    </para>
 
->>>>>>> bd0a9e56
    <sect2 id="datatype-datetime-input">
 <!--
     <title>Date/Time Input</title>
@@ -3778,14 +3679,11 @@
         <productname>PostgreSQL</productname> uses the widely-used IANA
         time zone data for this purpose, so the same time zone
         names are also recognized by other software.
-<<<<<<< HEAD
-=======
 -->
 <literal>America/New_York</literal>などの完全な時間帯名称。
 認識できる時間帯名称は<literal>pg_timezone_names</literal>ビューに列挙されています（<xref linkend="view-pg-timezone-names"/>を参照してください）。
 <productname>PostgreSQL</productname>はこの目的のためによく使用されているIANA時間帯データを使用します。
 したがって、他のソフトウェアでも同じ名前が認識されます。
->>>>>>> bd0a9e56
        </para>
       </listitem>
       <listitem>
@@ -4520,79 +4418,52 @@
    </table>
 
    <para>
-<<<<<<< HEAD
+<!--
     Boolean constants can be represented in SQL queries by the SQL
     key words <literal>TRUE</literal>, <literal>FALSE</literal>,
     and <literal>NULL</literal>.
-   </para>
-
-   <para>
+-->
+論理定数はSQL問い合わせの中で、SQLキーワードの<literal>TRUE</literal>、<literal>FALSE</literal>および<literal>NULL</literal>によって表現できます。
+   </para>
+
+   <para>
+<!--
     The datatype input function for type <type>boolean</type> accepts these
     string representations for the <quote>true</quote> state:
-=======
-<!--
-    Boolean constants can be represented in SQL queries by the SQL
-    key words <literal>TRUE</literal>, <literal>FALSE</literal>,
-    and <literal>NULL</literal>.
--->
-論理定数はSQL問い合わせの中で、SQLキーワードの<literal>TRUE</literal>、<literal>FALSE</literal>および<literal>NULL</literal>によって表現できます。
-   </para>
-
-   <para>
-<!--
-    The datatype input function for type <type>boolean</type> accepts these
-    string representations for the <quote>true</quote> state:
 -->
 <type>boolean</type>のデータ型を入力する関数には次の文字列表現を<quote>真</quote>の状態として使うことができます。
->>>>>>> bd0a9e56
     <simplelist>
      <member><literal>true</literal></member>
      <member><literal>yes</literal></member>
      <member><literal>on</literal></member>
      <member><literal>1</literal></member>
     </simplelist>
-<<<<<<< HEAD
+<!--
     and these representations for the <quote>false</quote> state:
-=======
-<!--
-    and these representations for the <quote>false</quote> state:
 -->
 <quote>偽</quote>の状態には以下の表現が使用できます。
->>>>>>> bd0a9e56
     <simplelist>
      <member><literal>false</literal></member>
      <member><literal>no</literal></member>
      <member><literal>off</literal></member>
      <member><literal>0</literal></member>
     </simplelist>
-<<<<<<< HEAD
+<!--
     Unique prefixes of these strings are also accepted, for
     example <literal>t</literal> or <literal>n</literal>.
     Leading or trailing whitespace is ignored, and case does not matter.
-   </para>
-
-   <para>
+-->
+<literal>t</literal> や <literal>n</literal>など、これらの文字列固有の接頭辞も利用できます。
+先頭または末尾の空白文字は無視され、大文字小文字の区別は関係ありません。
+   </para>
+
+   <para>
+<!--
     The datatype output function for type <type>boolean</type> always emits
     either <literal>t</literal> or <literal>f</literal>, as shown in
     <xref linkend="datatype-boolean-example"/>.
-=======
-<!--
-    Unique prefixes of these strings are also accepted, for
-    example <literal>t</literal> or <literal>n</literal>.
-    Leading or trailing whitespace is ignored, and case does not matter.
--->
-<literal>t</literal> や <literal>n</literal>など、これらの文字列固有の接頭辞も利用できます。
-先頭または末尾の空白文字は無視され、大文字小文字の区別は関係ありません。
-   </para>
-
-   <para>
-<!--
-    The datatype output function for type <type>boolean</type> always emits
-    either <literal>t</literal> or <literal>f</literal>, as shown in
-    <xref linkend="datatype-boolean-example"/>.
 -->
 <type>boolean</type>のデータ型を出力する関数は<xref linkend="datatype-boolean-example"/>にあるように、常に<literal>t</literal>か<literal>f</literal>を出力します。
->>>>>>> bd0a9e56
    </para>
 
    <example id="datatype-boolean-example">
@@ -4619,21 +4490,13 @@
    </example>
 
    <para>
-<<<<<<< HEAD
-=======
-<!--
->>>>>>> bd0a9e56
+<!--
     The key words <literal>TRUE</literal> and <literal>FALSE</literal> are
     the preferred (<acronym>SQL</acronym>-compliant) method for writing
     Boolean constants in SQL queries.  But you can also use the string
     representations by following the generic string-literal constant syntax
     described in <xref linkend="sql-syntax-constants-generic"/>, for
     example <literal>'yes'::boolean</literal>.
-<<<<<<< HEAD
-   </para>
-
-   <para>
-=======
 -->
 キーワードである<literal>TRUE</literal> と<literal>FALSE</literal>はSQLクエリの中で論理定数の記述として好ましい(<acronym>SQL</acronym>準拠)方式です。
 しかし、 <xref linkend="sql-syntax-constants-generic"/>のリンクで記述されている、以下のような一般的な文字列リテラル定数の構文に従って<literal>'yes'::boolean</literal>というような文字表現することもできます。
@@ -4641,7 +4504,6 @@
 
    <para>
 <!--
->>>>>>> bd0a9e56
     Note that the parser automatically understands
     that <literal>TRUE</literal> and <literal>FALSE</literal> are of
     type <type>boolean</type>, but this is not so
@@ -4651,13 +4513,10 @@
     example <literal>NULL::boolean</literal>.  Conversely, the cast can be
     omitted from a string-literal Boolean value in contexts where the parser
     can deduce that the literal must be of type <type>boolean</type>.
-<<<<<<< HEAD
-=======
 -->
 パーサーは自動的に<literal>TRUE</literal>と<literal>FALSE</literal>は<type>boolean</type>型と理解しますが、<literal>NULL</literal>は他のすべての型に存在するため、<type>boolean</type>型と理解しない点に気をつけてください。
 このため、コンテキストによっては<literal>NULL::boolean</literal>というように、<literal>NULL</literal>を<literal>boolean</literal>に明確にキャストする必要があります。
 逆に、解析でリテラルが<type>boolean</type>型でなければならないと推論できるコンテキストでは、文字列リテラルブール値のキャストは省略できます。
->>>>>>> bd0a9e56
    </para>
   </sect1>
 
@@ -6895,7 +6754,6 @@
 <!--
     Object identifiers (OIDs) are used internally by
     <productname>PostgreSQL</productname> as primary keys for various
-<<<<<<< HEAD
     system tables.
 
     Type <type>oid</type> represents an object identifier.  There are also
@@ -6905,17 +6763,6 @@
     <type>regnamespace</type>, <type>regconfig</type>, and
     <type>regdictionary</type>.  <xref linkend="datatype-oid-table"/> shows an
     overview.
-=======
-    system tables.  OIDs are not added to user-created tables, unless
-    <literal>WITH OIDS</literal> is specified when the table is
-    created, or the <xref linkend="guc-default-with-oids"/>
-    configuration variable is enabled.  Type <type>oid</type> represents
-    an object identifier.  There are also several alias types for
-    <type>oid</type>: <type>regproc</type>, <type>regprocedure</type>,
-    <type>regoper</type>, <type>regoperator</type>, <type>regclass</type>,
-    <type>regtype</type>, <type>regrole</type>, <type>regnamespace</type>,
-    <type>regconfig</type>, and <type>regdictionary</type>.
-    <xref linkend="datatype-oid-table"/> shows an overview.
 -->
 オブジェクト識別子（OID）は<productname>PostgreSQL</productname>の内部で様々なシステムテーブルの主キーとして使用されます。
 また、テーブル作成時に<literal>WITH OIDS</literal>が指定されているか、<xref linkend="guc-default-with-oids"/>設定変数が有効な場合を除き、ユーザ作成のテーブルにはOIDは追加されません。
@@ -6923,7 +6770,6 @@
 <type>oid</type>には別名型もいくつかあります。
 <type>regproc</type>、<type>regprocedure</type>、<type>regoper</type>、<type>regoperator</type>、<type>regclass</type>、<type>regtype</type>、<type>regrole</type>、<type>regnamespace</type>、<type>regconfig</type>および<type>regdictionary</type>です。
 <xref linkend="datatype-oid-table"/>に概要を示します。
->>>>>>> bd0a9e56
    </para>
 
    <para>
@@ -6931,19 +6777,13 @@
     The <type>oid</type> type is currently implemented as an unsigned
     four-byte integer.  Therefore, it is not large enough to provide
     database-wide uniqueness in large databases, or even in large
-<<<<<<< HEAD
     individual tables.
-=======
-    individual tables.  So, using a user-created table's OID column as
-    a primary key is discouraged.  OIDs are best used only for
-    references to system tables.
 -->
 <type>oid</type>データ型は現在、符号なし4バイト整数として実装されています。
 これは、大規模なデータベース全体にわたって一意とするには十分ではありません。
 大規模な個別のテーブル内においても十分ではないかもしれません。
 そのため、ユーザ作成テーブルのOID列を主キーとして使用するのはお勧めできません。
 OIDの使用は、システムテーブルへの参照の場合にのみ推奨されます。
->>>>>>> bd0a9e56
    </para>
 
    <para>

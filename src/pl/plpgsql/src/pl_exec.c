--- conflicted
+++ resolved
@@ -8310,12 +8310,7 @@
 	 * might've stuck a Material node atop it.  The simplest way to deal with
 	 * this is to look through the Gather and/or Material nodes.  The upper
 	 * node's tlist would normally contain a Var referencing the child node's
-<<<<<<< HEAD
-	 * output, but it could also be a Param, or it could be a Const that
-	 * setrefs.c copied as-is.
-=======
 	 * output ... but setrefs.c might also have copied a Const as-is.
->>>>>>> 3d6a8289
 	 */
 	plan = stmt->planTree;
 	for (;;)

# Swedish message translation file for postgresql
<<<<<<< HEAD
# Dennis Björklund <db@zigo.dhs.org>, 2003, 2004, 2005, 2006, 2017, 2018, 2019, 2020, 2021, 2022.
=======
# Dennis Björklund <db@zigo.dhs.org>, 2003, 2004, 2005, 2006, 2017, 2018, 2019, 2020, 2021.
>>>>>>> 185876a6
# Peter Eisentraut <peter_e@gmx.net>, 2013.
# Mats Erik Andersson <bsd@gisladisker.se>, 2014.
#
msgid ""
msgstr ""
<<<<<<< HEAD
"Project-Id-Version: PostgreSQL 15\n"
"Report-Msgid-Bugs-To: pgsql-bugs@lists.postgresql.org\n"
"POT-Creation-Date: 2022-05-09 18:50+0000\n"
"PO-Revision-Date: 2022-05-09 21:46+0200\n"
=======
"Project-Id-Version: PostgreSQL 14\n"
"Report-Msgid-Bugs-To: pgsql-bugs@lists.postgresql.org\n"
"POT-Creation-Date: 2021-11-07 06:47+0000\n"
"PO-Revision-Date: 2021-11-09 06:34+0100\n"
>>>>>>> 185876a6
"Last-Translator: Dennis Björklund <db@zigo.dhs.org>\n"
"Language-Team: Swedish <pgsql-translators@postgresql.org>\n"
"Language: sv\n"
"MIME-Version: 1.0\n"
"Content-Type: text/plain; charset=UTF-8\n"
"Content-Transfer-Encoding: 8bit\n"
"Plural-Forms: nplurals=2; plural=(n != 1);\n"

<<<<<<< HEAD
#: ../../../src/common/logging.c:277
=======
#: ../../../src/common/logging.c:259
#, c-format
msgid "fatal: "
msgstr "fatalt: "

#: ../../../src/common/logging.c:266
>>>>>>> 185876a6
#, c-format
msgid "error: "
msgstr "fel: "

<<<<<<< HEAD
#: ../../../src/common/logging.c:284
=======
#: ../../../src/common/logging.c:273
>>>>>>> 185876a6
#, c-format
msgid "warning: "
msgstr "varning: "

#: ../../../src/common/logging.c:295
#, c-format
msgid "detail: "
msgstr "detalj: "

#: ../../../src/common/logging.c:302
#, c-format
msgid "hint: "
msgstr "tips: "

#: ../../common/fe_memutils.c:35 ../../common/fe_memutils.c:75
#: ../../common/fe_memutils.c:98 ../../common/fe_memutils.c:162
#, c-format
msgid "out of memory\n"
msgstr "slut på minne\n"

#: ../../common/fe_memutils.c:92 ../../common/fe_memutils.c:154
#, c-format
msgid "cannot duplicate null pointer (internal error)\n"
msgstr "kan inte duplicera null-pekare (internt fel)\n"

#: ../../common/username.c:43
#, c-format
msgid "could not look up effective user ID %ld: %s"
msgstr "kunde inte slå upp effektivt användar-id %ld: %s"

#: ../../common/username.c:45
msgid "user does not exist"
msgstr "användaren finns inte"

#: ../../common/username.c:60
#, c-format
msgid "user name lookup failure: error code %lu"
msgstr "misslyckad sökning efter användarnamn: felkod %lu"

#: ../../fe_utils/cancel.c:189 ../../fe_utils/cancel.c:238
msgid "Cancel request sent\n"
msgstr "Förfrågan om avbrytning skickad\n"

<<<<<<< HEAD
#: ../../fe_utils/cancel.c:190 ../../fe_utils/cancel.c:239
msgid "Could not send cancel request: "
msgstr "Kunde inte skicka förfrågan om avbrytning: "

#: ../../fe_utils/connect_utils.c:49 ../../fe_utils/connect_utils.c:104
msgid "Password: "
msgstr "Lösenord: "

#: ../../fe_utils/connect_utils.c:91
#, c-format
msgid "could not connect to database %s: out of memory"
msgstr "kunde inte ansluta till databas %s: slut på minne"

#: ../../fe_utils/connect_utils.c:117 pg_isready.c:146
#, c-format
msgid "%s"
msgstr "%s"

#: ../../fe_utils/option_utils.c:69
#, c-format
msgid "invalid value \"%s\" for option %s"
msgstr "ogiltigt värde \"%s\" för flaggan \"%s\""

#: ../../fe_utils/option_utils.c:76
#, c-format
msgid "%s must be in range %d..%d"
msgstr "%s måste vara i intervallet %d..%d"

#: ../../fe_utils/parallel_slot.c:301
#, c-format
msgid "too many jobs for this platform"
msgstr "för många jobb för denna plattform"

#: ../../fe_utils/parallel_slot.c:519
#, c-format
msgid "processing of database \"%s\" failed: %s"
msgstr "processande av databas \"%s\" misslyckades: %s"

#: ../../fe_utils/print.c:406
=======
#: ../../fe_utils/cancel.c:165 ../../fe_utils/cancel.c:210
msgid "Could not send cancel request: "
msgstr "Kunde inte skicka förfrågan om avbrytning: "

#: ../../fe_utils/connect_utils.c:49 ../../fe_utils/connect_utils.c:107
msgid "Password: "
msgstr "Lösenord: "

#: ../../fe_utils/connect_utils.c:92
#, c-format
msgid "could not connect to database %s: out of memory"
msgstr "kunde inte ansluta till databas %s: slut på minne"

#: ../../fe_utils/connect_utils.c:120 pg_isready.c:145
#, c-format
msgid "%s"
msgstr "%s"

#: ../../fe_utils/parallel_slot.c:302
#, c-format
msgid "too many jobs for this platform"
msgstr "för många jobb för denna plattform"

#: ../../fe_utils/parallel_slot.c:522
#, c-format
msgid "processing of database \"%s\" failed: %s"
msgstr "processande av databas \"%s\" misslyckades: %s"

#: ../../fe_utils/print.c:336
>>>>>>> 185876a6
#, c-format
msgid "(%lu row)"
msgid_plural "(%lu rows)"
msgstr[0] "(%lu rad)"
msgstr[1] "(%lu rader)"

<<<<<<< HEAD
#: ../../fe_utils/print.c:3109
=======
#: ../../fe_utils/print.c:3039
>>>>>>> 185876a6
#, c-format
msgid "Interrupted\n"
msgstr "Avbruten\n"

<<<<<<< HEAD
#: ../../fe_utils/print.c:3173
=======
#: ../../fe_utils/print.c:3103
>>>>>>> 185876a6
#, c-format
msgid "Cannot add header to table content: column count of %d exceeded.\n"
msgstr "Kan inte lägga till rubrik till tabellinnehåll: antal kolumner (%d) överskridet.\n"

<<<<<<< HEAD
#: ../../fe_utils/print.c:3213
=======
#: ../../fe_utils/print.c:3143
>>>>>>> 185876a6
#, c-format
msgid "Cannot add cell to table content: total cell count of %d exceeded.\n"
msgstr "Kan inte lägga till cell till tabellinnehåll: totala cellantalet (%d) överskridet.\n"

<<<<<<< HEAD
#: ../../fe_utils/print.c:3471
=======
#: ../../fe_utils/print.c:3401
>>>>>>> 185876a6
#, c-format
msgid "invalid output format (internal error): %d"
msgstr "ogiltigt utdataformat (internt fel): %d"

#: ../../fe_utils/query_utils.c:33 ../../fe_utils/query_utils.c:58
<<<<<<< HEAD
=======
#, c-format
msgid "query failed: %s"
msgstr "fråga misslyckades: %s"

#: ../../fe_utils/query_utils.c:34 ../../fe_utils/query_utils.c:59
#, c-format
msgid "query was: %s"
msgstr "frågan var: %s"

#: clusterdb.c:112 clusterdb.c:131 createdb.c:123 createdb.c:142
#: createuser.c:172 createuser.c:187 dropdb.c:103 dropdb.c:112 dropdb.c:120
#: dropuser.c:94 dropuser.c:109 dropuser.c:122 pg_isready.c:96 pg_isready.c:110
#: reindexdb.c:174 reindexdb.c:193 vacuumdb.c:251 vacuumdb.c:270
>>>>>>> 185876a6
#, c-format
msgid "query failed: %s"
msgstr "fråga misslyckades: %s"

<<<<<<< HEAD
#: ../../fe_utils/query_utils.c:34 ../../fe_utils/query_utils.c:59
#, c-format
msgid "Query was: %s"
msgstr "Frågan var: %s"

#: clusterdb.c:113 clusterdb.c:132 createdb.c:139 createdb.c:158
#: createuser.c:170 createuser.c:185 dropdb.c:104 dropdb.c:113 dropdb.c:121
#: dropuser.c:95 dropuser.c:110 dropuser.c:123 pg_isready.c:97 pg_isready.c:111
#: reindexdb.c:174 reindexdb.c:193 vacuumdb.c:241 vacuumdb.c:260
#, c-format
msgid "Try \"%s --help\" for more information."
msgstr "Försök med \"%s --help\" för mer information."

#: clusterdb.c:130 createdb.c:156 createuser.c:183 dropdb.c:119 dropuser.c:108
#: pg_isready.c:109 reindexdb.c:191 vacuumdb.c:258
=======
#: clusterdb.c:129 createdb.c:140 createuser.c:185 dropdb.c:118 dropuser.c:107
#: pg_isready.c:108 reindexdb.c:191 vacuumdb.c:268
>>>>>>> 185876a6
#, c-format
msgid "too many command-line arguments (first is \"%s\")"
msgstr "för många kommandoradsargument (första är \"%s\")"

#: clusterdb.c:148
#, c-format
msgid "cannot cluster all databases and a specific one at the same time"
msgstr "kan inte klustra alla databaser och en angiven på samma gång"

<<<<<<< HEAD
#: clusterdb.c:151
=======
#: clusterdb.c:154
>>>>>>> 185876a6
#, c-format
msgid "cannot cluster specific table(s) in all databases"
msgstr "kan inte klustra angivna tabeller i alla databaser"

<<<<<<< HEAD
#: clusterdb.c:215
=======
#: clusterdb.c:220
>>>>>>> 185876a6
#, c-format
msgid "clustering of table \"%s\" in database \"%s\" failed: %s"
msgstr "klustring av tabell \"%s\" i databas \"%s\" misslyckades: %s"

<<<<<<< HEAD
#: clusterdb.c:218
=======
#: clusterdb.c:223
>>>>>>> 185876a6
#, c-format
msgid "clustering of database \"%s\" failed: %s"
msgstr "klustring av databas \"%s\" misslyckades: %s"

<<<<<<< HEAD
#: clusterdb.c:246
=======
#: clusterdb.c:251
>>>>>>> 185876a6
#, c-format
msgid "%s: clustering database \"%s\"\n"
msgstr "%s: klustring av databas \"%s\"\n"

<<<<<<< HEAD
#: clusterdb.c:262
=======
#: clusterdb.c:267
>>>>>>> 185876a6
#, c-format
msgid ""
"%s clusters all previously clustered tables in a database.\n"
"\n"
msgstr ""
"%s klustrar alla tidigare klustrade tabeller i en databas.\n"
"\n"

<<<<<<< HEAD
#: clusterdb.c:263 createdb.c:283 createuser.c:346 dropdb.c:172 dropuser.c:170
#: pg_isready.c:226 reindexdb.c:760 vacuumdb.c:964
=======
#: clusterdb.c:268 createdb.c:267 createuser.c:351 dropdb.c:171 dropuser.c:169
#: pg_isready.c:225 reindexdb.c:792 vacuumdb.c:1025
>>>>>>> 185876a6
#, c-format
msgid "Usage:\n"
msgstr "Användning:\n"

<<<<<<< HEAD
#: clusterdb.c:264 reindexdb.c:761 vacuumdb.c:965
=======
#: clusterdb.c:269 reindexdb.c:793 vacuumdb.c:1026
>>>>>>> 185876a6
#, c-format
msgid "  %s [OPTION]... [DBNAME]\n"
msgstr "  %s [FLAGGA]... [DBNAMN]\n"

<<<<<<< HEAD
#: clusterdb.c:265 createdb.c:285 createuser.c:348 dropdb.c:174 dropuser.c:172
#: pg_isready.c:229 reindexdb.c:762 vacuumdb.c:966
=======
#: clusterdb.c:270 createdb.c:269 createuser.c:353 dropdb.c:173 dropuser.c:171
#: pg_isready.c:228 reindexdb.c:794 vacuumdb.c:1027
>>>>>>> 185876a6
#, c-format
msgid ""
"\n"
"Options:\n"
msgstr ""
"\n"
"Flaggor:\n"

<<<<<<< HEAD
#: clusterdb.c:266
=======
#: clusterdb.c:271
>>>>>>> 185876a6
#, c-format
msgid "  -a, --all                 cluster all databases\n"
msgstr "  -a, --all                 klustra alla databaser\n"

<<<<<<< HEAD
#: clusterdb.c:267
=======
#: clusterdb.c:272
>>>>>>> 185876a6
#, c-format
msgid "  -d, --dbname=DBNAME       database to cluster\n"
msgstr "  -d, --dbname=DBNAME       databas att klustra\n"

<<<<<<< HEAD
#: clusterdb.c:268 createuser.c:352 dropdb.c:175 dropuser.c:173
=======
#: clusterdb.c:273 createuser.c:357 dropdb.c:174 dropuser.c:172
>>>>>>> 185876a6
#, c-format
msgid "  -e, --echo                show the commands being sent to the server\n"
msgstr "  -e, --echo                visa kommandon som skickas till servern\n"

<<<<<<< HEAD
#: clusterdb.c:269
=======
#: clusterdb.c:274
>>>>>>> 185876a6
#, c-format
msgid "  -q, --quiet               don't write any messages\n"
msgstr "  -q, --quiet               skriv inte ut några meddelanden\n"

<<<<<<< HEAD
#: clusterdb.c:270
=======
#: clusterdb.c:275
>>>>>>> 185876a6
#, c-format
msgid "  -t, --table=TABLE         cluster specific table(s) only\n"
msgstr "  -t, --table=TABELL        klustra enbart ingivna tabeller\n"

<<<<<<< HEAD
#: clusterdb.c:271
=======
#: clusterdb.c:276
>>>>>>> 185876a6
#, c-format
msgid "  -v, --verbose             write a lot of output\n"
msgstr "  -v, --verbose             skriv massor med utdata\n"

<<<<<<< HEAD
#: clusterdb.c:272 createuser.c:364 dropdb.c:178 dropuser.c:176
=======
#: clusterdb.c:277 createuser.c:369 dropdb.c:177 dropuser.c:175
>>>>>>> 185876a6
#, c-format
msgid "  -V, --version             output version information, then exit\n"
msgstr "  -V, --version             visa versionsinformation, avsluta sedan\n"

<<<<<<< HEAD
#: clusterdb.c:273 createuser.c:369 dropdb.c:180 dropuser.c:178
=======
#: clusterdb.c:278 createuser.c:374 dropdb.c:179 dropuser.c:177
>>>>>>> 185876a6
#, c-format
msgid "  -?, --help                show this help, then exit\n"
msgstr "  -?, --help                visa denna hjälp, avsluta sedan\n"

<<<<<<< HEAD
#: clusterdb.c:274 createdb.c:300 createuser.c:370 dropdb.c:181 dropuser.c:179
#: pg_isready.c:235 reindexdb.c:777 vacuumdb.c:991
=======
#: clusterdb.c:279 createdb.c:280 createuser.c:375 dropdb.c:180 dropuser.c:178
#: pg_isready.c:234 reindexdb.c:809 vacuumdb.c:1052
>>>>>>> 185876a6
#, c-format
msgid ""
"\n"
"Connection options:\n"
msgstr ""
"\n"
"Flaggor för anslutning:\n"

<<<<<<< HEAD
#: clusterdb.c:275 createuser.c:371 dropdb.c:182 dropuser.c:180 vacuumdb.c:992
=======
#: clusterdb.c:280 createuser.c:376 dropdb.c:181 dropuser.c:179 vacuumdb.c:1053
>>>>>>> 185876a6
#, c-format
msgid "  -h, --host=HOSTNAME       database server host or socket directory\n"
msgstr "  -h, --host=VÄRDNAMN       databasens värdnamn eller socketkatalog\n"

<<<<<<< HEAD
#: clusterdb.c:276 createuser.c:372 dropdb.c:183 dropuser.c:181 vacuumdb.c:993
=======
#: clusterdb.c:281 createuser.c:377 dropdb.c:182 dropuser.c:180 vacuumdb.c:1054
>>>>>>> 185876a6
#, c-format
msgid "  -p, --port=PORT           database server port\n"
msgstr "  -p, --port=PORT           databasserverns port\n"

<<<<<<< HEAD
#: clusterdb.c:277 dropdb.c:184 vacuumdb.c:994
=======
#: clusterdb.c:282 dropdb.c:183 vacuumdb.c:1055
>>>>>>> 185876a6
#, c-format
msgid "  -U, --username=USERNAME   user name to connect as\n"
msgstr "  -U, --username=ANVÄNDARE  användarnamn att ansluta som\n"

<<<<<<< HEAD
#: clusterdb.c:278 createuser.c:374 dropdb.c:185 dropuser.c:183 vacuumdb.c:995
=======
#: clusterdb.c:283 createuser.c:379 dropdb.c:184 dropuser.c:182 vacuumdb.c:1056
>>>>>>> 185876a6
#, c-format
msgid "  -w, --no-password         never prompt for password\n"
msgstr "  -w, --no-password         fråga ej efter lösenord\n"

<<<<<<< HEAD
#: clusterdb.c:279 createuser.c:375 dropdb.c:186 dropuser.c:184 vacuumdb.c:996
=======
#: clusterdb.c:284 createuser.c:380 dropdb.c:185 dropuser.c:183 vacuumdb.c:1057
>>>>>>> 185876a6
#, c-format
msgid "  -W, --password            force password prompt\n"
msgstr "  -W, --password            framtvinga fråga om lösenord\n"

<<<<<<< HEAD
#: clusterdb.c:280 dropdb.c:187 vacuumdb.c:997
=======
#: clusterdb.c:285 dropdb.c:186 vacuumdb.c:1058
>>>>>>> 185876a6
#, c-format
msgid "  --maintenance-db=DBNAME   alternate maintenance database\n"
msgstr "  --maintenance-db=DBNAMN   annat val av underhållsdatabas\n"

<<<<<<< HEAD
#: clusterdb.c:281
=======
#: clusterdb.c:286
>>>>>>> 185876a6
#, c-format
msgid ""
"\n"
"Read the description of the SQL command CLUSTER for details.\n"
msgstr ""
"\n"
"Läs beskrivningen av SQL-kommandot CLUSTER för detaljer.\n"

<<<<<<< HEAD
#: clusterdb.c:282 createdb.c:308 createuser.c:376 dropdb.c:188 dropuser.c:185
#: pg_isready.c:240 reindexdb.c:785 vacuumdb.c:999
=======
#: clusterdb.c:287 createdb.c:288 createuser.c:381 dropdb.c:187 dropuser.c:184
#: pg_isready.c:239 reindexdb.c:817 vacuumdb.c:1060
>>>>>>> 185876a6
#, c-format
msgid ""
"\n"
"Report bugs to <%s>.\n"
msgstr ""
"\n"
"Rapportera fel till <%s>.\n"

<<<<<<< HEAD
#: clusterdb.c:283 createdb.c:309 createuser.c:377 dropdb.c:189 dropuser.c:186
#: pg_isready.c:241 reindexdb.c:786 vacuumdb.c:1000
=======
#: clusterdb.c:288 createdb.c:289 createuser.c:382 dropdb.c:188 dropuser.c:185
#: pg_isready.c:240 reindexdb.c:818 vacuumdb.c:1061
>>>>>>> 185876a6
#, c-format
msgid "%s home page: <%s>\n"
msgstr "hemsida för %s: <%s>\n"

#: common.c:107
#, c-format
msgid "query returned %d row instead of one: %s"
msgid_plural "query returned %d rows instead of one: %s"
msgstr[0] "fråga gav %d rad istället för en: %s"
msgstr[1] "fråga gav %d rader istället för en: %s"

#. translator: abbreviation for "yes"
#: common.c:131
msgid "y"
msgstr "j"

#. translator: abbreviation for "no"
#: common.c:133
msgid "n"
msgstr "n"

#. translator: This is a question followed by the translated options for
#. "yes" and "no".
#: common.c:143
#, c-format
msgid "%s (%s/%s) "
msgstr "%s (%s/%s) "

#: common.c:164
#, c-format
msgid "Please answer \"%s\" or \"%s\".\n"
msgstr "Var vänlig att svara \"%s\" eller \"%s\".\n"

<<<<<<< HEAD
#: createdb.c:165
=======
#: createdb.c:150
>>>>>>> 185876a6
#, c-format
msgid "only one of --locale and --lc-ctype can be specified"
msgstr "endast en av --locale och --lc-ctype kan anges"

<<<<<<< HEAD
#: createdb.c:167
=======
#: createdb.c:155
>>>>>>> 185876a6
#, c-format
msgid "only one of --locale and --lc-collate can be specified"
msgstr "endast en av --locale och --lc-collate kan anges"

<<<<<<< HEAD
#: createdb.c:175
=======
#: createdb.c:166
>>>>>>> 185876a6
#, c-format
msgid "\"%s\" is not a valid encoding name"
msgstr "\"%s\" är inte ett giltigt kodningsnamn"

<<<<<<< HEAD
#: createdb.c:245
=======
#: createdb.c:229
>>>>>>> 185876a6
#, c-format
msgid "database creation failed: %s"
msgstr "misslyckades att skapa databas: %s"

<<<<<<< HEAD
#: createdb.c:264
=======
#: createdb.c:248
>>>>>>> 185876a6
#, c-format
msgid "comment creation failed (database was created): %s"
msgstr "misslyckades att skapa kommentar (databasen skapades): %s"

<<<<<<< HEAD
#: createdb.c:282
=======
#: createdb.c:266
>>>>>>> 185876a6
#, c-format
msgid ""
"%s creates a PostgreSQL database.\n"
"\n"
msgstr ""
"%s skapar en PostgreSQL-databas.\n"
"\n"

<<<<<<< HEAD
#: createdb.c:284
=======
#: createdb.c:268
>>>>>>> 185876a6
#, c-format
msgid "  %s [OPTION]... [DBNAME] [DESCRIPTION]\n"
msgstr "  %s [FLAGGA]... [DBNAMN] [BESKRIVNING]\n"

<<<<<<< HEAD
#: createdb.c:286
=======
#: createdb.c:270
>>>>>>> 185876a6
#, c-format
msgid "  -D, --tablespace=TABLESPACE  default tablespace for the database\n"
msgstr "  -D, --tablespace=TABELLRYMD  förvalt tabellutrymme för databasen\n"

<<<<<<< HEAD
#: createdb.c:287 reindexdb.c:766
=======
#: createdb.c:271 reindexdb.c:798
>>>>>>> 185876a6
#, c-format
msgid "  -e, --echo                   show the commands being sent to the server\n"
msgstr "  -e, --echo                   visa kommandon som skickas till servern\n"

<<<<<<< HEAD
#: createdb.c:288
=======
#: createdb.c:272
>>>>>>> 185876a6
#, c-format
msgid "  -E, --encoding=ENCODING      encoding for the database\n"
msgstr "  -E, --encoding=KODNING       teckenkodning för databasen\n"

<<<<<<< HEAD
#: createdb.c:289
=======
#: createdb.c:273
>>>>>>> 185876a6
#, c-format
msgid "  -l, --locale=LOCALE          locale settings for the database\n"
msgstr "  -l, --locale=LOKAL           lokalnamn för databasen\n"

<<<<<<< HEAD
#: createdb.c:290
=======
#: createdb.c:274
>>>>>>> 185876a6
#, c-format
msgid "      --lc-collate=LOCALE      LC_COLLATE setting for the database\n"
msgstr "      --lc-collate=LOKAL       värde på LC_COLLATE för databasen\n"

<<<<<<< HEAD
#: createdb.c:291
=======
#: createdb.c:275
>>>>>>> 185876a6
#, c-format
msgid "      --lc-ctype=LOCALE        LC_CTYPE setting for the database\n"
msgstr "      --lc-ctype=LOKAL         värde på LC_CTYPE för databasen\n"

<<<<<<< HEAD
#: createdb.c:292
#, c-format
msgid "      --icu-locale=LOCALE      ICU locale setting for the database\n"
msgstr "      --icu-locale=LOKAL       värde på ICU-lokal för databasen\n"

#: createdb.c:293
#, c-format
msgid ""
"      --locale-provider={libc|icu}\n"
"                               locale provider for the database's default collation\n"
msgstr ""
"      --locale-provider={libc|icu}\n"
"                               lokalleverantör av databasens standardjämförelser\n"

#: createdb.c:295
=======
#: createdb.c:276
>>>>>>> 185876a6
#, c-format
msgid "  -O, --owner=OWNER            database user to own the new database\n"
msgstr "  -O, --owner=ÄGARE            databasanvändare som äger nya databasen\n"

<<<<<<< HEAD
#: createdb.c:296
#, c-format
msgid "  -S, --strategy=STRATEGY      database creation strategy wal_log or file_copy\n"
msgstr ""
"  -S, --strategy=STRATEGI      strategi för att skapa en databas, wal_log\n"
"                               eller file_copy\n"

#: createdb.c:297
=======
#: createdb.c:277
>>>>>>> 185876a6
#, c-format
msgid "  -T, --template=TEMPLATE      template database to copy\n"
msgstr "  -T, --template=MALL          databasmall att kopiera\n"

<<<<<<< HEAD
#: createdb.c:298 reindexdb.c:775
=======
#: createdb.c:278 reindexdb.c:807
>>>>>>> 185876a6
#, c-format
msgid "  -V, --version                output version information, then exit\n"
msgstr "  -V, --version                visa versionsinformation, avsluta sedan\n"

<<<<<<< HEAD
#: createdb.c:299 reindexdb.c:776
=======
#: createdb.c:279 reindexdb.c:808
>>>>>>> 185876a6
#, c-format
msgid "  -?, --help                   show this help, then exit\n"
msgstr "  -?, --help                   visa denna hjälp, avsluta sedan\n"

<<<<<<< HEAD
#: createdb.c:301 reindexdb.c:778
=======
#: createdb.c:281 reindexdb.c:810
>>>>>>> 185876a6
#, c-format
msgid "  -h, --host=HOSTNAME          database server host or socket directory\n"
msgstr "  -h, --host=VÄRDNAMN          databasens värdnamn eller socketkatalog\n"

<<<<<<< HEAD
#: createdb.c:302 reindexdb.c:779
=======
#: createdb.c:282 reindexdb.c:811
>>>>>>> 185876a6
#, c-format
msgid "  -p, --port=PORT              database server port\n"
msgstr "  -p, --port=PORT              databasserverns port\n"

<<<<<<< HEAD
#: createdb.c:303 reindexdb.c:780
=======
#: createdb.c:283 reindexdb.c:812
>>>>>>> 185876a6
#, c-format
msgid "  -U, --username=USERNAME      user name to connect as\n"
msgstr "  -U, --username=ANVÄNDARE     användarnamn att ansluta som\n"

<<<<<<< HEAD
#: createdb.c:304 reindexdb.c:781
=======
#: createdb.c:284 reindexdb.c:813
>>>>>>> 185876a6
#, c-format
msgid "  -w, --no-password            never prompt for password\n"
msgstr "  -w, --no-password            fråga ej efter lösenord\n"

<<<<<<< HEAD
#: createdb.c:305 reindexdb.c:782
=======
#: createdb.c:285 reindexdb.c:814
>>>>>>> 185876a6
#, c-format
msgid "  -W, --password               force password prompt\n"
msgstr "  -W, --password               framtvinga fråga om lösenord\n"

<<<<<<< HEAD
#: createdb.c:306 reindexdb.c:783
=======
#: createdb.c:286 reindexdb.c:815
>>>>>>> 185876a6
#, c-format
msgid "  --maintenance-db=DBNAME      alternate maintenance database\n"
msgstr "  --maintenance-db=DBNAMN      annat val av underhållsdatabas\n"

<<<<<<< HEAD
#: createdb.c:307
=======
#: createdb.c:287
>>>>>>> 185876a6
#, c-format
msgid ""
"\n"
"By default, a database with the same name as the current user is created.\n"
msgstr ""
"\n"
"Som standard skapas en databas med samma namn som den nuvarande användares namn.\n"

<<<<<<< HEAD
#: createuser.c:193
msgid "Enter name of role to add: "
msgstr "Mata in namn på den roll som skall läggas till: "

#: createuser.c:208
msgid "Enter password for new role: "
msgstr "Mata in lösenord för den nya rollen: "

#: createuser.c:209
msgid "Enter it again: "
msgstr "Mata in det igen: "

#: createuser.c:212
=======
#: createuser.c:151
#, c-format
msgid "invalid value for --connection-limit: %s"
msgstr "ogiltigt värde till --connection-limit: %s"

#: createuser.c:195
msgid "Enter name of role to add: "
msgstr "Mata in namn på den roll som skall läggas till: "

#: createuser.c:210
msgid "Enter password for new role: "
msgstr "Mata in lösenord för den nya rollen: "

#: createuser.c:211
msgid "Enter it again: "
msgstr "Mata in det igen: "

#: createuser.c:214
>>>>>>> 185876a6
#, c-format
msgid "Passwords didn't match.\n"
msgstr "Lösenorden stämde inte överens.\n"

<<<<<<< HEAD
#: createuser.c:220
msgid "Shall the new role be a superuser?"
msgstr "Skall den nya rollen vara en superuser?"

#: createuser.c:235
msgid "Shall the new role be allowed to create databases?"
msgstr "Skall den nya rollen tillåtas skapa databaser?"

#: createuser.c:243
msgid "Shall the new role be allowed to create more new roles?"
msgstr "Skall den nya rollen tillåtas skapa fler nya roller?"

#: createuser.c:278
=======
#: createuser.c:222
msgid "Shall the new role be a superuser?"
msgstr "Skall den nya rollen vara en superuser?"

#: createuser.c:237
msgid "Shall the new role be allowed to create databases?"
msgstr "Skall den nya rollen tillåtas skapa databaser?"

#: createuser.c:245
msgid "Shall the new role be allowed to create more new roles?"
msgstr "Skall den nya rollen tillåtas skapa fler nya roller?"

#: createuser.c:281
>>>>>>> 185876a6
#, c-format
msgid "password encryption failed: %s"
msgstr "misslyckades med lösenordskryptering: %s"

<<<<<<< HEAD
#: createuser.c:331
=======
#: createuser.c:336
>>>>>>> 185876a6
#, c-format
msgid "creation of new role failed: %s"
msgstr "misslyckades med att skapa ny roll: %s"

<<<<<<< HEAD
#: createuser.c:345
=======
#: createuser.c:350
>>>>>>> 185876a6
#, c-format
msgid ""
"%s creates a new PostgreSQL role.\n"
"\n"
msgstr ""
"%s skapar en ny PostgreSQL-roll.\n"
"\n"

<<<<<<< HEAD
#: createuser.c:347 dropuser.c:171
=======
#: createuser.c:352 dropuser.c:170
>>>>>>> 185876a6
#, c-format
msgid "  %s [OPTION]... [ROLENAME]\n"
msgstr "  %s [FLAGGA]... [ROLLNAMN]\n"

<<<<<<< HEAD
#: createuser.c:349
=======
#: createuser.c:354
>>>>>>> 185876a6
#, c-format
msgid "  -c, --connection-limit=N  connection limit for role (default: no limit)\n"
msgstr "  -c, --connection-limit=N  anslutningsgräns för roll (standard: ingen gräns)\n"

<<<<<<< HEAD
#: createuser.c:350
=======
#: createuser.c:355
>>>>>>> 185876a6
#, c-format
msgid "  -d, --createdb            role can create new databases\n"
msgstr "  -d, --createdb            rollen kan skapa nya databaser\n"

<<<<<<< HEAD
#: createuser.c:351
=======
#: createuser.c:356
>>>>>>> 185876a6
#, c-format
msgid "  -D, --no-createdb         role cannot create databases (default)\n"
msgstr "  -D, --no-createdb         rollen kan inte skapa databaser (standard)\n"

<<<<<<< HEAD
#: createuser.c:353
=======
#: createuser.c:358
>>>>>>> 185876a6
#, c-format
msgid "  -g, --role=ROLE           new role will be a member of this role\n"
msgstr "  -g, --role=ROLL           nya rollen kommer bli medlem i denna roll\n"

<<<<<<< HEAD
#: createuser.c:354
=======
#: createuser.c:359
>>>>>>> 185876a6
#, c-format
msgid ""
"  -i, --inherit             role inherits privileges of roles it is a\n"
"                            member of (default)\n"
msgstr ""
"  -i, --inherit             rollen ärver rättigheter från roller den\n"
"                            är medlem i (standard)\n"

<<<<<<< HEAD
#: createuser.c:356
=======
#: createuser.c:361
>>>>>>> 185876a6
#, c-format
msgid "  -I, --no-inherit          role does not inherit privileges\n"
msgstr "  -I, --no-inherit          rollen ärver inga rättigheter\n"

<<<<<<< HEAD
#: createuser.c:357
=======
#: createuser.c:362
>>>>>>> 185876a6
#, c-format
msgid "  -l, --login               role can login (default)\n"
msgstr "  -l, --login               rollen kan logga in (standard)\n"

<<<<<<< HEAD
#: createuser.c:358
=======
#: createuser.c:363
>>>>>>> 185876a6
#, c-format
msgid "  -L, --no-login            role cannot login\n"
msgstr "  -L, --no-login            rollen kan inte logga in\n"

<<<<<<< HEAD
#: createuser.c:359
=======
#: createuser.c:364
>>>>>>> 185876a6
#, c-format
msgid "  -P, --pwprompt            assign a password to new role\n"
msgstr "  -P, --pwprompt            tilldela den nya rollen ett lösenord\n"

<<<<<<< HEAD
#: createuser.c:360
=======
#: createuser.c:365
>>>>>>> 185876a6
#, c-format
msgid "  -r, --createrole          role can create new roles\n"
msgstr "  -r, --createrole          rollen kan skapa nya roller\n"

<<<<<<< HEAD
#: createuser.c:361
=======
#: createuser.c:366
>>>>>>> 185876a6
#, c-format
msgid "  -R, --no-createrole       role cannot create roles (default)\n"
msgstr "  -R, --no-createrole       rollen kan inte skapa roller (standard)\n"

<<<<<<< HEAD
#: createuser.c:362
=======
#: createuser.c:367
>>>>>>> 185876a6
#, c-format
msgid "  -s, --superuser           role will be superuser\n"
msgstr "  -s, --superuser           rollen blir en superuser\n"

<<<<<<< HEAD
#: createuser.c:363
=======
#: createuser.c:368
>>>>>>> 185876a6
#, c-format
msgid "  -S, --no-superuser        role will not be superuser (default)\n"
msgstr "  -S, --no-superuser        rollen blir inte superuser (standard)\n"

<<<<<<< HEAD
#: createuser.c:365
=======
#: createuser.c:370
>>>>>>> 185876a6
#, c-format
msgid ""
"  --interactive             prompt for missing role name and attributes rather\n"
"                            than using defaults\n"
msgstr ""
"  --interactive             fråga efter rollnamn och egenskaper, snarare än\n"
"                            att falla tillbaka på förval\n"

<<<<<<< HEAD
#: createuser.c:367
=======
#: createuser.c:372
>>>>>>> 185876a6
#, c-format
msgid "  --replication             role can initiate replication\n"
msgstr "  --replication             rollen kan starta replikering\n"

<<<<<<< HEAD
#: createuser.c:368
=======
#: createuser.c:373
>>>>>>> 185876a6
#, c-format
msgid "  --no-replication          role cannot initiate replication\n"
msgstr "  --no-replication          rollen får inte starta replikering\n"

<<<<<<< HEAD
#: createuser.c:373
=======
#: createuser.c:378
>>>>>>> 185876a6
#, c-format
msgid "  -U, --username=USERNAME   user name to connect as (not the one to create)\n"
msgstr "  -U, --username=ANVÄNDARE  användarnamn att ansluta som (ej den som skapas)\n"

<<<<<<< HEAD
#: dropdb.c:112
=======
#: dropdb.c:111
>>>>>>> 185876a6
#, c-format
msgid "missing required argument database name"
msgstr "saknar nödvändigt databasnamn"

<<<<<<< HEAD
#: dropdb.c:127
=======
#: dropdb.c:126
>>>>>>> 185876a6
#, c-format
msgid "Database \"%s\" will be permanently removed.\n"
msgstr "Databasen \"%s\" kommer att tas bort permanent.\n"

<<<<<<< HEAD
#: dropdb.c:128 dropuser.c:131
msgid "Are you sure?"
msgstr "Är du säker?"

#: dropdb.c:157
=======
#: dropdb.c:127 dropuser.c:130
msgid "Are you sure?"
msgstr "Är du säker?"

#: dropdb.c:156
>>>>>>> 185876a6
#, c-format
msgid "database removal failed: %s"
msgstr "borttagning av databas misslyckades: %s"

<<<<<<< HEAD
#: dropdb.c:171
=======
#: dropdb.c:170
>>>>>>> 185876a6
#, c-format
msgid ""
"%s removes a PostgreSQL database.\n"
"\n"
msgstr ""
"%s tar bort en PostgreSQL-databas.\n"
"\n"

<<<<<<< HEAD
#: dropdb.c:173
=======
#: dropdb.c:172
>>>>>>> 185876a6
#, c-format
msgid "  %s [OPTION]... DBNAME\n"
msgstr "  %s [FLAGGA]... DBNAMN\n"

<<<<<<< HEAD
#: dropdb.c:176
=======
#: dropdb.c:175
>>>>>>> 185876a6
#, c-format
msgid "  -f, --force               try to terminate other connections before dropping\n"
msgstr "  -f, --force               försöka stänga andra uppkopplingar innan radering\n"

<<<<<<< HEAD
#: dropdb.c:177
=======
#: dropdb.c:176
>>>>>>> 185876a6
#, c-format
msgid "  -i, --interactive         prompt before deleting anything\n"
msgstr "  -i, --interactive         fråga innan något tas bort\n"

<<<<<<< HEAD
#: dropdb.c:179
=======
#: dropdb.c:178
>>>>>>> 185876a6
#, c-format
msgid "  --if-exists               don't report error if database doesn't exist\n"
msgstr "  --if-exists               felrapportera ej om databasen saknas\n"

<<<<<<< HEAD
#: dropuser.c:118
=======
#: dropuser.c:117
>>>>>>> 185876a6
msgid "Enter name of role to drop: "
msgstr "Mata inn namnet på den roll som skall tas bort: "

#: dropuser.c:122
#, c-format
msgid "missing required argument role name"
msgstr "saknar ett nödvändigt rollnamn"

#: dropuser.c:130
#, c-format
msgid "Role \"%s\" will be permanently removed.\n"
msgstr "Rollen \"%s\" kommer att tas bort permanent.\n"

<<<<<<< HEAD
#: dropuser.c:154
=======
#: dropuser.c:153
>>>>>>> 185876a6
#, c-format
msgid "removal of role \"%s\" failed: %s"
msgstr "borttagning av rollen \"%s\" misslyckades: %s"

<<<<<<< HEAD
#: dropuser.c:169
=======
#: dropuser.c:168
>>>>>>> 185876a6
#, c-format
msgid ""
"%s removes a PostgreSQL role.\n"
"\n"
msgstr "%s tar bort en PostgreSQL-roll.\n"

<<<<<<< HEAD
#: dropuser.c:174
=======
#: dropuser.c:173
>>>>>>> 185876a6
#, c-format
msgid ""
"  -i, --interactive         prompt before deleting anything, and prompt for\n"
"                            role name if not specified\n"
msgstr ""
"  -i, --interactive         fråga innan något tas bort och fråga efter\n"
"                            rollnamn om sådant saknas\n"

<<<<<<< HEAD
#: dropuser.c:177
=======
#: dropuser.c:176
>>>>>>> 185876a6
#, c-format
msgid "  --if-exists               don't report error if user doesn't exist\n"
msgstr "  --if-exists               felrapportera ej om användaren saknas\n"

<<<<<<< HEAD
#: dropuser.c:182
=======
#: dropuser.c:181
>>>>>>> 185876a6
#, c-format
msgid "  -U, --username=USERNAME   user name to connect as (not the one to drop)\n"
msgstr "  -U, --username=ANVÄNDARE  användare som ansluter (inte den som tas bort)\n"

<<<<<<< HEAD
#: pg_isready.c:154
=======
#: pg_isready.c:153
>>>>>>> 185876a6
#, c-format
msgid "could not fetch default options"
msgstr "kunde inte hämta förvalda värde."

<<<<<<< HEAD
#: pg_isready.c:203
=======
#: pg_isready.c:202
>>>>>>> 185876a6
#, c-format
msgid "accepting connections\n"
msgstr "accepterar anslutningar\n"

<<<<<<< HEAD
#: pg_isready.c:206
=======
#: pg_isready.c:205
>>>>>>> 185876a6
#, c-format
msgid "rejecting connections\n"
msgstr "vägrar anslutningar\n"

<<<<<<< HEAD
#: pg_isready.c:209
=======
#: pg_isready.c:208
>>>>>>> 185876a6
#, c-format
msgid "no response\n"
msgstr "inget svar\n"

<<<<<<< HEAD
#: pg_isready.c:212
=======
#: pg_isready.c:211
>>>>>>> 185876a6
#, c-format
msgid "no attempt\n"
msgstr "inget försök\n"

<<<<<<< HEAD
#: pg_isready.c:215
=======
#: pg_isready.c:214
>>>>>>> 185876a6
#, c-format
msgid "unknown\n"
msgstr "okänt\n"

<<<<<<< HEAD
#: pg_isready.c:225
=======
#: pg_isready.c:224
>>>>>>> 185876a6
#, c-format
msgid ""
"%s issues a connection check to a PostgreSQL database.\n"
"\n"
msgstr ""
"%s utför en anslutningskontroll mot en PostgreSQL-databas.\n"
"\n"

<<<<<<< HEAD
#: pg_isready.c:227
=======
#: pg_isready.c:226
>>>>>>> 185876a6
#, c-format
msgid "  %s [OPTION]...\n"
msgstr "  %s [FLAGGA]...\n"

<<<<<<< HEAD
#: pg_isready.c:230
=======
#: pg_isready.c:229
>>>>>>> 185876a6
#, c-format
msgid "  -d, --dbname=DBNAME      database name\n"
msgstr "  -d, --dbname=DBNAMN      databasens namn\n"

<<<<<<< HEAD
#: pg_isready.c:231
=======
#: pg_isready.c:230
>>>>>>> 185876a6
#, c-format
msgid "  -q, --quiet              run quietly\n"
msgstr "  -q, --quiet              tyst körning\n"

<<<<<<< HEAD
#: pg_isready.c:232
=======
#: pg_isready.c:231
>>>>>>> 185876a6
#, c-format
msgid "  -V, --version            output version information, then exit\n"
msgstr "  -V, --version            visa versionsinformation, avsluta sedan\n"

<<<<<<< HEAD
#: pg_isready.c:233
=======
#: pg_isready.c:232
>>>>>>> 185876a6
#, c-format
msgid "  -?, --help               show this help, then exit\n"
msgstr "  -?, --help               visa denna hjälp, avsluta sedan\n"

<<<<<<< HEAD
#: pg_isready.c:236
=======
#: pg_isready.c:235
>>>>>>> 185876a6
#, c-format
msgid "  -h, --host=HOSTNAME      database server host or socket directory\n"
msgstr "  -h, --host=VÄRDNAMN      databasens värdnamn eller socketkatalog\n"

<<<<<<< HEAD
#: pg_isready.c:237
=======
#: pg_isready.c:236
>>>>>>> 185876a6
#, c-format
msgid "  -p, --port=PORT          database server port\n"
msgstr "  -p, --port=PORT          databasserverns port\n"

<<<<<<< HEAD
#: pg_isready.c:238
=======
#: pg_isready.c:237
>>>>>>> 185876a6
#, c-format
msgid "  -t, --timeout=SECS       seconds to wait when attempting connection, 0 disables (default: %s)\n"
msgstr "  -t, --timeout=SEK        sekunder att vänta på anslutning; 0 stänger av (förval: %s)\n"

<<<<<<< HEAD
#: pg_isready.c:239
=======
#: pg_isready.c:238
>>>>>>> 185876a6
#, c-format
msgid "  -U, --username=USERNAME  user name to connect as\n"
msgstr "  -U, --username=ANVÄNDARE användarnamn att ansluta som\n"

<<<<<<< HEAD
#: reindexdb.c:209
=======
#: reindexdb.c:157 vacuumdb.c:198
#, c-format
msgid "number of parallel jobs must be at least 1"
msgstr "antalet parallella jobb måste vara minst 1"

#: reindexdb.c:210
>>>>>>> 185876a6
#, c-format
msgid "cannot reindex all databases and a specific one at the same time"
msgstr "kan inte omindexera alla databaser och samtidigt en specifik databas"

<<<<<<< HEAD
#: reindexdb.c:211
=======
#: reindexdb.c:215
>>>>>>> 185876a6
#, c-format
msgid "cannot reindex all databases and system catalogs at the same time"
msgstr "kan inte omindexera alla databaser samtidigt med systemkatalogerna"

<<<<<<< HEAD
#: reindexdb.c:213
=======
#: reindexdb.c:220
>>>>>>> 185876a6
#, c-format
msgid "cannot reindex specific schema(s) in all databases"
msgstr "kan inte omindexera angivna scheman i alla databaser"

<<<<<<< HEAD
#: reindexdb.c:215
=======
#: reindexdb.c:225
>>>>>>> 185876a6
#, c-format
msgid "cannot reindex specific table(s) in all databases"
msgstr "Kan inte indexera specifik tabell i alla databaser"

#: reindexdb.c:230
#, c-format
msgid "cannot reindex specific index(es) in all databases"
msgstr "Kan inte omindexera angivet index i alla databaser"

<<<<<<< HEAD
#: reindexdb.c:227
=======
#: reindexdb.c:243
>>>>>>> 185876a6
#, c-format
msgid "cannot reindex specific schema(s) and system catalogs at the same time"
msgstr "kan inte omindexera angivna scheman och systemkataloger på samma gång"

<<<<<<< HEAD
#: reindexdb.c:229
=======
#: reindexdb.c:248
>>>>>>> 185876a6
#, c-format
msgid "cannot reindex specific table(s) and system catalogs at the same time"
msgstr "kan inte omindexera specifik tabell och systemkatalogerna samtidigt"

<<<<<<< HEAD
#: reindexdb.c:231
=======
#: reindexdb.c:253
>>>>>>> 185876a6
#, c-format
msgid "cannot reindex specific index(es) and system catalogs at the same time"
msgstr "kan inte omindexera angivna index och systemkatalogerna samtidigt."

<<<<<<< HEAD
#: reindexdb.c:234
=======
#: reindexdb.c:259
>>>>>>> 185876a6
#, c-format
msgid "cannot use multiple jobs to reindex system catalogs"
msgstr "kan inte använda multipla jobb för att omindexera systemkataloger"

<<<<<<< HEAD
#: reindexdb.c:260
=======
#: reindexdb.c:288
>>>>>>> 185876a6
#, c-format
msgid "cannot use multiple jobs to reindex indexes"
msgstr "kan inte använda multipla jobb för att omindexera index"

<<<<<<< HEAD
#: reindexdb.c:323 reindexdb.c:330 vacuumdb.c:425 vacuumdb.c:432 vacuumdb.c:439
#: vacuumdb.c:446 vacuumdb.c:453 vacuumdb.c:460 vacuumdb.c:465 vacuumdb.c:469
#: vacuumdb.c:473
=======
#: reindexdb.c:353 reindexdb.c:361 vacuumdb.c:471 vacuumdb.c:479 vacuumdb.c:487
#: vacuumdb.c:495 vacuumdb.c:503 vacuumdb.c:511 vacuumdb.c:518 vacuumdb.c:525
#: vacuumdb.c:532
>>>>>>> 185876a6
#, c-format
msgid "cannot use the \"%s\" option on server versions older than PostgreSQL %s"
msgstr "flaggan \"%s\" kan inte användas på serverversioner äldre än PostgreSQL %s"

<<<<<<< HEAD
#: reindexdb.c:369
=======
#: reindexdb.c:401
>>>>>>> 185876a6
#, c-format
msgid "cannot reindex system catalogs concurrently, skipping all"
msgstr "kan inte omindexera systemkataloger parallellt, hoppar över alla"

<<<<<<< HEAD
#: reindexdb.c:573
=======
#: reindexdb.c:605
>>>>>>> 185876a6
#, c-format
msgid "reindexing of database \"%s\" failed: %s"
msgstr "omindexering av databasen \"%s\" misslyckades: %s"

<<<<<<< HEAD
#: reindexdb.c:577
=======
#: reindexdb.c:609
>>>>>>> 185876a6
#, c-format
msgid "reindexing of index \"%s\" in database \"%s\" failed: %s"
msgstr "omindexering av index \"%s\" i databasen \"%s\" misslyckades: %s"

<<<<<<< HEAD
#: reindexdb.c:581
=======
#: reindexdb.c:613
>>>>>>> 185876a6
#, c-format
msgid "reindexing of schema \"%s\" in database \"%s\" failed: %s"
msgstr "omindexering av schemat \"%s\" i databasen \"%s\" misslyckades: %s"

<<<<<<< HEAD
#: reindexdb.c:585
=======
#: reindexdb.c:617
>>>>>>> 185876a6
#, c-format
msgid "reindexing of system catalogs in database \"%s\" failed: %s"
msgstr "omindexering av systemkataloger i databasen \"%s\" misslyckades: %s"

<<<<<<< HEAD
#: reindexdb.c:589
=======
#: reindexdb.c:621
>>>>>>> 185876a6
#, c-format
msgid "reindexing of table \"%s\" in database \"%s\" failed: %s"
msgstr "omindexering av tabell \"%s\" i databasen \"%s\" misslyckades: %s"

<<<<<<< HEAD
#: reindexdb.c:742
=======
#: reindexdb.c:774
>>>>>>> 185876a6
#, c-format
msgid "%s: reindexing database \"%s\"\n"
msgstr "%s: omindexering av databasen \"%s\"\n"

<<<<<<< HEAD
#: reindexdb.c:759
=======
#: reindexdb.c:791
>>>>>>> 185876a6
#, c-format
msgid ""
"%s reindexes a PostgreSQL database.\n"
"\n"
msgstr ""
"%s indexerar om en PostgreSQL-databas.\n"
"\n"

<<<<<<< HEAD
#: reindexdb.c:763
#, c-format
msgid "  -a, --all                    reindex all databases\n"
msgstr "  -a, --all                    indexera om alla databaser\n"

#: reindexdb.c:764
#, c-format
msgid "      --concurrently           reindex concurrently\n"
msgstr "      --concurrently           indexera om utan att låsa\n"

#: reindexdb.c:765
#, c-format
msgid "  -d, --dbname=DBNAME          database to reindex\n"
msgstr "  -d, --dbname=DBNAME          databas att indexera om\n"

#: reindexdb.c:767
#, c-format
msgid "  -i, --index=INDEX            recreate specific index(es) only\n"
msgstr "  -i, --index=INDEX            återskapa enbart angivna index\n"

#: reindexdb.c:768
#, c-format
msgid "  -j, --jobs=NUM               use this many concurrent connections to reindex\n"
msgstr ""
"  -j, --jobs=NUM               använd så här många samtida anslutningar\n"
"                               för omindexering\n"

#: reindexdb.c:769
#, c-format
msgid "  -q, --quiet                  don't write any messages\n"
msgstr "  -q, --quiet                  skriv inte ut några meddelanden\n"

#: reindexdb.c:770
#, c-format
msgid "  -s, --system                 reindex system catalogs only\n"
msgstr "  -s, --system                 indexera enbart om systemkataloger\n"

#: reindexdb.c:771
#, c-format
msgid "  -S, --schema=SCHEMA          reindex specific schema(s) only\n"
msgstr "  -S, --schema=SCHEMA          indexera enbart om angivna scheman\n"

#: reindexdb.c:772
#, c-format
msgid "  -t, --table=TABLE            reindex specific table(s) only\n"
msgstr "  -t, --table=TABELL           indexera enbart om angivna tabeller\n"

#: reindexdb.c:773
#, c-format
msgid "      --tablespace=TABLESPACE  tablespace where indexes are rebuilt\n"
msgstr "      --tablespace=TABELLRYMD  tabellutrymme där index byggs om\n"

#: reindexdb.c:774
=======
#: reindexdb.c:795
#, c-format
msgid "  -a, --all                    reindex all databases\n"
msgstr "  -a, --all                    indexera om alla databaser\n"

#: reindexdb.c:796
#, c-format
msgid "      --concurrently           reindex concurrently\n"
msgstr "      --concurrently           indexera om utan att låsa\n"

#: reindexdb.c:797
#, c-format
msgid "  -d, --dbname=DBNAME          database to reindex\n"
msgstr "  -d, --dbname=DBNAME          databas att indexera om\n"

#: reindexdb.c:799
#, c-format
msgid "  -i, --index=INDEX            recreate specific index(es) only\n"
msgstr "  -i, --index=INDEX            återskapa enbart angivna index\n"

#: reindexdb.c:800
#, c-format
msgid "  -j, --jobs=NUM               use this many concurrent connections to reindex\n"
msgstr ""
"  -j, --jobs=NUM               använd så här många samtida anslutningar\n"
"                               för omindexering\n"

#: reindexdb.c:801
#, c-format
msgid "  -q, --quiet                  don't write any messages\n"
msgstr "  -q, --quiet                  skriv inte ut några meddelanden\n"

#: reindexdb.c:802
#, c-format
msgid "  -s, --system                 reindex system catalogs only\n"
msgstr "  -s, --system                 indexera enbart om systemkataloger\n"

#: reindexdb.c:803
#, c-format
msgid "  -S, --schema=SCHEMA          reindex specific schema(s) only\n"
msgstr "  -S, --schema=SCHEMA          indexera enbart om angivna scheman\n"

#: reindexdb.c:804
#, c-format
msgid "  -t, --table=TABLE            reindex specific table(s) only\n"
msgstr "  -t, --table=TABELL           indexera enbart om angivna tabeller\n"

#: reindexdb.c:805
#, c-format
msgid "      --tablespace=TABLESPACE  tablespace where indexes are rebuilt\n"
msgstr "      --tablespace=TABELLRYMD  tabellutrymme där index byggs om\n"

#: reindexdb.c:806
#, c-format
msgid "  -v, --verbose                write a lot of output\n"
msgstr "  -v, --verbose                skriv massor med utdata\n"

#: reindexdb.c:816
#, c-format
msgid ""
"\n"
"Read the description of the SQL command REINDEX for details.\n"
msgstr ""
"\n"
"Läs beskrivningen av SQL-kommandot REINDEX för detaljer.\n"

#: vacuumdb.c:206
#, c-format
msgid "parallel workers for vacuum must be greater than or equal to zero"
msgstr "parallella arbetare för städning måste vara större än eller lika med noll"

#: vacuumdb.c:226
>>>>>>> 185876a6
#, c-format
msgid "  -v, --verbose                write a lot of output\n"
msgstr "  -v, --verbose                skriv massor med utdata\n"

<<<<<<< HEAD
#: reindexdb.c:784
=======
#: vacuumdb.c:234
>>>>>>> 185876a6
#, c-format
msgid ""
"\n"
"Read the description of the SQL command REINDEX for details.\n"
msgstr ""
"\n"
"Läs beskrivningen av SQL-kommandot REINDEX för detaljer.\n"

<<<<<<< HEAD
#: vacuumdb.c:267 vacuumdb.c:270 vacuumdb.c:273 vacuumdb.c:276 vacuumdb.c:279
#: vacuumdb.c:282 vacuumdb.c:285 vacuumdb.c:294
=======
#: vacuumdb.c:278 vacuumdb.c:284 vacuumdb.c:290 vacuumdb.c:296 vacuumdb.c:302
#: vacuumdb.c:308 vacuumdb.c:314 vacuumdb.c:326
>>>>>>> 185876a6
#, c-format
msgid "cannot use the \"%s\" option when performing only analyze"
msgstr "flaggan \"%s\" kan inte användas vid enbart analys"

<<<<<<< HEAD
#: vacuumdb.c:297
=======
#: vacuumdb.c:332
>>>>>>> 185876a6
#, c-format
msgid "cannot use the \"%s\" option when performing full vacuum"
msgstr "flaggan \"%s\" kan inte användas vid \"full vacuum\""

<<<<<<< HEAD
#: vacuumdb.c:303
=======
#: vacuumdb.c:341
>>>>>>> 185876a6
#, c-format
msgid "cannot use the \"%s\" option with the \"%s\" option"
msgstr "flaggan \"%s\" kan inte användas tillsammans med flaggan \"%s\""

<<<<<<< HEAD
#: vacuumdb.c:322
=======
#: vacuumdb.c:363
>>>>>>> 185876a6
#, c-format
msgid "cannot vacuum all databases and a specific one at the same time"
msgstr "kan inte städa alla databaser och endast en angiven på samma gång"

<<<<<<< HEAD
#: vacuumdb.c:324
=======
#: vacuumdb.c:368
>>>>>>> 185876a6
#, c-format
msgid "cannot vacuum specific table(s) in all databases"
msgstr "kan inte städa en specifik tabell i alla databaser."

<<<<<<< HEAD
#: vacuumdb.c:412
msgid "Generating minimal optimizer statistics (1 target)"
msgstr "Skapar minimal optimeringsstatistik (1 mål)"

#: vacuumdb.c:413
msgid "Generating medium optimizer statistics (10 targets)"
msgstr "Skapar medium optimeringsstatistik (10 mål)"

#: vacuumdb.c:414
msgid "Generating default (full) optimizer statistics"
msgstr "Skapar förvald (full) optimeringsstatistik"

#: vacuumdb.c:479
=======
#: vacuumdb.c:458
msgid "Generating minimal optimizer statistics (1 target)"
msgstr "Skapar minimal optimeringsstatistik (1 mål)"

#: vacuumdb.c:459
msgid "Generating medium optimizer statistics (10 targets)"
msgstr "Skapar medium optimeringsstatistik (10 mål)"

#: vacuumdb.c:460
msgid "Generating default (full) optimizer statistics"
msgstr "Skapar förvald (full) optimeringsstatistik"

#: vacuumdb.c:540
>>>>>>> 185876a6
#, c-format
msgid "%s: processing database \"%s\": %s\n"
msgstr "%s: processar databasen \"%s\": %s\n"

<<<<<<< HEAD
#: vacuumdb.c:482
=======
#: vacuumdb.c:543
>>>>>>> 185876a6
#, c-format
msgid "%s: vacuuming database \"%s\"\n"
msgstr "%s: städar databasen \"%s\".\n"

<<<<<<< HEAD
#: vacuumdb.c:952
=======
#: vacuumdb.c:1013
>>>>>>> 185876a6
#, c-format
msgid "vacuuming of table \"%s\" in database \"%s\" failed: %s"
msgstr "städning av tabell \"%s\" i databasen \"%s\" misslyckades: %s"

<<<<<<< HEAD
#: vacuumdb.c:955
=======
#: vacuumdb.c:1016
>>>>>>> 185876a6
#, c-format
msgid "vacuuming of database \"%s\" failed: %s"
msgstr "städning av databasen \"%s\" misslyckades: %s"

<<<<<<< HEAD
#: vacuumdb.c:963
=======
#: vacuumdb.c:1024
>>>>>>> 185876a6
#, c-format
msgid ""
"%s cleans and analyzes a PostgreSQL database.\n"
"\n"
msgstr ""
"%s städar och analyserar en PostgreSQL-databas.\n"
"\n"

<<<<<<< HEAD
#: vacuumdb.c:967
=======
#: vacuumdb.c:1028
>>>>>>> 185876a6
#, c-format
msgid "  -a, --all                       vacuum all databases\n"
msgstr "  -a, --all                       städa i alla databaser\n"

<<<<<<< HEAD
#: vacuumdb.c:968
=======
#: vacuumdb.c:1029
>>>>>>> 185876a6
#, c-format
msgid "  -d, --dbname=DBNAME             database to vacuum\n"
msgstr "  -d, --dbname=DBNAMN             databas att städa i\n"

<<<<<<< HEAD
#: vacuumdb.c:969
=======
#: vacuumdb.c:1030
>>>>>>> 185876a6
#, c-format
msgid "      --disable-page-skipping     disable all page-skipping behavior\n"
msgstr "      --disable-page-skipping     stäng av alla sidöverhoppande beteeenden\n"

<<<<<<< HEAD
#: vacuumdb.c:970
=======
#: vacuumdb.c:1031
>>>>>>> 185876a6
#, c-format
msgid "  -e, --echo                      show the commands being sent to the server\n"
msgstr "  -e, --echo                      visa kommandon som skickas till servern\n"

<<<<<<< HEAD
#: vacuumdb.c:971
=======
#: vacuumdb.c:1032
>>>>>>> 185876a6
#, c-format
msgid "  -f, --full                      do full vacuuming\n"
msgstr "  -f, --full                      utför full städning\n"

<<<<<<< HEAD
#: vacuumdb.c:972
=======
#: vacuumdb.c:1033
>>>>>>> 185876a6
#, c-format
msgid "  -F, --freeze                    freeze row transaction information\n"
msgstr "  -F, --freeze                    frys information om radtransaktioner\n"

<<<<<<< HEAD
#: vacuumdb.c:973
=======
#: vacuumdb.c:1034
>>>>>>> 185876a6
#, c-format
msgid "      --force-index-cleanup       always remove index entries that point to dead tuples\n"
msgstr "      --force-index-cleanup       ta alltid bort indexposter som pekar på döda tupler\n"

<<<<<<< HEAD
#: vacuumdb.c:974
=======
#: vacuumdb.c:1035
>>>>>>> 185876a6
#, c-format
msgid "  -j, --jobs=NUM                  use this many concurrent connections to vacuum\n"
msgstr "  -j, --jobs=NUM                  använd så här många samtida anslutningar för städning\n"

<<<<<<< HEAD
#: vacuumdb.c:975
=======
#: vacuumdb.c:1036
>>>>>>> 185876a6
#, c-format
msgid "      --min-mxid-age=MXID_AGE     minimum multixact ID age of tables to vacuum\n"
msgstr "      --min-mxid-age=MXID_ÅLDER   minimal multixact-ID-ålder i tabeller som skall städas\n"

<<<<<<< HEAD
#: vacuumdb.c:976
=======
#: vacuumdb.c:1037
>>>>>>> 185876a6
#, c-format
msgid "      --min-xid-age=XID_AGE       minimum transaction ID age of tables to vacuum\n"
msgstr "      --min-xid-age=XID_ÅLDER     minimal transaktions-ID-ålder i tabeller som skall städas\n"

<<<<<<< HEAD
#: vacuumdb.c:977
#, c-format
msgid "      --no-index-cleanup          don't remove index entries that point to dead tuples\n"
msgstr "      --no-index-cleanup          ta inte bort indexposter som pekar på döda tupler\n"

#: vacuumdb.c:978
#, c-format
msgid "      --no-process-toast          skip the TOAST table associated with the table to vacuum\n"
msgstr "      --no-process-toast          hoppa över TOAST-tabellen som hör ihop med tabellen som städas\n"

#: vacuumdb.c:979
#, c-format
msgid "      --no-truncate               don't truncate empty pages at the end of the table\n"
msgstr "      --no-truncate               trunkera inte tomma sidor i slutet av tabellen\n"

#: vacuumdb.c:980
#, c-format
=======
#: vacuumdb.c:1038
#, c-format
msgid "      --no-index-cleanup          don't remove index entries that point to dead tuples\n"
msgstr "      --no-index-cleanup          ta inte bort indexposter som pekar på döda tupler\n"

#: vacuumdb.c:1039
#, c-format
msgid "      --no-process-toast          skip the TOAST table associated with the table to vacuum\n"
msgstr "      --no-process-toast          hoppa över TOAST-tabellen som hör ihop med tabellen som städas\n"

#: vacuumdb.c:1040
#, c-format
msgid "      --no-truncate               don't truncate empty pages at the end of the table\n"
msgstr "      --no-truncate               trunkera inte tomma sidor i slutet av tabellen\n"

#: vacuumdb.c:1041
#, c-format
>>>>>>> 185876a6
msgid "  -P, --parallel=PARALLEL_WORKERS use this many background workers for vacuum, if available\n"
msgstr ""
"  -P, --parallel=PARALLELLA_ARBETARE\n"
"                                  använda så här många bakgrundsarbetare för städning, om det finns\n"

<<<<<<< HEAD
#: vacuumdb.c:981
=======
#: vacuumdb.c:1042
>>>>>>> 185876a6
#, c-format
msgid "  -q, --quiet                     don't write any messages\n"
msgstr "  -q, --quiet                     skriv inte ut några meddelanden\n"

<<<<<<< HEAD
#: vacuumdb.c:982
=======
#: vacuumdb.c:1043
>>>>>>> 185876a6
#, c-format
msgid "      --skip-locked               skip relations that cannot be immediately locked\n"
msgstr "      --skip-locked               hoppa äver relationer som inte kan låsas direkt\n"

<<<<<<< HEAD
#: vacuumdb.c:983
=======
#: vacuumdb.c:1044
>>>>>>> 185876a6
#, c-format
msgid "  -t, --table='TABLE[(COLUMNS)]'  vacuum specific table(s) only\n"
msgstr "  -t, --table='TABELL[(KOLUMNER)]' städa enbart i dessa tabeller\n"

<<<<<<< HEAD
#: vacuumdb.c:984
=======
#: vacuumdb.c:1045
>>>>>>> 185876a6
#, c-format
msgid "  -v, --verbose                   write a lot of output\n"
msgstr "  -v, --verbose                   skriv massor med utdata\n"

<<<<<<< HEAD
#: vacuumdb.c:985
=======
#: vacuumdb.c:1046
>>>>>>> 185876a6
#, c-format
msgid "  -V, --version                   output version information, then exit\n"
msgstr "  -V, --version                   visa versionsinformation, avsluta sedan\n"

<<<<<<< HEAD
#: vacuumdb.c:986
=======
#: vacuumdb.c:1047
>>>>>>> 185876a6
#, c-format
msgid "  -z, --analyze                   update optimizer statistics\n"
msgstr "  -z, --analyze                   uppdatera optimeringsstatistik\n"

<<<<<<< HEAD
#: vacuumdb.c:987
=======
#: vacuumdb.c:1048
>>>>>>> 185876a6
#, c-format
msgid "  -Z, --analyze-only              only update optimizer statistics; no vacuum\n"
msgstr "  -Z, --analyze-only              uppdatera bara optimeringsstatistik; ingen städning\n"

<<<<<<< HEAD
#: vacuumdb.c:988
=======
#: vacuumdb.c:1049
>>>>>>> 185876a6
#, c-format
msgid ""
"      --analyze-in-stages         only update optimizer statistics, in multiple\n"
"                                  stages for faster results; no vacuum\n"
msgstr ""
"      --analyze-in-stages         uppdatera bara optimeringsstatistik, men i\n"
"                                  flera steg för snabbare resultat; ingen städning\n"

<<<<<<< HEAD
#: vacuumdb.c:990
=======
#: vacuumdb.c:1051
>>>>>>> 185876a6
#, c-format
msgid "  -?, --help                      show this help, then exit\n"
msgstr "  -?, --help                      visa denna hjälp, avsluta sedan\n"

<<<<<<< HEAD
#: vacuumdb.c:998
=======
#: vacuumdb.c:1059
>>>>>>> 185876a6
#, c-format
msgid ""
"\n"
"Read the description of the SQL command VACUUM for details.\n"
msgstr ""
"\n"
"Läs beskrivningen av SQL-kommandot VACUUM för detaljer.\n"<|MERGE_RESOLUTION|>--- conflicted
+++ resolved
@@ -1,25 +1,14 @@
 # Swedish message translation file for postgresql
-<<<<<<< HEAD
 # Dennis Björklund <db@zigo.dhs.org>, 2003, 2004, 2005, 2006, 2017, 2018, 2019, 2020, 2021, 2022.
-=======
-# Dennis Björklund <db@zigo.dhs.org>, 2003, 2004, 2005, 2006, 2017, 2018, 2019, 2020, 2021.
->>>>>>> 185876a6
 # Peter Eisentraut <peter_e@gmx.net>, 2013.
 # Mats Erik Andersson <bsd@gisladisker.se>, 2014.
 #
 msgid ""
 msgstr ""
-<<<<<<< HEAD
 "Project-Id-Version: PostgreSQL 15\n"
 "Report-Msgid-Bugs-To: pgsql-bugs@lists.postgresql.org\n"
 "POT-Creation-Date: 2022-05-09 18:50+0000\n"
 "PO-Revision-Date: 2022-05-09 21:46+0200\n"
-=======
-"Project-Id-Version: PostgreSQL 14\n"
-"Report-Msgid-Bugs-To: pgsql-bugs@lists.postgresql.org\n"
-"POT-Creation-Date: 2021-11-07 06:47+0000\n"
-"PO-Revision-Date: 2021-11-09 06:34+0100\n"
->>>>>>> 185876a6
 "Last-Translator: Dennis Björklund <db@zigo.dhs.org>\n"
 "Language-Team: Swedish <pgsql-translators@postgresql.org>\n"
 "Language: sv\n"
@@ -28,25 +17,12 @@
 "Content-Transfer-Encoding: 8bit\n"
 "Plural-Forms: nplurals=2; plural=(n != 1);\n"
 
-<<<<<<< HEAD
 #: ../../../src/common/logging.c:277
-=======
-#: ../../../src/common/logging.c:259
-#, c-format
-msgid "fatal: "
-msgstr "fatalt: "
-
-#: ../../../src/common/logging.c:266
->>>>>>> 185876a6
 #, c-format
 msgid "error: "
 msgstr "fel: "
 
-<<<<<<< HEAD
 #: ../../../src/common/logging.c:284
-=======
-#: ../../../src/common/logging.c:273
->>>>>>> 185876a6
 #, c-format
 msgid "warning: "
 msgstr "varning: "
@@ -90,7 +66,6 @@
 msgid "Cancel request sent\n"
 msgstr "Förfrågan om avbrytning skickad\n"
 
-<<<<<<< HEAD
 #: ../../fe_utils/cancel.c:190 ../../fe_utils/cancel.c:239
 msgid "Could not send cancel request: "
 msgstr "Kunde inte skicka förfrågan om avbrytning: "
@@ -130,101 +105,37 @@
 msgstr "processande av databas \"%s\" misslyckades: %s"
 
 #: ../../fe_utils/print.c:406
-=======
-#: ../../fe_utils/cancel.c:165 ../../fe_utils/cancel.c:210
-msgid "Could not send cancel request: "
-msgstr "Kunde inte skicka förfrågan om avbrytning: "
-
-#: ../../fe_utils/connect_utils.c:49 ../../fe_utils/connect_utils.c:107
-msgid "Password: "
-msgstr "Lösenord: "
-
-#: ../../fe_utils/connect_utils.c:92
-#, c-format
-msgid "could not connect to database %s: out of memory"
-msgstr "kunde inte ansluta till databas %s: slut på minne"
-
-#: ../../fe_utils/connect_utils.c:120 pg_isready.c:145
-#, c-format
-msgid "%s"
-msgstr "%s"
-
-#: ../../fe_utils/parallel_slot.c:302
-#, c-format
-msgid "too many jobs for this platform"
-msgstr "för många jobb för denna plattform"
-
-#: ../../fe_utils/parallel_slot.c:522
-#, c-format
-msgid "processing of database \"%s\" failed: %s"
-msgstr "processande av databas \"%s\" misslyckades: %s"
-
-#: ../../fe_utils/print.c:336
->>>>>>> 185876a6
 #, c-format
 msgid "(%lu row)"
 msgid_plural "(%lu rows)"
 msgstr[0] "(%lu rad)"
 msgstr[1] "(%lu rader)"
 
-<<<<<<< HEAD
 #: ../../fe_utils/print.c:3109
-=======
-#: ../../fe_utils/print.c:3039
->>>>>>> 185876a6
 #, c-format
 msgid "Interrupted\n"
 msgstr "Avbruten\n"
 
-<<<<<<< HEAD
 #: ../../fe_utils/print.c:3173
-=======
-#: ../../fe_utils/print.c:3103
->>>>>>> 185876a6
 #, c-format
 msgid "Cannot add header to table content: column count of %d exceeded.\n"
 msgstr "Kan inte lägga till rubrik till tabellinnehåll: antal kolumner (%d) överskridet.\n"
 
-<<<<<<< HEAD
 #: ../../fe_utils/print.c:3213
-=======
-#: ../../fe_utils/print.c:3143
->>>>>>> 185876a6
 #, c-format
 msgid "Cannot add cell to table content: total cell count of %d exceeded.\n"
 msgstr "Kan inte lägga till cell till tabellinnehåll: totala cellantalet (%d) överskridet.\n"
 
-<<<<<<< HEAD
 #: ../../fe_utils/print.c:3471
-=======
-#: ../../fe_utils/print.c:3401
->>>>>>> 185876a6
 #, c-format
 msgid "invalid output format (internal error): %d"
 msgstr "ogiltigt utdataformat (internt fel): %d"
 
 #: ../../fe_utils/query_utils.c:33 ../../fe_utils/query_utils.c:58
-<<<<<<< HEAD
-=======
 #, c-format
 msgid "query failed: %s"
 msgstr "fråga misslyckades: %s"
 
-#: ../../fe_utils/query_utils.c:34 ../../fe_utils/query_utils.c:59
-#, c-format
-msgid "query was: %s"
-msgstr "frågan var: %s"
-
-#: clusterdb.c:112 clusterdb.c:131 createdb.c:123 createdb.c:142
-#: createuser.c:172 createuser.c:187 dropdb.c:103 dropdb.c:112 dropdb.c:120
-#: dropuser.c:94 dropuser.c:109 dropuser.c:122 pg_isready.c:96 pg_isready.c:110
-#: reindexdb.c:174 reindexdb.c:193 vacuumdb.c:251 vacuumdb.c:270
->>>>>>> 185876a6
-#, c-format
-msgid "query failed: %s"
-msgstr "fråga misslyckades: %s"
-
-<<<<<<< HEAD
 #: ../../fe_utils/query_utils.c:34 ../../fe_utils/query_utils.c:59
 #, c-format
 msgid "Query was: %s"
@@ -240,10 +151,6 @@
 
 #: clusterdb.c:130 createdb.c:156 createuser.c:183 dropdb.c:119 dropuser.c:108
 #: pg_isready.c:109 reindexdb.c:191 vacuumdb.c:258
-=======
-#: clusterdb.c:129 createdb.c:140 createuser.c:185 dropdb.c:118 dropuser.c:107
-#: pg_isready.c:108 reindexdb.c:191 vacuumdb.c:268
->>>>>>> 185876a6
 #, c-format
 msgid "too many command-line arguments (first is \"%s\")"
 msgstr "för många kommandoradsargument (första är \"%s\")"
@@ -253,47 +160,27 @@
 msgid "cannot cluster all databases and a specific one at the same time"
 msgstr "kan inte klustra alla databaser och en angiven på samma gång"
 
-<<<<<<< HEAD
 #: clusterdb.c:151
-=======
-#: clusterdb.c:154
->>>>>>> 185876a6
 #, c-format
 msgid "cannot cluster specific table(s) in all databases"
 msgstr "kan inte klustra angivna tabeller i alla databaser"
 
-<<<<<<< HEAD
 #: clusterdb.c:215
-=======
-#: clusterdb.c:220
->>>>>>> 185876a6
 #, c-format
 msgid "clustering of table \"%s\" in database \"%s\" failed: %s"
 msgstr "klustring av tabell \"%s\" i databas \"%s\" misslyckades: %s"
 
-<<<<<<< HEAD
 #: clusterdb.c:218
-=======
-#: clusterdb.c:223
->>>>>>> 185876a6
 #, c-format
 msgid "clustering of database \"%s\" failed: %s"
 msgstr "klustring av databas \"%s\" misslyckades: %s"
 
-<<<<<<< HEAD
 #: clusterdb.c:246
-=======
-#: clusterdb.c:251
->>>>>>> 185876a6
 #, c-format
 msgid "%s: clustering database \"%s\"\n"
 msgstr "%s: klustring av databas \"%s\"\n"
 
-<<<<<<< HEAD
 #: clusterdb.c:262
-=======
-#: clusterdb.c:267
->>>>>>> 185876a6
 #, c-format
 msgid ""
 "%s clusters all previously clustered tables in a database.\n"
@@ -302,33 +189,19 @@
 "%s klustrar alla tidigare klustrade tabeller i en databas.\n"
 "\n"
 
-<<<<<<< HEAD
 #: clusterdb.c:263 createdb.c:283 createuser.c:346 dropdb.c:172 dropuser.c:170
 #: pg_isready.c:226 reindexdb.c:760 vacuumdb.c:964
-=======
-#: clusterdb.c:268 createdb.c:267 createuser.c:351 dropdb.c:171 dropuser.c:169
-#: pg_isready.c:225 reindexdb.c:792 vacuumdb.c:1025
->>>>>>> 185876a6
 #, c-format
 msgid "Usage:\n"
 msgstr "Användning:\n"
 
-<<<<<<< HEAD
 #: clusterdb.c:264 reindexdb.c:761 vacuumdb.c:965
-=======
-#: clusterdb.c:269 reindexdb.c:793 vacuumdb.c:1026
->>>>>>> 185876a6
 #, c-format
 msgid "  %s [OPTION]... [DBNAME]\n"
 msgstr "  %s [FLAGGA]... [DBNAMN]\n"
 
-<<<<<<< HEAD
 #: clusterdb.c:265 createdb.c:285 createuser.c:348 dropdb.c:174 dropuser.c:172
 #: pg_isready.c:229 reindexdb.c:762 vacuumdb.c:966
-=======
-#: clusterdb.c:270 createdb.c:269 createuser.c:353 dropdb.c:173 dropuser.c:171
-#: pg_isready.c:228 reindexdb.c:794 vacuumdb.c:1027
->>>>>>> 185876a6
 #, c-format
 msgid ""
 "\n"
@@ -337,85 +210,48 @@
 "\n"
 "Flaggor:\n"
 
-<<<<<<< HEAD
 #: clusterdb.c:266
-=======
-#: clusterdb.c:271
->>>>>>> 185876a6
 #, c-format
 msgid "  -a, --all                 cluster all databases\n"
 msgstr "  -a, --all                 klustra alla databaser\n"
 
-<<<<<<< HEAD
 #: clusterdb.c:267
-=======
-#: clusterdb.c:272
->>>>>>> 185876a6
 #, c-format
 msgid "  -d, --dbname=DBNAME       database to cluster\n"
 msgstr "  -d, --dbname=DBNAME       databas att klustra\n"
 
-<<<<<<< HEAD
 #: clusterdb.c:268 createuser.c:352 dropdb.c:175 dropuser.c:173
-=======
-#: clusterdb.c:273 createuser.c:357 dropdb.c:174 dropuser.c:172
->>>>>>> 185876a6
 #, c-format
 msgid "  -e, --echo                show the commands being sent to the server\n"
 msgstr "  -e, --echo                visa kommandon som skickas till servern\n"
 
-<<<<<<< HEAD
 #: clusterdb.c:269
-=======
-#: clusterdb.c:274
->>>>>>> 185876a6
 #, c-format
 msgid "  -q, --quiet               don't write any messages\n"
 msgstr "  -q, --quiet               skriv inte ut några meddelanden\n"
 
-<<<<<<< HEAD
 #: clusterdb.c:270
-=======
-#: clusterdb.c:275
->>>>>>> 185876a6
 #, c-format
 msgid "  -t, --table=TABLE         cluster specific table(s) only\n"
 msgstr "  -t, --table=TABELL        klustra enbart ingivna tabeller\n"
 
-<<<<<<< HEAD
 #: clusterdb.c:271
-=======
-#: clusterdb.c:276
->>>>>>> 185876a6
 #, c-format
 msgid "  -v, --verbose             write a lot of output\n"
 msgstr "  -v, --verbose             skriv massor med utdata\n"
 
-<<<<<<< HEAD
 #: clusterdb.c:272 createuser.c:364 dropdb.c:178 dropuser.c:176
-=======
-#: clusterdb.c:277 createuser.c:369 dropdb.c:177 dropuser.c:175
->>>>>>> 185876a6
 #, c-format
 msgid "  -V, --version             output version information, then exit\n"
 msgstr "  -V, --version             visa versionsinformation, avsluta sedan\n"
 
-<<<<<<< HEAD
 #: clusterdb.c:273 createuser.c:369 dropdb.c:180 dropuser.c:178
-=======
-#: clusterdb.c:278 createuser.c:374 dropdb.c:179 dropuser.c:177
->>>>>>> 185876a6
 #, c-format
 msgid "  -?, --help                show this help, then exit\n"
 msgstr "  -?, --help                visa denna hjälp, avsluta sedan\n"
 
-<<<<<<< HEAD
 #: clusterdb.c:274 createdb.c:300 createuser.c:370 dropdb.c:181 dropuser.c:179
 #: pg_isready.c:235 reindexdb.c:777 vacuumdb.c:991
-=======
-#: clusterdb.c:279 createdb.c:280 createuser.c:375 dropdb.c:180 dropuser.c:178
-#: pg_isready.c:234 reindexdb.c:809 vacuumdb.c:1052
->>>>>>> 185876a6
 #, c-format
 msgid ""
 "\n"
@@ -424,65 +260,37 @@
 "\n"
 "Flaggor för anslutning:\n"
 
-<<<<<<< HEAD
 #: clusterdb.c:275 createuser.c:371 dropdb.c:182 dropuser.c:180 vacuumdb.c:992
-=======
-#: clusterdb.c:280 createuser.c:376 dropdb.c:181 dropuser.c:179 vacuumdb.c:1053
->>>>>>> 185876a6
 #, c-format
 msgid "  -h, --host=HOSTNAME       database server host or socket directory\n"
 msgstr "  -h, --host=VÄRDNAMN       databasens värdnamn eller socketkatalog\n"
 
-<<<<<<< HEAD
 #: clusterdb.c:276 createuser.c:372 dropdb.c:183 dropuser.c:181 vacuumdb.c:993
-=======
-#: clusterdb.c:281 createuser.c:377 dropdb.c:182 dropuser.c:180 vacuumdb.c:1054
->>>>>>> 185876a6
 #, c-format
 msgid "  -p, --port=PORT           database server port\n"
 msgstr "  -p, --port=PORT           databasserverns port\n"
 
-<<<<<<< HEAD
 #: clusterdb.c:277 dropdb.c:184 vacuumdb.c:994
-=======
-#: clusterdb.c:282 dropdb.c:183 vacuumdb.c:1055
->>>>>>> 185876a6
 #, c-format
 msgid "  -U, --username=USERNAME   user name to connect as\n"
 msgstr "  -U, --username=ANVÄNDARE  användarnamn att ansluta som\n"
 
-<<<<<<< HEAD
 #: clusterdb.c:278 createuser.c:374 dropdb.c:185 dropuser.c:183 vacuumdb.c:995
-=======
-#: clusterdb.c:283 createuser.c:379 dropdb.c:184 dropuser.c:182 vacuumdb.c:1056
->>>>>>> 185876a6
 #, c-format
 msgid "  -w, --no-password         never prompt for password\n"
 msgstr "  -w, --no-password         fråga ej efter lösenord\n"
 
-<<<<<<< HEAD
 #: clusterdb.c:279 createuser.c:375 dropdb.c:186 dropuser.c:184 vacuumdb.c:996
-=======
-#: clusterdb.c:284 createuser.c:380 dropdb.c:185 dropuser.c:183 vacuumdb.c:1057
->>>>>>> 185876a6
 #, c-format
 msgid "  -W, --password            force password prompt\n"
 msgstr "  -W, --password            framtvinga fråga om lösenord\n"
 
-<<<<<<< HEAD
 #: clusterdb.c:280 dropdb.c:187 vacuumdb.c:997
-=======
-#: clusterdb.c:285 dropdb.c:186 vacuumdb.c:1058
->>>>>>> 185876a6
 #, c-format
 msgid "  --maintenance-db=DBNAME   alternate maintenance database\n"
 msgstr "  --maintenance-db=DBNAMN   annat val av underhållsdatabas\n"
 
-<<<<<<< HEAD
 #: clusterdb.c:281
-=======
-#: clusterdb.c:286
->>>>>>> 185876a6
 #, c-format
 msgid ""
 "\n"
@@ -491,13 +299,8 @@
 "\n"
 "Läs beskrivningen av SQL-kommandot CLUSTER för detaljer.\n"
 
-<<<<<<< HEAD
 #: clusterdb.c:282 createdb.c:308 createuser.c:376 dropdb.c:188 dropuser.c:185
 #: pg_isready.c:240 reindexdb.c:785 vacuumdb.c:999
-=======
-#: clusterdb.c:287 createdb.c:288 createuser.c:381 dropdb.c:187 dropuser.c:184
-#: pg_isready.c:239 reindexdb.c:817 vacuumdb.c:1060
->>>>>>> 185876a6
 #, c-format
 msgid ""
 "\n"
@@ -506,13 +309,8 @@
 "\n"
 "Rapportera fel till <%s>.\n"
 
-<<<<<<< HEAD
 #: clusterdb.c:283 createdb.c:309 createuser.c:377 dropdb.c:189 dropuser.c:186
 #: pg_isready.c:241 reindexdb.c:786 vacuumdb.c:1000
-=======
-#: clusterdb.c:288 createdb.c:289 createuser.c:382 dropdb.c:188 dropuser.c:185
-#: pg_isready.c:240 reindexdb.c:818 vacuumdb.c:1061
->>>>>>> 185876a6
 #, c-format
 msgid "%s home page: <%s>\n"
 msgstr "hemsida för %s: <%s>\n"
@@ -546,56 +344,32 @@
 msgid "Please answer \"%s\" or \"%s\".\n"
 msgstr "Var vänlig att svara \"%s\" eller \"%s\".\n"
 
-<<<<<<< HEAD
 #: createdb.c:165
-=======
-#: createdb.c:150
->>>>>>> 185876a6
 #, c-format
 msgid "only one of --locale and --lc-ctype can be specified"
 msgstr "endast en av --locale och --lc-ctype kan anges"
 
-<<<<<<< HEAD
 #: createdb.c:167
-=======
-#: createdb.c:155
->>>>>>> 185876a6
 #, c-format
 msgid "only one of --locale and --lc-collate can be specified"
 msgstr "endast en av --locale och --lc-collate kan anges"
 
-<<<<<<< HEAD
 #: createdb.c:175
-=======
-#: createdb.c:166
->>>>>>> 185876a6
 #, c-format
 msgid "\"%s\" is not a valid encoding name"
 msgstr "\"%s\" är inte ett giltigt kodningsnamn"
 
-<<<<<<< HEAD
 #: createdb.c:245
-=======
-#: createdb.c:229
->>>>>>> 185876a6
 #, c-format
 msgid "database creation failed: %s"
 msgstr "misslyckades att skapa databas: %s"
 
-<<<<<<< HEAD
 #: createdb.c:264
-=======
-#: createdb.c:248
->>>>>>> 185876a6
 #, c-format
 msgid "comment creation failed (database was created): %s"
 msgstr "misslyckades att skapa kommentar (databasen skapades): %s"
 
-<<<<<<< HEAD
 #: createdb.c:282
-=======
-#: createdb.c:266
->>>>>>> 185876a6
 #, c-format
 msgid ""
 "%s creates a PostgreSQL database.\n"
@@ -604,70 +378,41 @@
 "%s skapar en PostgreSQL-databas.\n"
 "\n"
 
-<<<<<<< HEAD
 #: createdb.c:284
-=======
-#: createdb.c:268
->>>>>>> 185876a6
 #, c-format
 msgid "  %s [OPTION]... [DBNAME] [DESCRIPTION]\n"
 msgstr "  %s [FLAGGA]... [DBNAMN] [BESKRIVNING]\n"
 
-<<<<<<< HEAD
 #: createdb.c:286
-=======
-#: createdb.c:270
->>>>>>> 185876a6
 #, c-format
 msgid "  -D, --tablespace=TABLESPACE  default tablespace for the database\n"
 msgstr "  -D, --tablespace=TABELLRYMD  förvalt tabellutrymme för databasen\n"
 
-<<<<<<< HEAD
 #: createdb.c:287 reindexdb.c:766
-=======
-#: createdb.c:271 reindexdb.c:798
->>>>>>> 185876a6
 #, c-format
 msgid "  -e, --echo                   show the commands being sent to the server\n"
 msgstr "  -e, --echo                   visa kommandon som skickas till servern\n"
 
-<<<<<<< HEAD
 #: createdb.c:288
-=======
-#: createdb.c:272
->>>>>>> 185876a6
 #, c-format
 msgid "  -E, --encoding=ENCODING      encoding for the database\n"
 msgstr "  -E, --encoding=KODNING       teckenkodning för databasen\n"
 
-<<<<<<< HEAD
 #: createdb.c:289
-=======
-#: createdb.c:273
->>>>>>> 185876a6
 #, c-format
 msgid "  -l, --locale=LOCALE          locale settings for the database\n"
 msgstr "  -l, --locale=LOKAL           lokalnamn för databasen\n"
 
-<<<<<<< HEAD
 #: createdb.c:290
-=======
-#: createdb.c:274
->>>>>>> 185876a6
 #, c-format
 msgid "      --lc-collate=LOCALE      LC_COLLATE setting for the database\n"
 msgstr "      --lc-collate=LOKAL       värde på LC_COLLATE för databasen\n"
 
-<<<<<<< HEAD
 #: createdb.c:291
-=======
-#: createdb.c:275
->>>>>>> 185876a6
 #, c-format
 msgid "      --lc-ctype=LOCALE        LC_CTYPE setting for the database\n"
 msgstr "      --lc-ctype=LOKAL         värde på LC_CTYPE för databasen\n"
 
-<<<<<<< HEAD
 #: createdb.c:292
 #, c-format
 msgid "      --icu-locale=LOCALE      ICU locale setting for the database\n"
@@ -683,14 +428,10 @@
 "                               lokalleverantör av databasens standardjämförelser\n"
 
 #: createdb.c:295
-=======
-#: createdb.c:276
->>>>>>> 185876a6
 #, c-format
 msgid "  -O, --owner=OWNER            database user to own the new database\n"
 msgstr "  -O, --owner=ÄGARE            databasanvändare som äger nya databasen\n"
 
-<<<<<<< HEAD
 #: createdb.c:296
 #, c-format
 msgid "  -S, --strategy=STRATEGY      database creation strategy wal_log or file_copy\n"
@@ -699,90 +440,51 @@
 "                               eller file_copy\n"
 
 #: createdb.c:297
-=======
-#: createdb.c:277
->>>>>>> 185876a6
 #, c-format
 msgid "  -T, --template=TEMPLATE      template database to copy\n"
 msgstr "  -T, --template=MALL          databasmall att kopiera\n"
 
-<<<<<<< HEAD
 #: createdb.c:298 reindexdb.c:775
-=======
-#: createdb.c:278 reindexdb.c:807
->>>>>>> 185876a6
 #, c-format
 msgid "  -V, --version                output version information, then exit\n"
 msgstr "  -V, --version                visa versionsinformation, avsluta sedan\n"
 
-<<<<<<< HEAD
 #: createdb.c:299 reindexdb.c:776
-=======
-#: createdb.c:279 reindexdb.c:808
->>>>>>> 185876a6
 #, c-format
 msgid "  -?, --help                   show this help, then exit\n"
 msgstr "  -?, --help                   visa denna hjälp, avsluta sedan\n"
 
-<<<<<<< HEAD
 #: createdb.c:301 reindexdb.c:778
-=======
-#: createdb.c:281 reindexdb.c:810
->>>>>>> 185876a6
 #, c-format
 msgid "  -h, --host=HOSTNAME          database server host or socket directory\n"
 msgstr "  -h, --host=VÄRDNAMN          databasens värdnamn eller socketkatalog\n"
 
-<<<<<<< HEAD
 #: createdb.c:302 reindexdb.c:779
-=======
-#: createdb.c:282 reindexdb.c:811
->>>>>>> 185876a6
 #, c-format
 msgid "  -p, --port=PORT              database server port\n"
 msgstr "  -p, --port=PORT              databasserverns port\n"
 
-<<<<<<< HEAD
 #: createdb.c:303 reindexdb.c:780
-=======
-#: createdb.c:283 reindexdb.c:812
->>>>>>> 185876a6
 #, c-format
 msgid "  -U, --username=USERNAME      user name to connect as\n"
 msgstr "  -U, --username=ANVÄNDARE     användarnamn att ansluta som\n"
 
-<<<<<<< HEAD
 #: createdb.c:304 reindexdb.c:781
-=======
-#: createdb.c:284 reindexdb.c:813
->>>>>>> 185876a6
 #, c-format
 msgid "  -w, --no-password            never prompt for password\n"
 msgstr "  -w, --no-password            fråga ej efter lösenord\n"
 
-<<<<<<< HEAD
 #: createdb.c:305 reindexdb.c:782
-=======
-#: createdb.c:285 reindexdb.c:814
->>>>>>> 185876a6
 #, c-format
 msgid "  -W, --password               force password prompt\n"
 msgstr "  -W, --password               framtvinga fråga om lösenord\n"
 
-<<<<<<< HEAD
 #: createdb.c:306 reindexdb.c:783
-=======
-#: createdb.c:286 reindexdb.c:815
->>>>>>> 185876a6
 #, c-format
 msgid "  --maintenance-db=DBNAME      alternate maintenance database\n"
 msgstr "  --maintenance-db=DBNAMN      annat val av underhållsdatabas\n"
 
-<<<<<<< HEAD
 #: createdb.c:307
-=======
-#: createdb.c:287
->>>>>>> 185876a6
 #, c-format
 msgid ""
 "\n"
@@ -791,7 +493,6 @@
 "\n"
 "Som standard skapas en databas med samma namn som den nuvarande användares namn.\n"
 
-<<<<<<< HEAD
 #: createuser.c:193
 msgid "Enter name of role to add: "
 msgstr "Mata in namn på den roll som skall läggas till: "
@@ -805,31 +506,10 @@
 msgstr "Mata in det igen: "
 
 #: createuser.c:212
-=======
-#: createuser.c:151
-#, c-format
-msgid "invalid value for --connection-limit: %s"
-msgstr "ogiltigt värde till --connection-limit: %s"
-
-#: createuser.c:195
-msgid "Enter name of role to add: "
-msgstr "Mata in namn på den roll som skall läggas till: "
-
-#: createuser.c:210
-msgid "Enter password for new role: "
-msgstr "Mata in lösenord för den nya rollen: "
-
-#: createuser.c:211
-msgid "Enter it again: "
-msgstr "Mata in det igen: "
-
-#: createuser.c:214
->>>>>>> 185876a6
 #, c-format
 msgid "Passwords didn't match.\n"
 msgstr "Lösenorden stämde inte överens.\n"
 
-<<<<<<< HEAD
 #: createuser.c:220
 msgid "Shall the new role be a superuser?"
 msgstr "Skall den nya rollen vara en superuser?"
@@ -843,39 +523,16 @@
 msgstr "Skall den nya rollen tillåtas skapa fler nya roller?"
 
 #: createuser.c:278
-=======
-#: createuser.c:222
-msgid "Shall the new role be a superuser?"
-msgstr "Skall den nya rollen vara en superuser?"
-
-#: createuser.c:237
-msgid "Shall the new role be allowed to create databases?"
-msgstr "Skall den nya rollen tillåtas skapa databaser?"
-
-#: createuser.c:245
-msgid "Shall the new role be allowed to create more new roles?"
-msgstr "Skall den nya rollen tillåtas skapa fler nya roller?"
-
-#: createuser.c:281
->>>>>>> 185876a6
 #, c-format
 msgid "password encryption failed: %s"
 msgstr "misslyckades med lösenordskryptering: %s"
 
-<<<<<<< HEAD
 #: createuser.c:331
-=======
-#: createuser.c:336
->>>>>>> 185876a6
 #, c-format
 msgid "creation of new role failed: %s"
 msgstr "misslyckades med att skapa ny roll: %s"
 
-<<<<<<< HEAD
 #: createuser.c:345
-=======
-#: createuser.c:350
->>>>>>> 185876a6
 #, c-format
 msgid ""
 "%s creates a new PostgreSQL role.\n"
@@ -884,56 +541,32 @@
 "%s skapar en ny PostgreSQL-roll.\n"
 "\n"
 
-<<<<<<< HEAD
 #: createuser.c:347 dropuser.c:171
-=======
-#: createuser.c:352 dropuser.c:170
->>>>>>> 185876a6
 #, c-format
 msgid "  %s [OPTION]... [ROLENAME]\n"
 msgstr "  %s [FLAGGA]... [ROLLNAMN]\n"
 
-<<<<<<< HEAD
 #: createuser.c:349
-=======
-#: createuser.c:354
->>>>>>> 185876a6
 #, c-format
 msgid "  -c, --connection-limit=N  connection limit for role (default: no limit)\n"
 msgstr "  -c, --connection-limit=N  anslutningsgräns för roll (standard: ingen gräns)\n"
 
-<<<<<<< HEAD
 #: createuser.c:350
-=======
-#: createuser.c:355
->>>>>>> 185876a6
 #, c-format
 msgid "  -d, --createdb            role can create new databases\n"
 msgstr "  -d, --createdb            rollen kan skapa nya databaser\n"
 
-<<<<<<< HEAD
 #: createuser.c:351
-=======
-#: createuser.c:356
->>>>>>> 185876a6
 #, c-format
 msgid "  -D, --no-createdb         role cannot create databases (default)\n"
 msgstr "  -D, --no-createdb         rollen kan inte skapa databaser (standard)\n"
 
-<<<<<<< HEAD
 #: createuser.c:353
-=======
-#: createuser.c:358
->>>>>>> 185876a6
 #, c-format
 msgid "  -g, --role=ROLE           new role will be a member of this role\n"
 msgstr "  -g, --role=ROLL           nya rollen kommer bli medlem i denna roll\n"
 
-<<<<<<< HEAD
 #: createuser.c:354
-=======
-#: createuser.c:359
->>>>>>> 185876a6
 #, c-format
 msgid ""
 "  -i, --inherit             role inherits privileges of roles it is a\n"
@@ -942,83 +575,47 @@
 "  -i, --inherit             rollen ärver rättigheter från roller den\n"
 "                            är medlem i (standard)\n"
 
-<<<<<<< HEAD
 #: createuser.c:356
-=======
-#: createuser.c:361
->>>>>>> 185876a6
 #, c-format
 msgid "  -I, --no-inherit          role does not inherit privileges\n"
 msgstr "  -I, --no-inherit          rollen ärver inga rättigheter\n"
 
-<<<<<<< HEAD
 #: createuser.c:357
-=======
-#: createuser.c:362
->>>>>>> 185876a6
 #, c-format
 msgid "  -l, --login               role can login (default)\n"
 msgstr "  -l, --login               rollen kan logga in (standard)\n"
 
-<<<<<<< HEAD
 #: createuser.c:358
-=======
-#: createuser.c:363
->>>>>>> 185876a6
 #, c-format
 msgid "  -L, --no-login            role cannot login\n"
 msgstr "  -L, --no-login            rollen kan inte logga in\n"
 
-<<<<<<< HEAD
 #: createuser.c:359
-=======
-#: createuser.c:364
->>>>>>> 185876a6
 #, c-format
 msgid "  -P, --pwprompt            assign a password to new role\n"
 msgstr "  -P, --pwprompt            tilldela den nya rollen ett lösenord\n"
 
-<<<<<<< HEAD
 #: createuser.c:360
-=======
-#: createuser.c:365
->>>>>>> 185876a6
 #, c-format
 msgid "  -r, --createrole          role can create new roles\n"
 msgstr "  -r, --createrole          rollen kan skapa nya roller\n"
 
-<<<<<<< HEAD
 #: createuser.c:361
-=======
-#: createuser.c:366
->>>>>>> 185876a6
 #, c-format
 msgid "  -R, --no-createrole       role cannot create roles (default)\n"
 msgstr "  -R, --no-createrole       rollen kan inte skapa roller (standard)\n"
 
-<<<<<<< HEAD
 #: createuser.c:362
-=======
-#: createuser.c:367
->>>>>>> 185876a6
 #, c-format
 msgid "  -s, --superuser           role will be superuser\n"
 msgstr "  -s, --superuser           rollen blir en superuser\n"
 
-<<<<<<< HEAD
 #: createuser.c:363
-=======
-#: createuser.c:368
->>>>>>> 185876a6
 #, c-format
 msgid "  -S, --no-superuser        role will not be superuser (default)\n"
 msgstr "  -S, --no-superuser        rollen blir inte superuser (standard)\n"
 
-<<<<<<< HEAD
 #: createuser.c:365
-=======
-#: createuser.c:370
->>>>>>> 185876a6
 #, c-format
 msgid ""
 "  --interactive             prompt for missing role name and attributes rather\n"
@@ -1027,73 +624,41 @@
 "  --interactive             fråga efter rollnamn och egenskaper, snarare än\n"
 "                            att falla tillbaka på förval\n"
 
-<<<<<<< HEAD
 #: createuser.c:367
-=======
-#: createuser.c:372
->>>>>>> 185876a6
 #, c-format
 msgid "  --replication             role can initiate replication\n"
 msgstr "  --replication             rollen kan starta replikering\n"
 
-<<<<<<< HEAD
 #: createuser.c:368
-=======
-#: createuser.c:373
->>>>>>> 185876a6
 #, c-format
 msgid "  --no-replication          role cannot initiate replication\n"
 msgstr "  --no-replication          rollen får inte starta replikering\n"
 
-<<<<<<< HEAD
 #: createuser.c:373
-=======
-#: createuser.c:378
->>>>>>> 185876a6
 #, c-format
 msgid "  -U, --username=USERNAME   user name to connect as (not the one to create)\n"
 msgstr "  -U, --username=ANVÄNDARE  användarnamn att ansluta som (ej den som skapas)\n"
 
-<<<<<<< HEAD
 #: dropdb.c:112
-=======
-#: dropdb.c:111
->>>>>>> 185876a6
 #, c-format
 msgid "missing required argument database name"
 msgstr "saknar nödvändigt databasnamn"
 
-<<<<<<< HEAD
 #: dropdb.c:127
-=======
-#: dropdb.c:126
->>>>>>> 185876a6
 #, c-format
 msgid "Database \"%s\" will be permanently removed.\n"
 msgstr "Databasen \"%s\" kommer att tas bort permanent.\n"
 
-<<<<<<< HEAD
 #: dropdb.c:128 dropuser.c:131
 msgid "Are you sure?"
 msgstr "Är du säker?"
 
 #: dropdb.c:157
-=======
-#: dropdb.c:127 dropuser.c:130
-msgid "Are you sure?"
-msgstr "Är du säker?"
-
-#: dropdb.c:156
->>>>>>> 185876a6
 #, c-format
 msgid "database removal failed: %s"
 msgstr "borttagning av databas misslyckades: %s"
 
-<<<<<<< HEAD
 #: dropdb.c:171
-=======
-#: dropdb.c:170
->>>>>>> 185876a6
 #, c-format
 msgid ""
 "%s removes a PostgreSQL database.\n"
@@ -1102,47 +667,27 @@
 "%s tar bort en PostgreSQL-databas.\n"
 "\n"
 
-<<<<<<< HEAD
 #: dropdb.c:173
-=======
-#: dropdb.c:172
->>>>>>> 185876a6
 #, c-format
 msgid "  %s [OPTION]... DBNAME\n"
 msgstr "  %s [FLAGGA]... DBNAMN\n"
 
-<<<<<<< HEAD
 #: dropdb.c:176
-=======
-#: dropdb.c:175
->>>>>>> 185876a6
 #, c-format
 msgid "  -f, --force               try to terminate other connections before dropping\n"
 msgstr "  -f, --force               försöka stänga andra uppkopplingar innan radering\n"
 
-<<<<<<< HEAD
 #: dropdb.c:177
-=======
-#: dropdb.c:176
->>>>>>> 185876a6
 #, c-format
 msgid "  -i, --interactive         prompt before deleting anything\n"
 msgstr "  -i, --interactive         fråga innan något tas bort\n"
 
-<<<<<<< HEAD
 #: dropdb.c:179
-=======
-#: dropdb.c:178
->>>>>>> 185876a6
 #, c-format
 msgid "  --if-exists               don't report error if database doesn't exist\n"
 msgstr "  --if-exists               felrapportera ej om databasen saknas\n"
 
-<<<<<<< HEAD
 #: dropuser.c:118
-=======
-#: dropuser.c:117
->>>>>>> 185876a6
 msgid "Enter name of role to drop: "
 msgstr "Mata inn namnet på den roll som skall tas bort: "
 
@@ -1156,31 +701,19 @@
 msgid "Role \"%s\" will be permanently removed.\n"
 msgstr "Rollen \"%s\" kommer att tas bort permanent.\n"
 
-<<<<<<< HEAD
 #: dropuser.c:154
-=======
-#: dropuser.c:153
->>>>>>> 185876a6
 #, c-format
 msgid "removal of role \"%s\" failed: %s"
 msgstr "borttagning av rollen \"%s\" misslyckades: %s"
 
-<<<<<<< HEAD
 #: dropuser.c:169
-=======
-#: dropuser.c:168
->>>>>>> 185876a6
 #, c-format
 msgid ""
 "%s removes a PostgreSQL role.\n"
 "\n"
 msgstr "%s tar bort en PostgreSQL-roll.\n"
 
-<<<<<<< HEAD
 #: dropuser.c:174
-=======
-#: dropuser.c:173
->>>>>>> 185876a6
 #, c-format
 msgid ""
 "  -i, --interactive         prompt before deleting anything, and prompt for\n"
@@ -1189,83 +722,47 @@
 "  -i, --interactive         fråga innan något tas bort och fråga efter\n"
 "                            rollnamn om sådant saknas\n"
 
-<<<<<<< HEAD
 #: dropuser.c:177
-=======
-#: dropuser.c:176
->>>>>>> 185876a6
 #, c-format
 msgid "  --if-exists               don't report error if user doesn't exist\n"
 msgstr "  --if-exists               felrapportera ej om användaren saknas\n"
 
-<<<<<<< HEAD
 #: dropuser.c:182
-=======
-#: dropuser.c:181
->>>>>>> 185876a6
 #, c-format
 msgid "  -U, --username=USERNAME   user name to connect as (not the one to drop)\n"
 msgstr "  -U, --username=ANVÄNDARE  användare som ansluter (inte den som tas bort)\n"
 
-<<<<<<< HEAD
 #: pg_isready.c:154
-=======
-#: pg_isready.c:153
->>>>>>> 185876a6
 #, c-format
 msgid "could not fetch default options"
 msgstr "kunde inte hämta förvalda värde."
 
-<<<<<<< HEAD
 #: pg_isready.c:203
-=======
-#: pg_isready.c:202
->>>>>>> 185876a6
 #, c-format
 msgid "accepting connections\n"
 msgstr "accepterar anslutningar\n"
 
-<<<<<<< HEAD
 #: pg_isready.c:206
-=======
-#: pg_isready.c:205
->>>>>>> 185876a6
 #, c-format
 msgid "rejecting connections\n"
 msgstr "vägrar anslutningar\n"
 
-<<<<<<< HEAD
 #: pg_isready.c:209
-=======
-#: pg_isready.c:208
->>>>>>> 185876a6
 #, c-format
 msgid "no response\n"
 msgstr "inget svar\n"
 
-<<<<<<< HEAD
 #: pg_isready.c:212
-=======
-#: pg_isready.c:211
->>>>>>> 185876a6
 #, c-format
 msgid "no attempt\n"
 msgstr "inget försök\n"
 
-<<<<<<< HEAD
 #: pg_isready.c:215
-=======
-#: pg_isready.c:214
->>>>>>> 185876a6
 #, c-format
 msgid "unknown\n"
 msgstr "okänt\n"
 
-<<<<<<< HEAD
 #: pg_isready.c:225
-=======
-#: pg_isready.c:224
->>>>>>> 185876a6
 #, c-format
 msgid ""
 "%s issues a connection check to a PostgreSQL database.\n"
@@ -1274,124 +771,67 @@
 "%s utför en anslutningskontroll mot en PostgreSQL-databas.\n"
 "\n"
 
-<<<<<<< HEAD
 #: pg_isready.c:227
-=======
-#: pg_isready.c:226
->>>>>>> 185876a6
 #, c-format
 msgid "  %s [OPTION]...\n"
 msgstr "  %s [FLAGGA]...\n"
 
-<<<<<<< HEAD
 #: pg_isready.c:230
-=======
-#: pg_isready.c:229
->>>>>>> 185876a6
 #, c-format
 msgid "  -d, --dbname=DBNAME      database name\n"
 msgstr "  -d, --dbname=DBNAMN      databasens namn\n"
 
-<<<<<<< HEAD
 #: pg_isready.c:231
-=======
-#: pg_isready.c:230
->>>>>>> 185876a6
 #, c-format
 msgid "  -q, --quiet              run quietly\n"
 msgstr "  -q, --quiet              tyst körning\n"
 
-<<<<<<< HEAD
 #: pg_isready.c:232
-=======
-#: pg_isready.c:231
->>>>>>> 185876a6
 #, c-format
 msgid "  -V, --version            output version information, then exit\n"
 msgstr "  -V, --version            visa versionsinformation, avsluta sedan\n"
 
-<<<<<<< HEAD
 #: pg_isready.c:233
-=======
-#: pg_isready.c:232
->>>>>>> 185876a6
 #, c-format
 msgid "  -?, --help               show this help, then exit\n"
 msgstr "  -?, --help               visa denna hjälp, avsluta sedan\n"
 
-<<<<<<< HEAD
 #: pg_isready.c:236
-=======
-#: pg_isready.c:235
->>>>>>> 185876a6
 #, c-format
 msgid "  -h, --host=HOSTNAME      database server host or socket directory\n"
 msgstr "  -h, --host=VÄRDNAMN      databasens värdnamn eller socketkatalog\n"
 
-<<<<<<< HEAD
 #: pg_isready.c:237
-=======
-#: pg_isready.c:236
->>>>>>> 185876a6
 #, c-format
 msgid "  -p, --port=PORT          database server port\n"
 msgstr "  -p, --port=PORT          databasserverns port\n"
 
-<<<<<<< HEAD
 #: pg_isready.c:238
-=======
-#: pg_isready.c:237
->>>>>>> 185876a6
 #, c-format
 msgid "  -t, --timeout=SECS       seconds to wait when attempting connection, 0 disables (default: %s)\n"
 msgstr "  -t, --timeout=SEK        sekunder att vänta på anslutning; 0 stänger av (förval: %s)\n"
 
-<<<<<<< HEAD
 #: pg_isready.c:239
-=======
-#: pg_isready.c:238
->>>>>>> 185876a6
 #, c-format
 msgid "  -U, --username=USERNAME  user name to connect as\n"
 msgstr "  -U, --username=ANVÄNDARE användarnamn att ansluta som\n"
 
-<<<<<<< HEAD
 #: reindexdb.c:209
-=======
-#: reindexdb.c:157 vacuumdb.c:198
-#, c-format
-msgid "number of parallel jobs must be at least 1"
-msgstr "antalet parallella jobb måste vara minst 1"
-
-#: reindexdb.c:210
->>>>>>> 185876a6
 #, c-format
 msgid "cannot reindex all databases and a specific one at the same time"
 msgstr "kan inte omindexera alla databaser och samtidigt en specifik databas"
 
-<<<<<<< HEAD
 #: reindexdb.c:211
-=======
-#: reindexdb.c:215
->>>>>>> 185876a6
 #, c-format
 msgid "cannot reindex all databases and system catalogs at the same time"
 msgstr "kan inte omindexera alla databaser samtidigt med systemkatalogerna"
 
-<<<<<<< HEAD
 #: reindexdb.c:213
-=======
-#: reindexdb.c:220
->>>>>>> 185876a6
 #, c-format
 msgid "cannot reindex specific schema(s) in all databases"
 msgstr "kan inte omindexera angivna scheman i alla databaser"
 
-<<<<<<< HEAD
 #: reindexdb.c:215
-=======
-#: reindexdb.c:225
->>>>>>> 185876a6
 #, c-format
 msgid "cannot reindex specific table(s) in all databases"
 msgstr "Kan inte indexera specifik tabell i alla databaser"
@@ -1401,132 +841,74 @@
 msgid "cannot reindex specific index(es) in all databases"
 msgstr "Kan inte omindexera angivet index i alla databaser"
 
-<<<<<<< HEAD
 #: reindexdb.c:227
-=======
-#: reindexdb.c:243
->>>>>>> 185876a6
 #, c-format
 msgid "cannot reindex specific schema(s) and system catalogs at the same time"
 msgstr "kan inte omindexera angivna scheman och systemkataloger på samma gång"
 
-<<<<<<< HEAD
 #: reindexdb.c:229
-=======
-#: reindexdb.c:248
->>>>>>> 185876a6
 #, c-format
 msgid "cannot reindex specific table(s) and system catalogs at the same time"
 msgstr "kan inte omindexera specifik tabell och systemkatalogerna samtidigt"
 
-<<<<<<< HEAD
 #: reindexdb.c:231
-=======
-#: reindexdb.c:253
->>>>>>> 185876a6
 #, c-format
 msgid "cannot reindex specific index(es) and system catalogs at the same time"
 msgstr "kan inte omindexera angivna index och systemkatalogerna samtidigt."
 
-<<<<<<< HEAD
 #: reindexdb.c:234
-=======
-#: reindexdb.c:259
->>>>>>> 185876a6
 #, c-format
 msgid "cannot use multiple jobs to reindex system catalogs"
 msgstr "kan inte använda multipla jobb för att omindexera systemkataloger"
 
-<<<<<<< HEAD
 #: reindexdb.c:260
-=======
-#: reindexdb.c:288
->>>>>>> 185876a6
 #, c-format
 msgid "cannot use multiple jobs to reindex indexes"
 msgstr "kan inte använda multipla jobb för att omindexera index"
 
-<<<<<<< HEAD
 #: reindexdb.c:323 reindexdb.c:330 vacuumdb.c:425 vacuumdb.c:432 vacuumdb.c:439
 #: vacuumdb.c:446 vacuumdb.c:453 vacuumdb.c:460 vacuumdb.c:465 vacuumdb.c:469
 #: vacuumdb.c:473
-=======
-#: reindexdb.c:353 reindexdb.c:361 vacuumdb.c:471 vacuumdb.c:479 vacuumdb.c:487
-#: vacuumdb.c:495 vacuumdb.c:503 vacuumdb.c:511 vacuumdb.c:518 vacuumdb.c:525
-#: vacuumdb.c:532
->>>>>>> 185876a6
 #, c-format
 msgid "cannot use the \"%s\" option on server versions older than PostgreSQL %s"
 msgstr "flaggan \"%s\" kan inte användas på serverversioner äldre än PostgreSQL %s"
 
-<<<<<<< HEAD
 #: reindexdb.c:369
-=======
-#: reindexdb.c:401
->>>>>>> 185876a6
 #, c-format
 msgid "cannot reindex system catalogs concurrently, skipping all"
 msgstr "kan inte omindexera systemkataloger parallellt, hoppar över alla"
 
-<<<<<<< HEAD
 #: reindexdb.c:573
-=======
-#: reindexdb.c:605
->>>>>>> 185876a6
 #, c-format
 msgid "reindexing of database \"%s\" failed: %s"
 msgstr "omindexering av databasen \"%s\" misslyckades: %s"
 
-<<<<<<< HEAD
 #: reindexdb.c:577
-=======
-#: reindexdb.c:609
->>>>>>> 185876a6
 #, c-format
 msgid "reindexing of index \"%s\" in database \"%s\" failed: %s"
 msgstr "omindexering av index \"%s\" i databasen \"%s\" misslyckades: %s"
 
-<<<<<<< HEAD
 #: reindexdb.c:581
-=======
-#: reindexdb.c:613
->>>>>>> 185876a6
 #, c-format
 msgid "reindexing of schema \"%s\" in database \"%s\" failed: %s"
 msgstr "omindexering av schemat \"%s\" i databasen \"%s\" misslyckades: %s"
 
-<<<<<<< HEAD
 #: reindexdb.c:585
-=======
-#: reindexdb.c:617
->>>>>>> 185876a6
 #, c-format
 msgid "reindexing of system catalogs in database \"%s\" failed: %s"
 msgstr "omindexering av systemkataloger i databasen \"%s\" misslyckades: %s"
 
-<<<<<<< HEAD
 #: reindexdb.c:589
-=======
-#: reindexdb.c:621
->>>>>>> 185876a6
 #, c-format
 msgid "reindexing of table \"%s\" in database \"%s\" failed: %s"
 msgstr "omindexering av tabell \"%s\" i databasen \"%s\" misslyckades: %s"
 
-<<<<<<< HEAD
 #: reindexdb.c:742
-=======
-#: reindexdb.c:774
->>>>>>> 185876a6
 #, c-format
 msgid "%s: reindexing database \"%s\"\n"
 msgstr "%s: omindexering av databasen \"%s\"\n"
 
-<<<<<<< HEAD
 #: reindexdb.c:759
-=======
-#: reindexdb.c:791
->>>>>>> 185876a6
 #, c-format
 msgid ""
 "%s reindexes a PostgreSQL database.\n"
@@ -1535,18 +917,17 @@
 "%s indexerar om en PostgreSQL-databas.\n"
 "\n"
 
-<<<<<<< HEAD
 #: reindexdb.c:763
 #, c-format
 msgid "  -a, --all                    reindex all databases\n"
 msgstr "  -a, --all                    indexera om alla databaser\n"
 
-#: reindexdb.c:764
+#: reindexdb.c:802
 #, c-format
 msgid "      --concurrently           reindex concurrently\n"
 msgstr "      --concurrently           indexera om utan att låsa\n"
 
-#: reindexdb.c:765
+#: reindexdb.c:803
 #, c-format
 msgid "  -d, --dbname=DBNAME          database to reindex\n"
 msgstr "  -d, --dbname=DBNAME          databas att indexera om\n"
@@ -1589,65 +970,11 @@
 msgstr "      --tablespace=TABELLRYMD  tabellutrymme där index byggs om\n"
 
 #: reindexdb.c:774
-=======
-#: reindexdb.c:795
-#, c-format
-msgid "  -a, --all                    reindex all databases\n"
-msgstr "  -a, --all                    indexera om alla databaser\n"
-
-#: reindexdb.c:796
-#, c-format
-msgid "      --concurrently           reindex concurrently\n"
-msgstr "      --concurrently           indexera om utan att låsa\n"
-
-#: reindexdb.c:797
-#, c-format
-msgid "  -d, --dbname=DBNAME          database to reindex\n"
-msgstr "  -d, --dbname=DBNAME          databas att indexera om\n"
-
-#: reindexdb.c:799
-#, c-format
-msgid "  -i, --index=INDEX            recreate specific index(es) only\n"
-msgstr "  -i, --index=INDEX            återskapa enbart angivna index\n"
-
-#: reindexdb.c:800
-#, c-format
-msgid "  -j, --jobs=NUM               use this many concurrent connections to reindex\n"
-msgstr ""
-"  -j, --jobs=NUM               använd så här många samtida anslutningar\n"
-"                               för omindexering\n"
-
-#: reindexdb.c:801
-#, c-format
-msgid "  -q, --quiet                  don't write any messages\n"
-msgstr "  -q, --quiet                  skriv inte ut några meddelanden\n"
-
-#: reindexdb.c:802
-#, c-format
-msgid "  -s, --system                 reindex system catalogs only\n"
-msgstr "  -s, --system                 indexera enbart om systemkataloger\n"
-
-#: reindexdb.c:803
-#, c-format
-msgid "  -S, --schema=SCHEMA          reindex specific schema(s) only\n"
-msgstr "  -S, --schema=SCHEMA          indexera enbart om angivna scheman\n"
-
-#: reindexdb.c:804
-#, c-format
-msgid "  -t, --table=TABLE            reindex specific table(s) only\n"
-msgstr "  -t, --table=TABELL           indexera enbart om angivna tabeller\n"
-
-#: reindexdb.c:805
-#, c-format
-msgid "      --tablespace=TABLESPACE  tablespace where indexes are rebuilt\n"
-msgstr "      --tablespace=TABELLRYMD  tabellutrymme där index byggs om\n"
-
-#: reindexdb.c:806
 #, c-format
 msgid "  -v, --verbose                write a lot of output\n"
 msgstr "  -v, --verbose                skriv massor med utdata\n"
 
-#: reindexdb.c:816
+#: reindexdb.c:784
 #, c-format
 msgid ""
 "\n"
@@ -1656,78 +983,32 @@
 "\n"
 "Läs beskrivningen av SQL-kommandot REINDEX för detaljer.\n"
 
-#: vacuumdb.c:206
-#, c-format
-msgid "parallel workers for vacuum must be greater than or equal to zero"
-msgstr "parallella arbetare för städning måste vara större än eller lika med noll"
-
-#: vacuumdb.c:226
->>>>>>> 185876a6
-#, c-format
-msgid "  -v, --verbose                write a lot of output\n"
-msgstr "  -v, --verbose                skriv massor med utdata\n"
-
-<<<<<<< HEAD
-#: reindexdb.c:784
-=======
-#: vacuumdb.c:234
->>>>>>> 185876a6
-#, c-format
-msgid ""
-"\n"
-"Read the description of the SQL command REINDEX for details.\n"
-msgstr ""
-"\n"
-"Läs beskrivningen av SQL-kommandot REINDEX för detaljer.\n"
-
-<<<<<<< HEAD
 #: vacuumdb.c:267 vacuumdb.c:270 vacuumdb.c:273 vacuumdb.c:276 vacuumdb.c:279
 #: vacuumdb.c:282 vacuumdb.c:285 vacuumdb.c:294
-=======
-#: vacuumdb.c:278 vacuumdb.c:284 vacuumdb.c:290 vacuumdb.c:296 vacuumdb.c:302
-#: vacuumdb.c:308 vacuumdb.c:314 vacuumdb.c:326
->>>>>>> 185876a6
 #, c-format
 msgid "cannot use the \"%s\" option when performing only analyze"
 msgstr "flaggan \"%s\" kan inte användas vid enbart analys"
 
-<<<<<<< HEAD
 #: vacuumdb.c:297
-=======
-#: vacuumdb.c:332
->>>>>>> 185876a6
 #, c-format
 msgid "cannot use the \"%s\" option when performing full vacuum"
 msgstr "flaggan \"%s\" kan inte användas vid \"full vacuum\""
 
-<<<<<<< HEAD
 #: vacuumdb.c:303
-=======
-#: vacuumdb.c:341
->>>>>>> 185876a6
 #, c-format
 msgid "cannot use the \"%s\" option with the \"%s\" option"
 msgstr "flaggan \"%s\" kan inte användas tillsammans med flaggan \"%s\""
 
-<<<<<<< HEAD
 #: vacuumdb.c:322
-=======
-#: vacuumdb.c:363
->>>>>>> 185876a6
 #, c-format
 msgid "cannot vacuum all databases and a specific one at the same time"
 msgstr "kan inte städa alla databaser och endast en angiven på samma gång"
 
-<<<<<<< HEAD
 #: vacuumdb.c:324
-=======
-#: vacuumdb.c:368
->>>>>>> 185876a6
 #, c-format
 msgid "cannot vacuum specific table(s) in all databases"
 msgstr "kan inte städa en specifik tabell i alla databaser."
 
-<<<<<<< HEAD
 #: vacuumdb.c:412
 msgid "Generating minimal optimizer statistics (1 target)"
 msgstr "Skapar minimal optimeringsstatistik (1 mål)"
@@ -1741,57 +1022,26 @@
 msgstr "Skapar förvald (full) optimeringsstatistik"
 
 #: vacuumdb.c:479
-=======
-#: vacuumdb.c:458
-msgid "Generating minimal optimizer statistics (1 target)"
-msgstr "Skapar minimal optimeringsstatistik (1 mål)"
-
-#: vacuumdb.c:459
-msgid "Generating medium optimizer statistics (10 targets)"
-msgstr "Skapar medium optimeringsstatistik (10 mål)"
-
-#: vacuumdb.c:460
-msgid "Generating default (full) optimizer statistics"
-msgstr "Skapar förvald (full) optimeringsstatistik"
-
-#: vacuumdb.c:540
->>>>>>> 185876a6
 #, c-format
 msgid "%s: processing database \"%s\": %s\n"
 msgstr "%s: processar databasen \"%s\": %s\n"
 
-<<<<<<< HEAD
 #: vacuumdb.c:482
-=======
-#: vacuumdb.c:543
->>>>>>> 185876a6
 #, c-format
 msgid "%s: vacuuming database \"%s\"\n"
 msgstr "%s: städar databasen \"%s\".\n"
 
-<<<<<<< HEAD
 #: vacuumdb.c:952
-=======
-#: vacuumdb.c:1013
->>>>>>> 185876a6
 #, c-format
 msgid "vacuuming of table \"%s\" in database \"%s\" failed: %s"
 msgstr "städning av tabell \"%s\" i databasen \"%s\" misslyckades: %s"
 
-<<<<<<< HEAD
 #: vacuumdb.c:955
-=======
-#: vacuumdb.c:1016
->>>>>>> 185876a6
 #, c-format
 msgid "vacuuming of database \"%s\" failed: %s"
 msgstr "städning av databasen \"%s\" misslyckades: %s"
 
-<<<<<<< HEAD
 #: vacuumdb.c:963
-=======
-#: vacuumdb.c:1024
->>>>>>> 185876a6
 #, c-format
 msgid ""
 "%s cleans and analyzes a PostgreSQL database.\n"
@@ -1800,97 +1050,56 @@
 "%s städar och analyserar en PostgreSQL-databas.\n"
 "\n"
 
-<<<<<<< HEAD
 #: vacuumdb.c:967
-=======
-#: vacuumdb.c:1028
->>>>>>> 185876a6
 #, c-format
 msgid "  -a, --all                       vacuum all databases\n"
 msgstr "  -a, --all                       städa i alla databaser\n"
 
-<<<<<<< HEAD
 #: vacuumdb.c:968
-=======
-#: vacuumdb.c:1029
->>>>>>> 185876a6
 #, c-format
 msgid "  -d, --dbname=DBNAME             database to vacuum\n"
 msgstr "  -d, --dbname=DBNAMN             databas att städa i\n"
 
-<<<<<<< HEAD
 #: vacuumdb.c:969
-=======
-#: vacuumdb.c:1030
->>>>>>> 185876a6
 #, c-format
 msgid "      --disable-page-skipping     disable all page-skipping behavior\n"
 msgstr "      --disable-page-skipping     stäng av alla sidöverhoppande beteeenden\n"
 
-<<<<<<< HEAD
 #: vacuumdb.c:970
-=======
-#: vacuumdb.c:1031
->>>>>>> 185876a6
 #, c-format
 msgid "  -e, --echo                      show the commands being sent to the server\n"
 msgstr "  -e, --echo                      visa kommandon som skickas till servern\n"
 
-<<<<<<< HEAD
 #: vacuumdb.c:971
-=======
-#: vacuumdb.c:1032
->>>>>>> 185876a6
 #, c-format
 msgid "  -f, --full                      do full vacuuming\n"
 msgstr "  -f, --full                      utför full städning\n"
 
-<<<<<<< HEAD
 #: vacuumdb.c:972
-=======
-#: vacuumdb.c:1033
->>>>>>> 185876a6
 #, c-format
 msgid "  -F, --freeze                    freeze row transaction information\n"
 msgstr "  -F, --freeze                    frys information om radtransaktioner\n"
 
-<<<<<<< HEAD
 #: vacuumdb.c:973
-=======
-#: vacuumdb.c:1034
->>>>>>> 185876a6
 #, c-format
 msgid "      --force-index-cleanup       always remove index entries that point to dead tuples\n"
 msgstr "      --force-index-cleanup       ta alltid bort indexposter som pekar på döda tupler\n"
 
-<<<<<<< HEAD
 #: vacuumdb.c:974
-=======
-#: vacuumdb.c:1035
->>>>>>> 185876a6
 #, c-format
 msgid "  -j, --jobs=NUM                  use this many concurrent connections to vacuum\n"
 msgstr "  -j, --jobs=NUM                  använd så här många samtida anslutningar för städning\n"
 
-<<<<<<< HEAD
 #: vacuumdb.c:975
-=======
-#: vacuumdb.c:1036
->>>>>>> 185876a6
 #, c-format
 msgid "      --min-mxid-age=MXID_AGE     minimum multixact ID age of tables to vacuum\n"
 msgstr "      --min-mxid-age=MXID_ÅLDER   minimal multixact-ID-ålder i tabeller som skall städas\n"
 
-<<<<<<< HEAD
 #: vacuumdb.c:976
-=======
-#: vacuumdb.c:1037
->>>>>>> 185876a6
 #, c-format
 msgid "      --min-xid-age=XID_AGE       minimum transaction ID age of tables to vacuum\n"
 msgstr "      --min-xid-age=XID_ÅLDER     minimal transaktions-ID-ålder i tabeller som skall städas\n"
 
-<<<<<<< HEAD
 #: vacuumdb.c:977
 #, c-format
 msgid "      --no-index-cleanup          don't remove index entries that point to dead tuples\n"
@@ -1908,98 +1117,47 @@
 
 #: vacuumdb.c:980
 #, c-format
-=======
-#: vacuumdb.c:1038
-#, c-format
-msgid "      --no-index-cleanup          don't remove index entries that point to dead tuples\n"
-msgstr "      --no-index-cleanup          ta inte bort indexposter som pekar på döda tupler\n"
-
-#: vacuumdb.c:1039
-#, c-format
-msgid "      --no-process-toast          skip the TOAST table associated with the table to vacuum\n"
-msgstr "      --no-process-toast          hoppa över TOAST-tabellen som hör ihop med tabellen som städas\n"
-
-#: vacuumdb.c:1040
-#, c-format
-msgid "      --no-truncate               don't truncate empty pages at the end of the table\n"
-msgstr "      --no-truncate               trunkera inte tomma sidor i slutet av tabellen\n"
-
-#: vacuumdb.c:1041
-#, c-format
->>>>>>> 185876a6
 msgid "  -P, --parallel=PARALLEL_WORKERS use this many background workers for vacuum, if available\n"
 msgstr ""
 "  -P, --parallel=PARALLELLA_ARBETARE\n"
 "                                  använda så här många bakgrundsarbetare för städning, om det finns\n"
 
-<<<<<<< HEAD
 #: vacuumdb.c:981
-=======
-#: vacuumdb.c:1042
->>>>>>> 185876a6
 #, c-format
 msgid "  -q, --quiet                     don't write any messages\n"
 msgstr "  -q, --quiet                     skriv inte ut några meddelanden\n"
 
-<<<<<<< HEAD
 #: vacuumdb.c:982
-=======
-#: vacuumdb.c:1043
->>>>>>> 185876a6
 #, c-format
 msgid "      --skip-locked               skip relations that cannot be immediately locked\n"
 msgstr "      --skip-locked               hoppa äver relationer som inte kan låsas direkt\n"
 
-<<<<<<< HEAD
 #: vacuumdb.c:983
-=======
-#: vacuumdb.c:1044
->>>>>>> 185876a6
 #, c-format
 msgid "  -t, --table='TABLE[(COLUMNS)]'  vacuum specific table(s) only\n"
 msgstr "  -t, --table='TABELL[(KOLUMNER)]' städa enbart i dessa tabeller\n"
 
-<<<<<<< HEAD
 #: vacuumdb.c:984
-=======
-#: vacuumdb.c:1045
->>>>>>> 185876a6
 #, c-format
 msgid "  -v, --verbose                   write a lot of output\n"
 msgstr "  -v, --verbose                   skriv massor med utdata\n"
 
-<<<<<<< HEAD
 #: vacuumdb.c:985
-=======
-#: vacuumdb.c:1046
->>>>>>> 185876a6
 #, c-format
 msgid "  -V, --version                   output version information, then exit\n"
 msgstr "  -V, --version                   visa versionsinformation, avsluta sedan\n"
 
-<<<<<<< HEAD
 #: vacuumdb.c:986
-=======
-#: vacuumdb.c:1047
->>>>>>> 185876a6
 #, c-format
 msgid "  -z, --analyze                   update optimizer statistics\n"
 msgstr "  -z, --analyze                   uppdatera optimeringsstatistik\n"
 
-<<<<<<< HEAD
 #: vacuumdb.c:987
-=======
-#: vacuumdb.c:1048
->>>>>>> 185876a6
 #, c-format
 msgid "  -Z, --analyze-only              only update optimizer statistics; no vacuum\n"
 msgstr "  -Z, --analyze-only              uppdatera bara optimeringsstatistik; ingen städning\n"
 
-<<<<<<< HEAD
 #: vacuumdb.c:988
-=======
-#: vacuumdb.c:1049
->>>>>>> 185876a6
 #, c-format
 msgid ""
 "      --analyze-in-stages         only update optimizer statistics, in multiple\n"
@@ -2008,20 +1166,12 @@
 "      --analyze-in-stages         uppdatera bara optimeringsstatistik, men i\n"
 "                                  flera steg för snabbare resultat; ingen städning\n"
 
-<<<<<<< HEAD
 #: vacuumdb.c:990
-=======
-#: vacuumdb.c:1051
->>>>>>> 185876a6
 #, c-format
 msgid "  -?, --help                      show this help, then exit\n"
 msgstr "  -?, --help                      visa denna hjälp, avsluta sedan\n"
 
-<<<<<<< HEAD
 #: vacuumdb.c:998
-=======
-#: vacuumdb.c:1059
->>>>>>> 185876a6
 #, c-format
 msgid ""
 "\n"

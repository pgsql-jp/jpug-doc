# Korean message translation file for PostgreSQL pgscripts
# Ioseph Kim <ioseph@uri.sarang.net>, 2004.
#
msgid ""
msgstr ""
<<<<<<< HEAD
"Project-Id-Version: pgscripts (PostgreSQL) 17\n"
"Report-Msgid-Bugs-To: pgsql-bugs@lists.postgresql.org\n"
"POT-Creation-Date: 2025-01-17 04:51+0000\n"
"PO-Revision-Date: 2025-01-16 14:23+0900\n"
=======
"Project-Id-Version: pgscripts (PostgreSQL) 18\n"
"Report-Msgid-Bugs-To: pgsql-bugs@lists.postgresql.org\n"
"POT-Creation-Date: 2025-09-11 21:51+0000\n"
"PO-Revision-Date: 2025-09-09 16:42+0900\n"
>>>>>>> 3d6a8289
"Last-Translator: Ioseph Kim <ioseph@uri.sarang.net>\n"
"Language-Team: Korean <pgsql-kr@postgresql.kr>\n"
"Language: ko\n"
"MIME-Version: 1.0\n"
"Content-Type: text/plain; charset=UTF-8\n"
"Content-Transfer-Encoding: 8bit\n"
"Plural-Forms: nplurals=1; plural=0;\n"

#: ../../../src/common/logging.c:279
#, c-format
msgid "error: "
msgstr "오류: "

#: ../../../src/common/logging.c:286
#, c-format
msgid "warning: "
msgstr "경고: "

#: ../../../src/common/logging.c:297
#, c-format
msgid "detail: "
msgstr "상세정보: "

#: ../../../src/common/logging.c:304
#, c-format
msgid "hint: "
msgstr "힌트: "

#: ../../common/fe_memutils.c:35 ../../common/fe_memutils.c:75
#: ../../common/fe_memutils.c:98 ../../common/fe_memutils.c:161
#, c-format
msgid "out of memory\n"
msgstr "메모리 부족\n"

#: ../../common/fe_memutils.c:92 ../../common/fe_memutils.c:153
#, c-format
msgid "cannot duplicate null pointer (internal error)\n"
msgstr "null 포인터를 복제할 수 없음(내부 오류)\n"

<<<<<<< HEAD
#: ../../common/file_utils.c:70 ../../common/file_utils.c:347
#: ../../common/file_utils.c:406 ../../common/file_utils.c:480
=======
#: ../../common/file_utils.c:69 ../../common/file_utils.c:370
#: ../../common/file_utils.c:428 ../../common/file_utils.c:502
>>>>>>> 3d6a8289
#, c-format
msgid "could not open file \"%s\": %m"
msgstr "\"%s\" 파일을 열 수 없음: %m"

<<<<<<< HEAD
#: ../../common/file_utils.c:76
=======
#: ../../common/file_utils.c:75
>>>>>>> 3d6a8289
#, c-format
msgid "could not synchronize file system for file \"%s\": %m"
msgstr "\"%s\" 파일을 위한 파일 시스템 동기화를 할 수 없음: %m"

<<<<<<< HEAD
#: ../../common/file_utils.c:120 ../../common/file_utils.c:566
=======
#: ../../common/file_utils.c:123 ../../common/file_utils.c:588
>>>>>>> 3d6a8289
#, c-format
msgid "could not stat file \"%s\": %m"
msgstr "\"%s\" 파일 상태 정보를 구할 수 없음: %m"

<<<<<<< HEAD
#: ../../common/file_utils.c:130 ../../common/file_utils.c:227
=======
#: ../../common/file_utils.c:133 ../../common/file_utils.c:243
>>>>>>> 3d6a8289
#: ../../fe_utils/option_utils.c:99
#, c-format
msgid "this build does not support sync method \"%s\""
msgstr "이 빌드는 \"%s\" 동기화 방법을 지원하지 않음"

<<<<<<< HEAD
#: ../../common/file_utils.c:151 ../../common/file_utils.c:281
=======
#: ../../common/file_utils.c:156 ../../common/file_utils.c:304
>>>>>>> 3d6a8289
#, c-format
msgid "could not open directory \"%s\": %m"
msgstr "\"%s\" 디렉터리를 열 수 없음: %m"

<<<<<<< HEAD
#: ../../common/file_utils.c:169 ../../common/file_utils.c:315
=======
#: ../../common/file_utils.c:174 ../../common/file_utils.c:338
>>>>>>> 3d6a8289
#, c-format
msgid "could not read directory \"%s\": %m"
msgstr "\"%s\" 디렉터리를 읽을 수 없음: %m"

<<<<<<< HEAD
#: ../../common/file_utils.c:418 ../../common/file_utils.c:488
=======
#: ../../common/file_utils.c:440 ../../common/file_utils.c:510
>>>>>>> 3d6a8289
#, c-format
msgid "could not fsync file \"%s\": %m"
msgstr "\"%s\" 파일을 fsync 할 수 없음: %m"

<<<<<<< HEAD
#: ../../common/file_utils.c:498
=======
#: ../../common/file_utils.c:520
>>>>>>> 3d6a8289
#, c-format
msgid "could not rename file \"%s\" to \"%s\": %m"
msgstr "\"%s\" 파일을 \"%s\" 파일로 이름을 바꿀 수 없음: %m"

#: ../../common/username.c:43
#, c-format
msgid "could not look up effective user ID %ld: %s"
msgstr "UID %ld 해당하는 사용자를 찾을 수 없음: %s"

#: ../../common/username.c:45
msgid "user does not exist"
msgstr "사용자 없음"

#: ../../common/username.c:60
#, c-format
msgid "user name lookup failure: error code %lu"
msgstr "사용자 이름 찾기 실패: 오류번호 %lu"

#: ../../fe_utils/cancel.c:186 ../../fe_utils/cancel.c:235
msgid "Cancel request sent\n"
msgstr "취소 요청을 전송함\n"

#: ../../fe_utils/cancel.c:187 ../../fe_utils/cancel.c:236
msgid "Could not send cancel request: "
msgstr "취소 요청을 전송할 수 없음: "

#: ../../fe_utils/connect_utils.c:49 ../../fe_utils/connect_utils.c:103
msgid "Password: "
msgstr "암호:"

#: ../../fe_utils/connect_utils.c:91
#, c-format
msgid "could not connect to database %s: out of memory"
msgstr "%s 데이터베이스에 연결 할 수 없음: 메모리 부족"

#: ../../fe_utils/connect_utils.c:116 pg_isready.c:146
#, c-format
msgid "%s"
msgstr "%s"

#: ../../fe_utils/option_utils.c:69
#, c-format
msgid "invalid value \"%s\" for option %s"
msgstr "\"%s\" 값은 \"%s\" 옵션 값으로 유효하지 않음"

#: ../../fe_utils/option_utils.c:76
#, c-format
msgid "%s must be in range %d..%d"
msgstr "%s 값은 %d부터 %d까지 지정할 수 있습니다."

#: ../../fe_utils/option_utils.c:106
#, c-format
msgid "unrecognized sync method: %s"
msgstr "알 수 없는 동기화 방법: %s"

#: ../../fe_utils/parallel_slot.c:317
#, c-format
msgid "too many jobs for this platform: %d"
msgstr "이 운영체제에서는 너무 많은 동시 작업임: %d"

#: ../../fe_utils/parallel_slot.c:326
#, c-format
msgid "socket file descriptor out of range for select(): %d"
msgstr "select() 작업을 위한 소켓 파일 기술자 범위를 벗어남: %d"

#: ../../fe_utils/parallel_slot.c:328
#, c-format
msgid "Try fewer jobs."
msgstr "job 수를 줄이세요."

#: ../../fe_utils/parallel_slot.c:553
#, c-format
msgid "processing of database \"%s\" failed: %s"
msgstr "\"%s\" 데이터베이스 작업 실패: %s"

#: ../../fe_utils/print.c:406
#, c-format
msgid "(%lu row)"
msgid_plural "(%lu rows)"
msgstr[0] "(%lu개 행)"

#: ../../fe_utils/print.c:3154
#, c-format
msgid "Interrupted\n"
msgstr "인트럽트발생\n"

#: ../../fe_utils/print.c:3188
#, c-format
msgid ""
<<<<<<< HEAD
"Cannot print table contents: number of cells %lld is equal to or exceeds "
"maximum %lld.\n"
msgstr ""
"테이블 내용을 출력할 수 없음: %lld 셀 수가 최대값 %lld 개와 같거나 초과함.\n"
=======
"Cannot print table contents: number of cells %<PRIu64> is equal to or "
"exceeds maximum %zu.\n"
msgstr ""
"테이블 내용을 출력할 수 없음: %<PRIu64> 셀 수가 최대값 %zu 개와 같거나 초과"
"함.\n"
>>>>>>> 3d6a8289

#: ../../fe_utils/print.c:3229
#, c-format
msgid "Cannot add header to table content: column count of %d exceeded.\n"
msgstr "테이블 내용에 헤더를 추가할 수 없음: 열 수가 %d개를 초과했습니다.\n"

#: ../../fe_utils/print.c:3272
#, c-format
<<<<<<< HEAD
msgid "Cannot add cell to table content: total cell count of %lld exceeded.\n"
msgstr "테이블 내용에 셀을 추가할 수 없음: 총 셀 수가 %lld개를 초과했습니다.\n"
=======
msgid ""
"Cannot add cell to table content: total cell count of %<PRIu64> exceeded.\n"
msgstr ""
"테이블 내용에 셀을 추가할 수 없음: 총 셀 수가 %<PRIu64>개를 초과했습니다.\n"
>>>>>>> 3d6a8289

#: ../../fe_utils/print.c:3530
#, c-format
msgid "invalid output format (internal error): %d"
msgstr "잘못된 출력 형식 (내부 오류): %d"

#: ../../fe_utils/query_utils.c:33 ../../fe_utils/query_utils.c:58
#, c-format
msgid "query failed: %s"
msgstr "쿼리 실패: %s"

#: ../../fe_utils/query_utils.c:34 ../../fe_utils/query_utils.c:59
#, c-format
msgid "Query was: %s"
msgstr "사용한 쿼리: %s"

<<<<<<< HEAD
#: ../../fe_utils/string_utils.c:434
=======
#: ../../fe_utils/string_utils.c:587
>>>>>>> 3d6a8289
#, c-format
msgid "shell command argument contains a newline or carriage return: \"%s\"\n"
msgstr "쉘 명령 인자에 줄바꿈 문자가 포함되었음: \"%s\"\n"

<<<<<<< HEAD
#: ../../fe_utils/string_utils.c:607
=======
#: ../../fe_utils/string_utils.c:760
>>>>>>> 3d6a8289
#, c-format
msgid "database name contains a newline or carriage return: \"%s\"\n"
msgstr "데이터베이스 이름에 줄바꿈 문자가 포함되었음: \"%s\"\n"

<<<<<<< HEAD
#: clusterdb.c:114 clusterdb.c:133 createdb.c:149 createdb.c:168
#: createuser.c:195 createuser.c:210 dropdb.c:104 dropdb.c:113 dropdb.c:121
#: dropuser.c:95 dropuser.c:110 dropuser.c:123 pg_isready.c:97 pg_isready.c:111
#: reindexdb.c:177 reindexdb.c:196 vacuumdb.c:280 vacuumdb.c:300
=======
#: clusterdb.c:113 clusterdb.c:132 createdb.c:149 createdb.c:168
#: createuser.c:195 createuser.c:210 dropdb.c:104 dropdb.c:113 dropdb.c:121
#: dropuser.c:95 dropuser.c:110 dropuser.c:123 pg_isready.c:97 pg_isready.c:111
#: reindexdb.c:184 reindexdb.c:203 vacuumdb.c:292 vacuumdb.c:312
>>>>>>> 3d6a8289
#, c-format
msgid "Try \"%s --help\" for more information."
msgstr "자세한 사항은 \"%s --help\" 명령으로 살펴보세요."

<<<<<<< HEAD
#: clusterdb.c:131 createdb.c:166 createuser.c:208 dropdb.c:119 dropuser.c:108
#: pg_isready.c:109 reindexdb.c:194 vacuumdb.c:298
=======
#: clusterdb.c:130 createdb.c:166 createuser.c:208 dropdb.c:119 dropuser.c:108
#: pg_isready.c:109 reindexdb.c:201 vacuumdb.c:310
>>>>>>> 3d6a8289
#, c-format
msgid "too many command-line arguments (first is \"%s\")"
msgstr "명령행 인자를 너무 많이 지정했습니다 (시작: \"%s\")"

#: clusterdb.c:149
#, c-format
msgid "cannot cluster all databases and a specific one at the same time"
msgstr "모든 DB 작업과 특정 DB 작업은 동시에 할 수 없습니다."

<<<<<<< HEAD
#: clusterdb.c:214
=======
#: clusterdb.c:213
>>>>>>> 3d6a8289
#, c-format
msgid "clustering of table \"%s\" in database \"%s\" failed: %s"
msgstr "\"%s\" 테이블(해당DB: \"%s\") 클러스터 작업 실패: %s"

<<<<<<< HEAD
#: clusterdb.c:217
=======
#: clusterdb.c:216
>>>>>>> 3d6a8289
#, c-format
msgid "clustering of database \"%s\" failed: %s"
msgstr "\"%s\" 데이터베이스 클러스터 실패: %s"

#: clusterdb.c:247
#, c-format
msgid "%s: clustering database \"%s\"\n"
msgstr "%s: \"%s\" 데이터베이스 클러스터 작업 중\n"

<<<<<<< HEAD
#: clusterdb.c:274
=======
#: clusterdb.c:273
>>>>>>> 3d6a8289
#, c-format
msgid ""
"%s clusters all previously clustered tables in a database.\n"
"\n"
msgstr ""
"%s 프로그램은 DB 안에서 이전에 클러스터된 모든 테이블을 찾아\n"
"다시 클러스터 작업을 합니다.\n"
"\n"

<<<<<<< HEAD
#: clusterdb.c:275 createdb.c:298 createuser.c:415 dropdb.c:172 dropuser.c:170
#: pg_isready.c:226 reindexdb.c:872 vacuumdb.c:1158
=======
#: clusterdb.c:274 createdb.c:300 createuser.c:417 dropdb.c:171 dropuser.c:171
#: pg_isready.c:226 reindexdb.c:898 vacuumdb.c:1337
>>>>>>> 3d6a8289
#, c-format
msgid "Usage:\n"
msgstr "사용법:\n"

<<<<<<< HEAD
#: clusterdb.c:276 reindexdb.c:873 vacuumdb.c:1159
=======
#: clusterdb.c:275 reindexdb.c:899 vacuumdb.c:1338
>>>>>>> 3d6a8289
#, c-format
msgid "  %s [OPTION]... [DBNAME]\n"
msgstr "  %s [옵션]... [DB이름]\n"

<<<<<<< HEAD
#: clusterdb.c:277 createdb.c:300 createuser.c:417 dropdb.c:174 dropuser.c:172
#: pg_isready.c:229 reindexdb.c:874 vacuumdb.c:1160
=======
#: clusterdb.c:276 createdb.c:302 createuser.c:419 dropdb.c:173 dropuser.c:173
#: pg_isready.c:229 reindexdb.c:900 vacuumdb.c:1339
>>>>>>> 3d6a8289
#, c-format
msgid ""
"\n"
"Options:\n"
msgstr ""
"\n"
"옵션들:\n"

<<<<<<< HEAD
#: clusterdb.c:278
=======
#: clusterdb.c:277
>>>>>>> 3d6a8289
#, c-format
msgid "  -a, --all                 cluster all databases\n"
msgstr "  -a, --all                 모든 데이터베이스를 대상으로\n"

<<<<<<< HEAD
#: clusterdb.c:279
=======
#: clusterdb.c:278
>>>>>>> 3d6a8289
#, c-format
msgid "  -d, --dbname=DBNAME       database to cluster\n"
msgstr "  -d, --dbname=DBNAME       클러스터 작업할 DB\n"

<<<<<<< HEAD
#: clusterdb.c:280 createuser.c:423 dropdb.c:175 dropuser.c:173
=======
#: clusterdb.c:279 createuser.c:425 dropdb.c:174 dropuser.c:174
>>>>>>> 3d6a8289
#, c-format
msgid ""
"  -e, --echo                show the commands being sent to the server\n"
msgstr "  -e, --echo                서버로 보내는 작업 명령을 보여줌\n"

<<<<<<< HEAD
#: clusterdb.c:281
=======
#: clusterdb.c:280
>>>>>>> 3d6a8289
#, c-format
msgid "  -q, --quiet               don't write any messages\n"
msgstr "  -q, --quiet               어떠한 메시지도 보여주지 않음\n"

<<<<<<< HEAD
#: clusterdb.c:282
=======
#: clusterdb.c:281
>>>>>>> 3d6a8289
#, c-format
msgid "  -t, --table=TABLE         cluster specific table(s) only\n"
msgstr "  -t, --table=TABLE         지정한 테이블들만 클러스터\n"

<<<<<<< HEAD
#: clusterdb.c:283
=======
#: clusterdb.c:282
>>>>>>> 3d6a8289
#, c-format
msgid "  -v, --verbose             write a lot of output\n"
msgstr "  -v, --verbose             많은 출력 작성\n"

<<<<<<< HEAD
#: clusterdb.c:284 createuser.c:439 dropdb.c:178 dropuser.c:176
=======
#: clusterdb.c:283 createuser.c:441 dropdb.c:177 dropuser.c:177
>>>>>>> 3d6a8289
#, c-format
msgid "  -V, --version             output version information, then exit\n"
msgstr "  -V, --version             버전 정보를 보여주고 마침\n"

<<<<<<< HEAD
#: clusterdb.c:285 createuser.c:447 dropdb.c:180 dropuser.c:178
=======
#: clusterdb.c:284 createuser.c:449 dropdb.c:179 dropuser.c:179
>>>>>>> 3d6a8289
#, c-format
msgid "  -?, --help                show this help, then exit\n"
msgstr "  -?, --help                이 도움말을 보여주고 마침\n"

<<<<<<< HEAD
#: clusterdb.c:286 createdb.c:317 createuser.c:448 dropdb.c:181 dropuser.c:179
#: pg_isready.c:235 reindexdb.c:889 vacuumdb.c:1189
=======
#: clusterdb.c:285 createdb.c:319 createuser.c:450 dropdb.c:180 dropuser.c:180
#: pg_isready.c:235 reindexdb.c:915 vacuumdb.c:1369
>>>>>>> 3d6a8289
#, c-format
msgid ""
"\n"
"Connection options:\n"
msgstr ""
"\n"
"연결 옵션들:\n"

<<<<<<< HEAD
#: clusterdb.c:287 createuser.c:449 dropdb.c:182 dropuser.c:180 vacuumdb.c:1190
=======
#: clusterdb.c:286 createuser.c:451 dropdb.c:181 dropuser.c:181 vacuumdb.c:1370
>>>>>>> 3d6a8289
#, c-format
msgid "  -h, --host=HOSTNAME       database server host or socket directory\n"
msgstr ""
"  -h, --host=HOSTNAME       데이터베이스 서버 호스트 또는 소켓 디렉터리\n"

<<<<<<< HEAD
#: clusterdb.c:288 createuser.c:450 dropdb.c:183 dropuser.c:181 vacuumdb.c:1191
=======
#: clusterdb.c:287 createuser.c:452 dropdb.c:182 dropuser.c:182 vacuumdb.c:1371
>>>>>>> 3d6a8289
#, c-format
msgid "  -p, --port=PORT           database server port\n"
msgstr "  -p, --port=PORT           데이터베이스 서버 포트\n"

<<<<<<< HEAD
#: clusterdb.c:289 dropdb.c:184 vacuumdb.c:1192
=======
#: clusterdb.c:288 dropdb.c:183 vacuumdb.c:1372
>>>>>>> 3d6a8289
#, c-format
msgid "  -U, --username=USERNAME   user name to connect as\n"
msgstr "  -U, --username=USERNAME   접속할 사용자이름\n"

<<<<<<< HEAD
#: clusterdb.c:290 createuser.c:452 dropdb.c:185 dropuser.c:183 vacuumdb.c:1193
=======
#: clusterdb.c:289 createuser.c:454 dropdb.c:184 dropuser.c:184 vacuumdb.c:1373
>>>>>>> 3d6a8289
#, c-format
msgid "  -w, --no-password         never prompt for password\n"
msgstr "  -w, --no-password         암호 프롬프트 표시 안 함\n"

<<<<<<< HEAD
#: clusterdb.c:291 createuser.c:453 dropdb.c:186 dropuser.c:184 vacuumdb.c:1194
=======
#: clusterdb.c:290 createuser.c:455 dropdb.c:185 dropuser.c:185 vacuumdb.c:1374
>>>>>>> 3d6a8289
#, c-format
msgid "  -W, --password            force password prompt\n"
msgstr "  -W, --password            암호 프롬프트 표시함\n"

<<<<<<< HEAD
#: clusterdb.c:292 dropdb.c:187 vacuumdb.c:1195
=======
#: clusterdb.c:291 dropdb.c:186 vacuumdb.c:1375
>>>>>>> 3d6a8289
#, c-format
msgid "  --maintenance-db=DBNAME   alternate maintenance database\n"
msgstr "  --maintenance-db=DBNAME   대체용 관리 대상 데이터베이스\n"

<<<<<<< HEAD
#: clusterdb.c:293
=======
#: clusterdb.c:292
>>>>>>> 3d6a8289
#, c-format
msgid ""
"\n"
"Read the description of the SQL command CLUSTER for details.\n"
msgstr ""
"\n"
"보다 자세한 내용은 CLUSTER SQL 명령어 설명서를 참조하십시오.\n"

<<<<<<< HEAD
#: clusterdb.c:294 createdb.c:325 createuser.c:454 dropdb.c:188 dropuser.c:185
#: pg_isready.c:240 reindexdb.c:897 vacuumdb.c:1197
=======
#: clusterdb.c:293 createdb.c:327 createuser.c:456 dropdb.c:187 dropuser.c:186
#: pg_isready.c:240 reindexdb.c:923 vacuumdb.c:1377
>>>>>>> 3d6a8289
#, c-format
msgid ""
"\n"
"Report bugs to <%s>.\n"
msgstr ""
"\n"
"문제점 보고 주소: <%s>\n"

<<<<<<< HEAD
#: clusterdb.c:295 createdb.c:326 createuser.c:455 dropdb.c:189 dropuser.c:186
#: pg_isready.c:241 reindexdb.c:898 vacuumdb.c:1198
=======
#: clusterdb.c:294 createdb.c:328 createuser.c:457 dropdb.c:188 dropuser.c:187
#: pg_isready.c:241 reindexdb.c:924 vacuumdb.c:1378
>>>>>>> 3d6a8289
#, c-format
msgid "%s home page: <%s>\n"
msgstr "%s 홈페이지: <%s>\n"

#: common.c:106
#, c-format
msgid "query returned %d row instead of one: %s"
msgid_plural "query returned %d rows instead of one: %s"
msgstr[0] "쿼리에서 한 개가 아닌 %d개의 행을 반환: %s"

#. translator: abbreviation for "yes"
#: common.c:131
msgid "y"
msgstr "y"

#. translator: abbreviation for "no"
#: common.c:133
msgid "n"
msgstr "n"

#. translator: This is a question followed by the translated options for
#. "yes" and "no".
#: common.c:143
#, c-format
msgid "%s (%s/%s) "
msgstr "%s (%s/%s) "

#: common.c:164
#, c-format
msgid "Please answer \"%s\" or \"%s\".\n"
msgstr "\"%s\" 또는 \"%s\" 만 허용합니다.\n"

#: createdb.c:175
#, c-format
msgid "\"%s\" is not a valid encoding name"
msgstr "\"%s\" 이름은 잘못된 인코딩 이름임"

<<<<<<< HEAD
#: createdb.c:260
=======
#: createdb.c:262
>>>>>>> 3d6a8289
#, c-format
msgid "database creation failed: %s"
msgstr "데이터베이스 만들기 실패: %s"

<<<<<<< HEAD
#: createdb.c:279
=======
#: createdb.c:281
>>>>>>> 3d6a8289
#, c-format
msgid "comment creation failed (database was created): %s"
msgstr "코멘트 추가하기 실패 (데이터베이스는 만들어졌음): %s"

<<<<<<< HEAD
#: createdb.c:297
=======
#: createdb.c:299
>>>>>>> 3d6a8289
#, c-format
msgid ""
"%s creates a PostgreSQL database.\n"
"\n"
msgstr ""
"%s 프로그램은 PostgreSQL 데이터베이스를 만듭니다.\n"
"\n"

<<<<<<< HEAD
#: createdb.c:299
=======
#: createdb.c:301
>>>>>>> 3d6a8289
#, c-format
msgid "  %s [OPTION]... [DBNAME] [DESCRIPTION]\n"
msgstr "  %s [옵션]... [DB이름] [설명]\n"

<<<<<<< HEAD
#: createdb.c:301
=======
#: createdb.c:303
>>>>>>> 3d6a8289
#, c-format
msgid "  -D, --tablespace=TABLESPACE  default tablespace for the database\n"
msgstr ""
"  -D, --tablespace=TABLESPACE  데이터베이스를 위한 기본 테이블스페이스\n"

<<<<<<< HEAD
#: createdb.c:302 reindexdb.c:878
=======
#: createdb.c:304 reindexdb.c:904
>>>>>>> 3d6a8289
#, c-format
msgid ""
"  -e, --echo                   show the commands being sent to the server\n"
msgstr "  -e, --echo                   서버로 보내는 작업 명령들을 보여줌\n"

<<<<<<< HEAD
#: createdb.c:303
=======
#: createdb.c:305
>>>>>>> 3d6a8289
#, c-format
msgid "  -E, --encoding=ENCODING      encoding for the database\n"
msgstr "  -E, --encoding=ENCODING      데이터베이스 인코딩\n"

<<<<<<< HEAD
#: createdb.c:304
=======
#: createdb.c:306
>>>>>>> 3d6a8289
#, c-format
msgid "  -l, --locale=LOCALE          locale settings for the database\n"
msgstr "  -l, --locale=LOCALE          데이터베이스의 로캘 설정\n"

<<<<<<< HEAD
#: createdb.c:305
=======
#: createdb.c:307
>>>>>>> 3d6a8289
#, c-format
msgid "      --lc-collate=LOCALE      LC_COLLATE setting for the database\n"
msgstr "      --lc-collate=LOCALE      데이터베이스의 LC_COLLATE 설정\n"

<<<<<<< HEAD
#: createdb.c:306
=======
#: createdb.c:308
>>>>>>> 3d6a8289
#, c-format
msgid "      --lc-ctype=LOCALE        LC_CTYPE setting for the database\n"
msgstr "      --lc-ctype=LOCALE        데이터베이스의 LC_CTYPE 설정\n"

<<<<<<< HEAD
#: createdb.c:307
=======
#: createdb.c:309
>>>>>>> 3d6a8289
#, c-format
msgid ""
"      --builtin-locale=LOCALE  builtin locale setting for the database\n"
msgstr "      --builtin-locale=LOCALE  데이터베이스 내장 로케일 설정\n"

<<<<<<< HEAD
#: createdb.c:308
=======
#: createdb.c:310
>>>>>>> 3d6a8289
#, c-format
msgid "      --icu-locale=LOCALE      ICU locale setting for the database\n"
msgstr "      --icu-locale=LOCALE      데이터베이스 ICU 로캘 설정\n"

<<<<<<< HEAD
#: createdb.c:309
=======
#: createdb.c:311
>>>>>>> 3d6a8289
#, c-format
msgid "      --icu-rules=RULES        ICU rules setting for the database\n"
msgstr "      --icu-rules=RULES        데이터베이스 ICU 룰 설정\n"

<<<<<<< HEAD
#: createdb.c:310
=======
#: createdb.c:312
>>>>>>> 3d6a8289
#, c-format
msgid ""
"      --locale-provider={builtin|libc|icu}\n"
"                               locale provider for the database's default "
"collation\n"
msgstr ""
"      --locale-provider={builtin|libc|icu}\n"
"                               데이터베이스 기본 문자 정렬 제공자 설정\n"

<<<<<<< HEAD
#: createdb.c:312
=======
#: createdb.c:314
>>>>>>> 3d6a8289
#, c-format
msgid "  -O, --owner=OWNER            database user to own the new database\n"
msgstr "  -O, --owner=OWNER            데이터베이스 소유주\n"

<<<<<<< HEAD
#: createdb.c:313
=======
#: createdb.c:315
>>>>>>> 3d6a8289
#, c-format
msgid ""
"  -S, --strategy=STRATEGY      database creation strategy wal_log or "
"file_copy\n"
msgstr ""
"  -S, --strategy=STRATEGY      데이터베이스 만드는 전략(wal_log 또는 "
"file_copy)\n"

<<<<<<< HEAD
#: createdb.c:314
=======
#: createdb.c:316
>>>>>>> 3d6a8289
#, c-format
msgid "  -T, --template=TEMPLATE      template database to copy\n"
msgstr "  -T, --template=TEMPLATE      복사할 템플릿 데이터베이스\n"

<<<<<<< HEAD
#: createdb.c:315 reindexdb.c:887
=======
#: createdb.c:317 reindexdb.c:913
>>>>>>> 3d6a8289
#, c-format
msgid "  -V, --version                output version information, then exit\n"
msgstr "  -V, --version                버전 정보를 보여주고 마침\n"

<<<<<<< HEAD
#: createdb.c:316 reindexdb.c:888
=======
#: createdb.c:318 reindexdb.c:914
>>>>>>> 3d6a8289
#, c-format
msgid "  -?, --help                   show this help, then exit\n"
msgstr "  -?, --help                   이 도움말을 보여주고 마침\n"

<<<<<<< HEAD
#: createdb.c:318 reindexdb.c:890
=======
#: createdb.c:320 reindexdb.c:916
>>>>>>> 3d6a8289
#, c-format
msgid ""
"  -h, --host=HOSTNAME          database server host or socket directory\n"
msgstr ""
"  -h, --host=HOSTNAME          데이터베이스 서버 호스트나 소켓 디렉터리\n"

<<<<<<< HEAD
#: createdb.c:319 reindexdb.c:891
=======
#: createdb.c:321 reindexdb.c:917
>>>>>>> 3d6a8289
#, c-format
msgid "  -p, --port=PORT              database server port\n"
msgstr "  -p, --port=PORT              데이터베이스 서버 포트\n"

<<<<<<< HEAD
#: createdb.c:320 reindexdb.c:892
=======
#: createdb.c:322 reindexdb.c:918
>>>>>>> 3d6a8289
#, c-format
msgid "  -U, --username=USERNAME      user name to connect as\n"
msgstr "  -U, --username=USERNAME      접속할 사용자\n"

<<<<<<< HEAD
#: createdb.c:321 reindexdb.c:893
=======
#: createdb.c:323 reindexdb.c:919
>>>>>>> 3d6a8289
#, c-format
msgid "  -w, --no-password            never prompt for password\n"
msgstr "  -w, --no-password            암호 프롬프트 표시 안 함\n"

<<<<<<< HEAD
#: createdb.c:322 reindexdb.c:894
=======
#: createdb.c:324 reindexdb.c:920
>>>>>>> 3d6a8289
#, c-format
msgid "  -W, --password               force password prompt\n"
msgstr "  -W, --password               암호 프롬프트 표시함\n"

<<<<<<< HEAD
#: createdb.c:323 reindexdb.c:895
=======
#: createdb.c:325 reindexdb.c:921
>>>>>>> 3d6a8289
#, c-format
msgid "  --maintenance-db=DBNAME      alternate maintenance database\n"
msgstr "  --maintenance-db=DBNAME      대체용 관리 대상 데이터베이스\n"

<<<<<<< HEAD
#: createdb.c:324
=======
#: createdb.c:326
>>>>>>> 3d6a8289
#, c-format
msgid ""
"\n"
"By default, a database with the same name as the current user is created.\n"
msgstr ""
"\n"
"초기값으로, DB이름을 지정하지 않으면, 현재 사용자의 이름과 같은 데이터베이스"
"가 만들어집니다.\n"

#: createuser.c:218
msgid "Enter name of role to add: "
msgstr "추가할 새 롤(role)이름: "

#: createuser.c:233
msgid "Enter password for new role: "
msgstr "새 롤의 암호: "

#: createuser.c:234
msgid "Enter it again: "
msgstr "암호 확인: "

#: createuser.c:237
#, c-format
msgid "Passwords didn't match.\n"
msgstr "암호가 서로 틀림.\n"

#: createuser.c:245
msgid "Shall the new role be a superuser?"
msgstr "새 롤을 superuser 권한으로 지정할까요?"

#: createuser.c:260
msgid "Shall the new role be allowed to create databases?"
msgstr "이 새 롤에게 데이터베이스를 만들 수 있는 권할을 줄까요?"

#: createuser.c:268
msgid "Shall the new role be allowed to create more new roles?"
msgstr "이 새 롤에게 또 다른 롤을 만들 수 있는 권한을 줄까요?"

#: createuser.c:311
#, c-format
msgid "password encryption failed: %s"
msgstr "암호 암호화 실패: %s"

#: createuser.c:402
#, c-format
msgid "creation of new role failed: %s"
msgstr "새 롤 만들기 실패: %s"

#: createuser.c:416
#, c-format
msgid ""
"%s creates a new PostgreSQL role.\n"
"\n"
msgstr ""
"%s 프로그램은 PostgreSQL 롤을 만듭니다.\n"
"\n"

#: createuser.c:418 dropuser.c:172
#, c-format
msgid "  %s [OPTION]... [ROLENAME]\n"
msgstr "  %s [옵션]... [롤이름]\n"

#: createuser.c:420
#, c-format
msgid ""
"  -a, --with-admin=ROLE     ROLE will be a member of new role with admin\n"
"                            option\n"
msgstr ""
"  -a, --with-admin=ROLE     지정한 롤이 새로 만들어질 롤의 관리 권한있는\n"
"                            소속원이 됨\n"

#: createuser.c:422
#, c-format
msgid ""
"  -c, --connection-limit=N  connection limit for role (default: no limit)\n"
msgstr "  -c, --connection-limit=N  연결 제한 수 (초기값: 무제한)\n"

#: createuser.c:423
#, c-format
msgid "  -d, --createdb            role can create new databases\n"
msgstr "  -d, --createdb            새 데이터베이스를 만들 수 있음\n"

#: createuser.c:424
#, c-format
msgid "  -D, --no-createdb         role cannot create databases (default)\n"
msgstr ""
"  -D, --no-createdb         데이터베이스를 만들 수 있는 권한 없음 (초기값)\n"

#: createuser.c:426
#, c-format
msgid "  -g, --member-of=ROLE      new role will be a member of ROLE\n"
msgstr "  -g, --member-of=ROLE      만들어지는 롤이 이 ROLE의 구성원이 됨\n"

#: createuser.c:427
#, c-format
msgid "  --role=ROLE               (same as --member-of, deprecated)\n"
msgstr " --role=ROLE               (--member-of와 같음, 옛날 옵션)\n"

#: createuser.c:428
#, c-format
msgid ""
"  -i, --inherit             role inherits privileges of roles it is a\n"
"                            member of (default)\n"
msgstr ""
"  -i, --inherit             롤의 권한을 상속할 수 있음\n"
"                            (초기값)\n"

#: createuser.c:430
#, c-format
msgid "  -I, --no-inherit          role does not inherit privileges\n"
msgstr "  -I, --no-inherit          이 롤의 권한을 상속할 수 없음\n"

#: createuser.c:431
#, c-format
msgid "  -l, --login               role can login (default)\n"
msgstr "  -l, --login               로그인 허용 (초기값)\n"

#: createuser.c:432
#, c-format
msgid "  -L, --no-login            role cannot login\n"
msgstr "  -L, --no-login            로그인 할 수 없음\n"

#: createuser.c:433
#, c-format
msgid "  -m, --with-member=ROLE    ROLE will be a member of new role\n"
msgstr "  -m, --with-member=ROLE    ROLE이 새로 만들 롤의 소속원이 됨\n"

#: createuser.c:434
#, c-format
msgid "  -P, --pwprompt            assign a password to new role\n"
msgstr "  -P, --pwprompt            새 롤의 암호 지정\n"

#: createuser.c:435
#, c-format
msgid "  -r, --createrole          role can create new roles\n"
msgstr "  -r, --createrole          새 롤을 만들 수 있음\n"

#: createuser.c:436
#, c-format
msgid "  -R, --no-createrole       role cannot create roles (default)\n"
msgstr "  -R, --no-createrole       롤 만들 수 있는 권한 없음 (초기값)\n"

#: createuser.c:437
#, c-format
msgid "  -s, --superuser           role will be superuser\n"
msgstr "  -s, --superuser           superuser 권한으로 지정\n"

#: createuser.c:438
#, c-format
msgid "  -S, --no-superuser        role will not be superuser (default)\n"
msgstr "  -S, --no-superuser        슈퍼유저 권한 없음 (초기값)\n"

#: createuser.c:439
#, c-format
msgid ""
"  -v, --valid-until=TIMESTAMP\n"
"                            password expiration date and time for role\n"
msgstr ""
"  -v, --valid-until=TIMESTAMP\n"
"                            비밀번호 유효기한 지정\n"

#: createuser.c:442
#, c-format
msgid ""
"  --interactive             prompt for missing role name and attributes "
"rather\n"
"                            than using defaults\n"
msgstr ""
"  --interactive             롤 이름과 속성을 초기값을 쓰지 않고\n"
"                            각각 직접 입력 선택 함\n"

#: createuser.c:444
#, c-format
msgid ""
"  --bypassrls               role can bypass row-level security (RLS) policy\n"
msgstr "  --bypassrls               롤이 행 단위 보안 (RLS) 정책을 무시함\n"

#: createuser.c:445
#, c-format
msgid ""
"  --no-bypassrls            role cannot bypass row-level security (RLS) "
"policy\n"
"                            (default)\n"
msgstr ""
"  --no-bypassrls            롤이 행 단위 보안 (RLS) 정책을 무시 못함\n"
"                            (기본값)\n"

#: createuser.c:447
#, c-format
msgid "  --replication             role can initiate replication\n"
msgstr "  --replication             복제 기능 이용할 수 있는 롤\n"

#: createuser.c:448
#, c-format
msgid ""
"  --no-replication          role cannot initiate replication (default)\n"
msgstr "  --no-replication          복제 권한 없음 (기본값)\n"

#: createuser.c:453
#, c-format
msgid ""
"  -U, --username=USERNAME   user name to connect as (not the one to create)\n"
msgstr ""
"  -U, --username=USERNAME   서버에 접속할 사용자\n"
"                            (사용자만들기 작업을 할 사용자)\n"

#: dropdb.c:112
#, c-format
msgid "missing required argument database name"
msgstr "필수 항목인 데이터베이스 이름이 빠졌습니다"

#: dropdb.c:127
#, c-format
msgid "Database \"%s\" will be permanently removed.\n"
msgstr "\"%s\" 데이터베이스가 완전히 삭제 될 것입니다.\n"

#: dropdb.c:128 dropuser.c:131
msgid "Are you sure?"
msgstr "정말 계속 할까요? (y/n) "

#: dropdb.c:156
#, c-format
msgid "database removal failed: %s"
msgstr "데이터베이스 삭제 실패: %s"

#: dropdb.c:170
#, c-format
msgid ""
"%s removes a PostgreSQL database.\n"
"\n"
msgstr ""
"%s 프로그램은 PostgreSQL 데이터베이스를 삭제합니다.\n"
"\n"

#: dropdb.c:172
#, c-format
msgid "  %s [OPTION]... DBNAME\n"
msgstr "  %s [옵션]... DB이름\n"

#: dropdb.c:175
#, c-format
msgid ""
"  -f, --force               try to terminate other connections before "
"dropping\n"
msgstr "  -f, --force               삭제 전에 접속한 다른 세션들 강제로 끊음\n"

#: dropdb.c:176
#, c-format
msgid "  -i, --interactive         prompt before deleting anything\n"
msgstr "  -i, --interactive         지우기 전에 한 번 더 물어봄\n"

#: dropdb.c:178
#, c-format
msgid ""
"  --if-exists               don't report error if database doesn't exist\n"
msgstr ""
"  --if-exists               해당 데이터베이스가 없어도 오류를 보고하지 않음\n"

#: dropuser.c:118
msgid "Enter name of role to drop: "
msgstr "삭제할 롤 이름을 입력하십시오: "

#: dropuser.c:122
#, c-format
msgid "missing required argument role name"
msgstr "롤 이름은 필수 입력 인자입니다"

#: dropuser.c:130
#, c-format
msgid "Role \"%s\" will be permanently removed.\n"
msgstr "\"%s\" 롤은 영구히 삭제될 것입니다.\n"

#: dropuser.c:155
#, c-format
msgid "removal of role \"%s\" failed: %s"
msgstr "\"%s\" 롤 삭제 실패: %s"

#: dropuser.c:170
#, c-format
msgid ""
"%s removes a PostgreSQL role.\n"
"\n"
msgstr ""
"%s 프로그램은 PostgreSQL 롤을 삭제합니다.\n"
"\n"

#: dropuser.c:175
#, c-format
msgid ""
"  -i, --interactive         prompt before deleting anything, and prompt for\n"
"                            role name if not specified\n"
msgstr ""
"  -i, --interactive         롤 이름을 입력하지 않았다면,\n"
"                            해당 이름을 물어봄\n"

#: dropuser.c:178
#, c-format
msgid "  --if-exists               don't report error if user doesn't exist\n"
msgstr "  --if-exists               해당 롤이 없어도 오류를 보고하지 않음\n"

#: dropuser.c:183
#, c-format
msgid ""
"  -U, --username=USERNAME   user name to connect as (not the one to drop)\n"
msgstr "  -U, --username=USERNAME   이 작업을 진행할 DB에 접속할 사용자\n"

#: pg_isready.c:154
#, c-format
msgid "could not fetch default options"
msgstr "기본 옵션 값을 가져올 수 없음"

#: pg_isready.c:203
#, c-format
msgid "accepting connections\n"
msgstr "접속을 받아드리는 중\n"

#: pg_isready.c:206
#, c-format
msgid "rejecting connections\n"
msgstr "접속을 거절하는 중\n"

#: pg_isready.c:209
#, c-format
msgid "no response\n"
msgstr "응답 없음\n"

#: pg_isready.c:212
#, c-format
msgid "no attempt\n"
msgstr "시도 없음\n"

#: pg_isready.c:215
#, c-format
msgid "unknown\n"
msgstr "알수없음\n"

#: pg_isready.c:225
#, c-format
msgid ""
"%s issues a connection check to a PostgreSQL database.\n"
"\n"
msgstr ""
"%s 프로그램은 PostgreSQL 데이터베이스 접속을 검사합니다.\n"
"\n"

#: pg_isready.c:227
#, c-format
msgid "  %s [OPTION]...\n"
msgstr "  %s [옵션]...\n"

#: pg_isready.c:230
#, c-format
msgid "  -d, --dbname=DBNAME      database name\n"
msgstr "  -d, --dbname=DBNAME      데이터베이스 이름\n"

#: pg_isready.c:231
#, c-format
msgid "  -q, --quiet              run quietly\n"
msgstr "  -q, --quiet              조용히 실행함\n"

#: pg_isready.c:232
#, c-format
msgid "  -V, --version            output version information, then exit\n"
msgstr "  -V, --version            버전 정보를 보여주고 마침\n"

#: pg_isready.c:233
#, c-format
msgid "  -?, --help               show this help, then exit\n"
msgstr "  -?, --help               이 도움말을 보여주고 마침\n"

#: pg_isready.c:236
#, c-format
msgid "  -h, --host=HOSTNAME      database server host or socket directory\n"
msgstr ""
"  -h, --host=HOSTNAME      접속할 데이터베이스 서버 또는 소켓 디렉터리\n"

#: pg_isready.c:237
#, c-format
msgid "  -p, --port=PORT          database server port\n"
msgstr "  -p, --port=PORT          데이터베이스 서버 포트\n"

#: pg_isready.c:238
#, c-format
msgid ""
"  -t, --timeout=SECS       seconds to wait when attempting connection, 0 "
"disables (default: %s)\n"
msgstr "  -t, --timeout=초         연결 제한 시간, 0 무제한 (초기값: %s)\n"

#: pg_isready.c:239
#, c-format
msgid "  -U, --username=USERNAME  user name to connect as\n"
msgstr "  -U, --username=USERNAME  접속할 사용자이름\n"

<<<<<<< HEAD
#: reindexdb.c:210
=======
#: reindexdb.c:217
>>>>>>> 3d6a8289
#, c-format
msgid "cannot use multiple jobs to reindex system catalogs"
msgstr "시스템 카탈로그 재색인 작업은 병렬로 처리할 수 없음"

<<<<<<< HEAD
#: reindexdb.c:215
=======
#: reindexdb.c:222
>>>>>>> 3d6a8289
#, c-format
msgid "cannot reindex all databases and a specific one at the same time"
msgstr ""
"모든 데이터베이스 재색인 작업과 특정 데이터베이스 재색인 작업은 동시에 진행"
"할 수 없습니다"

<<<<<<< HEAD
#: reindexdb.c:296 reindexdb.c:303 vacuumdb.c:514 vacuumdb.c:521 vacuumdb.c:528
#: vacuumdb.c:535 vacuumdb.c:542 vacuumdb.c:549 vacuumdb.c:556 vacuumdb.c:561
#: vacuumdb.c:565 vacuumdb.c:569 vacuumdb.c:573
=======
#: reindexdb.c:302 reindexdb.c:309 vacuumdb.c:559 vacuumdb.c:566 vacuumdb.c:573
#: vacuumdb.c:580 vacuumdb.c:587 vacuumdb.c:594 vacuumdb.c:601 vacuumdb.c:608
#: vacuumdb.c:615 vacuumdb.c:622 vacuumdb.c:629 vacuumdb.c:636
>>>>>>> 3d6a8289
#, c-format
msgid ""
"cannot use the \"%s\" option on server versions older than PostgreSQL %s"
msgstr "\"%s\" 옵션은 PostgreSQL %s 버전보다 오래된 서버에서는 사용할 수 없음"

<<<<<<< HEAD
#: reindexdb.c:584
=======
#: reindexdb.c:597
>>>>>>> 3d6a8289
#, c-format
msgid "reindexing of database \"%s\" failed: %s"
msgstr "\"%s\" 데이터베이스 재색인 작업 실패: %s"

<<<<<<< HEAD
#: reindexdb.c:588
=======
#: reindexdb.c:601
>>>>>>> 3d6a8289
#, c-format
msgid "reindexing of index \"%s\" in database \"%s\" failed: %s"
msgstr "\"%s\" 인덱스(해당DB: \"%s\") 재색인 작업 실패: %s"

<<<<<<< HEAD
#: reindexdb.c:592
=======
#: reindexdb.c:605
>>>>>>> 3d6a8289
#, c-format
msgid "reindexing of schema \"%s\" in database \"%s\" failed: %s"
msgstr "\"%s\" 스키마(해당DB: \"%s\") 재색인 작업 실패: %s"

<<<<<<< HEAD
#: reindexdb.c:596
=======
#: reindexdb.c:609
>>>>>>> 3d6a8289
#, c-format
msgid "reindexing of system catalogs in database \"%s\" failed: %s"
msgstr "\"%s\" 데이터베이스 시스템 카탈로그 재색인 작업 실패: %s"

<<<<<<< HEAD
#: reindexdb.c:600
=======
#: reindexdb.c:613
>>>>>>> 3d6a8289
#, c-format
msgid "reindexing of table \"%s\" in database \"%s\" failed: %s"
msgstr "\"%s\" 테이블(해당DB: \"%s\") 재색인 작업 실패: %s"

<<<<<<< HEAD
#: reindexdb.c:828
=======
#: reindexdb.c:854
>>>>>>> 3d6a8289
#, c-format
msgid "%s: reindexing database \"%s\"\n"
msgstr "%s: \"%s\" 데이터베이스 재색인 작업 중\n"

<<<<<<< HEAD
#: reindexdb.c:871
=======
#: reindexdb.c:897
>>>>>>> 3d6a8289
#, c-format
msgid ""
"%s reindexes a PostgreSQL database.\n"
"\n"
msgstr ""
"%s 프로그램은 PostgreSQL 데이터베이스 재색인 작업을 합니다.\n"
"\n"

<<<<<<< HEAD
#: reindexdb.c:875
=======
#: reindexdb.c:901
>>>>>>> 3d6a8289
#, c-format
msgid "  -a, --all                    reindex all databases\n"
msgstr "  -a, --all                    모든 데이터베이스 재색인\n"

<<<<<<< HEAD
#: reindexdb.c:876
=======
#: reindexdb.c:902
>>>>>>> 3d6a8289
#, c-format
msgid "      --concurrently           reindex concurrently\n"
msgstr "      --concurrently           테이블 잠그지 않는 재색인\n"

<<<<<<< HEAD
#: reindexdb.c:877
=======
#: reindexdb.c:903
>>>>>>> 3d6a8289
#, c-format
msgid "  -d, --dbname=DBNAME          database to reindex\n"
msgstr "  -d, --dbname=DBNAME          지정한 데이터베이스의 재색인 작업\n"

<<<<<<< HEAD
#: reindexdb.c:879
=======
#: reindexdb.c:905
>>>>>>> 3d6a8289
#, c-format
msgid "  -i, --index=INDEX            recreate specific index(es) only\n"
msgstr "  -i, --index=INDEX            지정한 인덱스들만 다시 만듬\n"

<<<<<<< HEAD
#: reindexdb.c:880
=======
#: reindexdb.c:906
>>>>>>> 3d6a8289
#, c-format
msgid ""
"  -j, --jobs=NUM               use this many concurrent connections to "
"reindex\n"
msgstr ""
"  -j, --jobs=NUM                재색인 작업을 여러개의 연결로 동시에 작업함\n"

<<<<<<< HEAD
#: reindexdb.c:881
=======
#: reindexdb.c:907
>>>>>>> 3d6a8289
#, c-format
msgid "  -q, --quiet                  don't write any messages\n"
msgstr "  -q, --quiet                  어떠한 메시지도 보여주지 않음\n"

<<<<<<< HEAD
#: reindexdb.c:882
=======
#: reindexdb.c:908
>>>>>>> 3d6a8289
#, c-format
msgid "  -s, --system                 reindex system catalogs only\n"
msgstr "  -s, --system                 시스템 카탈로그 재색인\n"

<<<<<<< HEAD
#: reindexdb.c:883
=======
#: reindexdb.c:909
>>>>>>> 3d6a8289
#, c-format
msgid "  -S, --schema=SCHEMA          reindex specific schema(s) only\n"
msgstr "  -S, --schema=SCHEMA          지정한 스키마들 자료만 덤프\n"

<<<<<<< HEAD
#: reindexdb.c:884
=======
#: reindexdb.c:910
>>>>>>> 3d6a8289
#, c-format
msgid "  -t, --table=TABLE            reindex specific table(s) only\n"
msgstr "  -t, --table=TABLE            지정한 테이블들만 재색인 작업\n"

<<<<<<< HEAD
#: reindexdb.c:885
=======
#: reindexdb.c:911
>>>>>>> 3d6a8289
#, c-format
msgid "      --tablespace=TABLESPACE  tablespace where indexes are rebuilt\n"
msgstr ""
"      --tablespace=TABLESPACE  데이터베이스를 위한 기본 테이블스페이스\n"

<<<<<<< HEAD
#: reindexdb.c:886
=======
#: reindexdb.c:912
>>>>>>> 3d6a8289
#, c-format
msgid "  -v, --verbose                write a lot of output\n"
msgstr "  -v, --verbose                작업내역의 자세한 출력\n"

<<<<<<< HEAD
#: reindexdb.c:896
=======
#: reindexdb.c:922
>>>>>>> 3d6a8289
#, c-format
msgid ""
"\n"
"Read the description of the SQL command REINDEX for details.\n"
msgstr ""
"\n"
"보다 자세한 내용은 REINDEX SQL 명령어 설명서를 참조하십시오.\n"

<<<<<<< HEAD
#: vacuumdb.c:313 vacuumdb.c:316 vacuumdb.c:319 vacuumdb.c:322 vacuumdb.c:325
#: vacuumdb.c:328 vacuumdb.c:331 vacuumdb.c:334 vacuumdb.c:343
=======
#: vacuumdb.c:325 vacuumdb.c:328 vacuumdb.c:331 vacuumdb.c:334 vacuumdb.c:337
#: vacuumdb.c:340 vacuumdb.c:343 vacuumdb.c:346 vacuumdb.c:355
>>>>>>> 3d6a8289
#, c-format
msgid "cannot use the \"%s\" option when performing only analyze"
msgstr "통계 수집 전용 작업에서는 \"%s\" 옵션을 사용할 수 없음"

<<<<<<< HEAD
#: vacuumdb.c:346
=======
#: vacuumdb.c:358
>>>>>>> 3d6a8289
#, c-format
msgid "cannot use the \"%s\" option when performing full vacuum"
msgstr "full vacuum 작업에서는 \"%s\" 옵션을 사용할 수 없음"

<<<<<<< HEAD
#: vacuumdb.c:352 vacuumdb.c:360
=======
#: vacuumdb.c:364 vacuumdb.c:372
>>>>>>> 3d6a8289
#, c-format
msgid "cannot use the \"%s\" option with the \"%s\" option"
msgstr "\"%s\" 옵션과 \"%s\" 옵션을 함께 사용할 수 없음"

<<<<<<< HEAD
#: vacuumdb.c:432
=======
#: vacuumdb.c:380
#, c-format
msgid "cannot use the \"%s\" option without \"%s\" or \"%s\""
msgstr "\"%s\" 옵션은 \"%s\" 옵션과 \"%s\" 옵션을 없이 사용할 수 없음"

#: vacuumdb.c:454
>>>>>>> 3d6a8289
#, c-format
msgid "cannot vacuum all databases and a specific one at the same time"
msgstr ""
"-a 옵션이 있을 경우는 한 데이터베이스를 대상으로 작업을 진행할 수 없습니다."

<<<<<<< HEAD
#: vacuumdb.c:436
=======
#: vacuumdb.c:458
>>>>>>> 3d6a8289
#, c-format
msgid ""
"cannot vacuum all tables in schema(s) and specific table(s) at the same time"
msgstr ""
"스키마 안에 있는 모든 테이블을 청소하는 것과 특정 테이블만 청소하는 것을 동시"
"에 할 수 없음"

<<<<<<< HEAD
#: vacuumdb.c:440
=======
#: vacuumdb.c:462
>>>>>>> 3d6a8289
#, c-format
msgid "cannot vacuum specific table(s) and exclude schema(s) at the same time"
msgstr "특정 테이블만 청소하는 것과 스키마를 제외하는 것은 동시에 할 수 없음"

<<<<<<< HEAD
#: vacuumdb.c:444
=======
#: vacuumdb.c:466
>>>>>>> 3d6a8289
#, c-format
msgid ""
"cannot vacuum all tables in schema(s) and exclude schema(s) at the same time"
msgstr ""
"스키마 안 모든 테이블만 청소하는 것과 스키마를 제외하는 것은 동시에 할 수 없"
"음"

<<<<<<< HEAD
#: vacuumdb.c:457
=======
#: vacuumdb.c:479
>>>>>>> 3d6a8289
#, c-format
msgid "out of memory"
msgstr "메모리 부족"

<<<<<<< HEAD
#: vacuumdb.c:501
msgid "Generating minimal optimizer statistics (1 target)"
msgstr "최소 최적화 통계 수집 수행 중 (1% 대상)"

#: vacuumdb.c:502
msgid "Generating medium optimizer statistics (10 targets)"
msgstr "일반 최적화 통계 수집 수행 중 (10% 대상)"

#: vacuumdb.c:503
msgid "Generating default (full) optimizer statistics"
msgstr "최대 최적화 통계 수집 수행중 (모든 자료 대상)"

#: vacuumdb.c:582
=======
#: vacuumdb.c:546
msgid "Generating minimal optimizer statistics (1 target)"
msgstr "최소 최적화 통계 수집 수행 중 (1% 대상)"

#: vacuumdb.c:547
msgid "Generating medium optimizer statistics (10 targets)"
msgstr "일반 최적화 통계 수집 수행 중 (10% 대상)"

#: vacuumdb.c:548
msgid "Generating default (full) optimizer statistics"
msgstr "최대 최적화 통계 수집 수행중 (모든 자료 대상)"

#: vacuumdb.c:646
>>>>>>> 3d6a8289
#, c-format
msgid "%s: processing database \"%s\": %s\n"
msgstr "%s: \"%s\" 데이터베이스 작업 중: %s\n"

<<<<<<< HEAD
#: vacuumdb.c:585
=======
#: vacuumdb.c:649
>>>>>>> 3d6a8289
#, c-format
msgid "%s: vacuuming database \"%s\"\n"
msgstr "%s: \"%s\" 데이터베이스를 청소 중\n"

<<<<<<< HEAD
#: vacuumdb.c:1146
=======
#: vacuumdb.c:1325
>>>>>>> 3d6a8289
#, c-format
msgid "vacuuming of table \"%s\" in database \"%s\" failed: %s"
msgstr "\"%s\" 테이블 (해당 DB: \"%s\") 청소하기 실패: %s"

<<<<<<< HEAD
#: vacuumdb.c:1149
=======
#: vacuumdb.c:1328
>>>>>>> 3d6a8289
#, c-format
msgid "vacuuming of database \"%s\" failed: %s"
msgstr "\"%s\" 데이터베이스 청소하기 실패: %s"

<<<<<<< HEAD
#: vacuumdb.c:1157
=======
#: vacuumdb.c:1336
>>>>>>> 3d6a8289
#, c-format
msgid ""
"%s cleans and analyzes a PostgreSQL database.\n"
"\n"
msgstr ""
"%s 프로그램은 PostgreSQL 데이터베이스 자료 정리 및\n"
"퀴리 최적화기의 참고 자료를 갱신합니다.\n"
"\n"

<<<<<<< HEAD
#: vacuumdb.c:1161
=======
#: vacuumdb.c:1340
>>>>>>> 3d6a8289
#, c-format
msgid "  -a, --all                       vacuum all databases\n"
msgstr "  -a, --all                       모든 데이터베이스 청소\n"

<<<<<<< HEAD
#: vacuumdb.c:1162
=======
#: vacuumdb.c:1341
>>>>>>> 3d6a8289
#, c-format
msgid "      --buffer-usage-limit=SIZE   size of ring buffer used for vacuum\n"
msgstr "      --buffer-usage-limit=SIZE   청소를 위한 링 버커 크기\n"

<<<<<<< HEAD
#: vacuumdb.c:1163
=======
#: vacuumdb.c:1342
>>>>>>> 3d6a8289
#, c-format
msgid "  -d, --dbname=DBNAME             database to vacuum\n"
msgstr "  -d, --dbname=DBNAME             DBNAME 데이터베이스 청소\n"

<<<<<<< HEAD
#: vacuumdb.c:1164
=======
#: vacuumdb.c:1343
>>>>>>> 3d6a8289
#, c-format
msgid "      --disable-page-skipping     disable all page-skipping behavior\n"
msgstr "      --disable-page-skipping     모든 page-skipping 기능 비활성화\n"

<<<<<<< HEAD
#: vacuumdb.c:1165
=======
#: vacuumdb.c:1344
>>>>>>> 3d6a8289
#, c-format
msgid ""
"  -e, --echo                      show the commands being sent to the "
"server\n"
msgstr "  -e, --echo                      서버로 보내는 명령들을 보여줌\n"

<<<<<<< HEAD
#: vacuumdb.c:1166
=======
#: vacuumdb.c:1345
>>>>>>> 3d6a8289
#, c-format
msgid "  -f, --full                      do full vacuuming\n"
msgstr "  -f, --full                      대청소\n"

<<<<<<< HEAD
#: vacuumdb.c:1167
=======
#: vacuumdb.c:1346
>>>>>>> 3d6a8289
#, c-format
msgid "  -F, --freeze                    freeze row transaction information\n"
msgstr "  -F, --freeze                    행 트랜잭션 정보 동결\n"

<<<<<<< HEAD
#: vacuumdb.c:1168
=======
#: vacuumdb.c:1347
>>>>>>> 3d6a8289
#, c-format
msgid ""
"      --force-index-cleanup       always remove index entries that point to "
"dead tuples\n"
msgstr ""
"      --force-index-cleanup       삭제된 튜플 대상 인덱스 항목 항상 삭제\n"

<<<<<<< HEAD
#: vacuumdb.c:1169
=======
#: vacuumdb.c:1348
>>>>>>> 3d6a8289
#, c-format
msgid ""
"  -j, --jobs=NUM                  use this many concurrent connections to "
"vacuum\n"
msgstr ""
"  -j, --jobs=NUM                  청소 작업을 여러개의 연결로 동시에 작업함\n"

<<<<<<< HEAD
#: vacuumdb.c:1170
=======
#: vacuumdb.c:1349
>>>>>>> 3d6a8289
#, c-format
msgid ""
"      --min-mxid-age=MXID_AGE     minimum multixact ID age of tables to "
"vacuum\n"
msgstr ""
"      --min-mxid-age=MXID_AGE     청소할 테이블의 최소 multixact ID 나이\n"

<<<<<<< HEAD
#: vacuumdb.c:1171
=======
#: vacuumdb.c:1350
>>>>>>> 3d6a8289
#, c-format
msgid ""
"      --min-xid-age=XID_AGE       minimum transaction ID age of tables to "
"vacuum\n"
msgstr ""
"      --min-xid-age=XID_AGE       청소할 테이블의 최소 트랜잭션 ID 나이\n"

<<<<<<< HEAD
#: vacuumdb.c:1172
=======
#: vacuumdb.c:1351
#, c-format
msgid ""
"      --missing-stats-only        only analyze relations with missing "
"statistics\n"
msgstr "      --missing-stats-only        statistics 갱신 없이 analyze만 함\n"

#: vacuumdb.c:1352
>>>>>>> 3d6a8289
#, c-format
msgid ""
"      --no-index-cleanup          don't remove index entries that point to "
"dead tuples\n"
msgstr ""
"      --no-index-cleanup          삭제된 튜플 대상 인덱스 항목 지우지 않음\n"

<<<<<<< HEAD
#: vacuumdb.c:1173
=======
#: vacuumdb.c:1353
>>>>>>> 3d6a8289
#, c-format
msgid "      --no-process-main           skip the main relation\n"
msgstr "      --no-process-main           메인 릴레이션 건너뜀\n"

<<<<<<< HEAD
#: vacuumdb.c:1174
=======
#: vacuumdb.c:1354
>>>>>>> 3d6a8289
#, c-format
msgid ""
"      --no-process-toast          skip the TOAST table associated with the "
"table to vacuum\n"
msgstr ""
"      --no-process-toast          vacuum 대상 테이블과 관련된 TOAST 테이블 건"
"너뜀\n"

<<<<<<< HEAD
#: vacuumdb.c:1175
=======
#: vacuumdb.c:1355
>>>>>>> 3d6a8289
#, c-format
msgid ""
"      --no-truncate               don't truncate empty pages at the end of "
"the table\n"
msgstr ""
"      --no-truncate               테이블 끝에 있는 빈 페이지를 지우지 않음\n"

<<<<<<< HEAD
#: vacuumdb.c:1176
=======
#: vacuumdb.c:1356
>>>>>>> 3d6a8289
#, c-format
msgid ""
"  -n, --schema=SCHEMA             vacuum tables in the specified schema(s) "
"only\n"
msgstr ""
"  -n, --schema=SCHEMA             지정한 스키마 안에 있는 테이블만 청소함\n"

<<<<<<< HEAD
#: vacuumdb.c:1177
=======
#: vacuumdb.c:1357
>>>>>>> 3d6a8289
#, c-format
msgid ""
"  -N, --exclude-schema=SCHEMA     do not vacuum tables in the specified "
"schema(s)\n"
msgstr ""
"  -N, --exclude-schema=SCHEMA     지정한 스키마 안에 있는 테이블만 청소안함\n"

<<<<<<< HEAD
#: vacuumdb.c:1178
=======
#: vacuumdb.c:1358
>>>>>>> 3d6a8289
#, c-format
msgid ""
"  -P, --parallel=PARALLEL_WORKERS use this many background workers for "
"vacuum, if available\n"
msgstr ""
"  -P, --parallel=병렬작업수       vacuum 작업을 병렬로 처리 할 수 있는 경우\n"
"                                  백그라운드 작업 프로세스 수\n"

<<<<<<< HEAD
#: vacuumdb.c:1179
=======
#: vacuumdb.c:1359
>>>>>>> 3d6a8289
#, c-format
msgid "  -q, --quiet                     don't write any messages\n"
msgstr "  -q, --quiet                     어떠한 메시지도 보여주지 않음\n"

<<<<<<< HEAD
#: vacuumdb.c:1180
=======
#: vacuumdb.c:1360
>>>>>>> 3d6a8289
#, c-format
msgid ""
"      --skip-locked               skip relations that cannot be immediately "
"locked\n"
msgstr ""
"      --skip-locked               즉시 잠글 수 없는 릴레이션은 건너 뜀\n"

<<<<<<< HEAD
#: vacuumdb.c:1181
=======
#: vacuumdb.c:1361
>>>>>>> 3d6a8289
#, c-format
msgid "  -t, --table='TABLE[(COLUMNS)]'  vacuum specific table(s) only\n"
msgstr "  -t, --table='TABLE[(COLUMNS)]'  지정한 특정 테이블들만 청소\n"

<<<<<<< HEAD
#: vacuumdb.c:1182
=======
#: vacuumdb.c:1362
>>>>>>> 3d6a8289
#, c-format
msgid "  -v, --verbose                   write a lot of output\n"
msgstr "  -v, --verbose                   작업내역의 자세한 출력\n"

<<<<<<< HEAD
#: vacuumdb.c:1183
=======
#: vacuumdb.c:1363
>>>>>>> 3d6a8289
#, c-format
msgid ""
"  -V, --version                   output version information, then exit\n"
msgstr "  -V, --version                   버전 정보를 보여주고 마침\n"

<<<<<<< HEAD
#: vacuumdb.c:1184
=======
#: vacuumdb.c:1364
>>>>>>> 3d6a8289
#, c-format
msgid "  -z, --analyze                   update optimizer statistics\n"
msgstr "  -z, --analyze                   쿼리최적화 통계 정보를 갱신함\n"

<<<<<<< HEAD
#: vacuumdb.c:1185
=======
#: vacuumdb.c:1365
>>>>>>> 3d6a8289
#, c-format
msgid ""
"  -Z, --analyze-only              only update optimizer statistics; no "
"vacuum\n"
msgstr ""
"  -Z, --analyze-only              청소 작업 없이 쿼리최적화 통계 정보만 갱신"
"함\n"

<<<<<<< HEAD
#: vacuumdb.c:1186
=======
#: vacuumdb.c:1366
>>>>>>> 3d6a8289
#, c-format
msgid ""
"      --analyze-in-stages         only update optimizer statistics, in "
"multiple\n"
"                                  stages for faster results; no vacuum\n"
msgstr ""
"      --analyze-in-stages         보다 빠른 결과를 위해 다중 스테이지에서\n"
"                                  최적화 통계치만 갱신함;청소 안함\n"

<<<<<<< HEAD
#: vacuumdb.c:1188
=======
#: vacuumdb.c:1368
>>>>>>> 3d6a8289
#, c-format
msgid "  -?, --help                      show this help, then exit\n"
msgstr "  -?, --help                      이 도움말을 표시하고 종료\n"

<<<<<<< HEAD
#: vacuumdb.c:1196
=======
#: vacuumdb.c:1376
>>>>>>> 3d6a8289
#, c-format
msgid ""
"\n"
"Read the description of the SQL command VACUUM for details.\n"
msgstr ""
"\n"
"보다 자세한 내용은 VACUUM SQL 명령어 설명서를 참조하십시오.\n"

<<<<<<< HEAD
#, c-format
#~ msgid "cannot cluster specific table(s) in all databases"
#~ msgstr "모든 DB를 대상으로 특정 테이블들을 클러스터할 수 없음"

#, c-format
=======
#~ msgid "cannot cluster specific table(s) in all databases"
#~ msgstr "모든 DB를 대상으로 특정 테이블들을 클러스터할 수 없음"

#~ msgid "cannot exclude specific schema(s) in all databases"
#~ msgstr "모든 데이터베이스를 대상으로는 특정 스키마를 제외할 수 없음"

>>>>>>> 3d6a8289
#~ msgid "cannot reindex all databases and system catalogs at the same time"
#~ msgstr ""
#~ "모든 데이터베이스 재색인 작업과 시스템 카탈로그 재색인 작업은 동시에 진행"
#~ "할 수 없습니다"

<<<<<<< HEAD
#, c-format
#~ msgid "cannot reindex specific schema(s) in all databases"
#~ msgstr ""
#~ "모든 데이터베이스 재색인 작업에서 특정 스키마들의 재색인 작업을 지정할 수 "
#~ "없습니다"

#, c-format
#~ msgid "cannot reindex specific table(s) in all databases"
#~ msgstr ""
#~ "모든 데이터베이스 재색인 작업에서 특정 테이블의 재색인 작업을 지정할 수 없"
#~ "습니다"

#, c-format
=======
#~ msgid ""
#~ "cannot reindex specific index(es) and system catalogs at the same time"
#~ msgstr ""
#~ "특정 인덱스와 시스템 카탈로그 재색인 작업은 동시에 진행할 수 없습니다"

>>>>>>> 3d6a8289
#~ msgid "cannot reindex specific index(es) in all databases"
#~ msgstr ""
#~ "모든 데이터베이스 재색인 작업에서 특정 인덱스 재색인 작업을 지정할 수 없습"
#~ "니다"

<<<<<<< HEAD
#, c-format
=======
>>>>>>> 3d6a8289
#~ msgid ""
#~ "cannot reindex specific schema(s) and system catalogs at the same time"
#~ msgstr ""
#~ "특정 스키마와 시스템 카탈로그 재색인 작업은 동시에 진행할 수 없습니다"

<<<<<<< HEAD
#, c-format
=======
#~ msgid "cannot reindex specific schema(s) in all databases"
#~ msgstr ""
#~ "모든 데이터베이스 재색인 작업에서 특정 스키마들의 재색인 작업을 지정할 수 "
#~ "없습니다"

>>>>>>> 3d6a8289
#~ msgid ""
#~ "cannot reindex specific table(s) and system catalogs at the same time"
#~ msgstr ""
#~ "특정 테이블과 시스템 카탈로그 재색인 작업은 동시에 진행할 수 없습니다"

<<<<<<< HEAD
#, c-format
#~ msgid ""
#~ "cannot reindex specific index(es) and system catalogs at the same time"
#~ msgstr ""
#~ "특정 인덱스와 시스템 카탈로그 재색인 작업은 동시에 진행할 수 없습니다"

#, c-format
#~ msgid "cannot use multiple jobs to reindex indexes"
#~ msgstr "인덱스 다시 만들기에서는 다중 작업을 사용할 수 없음"

#, c-format
#~ msgid "cannot vacuum specific table(s) in all databases"
#~ msgstr "모든 데이터베이스를 대상으로는 특정 테이블들을 청소할 수는 없음"

#, c-format
#~ msgid "cannot vacuum specific schema(s) in all databases"
#~ msgstr "모든 데이터베이스를 대상으로는 특정 스키마들을 청소할 수는 없음"

#, c-format
#~ msgid "cannot exclude specific schema(s) in all databases"
#~ msgstr "모든 데이터베이스를 대상으로는 특정 스키마를 제외할 수 없음"
=======
#~ msgid "cannot reindex specific table(s) in all databases"
#~ msgstr ""
#~ "모든 데이터베이스 재색인 작업에서 특정 테이블의 재색인 작업을 지정할 수 없"
#~ "습니다"

#~ msgid "cannot use multiple jobs to reindex indexes"
#~ msgstr "인덱스 다시 만들기에서는 다중 작업을 사용할 수 없음"

#~ msgid "cannot vacuum specific schema(s) in all databases"
#~ msgstr "모든 데이터베이스를 대상으로는 특정 스키마들을 청소할 수는 없음"

#~ msgid "cannot vacuum specific table(s) in all databases"
#~ msgstr "모든 데이터베이스를 대상으로는 특정 테이블들을 청소할 수는 없음"
>>>>>>> 3d6a8289
<|MERGE_RESOLUTION|>--- conflicted
+++ resolved
@@ -3,17 +3,10 @@
 #
 msgid ""
 msgstr ""
-<<<<<<< HEAD
-"Project-Id-Version: pgscripts (PostgreSQL) 17\n"
-"Report-Msgid-Bugs-To: pgsql-bugs@lists.postgresql.org\n"
-"POT-Creation-Date: 2025-01-17 04:51+0000\n"
-"PO-Revision-Date: 2025-01-16 14:23+0900\n"
-=======
 "Project-Id-Version: pgscripts (PostgreSQL) 18\n"
 "Report-Msgid-Bugs-To: pgsql-bugs@lists.postgresql.org\n"
 "POT-Creation-Date: 2025-09-11 21:51+0000\n"
 "PO-Revision-Date: 2025-09-09 16:42+0900\n"
->>>>>>> 3d6a8289
 "Last-Translator: Ioseph Kim <ioseph@uri.sarang.net>\n"
 "Language-Team: Korean <pgsql-kr@postgresql.kr>\n"
 "Language: ko\n"
@@ -53,77 +46,44 @@
 msgid "cannot duplicate null pointer (internal error)\n"
 msgstr "null 포인터를 복제할 수 없음(내부 오류)\n"
 
-<<<<<<< HEAD
-#: ../../common/file_utils.c:70 ../../common/file_utils.c:347
-#: ../../common/file_utils.c:406 ../../common/file_utils.c:480
-=======
 #: ../../common/file_utils.c:69 ../../common/file_utils.c:370
 #: ../../common/file_utils.c:428 ../../common/file_utils.c:502
->>>>>>> 3d6a8289
 #, c-format
 msgid "could not open file \"%s\": %m"
 msgstr "\"%s\" 파일을 열 수 없음: %m"
 
-<<<<<<< HEAD
-#: ../../common/file_utils.c:76
-=======
 #: ../../common/file_utils.c:75
->>>>>>> 3d6a8289
 #, c-format
 msgid "could not synchronize file system for file \"%s\": %m"
 msgstr "\"%s\" 파일을 위한 파일 시스템 동기화를 할 수 없음: %m"
 
-<<<<<<< HEAD
-#: ../../common/file_utils.c:120 ../../common/file_utils.c:566
-=======
 #: ../../common/file_utils.c:123 ../../common/file_utils.c:588
->>>>>>> 3d6a8289
 #, c-format
 msgid "could not stat file \"%s\": %m"
 msgstr "\"%s\" 파일 상태 정보를 구할 수 없음: %m"
 
-<<<<<<< HEAD
-#: ../../common/file_utils.c:130 ../../common/file_utils.c:227
-=======
 #: ../../common/file_utils.c:133 ../../common/file_utils.c:243
->>>>>>> 3d6a8289
 #: ../../fe_utils/option_utils.c:99
 #, c-format
 msgid "this build does not support sync method \"%s\""
 msgstr "이 빌드는 \"%s\" 동기화 방법을 지원하지 않음"
 
-<<<<<<< HEAD
-#: ../../common/file_utils.c:151 ../../common/file_utils.c:281
-=======
 #: ../../common/file_utils.c:156 ../../common/file_utils.c:304
->>>>>>> 3d6a8289
 #, c-format
 msgid "could not open directory \"%s\": %m"
 msgstr "\"%s\" 디렉터리를 열 수 없음: %m"
 
-<<<<<<< HEAD
-#: ../../common/file_utils.c:169 ../../common/file_utils.c:315
-=======
 #: ../../common/file_utils.c:174 ../../common/file_utils.c:338
->>>>>>> 3d6a8289
 #, c-format
 msgid "could not read directory \"%s\": %m"
 msgstr "\"%s\" 디렉터리를 읽을 수 없음: %m"
 
-<<<<<<< HEAD
-#: ../../common/file_utils.c:418 ../../common/file_utils.c:488
-=======
 #: ../../common/file_utils.c:440 ../../common/file_utils.c:510
->>>>>>> 3d6a8289
 #, c-format
 msgid "could not fsync file \"%s\": %m"
 msgstr "\"%s\" 파일을 fsync 할 수 없음: %m"
 
-<<<<<<< HEAD
-#: ../../common/file_utils.c:498
-=======
 #: ../../common/file_utils.c:520
->>>>>>> 3d6a8289
 #, c-format
 msgid "could not rename file \"%s\" to \"%s\": %m"
 msgstr "\"%s\" 파일을 \"%s\" 파일로 이름을 바꿀 수 없음: %m"
@@ -213,18 +173,11 @@
 #: ../../fe_utils/print.c:3188
 #, c-format
 msgid ""
-<<<<<<< HEAD
-"Cannot print table contents: number of cells %lld is equal to or exceeds "
-"maximum %lld.\n"
-msgstr ""
-"테이블 내용을 출력할 수 없음: %lld 셀 수가 최대값 %lld 개와 같거나 초과함.\n"
-=======
 "Cannot print table contents: number of cells %<PRIu64> is equal to or "
 "exceeds maximum %zu.\n"
 msgstr ""
 "테이블 내용을 출력할 수 없음: %<PRIu64> 셀 수가 최대값 %zu 개와 같거나 초과"
 "함.\n"
->>>>>>> 3d6a8289
 
 #: ../../fe_utils/print.c:3229
 #, c-format
@@ -233,15 +186,10 @@
 
 #: ../../fe_utils/print.c:3272
 #, c-format
-<<<<<<< HEAD
-msgid "Cannot add cell to table content: total cell count of %lld exceeded.\n"
-msgstr "테이블 내용에 셀을 추가할 수 없음: 총 셀 수가 %lld개를 초과했습니다.\n"
-=======
 msgid ""
 "Cannot add cell to table content: total cell count of %<PRIu64> exceeded.\n"
 msgstr ""
 "테이블 내용에 셀을 추가할 수 없음: 총 셀 수가 %<PRIu64>개를 초과했습니다.\n"
->>>>>>> 3d6a8289
 
 #: ../../fe_utils/print.c:3530
 #, c-format
@@ -258,69 +206,41 @@
 msgid "Query was: %s"
 msgstr "사용한 쿼리: %s"
 
-<<<<<<< HEAD
-#: ../../fe_utils/string_utils.c:434
-=======
 #: ../../fe_utils/string_utils.c:587
->>>>>>> 3d6a8289
 #, c-format
 msgid "shell command argument contains a newline or carriage return: \"%s\"\n"
 msgstr "쉘 명령 인자에 줄바꿈 문자가 포함되었음: \"%s\"\n"
 
-<<<<<<< HEAD
-#: ../../fe_utils/string_utils.c:607
-=======
 #: ../../fe_utils/string_utils.c:760
->>>>>>> 3d6a8289
 #, c-format
 msgid "database name contains a newline or carriage return: \"%s\"\n"
 msgstr "데이터베이스 이름에 줄바꿈 문자가 포함되었음: \"%s\"\n"
 
-<<<<<<< HEAD
-#: clusterdb.c:114 clusterdb.c:133 createdb.c:149 createdb.c:168
-#: createuser.c:195 createuser.c:210 dropdb.c:104 dropdb.c:113 dropdb.c:121
-#: dropuser.c:95 dropuser.c:110 dropuser.c:123 pg_isready.c:97 pg_isready.c:111
-#: reindexdb.c:177 reindexdb.c:196 vacuumdb.c:280 vacuumdb.c:300
-=======
 #: clusterdb.c:113 clusterdb.c:132 createdb.c:149 createdb.c:168
 #: createuser.c:195 createuser.c:210 dropdb.c:104 dropdb.c:113 dropdb.c:121
 #: dropuser.c:95 dropuser.c:110 dropuser.c:123 pg_isready.c:97 pg_isready.c:111
 #: reindexdb.c:184 reindexdb.c:203 vacuumdb.c:292 vacuumdb.c:312
->>>>>>> 3d6a8289
 #, c-format
 msgid "Try \"%s --help\" for more information."
 msgstr "자세한 사항은 \"%s --help\" 명령으로 살펴보세요."
 
-<<<<<<< HEAD
-#: clusterdb.c:131 createdb.c:166 createuser.c:208 dropdb.c:119 dropuser.c:108
-#: pg_isready.c:109 reindexdb.c:194 vacuumdb.c:298
-=======
 #: clusterdb.c:130 createdb.c:166 createuser.c:208 dropdb.c:119 dropuser.c:108
 #: pg_isready.c:109 reindexdb.c:201 vacuumdb.c:310
->>>>>>> 3d6a8289
 #, c-format
 msgid "too many command-line arguments (first is \"%s\")"
 msgstr "명령행 인자를 너무 많이 지정했습니다 (시작: \"%s\")"
 
-#: clusterdb.c:149
+#: clusterdb.c:148
 #, c-format
 msgid "cannot cluster all databases and a specific one at the same time"
 msgstr "모든 DB 작업과 특정 DB 작업은 동시에 할 수 없습니다."
 
-<<<<<<< HEAD
-#: clusterdb.c:214
-=======
 #: clusterdb.c:213
->>>>>>> 3d6a8289
 #, c-format
 msgid "clustering of table \"%s\" in database \"%s\" failed: %s"
 msgstr "\"%s\" 테이블(해당DB: \"%s\") 클러스터 작업 실패: %s"
 
-<<<<<<< HEAD
-#: clusterdb.c:217
-=======
 #: clusterdb.c:216
->>>>>>> 3d6a8289
 #, c-format
 msgid "clustering of database \"%s\" failed: %s"
 msgstr "\"%s\" 데이터베이스 클러스터 실패: %s"
@@ -330,11 +250,7 @@
 msgid "%s: clustering database \"%s\"\n"
 msgstr "%s: \"%s\" 데이터베이스 클러스터 작업 중\n"
 
-<<<<<<< HEAD
-#: clusterdb.c:274
-=======
 #: clusterdb.c:273
->>>>>>> 3d6a8289
 #, c-format
 msgid ""
 "%s clusters all previously clustered tables in a database.\n"
@@ -344,33 +260,19 @@
 "다시 클러스터 작업을 합니다.\n"
 "\n"
 
-<<<<<<< HEAD
-#: clusterdb.c:275 createdb.c:298 createuser.c:415 dropdb.c:172 dropuser.c:170
-#: pg_isready.c:226 reindexdb.c:872 vacuumdb.c:1158
-=======
 #: clusterdb.c:274 createdb.c:300 createuser.c:417 dropdb.c:171 dropuser.c:171
 #: pg_isready.c:226 reindexdb.c:898 vacuumdb.c:1337
->>>>>>> 3d6a8289
 #, c-format
 msgid "Usage:\n"
 msgstr "사용법:\n"
 
-<<<<<<< HEAD
-#: clusterdb.c:276 reindexdb.c:873 vacuumdb.c:1159
-=======
 #: clusterdb.c:275 reindexdb.c:899 vacuumdb.c:1338
->>>>>>> 3d6a8289
 #, c-format
 msgid "  %s [OPTION]... [DBNAME]\n"
 msgstr "  %s [옵션]... [DB이름]\n"
 
-<<<<<<< HEAD
-#: clusterdb.c:277 createdb.c:300 createuser.c:417 dropdb.c:174 dropuser.c:172
-#: pg_isready.c:229 reindexdb.c:874 vacuumdb.c:1160
-=======
 #: clusterdb.c:276 createdb.c:302 createuser.c:419 dropdb.c:173 dropuser.c:173
 #: pg_isready.c:229 reindexdb.c:900 vacuumdb.c:1339
->>>>>>> 3d6a8289
 #, c-format
 msgid ""
 "\n"
@@ -379,86 +281,49 @@
 "\n"
 "옵션들:\n"
 
-<<<<<<< HEAD
-#: clusterdb.c:278
-=======
 #: clusterdb.c:277
->>>>>>> 3d6a8289
 #, c-format
 msgid "  -a, --all                 cluster all databases\n"
 msgstr "  -a, --all                 모든 데이터베이스를 대상으로\n"
 
-<<<<<<< HEAD
-#: clusterdb.c:279
-=======
 #: clusterdb.c:278
->>>>>>> 3d6a8289
 #, c-format
 msgid "  -d, --dbname=DBNAME       database to cluster\n"
 msgstr "  -d, --dbname=DBNAME       클러스터 작업할 DB\n"
 
-<<<<<<< HEAD
-#: clusterdb.c:280 createuser.c:423 dropdb.c:175 dropuser.c:173
-=======
 #: clusterdb.c:279 createuser.c:425 dropdb.c:174 dropuser.c:174
->>>>>>> 3d6a8289
 #, c-format
 msgid ""
 "  -e, --echo                show the commands being sent to the server\n"
 msgstr "  -e, --echo                서버로 보내는 작업 명령을 보여줌\n"
 
-<<<<<<< HEAD
-#: clusterdb.c:281
-=======
 #: clusterdb.c:280
->>>>>>> 3d6a8289
 #, c-format
 msgid "  -q, --quiet               don't write any messages\n"
 msgstr "  -q, --quiet               어떠한 메시지도 보여주지 않음\n"
 
-<<<<<<< HEAD
-#: clusterdb.c:282
-=======
 #: clusterdb.c:281
->>>>>>> 3d6a8289
 #, c-format
 msgid "  -t, --table=TABLE         cluster specific table(s) only\n"
 msgstr "  -t, --table=TABLE         지정한 테이블들만 클러스터\n"
 
-<<<<<<< HEAD
-#: clusterdb.c:283
-=======
 #: clusterdb.c:282
->>>>>>> 3d6a8289
 #, c-format
 msgid "  -v, --verbose             write a lot of output\n"
 msgstr "  -v, --verbose             많은 출력 작성\n"
 
-<<<<<<< HEAD
-#: clusterdb.c:284 createuser.c:439 dropdb.c:178 dropuser.c:176
-=======
 #: clusterdb.c:283 createuser.c:441 dropdb.c:177 dropuser.c:177
->>>>>>> 3d6a8289
 #, c-format
 msgid "  -V, --version             output version information, then exit\n"
 msgstr "  -V, --version             버전 정보를 보여주고 마침\n"
 
-<<<<<<< HEAD
-#: clusterdb.c:285 createuser.c:447 dropdb.c:180 dropuser.c:178
-=======
 #: clusterdb.c:284 createuser.c:449 dropdb.c:179 dropuser.c:179
->>>>>>> 3d6a8289
 #, c-format
 msgid "  -?, --help                show this help, then exit\n"
 msgstr "  -?, --help                이 도움말을 보여주고 마침\n"
 
-<<<<<<< HEAD
-#: clusterdb.c:286 createdb.c:317 createuser.c:448 dropdb.c:181 dropuser.c:179
-#: pg_isready.c:235 reindexdb.c:889 vacuumdb.c:1189
-=======
 #: clusterdb.c:285 createdb.c:319 createuser.c:450 dropdb.c:180 dropuser.c:180
 #: pg_isready.c:235 reindexdb.c:915 vacuumdb.c:1369
->>>>>>> 3d6a8289
 #, c-format
 msgid ""
 "\n"
@@ -467,66 +332,38 @@
 "\n"
 "연결 옵션들:\n"
 
-<<<<<<< HEAD
-#: clusterdb.c:287 createuser.c:449 dropdb.c:182 dropuser.c:180 vacuumdb.c:1190
-=======
 #: clusterdb.c:286 createuser.c:451 dropdb.c:181 dropuser.c:181 vacuumdb.c:1370
->>>>>>> 3d6a8289
 #, c-format
 msgid "  -h, --host=HOSTNAME       database server host or socket directory\n"
 msgstr ""
 "  -h, --host=HOSTNAME       데이터베이스 서버 호스트 또는 소켓 디렉터리\n"
 
-<<<<<<< HEAD
-#: clusterdb.c:288 createuser.c:450 dropdb.c:183 dropuser.c:181 vacuumdb.c:1191
-=======
 #: clusterdb.c:287 createuser.c:452 dropdb.c:182 dropuser.c:182 vacuumdb.c:1371
->>>>>>> 3d6a8289
 #, c-format
 msgid "  -p, --port=PORT           database server port\n"
 msgstr "  -p, --port=PORT           데이터베이스 서버 포트\n"
 
-<<<<<<< HEAD
-#: clusterdb.c:289 dropdb.c:184 vacuumdb.c:1192
-=======
 #: clusterdb.c:288 dropdb.c:183 vacuumdb.c:1372
->>>>>>> 3d6a8289
 #, c-format
 msgid "  -U, --username=USERNAME   user name to connect as\n"
 msgstr "  -U, --username=USERNAME   접속할 사용자이름\n"
 
-<<<<<<< HEAD
-#: clusterdb.c:290 createuser.c:452 dropdb.c:185 dropuser.c:183 vacuumdb.c:1193
-=======
 #: clusterdb.c:289 createuser.c:454 dropdb.c:184 dropuser.c:184 vacuumdb.c:1373
->>>>>>> 3d6a8289
 #, c-format
 msgid "  -w, --no-password         never prompt for password\n"
 msgstr "  -w, --no-password         암호 프롬프트 표시 안 함\n"
 
-<<<<<<< HEAD
-#: clusterdb.c:291 createuser.c:453 dropdb.c:186 dropuser.c:184 vacuumdb.c:1194
-=======
 #: clusterdb.c:290 createuser.c:455 dropdb.c:185 dropuser.c:185 vacuumdb.c:1374
->>>>>>> 3d6a8289
 #, c-format
 msgid "  -W, --password            force password prompt\n"
 msgstr "  -W, --password            암호 프롬프트 표시함\n"
 
-<<<<<<< HEAD
-#: clusterdb.c:292 dropdb.c:187 vacuumdb.c:1195
-=======
 #: clusterdb.c:291 dropdb.c:186 vacuumdb.c:1375
->>>>>>> 3d6a8289
 #, c-format
 msgid "  --maintenance-db=DBNAME   alternate maintenance database\n"
 msgstr "  --maintenance-db=DBNAME   대체용 관리 대상 데이터베이스\n"
 
-<<<<<<< HEAD
-#: clusterdb.c:293
-=======
 #: clusterdb.c:292
->>>>>>> 3d6a8289
 #, c-format
 msgid ""
 "\n"
@@ -535,13 +372,8 @@
 "\n"
 "보다 자세한 내용은 CLUSTER SQL 명령어 설명서를 참조하십시오.\n"
 
-<<<<<<< HEAD
-#: clusterdb.c:294 createdb.c:325 createuser.c:454 dropdb.c:188 dropuser.c:185
-#: pg_isready.c:240 reindexdb.c:897 vacuumdb.c:1197
-=======
 #: clusterdb.c:293 createdb.c:327 createuser.c:456 dropdb.c:187 dropuser.c:186
 #: pg_isready.c:240 reindexdb.c:923 vacuumdb.c:1377
->>>>>>> 3d6a8289
 #, c-format
 msgid ""
 "\n"
@@ -550,13 +382,8 @@
 "\n"
 "문제점 보고 주소: <%s>\n"
 
-<<<<<<< HEAD
-#: clusterdb.c:295 createdb.c:326 createuser.c:455 dropdb.c:189 dropuser.c:186
-#: pg_isready.c:241 reindexdb.c:898 vacuumdb.c:1198
-=======
 #: clusterdb.c:294 createdb.c:328 createuser.c:457 dropdb.c:188 dropuser.c:187
 #: pg_isready.c:241 reindexdb.c:924 vacuumdb.c:1378
->>>>>>> 3d6a8289
 #, c-format
 msgid "%s home page: <%s>\n"
 msgstr "%s 홈페이지: <%s>\n"
@@ -594,29 +421,17 @@
 msgid "\"%s\" is not a valid encoding name"
 msgstr "\"%s\" 이름은 잘못된 인코딩 이름임"
 
-<<<<<<< HEAD
-#: createdb.c:260
-=======
 #: createdb.c:262
->>>>>>> 3d6a8289
 #, c-format
 msgid "database creation failed: %s"
 msgstr "데이터베이스 만들기 실패: %s"
 
-<<<<<<< HEAD
-#: createdb.c:279
-=======
 #: createdb.c:281
->>>>>>> 3d6a8289
 #, c-format
 msgid "comment creation failed (database was created): %s"
 msgstr "코멘트 추가하기 실패 (데이터베이스는 만들어졌음): %s"
 
-<<<<<<< HEAD
-#: createdb.c:297
-=======
 #: createdb.c:299
->>>>>>> 3d6a8289
 #, c-format
 msgid ""
 "%s creates a PostgreSQL database.\n"
@@ -625,104 +440,60 @@
 "%s 프로그램은 PostgreSQL 데이터베이스를 만듭니다.\n"
 "\n"
 
-<<<<<<< HEAD
-#: createdb.c:299
-=======
 #: createdb.c:301
->>>>>>> 3d6a8289
 #, c-format
 msgid "  %s [OPTION]... [DBNAME] [DESCRIPTION]\n"
 msgstr "  %s [옵션]... [DB이름] [설명]\n"
 
-<<<<<<< HEAD
-#: createdb.c:301
-=======
 #: createdb.c:303
->>>>>>> 3d6a8289
 #, c-format
 msgid "  -D, --tablespace=TABLESPACE  default tablespace for the database\n"
 msgstr ""
 "  -D, --tablespace=TABLESPACE  데이터베이스를 위한 기본 테이블스페이스\n"
 
-<<<<<<< HEAD
-#: createdb.c:302 reindexdb.c:878
-=======
 #: createdb.c:304 reindexdb.c:904
->>>>>>> 3d6a8289
 #, c-format
 msgid ""
 "  -e, --echo                   show the commands being sent to the server\n"
 msgstr "  -e, --echo                   서버로 보내는 작업 명령들을 보여줌\n"
 
-<<<<<<< HEAD
-#: createdb.c:303
-=======
 #: createdb.c:305
->>>>>>> 3d6a8289
 #, c-format
 msgid "  -E, --encoding=ENCODING      encoding for the database\n"
 msgstr "  -E, --encoding=ENCODING      데이터베이스 인코딩\n"
 
-<<<<<<< HEAD
-#: createdb.c:304
-=======
 #: createdb.c:306
->>>>>>> 3d6a8289
 #, c-format
 msgid "  -l, --locale=LOCALE          locale settings for the database\n"
 msgstr "  -l, --locale=LOCALE          데이터베이스의 로캘 설정\n"
 
-<<<<<<< HEAD
-#: createdb.c:305
-=======
 #: createdb.c:307
->>>>>>> 3d6a8289
 #, c-format
 msgid "      --lc-collate=LOCALE      LC_COLLATE setting for the database\n"
 msgstr "      --lc-collate=LOCALE      데이터베이스의 LC_COLLATE 설정\n"
 
-<<<<<<< HEAD
-#: createdb.c:306
-=======
 #: createdb.c:308
->>>>>>> 3d6a8289
 #, c-format
 msgid "      --lc-ctype=LOCALE        LC_CTYPE setting for the database\n"
 msgstr "      --lc-ctype=LOCALE        데이터베이스의 LC_CTYPE 설정\n"
 
-<<<<<<< HEAD
-#: createdb.c:307
-=======
 #: createdb.c:309
->>>>>>> 3d6a8289
 #, c-format
 msgid ""
 "      --builtin-locale=LOCALE  builtin locale setting for the database\n"
 msgstr "      --builtin-locale=LOCALE  데이터베이스 내장 로케일 설정\n"
 
-<<<<<<< HEAD
-#: createdb.c:308
-=======
 #: createdb.c:310
->>>>>>> 3d6a8289
 #, c-format
 msgid "      --icu-locale=LOCALE      ICU locale setting for the database\n"
 msgstr "      --icu-locale=LOCALE      데이터베이스 ICU 로캘 설정\n"
 
-<<<<<<< HEAD
-#: createdb.c:309
-=======
 #: createdb.c:311
->>>>>>> 3d6a8289
 #, c-format
 msgid "      --icu-rules=RULES        ICU rules setting for the database\n"
 msgstr "      --icu-rules=RULES        데이터베이스 ICU 룰 설정\n"
 
-<<<<<<< HEAD
-#: createdb.c:310
-=======
 #: createdb.c:312
->>>>>>> 3d6a8289
 #, c-format
 msgid ""
 "      --locale-provider={builtin|libc|icu}\n"
@@ -732,20 +503,12 @@
 "      --locale-provider={builtin|libc|icu}\n"
 "                               데이터베이스 기본 문자 정렬 제공자 설정\n"
 
-<<<<<<< HEAD
-#: createdb.c:312
-=======
 #: createdb.c:314
->>>>>>> 3d6a8289
 #, c-format
 msgid "  -O, --owner=OWNER            database user to own the new database\n"
 msgstr "  -O, --owner=OWNER            데이터베이스 소유주\n"
 
-<<<<<<< HEAD
-#: createdb.c:313
-=======
 #: createdb.c:315
->>>>>>> 3d6a8289
 #, c-format
 msgid ""
 "  -S, --strategy=STRATEGY      database creation strategy wal_log or "
@@ -754,94 +517,54 @@
 "  -S, --strategy=STRATEGY      데이터베이스 만드는 전략(wal_log 또는 "
 "file_copy)\n"
 
-<<<<<<< HEAD
-#: createdb.c:314
-=======
 #: createdb.c:316
->>>>>>> 3d6a8289
 #, c-format
 msgid "  -T, --template=TEMPLATE      template database to copy\n"
 msgstr "  -T, --template=TEMPLATE      복사할 템플릿 데이터베이스\n"
 
-<<<<<<< HEAD
-#: createdb.c:315 reindexdb.c:887
-=======
 #: createdb.c:317 reindexdb.c:913
->>>>>>> 3d6a8289
 #, c-format
 msgid "  -V, --version                output version information, then exit\n"
 msgstr "  -V, --version                버전 정보를 보여주고 마침\n"
 
-<<<<<<< HEAD
-#: createdb.c:316 reindexdb.c:888
-=======
 #: createdb.c:318 reindexdb.c:914
->>>>>>> 3d6a8289
 #, c-format
 msgid "  -?, --help                   show this help, then exit\n"
 msgstr "  -?, --help                   이 도움말을 보여주고 마침\n"
 
-<<<<<<< HEAD
-#: createdb.c:318 reindexdb.c:890
-=======
 #: createdb.c:320 reindexdb.c:916
->>>>>>> 3d6a8289
 #, c-format
 msgid ""
 "  -h, --host=HOSTNAME          database server host or socket directory\n"
 msgstr ""
 "  -h, --host=HOSTNAME          데이터베이스 서버 호스트나 소켓 디렉터리\n"
 
-<<<<<<< HEAD
-#: createdb.c:319 reindexdb.c:891
-=======
 #: createdb.c:321 reindexdb.c:917
->>>>>>> 3d6a8289
 #, c-format
 msgid "  -p, --port=PORT              database server port\n"
 msgstr "  -p, --port=PORT              데이터베이스 서버 포트\n"
 
-<<<<<<< HEAD
-#: createdb.c:320 reindexdb.c:892
-=======
 #: createdb.c:322 reindexdb.c:918
->>>>>>> 3d6a8289
 #, c-format
 msgid "  -U, --username=USERNAME      user name to connect as\n"
 msgstr "  -U, --username=USERNAME      접속할 사용자\n"
 
-<<<<<<< HEAD
-#: createdb.c:321 reindexdb.c:893
-=======
 #: createdb.c:323 reindexdb.c:919
->>>>>>> 3d6a8289
 #, c-format
 msgid "  -w, --no-password            never prompt for password\n"
 msgstr "  -w, --no-password            암호 프롬프트 표시 안 함\n"
 
-<<<<<<< HEAD
-#: createdb.c:322 reindexdb.c:894
-=======
 #: createdb.c:324 reindexdb.c:920
->>>>>>> 3d6a8289
 #, c-format
 msgid "  -W, --password               force password prompt\n"
 msgstr "  -W, --password               암호 프롬프트 표시함\n"
 
-<<<<<<< HEAD
-#: createdb.c:323 reindexdb.c:895
-=======
 #: createdb.c:325 reindexdb.c:921
->>>>>>> 3d6a8289
 #, c-format
 msgid "  --maintenance-db=DBNAME      alternate maintenance database\n"
 msgstr "  --maintenance-db=DBNAME      대체용 관리 대상 데이터베이스\n"
 
-<<<<<<< HEAD
-#: createdb.c:324
-=======
 #: createdb.c:326
->>>>>>> 3d6a8289
 #, c-format
 msgid ""
 "\n"
@@ -1235,99 +958,57 @@
 msgid "  -U, --username=USERNAME  user name to connect as\n"
 msgstr "  -U, --username=USERNAME  접속할 사용자이름\n"
 
-<<<<<<< HEAD
-#: reindexdb.c:210
-=======
 #: reindexdb.c:217
->>>>>>> 3d6a8289
 #, c-format
 msgid "cannot use multiple jobs to reindex system catalogs"
 msgstr "시스템 카탈로그 재색인 작업은 병렬로 처리할 수 없음"
 
-<<<<<<< HEAD
-#: reindexdb.c:215
-=======
 #: reindexdb.c:222
->>>>>>> 3d6a8289
 #, c-format
 msgid "cannot reindex all databases and a specific one at the same time"
 msgstr ""
 "모든 데이터베이스 재색인 작업과 특정 데이터베이스 재색인 작업은 동시에 진행"
 "할 수 없습니다"
 
-<<<<<<< HEAD
-#: reindexdb.c:296 reindexdb.c:303 vacuumdb.c:514 vacuumdb.c:521 vacuumdb.c:528
-#: vacuumdb.c:535 vacuumdb.c:542 vacuumdb.c:549 vacuumdb.c:556 vacuumdb.c:561
-#: vacuumdb.c:565 vacuumdb.c:569 vacuumdb.c:573
-=======
 #: reindexdb.c:302 reindexdb.c:309 vacuumdb.c:559 vacuumdb.c:566 vacuumdb.c:573
 #: vacuumdb.c:580 vacuumdb.c:587 vacuumdb.c:594 vacuumdb.c:601 vacuumdb.c:608
 #: vacuumdb.c:615 vacuumdb.c:622 vacuumdb.c:629 vacuumdb.c:636
->>>>>>> 3d6a8289
 #, c-format
 msgid ""
 "cannot use the \"%s\" option on server versions older than PostgreSQL %s"
 msgstr "\"%s\" 옵션은 PostgreSQL %s 버전보다 오래된 서버에서는 사용할 수 없음"
 
-<<<<<<< HEAD
-#: reindexdb.c:584
-=======
 #: reindexdb.c:597
->>>>>>> 3d6a8289
 #, c-format
 msgid "reindexing of database \"%s\" failed: %s"
 msgstr "\"%s\" 데이터베이스 재색인 작업 실패: %s"
 
-<<<<<<< HEAD
-#: reindexdb.c:588
-=======
 #: reindexdb.c:601
->>>>>>> 3d6a8289
 #, c-format
 msgid "reindexing of index \"%s\" in database \"%s\" failed: %s"
 msgstr "\"%s\" 인덱스(해당DB: \"%s\") 재색인 작업 실패: %s"
 
-<<<<<<< HEAD
-#: reindexdb.c:592
-=======
 #: reindexdb.c:605
->>>>>>> 3d6a8289
 #, c-format
 msgid "reindexing of schema \"%s\" in database \"%s\" failed: %s"
 msgstr "\"%s\" 스키마(해당DB: \"%s\") 재색인 작업 실패: %s"
 
-<<<<<<< HEAD
-#: reindexdb.c:596
-=======
 #: reindexdb.c:609
->>>>>>> 3d6a8289
 #, c-format
 msgid "reindexing of system catalogs in database \"%s\" failed: %s"
 msgstr "\"%s\" 데이터베이스 시스템 카탈로그 재색인 작업 실패: %s"
 
-<<<<<<< HEAD
-#: reindexdb.c:600
-=======
 #: reindexdb.c:613
->>>>>>> 3d6a8289
 #, c-format
 msgid "reindexing of table \"%s\" in database \"%s\" failed: %s"
 msgstr "\"%s\" 테이블(해당DB: \"%s\") 재색인 작업 실패: %s"
 
-<<<<<<< HEAD
-#: reindexdb.c:828
-=======
 #: reindexdb.c:854
->>>>>>> 3d6a8289
 #, c-format
 msgid "%s: reindexing database \"%s\"\n"
 msgstr "%s: \"%s\" 데이터베이스 재색인 작업 중\n"
 
-<<<<<<< HEAD
-#: reindexdb.c:871
-=======
 #: reindexdb.c:897
->>>>>>> 3d6a8289
 #, c-format
 msgid ""
 "%s reindexes a PostgreSQL database.\n"
@@ -1336,47 +1017,27 @@
 "%s 프로그램은 PostgreSQL 데이터베이스 재색인 작업을 합니다.\n"
 "\n"
 
-<<<<<<< HEAD
-#: reindexdb.c:875
-=======
 #: reindexdb.c:901
->>>>>>> 3d6a8289
 #, c-format
 msgid "  -a, --all                    reindex all databases\n"
 msgstr "  -a, --all                    모든 데이터베이스 재색인\n"
 
-<<<<<<< HEAD
-#: reindexdb.c:876
-=======
 #: reindexdb.c:902
->>>>>>> 3d6a8289
 #, c-format
 msgid "      --concurrently           reindex concurrently\n"
 msgstr "      --concurrently           테이블 잠그지 않는 재색인\n"
 
-<<<<<<< HEAD
-#: reindexdb.c:877
-=======
 #: reindexdb.c:903
->>>>>>> 3d6a8289
 #, c-format
 msgid "  -d, --dbname=DBNAME          database to reindex\n"
 msgstr "  -d, --dbname=DBNAME          지정한 데이터베이스의 재색인 작업\n"
 
-<<<<<<< HEAD
-#: reindexdb.c:879
-=======
 #: reindexdb.c:905
->>>>>>> 3d6a8289
 #, c-format
 msgid "  -i, --index=INDEX            recreate specific index(es) only\n"
 msgstr "  -i, --index=INDEX            지정한 인덱스들만 다시 만듬\n"
 
-<<<<<<< HEAD
-#: reindexdb.c:880
-=======
 #: reindexdb.c:906
->>>>>>> 3d6a8289
 #, c-format
 msgid ""
 "  -j, --jobs=NUM               use this many concurrent connections to "
@@ -1384,66 +1045,38 @@
 msgstr ""
 "  -j, --jobs=NUM                재색인 작업을 여러개의 연결로 동시에 작업함\n"
 
-<<<<<<< HEAD
-#: reindexdb.c:881
-=======
 #: reindexdb.c:907
->>>>>>> 3d6a8289
 #, c-format
 msgid "  -q, --quiet                  don't write any messages\n"
 msgstr "  -q, --quiet                  어떠한 메시지도 보여주지 않음\n"
 
-<<<<<<< HEAD
-#: reindexdb.c:882
-=======
 #: reindexdb.c:908
->>>>>>> 3d6a8289
 #, c-format
 msgid "  -s, --system                 reindex system catalogs only\n"
 msgstr "  -s, --system                 시스템 카탈로그 재색인\n"
 
-<<<<<<< HEAD
-#: reindexdb.c:883
-=======
 #: reindexdb.c:909
->>>>>>> 3d6a8289
 #, c-format
 msgid "  -S, --schema=SCHEMA          reindex specific schema(s) only\n"
 msgstr "  -S, --schema=SCHEMA          지정한 스키마들 자료만 덤프\n"
 
-<<<<<<< HEAD
-#: reindexdb.c:884
-=======
 #: reindexdb.c:910
->>>>>>> 3d6a8289
 #, c-format
 msgid "  -t, --table=TABLE            reindex specific table(s) only\n"
 msgstr "  -t, --table=TABLE            지정한 테이블들만 재색인 작업\n"
 
-<<<<<<< HEAD
-#: reindexdb.c:885
-=======
 #: reindexdb.c:911
->>>>>>> 3d6a8289
 #, c-format
 msgid "      --tablespace=TABLESPACE  tablespace where indexes are rebuilt\n"
 msgstr ""
 "      --tablespace=TABLESPACE  데이터베이스를 위한 기본 테이블스페이스\n"
 
-<<<<<<< HEAD
-#: reindexdb.c:886
-=======
 #: reindexdb.c:912
->>>>>>> 3d6a8289
 #, c-format
 msgid "  -v, --verbose                write a lot of output\n"
 msgstr "  -v, --verbose                작업내역의 자세한 출력\n"
 
-<<<<<<< HEAD
-#: reindexdb.c:896
-=======
 #: reindexdb.c:922
->>>>>>> 3d6a8289
 #, c-format
 msgid ""
 "\n"
@@ -1452,55 +1085,34 @@
 "\n"
 "보다 자세한 내용은 REINDEX SQL 명령어 설명서를 참조하십시오.\n"
 
-<<<<<<< HEAD
-#: vacuumdb.c:313 vacuumdb.c:316 vacuumdb.c:319 vacuumdb.c:322 vacuumdb.c:325
-#: vacuumdb.c:328 vacuumdb.c:331 vacuumdb.c:334 vacuumdb.c:343
-=======
 #: vacuumdb.c:325 vacuumdb.c:328 vacuumdb.c:331 vacuumdb.c:334 vacuumdb.c:337
 #: vacuumdb.c:340 vacuumdb.c:343 vacuumdb.c:346 vacuumdb.c:355
->>>>>>> 3d6a8289
 #, c-format
 msgid "cannot use the \"%s\" option when performing only analyze"
 msgstr "통계 수집 전용 작업에서는 \"%s\" 옵션을 사용할 수 없음"
 
-<<<<<<< HEAD
-#: vacuumdb.c:346
-=======
 #: vacuumdb.c:358
->>>>>>> 3d6a8289
 #, c-format
 msgid "cannot use the \"%s\" option when performing full vacuum"
 msgstr "full vacuum 작업에서는 \"%s\" 옵션을 사용할 수 없음"
 
-<<<<<<< HEAD
-#: vacuumdb.c:352 vacuumdb.c:360
-=======
 #: vacuumdb.c:364 vacuumdb.c:372
->>>>>>> 3d6a8289
 #, c-format
 msgid "cannot use the \"%s\" option with the \"%s\" option"
 msgstr "\"%s\" 옵션과 \"%s\" 옵션을 함께 사용할 수 없음"
 
-<<<<<<< HEAD
-#: vacuumdb.c:432
-=======
 #: vacuumdb.c:380
 #, c-format
 msgid "cannot use the \"%s\" option without \"%s\" or \"%s\""
 msgstr "\"%s\" 옵션은 \"%s\" 옵션과 \"%s\" 옵션을 없이 사용할 수 없음"
 
 #: vacuumdb.c:454
->>>>>>> 3d6a8289
 #, c-format
 msgid "cannot vacuum all databases and a specific one at the same time"
 msgstr ""
 "-a 옵션이 있을 경우는 한 데이터베이스를 대상으로 작업을 진행할 수 없습니다."
 
-<<<<<<< HEAD
-#: vacuumdb.c:436
-=======
 #: vacuumdb.c:458
->>>>>>> 3d6a8289
 #, c-format
 msgid ""
 "cannot vacuum all tables in schema(s) and specific table(s) at the same time"
@@ -1508,20 +1120,12 @@
 "스키마 안에 있는 모든 테이블을 청소하는 것과 특정 테이블만 청소하는 것을 동시"
 "에 할 수 없음"
 
-<<<<<<< HEAD
-#: vacuumdb.c:440
-=======
 #: vacuumdb.c:462
->>>>>>> 3d6a8289
 #, c-format
 msgid "cannot vacuum specific table(s) and exclude schema(s) at the same time"
 msgstr "특정 테이블만 청소하는 것과 스키마를 제외하는 것은 동시에 할 수 없음"
 
-<<<<<<< HEAD
-#: vacuumdb.c:444
-=======
 #: vacuumdb.c:466
->>>>>>> 3d6a8289
 #, c-format
 msgid ""
 "cannot vacuum all tables in schema(s) and exclude schema(s) at the same time"
@@ -1529,30 +1133,11 @@
 "스키마 안 모든 테이블만 청소하는 것과 스키마를 제외하는 것은 동시에 할 수 없"
 "음"
 
-<<<<<<< HEAD
-#: vacuumdb.c:457
-=======
 #: vacuumdb.c:479
->>>>>>> 3d6a8289
 #, c-format
 msgid "out of memory"
 msgstr "메모리 부족"
 
-<<<<<<< HEAD
-#: vacuumdb.c:501
-msgid "Generating minimal optimizer statistics (1 target)"
-msgstr "최소 최적화 통계 수집 수행 중 (1% 대상)"
-
-#: vacuumdb.c:502
-msgid "Generating medium optimizer statistics (10 targets)"
-msgstr "일반 최적화 통계 수집 수행 중 (10% 대상)"
-
-#: vacuumdb.c:503
-msgid "Generating default (full) optimizer statistics"
-msgstr "최대 최적화 통계 수집 수행중 (모든 자료 대상)"
-
-#: vacuumdb.c:582
-=======
 #: vacuumdb.c:546
 msgid "Generating minimal optimizer statistics (1 target)"
 msgstr "최소 최적화 통계 수집 수행 중 (1% 대상)"
@@ -1566,43 +1151,26 @@
 msgstr "최대 최적화 통계 수집 수행중 (모든 자료 대상)"
 
 #: vacuumdb.c:646
->>>>>>> 3d6a8289
 #, c-format
 msgid "%s: processing database \"%s\": %s\n"
 msgstr "%s: \"%s\" 데이터베이스 작업 중: %s\n"
 
-<<<<<<< HEAD
-#: vacuumdb.c:585
-=======
 #: vacuumdb.c:649
->>>>>>> 3d6a8289
 #, c-format
 msgid "%s: vacuuming database \"%s\"\n"
 msgstr "%s: \"%s\" 데이터베이스를 청소 중\n"
 
-<<<<<<< HEAD
-#: vacuumdb.c:1146
-=======
 #: vacuumdb.c:1325
->>>>>>> 3d6a8289
 #, c-format
 msgid "vacuuming of table \"%s\" in database \"%s\" failed: %s"
 msgstr "\"%s\" 테이블 (해당 DB: \"%s\") 청소하기 실패: %s"
 
-<<<<<<< HEAD
-#: vacuumdb.c:1149
-=======
 #: vacuumdb.c:1328
->>>>>>> 3d6a8289
 #, c-format
 msgid "vacuuming of database \"%s\" failed: %s"
 msgstr "\"%s\" 데이터베이스 청소하기 실패: %s"
 
-<<<<<<< HEAD
-#: vacuumdb.c:1157
-=======
 #: vacuumdb.c:1336
->>>>>>> 3d6a8289
 #, c-format
 msgid ""
 "%s cleans and analyzes a PostgreSQL database.\n"
@@ -1612,76 +1180,44 @@
 "퀴리 최적화기의 참고 자료를 갱신합니다.\n"
 "\n"
 
-<<<<<<< HEAD
-#: vacuumdb.c:1161
-=======
 #: vacuumdb.c:1340
->>>>>>> 3d6a8289
 #, c-format
 msgid "  -a, --all                       vacuum all databases\n"
 msgstr "  -a, --all                       모든 데이터베이스 청소\n"
 
-<<<<<<< HEAD
-#: vacuumdb.c:1162
-=======
 #: vacuumdb.c:1341
->>>>>>> 3d6a8289
 #, c-format
 msgid "      --buffer-usage-limit=SIZE   size of ring buffer used for vacuum\n"
 msgstr "      --buffer-usage-limit=SIZE   청소를 위한 링 버커 크기\n"
 
-<<<<<<< HEAD
-#: vacuumdb.c:1163
-=======
 #: vacuumdb.c:1342
->>>>>>> 3d6a8289
 #, c-format
 msgid "  -d, --dbname=DBNAME             database to vacuum\n"
 msgstr "  -d, --dbname=DBNAME             DBNAME 데이터베이스 청소\n"
 
-<<<<<<< HEAD
-#: vacuumdb.c:1164
-=======
 #: vacuumdb.c:1343
->>>>>>> 3d6a8289
 #, c-format
 msgid "      --disable-page-skipping     disable all page-skipping behavior\n"
 msgstr "      --disable-page-skipping     모든 page-skipping 기능 비활성화\n"
 
-<<<<<<< HEAD
-#: vacuumdb.c:1165
-=======
 #: vacuumdb.c:1344
->>>>>>> 3d6a8289
 #, c-format
 msgid ""
 "  -e, --echo                      show the commands being sent to the "
 "server\n"
 msgstr "  -e, --echo                      서버로 보내는 명령들을 보여줌\n"
 
-<<<<<<< HEAD
-#: vacuumdb.c:1166
-=======
 #: vacuumdb.c:1345
->>>>>>> 3d6a8289
 #, c-format
 msgid "  -f, --full                      do full vacuuming\n"
 msgstr "  -f, --full                      대청소\n"
 
-<<<<<<< HEAD
-#: vacuumdb.c:1167
-=======
 #: vacuumdb.c:1346
->>>>>>> 3d6a8289
 #, c-format
 msgid "  -F, --freeze                    freeze row transaction information\n"
 msgstr "  -F, --freeze                    행 트랜잭션 정보 동결\n"
 
-<<<<<<< HEAD
-#: vacuumdb.c:1168
-=======
 #: vacuumdb.c:1347
->>>>>>> 3d6a8289
 #, c-format
 msgid ""
 "      --force-index-cleanup       always remove index entries that point to "
@@ -1689,11 +1225,7 @@
 msgstr ""
 "      --force-index-cleanup       삭제된 튜플 대상 인덱스 항목 항상 삭제\n"
 
-<<<<<<< HEAD
-#: vacuumdb.c:1169
-=======
 #: vacuumdb.c:1348
->>>>>>> 3d6a8289
 #, c-format
 msgid ""
 "  -j, --jobs=NUM                  use this many concurrent connections to "
@@ -1701,11 +1233,7 @@
 msgstr ""
 "  -j, --jobs=NUM                  청소 작업을 여러개의 연결로 동시에 작업함\n"
 
-<<<<<<< HEAD
-#: vacuumdb.c:1170
-=======
 #: vacuumdb.c:1349
->>>>>>> 3d6a8289
 #, c-format
 msgid ""
 "      --min-mxid-age=MXID_AGE     minimum multixact ID age of tables to "
@@ -1713,11 +1241,7 @@
 msgstr ""
 "      --min-mxid-age=MXID_AGE     청소할 테이블의 최소 multixact ID 나이\n"
 
-<<<<<<< HEAD
-#: vacuumdb.c:1171
-=======
 #: vacuumdb.c:1350
->>>>>>> 3d6a8289
 #, c-format
 msgid ""
 "      --min-xid-age=XID_AGE       minimum transaction ID age of tables to "
@@ -1725,9 +1249,6 @@
 msgstr ""
 "      --min-xid-age=XID_AGE       청소할 테이블의 최소 트랜잭션 ID 나이\n"
 
-<<<<<<< HEAD
-#: vacuumdb.c:1172
-=======
 #: vacuumdb.c:1351
 #, c-format
 msgid ""
@@ -1736,7 +1257,6 @@
 msgstr "      --missing-stats-only        statistics 갱신 없이 analyze만 함\n"
 
 #: vacuumdb.c:1352
->>>>>>> 3d6a8289
 #, c-format
 msgid ""
 "      --no-index-cleanup          don't remove index entries that point to "
@@ -1744,20 +1264,12 @@
 msgstr ""
 "      --no-index-cleanup          삭제된 튜플 대상 인덱스 항목 지우지 않음\n"
 
-<<<<<<< HEAD
-#: vacuumdb.c:1173
-=======
 #: vacuumdb.c:1353
->>>>>>> 3d6a8289
 #, c-format
 msgid "      --no-process-main           skip the main relation\n"
 msgstr "      --no-process-main           메인 릴레이션 건너뜀\n"
 
-<<<<<<< HEAD
-#: vacuumdb.c:1174
-=======
 #: vacuumdb.c:1354
->>>>>>> 3d6a8289
 #, c-format
 msgid ""
 "      --no-process-toast          skip the TOAST table associated with the "
@@ -1766,11 +1278,7 @@
 "      --no-process-toast          vacuum 대상 테이블과 관련된 TOAST 테이블 건"
 "너뜀\n"
 
-<<<<<<< HEAD
-#: vacuumdb.c:1175
-=======
 #: vacuumdb.c:1355
->>>>>>> 3d6a8289
 #, c-format
 msgid ""
 "      --no-truncate               don't truncate empty pages at the end of "
@@ -1778,11 +1286,7 @@
 msgstr ""
 "      --no-truncate               테이블 끝에 있는 빈 페이지를 지우지 않음\n"
 
-<<<<<<< HEAD
-#: vacuumdb.c:1176
-=======
 #: vacuumdb.c:1356
->>>>>>> 3d6a8289
 #, c-format
 msgid ""
 "  -n, --schema=SCHEMA             vacuum tables in the specified schema(s) "
@@ -1790,11 +1294,7 @@
 msgstr ""
 "  -n, --schema=SCHEMA             지정한 스키마 안에 있는 테이블만 청소함\n"
 
-<<<<<<< HEAD
-#: vacuumdb.c:1177
-=======
 #: vacuumdb.c:1357
->>>>>>> 3d6a8289
 #, c-format
 msgid ""
 "  -N, --exclude-schema=SCHEMA     do not vacuum tables in the specified "
@@ -1802,11 +1302,7 @@
 msgstr ""
 "  -N, --exclude-schema=SCHEMA     지정한 스키마 안에 있는 테이블만 청소안함\n"
 
-<<<<<<< HEAD
-#: vacuumdb.c:1178
-=======
 #: vacuumdb.c:1358
->>>>>>> 3d6a8289
 #, c-format
 msgid ""
 "  -P, --parallel=PARALLEL_WORKERS use this many background workers for "
@@ -1815,20 +1311,12 @@
 "  -P, --parallel=병렬작업수       vacuum 작업을 병렬로 처리 할 수 있는 경우\n"
 "                                  백그라운드 작업 프로세스 수\n"
 
-<<<<<<< HEAD
-#: vacuumdb.c:1179
-=======
 #: vacuumdb.c:1359
->>>>>>> 3d6a8289
 #, c-format
 msgid "  -q, --quiet                     don't write any messages\n"
 msgstr "  -q, --quiet                     어떠한 메시지도 보여주지 않음\n"
 
-<<<<<<< HEAD
-#: vacuumdb.c:1180
-=======
 #: vacuumdb.c:1360
->>>>>>> 3d6a8289
 #, c-format
 msgid ""
 "      --skip-locked               skip relations that cannot be immediately "
@@ -1836,48 +1324,28 @@
 msgstr ""
 "      --skip-locked               즉시 잠글 수 없는 릴레이션은 건너 뜀\n"
 
-<<<<<<< HEAD
-#: vacuumdb.c:1181
-=======
 #: vacuumdb.c:1361
->>>>>>> 3d6a8289
 #, c-format
 msgid "  -t, --table='TABLE[(COLUMNS)]'  vacuum specific table(s) only\n"
 msgstr "  -t, --table='TABLE[(COLUMNS)]'  지정한 특정 테이블들만 청소\n"
 
-<<<<<<< HEAD
-#: vacuumdb.c:1182
-=======
 #: vacuumdb.c:1362
->>>>>>> 3d6a8289
 #, c-format
 msgid "  -v, --verbose                   write a lot of output\n"
 msgstr "  -v, --verbose                   작업내역의 자세한 출력\n"
 
-<<<<<<< HEAD
-#: vacuumdb.c:1183
-=======
 #: vacuumdb.c:1363
->>>>>>> 3d6a8289
 #, c-format
 msgid ""
 "  -V, --version                   output version information, then exit\n"
 msgstr "  -V, --version                   버전 정보를 보여주고 마침\n"
 
-<<<<<<< HEAD
-#: vacuumdb.c:1184
-=======
 #: vacuumdb.c:1364
->>>>>>> 3d6a8289
 #, c-format
 msgid "  -z, --analyze                   update optimizer statistics\n"
 msgstr "  -z, --analyze                   쿼리최적화 통계 정보를 갱신함\n"
 
-<<<<<<< HEAD
-#: vacuumdb.c:1185
-=======
 #: vacuumdb.c:1365
->>>>>>> 3d6a8289
 #, c-format
 msgid ""
 "  -Z, --analyze-only              only update optimizer statistics; no "
@@ -1886,11 +1354,7 @@
 "  -Z, --analyze-only              청소 작업 없이 쿼리최적화 통계 정보만 갱신"
 "함\n"
 
-<<<<<<< HEAD
-#: vacuumdb.c:1186
-=======
 #: vacuumdb.c:1366
->>>>>>> 3d6a8289
 #, c-format
 msgid ""
 "      --analyze-in-stages         only update optimizer statistics, in "
@@ -1900,20 +1364,12 @@
 "      --analyze-in-stages         보다 빠른 결과를 위해 다중 스테이지에서\n"
 "                                  최적화 통계치만 갱신함;청소 안함\n"
 
-<<<<<<< HEAD
-#: vacuumdb.c:1188
-=======
 #: vacuumdb.c:1368
->>>>>>> 3d6a8289
 #, c-format
 msgid "  -?, --help                      show this help, then exit\n"
 msgstr "  -?, --help                      이 도움말을 표시하고 종료\n"
 
-<<<<<<< HEAD
-#: vacuumdb.c:1196
-=======
 #: vacuumdb.c:1376
->>>>>>> 3d6a8289
 #, c-format
 msgid ""
 "\n"
@@ -1922,108 +1378,52 @@
 "\n"
 "보다 자세한 내용은 VACUUM SQL 명령어 설명서를 참조하십시오.\n"
 
-<<<<<<< HEAD
-#, c-format
 #~ msgid "cannot cluster specific table(s) in all databases"
 #~ msgstr "모든 DB를 대상으로 특정 테이블들을 클러스터할 수 없음"
 
-#, c-format
-=======
-#~ msgid "cannot cluster specific table(s) in all databases"
-#~ msgstr "모든 DB를 대상으로 특정 테이블들을 클러스터할 수 없음"
-
 #~ msgid "cannot exclude specific schema(s) in all databases"
 #~ msgstr "모든 데이터베이스를 대상으로는 특정 스키마를 제외할 수 없음"
 
->>>>>>> 3d6a8289
 #~ msgid "cannot reindex all databases and system catalogs at the same time"
 #~ msgstr ""
 #~ "모든 데이터베이스 재색인 작업과 시스템 카탈로그 재색인 작업은 동시에 진행"
 #~ "할 수 없습니다"
 
-<<<<<<< HEAD
-#, c-format
+#~ msgid ""
+#~ "cannot reindex specific index(es) and system catalogs at the same time"
+#~ msgstr ""
+#~ "특정 인덱스와 시스템 카탈로그 재색인 작업은 동시에 진행할 수 없습니다"
+
+#~ msgid "cannot reindex specific index(es) in all databases"
+#~ msgstr ""
+#~ "모든 데이터베이스 재색인 작업에서 특정 인덱스 재색인 작업을 지정할 수 없습"
+#~ "니다"
+
+#~ msgid ""
+#~ "cannot reindex specific schema(s) and system catalogs at the same time"
+#~ msgstr ""
+#~ "특정 스키마와 시스템 카탈로그 재색인 작업은 동시에 진행할 수 없습니다"
+
 #~ msgid "cannot reindex specific schema(s) in all databases"
 #~ msgstr ""
 #~ "모든 데이터베이스 재색인 작업에서 특정 스키마들의 재색인 작업을 지정할 수 "
 #~ "없습니다"
 
-#, c-format
+#~ msgid ""
+#~ "cannot reindex specific table(s) and system catalogs at the same time"
+#~ msgstr ""
+#~ "특정 테이블과 시스템 카탈로그 재색인 작업은 동시에 진행할 수 없습니다"
+
 #~ msgid "cannot reindex specific table(s) in all databases"
 #~ msgstr ""
 #~ "모든 데이터베이스 재색인 작업에서 특정 테이블의 재색인 작업을 지정할 수 없"
 #~ "습니다"
 
-#, c-format
-=======
-#~ msgid ""
-#~ "cannot reindex specific index(es) and system catalogs at the same time"
-#~ msgstr ""
-#~ "특정 인덱스와 시스템 카탈로그 재색인 작업은 동시에 진행할 수 없습니다"
-
->>>>>>> 3d6a8289
-#~ msgid "cannot reindex specific index(es) in all databases"
-#~ msgstr ""
-#~ "모든 데이터베이스 재색인 작업에서 특정 인덱스 재색인 작업을 지정할 수 없습"
-#~ "니다"
-
-<<<<<<< HEAD
-#, c-format
-=======
->>>>>>> 3d6a8289
-#~ msgid ""
-#~ "cannot reindex specific schema(s) and system catalogs at the same time"
-#~ msgstr ""
-#~ "특정 스키마와 시스템 카탈로그 재색인 작업은 동시에 진행할 수 없습니다"
-
-<<<<<<< HEAD
-#, c-format
-=======
-#~ msgid "cannot reindex specific schema(s) in all databases"
-#~ msgstr ""
-#~ "모든 데이터베이스 재색인 작업에서 특정 스키마들의 재색인 작업을 지정할 수 "
-#~ "없습니다"
-
->>>>>>> 3d6a8289
-#~ msgid ""
-#~ "cannot reindex specific table(s) and system catalogs at the same time"
-#~ msgstr ""
-#~ "특정 테이블과 시스템 카탈로그 재색인 작업은 동시에 진행할 수 없습니다"
-
-<<<<<<< HEAD
-#, c-format
-#~ msgid ""
-#~ "cannot reindex specific index(es) and system catalogs at the same time"
-#~ msgstr ""
-#~ "특정 인덱스와 시스템 카탈로그 재색인 작업은 동시에 진행할 수 없습니다"
-
-#, c-format
 #~ msgid "cannot use multiple jobs to reindex indexes"
 #~ msgstr "인덱스 다시 만들기에서는 다중 작업을 사용할 수 없음"
 
-#, c-format
-#~ msgid "cannot vacuum specific table(s) in all databases"
-#~ msgstr "모든 데이터베이스를 대상으로는 특정 테이블들을 청소할 수는 없음"
-
-#, c-format
 #~ msgid "cannot vacuum specific schema(s) in all databases"
 #~ msgstr "모든 데이터베이스를 대상으로는 특정 스키마들을 청소할 수는 없음"
 
-#, c-format
-#~ msgid "cannot exclude specific schema(s) in all databases"
-#~ msgstr "모든 데이터베이스를 대상으로는 특정 스키마를 제외할 수 없음"
-=======
-#~ msgid "cannot reindex specific table(s) in all databases"
-#~ msgstr ""
-#~ "모든 데이터베이스 재색인 작업에서 특정 테이블의 재색인 작업을 지정할 수 없"
-#~ "습니다"
-
-#~ msgid "cannot use multiple jobs to reindex indexes"
-#~ msgstr "인덱스 다시 만들기에서는 다중 작업을 사용할 수 없음"
-
-#~ msgid "cannot vacuum specific schema(s) in all databases"
-#~ msgstr "모든 데이터베이스를 대상으로는 특정 스키마들을 청소할 수는 없음"
-
 #~ msgid "cannot vacuum specific table(s) in all databases"
-#~ msgstr "모든 데이터베이스를 대상으로는 특정 테이블들을 청소할 수는 없음"
->>>>>>> 3d6a8289
+#~ msgstr "모든 데이터베이스를 대상으로는 특정 테이블들을 청소할 수는 없음"
<!-- doc/src/sgml/datatype.sgml -->

 <chapter id="datatype">
<!--
  <title>Data Types</title>
-->
  <title>データ型</title>

  <indexterm zone="datatype">
<!--
   <primary>data type</primary>
-->
   <primary>データ型</primary>
  </indexterm>

  <indexterm>
<!--
   <primary>type</primary>
   <see>data type</see>
-->
   <primary>型</primary>
   <see>データ型</see>
  </indexterm>

  <para>
<!--
   <productname>PostgreSQL</productname> has a rich set of native data
   types available to users.  Users can add new types to
   <productname>PostgreSQL</productname> using the <xref
   linkend="sql-createtype"/> command.
-->
<productname>PostgreSQL</productname>にはユーザが使用可能な豊富なデータ型が始めから備わっています。
<xref linkend="sql-createtype"/>コマンドで<productname>PostgreSQL</productname>に対し新しいデータ型を追加できます。
  </para>

  <para>
<!--
   <xref linkend="datatype-table"/> shows all the built-in general-purpose data
   types. Most of the alternative names listed in the
   <quote>Aliases</quote> column are the names used internally by
   <productname>PostgreSQL</productname> for historical reasons.  In
   addition, some internally used or deprecated types are available,
   but are not listed here.
-->
<xref linkend="datatype-table"/>に組み込みの汎用データ型をすべて示します。
<quote>別名</quote>欄に列挙された代替名称のほとんどは、歴史的な理由により<productname>PostgreSQL</productname>の内部で使用されている名前です。
他にも、内部で使用されるデータ型、削除予定のデータ型もありますが、ここにはリストされていません。
  </para>

   <table id="datatype-table">
<!--
    <title>Data Types</title>
-->
<title>データ型</title>
    <tgroup cols="3">
     <thead>
      <row>
<!--
       <entry>Name</entry>
       <entry>Aliases</entry>
       <entry>Description</entry>
-->
<entry>名称</entry>
<entry>別名</entry>
<entry>説明</entry>
      </row>
     </thead>

     <tbody>
      <row>
       <entry><type>bigint</type></entry>
       <entry><type>int8</type></entry>
<!--
       <entry>signed eight-byte integer</entry>
-->
<entry>8バイト符号付き整数</entry>
      </row>

      <row>
       <entry><type>bigserial</type></entry>
       <entry><type>serial8</type></entry>
<!--
       <entry>autoincrementing eight-byte integer</entry>
-->
<entry>自動増分8バイト整数</entry>
      </row>

      <row>
       <entry><type>bit [ (<replaceable>n</replaceable>) ]</type></entry>
       <entry></entry>
<!--
       <entry>fixed-length bit string</entry>
-->
<entry>固定長ビット列</entry>
      </row>

      <row>
       <entry><type>bit varying [ (<replaceable>n</replaceable>) ]</type></entry>
<!--
       <entry><type>varbit [ (<replaceable>n</replaceable>) ]</type></entry>
       <entry>variable-length bit string</entry>
-->
<entry>可変長ビット列[ (<replaceable>n</replaceable>) ]</entry>
      </row>

      <row>
       <entry><type>boolean</type></entry>
       <entry><type>bool</type></entry>
<!--
       <entry>logical Boolean (true/false)</entry>
-->
<entry>論理値（真/偽）</entry>
      </row>

      <row>
       <entry><type>box</type></entry>
       <entry></entry>
<!--
       <entry>rectangular box on a plane</entry>
-->
<entry>平面上の矩形</entry>
      </row>

      <row>
       <entry><type>bytea</type></entry>
       <entry></entry>
<!--
       <entry>binary data (<quote>byte array</quote>)</entry>
-->
<entry>バイナリデータ（<quote>バイトの配列（byte array）</quote>）</entry>
      </row>

      <row>
       <entry><type>character [ (<replaceable>n</replaceable>) ]</type></entry>
       <entry><type>char [ (<replaceable>n</replaceable>) ]</type></entry>
<!--
       <entry>fixed-length character string</entry>
-->
<entry>固定長文字列</entry>
      </row>

      <row>
       <entry><type>character varying [ (<replaceable>n</replaceable>) ]</type></entry>
       <entry><type>varchar [ (<replaceable>n</replaceable>) ]</type></entry>
<!--
       <entry>variable-length character string</entry>
-->
<entry>可変長文字列</entry>
      </row>

      <row>
       <entry><type>cidr</type></entry>
       <entry></entry>
<!--
       <entry>IPv4 or IPv6 network address</entry>
-->
<entry>IPv4もしくはIPv6ネットワークアドレス</entry>
      </row>

      <row>
       <entry><type>circle</type></entry>
       <entry></entry>
<!--
       <entry>circle on a plane</entry>
-->
<entry>平面上の円</entry>
      </row>

      <row>
       <entry><type>date</type></entry>
       <entry></entry>
<!--
       <entry>calendar date (year, month, day)</entry>
-->
<entry>暦の日付（年月日）</entry>
      </row>

      <row>
       <entry><type>double precision</type></entry>
       <entry><type>float8</type></entry>
<!--
       <entry>double precision floating-point number (8 bytes)</entry>
-->
<entry>倍精度浮動小数点（8バイト）</entry>
      </row>

      <row>
       <entry><type>inet</type></entry>
       <entry></entry>
<!--
       <entry>IPv4 or IPv6 host address</entry>
-->
<entry>IPv4もしくはIPv6ホストアドレス</entry>
      </row>

      <row>
       <entry><type>integer</type></entry>
       <entry><type>int</type>, <type>int4</type></entry>
<!--
       <entry>signed four-byte integer</entry>
-->
<entry>4バイト符号付き整数</entry>
      </row>

      <row>
       <entry><type>interval [ <replaceable>fields</replaceable> ] [ (<replaceable>p</replaceable>) ]</type></entry>
       <entry></entry>
<!--
       <entry>time span</entry>
-->
<entry>時間間隔</entry>
      </row>

      <row>
       <entry><type>json</type></entry>
       <entry></entry>
<!--
       <entry>textual JSON data</entry>
-->
       <entry>テキストのJSONデータ</entry>
      </row>

      <row>
       <entry><type>jsonb</type></entry>
       <entry></entry>
<!--
       <entry>binary JSON data, decomposed</entry>
-->
       <entry>バイナリ JSON データ, 展開型</entry>
      </row>

      <row>
       <entry><type>line</type></entry>
       <entry></entry>
<!--
       <entry>infinite line on a plane</entry>
-->
       <entry>平面上の無限直線</entry>
      </row>

      <row>
       <entry><type>lseg</type></entry>
       <entry></entry>
<!--
       <entry>line segment on a plane</entry>
-->
<entry>平面上の線分</entry>
      </row>

      <row>
       <entry><type>macaddr</type></entry>
       <entry></entry>
<!--
       <entry>MAC (Media Access Control) address</entry>
-->
<entry>MAC（Media Access Control）アドレス</entry>
      </row>

      <row>
       <entry><type>macaddr8</type></entry>
       <entry></entry>
<!--
       <entry>MAC (Media Access Control) address (EUI-64 format)</entry>
-->
       <entry>MAC (Media Access Control) アドレス (EUI-64 形式)</entry>
      </row>

      <row>
       <entry><type>money</type></entry>
       <entry></entry>
<!--
       <entry>currency amount</entry>
-->
       <entry>貨幣金額</entry>
      </row>

      <row>
       <entry><type>numeric [ (<replaceable>p</replaceable>,
         <replaceable>s</replaceable>) ]</type></entry>
       <entry><type>decimal [ (<replaceable>p</replaceable>,
         <replaceable>s</replaceable>) ]</type></entry>
<!--
       <entry>exact numeric of selectable precision</entry>
-->
<entry>精度の選択可能な高精度数値</entry>
      </row>

      <row>
       <entry><type>path</type></entry>
       <entry></entry>
<!--
       <entry>geometric path on a plane</entry>
-->
<entry>平面上の幾何学的経路</entry>
      </row>

      <row>
       <entry><type>pg_lsn</type></entry>
       <entry></entry>
<!--
       <entry><productname>PostgreSQL</productname> Log Sequence Number</entry>
-->
       <entry><productname>PostgreSQL</productname>ログシーケンス番号</entry>
      </row>

      <row>
       <entry><type>point</type></entry>
       <entry></entry>
<!--
       <entry>geometric point on a plane</entry>
-->
<entry>平面上の幾何学的点</entry>
      </row>

      <row>
       <entry><type>polygon</type></entry>
       <entry></entry>
<!--
       <entry>closed geometric path on a plane</entry>
-->
       <entry>平面上の閉じた幾何学的経路</entry>
      </row>

      <row>
       <entry><type>real</type></entry>
       <entry><type>float4</type></entry>
<!--
       <entry>single precision floating-point number (4 bytes)</entry>
-->
<entry>単精度浮動小数点（4バイト）</entry>
      </row>

      <row>
       <entry><type>smallint</type></entry>
       <entry><type>int2</type></entry>
<!--
       <entry>signed two-byte integer</entry>
-->
<entry>2バイト符号付き整数</entry>
      </row>

      <row>
       <entry><type>smallserial</type></entry>
       <entry><type>serial2</type></entry>
<!--
       <entry>autoincrementing two-byte integer</entry>
-->
<entry>自動増分2バイト整数</entry>
      </row>

      <row>
       <entry><type>serial</type></entry>
       <entry><type>serial4</type></entry>
<!--
       <entry>autoincrementing four-byte integer</entry>
-->
<entry>自動増分4バイト整数</entry>
      </row>

      <row>
       <entry><type>text</type></entry>
       <entry></entry>
<!--
       <entry>variable-length character string</entry>
-->
<entry>可変長文字列</entry>
      </row>

      <row>
       <entry><type>time [ (<replaceable>p</replaceable>) ] [ without time zone ]</type></entry>
       <entry></entry>
<!--
       <entry>time of day (no time zone)</entry>
-->
<entry>時刻（時間帯なし）</entry>
      </row>

      <row>
       <entry><type>time [ (<replaceable>p</replaceable>) ] with time zone</type></entry>
       <entry><type>timetz</type></entry>
<!--
       <entry>time of day, including time zone</entry>
-->
<entry>時間帯付き時刻</entry>
      </row>

      <row>
       <entry><type>timestamp [ (<replaceable>p</replaceable>) ] [ without time zone ]</type></entry>
       <entry></entry>
<!--
       <entry>date and time (no time zone)</entry>
-->
<entry>日付と時刻（時間帯なし）</entry>
      </row>

      <row>
       <entry><type>timestamp [ (<replaceable>p</replaceable>) ] with time zone</type></entry>
       <entry><type>timestamptz</type></entry>
<!--
       <entry>date and time, including time zone</entry>
-->
<entry>時間帯付き日付と時刻</entry>
      </row>

      <row>
       <entry><type>tsquery</type></entry>
       <entry></entry>
<!--
       <entry>text search query</entry>
-->
       <entry>テキスト検索問い合わせ</entry>
      </row>

      <row>
       <entry><type>tsvector</type></entry>
       <entry></entry>
<!--
       <entry>text search document</entry>
-->
       <entry>テキスト検索文書</entry>
      </row>

      <row>
       <entry><type>txid_snapshot</type></entry>
       <entry></entry>
<!--
       <entry>user-level transaction ID snapshot</entry>
-->
       <entry>ユーザレベルのトランザクションIDスナップショット</entry>
      </row>

      <row>
       <entry><type>uuid</type></entry>
       <entry></entry>
<!--
       <entry>universally unique identifier</entry>
-->
       <entry>汎用一意識別子</entry>
      </row>

      <row>
       <entry><type>xml</type></entry>
       <entry></entry>
<!--
       <entry>XML data</entry>
-->
       <entry>XMLデータ</entry>
      </row>
     </tbody>
    </tgroup>
   </table>

  <note>
<!--
   <title>Compatibility</title>
-->
<title>互換性</title>
   <para>
<!--
    The following types (or spellings thereof) are specified by
    <acronym>SQL</acronym>: <type>bigint</type>, <type>bit</type>, <type>bit
    varying</type>, <type>boolean</type>, <type>char</type>,
    <type>character varying</type>, <type>character</type>,
    <type>varchar</type>, <type>date</type>, <type>double
    precision</type>, <type>integer</type>, <type>interval</type>,
    <type>numeric</type>, <type>decimal</type>, <type>real</type>,
    <type>smallint</type>, <type>time</type> (with or without time zone),
    <type>timestamp</type> (with or without time zone),
    <type>xml</type>.
-->
次に挙げるデータ型（あるいはその綴り方）は<acronym>SQL</acronym>で規定されています。
<type>bigint</type>、<type>bit</type>、<type>bit varying</type>、<type>boolean</type>、<type>char</type>、
<type>character varying</type>、<type>character</type>、<type>varchar</type>、
<type>date</type>、<type>double precision</type>、<type>integer</type>、
<type>interval</type>、<type>numeric</type>、<type>decimal</type>、<type>real</type>、
<type>smallint</type>、<type>time</type>（時間帯付き、なしの両方）、
<type>timestamp</type>（時間帯付き、なしの両方）、<type>xml</type>。
   </para>
  </note>

  <para>
<!--
   Each data type has an external representation determined by its input
   and output functions.  Many of the built-in types have
   obvious external formats.  However, several types are either unique
   to <productname>PostgreSQL</productname>, such as geometric
   paths, or have several possible formats, such as the date
   and time types.
   Some of the input and output functions are not invertible, i.e.,
   the result of an output function might lose accuracy when compared to
   the original input.
-->
それぞれのデータ型はそのデータ型の入出力関数で決定される外部表現を保有しています。
組み込みデータ型の多くには、自明の外部書式があります。
とは言っても、経路のような<productname>PostgreSQL</productname>に特有な型や、あるいは、日付や時刻データ型のように書式を複数選択できる型がいくつかあります。
一部の入出力関数は可逆ではありません。
つまり、出力関数による結果は元の入力と比較した場合精度を失う可能性があります。
  </para>

  <sect1 id="datatype-numeric">
<!--
   <title>Numeric Types</title>
-->
<title>数値データ型</title>

   <indexterm zone="datatype-numeric">
<!--
    <primary>data type</primary>
    <secondary>numeric</secondary>
-->
    <primary>データ型</primary>
    <secondary>数値</secondary>
   </indexterm>

   <para>
<!--
    Numeric types consist of two-, four-, and eight-byte integers,
    four- and eight-byte floating-point numbers, and selectable-precision
    decimals.  <xref linkend="datatype-numeric-table"/> lists the
    available types.
-->
数値データ型には2、4、8バイト整数と、4、8バイト浮動小数点および精度設定が可能な数があります。
<xref linkend="datatype-numeric-table"/>に使用可能な型を列挙します。
   </para>

    <table id="datatype-numeric-table">
<!--
     <title>Numeric Types</title>
-->
<title>数値データ型</title>
     <tgroup cols="4">
      <thead>
       <row>
<!--
        <entry>Name</entry>
        <entry>Storage Size</entry>
        <entry>Description</entry>
        <entry>Range</entry>
-->
    <entry>型名</entry>
    <entry>格納サイズ</entry>
    <entry>説明</entry>
    <entry>範囲</entry>
       </row>
      </thead>

      <tbody>
       <row>
        <entry><type>smallint</type></entry>
<!--
        <entry>2 bytes</entry>
        <entry>small-range integer</entry>
        <entry>-32768 to +32767</entry>
-->
    <entry>2バイト</entry>
    <entry>狭範囲の整数</entry>
    <entry>-32768から+32767</entry>
       </row>
       <row>
        <entry><type>integer</type></entry>
<!--
        <entry>4 bytes</entry>
        <entry>typical choice for integer</entry>
        <entry>-2147483648 to +2147483647</entry>
-->
    <entry>4バイト</entry>
    <entry>典型的に使用する整数</entry>
    <entry>-2147483648から+2147483647</entry>
       </row>
       <row>
        <entry><type>bigint</type></entry>
<!--
        <entry>8 bytes</entry>
        <entry>large-range integer</entry>
        <entry>-9223372036854775808 to +9223372036854775807</entry>
-->
    <entry>8バイト</entry>
    <entry>広範囲整数</entry>
    <entry>-9223372036854775808から+9223372036854775807</entry>
       </row>

       <row>
        <entry><type>decimal</type></entry>
<!--
        <entry>variable</entry>
        <entry>user-specified precision, exact</entry>
        <entry>up to 131072 digits before the decimal point; up to 16383 digits after the decimal point</entry>
-->
    <entry>可変長</entry>
    <entry>ユーザ指定精度、正確</entry>
    <entry>小数点より上は131072桁まで、小数点より下は16383桁まで</entry>
       </row>
       <row>
        <entry><type>numeric</type></entry>
<!--
        <entry>variable</entry>
        <entry>user-specified precision, exact</entry>
        <entry>up to 131072 digits before the decimal point; up to 16383 digits after the decimal point</entry>
-->
    <entry>可変長</entry>
    <entry>ユーザ指定精度、正確</entry>
    <entry>小数点より上は131072桁まで、小数点より下は16383桁まで</entry>
       </row>

       <row>
        <entry><type>real</type></entry>
<!--
        <entry>4 bytes</entry>
        <entry>variable-precision, inexact</entry>
        <entry>6 decimal digits precision</entry>
-->
    <entry>4バイト</entry>
    <entry>可変精度、不正確</entry>
    <entry>6桁精度</entry>
       </row>
       <row>
        <entry><type>double precision</type></entry>
<!--
        <entry>8 bytes</entry>
        <entry>variable-precision, inexact</entry>
        <entry>15 decimal digits precision</entry>
-->
    <entry>8バイト</entry>
    <entry>可変精度、不正確</entry>
    <entry>15桁精度</entry>
       </row>

       <row>
        <entry><type>smallserial</type></entry>
<!--
        <entry>2 bytes</entry>
        <entry>small autoincrementing integer</entry>
        <entry>1 to 32767</entry>
-->
    <entry>2バイト</entry>
    <entry>狭範囲自動整数</entry>
    <entry>1から32767</entry>
       </row>

       <row>
        <entry><type>serial</type></entry>
<!--
        <entry>4 bytes</entry>
        <entry>autoincrementing integer</entry>
        <entry>1 to 2147483647</entry>
-->
    <entry>4バイト</entry>
    <entry>自動増分整数</entry>
    <entry>1から2147483647</entry>
       </row>

       <row>
        <entry><type>bigserial</type></entry>
<!--
        <entry>8 bytes</entry>
        <entry>large autoincrementing integer</entry>
        <entry>1 to 9223372036854775807</entry>
-->
    <entry>8バイト</entry>
    <entry>広範囲自動増分整数</entry>
    <entry>1から9223372036854775807</entry>
       </row>
      </tbody>
     </tgroup>
    </table>

   <para>
<!--
    The syntax of constants for the numeric types is described in
    <xref linkend="sql-syntax-constants"/>.  The numeric types have a
    full set of corresponding arithmetic operators and
    functions. Refer to <xref linkend="functions"/> for more
    information.  The following sections describe the types in detail.
-->
数値データ型に対する定数の構文は<xref linkend="sql-syntax-constants"/>で説明しています。
数値データ型には対応する算術演算子と関数の一式が揃っています。
詳細は<xref linkend="functions"/>を参照してください。
次節でデータ型について詳しく説明します。
   </para>

   <sect2 id="datatype-int">
<!--
    <title>Integer Types</title>
-->
<title>整数データ型</title>

    <indexterm zone="datatype-int">
     <primary>integer</primary>
    </indexterm>

    <indexterm zone="datatype-int">
     <primary>smallint</primary>
    </indexterm>

    <indexterm zone="datatype-int">
     <primary>bigint</primary>
    </indexterm>

    <indexterm>
     <primary>int4</primary>
     <see>integer</see>
    </indexterm>

    <indexterm>
     <primary>int2</primary>
     <see>smallint</see>
    </indexterm>

    <indexterm>
     <primary>int8</primary>
     <see>bigint</see>
    </indexterm>

    <para>
<!--
     The types <type>smallint</type>, <type>integer</type>, and
     <type>bigint</type> store whole numbers, that is, numbers without
     fractional components, of various ranges.  Attempts to store
     values outside of the allowed range will result in an error.
-->
<type>smallint</type>、<type>integer</type>、<type>bigint</type>は各種範囲の整数、つまり小数点以下の端数がない数を保持します。
許容範囲から外れた値を保存しようとするとエラーになります。
    </para>

    <para>
<!--
     The type <type>integer</type> is the common choice, as it offers
     the best balance between range, storage size, and performance.
     The <type>smallint</type> type is generally only used if disk
     space is at a premium.  The <type>bigint</type> type is designed to be
     used when the range of the <type>integer</type> type is insufficient.
-->
<type>integer</type>型は数値の範囲、格納サイズおよび性能において最も釣合いが取れていますので、一般的に使用されます。
<type>smallint</type>型は通常はディスク容量に制限が付いている場合にのみ使用します。
<type>bigint</type>型は<type>integer</type>の許容範囲では十分ではない場合に使用されるよう設計されています。
    </para>

    <para>
<!--
     <acronym>SQL</acronym> only specifies the integer types
     <type>integer</type> (or <type>int</type>),
     <type>smallint</type>, and <type>bigint</type>.  The
     type names <type>int2</type>, <type>int4</type>, and
     <type>int8</type> are extensions, which are also used by some
     other <acronym>SQL</acronym> database systems.
-->
<acronym>SQL</acronym>では整数の型として<type>integer</type>（または<type>int</type>）と<type>smallint</type>、<type>bigint</type>のみを規定しています。
<type>int2</type>、<type>int4</type>および<type>int8</type>は拡張ですが、いくつか他の<acronym>SQL</acronym>データベースシステムでも使われています。
    </para>

   </sect2>

   <sect2 id="datatype-numeric-decimal">
<!--
    <title>Arbitrary Precision Numbers</title>
-->
<title>任意の精度を持つ数</title>

    <indexterm>
<!--
     <primary>numeric (data type)</primary>
-->
     <primary>numeric（データ型）</primary>
    </indexterm>

   <indexterm>
<!--
    <primary>arbitrary precision numbers</primary>
-->
    <primary>任意精度の数</primary>
   </indexterm>

    <indexterm>
<!--
     <primary>decimal</primary>
-->
     <primary>10進数</primary>
     <see>numeric</see>
    </indexterm>

    <para>
<!--
     The type <type>numeric</type> can store numbers with a
     very large number of digits. It is especially recommended for
     storing monetary amounts and other quantities where exactness is
     required.  Calculations with <type>numeric</type> values yield exact
     results where possible, e.g.  addition, subtraction, multiplication.
     However, calculations on <type>numeric</type> values are very slow
     compared to the integer types, or to the floating-point types
     described in the next section.
-->
<type>numeric</type>型は、非常に大きな桁数で数値を格納できます。
通貨金額やその他正確性が求められる数量を保存する時は特に、この型を推奨します。
<type>numeric</type>の値での計算は、可能なところ、例えば、足し算、引算、掛け算では、正確な結果（訳注：10進の小数で誤差が生じない、ということ）になります。
とは言っても、<type>numeric</type>の値に対する計算は整数型、もしくは次節で説明する浮動小数点データ型に比較し非常に遅くなります。
    </para>

    <para>
<!--
     We use the following terms below:  The
     <firstterm>precision</firstterm> of a <type>numeric</type>
     is the total count of significant digits in the whole number,
     that is, the number of digits to both sides of the decimal point.
     The <firstterm>scale</firstterm> of a <type>numeric</type> is the
     count of decimal digits in the fractional part, to the right of the
     decimal point.  So the number 23.5141 has a precision of 6 and a
     scale of 4.  Integers can be considered to have a scale of zero.
-->
この後の説明では、次の用語を使用します。
<type>numeric</type>の<firstterm>精度(precision)</firstterm>とは数字全体の有効桁数です。
すなわち、小数点をはさんでいる両側の桁数の合計です。
<type>numeric</type>の<firstterm>位取り(scale)</firstterm>とは、小数点の右側の小数部分の桁数をいいます。
そのため、23.5141という数値の精度は6で位取りは4となります。
整数の位取りは、ゼロであるとみなすことができます。
    </para>

    <para>
<!--
     Both the maximum precision and the maximum scale of a
     <type>numeric</type> column can be
     configured.  To declare a column of type <type>numeric</type> use
     the syntax:
-->
<type>numeric</type>列の数値の最大精度と最大位取りの両方を設定することができます。
<type>numeric</type>型の列を宣言するには次の構文を使います。
<programlisting>
NUMERIC(<replaceable>precision</replaceable>, <replaceable>scale</replaceable>)
</programlisting>
<!--
     The precision must be positive, the scale zero or positive.
     Alternatively:
-->
精度は正数、位取りは0もしくは正数でなければなりません。
他の記述方法として、
<programlisting>
NUMERIC(<replaceable>precision</replaceable>)
</programlisting>
<!--
     selects a scale of 0.  Specifying:
-->
は位取りが0であることを選択します。
精度も位取りも指定せず、
<programlisting>
NUMERIC
</programlisting>
<!--
     without any precision or scale creates a column in which numeric
     values of any precision and scale can be stored, up to the
     implementation limit on precision.  A column of this kind will
     not coerce input values to any particular scale, whereas
     <type>numeric</type> columns with a declared scale will coerce
     input values to that scale.  (The <acronym>SQL</acronym> standard
     requires a default scale of 0, i.e., coercion to integer
     precision.  We find this a bit useless.  If you're concerned
     about portability, always specify the precision and scale
     explicitly.)
-->
と記述すると、実装されている限界の精度まで、いかなる精度あるいは位取りの値も格納できる列が作られます。
この類の列は入力値をいかなる特定の位取りにも変換しませんが、宣言された位取りを持つ<type>numeric</type>列は入力値をその位取りに変換します。
（標準<acronym>SQL</acronym>はデフォルトとして位取り0を要求していて、つまり、整数の精度に変換されます。
しかし、この方法はあまり役に立たないと思われます。
もし移植性を心配するなら、常に精度と位取りを明示的に設定してください。）
    </para>

    <note>
     <para>
<!--
      The maximum allowed precision when explicitly specified in the
      type declaration is 1000; <type>NUMERIC</type> without a specified
      precision is subject to the limits described in <xref
      linkend="datatype-numeric-table"/>.
-->
明示的に型宣言で指定される場合に許される最大精度は1000です。
精度の指定がない<type>NUMERIC</type>は<xref linkend="datatype-numeric-table"/>で説明する制限に従います。
     </para>
    </note>

    <para>
<!--
     If the scale of a value to be stored is greater than the declared
     scale of the column, the system will round the value to the specified
     number of fractional digits.  Then, if the number of digits to the
     left of the decimal point exceeds the declared precision minus the
     declared scale, an error is raised.
-->
格納される値の位取りが宣言された列の位取りより大きかった場合、システムは指定された小数部の桁まで値を丸めます。
そして、小数点の左側の桁数が、宣言された精度から宣言された位取りを差し引いた数を超える場合にエラーとなります。
    </para>

    <para>
<!--
     Numeric values are physically stored without any extra leading or
     trailing zeroes.  Thus, the declared precision and scale of a column
     are maximums, not fixed allocations.  (In this sense the <type>numeric</type>
     type is more akin to <type>varchar(<replaceable>n</replaceable>)</type>
     than to <type>char(<replaceable>n</replaceable>)</type>.)  The actual storage
     requirement is two bytes for each group of four decimal digits,
     plus three to eight bytes overhead.
-->
数値は物理的に先頭や末尾に0を付与されることなく格納されます。
したがって、列の宣言された精度と位取りは最大であり、固定的に割り当てられていません。
（この意味では<type>numeric</type>は<type>char(<replaceable>n</replaceable>)</type>よりも<type>varchar(<replaceable>n</replaceable>)</type>に似ています。）
実際の格納に必要な容量は、10進数4桁のそれぞれのグループに対して2バイトと、3から8バイトのオーバヘッドです。
    </para>

    <indexterm>
     <primary>NaN</primary>
<!--
     <see>not a number</see>
-->
     <see>非数</see>
   </indexterm>

    <indexterm>
<!--
     <primary>not a number</primary>
     <secondary>numeric (data type)</secondary>
-->
     <primary>非数</primary>
     <secondary>数値（データ型）</secondary>
    </indexterm>

    <para>
<!--
     In addition to ordinary numeric values, the <type>numeric</type>
     type allows the special value <literal>NaN</literal>, meaning
     <quote>not-a-number</quote>.  Any operation on <literal>NaN</literal>
     yields another <literal>NaN</literal>.  When writing this value
     as a constant in an SQL command, you must put quotes around it,
     for example <literal>UPDATE table SET x = 'NaN'</literal>.  On input,
     the string <literal>NaN</literal> is recognized in a case-insensitive manner.
-->
通常の数値に加え、<type>numeric</type>型は、<quote>非数値</quote>を意味する<literal>NaN</literal>という特別な値を取ることができます。
<literal>NaN</literal>に対する操作はすべて、別の<literal>NaN</literal>を生成します。
この値をSQLコマンドの定数として記述する場合は、例えば<literal>UPDATE table SET x = 'NaN'</literal>のように、引用符でくくらなければなりません。
入力の際は、<literal>NaN</literal>という文字列は大文字小文字の区別なく認識されます。
    </para>

    <note>
     <para>
<!--
      In most implementations of the <quote>not-a-number</quote> concept,
      <literal>NaN</literal> is not considered equal to any other numeric
      value (including <literal>NaN</literal>).  In order to allow
      <type>numeric</type> values to be sorted and used in tree-based
      indexes, <productname>PostgreSQL</productname> treats <literal>NaN</literal>
      values as equal, and greater than all non-<literal>NaN</literal>
      values.
-->
ほとんどの<quote>非数</quote>の概念の実装において、<literal>NaN</literal>は（<literal>NaN</literal>を含む）他の数値と等価にならないとみなされています。
<type>numeric</type>値をソートできる、また、ツリーを基にしたインデックスで使用できるように、<productname>PostgreSQL</productname>は<literal>NaN</literal>同士は等しく、すべての<literal>NaN</literal>以外の値よりも大きな値となるものとして扱います。
     </para>
    </note>

    <para>
<!--
     The types <type>decimal</type> and <type>numeric</type> are
     equivalent.  Both types are part of the <acronym>SQL</acronym>
     standard.
-->
<type>decimal</type>と<type>numeric</type>型は等価です。
2つのデータ型はともに標準<acronym>SQL</acronym>に含まれます。
    </para>

    <para>
<!--
     When rounding values, the <type>numeric</type> type rounds ties away
     from zero, while (on most machines) the <type>real</type>
     and <type>double precision</type> types round ties to the nearest even
     number.  For example:
-->
値を丸める際、<type>numeric</type>型は0から離れるように丸めますが、一方で（ほとんどのマシンでは）<type>real</type>や<type>double precision</type>型ではその値に最も近い偶数に丸めます。
以下に例を示します。:

<programlisting>
SELECT x,
  round(x::numeric) AS num_round,
  round(x::double precision) AS dbl_round
FROM generate_series(-3.5, 3.5, 1) as x;
  x   | num_round | dbl_round
------+-----------+-----------
 -3.5 |        -4 |        -4
 -2.5 |        -3 |        -2
 -1.5 |        -2 |        -2
 -0.5 |        -1 |        -0
  0.5 |         1 |         0
  1.5 |         2 |         2
  2.5 |         3 |         2
  3.5 |         4 |         4
(8 rows)
</programlisting>
    </para>
   </sect2>


   <sect2 id="datatype-float">
<!--
    <title>Floating-Point Types</title>
-->
<title>浮動小数点データ型</title>

    <indexterm zone="datatype-float">
     <primary>real</primary>
    </indexterm>

    <indexterm zone="datatype-float">
     <primary>double precision</primary>
    </indexterm>

    <indexterm>
     <primary>float4</primary>
     <see>real</see>
    </indexterm>

    <indexterm>
     <primary>float8</primary>
     <see>double precision</see>
    </indexterm>

    <indexterm zone="datatype-float">
<!--
     <primary>floating point</primary>
-->
     <primary>浮動小数点</primary>
    </indexterm>

    <para>
<!--
     The data types <type>real</type> and <type>double
     precision</type> are inexact, variable-precision numeric types.
     In practice, these types are usually implementations of
     <acronym>IEEE</acronym> Standard 754 for Binary Floating-Point
     Arithmetic (single and double precision, respectively), to the
     extent that the underlying processor, operating system, and
     compiler support it.
-->
<type>real</type>と<type>double precision</type>は不正確な（訳注：10進の小数で誤差が生じる、ということ）可変精度の数値データ型です。
実際にはこれらのデータ型は、使用しているプロセッサ、オペレーティングシステムおよびコンパイラがサポートしていれば、通常は（それぞれ単精度および倍精度の）バイナリ浮動小数点演算用の<acronym>IEEE</acronym>規格754の実装です。
    </para>

    <para>
<!--
     Inexact means that some values cannot be converted exactly to the
     internal format and are stored as approximations, so that storing
     and retrieving a value might show slight discrepancies.
     Managing these errors and how they propagate through calculations
     is the subject of an entire branch of mathematics and computer
     science and will not be discussed here, except for the
     following points:
-->
不正確というのは、ある値はそのままで内部形式に変換されずに近似値として保存されるということです。
ですから、保存しようとする値と抽出しようとする値の間に多少の差異が認められます。
これらのエラーを管理し計算によって補正をどうするかについては、数学とコンピュータ科学の系統すべてに関わることで、以下の点を除き触れません。
     <itemizedlist>
      <listitem>
       <para>
<!--
        If you require exact storage and calculations (such as for
        monetary amounts), use the <type>numeric</type> type instead.
-->
（金銭金額など）正確な記録と計算が必要な時は代わりに<type>numeric</type>を使用してください。
       </para>
      </listitem>

      <listitem>
       <para>
<!--
        If you want to do complicated calculations with these types
        for anything important, especially if you rely on certain
        behavior in boundary cases (infinity, underflow), you should
        evaluate the implementation carefully.
-->
これらのデータ型で何か重要な件に対し複雑な計算を必要とする時、特に（無限大やアンダーフローのような）境界線におけるある種の振舞いについて信頼を置かなければならないのであれば、実装を注意深く検証しなければなりません。
       </para>
      </listitem>

      <listitem>
       <para>
<!--
        Comparing two floating-point values for equality might not
        always work as expected.
-->
2つの浮動小数点値が等価であるのかどうかの比較は予想通りに行かない時もあります。
       </para>
      </listitem>
     </itemizedlist>
    </para>

    <para>
<!--
     On most platforms, the <type>real</type> type has a range of at least
     1E-37 to 1E+37 with a precision of at least 6 decimal digits.  The
     <type>double precision</type> type typically has a range of around
     1E-307 to 1E+308 with a precision of at least 15 digits.  Values that
     are too large or too small will cause an error.  Rounding might
     take place if the precision of an input number is too high.
     Numbers too close to zero that are not representable as distinct
     from zero will cause an underflow error.
-->
ほとんどのプラットフォームでは<type>real</type>は最低6桁の精度を持ち、少なくとも1E-37から1E+37までの範囲です。
<type>double precision</type>は通常最低15桁の精度でおよそ1E-307から1E+308までの範囲です。
大き過ぎたり小さ過ぎる値はエラーの原因となります。
入力値の精度が高過ぎる場合は丸められることがあります。
ゼロに限りなく近い値で、しかもゼロと異なる値として表現できない数値はアンダーフローエラーを引き起こします。
    </para>

    <note>
     <para>
<!--
      The <xref linkend="guc-extra-float-digits"/> setting controls the
      number of extra significant digits included when a floating point
      value is converted to text for output.  With the default value of
      <literal>0</literal>, the output is the same on every platform
      supported by PostgreSQL.  Increasing it will produce output that
      more accurately represents the stored value, but may be unportable.
-->
浮動小数点を含む値が出力用のテキストに変換される場合、<xref linkend="guc-extra-float-digits"/>によって有効数字を制御します。
デフォルト値の<literal>0</literal>が指定されている場合、出力はPostgreSQLをサポートする全てのプラットフォームで同じです。
この値を大きくすることで格納された値をより精密に表現できますが、プラットフォーム間の移植性が失われるかもしれません。
     </para>
    </note>

    <indexterm>
<!--
     <primary>not a number</primary>
     <secondary>double precision</secondary>
-->
     <primary>非数</primary>
     <secondary>倍精度</secondary>
    </indexterm>

    <para>
<!--
     In addition to ordinary numeric values, the floating-point types
     have several special values:
-->
通常の数値に加え、浮動小数点型では以下の特殊な値を取ります。
<literallayout>
<literal>Infinity</literal>
<literal>-Infinity</literal>
<literal>NaN</literal>
</literallayout>
<!--
     These represent the IEEE 754 special values
     <quote>infinity</quote>, <quote>negative infinity</quote>, and
     <quote>not-a-number</quote>, respectively.  (On a machine whose
     floating-point arithmetic does not follow IEEE 754, these values
     will probably not work as expected.)  When writing these values
     as constants in an SQL command, you must put quotes around them,
     for example <literal>UPDATE table SET x = '-Infinity'</literal>.  On input,
     these strings are recognized in a case-insensitive manner.
-->
これらはそれぞれ、IEEE 754の特殊な値、<quote>無限大</quote>、<quote>負の無限大</quote>、<quote>非数値</quote>を表します。
（浮動小数点計算がIEEE 754に従わないマシンでは、これらの値はおそらく正しく動作しません。）
これらの値をSQLコマンドの定数として記述する場合、例えば<literal>UPDATE table SET x = '-Infinity'</literal>のように引用符でくくる必要があります。
入力の際、これらの文字列は大文字小文字の区別なく認識されます。
    </para>

    <note>
     <para>
<!--
      IEEE754 specifies that <literal>NaN</literal> should not compare equal
      to any other floating-point value (including <literal>NaN</literal>).
      In order to allow floating-point values to be sorted and used
      in tree-based indexes, <productname>PostgreSQL</productname> treats
      <literal>NaN</literal> values as equal, and greater than all
      non-<literal>NaN</literal> values.
-->
IEEE754では、<literal>NaN</literal>は（<literal>NaN</literal>を含む）他のすべての浮動小数点値と比べた時に不等でなければならないと規定しています。
浮動小数点値をソートできる、また、ツリーを基にしたインデックスで使用できるように、<productname>PostgreSQL</productname>は<literal>NaN</literal>同士は等しく、すべての<literal>NaN</literal>以外の値よりも大きな値となるものとして扱います。
     </para>
    </note>

    <para>
<!--
     <productname>PostgreSQL</productname> also supports the SQL-standard
     notations <type>float</type> and
     <type>float(<replaceable>p</replaceable>)</type> for specifying
     inexact numeric types.  Here, <replaceable>p</replaceable> specifies
     the minimum acceptable precision in <emphasis>binary</emphasis> digits.
     <productname>PostgreSQL</productname> accepts
     <type>float(1)</type> to <type>float(24)</type> as selecting the
     <type>real</type> type, while
     <type>float(25)</type> to <type>float(53)</type> select
     <type>double precision</type>.  Values of <replaceable>p</replaceable>
     outside the allowed range draw an error.
     <type>float</type> with no precision specified is taken to mean
     <type>double precision</type>.
-->
また、<productname>PostgreSQL</productname>では不正確な数値型についての標準SQLの表記である<type>float</type>と<type>float(<replaceable>p</replaceable>)</type>をサポートしています。
ここで、<replaceable>p</replaceable>は<emphasis>2進数</emphasis>桁数で最低限、許容可能な精度を指定します。
<productname>PostgreSQL</productname>は<type>float(1)</type>から<type>float(24)</type>を<type>real</type>を選択するものとして受け付け、<type>float(25)</type>から<type>float(53)</type>を<type>double precision</type>を選択するものとして受け付けます。
許容範囲外の<replaceable>p</replaceable>の値はエラーになります。
精度指定のない<type>float</type>は<type>double precision</type>として解釈されます。
    </para>

    <note>
     <para>
<!--
      The assumption that <type>real</type> and
      <type>double precision</type> have exactly 24 and 53 bits in the
      mantissa respectively is correct for IEEE-standard floating point
      implementations.  On non-IEEE platforms it might be off a little, but
      for simplicity the same ranges of <replaceable>p</replaceable> are used
      on all platforms.
-->
<type>real</type>と<type>double precision</type>の仮数がそれぞれ24ビットと53ビットであるという前提は、IEEE標準浮動小数点の実装では正しいものです。
非IEEEのプラットフォームでは、若干、異なる可能性がありますが、単純化のためにすべてのプラットフォームで<replaceable>p</replaceable>の範囲は同一です。
     </para>
    </note>

   </sect2>

   <sect2 id="datatype-serial">
<!--
    <title>Serial Types</title>
-->
    <title>連番型</title>

    <indexterm zone="datatype-serial">
     <primary>smallserial</primary>
    </indexterm>

    <indexterm zone="datatype-serial">
     <primary>serial</primary>
    </indexterm>

    <indexterm zone="datatype-serial">
     <primary>bigserial</primary>
    </indexterm>

    <indexterm zone="datatype-serial">
     <primary>serial2</primary>
    </indexterm>

    <indexterm zone="datatype-serial">
     <primary>serial4</primary>
    </indexterm>

    <indexterm zone="datatype-serial">
     <primary>serial8</primary>
    </indexterm>

    <indexterm>
<!--
     <primary>auto-increment</primary>
-->
     <primary>自動増分</primary>
     <see>serial</see>
    </indexterm>

    <indexterm>
<!--
     <primary>sequence</primary>
     <secondary>and serial type</secondary>
-->
     <primary>シーケンス</primary>
     <secondary>連番型</secondary>
    </indexterm>

    <note>
     <para>
<!--
      This section describes a PostgreSQL-specific way to create an
      autoincrementing column.  Another way is to use the SQL-standard
      identity column feature, described at <xref linkend="sql-createtable"/>.
-->
このセクションではPostgreSQL固有の自動増分列の作成方法について記述します。
SQL標準の識別列を作成する方法は、<xref linkend="sql-createtable"/>に記述されています。
     </para>
    </note>

    <para>
<!--
     The data types <type>smallserial</type>, <type>serial</type> and
     <type>bigserial</type> are not true types, but merely
     a notational convenience for creating unique identifier columns
     (similar to the <literal>AUTO_INCREMENT</literal> property
     supported by some other databases). In the current
     implementation, specifying:
-->
<type>smallserial</type>、<type>serial</type>および<type>bigserial</type>データ型は正確にはデータ型ではなく、テーブルの列に一意の識別子を作成する簡便な表記法です
（他のデータベースでサポートされる<literal>AUTO_INCREMENT</literal>プロパティに似ています）。
現在の実装では、

<programlisting>
CREATE TABLE <replaceable class="parameter">tablename</replaceable> (
    <replaceable class="parameter">colname</replaceable> SERIAL
);
</programlisting>

<!--
     is equivalent to specifying:
-->
は以下を指定することと同じです。

<programlisting>
CREATE SEQUENCE <replaceable class="parameter">tablename</replaceable>_<replaceable class="parameter">colname</replaceable>_seq AS integer;
CREATE TABLE <replaceable class="parameter">tablename</replaceable> (
    <replaceable class="parameter">colname</replaceable> integer NOT NULL DEFAULT nextval('<replaceable class="parameter">tablename</replaceable>_<replaceable class="parameter">colname</replaceable>_seq')
);
ALTER SEQUENCE <replaceable class="parameter">tablename</replaceable>_<replaceable class="parameter">colname</replaceable>_seq OWNED BY <replaceable class="parameter">tablename</replaceable>.<replaceable class="parameter">colname</replaceable>;
</programlisting>

<!--
     Thus, we have created an integer column and arranged for its default
     values to be assigned from a sequence generator.  A <literal>NOT NULL</literal>
     constraint is applied to ensure that a null value cannot be
     inserted.  (In most cases you would also want to attach a
     <literal>UNIQUE</literal> or <literal>PRIMARY KEY</literal> constraint to prevent
     duplicate values from being inserted by accident, but this is
     not automatic.)  Lastly, the sequence is marked as <quote>owned by</quote>
     the column, so that it will be dropped if the column or table is dropped.
-->
このように整数列を作成し、その列のデフォルト値が連番ジェネレータから割り当てられるようにしました。
また、<literal>NOT NULL</literal>制約を適用することによって、NULL値が挿入されないようにします。
（たいていの場合は、重複する値を間違って挿入しないように、<literal>UNIQUE</literal>制約または<literal>PRIMARY KEY</literal>制約も追加することになるでしょうが、これは自動的には行われません。）
最後に、シーケンスは列に<quote>より所有</quote>されるものと印が付きます。
したがって、テーブルの列が削除された場合にシーケンスは削除されます。
    </para>

    <note>
      <para>
<!--
        Because <type>smallserial</type>, <type>serial</type> and
        <type>bigserial</type> are implemented using sequences, there may
        be "holes" or gaps in the sequence of values which appears in the
        column, even if no rows are ever deleted.  A value allocated
        from the sequence is still "used up" even if a row containing that
        value is never successfully inserted into the table column.  This
        may happen, for example, if the inserting transaction rolls back.
        See <literal>nextval()</literal> in <xref linkend="functions-sequence"/>
        for details.
-->
<type>smallserial</type>、 <type>serial</type>および<type>bigserial</type>はシーケンスを使って実装されているため、行の削除が行われていなくとも、列に"穴"や連番の抜けが発生するかもしれません。また、テーブルへ正常に挿入されていないにも関わらず、シーケンスの値を"消費してしまう"こともあります。これは、例えば挿入したトランザクションがロールバックされた時に発生することがあります。詳細は<xref linkend="functions-sequence"/>の<literal>nextval()</literal>を参照してください。
      </para>
    </note>

    <para>
<!--
     To insert the next value of the sequence into the <type>serial</type>
     column, specify that the <type>serial</type>
     column should be assigned its default value. This can be done
     either by excluding the column from the list of columns in
     the <command>INSERT</command> statement, or through the use of
     the <literal>DEFAULT</literal> key word.
-->
<type>serial</type>列にシーケンスの次の値を挿入するには、<type>serial</type>列にそのデフォルト値を割り当てるよう指定してください。
これは、<command>INSERT</command>文の列リストからその列を除外する、もしくは<literal>DEFAULT</literal>キーワードを使用することで行うことができます。
    </para>

    <para>
<!--
     The type names <type>serial</type> and <type>serial4</type> are
     equivalent: both create <type>integer</type> columns.  The type
     names <type>bigserial</type> and <type>serial8</type> work
     the same way, except that they create a <type>bigint</type>
     column.  <type>bigserial</type> should be used if you anticipate
     the use of more than 2<superscript>31</superscript> identifiers over the
     lifetime of the table. The type names <type>smallserial</type> and
     <type>serial2</type> also work the same way, except that they
     create a <type>smallint</type> column.
-->
<type>serial</type>と<type>serial4</type>という型の名称は等価です。
ともに<type>integer</type>列を作成します。
<type>bigserial</type>と<type>serial8</type>という型の名称も<type>bigint</type>列を作成することを除いて同じ振舞いをします。
もしテーブルを使用する期間で2<superscript>31</superscript>以上の識別子を使用すると予測される場合、<type>bigserial</type>を使用すべきです。
<type>smallserial</type>と<type>serial2</type>という型の名称もまた、<type>smallint</type>列を作成することを除いて同じ振舞いをします。
    </para>

    <para>
<!--
     The sequence created for a <type>serial</type> column is
     automatically dropped when the owning column is dropped.
     You can drop the sequence without dropping the column, but this
     will force removal of the column default expression.
-->
<type>serial</type>列用に作成されたシーケンスは、それを所有する列が削除された時に自動的に削除されます。
列を削除せずにシーケンスを削除することができますが、これにより強制的に列のデフォルト式が削除されます。
    </para>
   </sect2>
  </sect1>

  <sect1 id="datatype-money">
<!--
   <title>Monetary Types</title>
-->
<title>通貨型</title>

   <para>
<!--
    The <type>money</type> type stores a currency amount with a fixed
    fractional precision; see <xref
    linkend="datatype-money-table"/>.  The fractional precision is
    determined by the database's <xref linkend="guc-lc-monetary"/> setting.
    The range shown in the table assumes there are two fractional digits.
    Input is accepted in a variety of formats, including integer and
    floating-point literals, as well as typical
    currency formatting, such as <literal>'$1,000.00'</literal>.
    Output is generally in the latter form but depends on the locale.
-->
<type>money</type>型は貨幣金額を固定精度の小数点で格納します。
<xref linkend="datatype-money-table"/>を参照してください。
小数点精度はデータベースの<xref linkend="guc-lc-monetary"/>設定で決定されます。この表が示すように範囲は小数点2桁を想定しています。
<literal>'$1,000.00'</literal>などの典型的な通貨書式の他、整数、浮動小数点リテラルなど様々な書式の入力を受け付けます。
出力形式は通常は<quote>典型的な</quote>通貨書式となりますが、ロケールによって異なります。
   </para>

    <table id="datatype-money-table">
<!--
     <title>Monetary Types</title>
-->
<title>通貨型</title>
     <tgroup cols="4">
      <thead>
       <row>
<!--
        <entry>Name</entry>
        <entry>Storage Size</entry>
        <entry>Description</entry>
        <entry>Range</entry>
-->
    <entry>型名</entry>
    <entry>格納サイズ</entry>
    <entry>説明</entry>
    <entry>範囲</entry>
       </row>
      </thead>
      <tbody>
       <row>
        <entry><type>money</type></entry>
<!--
        <entry>8 bytes</entry>
        <entry>currency amount</entry>
        <entry>-92233720368547758.08 to +92233720368547758.07</entry>
-->
    <entry>8バイト</entry>
    <entry>貨幣金額</entry>
    <entry>-92233720368547758.08 から +92233720368547758.07</entry>
       </row>
      </tbody>
     </tgroup>
    </table>

   <para>
<!--
    Since the output of this data type is locale-sensitive, it might not
    work to load <type>money</type> data into a database that has a different
    setting of <varname>lc_monetary</varname>.  To avoid problems, before
    restoring a dump into a new database make sure <varname>lc_monetary</varname> has
    the same or equivalent value as in the database that was dumped.
-->
このデータ型の出力はロケールにより変動しますので、<varname>lc_monetary</varname>設定が異なるデータベースに<type>money</type>データをロードする場合には動作しない可能性があります。
この問題を防ぐためには、ダンプを新しいデータベースにリストアする前に、<varname>lc_monetary</varname>がダンプを行ったデータベースと同じまたは等価であることを確認してください。
   </para>

   <para>
<!--
    Values of the <type>numeric</type>, <type>int</type>, and
    <type>bigint</type> data types can be cast to <type>money</type>.
    Conversion from the <type>real</type> and <type>double precision</type>
    data types can be done by casting to <type>numeric</type> first, for
    example:
-->
<type>numeric</type>、<type>int</type>そして<type>bigint</type>型は<type>money</type>型にキャストすることができます。<type>real</type>型や<type>double precision</type>型は最初に<type>numeric</type> 型にキャストした後に行なう必要があります。以下に例を示します。
<programlisting>
SELECT '12.34'::float8::numeric::money;
</programlisting>
<!--
    However, this is not recommended.  Floating point numbers should not be
    used to handle money due to the potential for rounding errors.
-->
しかしこれは推奨されません。浮動小数点数値は丸め誤差の可能性がありますので貨幣を扱うために使用すべきではありません。
   </para>

   <para>
<!--
    A <type>money</type> value can be cast to <type>numeric</type> without
    loss of precision. Conversion to other types could potentially lose
    precision, and must also be done in two stages:
-->
<type>money</type>型の値は精度を落とすことなく<type>numeric</type>にキャストすることができます。
他の型への変換では精度を落とす可能性があり、また２段階で行う必要があります。
<programlisting>
SELECT '52093.89'::money::numeric::float8;
</programlisting>
   </para>

   <para>
<!--
    Division of a <type>money</type> value by an integer value is performed
    with truncation of the fractional part towards zero.  To get a rounded
    result, divide by a floating-point value, or cast the <type>money</type>
    value to <type>numeric</type> before dividing and back to <type>money</type>
    afterwards.  (The latter is preferable to avoid risking precision loss.)
    When a <type>money</type> value is divided by another <type>money</type>
    value, the result is <type>double precision</type> (i.e., a pure number,
    not money); the currency units cancel each other out in the division.
-->
<type>money</type>型の値を整数型の値で除算すると、小数部分を0に切り捨てるように実行されます。
四捨五入した結果を得るためには、小数部分を持つ値で割り算するか、割り算を行う前に<type>money</type>型に値を<type>numeric</type>型にキャストし、あとで<type>money</type>型に戻します。
（精度を落とすリスクを避けるため、後者の方が好ましいです。）
<type>money</type>型の値を別の<type>money</type>型の値で除算すると、結果は<type>double precision</type>型（通貨ではなく純粋な数値）になります。
除算では通貨の単位は相殺されます。
   </para>
  </sect1>


  <sect1 id="datatype-character">
<!--
   <title>Character Types</title>
-->
<title>文字型</title>

   <indexterm zone="datatype-character">
<!--
    <primary>character string</primary>
    <secondary>data types</secondary>
-->
    <primary>文字の並び</primary>
    <secondary>データ型</secondary>
   </indexterm>

   <indexterm>
<!--
    <primary>string</primary>
    <see>character string</see>
-->
    <primary>文字列</primary>
    <see>文字の並び</see>
   </indexterm>

   <indexterm zone="datatype-character">
    <primary>character</primary>
   </indexterm>

   <indexterm zone="datatype-character">
    <primary>character varying</primary>
   </indexterm>

   <indexterm zone="datatype-character">
    <primary>text</primary>
   </indexterm>

   <indexterm zone="datatype-character">
    <primary>char</primary>
   </indexterm>

   <indexterm zone="datatype-character">
    <primary>varchar</primary>
   </indexterm>

    <table id="datatype-character-table">
<!--
     <title>Character Types</title>
-->
<title>文字型</title>
     <tgroup cols="2">
      <thead>
       <row>
<!--
        <entry>Name</entry>
        <entry>Description</entry>
-->
    <entry>型名</entry>
    <entry>説明</entry>
       </row>
      </thead>
      <tbody>
       <row>
        <entry><type>character varying(<replaceable>n</replaceable>)</type>, <type>varchar(<replaceable>n</replaceable>)</type></entry>
<!--
        <entry>variable-length with limit</entry>
-->
        <entry>上限付き可変長</entry>
       </row>
       <row>
        <entry><type>character(<replaceable>n</replaceable>)</type>, <type>char(<replaceable>n</replaceable>)</type></entry>
<!--
        <entry>fixed-length, blank padded</entry>
-->
    <entry>空白で埋められた固定長</entry>
       </row>
       <row>
        <entry><type>text</type></entry>
<!--
        <entry>variable unlimited length</entry>
-->
    <entry>制限なし可変長</entry>
       </row>
     </tbody>
     </tgroup>
    </table>

   <para>
<!--
    <xref linkend="datatype-character-table"/> shows the
    general-purpose character types available in
    <productname>PostgreSQL</productname>.
-->
<xref linkend="datatype-character-table"/>は<productname>PostgreSQL</productname>で使用可能な汎用文字型を示したものです。
   </para>

   <para>
<!--
    <acronym>SQL</acronym> defines two primary character types:
    <type>character varying(<replaceable>n</replaceable>)</type> and
    <type>character(<replaceable>n</replaceable>)</type>, where <replaceable>n</replaceable>
    is a positive integer.  Both of these types can store strings up to
    <replaceable>n</replaceable> characters (not bytes) in length.  An attempt to store a
    longer string into a column of these types will result in an
    error, unless the excess characters are all spaces, in which case
    the string will be truncated to the maximum length. (This somewhat
    bizarre exception is required by the <acronym>SQL</acronym>
    standard.) If the string to be stored is shorter than the declared
    length, values of type <type>character</type> will be space-padded;
    values of type <type>character varying</type> will simply store the
    shorter
    string.
-->
<acronym>SQL</acronym>は2つの主要な文字データ型を定義しています。
<type>character varying(<replaceable>n</replaceable>)</type>と<type>character(<replaceable>n</replaceable>)</type>です。
ここで<replaceable>n</replaceable>は正の整数です。
これらのデータ型は2つとも<replaceable>n</replaceable>文字長（バイト数ではなく）までの文字列を保存できます。
上限を越えた文字列をこれらの型の列に保存しようとするとエラーになります。
ただし、上限を超えた部分にある文字がすべて空白の場合はエラーにはならず、文字列の最大長にまで切り詰められます。
（この一風変わった例外は標準<acronym>SQL</acronym>で要求されています。）
もし宣言された上限よりも文字列が短い時は<type>character</type>の値は空白で埋められ、<type>character varying</type>の値は単にその短い文字列で保存されます。
   </para>

   <para>
<!--
    If one explicitly casts a value to <type>character
    varying(<replaceable>n</replaceable>)</type> or
    <type>character(<replaceable>n</replaceable>)</type>, then an over-length
    value will be truncated to <replaceable>n</replaceable> characters without
    raising an error. (This too is required by the
    <acronym>SQL</acronym> standard.)
-->
明示的に値を<type>character varying(<replaceable>n</replaceable>)</type>または<type>character(<replaceable>n</replaceable>)</type>にキャストした場合、指定長を超えるとエラーなしで<replaceable>n</replaceable>文字まで切り詰められます。
（これもまた標準<acronym>SQL</acronym>の仕様です。）
   </para>

   <para>
<!--
    The notations <type>varchar(<replaceable>n</replaceable>)</type> and
    <type>char(<replaceable>n</replaceable>)</type> are aliases for <type>character
    varying(<replaceable>n</replaceable>)</type> and
    <type>character(<replaceable>n</replaceable>)</type>, respectively.
    <type>character</type> without length specifier is equivalent to
    <type>character(1)</type>. If <type>character varying</type> is used
    without length specifier, the type accepts strings of any size. The
    latter is a <productname>PostgreSQL</productname> extension.
-->
<type>char(<replaceable>n</replaceable>)</type>および<type>varchar(<replaceable>n</replaceable>)</type>という表記法はそれぞれ<type>character(<replaceable>n</replaceable>)</type>と<type>character varying(<replaceable>n</replaceable>)</type>の別名です。
長さ指定がない<type>character</type>は<type>character(1)</type>と同じです。
<type>character varying</type>が長さ指定なしで使われた時は、いかなる長さの文字列でも受け付けます。
後者は<productname>PostgreSQL</productname>の拡張です。
   </para>

   <para>
<!--
    In addition, <productname>PostgreSQL</productname> provides the
    <type>text</type> type, which stores strings of any length.
    Although the type <type>text</type> is not in the
    <acronym>SQL</acronym> standard, several other SQL database
    management systems have it as well.
-->
さらに<productname>PostgreSQL</productname>は、いかなる長さの文字列でも格納できる<type>text</type>をサポートします。
<type>text</type>型は標準<acronym>SQL</acronym>にはありませんが、多くの他のSQLデータベース管理システムも同様にサポートしています。
   </para>

   <para>
<!--
    Values of type <type>character</type> are physically padded
    with spaces to the specified width <replaceable>n</replaceable>, and are
    stored and displayed that way.  However, trailing spaces are treated as
    semantically insignificant and disregarded when comparing two values
    of type <type>character</type>.  In collations where whitespace
    is significant, this behavior can produce unexpected results;
    for example <command>SELECT 'a '::CHAR(2) collate "C" &lt;
    E'a\n'::CHAR(2)</command> returns true, even though <literal>C</literal>
    locale would consider a space to be greater than a newline.
    Trailing spaces are removed when converting a <type>character</type> value
    to one of the other string types.  Note that trailing spaces
    <emphasis>are</emphasis> semantically significant in
    <type>character varying</type> and <type>text</type> values, and
    when using pattern matching, that is <literal>LIKE</literal> and
    regular expressions.
-->
<type>character</type>型の値は、指定長<replaceable>n</replaceable>になるまで物理的に空白で埋められ、そのまま格納、表示されます。
しかし、最後の空白は、重要ではないものとして扱われ、2つの<type>character</type>型の値を比べる際には無視されます。
空白が重要な照合順序では、この挙動は予期しない結果を返す可能性があります。例えば、<command>SELECT 'a '::CHAR(2) collate "C" &lt; E'a\n'::CHAR(2)</command>は<literal>C</literal>ロケールでスペースが改行よりも大きいにも関わらず真を返します。
<type>character</type>値を他の文字列型に変換する際は、文字列の終わりの空白は除去されます。
<type>character varying</type>型と<type>text</type>型の値の中や、パターンマッチを行なう際、すなわち<literal>LIKE</literal>や正規表現では、最後の空白は意味的に重要なもの<emphasis>です</emphasis>ので、注意してください。
   </para>

   <para>
<!--
    The storage requirement for a short string (up to 126 bytes) is 1 byte
    plus the actual string, which includes the space padding in the case of
    <type>character</type>.  Longer strings have 4 bytes of overhead instead
    of 1.  Long strings are compressed by the system automatically, so
    the physical requirement on disk might be less. Very long values are also
    stored in background tables so that they do not interfere with rapid
    access to shorter column values. In any case, the longest
    possible character string that can be stored is about 1 GB. (The
    maximum value that will be allowed for <replaceable>n</replaceable> in the data
    type declaration is less than that. It wouldn't be useful to
    change this because with multibyte character encodings the number of
    characters and bytes can be quite different. If you desire to
    store long strings with no specific upper limit, use
    <type>text</type> or <type>character varying</type> without a length
    specifier, rather than making up an arbitrary length limit.)
-->
短い文字列（126バイトまで）の保存には、実際の文字列に１バイト加えたサイズが必要です。
<type>character</type>では空白埋め込み分もこれに含まれます。
より長い文字列では１バイトではなく４バイトのオーバーヘッドになります。
長い文字列はシステムにより自動的に圧縮されますので、ディスク上の物理的必要容量サイズはより小さくなるかもしれません。
また、非常に長い値はより短い列の値への高速アクセスに干渉しないように、バックグラウンドテーブルに格納されます。
いずれの場合にあっても保存できる最長の文字列は約1ギガバイトです。
（データ型宣言に使われる<replaceable>n</replaceable>に許される最大値はこれより小さいものです。
マルチバイト文字符号化方式においては文字数とバイト数はまったく異なっているため、この値の変更は便利ではありません。
特定の上限を設けずに長い文字列を保存したい場合は、適当な上限を設けるよりも、<type>text</type>もしくは長さの指定がない<type>character varying</type>を使用してください。）
   </para>

   <tip>
    <para>
<!--
     There is no performance difference among these three types,
     apart from increased storage space when using the blank-padded
     type, and a few extra CPU cycles to check the length when storing into
     a length-constrained column.  While
     <type>character(<replaceable>n</replaceable>)</type> has performance
     advantages in some other database systems, there is no such advantage in
     <productname>PostgreSQL</productname>; in fact
     <type>character(<replaceable>n</replaceable>)</type> is usually the slowest of
     the three because of its additional storage costs.  In most situations
     <type>text</type> or <type>character varying</type> should be used
     instead.
-->
空白で埋められる型を使用した場合の保存領域の増加、および、長さ制限付きの列に格納する際に長さを検査するためにいくつか余計なCPUサイクルが加わる点を別にして、これら3つの型の間で性能に関する差異はありません。
他の一部のデータベースシステムでは<type>character(<replaceable>n</replaceable>)</type>には性能的な優位性がありますが、<productname>PostgreSQL</productname>ではこうした利点はありません。
実際には、格納の際に追加のコストがあるため、<type>character(<replaceable>n</replaceable>)</type>は3つの中でもっとも低速です。
多くの場合、代わりに<type>text</type>か<type>character varying</type>を使うのがお薦めです。
    </para>
   </tip>

   <para>
<!--
    Refer to <xref linkend="sql-syntax-strings"/> for information about
    the syntax of string literals, and to <xref linkend="functions"/>
    for information about available operators and functions. The
    database character set determines the character set used to store
    textual values; for more information on character set support,
    refer to <xref linkend="multibyte"/>.
-->
文字列リテラルの構文については<xref linkend="sql-syntax-strings"/>、利用可能な演算子と関数については<xref linkend="functions"/>を参照してください。
データベースの文字セットは、テキストの値を格納する時に使用される文字セットを決定します。
文字セットのサポートに関する詳細については<xref linkend="multibyte"/>を参照してください。
   </para>

   <example>
<!--
    <title>Using the Character Types</title>
-->
<title>文字データ型の使用</title>

<programlisting>
CREATE TABLE test1 (a character(4));
INSERT INTO test1 VALUES ('ok');
SELECT a, char_length(a) FROM test1; -- <co id="co.datatype-char"/>
<computeroutput>
  a   | char_length
------+-------------
 ok   |           2
</computeroutput>

CREATE TABLE test2 (b varchar(5));
INSERT INTO test2 VALUES ('ok');
INSERT INTO test2 VALUES ('good      ');
INSERT INTO test2 VALUES ('too long');
<computeroutput>ERROR:  value too long for type character varying(5)</computeroutput>
<!--
INSERT INTO test2 VALUES ('too long'::varchar(5)); &#045;- explicit truncation
-->
INSERT INTO test2 VALUES ('too long'::varchar(5)); -- 明示的な切り捨て
SELECT b, char_length(b) FROM test2;
<computeroutput>
   b   | char_length
-------+-------------
 ok    |           2
 good  |           5
 too l |           5
</computeroutput>
</programlisting>
    <calloutlist>
     <callout arearefs="co.datatype-char">
      <para>
<!--
       The <function>char_length</function> function is discussed in
       <xref linkend="functions-string"/>.
-->
<function>char_length</function>関数は<xref linkend="functions-string"/>で説明されています。
      </para>
     </callout>
    </calloutlist>
   </example>

   <para>
<!--
    There are two other fixed-length character types in
    <productname>PostgreSQL</productname>, shown in <xref
    linkend="datatype-character-special-table"/>. The <type>name</type>
    type exists <emphasis>only</emphasis> for the storage of identifiers
    in the internal system catalogs and is not intended for use by the general user. Its
    length is currently defined as 64 bytes (63 usable characters plus
    terminator) but should be referenced using the constant
    <symbol>NAMEDATALEN</symbol> in <literal>C</literal> source code.
    The length is set at compile time (and
    is therefore adjustable for special uses); the default maximum
    length might change in a future release. The type <type>"char"</type>
    (note the quotes) is different from <type>char(1)</type> in that it
    only uses one byte of storage. It is internally used in the system
    catalogs as a simplistic enumeration type.
-->
<productname>PostgreSQL</productname>には、<xref linkend="datatype-character-special-table"/>に示すように、この他2つの固定長文字型があります。
<type>name</type>型は内部のシステムカタログ内の識別子の格納のために<emphasis>のみ</emphasis>存在するもので、一般ユーザによって使用されることを意図していません。
現在長さは64バイト（63バイトの利用可能文字と終止文字）と定義されていますが、<literal>C</literal>ソースコードにある<symbol>NAMEDATALEN</symbol>定数を使って参照される必要があります。
この長さはコンパイル時に設定されます（そのため特別な用途に合わせ調整できます）。
デフォルトの最大長は今後のリリースで変更される可能性があります。
<type>"char"</type>（二重引用符に注意）は、<type>char(1)</type>とは異なり、1バイトの領域しか使用しません。
過度に単純化した列挙型としてシステムカタログで内部的に使用されます。
   </para>

    <table id="datatype-character-special-table">
<!--
     <title>Special Character Types</title>
-->
     <title>特別な文字データ型</title>
     <tgroup cols="3">
      <thead>
       <row>
<!--
        <entry>Name</entry>
        <entry>Storage Size</entry>
        <entry>Description</entry>
-->
    <entry>型名</entry>
    <entry>格納サイズ</entry>
    <entry>説明</entry>
       </row>
      </thead>
      <tbody>
       <row>
        <entry><type>"char"</type></entry>
<!--
        <entry>1 byte</entry>
        <entry>single-byte internal type</entry>
-->
    <entry>1バイト</entry>
    <entry>単一バイト内部データ型</entry>
       </row>
       <row>
        <entry><type>name</type></entry>
<!--
        <entry>64 bytes</entry>
        <entry>internal type for object names</entry>
-->
    <entry>64バイト</entry>
    <entry>オブジェクト名用の内部データ型</entry>
       </row>
      </tbody>
     </tgroup>
    </table>

  </sect1>

 <sect1 id="datatype-binary">
<!--
  <title>Binary Data Types</title>
-->
<title>バイナリ列データ型</title>

  <indexterm zone="datatype-binary">
<!--
   <primary>binary data</primary>
-->
   <primary>バイナリデータ</primary>
  </indexterm>

  <indexterm zone="datatype-binary">
   <primary>bytea</primary>
  </indexterm>

   <para>
<!--
    The <type>bytea</type> data type allows storage of binary strings;
    see <xref linkend="datatype-binary-table"/>.
-->
<type>bytea</type>データ型はバイナリ列の保存を可能にします。
<xref linkend="datatype-binary-table"/>を参照してください。
   </para>

   <table id="datatype-binary-table">
<!--
    <title>Binary Data Types</title>
-->
<title>バイナリ列データ型</title>
    <tgroup cols="3">
     <thead>
      <row>
<!--
       <entry>Name</entry>
       <entry>Storage Size</entry>
       <entry>Description</entry>
-->
<entry>型名</entry>
<entry>格納サイズ</entry>
<entry>説明</entry>
      </row>
     </thead>
     <tbody>
      <row>
       <entry><type>bytea</type></entry>
<!--
       <entry>1 or 4 bytes plus the actual binary string</entry>
       <entry>variable-length binary string</entry>
-->
<entry>1または4バイトと実際のバイナリ列の長さ</entry>
<entry>可変長のバイナリ列</entry>
      </row>
     </tbody>
    </tgroup>
   </table>

   <para>
<!--
    A binary string is a sequence of octets (or bytes).  Binary
    strings are distinguished from character strings in two
    ways.  First, binary strings specifically allow storing
    octets of value zero and other <quote>non-printable</quote>
    octets (usually, octets outside the decimal range 32 to 126).
    Character strings disallow zero octets, and also disallow any
    other octet values and sequences of octet values that are invalid
    according to the database's selected character set encoding.
    Second, operations on binary strings process the actual bytes,
    whereas the processing of character strings depends on locale settings.
    In short, binary strings are appropriate for storing data that the
    programmer thinks of as <quote>raw bytes</quote>, whereas character
    strings are appropriate for storing text.
-->
バイナリ列はオクテット（またはバイト）の連続です。
バイナリ列は２つの点で文字列と区別されます。
1点目は、バイナリ列はゼロの値のオクテットと他の<quote>表示できない</quote>オクテット（通常10進数表記で32から126の範囲外のオクテット）を保存できるということです。
文字列ではゼロというオクテットは使用できません。
また、データベースで選択している文字セット符号化方式で無効なオクテット値やオクテット値の並びも使用できません。
2点目は、バイナリ列を演算すると実際のバイトが処理されるのに対して、文字列の処理はロケール設定に従うということです。
まとめると、バイナリ列はプログラマが<quote>バイト列そのもの</quote>と考えるものを格納するのに適し、文字列はテキストを格納するのに適しています。
   </para>

   <para>
<!--
    The <type>bytea</type> type supports two
    formats for input and output: <quote>hex</quote> format
    and <productname>PostgreSQL</productname>'s historical
    <quote>escape</quote> format.  Both
    of these are always accepted on input.  The output format depends
    on the configuration parameter <xref linkend="guc-bytea-output"/>;
    the default is hex.  (Note that the hex format was introduced in
    <productname>PostgreSQL</productname> 9.0; earlier versions and some
    tools don't understand it.)
-->
<type>bytea</type>型は入出力用に2つの書式をサポートします。
<productname>PostgreSQL</productname>の歴史的な<quote>エスケープ</quote>書式と<quote>hex</quote>です。
入力ではこれらの両方とも常に受け入れられます。
出力書式は<xref linkend="guc-bytea-output"/>設定パラメータに依存し、デフォルトではhexです。
（hex書式は<productname>PostgreSQL</productname> 9.0から導入されたものであることに注意してください。
以前のバージョンや一部のツールではこれを理解しません。）
   </para>

   <para>
<!--
    The <acronym>SQL</acronym> standard defines a different binary
    string type, called <type>BLOB</type> or <type>BINARY LARGE
    OBJECT</type>.  The input format is different from
    <type>bytea</type>, but the provided functions and operators are
    mostly the same.
-->
標準<acronym>SQL</acronym>は、<type>BLOB</type>または<type>BINARY LARGE OBJECT</type>という、異なるバイナリ列型を定義します。
入力書式は<type>bytea</type>と異なりますが、提供される関数および演算子はほぼ同じです。
   </para>

  <sect2>
<!--
   <title><type>bytea</type> Hex Format</title>
-->
   <title><type>bytea</type>のhex書式</title>

   <para>
<!--
    The <quote>hex</quote> format encodes binary data as 2 hexadecimal digits
    per byte, most significant nibble first.  The entire string is
    preceded by the sequence <literal>\x</literal> (to distinguish it
    from the escape format).  In some contexts, the initial backslash may
    need to be escaped by doubling it
    (see <xref linkend="sql-syntax-strings"/>).
    For input, the hexadecimal digits can
    be either upper or lower case, and whitespace is permitted between
    digit pairs (but not within a digit pair nor in the starting
    <literal>\x</literal> sequence).
    The hex format is compatible with a wide
    range of external applications and protocols, and it tends to be
    faster to convert than the escape format, so its use is preferred.
-->
<quote>hex</quote>書式ではバイナリデータの各バイトを上位4ビット、下位4ビットの順で2桁の16進数に符号化します。
（エスケープ書式と区別するために）文字列全体は<literal>\x</literal>という並びの後に付けられます。
一部の文脈では、先頭のバックスラッシュを二重にしてエスケープさせる必要があるかもしれません。
これはエスケープ書式でバックスラッシュを二重にしなければならない場合と同じで、詳細は以下に示します。
16進数の桁は大文字でも小文字でも構いません。
桁の組み合わせと次の組み合わせの間に空白文字を入れることができます。
（しかし桁の組み合わせの間や先頭の<literal>\x</literal>の間には入れることはできません。）
hex書式は外部のアプリケーションおよびプロトコルの間で広く互換性を持ち、また、エスケープ書式と比べ変換が高速になる傾向があります。
このため使用が好まれます。
   </para>

   <para>
<!--
    Example:
-->
例
<programlisting>
SELECT '\xDEADBEEF';
</programlisting>
   </para>
  </sect2>

  <sect2>
<!--
   <title><type>bytea</type> Escape Format</title>
-->
   <title><type>bytea</type>のエスケープ書式</title>

   <para>
<!--
    The <quote>escape</quote> format is the traditional
    <productname>PostgreSQL</productname> format for the <type>bytea</type>
    type.  It
    takes the approach of representing a binary string as a sequence
    of ASCII characters, while converting those bytes that cannot be
    represented as an ASCII character into special escape sequences.
    If, from the point of view of the application, representing bytes
    as characters makes sense, then this representation can be
    convenient.  But in practice it is usually confusing because it
    fuzzes up the distinction between binary strings and character
    strings, and also the particular escape mechanism that was chosen is
    somewhat unwieldy.  Therefore, this format should probably be avoided
    for most new applications.
-->
<quote>エスケープ</quote>書式は<type>bytea</type>型用の伝統的な<productname>PostgreSQL</productname>の書式です。
これは、バイナリ列をASCII文字の並びとして表現しASCII文字として表現できないバイトは特殊なエスケープシーケンスとして表現するという方式を取ります。
アプリケーションの見地から文字として表現されたバイトが有意であれば、この表現は簡便です。
しかし現実にはバイナリ列と文字列の間の区別があいまいになりますので、通常は混乱します。
また選択されたこのエスケープ機構自体が多少非効率的です。
このためこの書式はおそらくほとんどの新しいアプリケーションでは避けるべきでしょう。
   </para>

   <para>
<!--
    When entering <type>bytea</type> values in escape format,
    octets of certain
    values <emphasis>must</emphasis> be escaped, while all octet
    values <emphasis>can</emphasis> be escaped.  In
    general, to escape an octet, convert it into its three-digit
    octal value and precede it by a backslash.
    Backslash itself (octet decimal value 92) can alternatively be represented by
    double backslashes.
    <xref linkend="datatype-binary-sqlesc"/>
    shows the characters that must be escaped, and gives the alternative
    escape sequences where applicable.
-->
エスケープ書式で<type>bytea</type>値を入力する際に、特定の値のオクテットをエスケープする<emphasis>必要</emphasis>があります。
なお、すべてのオクテットの値をエスケープすることが<emphasis>できます</emphasis>。
一般的にあるオクテットをエスケープするには、それをその3桁の8進数に変換し、バックスラッシュ(エスケープ文字列構文を使用してリテラルとして値を記述する場合は2つのバックスラッシュ)を前に付けます。
他にもバックスラッシュ自体(10進数表記のオクテットで92)を二重のバックスラッシュとして表現することができます。
<xref linkend="datatype-binary-sqlesc"/>には、エスケープする必要がある文字と、その適用可能な代替エスケープシーケンスを示しています。
   </para>

   <table id="datatype-binary-sqlesc">
<!--
    <title><type>bytea</type> Literal Escaped Octets</title>
-->
    <title>オクテットをエスケープした<type>bytea</type>リテラル</title>
    <tgroup cols="5">
     <thead>
      <row>
<!--
       <entry>Decimal Octet Value</entry>
       <entry>Description</entry>
       <entry>Escaped Input Representation</entry>
       <entry>Example</entry>
       <entry>Hex Representation</entry>
-->
<entry>10進オクテット値</entry>
<entry>説明</entry>
<entry>エスケープされた入力表現</entry>
<entry>例</entry>
<entry>出力表現</entry>
      </row>
     </thead>

     <tbody>
      <row>
       <entry>0</entry>
<!--
       <entry>zero octet</entry>
       <entry><literal>'\000'</literal></entry>
       <entry><literal>SELECT '\000'::bytea;</literal></entry>
       <entry><literal>\x00</literal></entry>
-->
<entry>ゼロオクテット</entry>
       <entry><literal>'\000'</literal></entry>
       <entry><literal>SELECT '\000'::bytea;</literal></entry>
       <entry><literal>\x00</literal></entry>
      </row>

      <row>
       <entry>39</entry>
<!--
       <entry>single quote</entry>
-->
<entry>単一引用符</entry>
<!--
       <entry><literal>''''</literal> or <literal>'\047'</literal></entry>
-->
       <entry><literal>''''</literal>もしくは<literal>'\047'</literal></entry>
       <entry><literal>SELECT ''''::bytea;</literal></entry>
       <entry><literal>\x27</literal></entry>
      </row>

      <row>
       <entry>92</entry>
<!--
       <entry>backslash</entry>
-->
<entry>バックスラッシュ</entry>
<!--
       <entry><literal>'\\'</literal> or <literal>'\134'</literal></entry>
-->
       <entry><literal>'\\'</literal>もしくは<literal>'\\134'</literal></entry>
       <entry><literal>SELECT '\\'::bytea;</literal></entry>
       <entry><literal>\x5c</literal></entry>
      </row>

      <row>
<!--
       <entry>0 to 31 and 127 to 255</entry>
       <entry><quote>non-printable</quote> octets</entry>
-->
       <entry>0から31まで、および127から255まで</entry>
       <entry><quote>表示できない</quote>オクテット</entry>
<!--
       <entry><literal>'\<replaceable>xxx'</replaceable></literal> (octal value)</entry>
-->
       <entry><literal>'\<replaceable>xxx'</replaceable></literal> (8進数)</entry>
       <entry><literal>SELECT '\001'::bytea;</literal></entry>
       <entry><literal>\x01</literal></entry>
      </row>

     </tbody>
    </tgroup>
   </table>

   <para>
<!--
    The requirement to escape <emphasis>non-printable</emphasis> octets
    varies depending on locale settings. In some instances you can get away
    with leaving them unescaped.
-->
実際には、<emphasis>表示できない</emphasis>オクテットに対するエスケープ要求はロケールの設定に依存して異なります。
ロケールの設定によっては、エスケープをしないで済むこともあります。
<xref linkend="datatype-binary-sqlesc"/>の例の各結果は、出力表現が時として2文字以上であっても、長さは正確に1オクテットであることに注意してください。
   </para>

   <para>
<!--
    The reason multiple backslashes are required, as shown
    in <xref linkend="datatype-binary-sqlesc"/>, is that an input
    string written as a string literal must pass through two parse
    phases in the <productname>PostgreSQL</productname> server.
    The first backslash of each pair is interpreted as an escape
    character by the string-literal parser (assuming escape string
    syntax is used) and is therefore consumed, leaving the second backslash of the
    pair.  (Dollar-quoted strings can be used to avoid this level
    of escaping.)  The remaining backslash is then recognized by the
    <type>bytea</type> input function as starting either a three
    digit octal value or escaping another backslash.  For example,
    a string literal passed to the server as <literal>'\001'</literal>
    becomes <literal>\001</literal> after passing through the
    escape string parser. The <literal>\001</literal> is then sent
    to the <type>bytea</type> input function, where it is converted
    to a single octet with a decimal value of 1.  Note that the
    single-quote character is not treated specially by <type>bytea</type>,
    so it follows the normal rules for string literals.  (See also
    <xref linkend="sql-syntax-strings"/>.)
-->
<xref linkend="datatype-binary-sqlesc"/>で示したように、複数バックスラッシュが必要な理由は、文字列リテラルとして記述された入力文字列は、<productname>PostgreSQL</productname>サーバ上で2つの解析段階を通過する必要があることです。
各組み合わせの最初のバックスラッシュは文字列リテラル用パーサでエスケープ文字と解釈（エスケープ文字列構文の使用を前提）され、2番目のバックスラッシュを残して、そこで消費されます。
（この段階のエスケープを避けるためにドル引用符による文字列を使用することができます。）
残りのバックスラッシュは、<type>bytea</type>入力関数が3桁のオクテット値の先頭に付く記号、もしくは、他のバックスラッシュをエスケープする記号として認識します。
例えば、<literal>'\\001'</literal>としてサーバに渡された文字列リテラルは、エスケープ文字列パーサを通過した後<literal>\001</literal>のようになります。
<literal>\001</literal>はその後<type>bytea</type>入力関数に送られ、10進数値1の1つのオクテットに変換されます。
単一引用符文字は<type>bytea</type>では特別に扱われず、通常の文字列リテラルの規則に従うことに注意してください。
（<xref linkend="sql-syntax-strings"/>も参照してください。）
   </para>

   <para>
<!--
    The reason that single quotes must be doubled, as shown
    in <xref linkend="datatype-binary-sqlesc"/>, is that this
    is true for any string literal in a SQL command.  The generic
    string-literal parser consumes the outermost single quotes
    and reduces any pair of single quotes to one data character.
    What the <type>bytea</type> input function sees is just one
    single quote, which it treats as a plain data character.
    However, the <type>bytea</type> input function treats
    backslashes as special, and the other behaviors shown in
    <xref linkend="datatype-binary-sqlesc"/> are implemented by
    that function.
-->
<xref linkend="datatype-binary-sqlesc"/>で示したように、複数バックスラッシュが必要な理由は、文字列リテラルとして記述された入力文字列は、<productname>PostgreSQL</productname>サーバ上で2つの解析>段階を通過する必要があることです。
各組み合わせの最初のバックスラッシュは文字列リテラル用パーサでエスケープ文字と解釈（エスケープ文字列構文の使用を前提）され、2番目のバックスラッシュを残して、そこで消費されます。
（この段階のエスケープを避けるためにドル引用符による文字列を使用することができます。）
残りのバックスラッシュは、<type>bytea</type>入力関数が3桁のオクテット値の先頭に付く記号、もしくは、他のバックスラッシュをエスケープする記号として認識します。
例えば、<literal>'\\001'</literal>としてサーバに渡された文字列リテラルは、エスケープ文字列パーサを通過した後<literal>\001</literal>のようになります。
<literal>\001</literal>はその後<type>bytea</type>入力関数に送られ、10進数値1の1つのオクテットに変換されます。
単一引用符文字は<type>bytea</type>では特別に扱われず、通常の文字列リテラルの規則に従うことに注意してください。
（<xref linkend="sql-syntax-strings"/>も参照してください。）

   </para>

   <para>
    In some contexts, backslashes must be doubled compared to what is
    shown above, because the generic string-literal parser will also
    reduce pairs of backslashes to one data character;
    see <xref linkend="sql-syntax-strings"/>.
   </para>

   <para>
<!--
    <type>Bytea</type> octets are output in <literal>hex</literal>
    format by default.  If you change <xref linkend="guc-bytea-output"/>
    to <literal>escape</literal>,
    <quote>non-printable</quote> octets are converted to their
    equivalent three-digit octal value and preceded by one backslash.
    Most <quote>printable</quote> octets are output by their standard
    representation in the client character set, e.g.:
-->
<type>Bytea</type>オクテットはデフォルトでは<literal>hex</literal>フォーマットで出力されます。
<xref linkend="guc-bytea-output"/>を<literal>escape</literal>に変えると、<quote>表示できない</quote>オクテットは先頭にバックスラッシュがついた3桁のオクテットの値に変換されます。
ほとんどの<quote>表示可能な</quote>オクテットはクライアントキャラクタセットの標準的な表示で出力されます。例:

<programlisting>
SET bytea_output = 'escape';

SELECT 'abc \153\154\155 \052\251\124'::bytea;
     bytea
----------------
 abc klm *\251T
</programlisting>

<!--
    The octet with decimal value 92 (backslash) is doubled in the output.
    Details are in <xref linkend="datatype-binary-resesc"/>.
-->
10進数で92(バックスラッシュ)を持つオクテットは出力時に二重になります。
詳細は<xref linkend="datatype-binary-resesc"/>を参照してください。
   </para>

   <table id="datatype-binary-resesc">
<!--
    <title><type>bytea</type> Output Escaped Octets</title>
-->
    <title><type>bytea</type>出力のエスケープされたオクテット</title>
    <tgroup cols="5">
     <thead>
      <row>
<!--
       <entry>Decimal Octet Value</entry>
       <entry>Description</entry>
       <entry>Escaped Output Representation</entry>
       <entry>Example</entry>
       <entry>Output Result</entry>
-->
<entry>10進オクテット値</entry>
<entry>説明</entry>
<entry>エスケープされた出力表現</entry>
<entry>例</entry>
<entry>出力結果</entry>
      </row>
     </thead>

     <tbody>

      <row>
       <entry>92</entry>
<!--
       <entry>backslash</entry>
-->
<entry>バックスラッシュ</entry>
       <entry><literal>\\</literal></entry>
       <entry><literal>SELECT '\134'::bytea;</literal></entry>
       <entry><literal>\\</literal></entry>
      </row>

      <row>
<!--
       <entry>0 to 31 and 127 to 255</entry>
       <entry><quote>non-printable</quote> octets</entry>
-->
       <entry>0から31および127から255</entry>
<entry><quote>表示できない</quote>オクテット</entry>
<!--
       <entry><literal>\<replaceable>xxx</replaceable></literal> (octal value)</entry>
-->
       <entry><literal>\<replaceable>xxx</replaceable></literal>（8進数）</entry>
       <entry><literal>SELECT '\001'::bytea;</literal></entry>
       <entry><literal>\001</literal></entry>
      </row>

      <row>
<!--
       <entry>32 to 126</entry>
       <entry><quote>printable</quote> octets</entry>
       <entry>client character set representation</entry>
       <entry><literal>SELECT '\176'::bytea;</literal></entry>
       <entry><literal>~</literal></entry>
-->
       <entry>32から126</entry>
       <entry><quote>表示できる</quote>オクテット</entry>
       <entry>クライアント文字セットにおける表現</entry>
       <entry><literal>SELECT '\176'::bytea;</literal></entry>
       <entry><literal>~</literal></entry>
      </row>

     </tbody>
    </tgroup>
   </table>

   <para>
<!--
    Depending on the front end to <productname>PostgreSQL</productname> you use,
    you might have additional work to do in terms of escaping and
    unescaping <type>bytea</type> strings. For example, you might also
    have to escape line feeds and carriage returns if your interface
    automatically translates these.
-->
使用する<productname>PostgreSQL</productname>のフロントエンドによっては、<type>bytea</type>文字列をエスケープまたはアンエスケープする際に、追加的な作業が必要になることがあります。
例えば、使用するインタフェースが改行文字や復帰文字を自動的に翻訳してしまう場合、これらの文字もエスケープしなければならないかもしれません。
   </para>
  </sect2>
 </sect1>


  <sect1 id="datatype-datetime">
<!--
   <title>Date/Time Types</title>
-->
<title>日付/時刻データ型</title>

   <indexterm zone="datatype-datetime">
    <primary>date</primary>
   </indexterm>
   <indexterm zone="datatype-datetime">
    <primary>time</primary>
   </indexterm>
   <indexterm zone="datatype-datetime">
    <primary>time without time zone</primary>
   </indexterm>
   <indexterm zone="datatype-datetime">
    <primary>time with time zone</primary>
   </indexterm>
   <indexterm zone="datatype-datetime">
    <primary>timestamp</primary>
   </indexterm>
   <indexterm zone="datatype-datetime">
    <primary>timestamptz</primary>
   </indexterm>
   <indexterm zone="datatype-datetime">
    <primary>timestamp with time zone</primary>
   </indexterm>
   <indexterm zone="datatype-datetime">
    <primary>timestamp without time zone</primary>
   </indexterm>
   <indexterm zone="datatype-datetime">
    <primary>interval</primary>
   </indexterm>
   <indexterm zone="datatype-datetime">
<!--
    <primary>time span</primary>
-->
    <primary>時間間隔</primary>
   </indexterm>

   <para>
<!--
    <productname>PostgreSQL</productname> supports the full set of
    <acronym>SQL</acronym> date and time types, shown in <xref
    linkend="datatype-datetime-table"/>.  The operations available
    on these data types are described in
    <xref linkend="functions-datetime"/>.
    Dates are counted according to the Gregorian calendar, even in
    years before that calendar was introduced (see <xref
    linkend="datetime-units-history"/> for more information).
-->
<productname>PostgreSQL</productname>では、<xref linkend="datatype-datetime-table"/>に示されている<acronym>SQL</acronym>の日付と時刻データ型のすべてがサポートされています。
これらのデータ型で利用できる演算については<xref linkend="functions-datetime"/>で説明します。
グレゴリオ暦が導入されるより前の年であっても（<xref linkend="datetime-units-history"/>参照）、日付はグレゴリオ暦にしたがって計算されます。
   </para>

    <table id="datatype-datetime-table">
<!--
     <title>Date/Time Types</title>
-->
<title>日付/時刻データ型</title>
     <tgroup cols="6">
      <thead>
       <row>
<!--
        <entry>Name</entry>
        <entry>Storage Size</entry>
        <entry>Description</entry>
        <entry>Low Value</entry>
        <entry>High Value</entry>
        <entry>Resolution</entry>
-->
    <entry>型名</entry>
    <entry>格納サイズ</entry>
<entry>説明</entry>
<entry>最遠の過去</entry>
<entry>最遠の未来</entry>
<entry>精度</entry>
       </row>
      </thead>
      <tbody>
       <row>
        <entry><type>timestamp [ (<replaceable>p</replaceable>) ] [ without time zone ]</type></entry>
<!--
        <entry>8 bytes</entry>
        <entry>both date and time (no time zone)</entry>
-->
<entry>8 バイト</entry>
<entry>日付と時刻両方（時間帯なし）</entry>
        <entry>4713 BC</entry>
        <entry>294276 AD</entry>
<!--
        <entry>1 microsecond</entry>
-->
<entry>1マイクロ秒</entry>
       </row>
       <row>
        <entry><type>timestamp [ (<replaceable>p</replaceable>) ] with time zone</type></entry>
<!--
        <entry>8 bytes</entry>
        <entry>both date and time, with time zone</entry>
-->
<entry>8バイト</entry>
<entry>日付と時刻両方、時間帯付き</entry>
        <entry>4713 BC</entry>
        <entry>294276 AD</entry>
<!--
        <entry>1 microsecond</entry>
-->
<entry>1マイクロ秒</entry>
       </row>
       <row>
        <entry><type>date</type></entry>
<!--
        <entry>4 bytes</entry>
        <entry>date (no time of day)</entry>
-->
<entry>4バイト</entry>
<entry>日付（時刻なし）</entry>
        <entry>4713 BC</entry>
        <entry>5874897 AD</entry>
<!--
        <entry>1 day</entry>
-->
<entry>1日</entry>
       </row>
       <row>
        <entry><type>time [ (<replaceable>p</replaceable>) ] [ without time zone ]</type></entry>
<!--
        <entry>8 bytes</entry>
        <entry>time of day (no date)</entry>
-->
<entry>8バイト</entry>
<entry>時刻（日付なし）</entry>
        <entry>00:00:00</entry>
        <entry>24:00:00</entry>
<!--
        <entry>1 microsecond</entry>
-->
<entry>1マイクロ秒</entry>
       </row>
       <row>
        <entry><type>time [ (<replaceable>p</replaceable>) ] with time zone</type></entry>
<!--
        <entry>12 bytes</entry>
        <entry>time of day (no date), with time zone</entry>
        <entry>00:00:00+1459</entry>
        <entry>24:00:00-1459</entry>
        <entry>1 microsecond</entry>
-->
        <entry>12 バイト</entry>
        <entry>時刻（日付なし)、時間帯付き</entry>
        <entry>00:00:00+1459</entry>
        <entry>24:00:00-1459</entry>
        <entry>1 マイクロ秒</entry>
       </row>
       <row>
        <entry><type>interval [ <replaceable>fields</replaceable> ] [ (<replaceable>p</replaceable>) ]</type></entry>
    <!--
        <entry>16 bytes</entry>
        <entry>time interval</entry>
        <entry>-178000000 years</entry>
        <entry>178000000 years</entry>
        <entry>1 microsecond</entry>
    -->
    <entry>16バイト</entry>
        <entry>時間間隔</entry>
        <entry>-178000000年</entry>
        <entry>178000000年</entry>
        <entry>1マイクロ秒</entry>
       </row>
      </tbody>
     </tgroup>
    </table>

   <note>
    <para>
<!--
     The SQL standard requires that writing just <type>timestamp</type>
     be equivalent to <type>timestamp without time
     zone</type>, and <productname>PostgreSQL</productname> honors that
     behavior.  <type>timestamptz</type> is accepted as an
     abbreviation for <type>timestamp with time zone</type>; this is a
     <productname>PostgreSQL</productname> extension.
-->
標準SQLでは、単なる<type>timestamp</type>という記述は<type>timestamp without time zone</type>と同じであることを要求します。
<productname>PostgreSQL</productname>はこれに準じます。
<type>timestamp with time zone</type>は<type>timestamptz</type>と省略することができますが、これは<productname>PostgreSQL</productname>の拡張です。
    </para>
   </note>

   <para>
<!--
    <type>time</type>, <type>timestamp</type>, and
    <type>interval</type> accept an optional precision value
    <replaceable>p</replaceable> which specifies the number of
    fractional digits retained in the seconds field. By default, there
    is no explicit bound on precision.  The allowed range of
    <replaceable>p</replaceable> is from 0 to 6.
-->
<type>time</type>、<type>timestamp</type>および<type>interval</type>は秒フィールドに保有されている小数点以下の桁数を指定する精度値<replaceable>p</replaceable>をオプションで受け付けます。
デフォルトでは、精度についての明示的な限界はありません。
<replaceable>p</replaceable>の許容範囲は0から6です。
   </para>

   <para>
   <!--
    The <type>interval</type> type has an additional option, which is
    to restrict the set of stored fields by writing one of these phrases:
    -->
<type>interval</type>データ型には追加のオプションがあり、以下の１つの語句を使用して格納されるフィールドの集合を制約します。
<literallayout class="monospaced">
YEAR
MONTH
DAY
HOUR
MINUTE
SECOND
YEAR TO MONTH
DAY TO HOUR
DAY TO MINUTE
DAY TO SECOND
HOUR TO MINUTE
HOUR TO SECOND
MINUTE TO SECOND
</literallayout>
<!--
    Note that if both <replaceable>fields</replaceable> and
    <replaceable>p</replaceable> are specified, the
    <replaceable>fields</replaceable> must include <literal>SECOND</literal>,
    since the precision applies only to the seconds.
-->
<replaceable>fields</replaceable>および<replaceable>p</replaceable>が共に指定されると、精度は秒のみに適用されるので、<replaceable>fields</replaceable>は<literal>SECOND</literal>を含まなければならないことに注意してください。
   </para>

   <para>
<!--
    The type <type>time with time zone</type> is defined by the SQL
    standard, but the definition exhibits properties which lead to
    questionable usefulness. In most cases, a combination of
    <type>date</type>, <type>time</type>, <type>timestamp without time
    zone</type>, and <type>timestamp with time zone</type> should
    provide a complete range of date/time functionality required by
    any application.
-->
<type>time with time zone</type>は標準SQLで定義されていますが、その定義は、その有用性を疑問視することになりかねない特性を示しています。
ほとんどの場合、<type>date</type>、<type>time</type>、<type>timestamp without time zone</type>、<type>timestamp with time zone</type>の組み合わせで、すべてのアプリケーションで要求される日付/時刻機能すべてを提供しているはずです。
   </para>

   <para>
<!--
    The types <type>abstime</type>
    and <type>reltime</type> are lower precision types which are used internally.
    You are discouraged from using these types in
    applications;  these internal types
    might disappear in a future release.
-->
<type>abstime</type>と<type>reltime</type>は精度の低いデータ型で、内部で使用されます。
アプリケーションでこれらの型の使用を避けてください。
これら内部型は今後のリリースで削除される可能性があります。
   </para>

   <sect2 id="datatype-datetime-input">
<!--
    <title>Date/Time Input</title>
-->
<title>日付/時刻の入力</title>

    <para>
<!--
     Date and time input is accepted in almost any reasonable format, including
     ISO 8601, <acronym>SQL</acronym>-compatible,
     traditional <productname>POSTGRES</productname>, and others.
     For some formats, ordering of day, month, and year in date input is
     ambiguous and there is support for specifying the expected
     ordering of these fields.  Set the <xref linkend="guc-datestyle"/> parameter
     to <literal>MDY</literal> to select month-day-year interpretation,
     <literal>DMY</literal> to select day-month-year interpretation, or
     <literal>YMD</literal> to select year-month-day interpretation.
-->
日付と時刻の入力は、ISO 8601、<acronym>SQL</acronym>互換、伝統的な<productname>POSTGRES</productname>、その他を含むほとんどの適正とみなされる書式を受け付けます。
一部の書式では日付の入力における日-月-年の順序が曖昧ですが、これらのフィールドの期待される順序を指定する方式が提供されています。
<xref linkend="guc-datestyle"/>パラメータを<literal>MDY</literal>に設定すれば、月日年という順で解釈され、<literal>DMY</literal>に設定すれば日月年という順で、<literal>YMD</literal>に設定すれば年月日という順で解釈されます。
    </para>

    <para>
<!--
     <productname>PostgreSQL</productname> is more flexible in
     handling date/time input than the
     <acronym>SQL</acronym> standard requires.
     See <xref linkend="datetime-appendix"/>
     for the exact parsing rules of date/time input and for the
     recognized text fields including months, days of the week, and
     time zones.
-->
<productname>PostgreSQL</productname>は日付/時刻入力の取扱いにおいて標準<acronym>SQL</acronym>の要求よりも柔軟です。
日付/時刻の入力における厳密な構文解析規則と、月および週、そして時間帯を含む使用可能なテキストフィールドに関しては<xref linkend="datetime-appendix"/>を参照してください。
    </para>

    <para>
<!--
     Remember that any date or time literal input needs to be enclosed
     in single quotes, like text strings.  Refer to
     <xref linkend="sql-syntax-constants-generic"/> for more
     information.
     <acronym>SQL</acronym> requires the following syntax
-->
日付や時刻リテラルの入力では、テキスト文字列のように、単一引用符で囲む必要があることを思い出してください。
詳細は<xref linkend="sql-syntax-constants-generic"/>を参照してください。
<acronym>SQL</acronym>では下記の構文が要求されます。
<synopsis>
<replaceable>type</replaceable> [ (<replaceable>p</replaceable>) ] '<replaceable>value</replaceable>'
</synopsis>
<!--
     where <replaceable>p</replaceable> is an optional precision
     specification giving the number of
     fractional digits in the seconds field. Precision can be
     specified for <type>time</type>, <type>timestamp</type>, and
     <type>interval</type> types, and can range from 0 to 6.
     If no precision is specified in a constant specification,
     it defaults to the precision of the literal value (but not
     more than 6 digits).
-->
ここで、<replaceable>p</replaceable>は秒フィールドの小数点以下の桁数を与えるオプションの精度の指定です。
精度は<type>time</type>、<type>timestamp</type>および<type>interval</type>型に対して0から6の範囲で設定できます。
値の許容範囲は既に説明しています。
定数指定において精度指定がない場合は、リテラル値の精度がデフォルトとして使われます(ただし、６桁を超えることはありません)。
    </para>

    <sect3>
<!--
    <title>Dates</title>
-->
    <title>日付</title>

    <indexterm>
     <primary>date</primary>
    </indexterm>

    <para>
<!--
     <xref linkend="datatype-datetime-date-table"/> shows some possible
     inputs for the <type>date</type> type.
-->
<xref linkend="datatype-datetime-date-table"/>は<type>date</type>型で入力可能なものの一部を示します。
    </para>

     <table id="datatype-datetime-date-table">
<!--
      <title>Date Input</title>
-->
<title>日付入力</title>
      <tgroup cols="2">
       <thead>
        <row>
<!--
         <entry>Example</entry>
         <entry>Description</entry>
-->
     <entry>例</entry>
     <entry>説明</entry>
        </row>
       </thead>
       <tbody>
        <row>
         <entry>1999-01-08</entry>
<!--
         <entry>ISO 8601; January 8 in any mode
         (recommended format)</entry>
-->
     <entry>ISO 8601。すべてのモードで1月8日になります（推奨書式）。</entry>
        </row>
        <row>
         <entry>January 8, 1999</entry>
<!--
         <entry>unambiguous in any <varname>datestyle</varname> input mode</entry>
-->
     <entry>すべての<varname>datestyle</varname>入力モードにおいて曖昧さがありません。</entry>
        </row>
        <row>
         <entry>1/8/1999</entry>
<!--
         <entry>January 8 in <literal>MDY</literal> mode;
          August 1 in <literal>DMY</literal> mode</entry>
-->
         <entry><literal>MDY</literal>モードでは1月8日、<literal>DMY</literal>モードでは8月1日。</entry>
        </row>
        <row>
         <entry>1/18/1999</entry>
<!--
         <entry>January 18 in <literal>MDY</literal> mode;
          rejected in other modes</entry>
-->
         <entry><literal>MDY</literal>モードでは1月18日、他のモードでは拒絶されます。</entry>
        </row>
        <row>
         <entry>01/02/03</entry>
<!--
         <entry>January 2, 2003 in <literal>MDY</literal> mode;
          February 1, 2003 in <literal>DMY</literal> mode;
          February 3, 2001 in <literal>YMD</literal> mode
-->
         <entry>
<literal>MDY</literal>モードでは2003年1月2日、<literal>DMY</literal>モードでは2003年2月1日、<literal>YMD</literal>モードでは2001年2月3日。
         </entry>
        </row>
        <row>
         <entry>1999-Jan-08</entry>
<!--
         <entry>January 8 in any mode</entry>
-->
         <entry>すべてのモードで1月8日になります。</entry>
        </row>
        <row>
         <entry>Jan-08-1999</entry>
<!--
         <entry>January 8 in any mode</entry>
-->
         <entry>すべてのモードで1月8日になります。</entry>
        </row>
        <row>
         <entry>08-Jan-1999</entry>
<!--
         <entry>January 8 in any mode</entry>
-->
         <entry>すべてのモードで1月8日になります。</entry>
        </row>
        <row>
         <entry>99-Jan-08</entry>
<!--
         <entry>January 8 in <literal>YMD</literal> mode, else error</entry>
-->
         <entry><literal>YMD</literal>モードで1月8日、他のモードではエラー。</entry>
        </row>
        <row>
         <entry>08-Jan-99</entry>
<!--
         <entry>January 8, except error in <literal>YMD</literal> mode</entry>
-->
         <entry>1月8日。ただし<literal>YMD</literal>モードではエラー。</entry>
        </row>
        <row>
         <entry>Jan-08-99</entry>
<!--
         <entry>January 8, except error in <literal>YMD</literal> mode</entry>
-->
         <entry>1月8日。ただし<literal>YMD</literal>モードではエラー。</entry>
        </row>
        <row>
         <entry>19990108</entry>
<!--
         <entry>ISO 8601; January 8, 1999 in any mode</entry>
-->
         <entry>ISO 8601。すべてのモードで1月8日になります。</entry>
        </row>
        <row>
         <entry>990108</entry>
<!--
         <entry>ISO 8601; January 8, 1999 in any mode</entry>
-->
         <entry>ISO 8601。すべてのモードで1月8日になります。</entry>
        </row>
        <row>
         <entry>1999.008</entry>
<!--
         <entry>year and day of year</entry>
-->
         <entry>年と年間通算日</entry>
        </row>
        <row>
         <entry>J2451187</entry>
<!--
         <entry>Julian date</entry>
-->
         <entry>ユリウス日</entry>
        </row>
        <row>
         <entry>January 8, 99 BC</entry>
<!--
         <entry>year 99 BC</entry>
-->
         <entry>西暦紀元前99年</entry>
        </row>
       </tbody>
      </tgroup>
     </table>
    </sect3>

    <sect3>
<!--
     <title>Times</title>
-->
     <title>時刻</title>

     <indexterm>
      <primary>time</primary>
     </indexterm>
     <indexterm>
      <primary>time without time zone</primary>
     </indexterm>
     <indexterm>
      <primary>time with time zone</primary>
     </indexterm>

     <para>
<!--
      The time-of-day types are <type>time [
      (<replaceable>p</replaceable>) ] without time zone</type> and
      <type>time [ (<replaceable>p</replaceable>) ] with time
      zone</type>.  <type>time</type> alone is equivalent to
      <type>time without time zone</type>.
-->
ある一日の時刻を表す型は<type>time [(<replaceable>p</replaceable>) ] without time zone</type>と<type>time [ (<replaceable>p</replaceable>) ] with time zone</type>です。
<type>time</type>単独では<type>time without time zone</type>と同じです。
     </para>

     <para>
<!--
      Valid input for these types consists of a time of day followed
      by an optional time zone. (See <xref
      linkend="datatype-datetime-time-table"/>
      and <xref linkend="datatype-timezone-table"/>.)  If a time zone is
      specified in the input for <type>time without time zone</type>,
      it is silently ignored. You can also specify a date but it will
      be ignored, except when you use a time zone name that involves a
      daylight-savings rule, such as
      <literal>America/New_York</literal>. In this case specifying the date
      is required in order to determine whether standard or daylight-savings
      time applies.  The appropriate time zone offset is recorded in the
      <type>time with time zone</type> value.
-->
これらの型への有効な入力は、時刻、その後にオプションで時間帯からなります。
（<xref linkend="datatype-datetime-time-table"/>と<xref linkend="datatype-timezone-table"/>を参照してください。）
<type>time without time zone</type>への入力に時間帯が指定された場合、時間帯は警告なく無視されます。
また、日付を指定することもできますが、<literal>America/New_York</literal>のような夏時間規則を含む時間帯名を使用しているのでなければ、それは無視されます。
夏時間規則のある時間帯名の場合は、標準と夏時間のどちらを適用するかを決定できるように、日付の指定が必要です。
適切な時間帯オフセットは<type>time with time zone</type>型の値に記録されています。
     </para>

      <table id="datatype-datetime-time-table">
<!--
       <title>Time Input</title>
-->
       <title>時刻入力</title>
       <tgroup cols="2">
        <thead>
         <row>
<!--
          <entry>Example</entry>
          <entry>Description</entry>
-->
     <entry>例</entry>
     <entry>説明</entry>
         </row>
        </thead>
        <tbody>
         <row>
          <entry><literal>04:05:06.789</literal></entry>
          <entry>ISO 8601</entry>
         </row>
         <row>
          <entry><literal>04:05:06</literal></entry>
          <entry>ISO 8601</entry>
         </row>
         <row>
          <entry><literal>04:05</literal></entry>
          <entry>ISO 8601</entry>
         </row>
         <row>
          <entry><literal>040506</literal></entry>
          <entry>ISO 8601</entry>
         </row>
         <row>
          <entry><literal>04:05 AM</literal></entry>
<!--
          <entry>same as 04:05; AM does not affect value</entry>
-->
          <entry>04:05と同じ。AMは値に影響を与えない。</entry>
         </row>
         <row>
          <entry><literal>04:05 PM</literal></entry>
<!--
          <entry>same as 16:05; input hour must be &lt;= 12</entry>
-->
          <entry>16:05と同じ。時の入力は12以下でなければなりません。</entry>
         </row>
         <row>
          <entry><literal>04:05:06.789-8</literal></entry>
          <entry>ISO 8601</entry>
         </row>
         <row>
          <entry><literal>04:05:06-08:00</literal></entry>
          <entry>ISO 8601</entry>
         </row>
         <row>
          <entry><literal>04:05-08:00</literal></entry>
          <entry>ISO 8601</entry>
         </row>
         <row>
          <entry><literal>040506-08</literal></entry>
          <entry>ISO 8601</entry>
         </row>
         <row>
          <entry><literal>04:05:06 PST</literal></entry>
<!--
          <entry>time zone specified by abbreviation</entry>
-->
          <entry>省略形による時間帯の指定。</entry>
         </row>
         <row>
          <entry><literal>2003-04-12 04:05:06 America/New_York</literal></entry>
<!--
          <entry>time zone specified by full name</entry>
-->
          <entry>名前による時間帯の指定。</entry>
         </row>
        </tbody>
       </tgroup>
      </table>

      <table tocentry="1" id="datatype-timezone-table">
<!--
       <title>Time Zone Input</title>
-->
       <title>時間帯入力</title>
       <tgroup cols="2">
        <thead>
         <row>
<!--
          <entry>Example</entry>
          <entry>Description</entry>
-->
     <entry>例</entry>
     <entry>説明</entry>
         </row>
        </thead>
        <tbody>
         <row>
          <entry><literal>PST</literal></entry>
<!--
          <entry>Abbreviation (for Pacific Standard Time)</entry>
-->
          <entry>省略形（米国太平洋標準時間）</entry>
         </row>
         <row>
          <entry><literal>America/New_York</literal></entry>
<!--
          <entry>Full time zone name</entry>
-->
          <entry>完全な時間帯名</entry>
         </row>
         <row>
          <entry><literal>PST8PDT</literal></entry>
<!--
          <entry>POSIX-style time zone specification</entry>
-->
          <entry>POSIX書式の時間帯指定</entry>
         </row>
         <row>
          <entry><literal>-8:00</literal></entry>
<!--
          <entry>ISO-8601 offset for PST</entry>
-->
          <entry>ISO 8601。PST用のオフセット</entry>
         </row>
         <row>
          <entry><literal>-800</literal></entry>
<!--
          <entry>ISO-8601 offset for PST</entry>
-->
          <entry>ISO 8601。PST用のオフセット</entry>
         </row>
         <row>
          <entry><literal>-8</literal></entry>
<!--
          <entry>ISO-8601 offset for PST</entry>
-->
          <entry>ISO 8601。PST用のオフセット</entry>
         </row>
         <row>
          <entry><literal>zulu</literal></entry>
<!--
          <entry>Military abbreviation for UTC</entry>
-->
          <entry>UTC用の軍事用略記</entry>
         </row>
         <row>
          <entry><literal>z</literal></entry>
<!--
          <entry>Short form of <literal>zulu</literal></entry>
-->
          <entry><literal>zulu</literal>の略記</entry>
         </row>
        </tbody>
       </tgroup>
      </table>

     <para>
<!--
     Refer to <xref linkend="datatype-timezones"/> for more information on how
     to specify time zones.
-->
時間帯の指定方法に関する詳細は<xref linkend="datatype-timezones"/>を参照してください。
    </para>
    </sect3>

    <sect3>
<!--
    <title>Time Stamps</title>
-->
    <title>タイムスタンプ</title>

    <indexterm>
     <primary>timestamp</primary>
    </indexterm>

    <indexterm>
     <primary>timestamp with time zone</primary>
    </indexterm>

    <indexterm>
     <primary>timestamp without time zone</primary>
    </indexterm>

     <para>
<!--
      Valid input for the time stamp types consists of the concatenation
      of a date and a time, followed by an optional time zone,
      followed by an optional <literal>AD</literal> or <literal>BC</literal>.
      (Alternatively, <literal>AD</literal>/<literal>BC</literal> can appear
      before the time zone, but this is not the preferred ordering.)
      Thus:
-->
タイムスタンプ型への有効な入力は、日付と時刻を連結し、さらにその後にオプションで時間帯、その後にオプションで<literal>AD</literal>もしくは<literal>BC</literal>からなります。
（他に<literal>AD</literal>/<literal>BC</literal>を時間帯の前に付ける方法もありますが、これは推奨される順序ではありません。）
したがって、

<programlisting>
1999-01-08 04:05:06
</programlisting>
<!--
      and:
-->
と
<programlisting>
1999-01-08 04:05:06 -8:00
</programlisting>

<!--
      are valid values, which follow the <acronym>ISO</acronym> 8601
      standard.  In addition, the common format:
-->
は有効な値で、<acronym>ISO</acronym> 8601に準拠しています。
また、広く使用されている
<programlisting>
January 8 04:05:06 1999 PST
</programlisting>
<!--
      is supported.
-->
という書式もサポートされます。
     </para>

     <para>
<!--
      The <acronym>SQL</acronym> standard differentiates
      <type>timestamp without time zone</type>
      and <type>timestamp with time zone</type> literals by the presence of a
      <quote>+</quote> or <quote>-</quote> symbol and time zone offset after
      the time.  Hence, according to the standard,

      <programlisting>TIMESTAMP '2004-10-19 10:23:54'</programlisting>

      is a <type>timestamp without time zone</type>, while

      <programlisting>TIMESTAMP '2004-10-19 10:23:54+02'</programlisting>

      is a <type>timestamp with time zone</type>.
      <productname>PostgreSQL</productname> never examines the content of a
      literal string before determining its type, and therefore will treat
      both of the above as <type>timestamp without time zone</type>.  To
      ensure that a literal is treated as <type>timestamp with time
      zone</type>, give it the correct explicit type:

      <programlisting>TIMESTAMP WITH TIME ZONE '2004-10-19 10:23:54+02'</programlisting>

      In a literal that has been determined to be <type>timestamp without time
      zone</type>, <productname>PostgreSQL</productname> will silently ignore
      any time zone indication.
      That is, the resulting value is derived from the date/time
      fields in the input value, and is not adjusted for time zone.
-->
標準<acronym>SQL</acronym>では、<type>timestamp without time zone</type>のリテラルと<type>timestamp with time zone</type>のリテラルを、時刻の後の<quote>+</quote>もしくは<quote>-</quote>記号と時間帯補正の有無により区別します。
そのため、標準に従うと、

<programlisting>TIMESTAMP '2004-10-19 10:23:54'</programlisting>

は<type>timestamp without time zone</type>に、

<programlisting>TIMESTAMP '2004-10-19 10:23:54+02'</programlisting>

は<type>timestamp with time zone</type>になります。
<productname>PostgreSQL</productname>では、その型を決める前に文字列リテラルの内容を検証しません。
そのため上の例はいずれも<type>timestamp without time zone</type>として扱います。
リテラルが確実に<type>timestamp with time zone</type>として扱われるようにするには、例えば、<programlisting>TIMESTAMP WITH TIME ZONE '2004-10-19 10:23:54+02'</programlisting>のように正しい明示的な型を指定してください。
<type>timestamp without time zone</type>と決定済みのリテラルでは、<productname>PostgreSQL</productname>は警告なく時間帯情報をすべて無視します。
つまり、結果の値は明示された入力値の日付/時刻フィールドから持ち込まれますが、時間帯の調整はなされません。
     </para>

     <para>
<!--
      For <type>timestamp with time zone</type>, the internally stored
      value is always in UTC (Universal
      Coordinated Time, traditionally known as Greenwich Mean Time,
      <acronym>GMT</acronym>).  An input value that has an explicit
      time zone specified is converted to UTC using the appropriate offset
      for that time zone.  If no time zone is stated in the input string,
      then it is assumed to be in the time zone indicated by the system's
      <xref linkend="guc-timezone"/> parameter, and is converted to UTC using the
      offset for the <varname>timezone</varname> zone.
-->
<type>timestamp with time zone</type>について内部に格納されている値は常にUTCです（協定世界時、歴史的にグリニッジ標準時<acronym>GMT</acronym>として知られています）。
時間帯が明示的に指定された入力値は、その時間帯に適したオフセットを使用してUTCに変換されます。
入力文字列に時間帯が指定されていない場合は、システムの<xref linkend="guc-timezone"/>パラメータに示されている値が時間帯とみなされ、<varname>timezone</varname>時間帯用のオフセットを使用してUTCに変換されます。
     </para>

     <para>
<!--
      When a <type>timestamp with time
      zone</type> value is output, it is always converted from UTC to the
      current <varname>timezone</varname> zone, and displayed as local time in that
      zone.  To see the time in another time zone, either change
      <varname>timezone</varname> or use the <literal>AT TIME ZONE</literal> construct
      (see <xref linkend="functions-datetime-zoneconvert"/>).
-->
<type>timestamp with time zone</type>の値が出力されると、この値はUTCから現行の<varname>timezone</varname>に変換され、その時間帯のローカル時間として表示されます。
他の時間帯での時間を表示するには、<varname>timezone</varname>を変更するか、あるいは<literal>AT TIME ZONE</literal>構文（<xref linkend="functions-datetime-zoneconvert"/> を参照）を使用します。
     </para>

     <para>
<!--
      Conversions between <type>timestamp without time zone</type> and
      <type>timestamp with time zone</type> normally assume that the
      <type>timestamp without time zone</type> value should be taken or given
      as <varname>timezone</varname> local time.  A different time zone can
      be specified for the conversion using <literal>AT TIME ZONE</literal>.
-->
<type>timestamp without time zone</type>と<type>timestamp with time zone</type>の間の変換では、通常<type>timestamp without time zone</type>の値は<varname>timezone</varname>のローカル時間としてみなされる、または、指定されるものと想定されます。
<literal>AT TIME ZONE</literal>を使用する変換では、異なる時間帯を指定できます。
     </para>
    </sect3>

    <sect3>
<!--
     <title>Special Values</title>
-->
<title>特別な値</title>

     <indexterm>
<!--
      <primary>time</primary>
      <secondary>constants</secondary>
-->
      <primary>time</primary>
      <secondary>定数</secondary>
     </indexterm>

     <indexterm>
      <primary>date</primary>
<!--
      <secondary>constants</secondary>
-->
      <secondary>定数</secondary>
     </indexterm>

     <para>
<!--
      <productname>PostgreSQL</productname> supports several
      special date/time input values for convenience, as shown in <xref
      linkend="datatype-datetime-special-table"/>.  The values
      <literal>infinity</literal> and <literal>-infinity</literal>
      are specially represented inside the system and will be displayed
      unchanged; but the others are simply notational shorthands
      that will be converted to ordinary date/time values when read.
      (In particular, <literal>now</literal> and related strings are converted
      to a specific time value as soon as they are read.)
      All of these values need to be enclosed in single quotes when used
      as constants in SQL commands.
-->
<productname>PostgreSQL</productname>では利便性のために、<xref linkend="datatype-datetime-special-table"/>に示されているような特別な日付/時刻入力値をサポートしています。
<literal>infinity</literal>と<literal>-infinity</literal>の値は、特別にシステム内部で表現され、変更されずに表示されます。
他のものは、単に簡略化された表記で、読み込まれるときに通常の日付/時刻値に変換されます。
（特に<literal>now</literal>とその関連文字列は読み込まれるとすぐにその時点の値に変換されます。）
これらの値はすべて、SQLコマンドで定数として使う場合は、単一引用符でくくらなければなりません。
     </para>

      <table id="datatype-datetime-special-table">
<!--
       <title>Special Date/Time Inputs</title>
-->
       <title>特別な日付/時刻定数</title>
       <tgroup cols="3">
        <thead>
         <row>
<!--
          <entry>Input String</entry>
          <entry>Valid Types</entry>
          <entry>Description</entry>
-->
          <entry>入力文字列</entry>
          <entry>有効な型</entry>
          <entry>説明</entry>
         </row>
        </thead>
        <tbody>
         <row>
          <entry><literal>epoch</literal></entry>
          <entry><type>date</type>, <type>timestamp</type></entry>
<!--
          <entry>1970-01-01 00:00:00+00 (Unix system time zero)</entry>
-->
          <entry>1970-01-01 00:00:00+00（Unixシステム時間におけるゼロ）</entry>
         </row>
         <row>
          <entry><literal>infinity</literal></entry>
          <entry><type>date</type>, <type>timestamp</type></entry>
<!--
          <entry>later than all other time stamps</entry>
-->
      <entry>他のすべてのタイムスタンプより将来</entry>
         </row>
         <row>
          <entry><literal>-infinity</literal></entry>
          <entry><type>date</type>, <type>timestamp</type></entry>
<!--
          <entry>earlier than all other time stamps</entry>
-->
          <entry>他のすべてのタイムスタンプより過去</entry>
         </row>
         <row>
          <entry><literal>now</literal></entry>
          <entry><type>date</type>, <type>time</type>, <type>timestamp</type></entry>
<!--
          <entry>current transaction's start time</entry>
-->
          <entry>現トランザクションの開始時刻</entry>
         </row>
         <row>
          <entry><literal>today</literal></entry>
          <entry><type>date</type>, <type>timestamp</type></entry>
<!--
          <entry>midnight today</entry>
-->
          <entry>今日の午前０時</entry>
         </row>
         <row>
          <entry><literal>tomorrow</literal></entry>
          <entry><type>date</type>, <type>timestamp</type></entry>
<!--
          <entry>midnight tomorrow</entry>
-->
          <entry>明日の午前０時</entry>
         </row>
         <row>
          <entry><literal>yesterday</literal></entry>
          <entry><type>date</type>, <type>timestamp</type></entry>
<!--
          <entry>midnight yesterday</entry>
-->
          <entry>昨日の午前０時</entry>
         </row>
         <row>
          <entry><literal>allballs</literal></entry>
          <entry><type>time</type></entry>
          <entry>00:00:00.00 UTC</entry>
         </row>
        </tbody>
       </tgroup>
      </table>

     <para>
<!--
      The following <acronym>SQL</acronym>-compatible functions can also
      be used to obtain the current time value for the corresponding data
      type:
      <literal>CURRENT_DATE</literal>, <literal>CURRENT_TIME</literal>,
      <literal>CURRENT_TIMESTAMP</literal>, <literal>LOCALTIME</literal>,
      <literal>LOCALTIMESTAMP</literal>.  The latter four accept an
      optional subsecond precision specification.  (See <xref
      linkend="functions-datetime-current"/>.)  Note that these are
      SQL functions and are <emphasis>not</emphasis> recognized in data input strings.
-->
<acronym>SQL</acronym>互換の関数である、<literal>CURRENT_DATE</literal>、<literal>CURRENT_TIME</literal>、<literal>CURRENT_TIMESTAMP</literal>、<literal>LOCALTIME</literal>、<literal>LOCALTIMESTAMP</literal>も、対応するデータ型の現在の日付または時間の値を取得するために使用できます。
後の4つでは、オプションとして秒以下の精度指定が可能です。
（<xref linkend="functions-datetime-current"/> を参照してください。）
これらはSQL関数であり、データ入力文字列として認識<emphasis>されない</emphasis>ことに注意してください。
     </para>

    </sect3>
   </sect2>

   <sect2 id="datatype-datetime-output">
<!--
    <title>Date/Time Output</title>
-->
    <title>日付/時刻の出力</title>

    <indexterm>
     <primary>date</primary>
<!--
     <secondary>output format</secondary>
     <seealso>formatting</seealso>
-->
     <secondary>出力書式</secondary>
     <seealso>書式設定</seealso>
    </indexterm>

    <indexterm>
     <primary>time</primary>
<!--
     <secondary>output format</secondary>
     <seealso>formatting</seealso>
-->
     <secondary>出力書式</secondary>
     <seealso>書式設定</seealso>
    </indexterm>

    <para>
<!--
     The output format of the date/time types can be set to one of the four
     styles ISO 8601,
     <acronym>SQL</acronym> (Ingres), traditional <productname>POSTGRES</productname>
     (Unix <application>date</application> format), or
     German.  The default
     is the <acronym>ISO</acronym> format.  (The
     <acronym>SQL</acronym> standard requires the use of the ISO 8601
     format.  The name of the <quote>SQL</quote> output format is a
     historical accident.)  <xref
     linkend="datatype-datetime-output-table"/> shows examples of each
     output style.  The output of the <type>date</type> and
     <type>time</type> types is generally only the date or time part
     in accordance with the given examples.  However, the
     <productname>POSTGRES</productname> style outputs date-only values in
     <acronym>ISO</acronym> format.
-->
日付/時刻型の出力書式は、ISO 8601、<acronym>SQL</acronym>（Ingres）、伝統的な<productname>POSTGRES</productname>（Unix <application>date</application>書式）またはGermanの４つのいずれかに設定できます。
デフォルトは<acronym>ISO</acronym>書式です。
（標準<acronym>SQL</acronym>ではISO 8601書式の使用が定められています。
<quote>SQL</quote>という出力書式名は歴史的な事故です。）
<xref linkend="datatype-datetime-output-table"/>に各出力書式の例を示します。
<type>date</type>と<type>time</type>の書式は、例にあるとおり、それぞれ日付と時刻の部分です。しかし、<productname>POSTGRES</productname>では<acronym>ISO</acronym>書式の日付部分のみを出力します。(YMDやMDYの場合12-17-1997を返し、DMYの場合17-12-1997を返します。)
<!--
However以下が原文のみだとわかりにくかったため
http://www.postgresql.org/message-id/2598E90D3D534989905115C5C1172679@maumau
より補足を追加
-->
    </para>

     <table id="datatype-datetime-output-table">
<!--
      <title>Date/Time Output Styles</title>
-->
      <title>日付/時刻の出力形式</title>
      <tgroup cols="3">
       <thead>
        <row>
<!--
         <entry>Style Specification</entry>
         <entry>Description</entry>
         <entry>Example</entry>
-->
     <entry>様式指定</entry>
     <entry>説明</entry>
     <entry>例</entry>
        </row>
       </thead>
       <tbody>
        <row>
         <entry><literal>ISO</literal></entry>
<!--
         <entry>ISO 8601, SQL standard</entry>
-->
         <entry>ISO 8601, 標準SQL</entry>
         <entry><literal>1997-12-17 07:37:16-08</literal></entry>
        </row>
        <row>
         <entry><literal>SQL</literal></entry>
<!--
         <entry>traditional style</entry>
-->
         <entry>伝統的な様式</entry>
         <entry><literal>12/17/1997 07:37:16.00 PST</literal></entry>
        </row>
        <row>
         <entry><literal>Postgres</literal></entry>
<!--
         <entry>original style</entry>
-->
         <entry>独自の様式</entry>
         <entry><literal>Wed Dec 17 07:37:16 1997 PST</literal></entry>
        </row>
        <row>
         <entry><literal>German</literal></entry>
<!--
         <entry>regional style</entry>
-->
         <entry>地域限定様式</entry>
         <entry><literal>17.12.1997 07:37:16.00 PST</literal></entry>
        </row>
       </tbody>
      </tgroup>
     </table>

    <note>
     <para>
<!--
      ISO 8601 specifies the use of uppercase letter <literal>T</literal> to separate
      the date and time.  <productname>PostgreSQL</productname> accepts that format on
      input, but on output it uses a space rather than <literal>T</literal>, as shown
      above.  This is for readability and for consistency with RFC 3339 as
      well as some other database systems.
-->
ISO 8601の仕様では日付と時刻を区切るために大文字の<literal>T</literal>を使用します。
<productname>PostgreSQL</productname>は入力ではこの書式を受け付けますが、上記のように出力では<literal>T</literal>ではなく空白を使用します。
これは読みやすさのため、そしてRFC3339や他のデータベースシステムとの整合性を保つためです。
     </para>
    </note>

    <para>
<!--
     In the <acronym>SQL</acronym> and POSTGRES styles, day appears before
     month if DMY field ordering has been specified, otherwise month appears
     before day.
     (See <xref linkend="datatype-datetime-input"/>
     for how this setting also affects interpretation of input values.)
     <xref linkend="datatype-datetime-output2-table"/> shows examples.
-->
<acronym>SQL</acronym>とPOSTGRESでは、DMYフィールド順が指定された場合は月の前に日が現れます。
指定がなければ日の前に月が現れます。
（この設定が入力値の解釈にどう影響を与えるのかについては<xref linkend="datatype-datetime-input"/>を参考にしてください）。
<xref linkend="datatype-datetime-output2-table"/>に例を示します。
    </para>

     <table id="datatype-datetime-output2-table">
<!--
      <title>Date Order Conventions</title>
-->
      <title>日付の順序の慣習</title>
      <tgroup cols="3">
       <thead>
        <row>
<!--
         <entry><varname>datestyle</varname> Setting</entry>
         <entry>Input Ordering</entry>
         <entry>Example Output</entry>
-->
         <entry><varname>datestyle</varname>の設定</entry>
         <entry>入力の順序</entry>
         <entry>出力例</entry>
        </row>
       </thead>
       <tbody>
        <row>
         <entry><literal>SQL, DMY</literal></entry>
<!--
         <entry><replaceable>day</replaceable>/<replaceable>month</replaceable>/<replaceable>year</replaceable></entry>
-->
         <entry><replaceable>day</replaceable>（日）/<replaceable>month</replaceable>（月）/<replaceable>year</replaceable>（年）</entry>
         <entry><literal>17/12/1997 15:37:16.00 CET</literal></entry>
        </row>
        <row>
         <entry><literal>SQL, MDY</literal></entry>
<!--
         <entry><replaceable>month</replaceable>/<replaceable>day</replaceable>/<replaceable>year</replaceable></entry>
-->
         <entry><replaceable>month</replaceable>（月）/<replaceable>day</replaceable>（日）/<replaceable>year</replaceable>（年）</entry>
         <entry><literal>12/17/1997 07:37:16.00 PST</literal></entry>
        </row>
        <row>
         <entry><literal>Postgres, DMY</literal></entry>
<!--
         <entry><replaceable>day</replaceable>/<replaceable>month</replaceable>/<replaceable>year</replaceable></entry>
-->
         <entry><replaceable>day</replaceable>（日）/<replaceable>month</replaceable>（月）/<replaceable>year</replaceable>（年）</entry>
         <entry><literal>Wed 17 Dec 07:37:16 1997 PST</literal></entry>
        </row>
       </tbody>
      </tgroup>
     </table>

    <para>
<!--
     The date/time style can be selected by the user using the
     <command>SET datestyle</command> command, the <xref
     linkend="guc-datestyle"/> parameter in the
     <filename>postgresql.conf</filename> configuration file, or the
     <envar>PGDATESTYLE</envar> environment variable on the server or
     client.
-->
ユーザは<command>SET DATESTYLE</command>コマンド、<filename>postgresql.conf</filename>構成ファイルの<xref linkend="guc-datestyle"/>パラメータ、そしてサーバかクライアントの<envar>PGDATESTYLE</envar>環境変数を使用して、日付/時刻の様式を選択することができます。
    </para>

    <para>
<!--
     The formatting function <function>to_char</function>
     (see <xref linkend="functions-formatting"/>) is also available as
     a more flexible way to format date/time output.
-->
日付/時刻出力のより柔軟な書式設定方法として、書式設定関数<function>to_char</function>（<xref linkend="functions-formatting"/>を参照）を使用することもできます。
    </para>
   </sect2>

   <sect2 id="datatype-timezones">
<!--
    <title>Time Zones</title>
-->
<title>時間帯</title>

    <indexterm zone="datatype-timezones">
<!--
     <primary>time zone</primary>
-->
<primary>時間帯</primary>
    </indexterm>

   <para>
<!--
    Time zones, and time-zone conventions, are influenced by
    political decisions, not just earth geometry. Time zones around the
    world became somewhat standardized during the 1900s,
    but continue to be prone to arbitrary changes, particularly with
    respect to daylight-savings rules.
    <productname>PostgreSQL</productname> uses the widely-used
    IANA (Olson) time zone database for information about
    historical time zone rules.  For times in the future, the assumption
    is that the latest known rules for a given time zone will
    continue to be observed indefinitely far into the future.
-->
時間帯および時間帯の取り決めは地球の幾何学的要素のみでなく政治的決定に影響されます。
世界にまたがる時間帯は1900年代に標準化されたようですが、特に夏時間規則の点で、勝手に変更する傾向が続いています。
<productname>PostgreSQL</productname>は歴史的な時間帯ルールについての情報に、広く使われているIANA時間帯データベースを使用します。
将来の時間は、ある与えられた時間帯に対する最新の既知のルールが、将来長きに渡りそのまま遵守が継続されるということを前提としています。
   </para>

    <para>
<!--
     <productname>PostgreSQL</productname> endeavors to be compatible with
     the <acronym>SQL</acronym> standard definitions for typical usage.
     However, the <acronym>SQL</acronym> standard has an odd mix of date and
     time types and capabilities. Two obvious problems are:
-->
<productname>PostgreSQL</productname>は典型的な使用法については標準<acronym>SQL</acronym>への互換性に対し最大限の努力をしています。
しかし、標準<acronym>SQL</acronym>には、日付と時刻のデータ型と機能に関する混乱が見受けられます。
2つの明らかな問題点を以下に示します。

     <itemizedlist>
      <listitem>
       <para>
<!--
        Although the <type>date</type> type
        cannot have an associated time zone, the
        <type>time</type> type can.
        Time zones in the real world have little meaning unless
        associated with a date as well as a time,
        since the offset can vary through the year with daylight-saving
        time boundaries.
-->
<type>date</type>型にはそれに関連する時間帯を持てませんが、<type>time</type>型にはあります。
現実の世界において、時間帯のオフセットが夏時間への切り替えにより年間を通じて変化することから、時刻と同様に日付もそれに結び付けられていないと意味がありません。
       </para>
      </listitem>

      <listitem>
       <para>
<!--
        The default time zone is specified as a constant numeric offset
        from <acronym>UTC</acronym>. It is therefore impossible to adapt to
        daylight-saving time when doing date/time arithmetic across
        <acronym>DST</acronym> boundaries.
-->
デフォルトの時間帯は<acronym>UTC</acronym>からの整数定数オフセットとして指定されています。
したがって<acronym>DST</acronym>（夏時間）への切り替えをまたいで日付/時刻演算を行う場合、夏時間を適用することは不可能です。
       </para>
      </listitem>

     </itemizedlist>
    </para>

    <para>
<!--
     To address these difficulties, we recommend using date/time types
     that contain both date and time when using time zones. We
     do <emphasis>not</emphasis> recommend using the type <type>time with
     time zone</type> (though it is supported by
     <productname>PostgreSQL</productname> for legacy applications and
     for compliance with the <acronym>SQL</acronym> standard).
     <productname>PostgreSQL</productname> assumes
     your local time zone for any type containing only date or time.
-->
このような問題を解決するためには、時間帯を使用する際に日付と時刻の両方を保持できる日付/時刻データ型を使用することを勧めます。
<type>time with time zone</type>型の使用はお勧め<emphasis>しません</emphasis>
（もっとも<productname>PostgreSQL</productname>では、旧式のアプリケーションや、標準<acronym>SQL</acronym>との互換性のために、<type>time with time zone</type>型の使用をサポートしています）。
<productname>PostgreSQL</productname>は、日付または時刻のみを保持するデータ型のすべては使用中の時間帯であると前提しています。
    </para>

    <para>
<!--
     All timezone-aware dates and times are stored internally in
     <acronym>UTC</acronym>.  They are converted to local time
     in the zone specified by the <xref linkend="guc-timezone"/> configuration
     parameter before being displayed to the client.
-->
すべての時間帯付きの日付と時刻は<acronym>UTC</acronym>で内部的に保存されます。
これらはクライアントに表示される前に<xref linkend="guc-timezone"/>設定パラメータで指定された時間帯におけるローカル時間に変換されます。
    </para>

    <para>
<!--
     <productname>PostgreSQL</productname> allows you to specify time zones in
     three different forms:
-->
<productname>PostgreSQL</productname>では、3つの形式で時間帯を指定することができます。
     <itemizedlist>
      <listitem>
       <para>
<!--
        A full time zone name, for example <literal>America/New_York</literal>.
        The recognized time zone names are listed in the
        <literal>pg_timezone_names</literal> view (see <xref
        linkend="view-pg-timezone-names"/>).
        <productname>PostgreSQL</productname> uses the widely-used IANA
        time zone data for this purpose, so the same time zone
        names are also recognized by other software.
-->
<literal>America/New_York</literal>などの完全な時間帯名称。
認識できる時間帯名称は<literal>pg_timezone_names</literal>ビューに列挙されています（<xref linkend="view-pg-timezone-names"/>を参照してください）。
<productname>PostgreSQL</productname>はこの目的のためによく使用されているIANA時間帯データを使用します。
したがって、多くの他のソフトウェアでも同じ名前が認識されます。
       </para>
      </listitem>
      <listitem>
       <para>
<!--
        A time zone abbreviation, for example <literal>PST</literal>.  Such a
        specification merely defines a particular offset from UTC, in
        contrast to full time zone names which can imply a set of daylight
        savings transition-date rules as well.  The recognized abbreviations
        are listed in the <literal>pg_timezone_abbrevs</literal> view (see <xref
        linkend="view-pg-timezone-abbrevs"/>).  You cannot set the
        configuration parameters <xref linkend="guc-timezone"/> or
        <xref linkend="guc-log-timezone"/> to a time
        zone abbreviation, but you can use abbreviations in
        date/time input values and with the <literal>AT TIME ZONE</literal>
        operator.
-->
<literal>PST</literal>などの時間帯省略形。
こうした指定は、単に特定のUTCからのオフセットを定義します。
一方、完全な時間帯名称では夏時間遷移規則群も組み込まれます。
認識可能な省略形は<literal>pg_timezone_abbrevs</literal>ビューに列挙されています（<xref linkend="view-pg-timezone-abbrevs"/>を参照してください）。
<xref linkend="guc-timezone"/>設定パラメータおよび<xref linkend="guc-log-timezone"/>設定パラメータを時間帯省略形に設定することはできませんが、日付時刻型の入力値や<literal>AT TIME ZONE</literal>演算子に省略形を使用することができます。
       </para>
      </listitem>
      <listitem>
       <para>
<!--
        In addition to the timezone names and abbreviations,
        <productname>PostgreSQL</productname> will accept POSIX-style time zone
        specifications of the form <replaceable>STD</replaceable><replaceable>offset</replaceable> or
        <replaceable>STD</replaceable><replaceable>offset</replaceable><replaceable>DST</replaceable>, where
        <replaceable>STD</replaceable> is a zone abbreviation, <replaceable>offset</replaceable> is a
        numeric offset in hours west from UTC, and <replaceable>DST</replaceable> is an
        optional daylight-savings zone abbreviation, assumed to stand for one
        hour ahead of the given offset. For example, if <literal>EST5EDT</literal>
        were not already a recognized zone name, it would be accepted and would
        be functionally equivalent to United States East Coast time.  In this
        syntax, a zone abbreviation can be a string of letters, or an
        arbitrary string surrounded by angle brackets (<literal>&lt;&gt;</literal>).
        When a daylight-savings zone abbreviation is present,
        it is assumed to be used
        according to the same daylight-savings transition rules used in the
        IANA time zone database's <filename>posixrules</filename> entry.
        In a standard <productname>PostgreSQL</productname> installation,
        <filename>posixrules</filename> is the same as <literal>US/Eastern</literal>, so
        that POSIX-style time zone specifications follow USA daylight-savings
        rules.  If needed, you can adjust this behavior by replacing the
        <filename>posixrules</filename> file.
-->
時間帯名やその省略形に加え、<productname>PostgreSQL</productname>は、<replaceable>STD</replaceable><replaceable>offset</replaceable>や<replaceable>STD</replaceable><replaceable>offset</replaceable><replaceable>DST</replaceable>という形式のPOSIX様式の時間帯指定を受付けます。
ここで、<replaceable>STD</replaceable>は時間帯省略形、<replaceable>offset</replaceable>はUTCから西に数えた時間単位のオフセットです。
また、オプションで夏時間時間帯の省略形の<replaceable>DST</replaceable>を指定すると、指定オフセットから1時間進むものとみなされます。
例えば、<literal>EST5EDT</literal>が認識済みの時間帯名でないとしても、受付けられ、合衆国東海岸時間と同じものとして動作します。
この構文では、時間帯の短縮は文字列、あるいは任意の文字列を山括弧(<literal>&lt;&gt;</literal>)で括ったもので指定できます。
夏時間帯の省略名があると、IANA時間帯データベースの<filename>posixrules</filename>項目で使用される夏時間変換規則と同じ規則に従って使用されるものとみなされます。
標準的な<productname>PostgreSQL</productname>インストレーションでは、<filename>posixrules</filename>は<literal>US/Eastern</literal>と同じです。
このためPOSIX書式の時間帯指定は米国の夏時間規則に従います。
必要に応じて<filename>posixrules</filename>ファイルを置き換えることで、この動作を調整することができます。
       </para>
      </listitem>
     </itemizedlist>

<!--
     In short, this is the difference between abbreviations
     and full names: abbreviations represent a specific offset from UTC,
     whereas many of the full names imply a local daylight-savings time
     rule, and so have two possible UTC offsets.  As an example,
     <literal>2014-06-04 12:00 America/New_York</literal> represents noon local
     time in New York, which for this particular date was Eastern Daylight
     Time (UTC-4).  So <literal>2014-06-04 12:00 EDT</literal> specifies that
     same time instant.  But <literal>2014-06-04 12:00 EST</literal> specifies
     noon Eastern Standard Time (UTC-5), regardless of whether daylight
     savings was nominally in effect on that date.
-->
一言で言うと、これは省略形と正式名称との差異です。
省略形はUTCから固定したオフセットを表わすのに対して、多くの正式名称はローカルの夏時間規定を暗示するので、2つのUTCオフセットがあるかもしれません。
例えば<literal>2014-06-04 12:00 America/New_York</literal>はニューヨークの正午を示しますが、これはこの日について言えば東部夏時間(UTC-4)です。
つまり<literal>2014-06-04 12:00 EDT</literal>はこれと同時刻を示します。
しかし、<literal>2014-06-04 12:00 EST</literal>は、その日に夏時間が使用されていたかどうかに関わらず、東部標準時間(UTC-5)での正午を示します。
    </para>

    <para>
<!--
     To complicate matters, some jurisdictions have used the same timezone
     abbreviation to mean different UTC offsets at different times; for
     example, in Moscow <literal>MSK</literal> has meant UTC+3 in some years and
     UTC+4 in others.  <application>PostgreSQL</application> interprets such
     abbreviations according to whatever they meant (or had most recently
     meant) on the specified date; but, as with the <literal>EST</literal> example
     above, this is not necessarily the same as local civil time on that date.
-->
問題を更に複雑にしているのは、一部の管轄は同じ略号を使って、年によって異なるUTCオフセットを表していることです。
例えばモスクワでは<literal>MSK</literal>はある年ではUTC+3を意味しますが、別の年ではUTC+4を意味します。
<application>PostgreSQL</application>ではそのような略号について、指定の日に何を意味していたか（あるいは最も最近にどういう意味だったか）に従って解釈します。
しかし、<literal>EST</literal>の例にあるように、必ずしもその日付における地方常用時を示しているとは限りません。
    </para>

    <para>
<!--
     One should be wary that the POSIX-style time zone feature can
     lead to silently accepting bogus input, since there is no check on the
     reasonableness of the zone abbreviations.  For example, <literal>SET
     TIMEZONE TO FOOBAR0</literal> will work, leaving the system effectively using
     a rather peculiar abbreviation for UTC.
     Another issue to keep in mind is that in POSIX time zone names,
     positive offsets are used for locations <emphasis>west</emphasis> of Greenwich.
     Everywhere else, <productname>PostgreSQL</productname> follows the
     ISO-8601 convention that positive timezone offsets are <emphasis>east</emphasis>
     of Greenwich.
-->
時間帯省略形の正当性を検査しないため、POSIX書式時間帯機能ではおかしな入力を警告なく受け付けてしまう可能性があることに注意すべきです。
例えば、<literal>SET TIMEZONE TO FOOBAR0</literal>でも動作します。
このとき、システムは事実上、UTCについての奇妙な省略形を使用する状態になります。
他にも、POSIX時間帯名称では正のオフセットがグリニッジの<emphasis>西</emphasis>側で使用されるという問題には注意しなければなりません。
<productname>PostgreSQL</productname>は、他ではすべてISO-8601規約にしたがい、正の時間帯オフセットはグリニッジの<emphasis>東</emphasis>としています。
    </para>

    <para>
<!--
     In all cases, timezone names and abbreviations are recognized
     case-insensitively.  (This is a change from <productname>PostgreSQL</productname>
     versions prior to 8.2, which were case-sensitive in some contexts but
     not others.)
-->
すべての場合において、時間帯名や略号は大文字小文字の区別なく認識されます。
（これは<productname>PostgreSQL</productname>の8.2より前のバージョンからの変更です。
以前は、文脈によって大文字小文字が区別される場合と、されない場合がありました。）
    </para>

    <para>
<!--
     Neither timezone names nor abbreviations are hard-wired into the server;
     they are obtained from configuration files stored under
     <filename>.../share/timezone/</filename> and <filename>.../share/timezonesets/</filename>
     of the installation directory
     (see <xref linkend="datetime-config-files"/>).
-->
時間帯名、省略形のどちらもサーバ内に組み込まれるわけではありません。
インストールディレクトリの<filename>.../share/timezone/</filename>および<filename>.../share/timezonesets/</filename>の下に保存される構成ファイルから取得されます（<xref linkend="datetime-config-files"/>を参照ください）。
    </para>

    <para>
<!--
     The <xref linkend="guc-timezone"/> configuration parameter can
     be set in the file <filename>postgresql.conf</filename>, or in any of the
     other standard ways described in <xref linkend="runtime-config"/>.
     There are also some special ways to set it:
-->
<xref linkend="guc-timezone"/>は<filename>postgresql.conf</filename>ファイルや<xref linkend="runtime-config"/>で説明する他の標準的な方法で設定することができます。
以下に、いくつか特別な設定方法を示します。

     <itemizedlist>
      <listitem>
       <para>
<!--
        The <acronym>SQL</acronym> command <command>SET TIME ZONE</command>
        sets the time zone for the session.  This is an alternative spelling
        of <command>SET TIMEZONE TO</command> with a more SQL-spec-compatible syntax.
-->
<acronym>SQL</acronym>コマンド<command>SET TIME ZONE</command>はセッションの時間帯を設定します。
これは<command>SET TIMEZONE TO</command>の別名ですが、SQL仕様の構文へのより高い互換性があります。
       </para>
      </listitem>

      <listitem>
       <para>
<!--
        The <envar>PGTZ</envar> environment variable is used by
        <application>libpq</application> clients
        to send a <command>SET TIME ZONE</command>
        command to the server upon connection.
-->
<envar>PGTZ</envar>環境変数は、<application>libpq</application>クライアントが接続時にサーバに<command>SET TIME ZONE</command>コマンドを送信するために用いられます。
       </para>
      </listitem>
     </itemizedlist>
    </para>
   </sect2>

   <sect2 id="datatype-interval-input">
   <!--
    <title>Interval Input</title>
    -->
    <title>時間間隔の入力</title>

    <indexterm>
    <!--
     <primary>interval</primary>
     -->
     <primary>時間間隔</primary>
    </indexterm>

     <para>
     <!--
      <type>interval</type> values can be written using the following
      verbose syntax:
      -->
<type>interval</type>値は以下の冗長な構文を使って記述されます。

<synopsis>
<optional>@</optional> <replaceable>quantity</replaceable> <replaceable>unit</replaceable> <optional><replaceable>quantity</replaceable> <replaceable>unit</replaceable>...</optional> <optional><replaceable>direction</replaceable></optional>
</synopsis>

<!--
     where <replaceable>quantity</replaceable> is a number (possibly signed);
     <replaceable>unit</replaceable> is <literal>microsecond</literal>,
     <literal>millisecond</literal>, <literal>second</literal>,
     <literal>minute</literal>, <literal>hour</literal>, <literal>day</literal>,
     <literal>week</literal>, <literal>month</literal>, <literal>year</literal>,
     <literal>decade</literal>, <literal>century</literal>, <literal>millennium</literal>,
     or abbreviations or plurals of these units;
     <replaceable>direction</replaceable> can be <literal>ago</literal> or
     empty.  The at sign (<literal>@</literal>) is optional noise.  The amounts
     of the different units are implicitly added with appropriate
     sign accounting.  <literal>ago</literal> negates all the fields.
     This syntax is also used for interval output, if
     <xref linkend="guc-intervalstyle"/> is set to
     <literal>postgres_verbose</literal>.
-->
ここで、<replaceable>quantity</replaceable>は（符号付き）時間量、<replaceable>unit</replaceable>（単位）は<literal>microsecond</literal>、<literal>millisecond</literal>、<literal>second</literal>（秒）、<literal>minute</literal>（分）、<literal>hour</literal>（時）、<literal>day</literal>（日）、<literal>week</literal>（週）、<literal>month</literal>（月）、<literal>year</literal>（年）、<literal>decade</literal>（10年単位）、<literal>century</literal>（100年単位）、<literal>millennium</literal>（1000年単位）あるいはこれらの単位の簡略形または複数形です。
<replaceable>direction</replaceable>（方向）は<literal>ago</literal>もしくは空です。
アットマーク（<literal>@</literal>）はオプションで、付けても付けなくても構いません。
異なる単位における時間量は適切に符号を考慮して暗黙的に足されます。
<literal>ago</literal>はすべてのフィールドの正負を逆にします。
この構文はまた、<xref linkend="guc-intervalstyle"/>が<literal>postgres_verbose</literal>に設定されている場合に時間間隔の出力でも使用されます。
    </para>

    <para>
<!--
     Quantities of days, hours, minutes, and seconds can be specified without
     explicit unit markings.  For example, <literal>'1 12:59:10'</literal> is read
     the same as <literal>'1 day 12 hours 59 min 10 sec'</literal>.  Also,
     a combination of years and months can be specified with a dash;
     for example <literal>'200-10'</literal> is read the same as <literal>'200 years
     10 months'</literal>.  (These shorter forms are in fact the only ones allowed
     by the <acronym>SQL</acronym> standard, and are used for output when
     <varname>IntervalStyle</varname> is set to <literal>sql_standard</literal>.)
-->
日、時、分、および秒の時間量は明示的に単位を指定しなくても構いません。
例えば、<literal>'1 12:59:10'</literal>は<literal>'1 day 12 hours 59 min 10 sec'</literal>（1日と12時間59分10秒）と解釈されます。
また年と月の組み合わせはダッシュを使って指定することができます。
例えば、<literal>'200-10'</literal>は<literal>'200 years 10 months'</literal>（200年と10か月）と解釈されます。
（実際のところ、標準SQLで許されている簡略形はこれらだけです。
そして<varname>IntervalStyle</varname>が<literal>sql_standard</literal>に設定されている場合には、これらが出力で使用されます。）
    </para>

    <para>
    <!--
     Interval values can also be written as ISO 8601 time intervals, using
     either the <quote>format with designators</quote> of the standard's section
     4.4.3.2 or the <quote>alternative format</quote> of section 4.4.3.3.  The
     format with designators looks like this:
     -->
標準の4.4.3.2節の<quote>指定文字付書式</quote>または4.4.3.3節の<quote>代替書式</quote>のどちらかを使用して、時間間隔値はISO 8601時間間隔として書くこともできます。
指定文字付の書式は以下のようなものです。
<synopsis>
P <replaceable>quantity</replaceable> <replaceable>unit</replaceable> <optional> <replaceable>quantity</replaceable> <replaceable>unit</replaceable> ...</optional> <optional> T <optional> <replaceable>quantity</replaceable> <replaceable>unit</replaceable> ...</optional></optional>
</synopsis>
<!--
      The string must start with a <literal>P</literal>, and may include a
      <literal>T</literal> that introduces the time-of-day units.  The
      available unit abbreviations are given in <xref
      linkend="datatype-interval-iso8601-units"/>.  Units may be
      omitted, and may be specified in any order, but units smaller than
      a day must appear after <literal>T</literal>.  In particular, the meaning of
      <literal>M</literal> depends on whether it is before or after
      <literal>T</literal>.
-->
文字列は<literal>P</literal>で始まらなければならず、また、日と時間を区切る<literal>T</literal>を含めることができます。
利用可能な単位の省略形を<xref linkend="datatype-interval-iso8601-units"/>に示します。
単位は省略しても構いませんし、任意の順番で指定できますが、1日より小さな単位は<literal>T</literal>の後に書かなければなりません。
特に<literal>M</literal>の意味は<literal>T</literal>の前にあるか後にあるかに依存します。
     </para>

     <table id="datatype-interval-iso8601-units">
<!--
      <title>ISO 8601 Interval Unit Abbreviations</title>
-->
      <title>ISO 8601における時間間隔単位の省略形</title>
     <tgroup cols="2">
       <thead>
        <row>
    <!--
         <entry>Abbreviation</entry>
         <entry>Meaning</entry>
     -->
     <entry>省略形</entry>
         <entry>意味</entry>
        </row>
       </thead>
       <tbody>
        <row>
         <entry>Y</entry>
     <!--
         <entry>Years</entry>
     -->
     <entry>年</entry>
        </row>
        <row>
         <entry>M</entry>
     <!--
         <entry>Months (in the date part)</entry>
     -->
     <entry>月（日付部分における）</entry>
        </row>
        <row>
         <entry>W</entry>
     <!--
         <entry>Weeks</entry>
     -->
     <entry>週</entry>
        </row>
        <row>
         <entry>D</entry>
     <!--
         <entry>Days</entry>
     -->
     <entry>日</entry>
        </row>
        <row>
         <entry>H</entry>
     <!--
         <entry>Hours</entry>
     -->
     <entry>時間</entry>
        </row>
        <row>
         <entry>M</entry>
     <!--
         <entry>Minutes (in the time part)</entry>
     -->
     <entry>分（時刻部分における）</entry>
        </row>
        <row>
         <entry>S</entry>
     <!--
         <entry>Seconds</entry>
     -->
     <entry>秒</entry>
        </row>
       </tbody>
      </tgroup>
     </table>

     <para>
     <!--
      In the alternative format:
      -->
別の書式を示します。
<synopsis>
P <optional> <replaceable>years</replaceable>-<replaceable>months</replaceable>-<replaceable>days</replaceable> </optional> <optional> T <replaceable>hours</replaceable>:<replaceable>minutes</replaceable>:<replaceable>seconds</replaceable> </optional>
</synopsis>
      <!--
      the string must begin with <literal>P</literal>, and a
      <literal>T</literal> separates the date and time parts of the interval.
      The values are given as numbers similar to ISO 8601 dates.
      -->
上の代替書式では、文字列は<literal>P</literal>から始まらなければなりません。
そして、<literal>T</literal>は時間間隔の日付部分と時刻部分とを分割します。
値はISO 8601日付と同様の数字で指定されます。
    </para>

    <para>
<!--
     When writing an interval constant with a <replaceable>fields</replaceable>
     specification, or when assigning a string to an interval column that was
     defined with a <replaceable>fields</replaceable> specification, the interpretation of
     unmarked quantities depends on the <replaceable>fields</replaceable>.  For
     example <literal>INTERVAL '1' YEAR</literal> is read as 1 year, whereas
     <literal>INTERVAL '1'</literal> means 1 second.  Also, field values
     <quote>to the right</quote> of the least significant field allowed by the
     <replaceable>fields</replaceable> specification are silently discarded.  For
     example, writing <literal>INTERVAL '1 day 2:03:04' HOUR TO MINUTE</literal>
     results in dropping the seconds field, but not the day field.
     -->
<replaceable>fields</replaceable>指定を使って時間間隔定数を記述する場合、または、<replaceable>fields</replaceable>仕様で定義された時間間隔列に文字列を割り当てる場合、マークされていない時間量の解釈は<replaceable>fields</replaceable>に依存します。
例えば<literal>INTERVAL '1' YEAR</literal>は1年と解釈され、一方で<literal>INTERVAL '1'</literal>は1秒と解釈されます。
同時に、<replaceable>fields</replaceable>仕様によって許可される最下位フィールドの<quote>右側の</quote>フィールド値は警告なしに破棄されます。
例えば、<literal>INTERVAL '1 day 2:03:04' HOUR TO MINUTE</literal>と書くことで、二番目のフィールドは削除されますが、日付フィールドは削除されません。
    </para>

    <para>
<!--
     According to the <acronym>SQL</acronym> standard all fields of an interval
     value must have the same sign, so a leading negative sign applies to all
     fields; for example the negative sign in the interval literal
     <literal>'-1 2:03:04'</literal> applies to both the days and hour/minute/second
     parts.  <productname>PostgreSQL</productname> allows the fields to have different
     signs, and traditionally treats each field in the textual representation
     as independently signed, so that the hour/minute/second part is
     considered positive in this example.  If <varname>IntervalStyle</varname> is
     set to <literal>sql_standard</literal> then a leading sign is considered
     to apply to all fields (but only if no additional signs appear).
     Otherwise the traditional <productname>PostgreSQL</productname> interpretation is
     used.  To avoid ambiguity, it's recommended to attach an explicit sign
     to each field if any field is negative.
     -->
標準<acronym>SQL</acronym>に従うと、時間間隔値のフィールドはすべて同じ符号を持たなければなりません。
このため、先頭の負の符号はすべてのフィールドに適用されます。
例えば時間間隔リテラル<literal>'-1 2:03:04'</literal>の負の符号は、日付部分にも時、分、秒部分にも適用されます。
<productname>PostgreSQL</productname>ではフィールドに異なる符号を持たせることができます。
また伝統的にテキスト形式表現における各フィールドは独立した符号を持つものとして扱われます。
このため、この例では時、分、秒部分は正であるとみなされます。
<varname>IntervalStyle</varname>が<literal>sql_standard</literal>に設定されている場合、先頭の符号はすべてのフィールドに適用されるものとみなされます（ただし他に符号がない場合のみです）。
さもなくば、伝統的な<productname>PostgreSQL</productname>の解釈が使用されます。
あいまいさを防ぐために、負のフィールドがある場合には個別に明示的な符号を付けることを勧めます。
    </para>

    <para>
<!--
     In the verbose input format, and in some fields of the more compact
     input formats, field values can have fractional parts; for example
     <literal>'1.5 week'</literal> or <literal>'01:02:03.45'</literal>.  Such input is
     converted to the appropriate number of months, days, and seconds
     for storage.  When this would result in a fractional number of
     months or days, the fraction is added to the lower-order fields
     using the conversion factors 1 month = 30 days and 1 day = 24 hours.
     For example, <literal>'1.5 month'</literal> becomes 1 month and 15 days.
     Only seconds will ever be shown as fractional on output.
     -->
冗長な入力書式、および、より簡略な書式の一部のフィールドでは、フィールド値は小数部分を持つことができます。
例えば<literal>'1.5 week'</literal>や<literal>'01:02:03.45'</literal>です。
こうした入力は格納の際適切な月数、日数、秒数に変換されます。
これが月または日数が小数になる結果となる場合、小数部分は1月は30日、1日は24時間という変換規則を使用して、より低い順のフィールドに加えられます。
例えば<literal>'1.5 month'</literal>は1月と15日となります。
秒だけが出力において小数を示すことになります。
    </para>

    <para>
<!--
     <xref linkend="datatype-interval-input-examples"/> shows some examples
     of valid <type>interval</type> input.
-->
<xref linkend="datatype-interval-input-examples"/>は有効な<type>interval</type>入力のいくつかの例を示しています。
    </para>

     <table id="datatype-interval-input-examples">
     <!--
      <title>Interval Input</title>
      -->
      <title>時間間隔入力</title>
      <tgroup cols="2">
       <thead>
        <row>
    <!--
         <entry>Example</entry>
         <entry>Description</entry>
     -->
     <entry>例</entry>
         <entry>説明</entry>
        </row>
       </thead>
       <tbody>
        <row>
         <entry>1-2</entry>
     <!--
         <entry>SQL standard format: 1 year 2 months</entry>
     -->
     <entry>標準SQL書式。1年2ヶ月</entry>
        </row>
        <row>
         <entry>3 4:05:06</entry>
     <!--
         <entry>SQL standard format: 3 days 4 hours 5 minutes 6 seconds</entry>
     -->
     <entry>標準SQL書式。3日4時間5分6秒</entry>
        </row>
        <row>
         <entry>1 year 2 months 3 days 4 hours 5 minutes 6 seconds</entry>
     <!--
         <entry>Traditional Postgres format: 1 year 2 months 3 days 4 hours 5 minutes 6 seconds</entry>
     -->
     <entry>伝統的Postgres書式。1年2月3日4時間5分6秒</entry>
        </row>
        <row>
         <entry>P1Y2M3DT4H5M6S</entry>
<!--
         <entry>ISO 8601 <quote>format with designators</quote>: same meaning as above</entry>
-->
         <entry>ISO 8601 <quote>指定文字付き書式</quote>。意味は上と同じ</entry>
        </row>
        <row>
         <entry>P0001-02-03T04:05:06</entry>
<!--
         <entry>ISO 8601 <quote>alternative format</quote>: same meaning as above</entry>
-->
         <entry>ISO 8601 <quote>代替書式</quote>。意味は上と同じ</entry>
        </row>
       </tbody>
      </tgroup>
     </table>

    <para>
<!--
     Internally <type>interval</type> values are stored as months, days,
     and seconds. This is done because the number of days in a month
     varies, and a day can have 23 or 25 hours if a daylight savings
     time adjustment is involved.  The months and days fields are integers
     while the seconds field can store fractions.  Because intervals are
     usually created from constant strings or <type>timestamp</type> subtraction,
     this storage method works well in most cases, but can cause unexpected
     results:
-->
内部的に<type>interval</type>の値は月、日、秒として格納されます。
これはひと月の日数は変化し、一日も夏時間では23時間もしくは25時間になりうるからです。
秒の桁は小数で格納できますが、月、日の桁は整数です。
時間の間隔は通常、文字列定数もしくは<type>timestamp</type>の引き算で生成されるため、この格納方式はほとんどのケースではうまくいきますが、予期しない結果を返すこともあります。
例：

<programlisting>
SELECT EXTRACT(hours from '80 minutes'::interval);
 date_part
-----------
         1

SELECT EXTRACT(days from '80 hours'::interval);
 date_part
-----------
         0
</programlisting>

<!--
     Functions <function>justify_days</function> and
     <function>justify_hours</function> are available for adjusting days
     and hours that overflow their normal ranges.
-->
<function>justify_days</function>関数と<function>justify_hours</function>関数は範囲から溢れた日と時間の補正に役立ちます。
    </para>

   </sect2>

   <sect2 id="datatype-interval-output">
   <!--
    <title>Interval Output</title>
    -->
    <title>時間間隔の出力</title>

    <indexterm>
    <!--
     <primary>interval</primary>
     <secondary>output format</secondary>
     <seealso>formatting</seealso>
     -->
     <primary>時間間隔</primary>
     <secondary>出力書式</secondary>
     <seealso>書式設定</seealso>
    </indexterm>

    <para>
    <!--
     The output format of the interval type can be set to one of the
     four styles <literal>sql_standard</literal>, <literal>postgres</literal>,
     <literal>postgres_verbose</literal>, or <literal>iso_8601</literal>,
     using the command <literal>SET intervalstyle</literal>.
     The default is the <literal>postgres</literal> format.
     <xref linkend="interval-style-output-table"/> shows examples of each
     output style.
     -->
時間間隔型の出力書式は、<literal>SET intervalstyle</literal>コマンドを使用して、<literal>sql_standard</literal>、<literal>postgres</literal>、<literal>postgres_verbose</literal>または<literal>iso_8601</literal>の４つのうちの１つを設定できます。
デフォルトは<literal>postgres</literal>書式です。
<xref linkend="interval-style-output-table"/>はそれぞれの出力形式を示した例です。
    </para>

    <para>
<!--
     The <literal>sql_standard</literal> style produces output that conforms to
     the SQL standard's specification for interval literal strings, if
     the interval value meets the standard's restrictions (either year-month
     only or day-time only, with no mixing of positive
     and negative components).  Otherwise the output looks like a standard
     year-month literal string followed by a day-time literal string,
     with explicit signs added to disambiguate mixed-sign intervals.
     -->
<literal>sql_standard</literal>形式は、時間間隔値が標準制約（構成要素に正負が混在していない年数と月数のみ、または日数と時間のみ）を満足する場合、時間間隔リテラル文字列に対し標準SQLに準拠する出力を作成します。
それ以外の場合、出力は、標準的な年数-月数のリテラル文字列の後に日数-時間のリテラル文字列が続いたものになり、正負混在した時間間隔のあいまいさを無くすために明示的な符号が付加されます。
    </para>

    <para>
<!--
     The output of the <literal>postgres</literal> style matches the output of
     <productname>PostgreSQL</productname> releases prior to 8.4 when the
     <xref linkend="guc-datestyle"/> parameter was set to <literal>ISO</literal>.
-->
<literal>postgres</literal>書式の出力は、<xref linkend="guc-datestyle"/>パラメータが<literal>ISO</literal>に設定されたとき、8.4より前のリリースと一致します。
    </para>

    <para>
<!--
     The output of the <literal>postgres_verbose</literal> style matches the output of
     <productname>PostgreSQL</productname> releases prior to 8.4 when the
     <varname>DateStyle</varname> parameter was set to non-<literal>ISO</literal> output.
-->
<literal>postgres_verbose</literal>書式の出力は、<xref linkend="guc-datestyle"/>パラメータが<literal>ISO</literal>以外に設定されたとき、8.4より前のリリースと一致します。
    </para>

    <para>
<!--
     The output of the <literal>iso_8601</literal> style matches the <quote>format
     with designators</quote> described in section 4.4.3.2 of the
     ISO 8601 standard.
-->
<literal>iso_8601</literal>書式の出力はISO 8601 標準の4.4.3.2節に記述の<quote>format with designators（指名付き書式）</quote>に一致します。
    </para>

     <table id="interval-style-output-table">
     <!--
       <title>Interval Output Style Examples</title>
       -->
       <title>時間間隔出力形式の例</title>
       <tgroup cols="4">
        <thead>
         <row>
     <!--
          <entry>Style Specification</entry>
          <entry>Year-Month Interval</entry>
          <entry>Day-Time Interval</entry>
          <entry>Mixed Interval</entry>
      -->
      <entry>形式指定</entry>
          <entry>年-月時間間隔</entry>
          <entry>日-時刻時間間隔</entry>
          <entry>混在した時間間隔</entry>
         </row>
        </thead>
        <tbody>
         <row>
          <entry><literal>sql_standard</literal></entry>
          <entry>1-2</entry>
          <entry>3 4:05:06</entry>
          <entry>-1-2 +3 -4:05:06</entry>
         </row>
         <row>
          <entry><literal>postgres</literal></entry>
          <entry>1 year 2 mons</entry>
          <entry>3 days 04:05:06</entry>
          <entry>-1 year -2 mons +3 days -04:05:06</entry>
         </row>
         <row>
          <entry><literal>postgres_verbose</literal></entry>
          <entry>@ 1 year 2 mons</entry>
          <entry>@ 3 days 4 hours 5 mins 6 secs</entry>
          <entry>@ 1 year 2 mons -3 days 4 hours 5 mins 6 secs ago</entry>
         </row>
         <row>
          <entry><literal>iso_8601</literal></entry>
          <entry>P1Y2M</entry>
          <entry>P3DT4H5M6S</entry>
          <entry>P-1Y-2M3DT-4H-5M-6S</entry>
         </row>
        </tbody>
       </tgroup>
    </table>

   </sect2>

  </sect1>

  <sect1 id="datatype-boolean">
<!--
   <title>Boolean Type</title>
-->
<title>論理値データ型</title>

   <indexterm zone="datatype-boolean">
    <primary>Boolean</primary>
<!--
    <secondary>data type</secondary>
-->
    <secondary>データ型</secondary>
   </indexterm>

   <indexterm zone="datatype-boolean">
<!--
    <primary>true</primary>
-->
    <primary>真</primary>
   </indexterm>

   <indexterm zone="datatype-boolean">
<!--
    <primary>false</primary>
-->
    <primary>偽</primary>
   </indexterm>

   <para>
<!--
    <productname>PostgreSQL</productname> provides the
    standard <acronym>SQL</acronym> type <type>boolean</type>;
    see <xref linkend="datatype-boolean-table"/>.
    The <type>boolean</type> type can have several states:
    <quote>true</quote>, <quote>false</quote>, and a third state,
    <quote>unknown</quote>, which is represented by the
    <acronym>SQL</acronym> null value.
-->
<productname>PostgreSQL</productname>では、標準<acronym>SQL</acronym>の<type>boolean</type>型が提供されています。
<xref linkend="datatype-boolean-table"/>を参照してください。
<type>boolean</type>型はいくつかの状態を取ることができます。
<quote>真</quote>もしくは<quote>偽</quote>、そして第3の状態は<acronym>SQL</acronym>ではNULL値で表現される<quote>不明</quote>の状態です。
   </para>

   <table id="datatype-boolean-table">
<!--
    <title>Boolean Data Type</title>
-->
    <title>論理値データ型</title>
    <tgroup cols="3">
     <thead>
      <row>
<!--
       <entry>Name</entry>
       <entry>Storage Size</entry>
       <entry>Description</entry>
-->
       <entry>名前</entry>
       <entry>格納サイズ</entry>
       <entry>説明</entry>
      </row>
     </thead>
     <tbody>
      <row>
       <entry><type>boolean</type></entry>
<!--
       <entry>1 byte</entry>
       <entry>state of true or false</entry>
-->
       <entry>1バイト</entry>
       <entry>真または偽の状態</entry>
      </row>
     </tbody>
    </tgroup>
   </table>

   <para>
<<<<<<< HEAD
<!--
    Valid literal values for the <quote>true</quote> state are:
-->
<quote>真</quote>状態に対する有効なリテラル値には次のものがあります。
=======
    Boolean constants can be represented in SQL queries by the SQL
    key words <literal>TRUE</literal>, <literal>FALSE</literal>,
    and <literal>NULL</literal>.
   </para>

   <para>
    The datatype input function for type <type>boolean</type> accepts these
    string representations for the <quote>true</quote> state:
>>>>>>> e5f26d79
    <simplelist>
     <member><literal>true</literal></member>
     <member><literal>yes</literal></member>
     <member><literal>on</literal></member>
     <member><literal>1</literal></member>
    </simplelist>
<<<<<<< HEAD
<!--
    For the <quote>false</quote> state, the following values can be
    used:
-->
<quote>偽</quote>状態に対する有効なリテラル値には次のものがあります。
=======
    and these representations for the <quote>false</quote> state:
>>>>>>> e5f26d79
    <simplelist>
     <member><literal>false</literal></member>
     <member><literal>no</literal></member>
     <member><literal>off</literal></member>
     <member><literal>0</literal></member>
    </simplelist>
<<<<<<< HEAD
<!--
    Leading or trailing whitespace is ignored, and case does not matter.
    The key words
    <literal>TRUE</literal> and <literal>FALSE</literal> are the preferred
    (<acronym>SQL</acronym>-compliant) usage.
-->
先頭または末尾の空白文字は無視され、大文字小文字の区別は関係ありません。
<literal>TRUE</literal>キーワードと<literal>FALSE</literal>キーワードは（<acronym>SQL</acronym>互換の）推奨の使用方法です。
   </para>

   <para>
<!--
    <xref linkend="datatype-boolean-example"/> shows that
    <type>boolean</type> values are output using the letters
    <literal>t</literal> and <literal>f</literal>.
-->
<xref linkend="datatype-boolean-example"/>は、<type>boolean</type>値の出力に<literal>t</literal>および<literal>f</literal>という文字が使用されることを示しています。
=======
    Unique prefixes of these strings are also accepted, for
    example <literal>t</literal> or <literal>n</literal>.
    Leading or trailing whitespace is ignored, and case does not matter.
   </para>

   <para>
    The datatype output function for type <type>boolean</type> always emits
    either <literal>t</literal> or <literal>f</literal>, as shown in
    <xref linkend="datatype-boolean-example"/>.
>>>>>>> e5f26d79
   </para>

   <example id="datatype-boolean-example">
<!--
    <title>Using the <type>boolean</type> Type</title>
-->
<title><type>boolean</type>型の使用</title>

<programlisting>
CREATE TABLE test1 (a boolean, b text);
INSERT INTO test1 VALUES (TRUE, 'sic est');
INSERT INTO test1 VALUES (FALSE, 'non est');
SELECT * FROM test1;
 a |    b
---+---------
 t | sic est
 f | non est

SELECT * FROM test1 WHERE a;
 a |    b
---+---------
 t | sic est
</programlisting>
   </example>

   <para>
    The key words <literal>TRUE</literal> and <literal>FALSE</literal> are
    the preferred (<acronym>SQL</acronym>-compliant) method for writing
    Boolean constants in SQL queries.  But you can also use the string
    representations by following the generic string-literal constant syntax
    described in <xref linkend="sql-syntax-constants-generic"/>, for
    example <literal>'yes'::boolean</literal>.
   </para>

   <para>
    Note that the parser automatically understands
    that <literal>TRUE</literal> and <literal>FALSE</literal> are of
    type <type>boolean</type>, but this is not so
    for <literal>NULL</literal> because that can have any type.
    So in some contexts you might have to cast <literal>NULL</literal>
    to <type>boolean</type> explicitly, for
    example <literal>NULL::boolean</literal>.  Conversely, the cast can be
    omitted from a string-literal Boolean value in contexts where the parser
    can deduce that the literal must be of type <type>boolean</type>.
   </para>
  </sect1>

  <sect1 id="datatype-enum">
<!--
   <title>Enumerated Types</title>
-->
   <title>列挙型</title>

   <indexterm zone="datatype-enum">
<!--
    <primary>data type</primary>
    <secondary>enumerated (enum)</secondary>
-->
    <primary>データ型</primary>
    <secondary>列挙（enum）</secondary>
   </indexterm>

   <indexterm zone="datatype-enum">
   <!--
    <primary>enumerated types</primary>
    -->
    <primary>列挙型</primary>
   </indexterm>

   <para>
<!--
    Enumerated (enum) types are data types that
    comprise a static, ordered set of values.
    They are equivalent to the <type>enum</type>
    types supported in a number of programming languages. An example of an enum
    type might be the days of the week, or a set of status values for
    a piece of data.
-->
列挙（enum）型は静的、順序付き集合から構成されるデータ型です。
これは、多くのプログラミング言語でサポートされている<type>enum</type>型と同じです。
列挙型の例として、曜日や個々のデータについての状態値の集合が挙げられます。
   </para>

   <sect2>
<!--
    <title>Declaration of Enumerated Types</title>
-->
    <title>列挙型の宣言</title>

    <para>
<!--
     Enum types are created using the <xref
     linkend="sql-createtype"/> command,
     for example:
-->
列挙型は<xref linkend="sql-createtype"/>コマンドを使用して作成されます。
以下に例を示します。

<programlisting>
CREATE TYPE mood AS ENUM ('sad', 'ok', 'happy');
</programlisting>

<!--
     Once created, the enum type can be used in table and function
     definitions much like any other type:
-->
作成後、他のデータ型とほとんど同じように、列挙型をテーブルや関数定義で使用することができます。
<programlisting>
CREATE TYPE mood AS ENUM ('sad', 'ok', 'happy');
CREATE TABLE person (
    name text,
    current_mood mood
);
INSERT INTO person VALUES ('Moe', 'happy');
SELECT * FROM person WHERE current_mood = 'happy';
 name | current_mood 
------+--------------
 Moe  | happy
(1 row)
</programlisting>
    </para>
    </sect2>

    <sect2>
<!--
     <title>Ordering</title>
-->
     <title>順序</title>

     <para>
<!--
      The ordering of the values in an enum type is the
      order in which the values were listed when the type was created.
      All standard comparison operators and related
      aggregate functions are supported for enums.  For example:

-->
列挙型内の値の順序はその型が作成された時に値を列挙した順番になります。
列挙型に対して、すべての比較演算子と関連する集約関数がサポートされます。
以下に例を示します。
<programlisting>
INSERT INTO person VALUES ('Larry', 'sad');
INSERT INTO person VALUES ('Curly', 'ok');
SELECT * FROM person WHERE current_mood > 'sad';
 name  | current_mood 
-------+--------------
 Moe   | happy
 Curly | ok
(2 rows)

SELECT * FROM person WHERE current_mood > 'sad' ORDER BY current_mood;
 name  | current_mood 
-------+--------------
 Curly | ok
 Moe   | happy
(2 rows)

SELECT name
FROM person
WHERE current_mood = (SELECT MIN(current_mood) FROM person);
 name  
-------
 Larry
(1 row)
</programlisting>
     </para>
   </sect2>

   <sect2>
<!--
    <title>Type Safety</title>
-->
    <title>型の安全性</title>

    <para>
<!--
     Each enumerated data type is separate and cannot
     be compared with other enumerated types.  See this example:
-->
それぞれの列挙型データ型は別個のもので、他の列挙型と比較することはできません。
以下の例を参照してください。

<programlisting>
CREATE TYPE happiness AS ENUM ('happy', 'very happy', 'ecstatic');
CREATE TABLE holidays (
    num_weeks integer,
    happiness happiness
);
INSERT INTO holidays(num_weeks,happiness) VALUES (4, 'happy');
INSERT INTO holidays(num_weeks,happiness) VALUES (6, 'very happy');
INSERT INTO holidays(num_weeks,happiness) VALUES (8, 'ecstatic');
INSERT INTO holidays(num_weeks,happiness) VALUES (2, 'sad');
ERROR:  invalid input value for enum happiness: "sad"
SELECT person.name, holidays.num_weeks FROM person, holidays
  WHERE person.current_mood = holidays.happiness;
ERROR:  operator does not exist: mood = happiness
</programlisting>
    </para>

    <para>
<!--
     If you really need to do something like that, you can either
     write a custom operator or add explicit casts to your query:
-->
もし本当に上のようなことが必要ならば、独自の演算子を作成するか、問い合わせに明示的なキャストを付けることで行うことができます。

<programlisting>
SELECT person.name, holidays.num_weeks FROM person, holidays
  WHERE person.current_mood::text = holidays.happiness::text;
 name | num_weeks 
------+-----------
 Moe  |         4
(1 row)

</programlisting>
    </para>
   </sect2>

   <sect2>
<!--
    <title>Implementation Details</title>
-->
    <title>実装の詳細</title>

    <para>
<!--
     Enum labels are case sensitive, so
     <type>'happy'</type> is not the same as <type>'HAPPY'</type>.
     White space in the labels is significant too.
-->
列挙型のラベルは大文字小文字の違いを意識します。
このため、<type>'happy'</type>と<type>'HAPPY'</type>は同じではありません。
同様にラベルの中の空白も重要です。
    </para>

    <para>
<!--
     Although enum types are primarily intended for static sets of values,
     there is support for adding new values to an existing enum type, and for
     renaming values (see <xref linkend="sql-altertype"/>).  Existing values
     cannot be removed from an enum type, nor can the sort ordering of such
     values be changed, short of dropping and re-creating the enum type.
-->
列挙型は主に静的な値のセットを対象としていますが、既存の列挙型に新しい値を加えることや名前を変更することをサポートしています(<xref linkend="sql-altertype"/>を参照)。
ただし、列挙型を削除して再作成せずに、既存の列挙型からラベルを削除することやソート順が変わる値に変更することはできません。
    </para>

    <para>
<!--
     An enum value occupies four bytes on disk.  The length of an enum
     value's textual label is limited by the <symbol>NAMEDATALEN</symbol>
     setting compiled into <productname>PostgreSQL</productname>; in standard
     builds this means at most 63 bytes.
-->
列挙型の値はディスク上では4バイトを占めます。
列挙型の値のテキストラベルの長さは、<productname>PostgreSQL</productname>に組み込まれた<symbol>NAMEDATALEN</symbol>設定により制限されます。
標準のビルドでは、これは最大63バイトを意味します。
    </para>

    <para>
<!--
     The translations from internal enum values to textual labels are
     kept in the system catalog
     <link linkend="catalog-pg-enum"><structname>pg_enum</structname></link>.
     Querying this catalog directly can be useful.
-->
列挙型の内部値からテキスト形式のラベルへの変換は、<link linkend="catalog-pg-enum"><structname>pg_enum</structname></link>システムカタログ内に保持されます。
このカタログを直接問い合わせることが役に立つ場合があります。
    </para>

   </sect2>
  </sect1>

  <sect1 id="datatype-geometric">
<!--
   <title>Geometric Types</title>
-->
<title>幾何データ型</title>

   <para>
<!--
    Geometric data types represent two-dimensional spatial
    objects. <xref linkend="datatype-geo-table"/> shows the geometric
    types available in <productname>PostgreSQL</productname>.
-->
幾何データ型は2次元空間オブジェクトを表現します。
<xref linkend="datatype-geo-table"/>は、<productname>PostgreSQL</productname>で使用可能な幾何データ型を列挙したものです。
   </para>

    <table id="datatype-geo-table">
<!--
     <title>Geometric Types</title>
-->
<title>幾何データ型</title>
     <tgroup cols="4">
      <thead>
       <row>
<!--
        <entry>Name</entry>
        <entry>Storage Size</entry>
        <entry>Description</entry>
        <entry>Representation</entry>
-->
        <entry>型名</entry>
        <entry>格納サイズ</entry>
        <entry>説明</entry>
        <entry>表現</entry>
       </row>
      </thead>
      <tbody>
       <row>
        <entry><type>point</type></entry>
<!--
        <entry>16 bytes</entry>
        <entry>Point on a plane</entry>
-->
        <entry>16バイト</entry>
        <entry>平面における座標点</entry>
        <entry>(x,y)</entry>
       </row>
       <row>
        <entry><type>line</type></entry>
<!--
        <entry>32 bytes</entry>
        <entry>Infinite line</entry>
-->
        <entry>32バイト</entry>
        <entry>無限の直線</entry>
        <entry>{A,B,C}</entry>
       </row>
       <row>
        <entry><type>lseg</type></entry>
<!--
        <entry>32 bytes</entry>
        <entry>Finite line segment</entry>
-->
        <entry>32バイト</entry>
        <entry>有限の線分</entry>
        <entry>((x1,y1),(x2,y2))</entry>
       </row>
       <row>
        <entry><type>box</type></entry>
<!--
        <entry>32 bytes</entry>
        <entry>Rectangular box</entry>
-->
        <entry>32バイト</entry>
        <entry>矩形</entry>
        <entry>((x1,y1),(x2,y2))</entry>
       </row>
       <row>
        <entry><type>path</type></entry>
<!--
        <entry>16+16n bytes</entry>
        <entry>Closed path (similar to polygon)</entry>
-->
        <entry>16+16nバイト</entry>
        <entry>閉経路（多角形に類似）</entry>
        <entry>((x1,y1),...)</entry>
       </row>
       <row>
        <entry><type>path</type></entry>
<!--
        <entry>16+16n bytes</entry>
        <entry>Open path</entry>
-->
        <entry>16+16nバイト</entry>
        <entry>開経路</entry>
        <entry>[(x1,y1),...]</entry>
       </row>
       <row>
        <entry><type>polygon</type></entry>
<!--
        <entry>40+16n bytes</entry>
        <entry>Polygon (similar to closed path)</entry>
-->
        <entry>40+16nバイト</entry>
        <entry>多角形（閉経路に類似）</entry>
        <entry>((x1,y1),...)</entry>
       </row>
       <row>
        <entry><type>circle</type></entry>
<!--
        <entry>24 bytes</entry>
        <entry>Circle</entry>
        <entry>&lt;(x,y),r&gt; (center point and radius)</entry>
-->
        <entry>24バイト</entry>
        <entry>円</entry>
        <entry>&lt;(x,y),r&gt;（中心と半径）</entry>
       </row>
      </tbody>
     </tgroup>
    </table>

   <para>
<!--
    A rich set of functions and operators is available to perform various geometric
    operations such as scaling, translation, rotation, and determining
    intersections.  They are explained in <xref linkend="functions-geometry"/>.
-->
拡大縮小、変形、回転、交点の算出といった様々な幾何学的操作を行う関数と演算子の集合が豊富に揃っています。
このことについては<xref linkend="functions-geometry"/>に説明があります。
   </para>

   <sect2>
<!--
    <title>Points</title>
-->
    <title>座標点</title>

    <indexterm>
     <primary>point</primary>
    </indexterm>

    <para>
<!--
     Points are the fundamental two-dimensional building block for geometric
     types.  Values of type <type>point</type> are specified using either of
     the following syntaxes:
-->
座標点は幾何データ型の基礎となる2次元構成要素です。
<type>point</type>型の値は次の構文のいずれかで指定されます。

<synopsis>
( <replaceable>x</replaceable> , <replaceable>y</replaceable> )
  <replaceable>x</replaceable> , <replaceable>y</replaceable>
</synopsis>

<!--
     where <replaceable>x</replaceable> and <replaceable>y</replaceable> are the respective
     coordinates, as floating-point numbers.
-->
ここで<replaceable>x</replaceable>と<replaceable>y</replaceable>は、それぞれの座標を浮動小数点数数値で表したものです。
    </para>

    <para>
<!--
     Points are output using the first syntax.
-->
座標点は1番目の構文で出力されます。
    </para>
   </sect2>

   <sect2 id="datatype-line">
<!--
    <title>Lines</title>
-->
    <title>直線</title>

    <indexterm>
<!--
     <primary>line</primary>
-->
     <primary>直線</primary>
    </indexterm>

    <para>
<!--
     Lines are represented by the linear
     equation <replaceable>A</replaceable>x + <replaceable>B</replaceable>y + <replaceable>C</replaceable> = 0,
     where <replaceable>A</replaceable> and <replaceable>B</replaceable> are not both zero.  Values
     of type <type>line</type> are input and output in the following form:
-->
直線は線形方程式<replaceable>A</replaceable>x + <replaceable>B</replaceable>y + <replaceable>C</replaceable> = 0で表現されます。ここで<replaceable>A</replaceable>と<replaceable>B</replaceable>は同時に0になることはありません。
<type>line</type>型の値は以下の書式で入出力されます。
<synopsis>
{ <replaceable>A</replaceable>, <replaceable>B</replaceable>, <replaceable>C</replaceable> }
</synopsis>

<!--
     Alternatively, any of the following forms can be used for input:
-->
入力のためには以下の書式を代替として使用することもできます。

<synopsis>
[ ( <replaceable>x1</replaceable> , <replaceable>y1</replaceable> ) , ( <replaceable>x2</replaceable> , <replaceable>y2</replaceable> ) ]
( ( <replaceable>x1</replaceable> , <replaceable>y1</replaceable> ) , ( <replaceable>x2</replaceable> , <replaceable>y2</replaceable> ) )
  ( <replaceable>x1</replaceable> , <replaceable>y1</replaceable> ) , ( <replaceable>x2</replaceable> , <replaceable>y2</replaceable> )
    <replaceable>x1</replaceable> , <replaceable>y1</replaceable>   ,   <replaceable>x2</replaceable> , <replaceable>y2</replaceable>
</synopsis>

<!--
     where
     <literal>(<replaceable>x1</replaceable>,<replaceable>y1</replaceable>)</literal>
     and
     <literal>(<replaceable>x2</replaceable>,<replaceable>y2</replaceable>)</literal>
     are two different points on the line.
-->
ここで<literal>(<replaceable>x1</replaceable>,<replaceable>y1</replaceable>)</literal>と<literal>(<replaceable>x2</replaceable>,<replaceable>y2</replaceable>)</literal>はその直線上の2つの異なる点です。
    </para>
   </sect2>

   <sect2 id="datatype-lseg">
<!--
    <title>Line Segments</title>
-->
    <title>線分</title>

    <indexterm>
     <primary>lseg</primary>
    </indexterm>

    <indexterm>
<!--
     <primary>line segment</primary>
-->
     <primary>線分</primary>
    </indexterm>

    <para>
<!--
     Line segments are represented by pairs of points that are the endpoints
     of the segment.  Values of type <type>lseg</type> are specified using any
     of the following syntaxes:
-->
線分は終点を示す2つの点の組み合わせで表現されます。
線分は以下の式で表すことができます。

<synopsis>
[ ( <replaceable>x1</replaceable> , <replaceable>y1</replaceable> ) , ( <replaceable>x2</replaceable> , <replaceable>y2</replaceable> ) ]
( ( <replaceable>x1</replaceable> , <replaceable>y1</replaceable> ) , ( <replaceable>x2</replaceable> , <replaceable>y2</replaceable> ) )
  ( <replaceable>x1</replaceable> , <replaceable>y1</replaceable> ) , ( <replaceable>x2</replaceable> , <replaceable>y2</replaceable> )
    <replaceable>x1</replaceable> , <replaceable>y1</replaceable>   ,   <replaceable>x2</replaceable> , <replaceable>y2</replaceable>
</synopsis>

<!--
     where
     <literal>(<replaceable>x1</replaceable>,<replaceable>y1</replaceable>)</literal>
     and
     <literal>(<replaceable>x2</replaceable>,<replaceable>y2</replaceable>)</literal>
     are the end points of the line segment.
-->
ここで、<literal>(<replaceable>x1</replaceable>,<replaceable>y1</replaceable>)</literal>と<literal>(<replaceable>x2</replaceable>,<replaceable>y2</replaceable>)</literal>は線分の終端点です。
    </para>

    <para>
<!--
     Line segments are output using the first syntax.
-->
線分は1番目の構文で出力されます。
    </para>
   </sect2>

   <sect2>
<!--
    <title>Boxes</title>
-->
<title>矩形</title>

    <indexterm>
<!--
     <primary>box (data type)</primary>
-->
     <primary>box（データ型）</primary>
    </indexterm>

    <indexterm>
<!--
     <primary>rectangle</primary>
-->
     <primary>矩形</primary>
    </indexterm>

    <para>
<!--
     Boxes are represented by pairs of points that are opposite
     corners of the box.
     Values of type <type>box</type> are specified using any of the following
     syntaxes:
-->
矩形は、矩形の対角線の両端の座標点の組み合わせで表されます。
<type>box</type>型の値は以下の構文のいずれかで指定されます。

<synopsis>
( ( <replaceable>x1</replaceable> , <replaceable>y1</replaceable> ) , ( <replaceable>x2</replaceable> , <replaceable>y2</replaceable> ) )
  ( <replaceable>x1</replaceable> , <replaceable>y1</replaceable> ) , ( <replaceable>x2</replaceable> , <replaceable>y2</replaceable> )
    <replaceable>x1</replaceable> , <replaceable>y1</replaceable>   ,   <replaceable>x2</replaceable> , <replaceable>y2</replaceable>
</synopsis>

<!--
     where
     <literal>(<replaceable>x1</replaceable>,<replaceable>y1</replaceable>)</literal>
     and
     <literal>(<replaceable>x2</replaceable>,<replaceable>y2</replaceable>)</literal>
     are any two opposite corners of the box.
-->
ここで<literal>(<replaceable>x1</replaceable>,<replaceable>y1</replaceable>)</literal>と<literal>(<replaceable>x2</replaceable>,<replaceable>y2</replaceable>)</literal>は矩形の対角線の両端です。
    </para>

    <para>
<!--
     Boxes are output using the second syntax.
-->
矩形は最初に示した構文で出力されます。
    </para>

    <para>
<!--
     Any two opposite corners can be supplied on input, but the values
     will be reordered as needed to store the
     upper right and lower left corners, in that order.
     -->
任意の対角頂点を入力として指定することができます。
しかし頂点は右上の頂点を最初に、左下の頂点をその後に格納するよう必要に応じて並べ替えられます。
    </para>
   </sect2>

   <sect2>
<!--
    <title>Paths</title>
-->
    <title>経路</title>

    <indexterm>
<!--
     <primary>path (data type)</primary>
-->
     <primary>path（データ型）</primary>
    </indexterm>

    <para>
<!--
     Paths are represented by lists of connected points. Paths can be
     <firstterm>open</firstterm>, where
     the first and last points in the list are considered not connected, or
     <firstterm>closed</firstterm>,
     where the first and last points are considered connected.
-->
経路は接続している座標点のリストで表現されます。
経路は最初の座標点と最後の座標点が接続されていないとみなされる<firstterm>開いている</firstterm>状態か、最初の座標点と最後の座標点が接続されているとみなされる<firstterm>閉じた</firstterm>状態かのいずれかです。
    </para>

    <para>
<!--
     Values of type <type>path</type> are specified using any of the following
     syntaxes:
-->
<type>path</type>型の値は次の構文のいずれかで指定されます。

<synopsis>
[ ( <replaceable>x1</replaceable> , <replaceable>y1</replaceable> ) , ... , ( <replaceable>xn</replaceable> , <replaceable>yn</replaceable> ) ]
( ( <replaceable>x1</replaceable> , <replaceable>y1</replaceable> ) , ... , ( <replaceable>xn</replaceable> , <replaceable>yn</replaceable> ) )
  ( <replaceable>x1</replaceable> , <replaceable>y1</replaceable> ) , ... , ( <replaceable>xn</replaceable> , <replaceable>yn</replaceable> )
  ( <replaceable>x1</replaceable> , <replaceable>y1</replaceable>   , ... ,   <replaceable>xn</replaceable> , <replaceable>yn</replaceable> )
    <replaceable>x1</replaceable> , <replaceable>y1</replaceable>   , ... ,   <replaceable>xn</replaceable> , <replaceable>yn</replaceable>
</synopsis>

<!--
     where the points are the end points of the line segments
     comprising the path.  Square brackets (<literal>[]</literal>) indicate
     an open path, while parentheses (<literal>()</literal>) indicate a
     closed path.  When the outermost parentheses are omitted, as
     in the third through fifth syntaxes, a closed path is assumed.
-->
ここで、各座標点は、経路を構成する線分の終端点です。
大括弧（<literal>[]</literal>）は開経路を、括弧（<literal>()</literal>）は閉経路を示します。
3番目から4番目の構文のようにもっとも外側の括弧が省略された場合、閉経路と仮定されます。
    </para>

    <para>
<!--
     Paths are output using the first or second syntax, as appropriate.
-->
経路は最初または２番目の適切な構文で出力されます。
    </para>
   </sect2>

   <sect2 id="datatype-polygon">
<!--
    <title>Polygons</title>
-->
    <title>多角形(ポリゴン)</title>

    <indexterm>
     <primary>polygon</primary>
    </indexterm>

    <para>
<!--
     Polygons are represented by lists of points (the vertexes of the
     polygon). Polygons are very similar to closed paths, but are
     stored differently and have their own set of support routines.
-->
多角形は座標点（多角形の頂点）のリストで表現されます。
多角形は閉経路ととても良く似ていますが、異なった方式で格納されると同時にそれぞれ独自のサポート関数群を持っています。
    </para>

    <para>
<!--
     Values of type <type>polygon</type> are specified using any of the
     following syntaxes:
-->
<type>polygon</type>型の値は次の構文のいずれかで指定されます。

<synopsis>
( ( <replaceable>x1</replaceable> , <replaceable>y1</replaceable> ) , ... , ( <replaceable>xn</replaceable> , <replaceable>yn</replaceable> ) )
  ( <replaceable>x1</replaceable> , <replaceable>y1</replaceable> ) , ... , ( <replaceable>xn</replaceable> , <replaceable>yn</replaceable> )
  ( <replaceable>x1</replaceable> , <replaceable>y1</replaceable>   , ... ,   <replaceable>xn</replaceable> , <replaceable>yn</replaceable> )
    <replaceable>x1</replaceable> , <replaceable>y1</replaceable>   , ... ,   <replaceable>xn</replaceable> , <replaceable>yn</replaceable>
</synopsis>

<!--
     where the points are the end points of the line segments
     comprising the boundary of the polygon.
-->
各座標点は多角形の境界を構成する線分の終端点です。
    </para>

    <para>
<!--
     Polygons are output using the first syntax.
-->
多角形は最初の構文で出力されます。
    </para>
   </sect2>

   <sect2 id="datatype-circle">
<!--
    <title>Circles</title>
-->
    <title>円</title>

    <indexterm>
     <primary>circle</primary>
    </indexterm>

    <para>
<!--
     Circles are represented by a center point and radius.
     Values of type <type>circle</type> are specified using any of the
     following syntaxes:
-->
円は中心座標点と半径で表現されます。
<type>circle</type>型の値は次の構文のいずれかで指定されます。

<synopsis>
&lt; ( <replaceable>x</replaceable> , <replaceable>y</replaceable> ) , <replaceable>r</replaceable> &gt;
( ( <replaceable>x</replaceable> , <replaceable>y</replaceable> ) , <replaceable>r</replaceable> )
  ( <replaceable>x</replaceable> , <replaceable>y</replaceable> ) , <replaceable>r</replaceable>
    <replaceable>x</replaceable> , <replaceable>y</replaceable>   , <replaceable>r</replaceable>
</synopsis>

<!--
     where
     <literal>(<replaceable>x</replaceable>,<replaceable>y</replaceable>)</literal>
     is the center point and <replaceable>r</replaceable> is the radius of the
     circle.
-->
ここで<literal>(<replaceable>x</replaceable>,<replaceable>y</replaceable>)</literal>は円の中心点、<replaceable>r</replaceable>は円の半径です。
    </para>

    <para>
<!--
     Circles are output using the first syntax.
-->
円は最初の構文で出力されます。
    </para>
   </sect2>

  </sect1>

  <sect1 id="datatype-net-types">
<!--
   <title>Network Address Types</title>
-->
<title>ネットワークアドレス型</title>

   <indexterm zone="datatype-net-types">
<!--
    <primary>network</primary>
    <secondary>data types</secondary>
-->
    <primary>ネットワーク</primary>
    <secondary>データ型</secondary>
   </indexterm>

   <para>
<!--
    <productname>PostgreSQL</productname> offers data types to store IPv4, IPv6, and MAC
    addresses, as shown in <xref linkend="datatype-net-types-table"/>.  It
    is better to use these types instead of plain text types to store
    network addresses, because
    these types offer input error checking and specialized
    operators and functions (see <xref linkend="functions-net"/>).
-->
<productname>PostgreSQL</productname>は、<xref linkend="datatype-net-types-table"/>に示すように、IPv4アドレス、IPv6アドレス、MACアドレスを格納するデータ型を提供します。
ネットワークアドレスを格納するには普通のテキストデータ型の代わりにこれらの型を使うことの方が優れています。
なぜなら、これらのデータ型は入力値のエラー検査と専用の演算子と関数を提供しているからです
（<xref linkend="functions-net"/>を参照してください）。
   </para>

    <table tocentry="1" id="datatype-net-types-table">
<!--
     <title>Network Address Types</title>
-->
<title>ネットワークアドレスデータ型</title>
     <tgroup cols="3">
      <thead>
       <row>
<!--
        <entry>Name</entry>
        <entry>Storage Size</entry>
        <entry>Description</entry>
-->
    <entry>名前</entry>
    <entry>格納サイズ</entry>
    <entry>説明</entry>
       </row>
      </thead>
      <tbody>

       <row>
        <entry><type>cidr</type></entry>
<!--
        <entry>7 or 19 bytes</entry>
        <entry>IPv4 and IPv6 networks</entry>
-->
        <entry>7もしくは19バイト</entry>
        <entry>IPv4、およびIPv6ネットワーク</entry>
       </row>

       <row>
        <entry><type>inet</type></entry>
<!--
        <entry>7 or 19 bytes</entry>
        <entry>IPv4 and IPv6 hosts and networks</entry>
-->
        <entry>7もしくは19バイト</entry>
        <entry>IPv4もしくはIPv6ホスト、およびネットワーク</entry>
       </row>

       <row>
        <entry><type>macaddr</type></entry>
<!--
        <entry>6 bytes</entry>
        <entry>MAC addresses</entry>
-->
    <entry>6バイト</entry>
    <entry>MACアドレス</entry>
       </row>

       <row>
        <entry><type>macaddr8</type></entry>
<!--
        <entry>8 bytes</entry>
        <entry>MAC addresses (EUI-64 format)</entry>
-->
        <entry>8 バイト</entry>
        <entry>MAC アドレス (EUI-64 形式)</entry>
       </row>

      </tbody>
     </tgroup>
    </table>

   <para>
<!--
    When sorting <type>inet</type> or <type>cidr</type> data types,
    IPv4 addresses will always sort before IPv6 addresses, including
    IPv4 addresses encapsulated or mapped to IPv6 addresses, such as
    ::10.2.3.4 or ::ffff:10.4.3.2.
-->
<type>inet</type>もしくは<type>cidr</type>をソートする時、IPv4アドレスは常にIPv6よりも前にソートされます。
::10.2.3.4や::ffff:10.4.3.2などIPv6アドレス内に埋め込まれた、もしくは関連付けされたIPv4アドレスも同様です。
   </para>


   <sect2 id="datatype-inet">
    <title><type>inet</type></title>

    <indexterm>
<!--
     <primary>inet (data type)</primary>
-->
     <primary>inet（データ型）</primary>
    </indexterm>

    <para>
<!--
     The <type>inet</type> type holds an IPv4 or IPv6 host address, and
     optionally its subnet, all in one field.
     The subnet is represented by the number of network address bits
     present in the host address (the
     <quote>netmask</quote>).  If the netmask is 32 and the address is IPv4,
     then the value does not indicate a subnet, only a single host.
     In IPv6, the address length is 128 bits, so 128 bits specify a
     unique host address.  Note that if you
     want to accept only networks, you should use the
     <type>cidr</type> type rather than <type>inet</type>.
-->
<type>inet</type>型はIPv4もしくはIPv6ホストアドレスとオプションでそのサブネットを１つのフィールドに保持します。
サブネットはホストアドレス内のネットワークアドレスのビット数（<quote>ネットマスク</quote>）により表現されます。
ネットマスクが32でアドレスがIPv4の場合、その値はサブネットを示さず、単一ホストを表します。
IPv6ではアドレス長は128ビットですので、128ビットが一意なホストアドレスを指定します。
ネットワークのみを使用したい場合は<type>inet</type>ではなく<type>cidr</type>型を利用してください。
    </para>

    <para>
<!--
      The input format for this type is
      <replaceable class="parameter">address/y</replaceable>
      where
      <replaceable class="parameter">address</replaceable>
      is an IPv4 or IPv6 address and
      <replaceable class="parameter">y</replaceable>
      is the number of bits in the netmask.  If the
      <replaceable class="parameter">/y</replaceable>
      portion is missing, the
      netmask is 32 for IPv4 and 128 for IPv6, so the value represents
      just a single host.  On display, the
      <replaceable class="parameter">/y</replaceable>
      portion is suppressed if the netmask specifies a single host.
-->
このデータ型に対する入力書式は<replaceable class="parameter">address/y</replaceable>です。
ここで、<replaceable class="parameter">address</replaceable>はIPv4またはIPv6のアドレス、<replaceable class="parameter">y</replaceable>はネットマスクのビット数です。
<replaceable class="parameter">/y</replaceable>部分がない場合、ネットマスクはIPv4では32、IPv6では128となり、つまり、その値は単一ホストを表現します。
ネットマスクが単一ホストを表す場合、その表示時、<replaceable class="parameter">/y</replaceable>の部分は抑制されます。
    </para>
   </sect2>

   <sect2 id="datatype-cidr">
    <title><type>cidr</type></title>

    <indexterm>
     <primary>cidr</primary>
    </indexterm>

    <para>
<!--
     The <type>cidr</type> type holds an IPv4 or IPv6 network specification.
     Input and output formats follow Classless Internet Domain Routing
     conventions.
     The format for specifying networks is <replaceable
     class="parameter">address/y</replaceable> where <replaceable
     class="parameter">address</replaceable> is the network represented as an
     IPv4 or IPv6 address, and <replaceable
     class="parameter">y</replaceable> is the number of bits in the netmask.  If
     <replaceable class="parameter">y</replaceable> is omitted, it is calculated
     using assumptions from the older classful network numbering system, except
     it will be at least large enough to include all of the octets
     written in the input.  It is an error to specify a network address
     that has bits set to the right of the specified netmask.
-->
<type>cidr</type>データ型はIPv4、IPv6ネットワーク仕様を保持します。
入出力書式はCIDR表記（クラスレスアドレッシング）に従います。
ネットワークを指定する時の書式は<replaceable class="parameter">address/y</replaceable>で、<replaceable class="parameter">address</replaceable>がIPv4もしくはIPv6アドレスで表したネットワーク、<replaceable class="parameter">y</replaceable>はネットマスクのビット数です。
<replaceable class="parameter">y</replaceable>が省略された場合には、従来のクラス付きアドレス番号指定システムに従って計算されますが、入力時に書き込まれたオクテットすべてが含まれるように大きさは確保されます。
指定したネットマスクの右側にビットをセットしたネットワークアドレスを指定するとエラーになります。
    </para>

    <para>
<!--
     <xref linkend="datatype-net-cidr-table"/> shows some examples.
-->
     <xref linkend="datatype-net-cidr-table"/>に例をいくつか示します。
    </para>

     <table id="datatype-net-cidr-table">
<!--
      <title><type>cidr</type> Type Input Examples</title>
-->
      <title><type>cidr</type>データ型入力例</title>
      <tgroup cols="3">
       <thead>
        <row>
<!--
         <entry><type>cidr</type> Input</entry>
         <entry><type>cidr</type> Output</entry>
-->
         <entry><type>cidr</type>入力</entry>
         <entry><type>cidr</type>出力</entry>
         <entry><literal><function>abbrev(<type>cidr</type>)</function></literal></entry>
        </row>
       </thead>
       <tbody>
        <row>
         <entry>192.168.100.128/25</entry>
         <entry>192.168.100.128/25</entry>
         <entry>192.168.100.128/25</entry>
        </row>
        <row>
         <entry>192.168/24</entry>
         <entry>192.168.0.0/24</entry>
         <entry>192.168.0/24</entry>
        </row>
        <row>
         <entry>192.168/25</entry>
         <entry>192.168.0.0/25</entry>
         <entry>192.168.0.0/25</entry>
        </row>
        <row>
         <entry>192.168.1</entry>
         <entry>192.168.1.0/24</entry>
         <entry>192.168.1/24</entry>
        </row>
        <row>
         <entry>192.168</entry>
         <entry>192.168.0.0/24</entry>
         <entry>192.168.0/24</entry>
        </row>
        <row>
         <entry>128.1</entry>
         <entry>128.1.0.0/16</entry>
         <entry>128.1/16</entry>
        </row>
        <row>
         <entry>128</entry>
         <entry>128.0.0.0/16</entry>
         <entry>128.0/16</entry>
        </row>
        <row>
         <entry>128.1.2</entry>
         <entry>128.1.2.0/24</entry>
         <entry>128.1.2/24</entry>
        </row>
        <row>
         <entry>10.1.2</entry>
         <entry>10.1.2.0/24</entry>
         <entry>10.1.2/24</entry>
        </row>
        <row>
         <entry>10.1</entry>
         <entry>10.1.0.0/16</entry>
         <entry>10.1/16</entry>
        </row>
        <row>
         <entry>10</entry>
         <entry>10.0.0.0/8</entry>
         <entry>10/8</entry>
        </row>
        <row>
         <entry>10.1.2.3/32</entry>
         <entry>10.1.2.3/32</entry>
         <entry>10.1.2.3/32</entry>
        </row>
        <row>
         <entry>2001:4f8:3:ba::/64</entry>
         <entry>2001:4f8:3:ba::/64</entry>
         <entry>2001:4f8:3:ba::/64</entry>
        </row>
        <row>
         <entry>2001:4f8:3:ba:2e0:81ff:fe22:d1f1/128</entry>
         <entry>2001:4f8:3:ba:2e0:81ff:fe22:d1f1/128</entry>
         <entry>2001:4f8:3:ba:2e0:81ff:fe22:d1f1</entry>
        </row>
        <row>
         <entry>::ffff:1.2.3.0/120</entry>
         <entry>::ffff:1.2.3.0/120</entry>
         <entry>::ffff:1.2.3/120</entry>
        </row>
        <row>
         <entry>::ffff:1.2.3.0/128</entry>
         <entry>::ffff:1.2.3.0/128</entry>
         <entry>::ffff:1.2.3.0/128</entry>
        </row>
       </tbody>
      </tgroup>
     </table>
   </sect2>

   <sect2 id="datatype-inet-vs-cidr">
<!--
    <title><type>inet</type> vs. <type>cidr</type></title>
-->
<title><type>inet</type>と<type>cidr</type>データ型の違い</title>

    <para>
<!--
    The essential difference between <type>inet</type> and <type>cidr</type>
    data types is that <type>inet</type> accepts values with nonzero bits to
    the right of the netmask, whereas <type>cidr</type> does not.  For
    example, <literal>192.168.0.1/24</literal> is valid for <type>inet</type>
    but not for <type>cidr</type>.
-->
<type>inet</type>データ型と<type>cidr</type>データ型との基本的な相違は、<type>inet</type>ではネットマスクの右側に0でないビット値を受け付けますが、<type>cidr</type>では受け付けないことです。
例えば、<literal>192.168.0.1/24</literal> は<type>inet</type>では有効ですが、<type>cidr</type>では有効ではありません。
    </para>

      <tip>
        <para>
<!--
        If you do not like the output format for <type>inet</type> or
        <type>cidr</type> values, try the functions <function>host</function>,
        <function>text</function>, and <function>abbrev</function>.
-->
もし<type>inet</type>もしくは<type>cidr</type>の値の出力書式が気に入らないのであれば、関数<function>host</function>、<function>text</function>および<function>abbrev</function>を試してください。
        </para>
      </tip>
   </sect2>

   <sect2 id="datatype-macaddr">
    <title><type>macaddr</type></title>

    <indexterm>
<!--
     <primary>macaddr (data type)</primary>
-->
     <primary>macaddr (データ型)</primary>
    </indexterm>

    <indexterm>
<!--
     <primary>MAC address</primary>
-->
     <primary>MACアドレス</primary>
     <see>macaddr</see>
    </indexterm>

    <para>
<!--
     The <type>macaddr</type> type stores MAC addresses, known for example
     from Ethernet card hardware addresses (although MAC addresses are
     used for other purposes as well).  Input is accepted in the
     following formats:
-->
<type>macaddr</type>データ型は例えばイーサネットカードのハードウェアアドレスとして知られるMACアドレスを保持します（MACアドレスは他の目的でも使われますが）。
入力は以下の形式を受け入れます。

     <simplelist>
      <member><literal>'08:00:2b:01:02:03'</literal></member>
      <member><literal>'08-00-2b-01-02-03'</literal></member>
      <member><literal>'08002b:010203'</literal></member>
      <member><literal>'08002b-010203'</literal></member>
      <member><literal>'0800.2b01.0203'</literal></member>
      <member><literal>'0800-2b01-0203'</literal></member>
      <member><literal>'08002b010203'</literal></member>
     </simplelist>

<!--
     These examples would all specify the same address.  Upper and
     lower case is accepted for the digits
     <literal>a</literal> through <literal>f</literal>.  Output is always in the
     first of the forms shown.
-->
これらの例はすべて同一のアドレスを指定します。
<literal>a</literal>から<literal>f</literal>までの桁は大文字小文字どちらでも構いません。
出力は常に最初に示された形式となります。
    </para>

    <para>
    <!--
     IEEE Std 802-2001 specifies the second shown form (with hyphens)
     as the canonical form for MAC addresses, and specifies the first
     form (with colons) as the bit-reversed notation, so that
     08-00-2b-01-02-03 = 01:00:4D:08:04:0C.  This convention is widely
     ignored nowadays, and it is relevant only for obsolete network
     protocols (such as Token Ring).  PostgreSQL makes no provisions
     for bit reversal, and all accepted formats use the canonical LSB
     order.
     -->
IEEE標準802-2001では、2番目の書式（ハイフンを使用）をMACアドレスの正規の表現と規定しています。
また、最初の書式（コロンを使用）をビット反転記法、つまり08-00-2b-01-02-03は01:00:4D:08:04:0Cであると規定しています。
この規約は現在ではほぼ無視され、古びたネットワーク（トークンリングなど）のみに関連するものです。
PostgreSQLではビット反転に関する準備をしていません。
また、すべての受付け可能な書式では正規のLSB順を使用します。
    </para>

    <para>
<!--
     The remaining five input formats are not part of any standard.
-->
残る5つの入力書式はどの標準にも属しません。
    </para>
   </sect2>

   <sect2 id="datatype-macaddr8">
    <title><type>macaddr8</type></title>

    <indexterm>
<!--
     <primary>macaddr8 (data type)</primary>
-->
     <primary>macaddr8 (データ型)</primary>
    </indexterm>

    <indexterm>
<!--
     <primary>MAC address (EUI-64 format)</primary>
-->
     <primary>MACアドレス (EUI-64 形式)</primary>
     <see>macaddr</see>
    </indexterm>

    <para>
<!--
     The <type>macaddr8</type> type stores MAC addresses in EUI-64
     format, known for example from Ethernet card hardware addresses
     (although MAC addresses are used for other purposes as well).
     This type can accept both 6 and 8 byte length MAC addresses
     and stores them in 8 byte length format.  MAC addresses given
     in 6 byte format will be stored in 8 byte length format with the
     4th and 5th bytes set to FF and FE, respectively.

     Note that IPv6 uses a modified EUI-64 format where the 7th bit
     should be set to one after the conversion from EUI-48.  The
     function <function>macaddr8_set7bit</function> is provided to make this
     change.

     Generally speaking, any input which is comprised of pairs of hex
     digits (on byte boundaries), optionally separated consistently by
     one of <literal>':'</literal>, <literal>'-'</literal> or <literal>'.'</literal>, is
     accepted.  The number of hex digits must be either 16 (8 bytes) or
     12 (6 bytes).  Leading and trailing whitespace is ignored.

     The following are examples of input formats that are accepted:
-->
<type>macaddr8</type>データ型はイーサーネットカードのハードウェアアドレスなどで知られるEUI-64形式でデータを格納します（MACアドレスは他の目的にもよく使用されます。）。
このデータ型は６バイト長と８バイト長の両方の長さのMACアドレスを受け入れることがき、８バイト長の形式で格納します。
6バイト形式で与えられたMACアドレスは8バイト長の形式では、それぞれ、４番目と５番目のバイトをFFとFEとして格納されます。

IPv6はEUI-48から変換後に７番目のビットに1となるべき設定がなされた修正EUI-64形式を使用する点に注意してください。
 <function>macaddr8_set7bit</function>関数がこの変換生成を提供します。

一般的には(バイト境界上での)16進数の対で構成され、任意に<literal>':'</literal>、<literal>'-'</literal> もしくは <literal>'.'</literal>のいずれかの一貫した記号で分割された入力を受け付けます。
16進数の桁数は16桁(8 バイト)か12桁(6バイト)のいずれかである必要があります。
前後の空白は無視されます。

以下の入力形式の例は受け付けられます。
     <simplelist>
      <member><literal>'08:00:2b:01:02:03:04:05'</literal></member>
      <member><literal>'08-00-2b-01-02-03-04-05'</literal></member>
      <member><literal>'08002b:0102030405'</literal></member>
      <member><literal>'08002b-0102030405'</literal></member>
      <member><literal>'0800.2b01.0203.0405'</literal></member>
      <member><literal>'0800-2b01-0203-0405'</literal></member>
      <member><literal>'08002b01:02030405'</literal></member>
      <member><literal>'08002b0102030405'</literal></member>
     </simplelist>

<!--
     These examples would all specify the same address.  Upper and
     lower case is accepted for the digits
     <literal>a</literal> through <literal>f</literal>.  Output is always in the
     first of the forms shown.

     The last six input formats that are mentioned above are not part
     of any standard.

     To convert a traditional 48 bit MAC address in EUI-48 format to
     modified EUI-64 format to be included as the host portion of an
     IPv6 address, use <function>macaddr8_set7bit</function> as shown:
-->
これらの例は全て同じアドレスを指します。
桁には大文字の<literal>A</literal> から<literal>F</literal>、小文字の<literal>a</literal> から<literal>f</literal>も受付けられます。
出力は常に１番目の形式です。

下から6つの形式は標準ではありません。

従来のEUI-48形式の48ビットのMACアドレスからIPv6のホスト部を含む修正がなされたEUI-64形式へ変更するためには、以下に示すように<function>macaddr8_set7bit</function>を使用します。

<programlisting>
SELECT macaddr8_set7bit('08:00:2b:01:02:03');
<computeroutput>
    macaddr8_set7bit     
-------------------------
 0a:00:2b:ff:fe:01:02:03
(1 row)
</computeroutput>
</programlisting>

    </para>

   </sect2>

  </sect1>

  <sect1 id="datatype-bit">
<!--
   <title>Bit String Types</title>
-->
<title>ビット列データ型</title>

   <indexterm zone="datatype-bit">
<!--
    <primary>bit string</primary>
    <secondary>data type</secondary>
-->
<primary>ビット列</primary>
<secondary>データ型</secondary>
   </indexterm>

   <para>
<!--
    Bit strings are strings of 1's and 0's.  They can be used to store
    or visualize bit masks.  There are two SQL bit types:
    <type>bit(<replaceable>n</replaceable>)</type> and <type>bit
    varying(<replaceable>n</replaceable>)</type>, where
    <replaceable>n</replaceable> is a positive integer.
-->
ビット列とは1と0のビットが連続したものです。
ビットマスクを格納したり可視化するために使用されます。
SQLのビット型には2つあります。
<type>bit(<replaceable>n</replaceable>)</type>と<type>bit varying(<replaceable>n</replaceable>)</type>です。
ここで<replaceable>n</replaceable>は正の整数です。
   </para>

   <para>
<!--
    <type>bit</type> type data must match the length
    <replaceable>n</replaceable> exactly; it is an error to attempt to
    store shorter or longer bit strings.  <type>bit varying</type> data is
    of variable length up to the maximum length
    <replaceable>n</replaceable>; longer strings will be rejected.
    Writing <type>bit</type> without a length is equivalent to
    <literal>bit(1)</literal>, while <type>bit varying</type> without a length
    specification means unlimited length.
-->
<type>bit</type>型のデータは<replaceable>n</replaceable>で表される長さに正確に一致しなければなりません。
この長さより長いか短いビット列を格納しようとするとエラーになります。
<type>bit varying</type>型のデータは最大<replaceable>n</replaceable>までの可変長です。
最大長を越えるビット列は受け付けません。
長さ指定のない<type>bit</type>データ型は<literal>bit(1)</literal>データ型と同一で、長さ指定のない<type>bit varying</type>データ型は無限長を意味します。
   </para>

   <note>
    <para>
<!--
     If one explicitly casts a bit-string value to
     <type>bit(<replaceable>n</replaceable>)</type>, it will be truncated or
     zero-padded on the right to be exactly <replaceable>n</replaceable> bits,
     without raising an error.  Similarly,
     if one explicitly casts a bit-string value to
     <type>bit varying(<replaceable>n</replaceable>)</type>, it will be truncated
     on the right if it is more than <replaceable>n</replaceable> bits.
-->
ビット列の値を明示的に<type>bit(<replaceable>n</replaceable>)</type>にキャストすると、厳密に<replaceable>n</replaceable>ビットになるように、切り捨てられるか右側をゼロ詰めされ、エラーにはなりません。
同様に、ビット列の値を明示的に<type>bit varying(<replaceable>n</replaceable>)</type>にキャストすると、ビット数が<replaceable>n</replaceable>を超える場合は右側が切り捨てられます。
    </para>
   </note>

   <para>
<!--
    Refer to <xref
    linkend="sql-syntax-bit-strings"/> for information about the syntax
    of bit string constants.  Bit-logical operators and string
    manipulation functions are available; see <xref
    linkend="functions-bitstring"/>.
-->
ビット列定数に関する構文についての情報は<xref linkend="sql-syntax-bit-strings"/>を参照してください。
ビット論理演算子とビット列操作関数が利用可能ですが、<xref linkend="functions-bitstring"/>を参照してください。
   </para>

   <example>
<!--
    <title>Using the Bit String Types</title>
-->
<title>ビット列データ型の使用</title>

<programlisting>
CREATE TABLE test (a BIT(3), b BIT VARYING(5));
INSERT INTO test VALUES (B'101', B'00');
INSERT INTO test VALUES (B'10', B'101');
<computeroutput>
ERROR:  bit string length 2 does not match type bit(3)
</computeroutput>
INSERT INTO test VALUES (B'10'::bit(3), B'101');
SELECT * FROM test;
<computeroutput>
  a  |  b
-----+-----
 101 | 00
 100 | 101
</computeroutput>
</programlisting>
   </example>

   <para>
<!--
    A bit string value requires 1 byte for each group of 8 bits, plus
    5 or 8 bytes overhead depending on the length of the string
    (but long values may be compressed or moved out-of-line, as explained
    in <xref linkend="datatype-character"/> for character strings).
-->
ビット列の値は8ビット毎に1バイト、さらにビット列長に応じた5または8バイトのオーバーヘッドが必要です。
（しかし、文字列に関する<xref linkend="datatype-character"/>で説明したように、長い値は圧縮または行外に移動する可能性があります。）
   </para>
  </sect1>

  <sect1 id="datatype-textsearch">
<!--
   <title>Text Search Types</title>
-->
   <title>テキスト検索に関する型</title>

   <indexterm zone="datatype-textsearch">
<!--
    <primary>full text search</primary>
    <secondary>data types</secondary>
-->
    <primary>全文検索</primary>
    <secondary>データ型</secondary>
   </indexterm>

   <indexterm zone="datatype-textsearch">
<!--
    <primary>text search</primary>
    <secondary>data types</secondary>
-->
    <primary>テキスト検索</primary>
    <secondary>データ型</secondary>
   </indexterm>

   <para>
<!--
    <productname>PostgreSQL</productname> provides two data types that
    are designed to support full text search, which is the activity of
    searching through a collection of natural-language <firstterm>documents</firstterm>
    to locate those that best match a <firstterm>query</firstterm>.
    The <type>tsvector</type> type represents a document in a form optimized
    for text search; the <type>tsquery</type> type similarly represents
    a text query.
    <xref linkend="textsearch"/> provides a detailed explanation of this
    facility, and <xref linkend="functions-textsearch"/> summarizes the
    related functions and operators.
-->
<productname>PostgreSQL</productname>は、自然言語の<firstterm>文書</firstterm>の集合を通して検索を行い<firstterm>問い合わせ</firstterm>に最も合致する文書を見つける機能である全文検索をサポートするために設計された2つのデータ型を提供します。
<type>tsvector</type>型はテキスト検索に最適化された形式で文書を表現します。
<type>tsquery</type>型は同様に問い合わせを表現します。
<xref linkend="textsearch"/>ではこの機能を詳しく説明します。
また、<xref linkend="functions-textsearch"/>では、関連する関数や演算子を要約します。
   </para>

   <sect2 id="datatype-tsvector">
    <title><type>tsvector</type></title>

    <indexterm>
<!--
     <primary>tsvector (data type)</primary>
-->
     <primary>tsvector（データ型）</primary>
    </indexterm>

    <para>
<!--
     A <type>tsvector</type> value is a sorted list of distinct
     <firstterm>lexemes</firstterm>, which are words that have been
     <firstterm>normalized</firstterm> to merge different variants of the same word
     (see <xref linkend="textsearch"/> for details).  Sorting and
     duplicate-elimination are done automatically during input, as shown in
     this example:
-->
<type>tsvector</type>の値は重複がない<firstterm>語彙素</firstterm>のソート済みリストです。
語彙素とは同じ単語の変種をまとめるために<firstterm>正規化</firstterm>された単語です（詳細は<xref linkend="textsearch"/>を参照）。
以下の例に示すようにソートと重複除去は入力の際に自動的になされます。

<programlisting>
SELECT 'a fat cat sat on a mat and ate a fat rat'::tsvector;
                      tsvector
----------------------------------------------------
 'a' 'and' 'ate' 'cat' 'fat' 'mat' 'on' 'rat' 'sat'
</programlisting>

<!--
     To represent
     lexemes containing whitespace or punctuation, surround them with quotes:
-->
空白文字または句読点を含む語彙素を表現するには、引用符でくくってください。

<programlisting>
SELECT $$the lexeme '    ' contains spaces$$::tsvector;
                 tsvector                  
-------------------------------------------
 '    ' 'contains' 'lexeme' 'spaces' 'the'
</programlisting>

<!--
     (We use dollar-quoted string literals in this example and the next one
     to avoid the confusion of having to double quote marks within the
     literals.)  Embedded quotes and backslashes must be doubled:
-->
（この例と次の例では、リテラル内で引用符記号を二重にしなければならないことによる混乱を防ぐためにドル引用符付け文字列を使用します。）
引用符およびバックスラッシュが埋め込まれている場合は、以下のように二重にしなければなりません。

<programlisting>
SELECT $$the lexeme 'Joe''s' contains a quote$$::tsvector;
                    tsvector                    
------------------------------------------------
 'Joe''s' 'a' 'contains' 'lexeme' 'quote' 'the'
</programlisting>

<!--
     Optionally, integer <firstterm>positions</firstterm>
     can be attached to lexemes:
-->
オプションとして、語彙素に整数の<firstterm>位置</firstterm>を付けることもできます。

<programlisting>
SELECT 'a:1 fat:2 cat:3 sat:4 on:5 a:6 mat:7 and:8 ate:9 a:10 fat:11 rat:12'::tsvector;
                                  tsvector
-------------------------------------------------------------------------------
 'a':1,6,10 'and':8 'ate':9 'cat':3 'fat':2,11 'mat':7 'on':5 'rat':12 'sat':4
</programlisting>

<!--
     A position normally indicates the source word's location in the
     document.  Positional information can be used for
     <firstterm>proximity ranking</firstterm>.  Position values can
     range from 1 to 16383; larger numbers are silently set to 16383.
     Duplicate positions for the same lexeme are discarded.
-->
位置は通常、元の単語の文書中の位置を示します。
位置情報を<firstterm>近接順序</firstterm>に使用することができます。
位置の値は1から16383までで、これより大きな値は警告なく16383に設定されます。
同一語彙素に対する重複する位置項目は破棄されます。
    </para>

    <para>
<!--
     Lexemes that have positions can further be labeled with a
     <firstterm>weight</firstterm>, which can be <literal>A</literal>,
     <literal>B</literal>, <literal>C</literal>, or <literal>D</literal>.
     <literal>D</literal> is the default and hence is not shown on output:
-->
位置を持つ語彙素はさらに<firstterm>重み</firstterm>付きのラベルを付与することができます。
ラベルは<literal>A</literal>、<literal>B</literal>、<literal>C</literal>、<literal>D</literal>を取ることができます。
<literal>D</literal>はデフォルトですので、以下のように出力には現れません。

<programlisting>
SELECT 'a:1A fat:2B,4C cat:5D'::tsvector;
          tsvector          
----------------------------
 'a':1A 'cat':5 'fat':2B,4C
</programlisting>

<!--
     Weights are typically used to reflect document structure, for example
     by marking title words differently from body words.  Text search
     ranking functions can assign different priorities to the different
     weight markers.
-->
典型的に重みは、例えば、表題の単語には本文の単語と異なる印をつけるといった、文書構造を反映させるために使用されます。
テキスト検索の順序付け関数は異なる重み印に異なる優先度を割り当てることができます。
    </para>

    <para>
<!--
     It is important to understand that the
     <type>tsvector</type> type itself does not perform any word
     normalization; it assumes the words it is given are normalized
     appropriately for the application.  For example,
-->
<type>tsvector</type>型自体は単語の正規化を行わないことを理解することは重要です。
与えられる単語はアプリケーションのために適切に正規化されていると仮定しています。
以下に例を示します。

<programlisting>
SELECT 'The Fat Rats'::tsvector;
      tsvector      
--------------------
 'Fat' 'Rats' 'The'
</programlisting>

<!--
     For most English-text-searching applications the above words would
     be considered non-normalized, but <type>tsvector</type> doesn't care.
     Raw document text should usually be passed through
     <function>to_tsvector</function> to normalize the words appropriately
     for searching:
-->
ほとんどの英文テキスト検索アプリケーションでは、上の単語は正規化されていないとみなされますが、<type>tsvector</type>は気にしません。
検索用に単語を適切に正規化するために、生の文書テキストは通常<function>to_tsvector</function>経由で渡されます。

<programlisting>
SELECT to_tsvector('english', 'The Fat Rats');
   to_tsvector   
-----------------
 'fat':2 'rat':3
</programlisting>

<!--
     Again, see <xref linkend="textsearch"/> for more detail.
-->
これについても、詳細は<xref linkend="textsearch"/>を参照してください。
    </para>

   </sect2>

   <sect2 id="datatype-tsquery">
    <title><type>tsquery</type></title>

    <indexterm>
<!--
     <primary>tsquery (data type)</primary>
-->
     <primary>tsquery（データ型)</primary>
    </indexterm>

    <para>
<!--
     A <type>tsquery</type> value stores lexemes that are to be
     searched for, and can combine them using the Boolean operators
     <literal>&amp;</literal> (AND), <literal>|</literal> (OR), and
     <literal>!</literal> (NOT), as well as the phrase search operator
     <literal>&lt;-&gt;</literal> (FOLLOWED BY).  There is also a variant
     <literal>&lt;<replaceable>N</replaceable>&gt;</literal> of the FOLLOWED BY
     operator, where <replaceable>N</replaceable> is an integer constant that
     specifies the distance between the two lexemes being searched
     for.  <literal>&lt;-&gt;</literal> is equivalent to <literal>&lt;1&gt;</literal>.
-->
<type>tsquery</type>の値には検索される語彙素が格納されます。
それらは論理演算子<literal>&amp;</literal> (論理積)、<literal>|</literal> (論理和)、<literal>!</literal>(否定)および語句検索演算子<literal>&lt;-&gt;</literal>(FOLLWED BY)を組み合わせることができます。
FOLLOWED BY演算子には<literal>&lt;<replaceable>N</replaceable>&gt;</literal>という変化形もあり、<replaceable>N</replaceable>は２つの検索される語彙素の距離を指定する数値型の定数です。
<literal>&lt;-&gt;</literal>と<literal>&lt;1&gt;</literal>は同じです。
    </para>

    <para>
<!--
     Parentheses can be used to enforce grouping of these operators.
     In the absence of parentheses, <literal>!</literal> (NOT) binds most tightly,
     <literal>&lt;-&gt;</literal> (FOLLOWED BY) next most tightly, then
     <literal>&amp;</literal> (AND), with <literal>|</literal> (OR) binding
     the least tightly.
-->
括弧を使用して演算子を強制的にグループ化することができます。
括弧が無い場合、<literal>!</literal> (NOT)が最も強く結合し、<literal>&lt;-&gt;</literal> (FOLLOWED BY)が次に強く結合します。
次いで、<literal>&amp;</literal> (AND)の結合が強く、 <literal>|</literal> (OR)の結合が最も弱くなります。
    </para>

    <para>
<!--
     Here are some examples:
-->
以下に例を示します：

<programlisting>
SELECT 'fat &amp; rat'::tsquery;
    tsquery    
---------------
 'fat' &amp; 'rat'

SELECT 'fat &amp; (rat | cat)'::tsquery;
          tsquery          
---------------------------
 'fat' &amp; ( 'rat' | 'cat' )

SELECT 'fat &amp; rat &amp; ! cat'::tsquery;
        tsquery         
------------------------
 'fat' &amp; 'rat' &amp; !'cat'
</programlisting>
    </para>

    <para>
<!--
     Optionally, lexemes in a <type>tsquery</type> can be labeled with
     one or more weight letters, which restricts them to match only
     <type>tsvector</type> lexemes with one of those weights:
-->
省略することもできますが、<type>tsquery</type>内の語彙素に1つ以上の重み文字でラベルを付けることができます。
こうすると、これらの重みを持つ<type>tsvector</type>語彙素のみに一致するように制限することになります。

<programlisting>
SELECT 'fat:ab &amp; cat'::tsquery;
    tsquery
------------------
 'fat':AB &amp; 'cat'
</programlisting>
    </para>

    <para>
<!--
     Also, lexemes in a <type>tsquery</type> can be labeled with <literal>*</literal>
     to specify prefix matching:
-->
同時に、<type>tsquery</type>内の語彙素は、前方一致を指定するため<literal>*</literal>でラベルを付けることができます。
<programlisting>
SELECT 'super:*'::tsquery;
  tsquery  
-----------
 'super':*
</programlisting>
<!--
     This query will match any word in a <type>tsvector</type> that begins
     with <quote>super</quote>.
-->
この問い合わせでは<quote>super</quote>で始まる<type>tsvector</type>中の全ての言葉と一致します。
    </para>

    <para>
<!--
     Quoting rules for lexemes are the same as described previously for
     lexemes in <type>tsvector</type>; and, as with <type>tsvector</type>,
     any required normalization of words must be done before converting
     to the <type>tsquery</type> type.  The <function>to_tsquery</function>
     function is convenient for performing such normalization:
-->
語彙素の引用符規則は前に説明した<type>tsvector</type>における語彙素と同じです。
また、<type>tsvector</type>同様、必要な単語の正規化は<type>tsquery</type>型に変換する前に行う必要があります。
こうした正規化の実行には<function>to_tsquery</function>関数が簡便です。

<programlisting>
SELECT to_tsquery('Fat:ab &amp; Cats');
    to_tsquery    
------------------
 'fat':AB &amp; 'cat'
</programlisting>

<!--
     Note that <function>to_tsquery</function> will process prefixes in the same way
     as other words, which means this comparison returns true:
-->
<function>to_tsquery</function>は他の言葉と同じように接頭辞を扱うことに注意してください。
以下の比較の例ではtrueを返します。

<programlisting>
SELECT to_tsvector( 'postgraduate' ) @@ to_tsquery( 'postgres:*' );
 ?column?
----------
 t
</programlisting>
<!--
     because <literal>postgres</literal> gets stemmed to <literal>postgr</literal>:
-->
これは<literal>postgres</literal>には<literal>postgr</literal>の語幹を含んでいるためです。
<programlisting>
SELECT to_tsvector( 'postgraduate' ), to_tsquery( 'postgres:*' );
  to_tsvector  | to_tsquery
---------------+------------
 'postgradu':1 | 'postgr':*
</programlisting>
<!--
     which will match the stemmed form of <literal>postgraduate</literal>.
-->
これは<literal>postgraduate</literal>の語幹の形と一致します。
    </para>

   </sect2>

  </sect1>

  <sect1 id="datatype-uuid">
<!--
   <title><acronym>UUID</acronym> Type</title>
-->
   <title><acronym>UUID</acronym>型</title>

   <indexterm zone="datatype-uuid">
    <primary>UUID</primary>
   </indexterm>

   <para>
<!--
    The data type <type>uuid</type> stores Universally Unique Identifiers
    (UUID) as defined by RFC 4122, ISO/IEC 9834-8:2005, and related standards.
    (Some systems refer to this data type as a globally unique identifier, or
    GUID,<indexterm><primary>GUID</primary></indexterm> instead.)  This
    identifier is a 128-bit quantity that is generated by an algorithm chosen
    to make it very unlikely that the same identifier will be generated by
    anyone else in the known universe using the same algorithm.  Therefore,
    for distributed systems, these identifiers provide a better uniqueness
    guarantee than sequence generators, which
    are only unique within a single database.
-->
<type>uuid</type>データ型は、RFC 4122、ISO/IEC 9834-8:2005および関連する標準に従う、汎用一意識別子（UUID）を格納します。
（一部のシステムでは、このデータ型をグローバル一意識別子（GUID<indexterm><primary>GUID</primary></indexterm>）と呼んでいます。）
この識別子は、同一のアルゴリズムを使用しても既知の世界上の他の誰かが同一識別子が生成される可能性がほとんどないように選択されたアルゴリズムで生成された128ビット量の値です。
したがって、分散システムにおいて、これら識別子は、単一データベース内でしか一意にならないシーケンスジェネレータよりも優れた一意性保証を提供します。
   </para>

   <para>
<!--
    A UUID is written as a sequence of lower-case hexadecimal digits,
    in several groups separated by hyphens, specifically a group of 8
    digits followed by three groups of 4 digits followed by a group of
    12 digits, for a total of 32 digits representing the 128 bits.  An
    example of a UUID in this standard form is:
-->
UUIDは、小文字の16進数表記桁の並びをいくつかのグループでハイフンで区切って表現されます。
具体的には、8桁のグループが1つ、4桁のグループが3つ、次いで、12桁のグループが1つとなり、合計32桁で128ビットを表します。
この標準形式のUUIDの例を以下に示します。
<programlisting>
a0eebc99-9c0b-4ef8-bb6d-6bb9bd380a11
</programlisting>
<!--
    <productname>PostgreSQL</productname> also accepts the following
    alternative forms for input:
    use of upper-case digits, the standard format surrounded by
    braces, omitting some or all hyphens, adding a hyphen after any
    group of four digits.  Examples are:
-->
また、<productname>PostgreSQL</productname>は入力の別形式として、桁を大文字表記したもの、標準形式を中括弧でくくったもの、いくつかまたはすべてのハイフンを省略したもの、４桁ごとのグループの間の任意の箇所にハイフンを付加したものも受け付けます。
以下に例を示します。
<programlisting>
A0EEBC99-9C0B-4EF8-BB6D-6BB9BD380A11
{a0eebc99-9c0b-4ef8-bb6d-6bb9bd380a11}
a0eebc999c0b4ef8bb6d6bb9bd380a11
a0ee-bc99-9c0b-4ef8-bb6d-6bb9-bd38-0a11
{a0eebc99-9c0b4ef8-bb6d6bb9-bd380a11}
</programlisting>
<!--
    Output is always in the standard form.
-->
出力は常に標準形式になります。
   </para>

   <para>
<!--
    <productname>PostgreSQL</productname> provides storage and comparison
    functions for UUIDs, but the core database does not include any
    function for generating UUIDs, because no single algorithm is well
    suited for every application.  The <xref
    linkend="uuid-ossp"/> module
    provides functions that implement several standard algorithms.
    The <xref linkend="pgcrypto"/> module also provides a generation
    function for random UUIDs.
    Alternatively, UUIDs could be generated by client applications or
    other libraries invoked through a server-side function.
-->
<productname>PostgreSQL</productname>は、UUIDについて格納関数と比較関数を提供します。
しかし、すべてのアプリケーションで十分適切な単一アルゴリズムが存在しませんので、データベースの中核にはUUIDを生成する関数はまったく含んでいません。
<xref linkend="uuid-ossp"/> モジュールは、複数の標準的なアルゴリズムを実装した関数を提供します。<xref linkend="pgcrypto"/>モジュールもまた、ランダムなUUIDを生成する関数を提供します。
この他にも、UUIDをクライアントアプリケーションで生成することも、サーバサイドで他のライブラリを呼び出して生成することもできます。
   </para>
  </sect1>

  <sect1 id="datatype-xml">
<!--
   <title><acronym>XML</acronym> Type</title>
-->
   <title><acronym>XML</acronym>型</title>

   <indexterm zone="datatype-xml">
    <primary>XML</primary>
   </indexterm>

   <para>
<!--
    The <type>xml</type> data type can be used to store XML data.  Its
    advantage over storing XML data in a <type>text</type> field is that it
    checks the input values for well-formedness, and there are support
    functions to perform type-safe operations on it; see <xref
    linkend="functions-xml"/>.  Use of this data type requires the
    installation to have been built with <command>configure
    &#045;&#045;with-libxml</command>.
-->
<type>xml</type>データ型を使用して、XMLデータを格納することができます。
<type>text</type>型のフィールドにXMLデータを格納する方法より、入力された値が整形式かどうかを検査する利点があります。
また、型を安全に操作するサポート関数があります。
<xref linkend="functions-xml"/>を参照してください。
このデータ型を使用するためには、インストレーションが<command>configure --with-libxml</command>で構築されていることが必要です。
   </para>

   <para>
<!--
    The <type>xml</type> type can store well-formed
    <quote>documents</quote>, as defined by the XML standard, as well
    as <quote>content</quote> fragments, which are defined by reference
    to the more permissive
    <ulink url="https://www.w3.org/TR/2010/REC-xpath-datamodel-20101214/#DocumentNode"><quote>document node</quote></ulink>
    of the XQuery and XPath data model.
    Roughly, this means that content fragments can have
    more than one top-level element or character node.  The expression
    <literal><replaceable>xmlvalue</replaceable> IS DOCUMENT</literal>
    can be used to evaluate whether a particular <type>xml</type>
    value is a full document or only a content fragment.
-->
<type>xml</type>型は、XML標準で定義された整形式の<quote>文書</quote>およびXML標準による<literal>XMLDecl? content</literal>生成規則で定義された<quote>コンテンツ</quote>フラグメントを格納することができます。
大雑把に言うと、これは、コンテンツフラグメントが2つ以上の最上位要素や文字ノードを持つことができることを意味します。
<literal><replaceable>xmlvalue</replaceable> IS DOCUMENT</literal>という式を使用して、特定の<type>xml</type>値が完全な文書か単なるコンテンツフラグメントか評価することができます。
   </para>

   <sect2>
<!--
    <title>Creating XML Values</title>
-->
    <title>XML値の作成</title>
   <para>
<!--
    To produce a value of type <type>xml</type> from character data,
    use the function
    <function>xmlparse</function>:<indexterm><primary>xmlparse</primary></indexterm>
-->
文字データから<type>xml</type>型の値を生成するためには、<function>xmlparse</function>関数を使用してください。
<indexterm><primary>xmlparse</primary></indexterm>
<synopsis>
XMLPARSE ( { DOCUMENT | CONTENT } <replaceable>value</replaceable>)
</synopsis>
<!--
    Examples:
-->
例：
<programlisting><![CDATA[
XMLPARSE (DOCUMENT '<?xml version="1.0"?><book><title>Manual</title><chapter>...</chapter></book>')
XMLPARSE (CONTENT 'abc<foo>bar</foo><bar>foo</bar>')
]]></programlisting>
<!--
    While this is the only way to convert character strings into XML
    values according to the SQL standard, the PostgreSQL-specific
    syntaxes:
-->
標準SQLに従って文字列をXML値に変換するためにはこの方法しかありませんが、次のようなPostgreSQL固有の構文も使用することができます。
<programlisting><![CDATA[
xml '<foo>bar</foo>'
'<foo>bar</foo>'::xml
]]></programlisting>
<!--
    can also be used.
-->
   </para>

   <para>
<!--
    The <type>xml</type> type does not validate input values
    against a document type declaration
    (DTD),<indexterm><primary>DTD</primary></indexterm>
    even when the input value specifies a DTD.
    There is also currently no built-in support for validating against
    other XML schema languages such as XML Schema.
-->
<type>xml</type>型では文書型定義（DTD）に対して入力値を検証することは、入力値がDTDを指定していたとしても、行いません。
<indexterm><primary>DTD</primary></indexterm>
また同様に、現時点ではXML Schemaなどの他のXMLスキーマ言語に対する検証サポートも組み込まれていません。
   </para>

   <para>
<!--
    The inverse operation, producing a character string value from
    <type>xml</type>, uses the function
    <function>xmlserialize</function>:<indexterm><primary>xmlserialize</primary></indexterm>
-->
<type>xml</type>から文字列値を生成するという逆演算では<function>xmlserialize</function>関数を使用してください。
<indexterm><primary>xmlserialize</primary></indexterm>
<synopsis>
XMLSERIALIZE ( { DOCUMENT | CONTENT } <replaceable>value</replaceable> AS <replaceable>type</replaceable> )
</synopsis>
<!--
    <replaceable>type</replaceable> can be
    <type>character</type>, <type>character varying</type>, or
    <type>text</type> (or an alias for one of those).  Again, according
    to the SQL standard, this is the only way to convert between type
    <type>xml</type> and character types, but PostgreSQL also allows
    you to simply cast the value.
-->
ここで、<replaceable>type</replaceable>は、<type>character</type>、<type>character varying</type>、<type>text</type>（またはこれらの別名）を取ることができます。
この場合も、標準SQLに従って<type>xml</type>と文字列型間の変換を行うためにはこの方法しかありません。
PostgreSQLでは単に値をキャストすることが可能です。
   </para>

   <para>
<!--
    When a character string value is cast to or from type
    <type>xml</type> without going through <type>XMLPARSE</type> or
    <type>XMLSERIALIZE</type>, respectively, the choice of
    <literal>DOCUMENT</literal> versus <literal>CONTENT</literal> is
    determined by the <quote>XML option</quote>
    <indexterm><primary>XML option</primary></indexterm>
    session configuration parameter, which can be set using the
    standard command:
-->
<type>XMLPARSE</type>や<type>XMLSERIALIZE</type>を使わずに文字列値と<type>xml</type>との間をキャストした場合、<literal>DOCUMENT</literal>か<literal>CONTENT</literal>かという選択が<quote>XML option</quote>セッション設定パラメータによって決定されます。
<indexterm><primary>XML option</primary></indexterm>
このパラメータは標準コマンド
<synopsis>
SET XML OPTION { DOCUMENT | CONTENT };
</synopsis>
<!--
    or the more PostgreSQL-like syntax
-->
または、よりPostgreSQLらしい構文
<synopsis>
SET xmloption TO { DOCUMENT | CONTENT };
</synopsis>
を使用して設定することができます。
<!--
    The default is <literal>CONTENT</literal>, so all forms of XML
    data are allowed.
-->
デフォルトは<literal>CONTENT</literal>ですので、すべての書式のXMLデータを扱うことができます。
   </para>

   </sect2>

   <sect2>
<!--
    <title>Encoding Handling</title>
-->
    <title>符号化方式の取扱い</title>
   <para>
<!--
    Care must be taken when dealing with multiple character encodings
    on the client, server, and in the XML data passed through them.
    When using the text mode to pass queries to the server and query
    results to the client (which is the normal mode), PostgreSQL
    converts all character data passed between the client and the
    server and vice versa to the character encoding of the respective
    end; see <xref linkend="multibyte"/>.  This includes string
    representations of XML values, such as in the above examples.
    This would ordinarily mean that encoding declarations contained in
    XML data can become invalid as the character data is converted
    to other encodings while traveling between client and server,
    because the embedded encoding declaration is not changed.  To cope
    with this behavior, encoding declarations contained in
    character strings presented for input to the <type>xml</type> type
    are <emphasis>ignored</emphasis>, and content is assumed
    to be in the current server encoding.  Consequently, for correct
    processing, character strings of XML data must be sent
    from the client in the current client encoding.  It is the
    responsibility of the client to either convert documents to the
    current client encoding before sending them to the server, or to
    adjust the client encoding appropriately.  On output, values of
    type <type>xml</type> will not have an encoding declaration, and
    clients should assume all data is in the current client
    encoding.
-->
クライアント側、サーバ側、および、これらを経由してやり取りされるXMLデータ内部で複数の文字符号化方式を扱う場合には注意が必要です。
テキストモードを使用してサーバに問い合わせを渡し、そしてクライアントに問い合わせ結果を渡す場合（これが通常のモードです）、PostgreSQLは、クライアントからサーバ、サーバからクライアントでやり取りされるすべての文字データを受信側の文字符号化方式に変換します。
<xref linkend="multibyte"/>を参照してください。
これには上の例のようなXML値の文字列表現も含まれます。
これは通常、埋め込まれたencoding宣言は変更されずに、クライアント/サーバ間でやり取りされる間に文字データが他方の符号化方式に変換されてしまうので、XMLデータ内のencodingが無効になる可能性があることを意味します。
この動作に対処するため、<type>xml</type>型の入力として表現された文字列に含まれているencoding宣言は無視され、その内容は常にサーバの現在の符号化方式になっているものと仮定されます。
したがって、正しく処理するためには、XMLデータにおける文字列をクライアントの現在の符号化方式で送信しなければなりません。
サーバに送信する前に文書を現在のクライアントの符号化方式に変換するか、クライアントの符号化方式を適切に調節するかは、クライアントの責任です。
出力では<type>xml</type>型の値はencoding宣言を持ちません。
クライアントはすべてのデータが現在のクライアントの符号化方式であることを前提としなければなりません。
   </para>

   <para>
<!--
    When using binary mode to pass query parameters to the server
    and query results back to the client, no encoding conversion
    is performed, so the situation is different.  In this case, an
    encoding declaration in the XML data will be observed, and if it
    is absent, the data will be assumed to be in UTF-8 (as required by
    the XML standard; note that PostgreSQL does not support UTF-16).
    On output, data will have an encoding declaration
    specifying the client encoding, unless the client encoding is
    UTF-8, in which case it will be omitted.
-->
バイナリモードを使用して、問い合わせパラメータをサーバに渡し、そして問い合わせ結果をクライアントに返す場合、符号化方式の変換は行われません。
このため状況は異なります。
この場合、XMLデータ内のencoding宣言が認識され、もし存在しなければ、データがUTF-8であると仮定されます。
（XML標準の要求通りです。
PostgreSQLはUTF-16をサポートしていないことに注意してください。）
出力では、データはクライアントの符号化方式を指定したencoding宣言を持ちます。
ただし、もしクライアントの符号化方式がUTF-8の場合はencoding宣言は省略されます。
<!-- 原文は"character set"ですが、"encoding"と混同しているとみなして「符号化方式」と訳しました -->
   </para>

   <para>
<!--
    Needless to say, processing XML data with PostgreSQL will be less
    error-prone and more efficient if the XML data encoding, client encoding,
    and server encoding are the same.  Since XML data is internally
    processed in UTF-8, computations will be most efficient if the
    server encoding is also UTF-8.
-->
言うまでもありませんが、PostgreSQLを使用したXML処理では、XMLデータの符号化方式、クライアントの符号化方式、サーバの符号化方式が同じ場合にエラーが起こりづらく、より効率的です。
XMLデータは内部的にUTF-8として処理されますので、サーバの符号化方式が同一のUTF-8である場合、最も効率が上がります。
   </para>

   <caution>
    <para>
<!--
     Some XML-related functions may not work at all on non-ASCII data
     when the server encoding is not UTF-8.  This is known to be an
     issue for <function>xmltable()</function> and <function>xpath()</function> in particular.
-->
サーバ符号化方式がUTF-8でない場合、いくつかのXMLに関係した関数は非ASCIIデータに対して全く機能しないことがあります。
これは特に<function>xmltable()</function>と<function>xpath()</function>に対する問題として知られています。
    </para>
   </caution>
   </sect2>

   <sect2>
<!--
   <title>Accessing XML Values</title>
-->
   <title>XML値へのアクセス</title>

   <para>
<!--
    The <type>xml</type> data type is unusual in that it does not
    provide any comparison operators.  This is because there is no
    well-defined and universally useful comparison algorithm for XML
    data.  One consequence of this is that you cannot retrieve rows by
    comparing an <type>xml</type> column against a search value.  XML
    values should therefore typically be accompanied by a separate key
    field such as an ID.  An alternative solution for comparing XML
    values is to convert them to character strings first, but note
    that character string comparison has little to do with a useful
    XML comparison method.
-->
<type>xml</type>データ型は、比較演算子をまったく提供しないというところが他と異なります。
これは、XMLデータに対し、よく定義され、誰にとっても有用な比較アルゴリズムが存在しないためです。
この結果、<type>xml</type>列を検索値と比べて行を取り出すことはできません。
したがって通常XML値には、IDなどの別のキーフィールドを一般的に付属させなければなりません。
XML値の比較を行うもうひとつの方法は、文字列に一度変換することです。
しかし、文字列比較は有用なXML比較方法といえないことに注意してください。
   </para>

   <para>
<!--
    Since there are no comparison operators for the <type>xml</type>
    data type, it is not possible to create an index directly on a
    column of this type.  If speedy searches in XML data are desired,
    possible workarounds include casting the expression to a
    character string type and indexing that, or indexing an XPath
    expression.  Of course, the actual query would have to be adjusted
    to search by the indexed expression.
-->
<type>xml</type>データ型用の比較演算子がありませんので、この型の列に直接インデックスを作成することはできません。
XMLデータを高速に検索することが望まれるなら、その表現を文字列型にキャストし、それをインデックス付けするか、または、XPath式をインデックス付けするかという対策をとることができます。
当然ながら、インデックス付けされた式で検索されるよう実際の問い合わせを調整する必要があります。
   </para>

   <para>
<!--
    The text-search functionality in PostgreSQL can also be used to speed
    up full-document searches of XML data.  The necessary
    preprocessing support is, however, not yet available in the PostgreSQL
    distribution.
-->
PostgreSQLのテキスト検索機能を使用して、XMLデータの全文検索速度をあげることもできます。
しかし、PostgreSQL配布物では必要な前処理を未だサポートしていません。
   </para>
   </sect2>
  </sect1>

  &json;

  &array;

  &rowtypes;

  &rangetypes;

  <sect1 id="domains">
<!--
   <title>Domain Types</title>
-->
   <title>ドメイン型</title>

   <indexterm zone="domains">
<!--
    <primary>domain</primary>
-->
    <primary>ドメイン</primary>
   </indexterm>

   <indexterm zone="domains">
<!--
    <primary>data type</primary>
    <secondary>domain</secondary>
-->
    <primary>データ型</primary>
    <secondary>ドメイン</secondary>
   </indexterm>

   <para>
<!--
    A <firstterm>domain</firstterm> is a user-defined data type that is
    based on another <firstterm>underlying type</firstterm>.  Optionally,
    it can have constraints that restrict its valid values to a subset of
    what the underlying type would allow.  Otherwise it behaves like the
    underlying type &mdash; for example, any operator or function that
    can be applied to the underlying type will work on the domain type.
    The underlying type can be any built-in or user-defined base type,
    enum type, array type, composite type, range type, or another domain.
-->
<firstterm>ドメイン</firstterm>は他の<firstterm>基となる型</firstterm>を元にしたユーザ定義のデータ型です。
オプションとして基となる型が許可する型のサブセットの有効な値を制限する制約を持つことができます。
他は基となる型のように振る舞います。&mdash;例えば、基となる型に適用できる演算子や関数はドメイン型でも動作します。
ビルトインもしくはユーザが定義した基本型や列挙型、配列型、複合化型、範囲型もしくは他のドメインが基となる型になれます。
   </para>

   <para>
<!--
    For example, we could create a domain over integers that accepts only
    positive integers:
-->
例として正の整数のみを許容する整数型のドメインを作成します。
<programlisting>
CREATE DOMAIN posint AS integer CHECK (VALUE &gt; 0);
CREATE TABLE mytable (id posint);
INSERT INTO mytable VALUES(1);   -- works
INSERT INTO mytable VALUES(-1);  -- fails
</programlisting>
   </para>

   <para>
<!--
    When an operator or function of the underlying type is applied to a
    domain value, the domain is automatically down-cast to the underlying
    type.  Thus, for example, the result of <literal>mytable.id - 1</literal>
    is considered to be of type <type>integer</type> not <type>posint</type>.
    We could write <literal>(mytable.id - 1)::posint</literal> to cast the
    result back to <type>posint</type>, causing the domain's constraints
    to be rechecked.  In this case, that would result in an error if the
    expression had been applied to an <structfield>id</structfield> value of
    1.  Assigning a value of the underlying type to a field or variable of
    the domain type is allowed without writing an explicit cast, but the
    domain's constraints will be checked.
-->
基となる型の演算子や関数にドメインの値が適用されると、ドメインは自動的に基となる型にダウンキャストされます。
このため、例えば、<literal>mytable.id - 1</literal>の結果は<type>posint</type>ではなく、<type>integer</type>型として考えられます。
ドメイン制約の再チェックが発生するので<type>posint</type>型にキャストするために<literal>(mytable.id - 1)::posint</literal>と記述することができます。
このケースでは、式に<structfield>id</structfield>の値として1が与えられると結果はエラーになるでしょう。
明確なキャストを書かずにドメイン型の変数やフィールドに基となる型の値を代入することが許容されていますが、ドメインの制約はチェックされます。
   </para>

   <para>
<!--
    For additional information see <xref linkend="sql-createdomain"/>.
-->
より詳細な情報は<xref linkend="sql-createdomain"/>を確認ください。
   </para>
  </sect1>

  <sect1 id="datatype-oid">
<!--
   <title>Object Identifier Types</title>
-->
   <title>オブジェクト識別子データ型</title>

   <indexterm zone="datatype-oid">
<!--
    <primary>object identifier</primary>
    <secondary>data type</secondary>
-->
<primary>オブジェクト識別子</primary>
<secondary>データ型</secondary>
   </indexterm>

   <indexterm zone="datatype-oid">
    <primary>oid</primary>
   </indexterm>

   <indexterm zone="datatype-oid">
    <primary>regproc</primary>
   </indexterm>

   <indexterm zone="datatype-oid">
    <primary>regprocedure</primary>
   </indexterm>

   <indexterm zone="datatype-oid">
    <primary>regoper</primary>
   </indexterm>

   <indexterm zone="datatype-oid">
    <primary>regoperator</primary>
   </indexterm>

   <indexterm zone="datatype-oid">
    <primary>regclass</primary>
   </indexterm>

   <indexterm zone="datatype-oid">
    <primary>regtype</primary>
   </indexterm>

   <indexterm zone="datatype-oid">
    <primary>regconfig</primary>
   </indexterm>

   <indexterm zone="datatype-oid">
    <primary>regdictionary</primary>
   </indexterm>

   <indexterm zone="datatype-oid">
    <primary>xid</primary>
   </indexterm>

   <indexterm zone="datatype-oid">
    <primary>cid</primary>
   </indexterm>

   <indexterm zone="datatype-oid">
    <primary>tid</primary>
   </indexterm>

   <para>
<!--
    Object identifiers (OIDs) are used internally by
    <productname>PostgreSQL</productname> as primary keys for various
    system tables.  OIDs are not added to user-created tables, unless
    <literal>WITH OIDS</literal> is specified when the table is
    created, or the <xref linkend="guc-default-with-oids"/>
    configuration variable is enabled.  Type <type>oid</type> represents
    an object identifier.  There are also several alias types for
    <type>oid</type>: <type>regproc</type>, <type>regprocedure</type>,
    <type>regoper</type>, <type>regoperator</type>, <type>regclass</type>,
    <type>regtype</type>, <type>regrole</type>, <type>regnamespace</type>,
    <type>regconfig</type>, and <type>regdictionary</type>.
    <xref linkend="datatype-oid-table"/> shows an overview.
-->
オブジェクト識別子（OID）は<productname>PostgreSQL</productname>の内部で様々なシステムテーブルの主キーとして使用されます。
また、テーブル作成時に<literal>WITH OIDS</literal>が指定されているか、<xref linkend="guc-default-with-oids"/>設定変数が有効な場合を除き、ユーザ作成のテーブルにはOIDは追加されません。
<type>oid</type>データ型はオブジェクト識別子を表します。
<type>oid</type>には別名型もいくつかあります。
<type>regproc</type>、<type>regprocedure</type>、<type>regoper</type>、<type>regoperator</type>、<type>regclass</type>、<type>regtype</type>、<type>regrole</type>、<type>regnamespace</type>、<type>regconfig</type>および<type>regdictionary</type>です。
<xref linkend="datatype-oid-table"/>に概要を示します。
   </para>

   <para>
<!--
    The <type>oid</type> type is currently implemented as an unsigned
    four-byte integer.  Therefore, it is not large enough to provide
    database-wide uniqueness in large databases, or even in large
    individual tables.  So, using a user-created table's OID column as
    a primary key is discouraged.  OIDs are best used only for
    references to system tables.
-->
<type>oid</type>データ型は現在、符号なし4バイト整数として実装されています。
これは、大規模なデータベース全体にわたって一意とするには十分ではありません。
大規模な個別のテーブル内においても十分ではないかもしれません。
そのため、ユーザ作成テーブルのOID列を主キーとして使用するのはお勧めできません。
OIDの使用は、システムテーブルへの参照の場合にのみ推奨されます。
   </para>

   <para>
<!--
    The <type>oid</type> type itself has few operations beyond comparison.
    It can be cast to integer, however, and then manipulated using the
    standard integer operators.  (Beware of possible
    signed-versus-unsigned confusion if you do this.)
-->
<type>oid</type>データ型自体は、比較以外の演算はほとんど行いません。
しかし、整数としてキャストすることもでき、その場合標準の整数演算子を使用して操作することができます。
（これを行うと、符号付きと符号なしの間で混乱が起きかねないことに注意してください。）
   </para>

   <para>
<!--
    The OID alias types have no operations of their own except
    for specialized input and output routines.  These routines are able
    to accept and display symbolic names for system objects, rather than
    the raw numeric value that type <type>oid</type> would use.  The alias
    types allow simplified lookup of OID values for objects.  For example,
    to examine the <structname>pg_attribute</structname> rows related to a table
    <literal>mytable</literal>, one could write:
-->
OIDの別名データ型は、専用の入出力ルーチン以外には演算を行いません。
これらのルーチンでは、<type>oid</type>型が使用するような未加工の数値ではなく、システムオブジェクト用のシンボル名を受け入れたり表示したりできます。
別名データ型により、オブジェクトのOID値の検索が簡単になります。
例えば、<literal>mytable</literal>テーブルに関連した<structname>pg_attribute</structname>行を確認するには、以下のように記述することができます。
<programlisting>
SELECT * FROM pg_attribute WHERE attrelid = 'mytable'::regclass;
</programlisting>
<!--
    rather than:
-->
次のように記述する必要はありません。
<programlisting>
SELECT * FROM pg_attribute
  WHERE attrelid = (SELECT oid FROM pg_class WHERE relname = 'mytable');
</programlisting>
<!--
    While that doesn't look all that bad by itself, it's still oversimplified.
    A far more complicated sub-select would be needed to
    select the right OID if there are multiple tables named
    <literal>mytable</literal> in different schemas.
    The <type>regclass</type> input converter handles the table lookup according
    to the schema path setting, and so it does the <quote>right thing</quote>
    automatically.  Similarly, casting a table's OID to
    <type>regclass</type> is handy for symbolic display of a numeric OID.
-->
後者もそう悪くないように見えますが、これは過度に単純化されています。
異なるスキーマに<literal>mytable</literal>テーブルが複数ある場合には、正しいOIDを選択するために、より複雑な<command>SELECT</command>が必要となります。
<type>regclass</type>入力変換ではスキーマパスの設定に従ってテーブル検索を扱いますので、自動的に<quote>正しい検索</quote>を行います。
同様に、テーブルのOIDを<type>regclass</type>にキャストすることは、数値のOIDのシンボル表示に便利です。
   </para>

    <table id="datatype-oid-table">
<!--
     <title>Object Identifier Types</title>
-->
     <title>オブジェクト識別子データ型</title>
     <tgroup cols="4">
      <thead>
       <row>
<!--
        <entry>Name</entry>
        <entry>References</entry>
        <entry>Description</entry>
        <entry>Value Example</entry>
-->
        <entry>型名</entry>
        <entry>参照</entry>
        <entry>説明</entry>
        <entry>値の例</entry>
       </row>
      </thead>

      <tbody>

       <row>
        <entry><type>oid</type></entry>
<!--
        <entry>any</entry>
        <entry>numeric object identifier</entry>
-->
        <entry>すべて</entry>
        <entry>数値オブジェクト識別子</entry>
        <entry><literal>564182</literal></entry>
       </row>

       <row>
        <entry><type>regproc</type></entry>
        <entry><structname>pg_proc</structname></entry>
<!--
        <entry>function name</entry>
-->
        <entry>関数名</entry>
        <entry><literal>sum</literal></entry>
       </row>

       <row>
        <entry><type>regprocedure</type></entry>
        <entry><structname>pg_proc</structname></entry>
<!--
        <entry>function with argument types</entry>
-->
        <entry>引数の型を持つ関数</entry>
        <entry><literal>sum(int4)</literal></entry>
       </row>

       <row>
        <entry><type>regoper</type></entry>
        <entry><structname>pg_operator</structname></entry>
<!--
        <entry>operator name</entry>
-->
        <entry>演算子名</entry>
        <entry><literal>+</literal></entry>
       </row>

       <row>
        <entry><type>regoperator</type></entry>
        <entry><structname>pg_operator</structname></entry>
<!--
        <entry>operator with argument types</entry>
-->
        <entry>引数の型を持つ演算子</entry>
        <entry><literal>*(integer,integer)</literal> or <literal>-(NONE,integer)</literal></entry>
       </row>

       <row>
        <entry><type>regclass</type></entry>
        <entry><structname>pg_class</structname></entry>
<!--
        <entry>relation name</entry>
-->
        <entry>リレーション名</entry>
        <entry><literal>pg_type</literal></entry>
       </row>

       <row>
        <entry><type>regtype</type></entry>
        <entry><structname>pg_type</structname></entry>
<!--
        <entry>data type name</entry>
-->
        <entry>データ型名</entry>
        <entry><literal>integer</literal></entry>
       </row>

       <row>
        <entry><type>regrole</type></entry>
        <entry><structname>pg_authid</structname></entry>
<!--
        <entry>role name</entry>
-->
        <entry>ロール名</entry>
        <entry><literal>smithee</literal></entry>
       </row>

       <row>
        <entry><type>regnamespace</type></entry>
        <entry><structname>pg_namespace</structname></entry>
<!--
        <entry>namespace name</entry>
-->
        <entry>名前空間名</entry>
        <entry><literal>pg_catalog</literal></entry>
       </row>

       <row>
        <entry><type>regconfig</type></entry>
        <entry><structname>pg_ts_config</structname></entry>
<!--
        <entry>text search configuration</entry>
-->
        <entry>テキスト検索設定</entry>
        <entry><literal>english</literal></entry>
       </row>

       <row>
        <entry><type>regdictionary</type></entry>
        <entry><structname>pg_ts_dict</structname></entry>
<!--
        <entry>text search dictionary</entry>
-->
        <entry>テキスト検索辞書</entry>
        <entry><literal>simple</literal></entry>
       </row>
      </tbody>
     </tgroup>
    </table>

   <para>
<!--
    All of the OID alias types for objects grouped by namespace accept
    schema-qualified names, and will
    display schema-qualified names on output if the object would not
    be found in the current search path without being qualified.
    The <type>regproc</type> and <type>regoper</type> alias types will only
    accept input names that are unique (not overloaded), so they are
    of limited use; for most uses <type>regprocedure</type> or
    <type>regoperator</type> are more appropriate.  For <type>regoperator</type>,
    unary operators are identified by writing <literal>NONE</literal> for the unused
    operand.
-->
名前空間でグループ化されたオブジェクトのOID別名型はすべてスキーマ修飾名を受け入れ、出力時にスキーマ修飾名を表示します。
ただし、現在の検索パスでオブジェクトが見つけられなければ、修飾せずに出力します。
<type>regproc</type>と<type>regoper</type>別名型は、一意な（オーバーロードしていない）名前のみを入力として受け入れるため、これらの使用には限度があります。
ほとんどの場合、<type>regprocedure</type>または<type>regoperator</type>を使用するのが適切です。
<type>regoperator</type>の場合、単項演算子は未使用のオペランドを<literal>NONE</literal>と記述することによって指定されます。
   </para>

   <para>
<!--
    An additional property of most of the OID alias types is the creation of
    dependencies.  If a
    constant of one of these types appears in a stored expression
    (such as a column default expression or view), it creates a dependency
    on the referenced object.  For example, if a column has a default
    expression <literal>nextval('my_seq'::regclass)</literal>,
    <productname>PostgreSQL</productname>
    understands that the default expression depends on the sequence
    <literal>my_seq</literal>; the system will not let the sequence be dropped
    without first removing the default expression.
    <type>regrole</type> is the only exception for the property. Constants of this
    type are not allowed in such expressions.
-->
ほとんどのOID別名型のさらなる属性は依存性の作成です。
これらの型の1つの定数が格納された式内に存在する場合（列のデフォルト式やビューなど）、参照されるオブジェクトへの依存性を生成します。
例えば、列が<literal>nextval('my_seq'::regclass)</literal>というデフォルト式を持つ場合、<productname>PostgreSQL</productname>はデフォルト式が<literal>my_seq</literal>シーケンスに依存することを理解します。
システムは先にこのデフォルト式が削除されない限り、このシーケンスを削除させません。
   </para>

   <note>
   <para>
<!--
    The OID alias types do not completely follow transaction isolation
    rules. The planner also treats them as simple constants, which may
    result in sub-optimal planning.
-->
OID別名型はトランザクション隔離規則に完全には従いません。
プランナも単なる定数として扱いますので、次善の計画になるかもしれません。
   </para>
   </note>

   <para>
<!--
    Another identifier type used by the system is <type>xid</type>, or transaction
    (abbreviated <abbrev>xact</abbrev>) identifier.  This is the data type of the system columns
    <structfield>xmin</structfield> and <structfield>xmax</structfield>.  Transaction identifiers are 32-bit quantities.
-->
システムが使用するもう1つの識別子の型は<type>xid</type>、すなわちトランザクション（略して<abbrev>xact</abbrev>）識別子です。
これは<structfield>xmin</structfield>システム列および<structfield>xmax</structfield>システム列のデータ型です。
トランザクション識別子は32ビット長です。
   </para>

   <para>
<!--
    A third identifier type used by the system is <type>cid</type>, or
    command identifier.  This is the data type of the system columns
    <structfield>cmin</structfield> and <structfield>cmax</structfield>. Command identifiers are also 32-bit quantities.
-->
システムが使用する3つ目の識別子は<type>cid</type>、すなわちコマンド識別子です。
これは<structfield>cmin</structfield>システム列および<structfield>cmax</structfield>システム列のデータ型です。
コマンド識別子も32ビット長です。
   </para>

   <para>
<!--
    A final identifier type used by the system is <type>tid</type>, or tuple
    identifier (row identifier).  This is the data type of the system column
    <structfield>ctid</structfield>.  A tuple ID is a pair
    (block number, tuple index within block) that identifies the
    physical location of the row within its table.
-->
システムが使用する最後の識別子は<type>tid</type>、すなわちタプル識別子（行識別子）です。
これは<structfield>ctid</structfield>システム列のデータ型です。
タプルIDはテーブル内の行の物理的位置を識別するための組（ブロック番号、ブロック内のタプルインデックス）です。
   </para>

   <para>
<!--
    (The system columns are further explained in <xref
    linkend="ddl-system-columns"/>.)
-->
（システム列の詳細は<xref linkend="ddl-system-columns"/>で説明します。）
   </para>
  </sect1>

  <sect1 id="datatype-pg-lsn">
<!--
   <title><acronym>pg_lsn Type</acronym></title>
-->
   <title><acronym>pg_lsn 型</acronym></title>

   <indexterm zone="datatype-pg-lsn">
    <primary>pg_lsn</primary>
   </indexterm>

   <para>
<!--
    The <type>pg_lsn</type> data type can be used to store LSN (Log Sequence
    Number) data which is a pointer to a location in the WAL. This type is a
    representation of <type>XLogRecPtr</type> and an internal system type of
    <productname>PostgreSQL</productname>.
-->
<type>pg_lsn</type>型はWALの位置を示すLSN(Log Sequence Number)データを格納するために使用します。
この型は<type>XLogRecPtr</type>を示す<productname>PostgreSQL</productname>の内部的なシステムの型です。
   </para>

   <para>
<!--
    Internally, an LSN is a 64-bit integer, representing a byte position in
    the write-ahead log stream.  It is printed as two hexadecimal numbers of
    up to 8 digits each, separated by a slash; for example,
    <literal>16/B374D848</literal>.  The <type>pg_lsn</type> type supports the
    standard comparison operators, like <literal>=</literal> and
    <literal>&gt;</literal>.  Two LSNs can be subtracted using the
    <literal>-</literal> operator; the result is the number of bytes separating
    those write-ahead log locations.
-->
内部的にはLSNは64bit整数型で、WALストリームのバイト位置を表現します。
LSNは例えば、<literal>16/B374D848</literal>のように２つのスラッシュで分けられた8桁の16進数で表示されます。
<type>pg_lsn</type>は例えば、<literal>=</literal>や<literal>&gt;</literal>などの標準の比較演算子をサポートしています。
2つのLSNは<literal>-</literal>演算子を使い引き算することも可能で、結果はこれらの2つのWALの位置のbytes差分です。
   </para>
  </sect1>

  <sect1 id="datatype-pseudo">
<!--
   <title>Pseudo-Types</title>
-->
   <title>疑似データ型</title>

   <indexterm zone="datatype-pseudo">
    <primary>record</primary>
   </indexterm>

   <indexterm zone="datatype-pseudo">
    <primary>any</primary>
   </indexterm>

   <indexterm zone="datatype-pseudo">
    <primary>anyelement</primary>
   </indexterm>

   <indexterm zone="datatype-pseudo">
    <primary>anyarray</primary>
   </indexterm>

   <indexterm zone="datatype-pseudo">
    <primary>anynonarray</primary>
   </indexterm>

   <indexterm zone="datatype-pseudo">
    <primary>anyenum</primary>
   </indexterm>

   <indexterm zone="datatype-pseudo">
    <primary>anyrange</primary>
   </indexterm>

   <indexterm zone="datatype-pseudo">
    <primary>void</primary>
   </indexterm>

   <indexterm zone="datatype-pseudo">
    <primary>trigger</primary>
   </indexterm>

   <indexterm zone="datatype-pseudo">
    <primary>event_trigger</primary>
   </indexterm>

   <indexterm zone="datatype-pseudo">
    <primary>pg_ddl_command</primary>
   </indexterm>

   <indexterm zone="datatype-pseudo">
    <primary>language_handler</primary>
   </indexterm>

   <indexterm zone="datatype-pseudo">
    <primary>fdw_handler</primary>
   </indexterm>

   <indexterm zone="datatype-pseudo">
    <primary>index_am_handler</primary>
   </indexterm>

   <indexterm zone="datatype-pseudo">
    <primary>tsm_handler</primary>
   </indexterm>

   <indexterm zone="datatype-pseudo">
    <primary>cstring</primary>
   </indexterm>

   <indexterm zone="datatype-pseudo">
    <primary>internal</primary>
   </indexterm>

   <indexterm zone="datatype-pseudo">
    <primary>unknown</primary>
   </indexterm>

   <indexterm zone="datatype-pseudo">
    <primary>opaque</primary>
   </indexterm>

   <para>
<!--
    The <productname>PostgreSQL</productname> type system contains a
    number of special-purpose entries that are collectively called
    <firstterm>pseudo-types</firstterm>.  A pseudo-type cannot be used as a
    column data type, but it can be used to declare a function's
    argument or result type.  Each of the available pseudo-types is
    useful in situations where a function's behavior does not
    correspond to simply taking or returning a value of a specific
    <acronym>SQL</acronym> data type.  <xref
    linkend="datatype-pseudotypes-table"/> lists the existing
    pseudo-types.
-->
<productname>PostgreSQL</productname>型システムには、<firstterm>疑似データ型</firstterm>と総称される特殊用途のエントリが多数含まれます。
疑似データ型は列データ型としては使用できませんが、関数の引数や結果データ型を宣言するために使用できます。
これらの使用可能な疑似データ型は、ある関数の振舞いが、特定の<acronym>SQL</acronym>データ型の値を単に取得したり返したりする操作に対応していない場合に便利です。
<xref linkend="datatype-pseudotypes-table"/>に既存の疑似データ型を列挙します。
   </para>

    <table id="datatype-pseudotypes-table">
<!--
     <title>Pseudo-Types</title>
-->
     <title>疑似データ型</title>
     <tgroup cols="2">
      <thead>
       <row>
<!--
        <entry>Name</entry>
        <entry>Description</entry>
-->
    <entry>型名</entry>
    <entry>説明</entry>
       </row>
      </thead>

      <tbody>
       <row>
        <entry><type>any</type></entry>
<!--
        <entry>Indicates that a function accepts any input data type.</entry>
-->
<entry>関数がどのような入力データ型でも受け入れることを示します。</entry>
       </row>

       <row>
        <entry><type>anyelement</type></entry>
<!--
        <entry>Indicates that a function accepts any data type
        (see <xref linkend="extend-types-polymorphic"/>).</entry>
-->
<entry>関数がどのような入力データ型でも受け入れることを示します(<xref linkend="extend-types-polymorphic"/>を参照)。</entry>
       </row>

       <row>
        <entry><type>anyarray</type></entry>
<!--
        <entry>Indicates that a function accepts any array data type
        (see <xref linkend="extend-types-polymorphic"/>).</entry>
-->
<entry>関数がどのような配列データ型でも受け入れることを示します（<xref linkend="extend-types-polymorphic"/>を参照してください）。</entry>
       </row>

       <row>
        <entry><type>anynonarray</type></entry>
<!--
        <entry>Indicates that a function accepts any non-array data type
        (see <xref linkend="extend-types-polymorphic"/>).</entry>
-->
<entry>関数がどのような非配列データ型でも受け入れることを示します（<xref linkend="extend-types-polymorphic"/>を参照してください）。</entry>
       </row>

       <row>
        <entry><type>anyenum</type></entry>
<!--
        <entry>Indicates that a function accepts any enum data type
        (see <xref linkend="extend-types-polymorphic"/> and
        <xref linkend="datatype-enum"/>).</entry>
-->
<entry>関数が何らかの列挙データ型を受け付けることを示します（<xref linkend="extend-types-polymorphic"/>および<xref linkend="datatype-enum"/>を参照してください）。</entry>
       </row>

       <row>
        <entry><type>anyrange</type></entry>
<!--
        <entry>Indicates that a function accepts any range data type
        (see <xref linkend="extend-types-polymorphic"/> and
        <xref linkend="rangetypes"/>).</entry>
-->
<entry>関数が範囲データ型を受け付けることを示します(<xref linkend="extend-types-polymorphic"/> と <xref linkend="rangetypes"/>を参照してください)。</entry>
       </row>

       <row>
        <entry><type>cstring</type></entry>
<!--
        <entry>Indicates that a function accepts or returns a null-terminated C string.</entry>
-->
        <entry>関数がヌル終端のC文字列を受け入れる、もしくは返すことを示します。</entry>
       </row>

       <row>
        <entry><type>internal</type></entry>
<!--
        <entry>Indicates that a function accepts or returns a server-internal
        data type.</entry>
-->
        <entry>関数がサーバ内部用データ型を受け入れる、もしくは返すことを示します。
        </entry>
       </row>

       <row>
        <entry><type>language_handler</type></entry>
<!--
        <entry>A procedural language call handler is declared to return <type>language_handler</type>.</entry>
-->
        <entry>
手続き言語呼び出しハンドラは<type>language_handler</type>を返すものとして宣言されます。
        </entry>
       </row>

       <row>
        <entry><type>fdw_handler</type></entry>
<!--
        <entry>A foreign-data wrapper handler is declared to return <type>fdw_handler</type>.</entry>
-->
        <entry>
外部データラッパハンドラは<type>fdw_handler</type>を返すものとして宣言されます。
       </entry>
       </row>

       <row>
        <entry><type>index_am_handler</type></entry>
<!--
        <entry>An index access method handler is declared to return <type>index_am_handler</type>.</entry>
-->
<entry>インデックスアクセスメソッドのハンドラは <type>index_am_handler</type>を返すものとして宣言されます。</entry>
       </row>

       <row>
        <entry><type>tsm_handler</type></entry>
<!--
        <entry>A tablesample method handler is declared to return <type>tsm_handler</type>.</entry>
-->
        <entry>テーブルサンプリング方式のハンドラは<type>tsm_handler</type>を返すものとして宣言されます。</entry>
       </row>

       <row>
        <entry><type>record</type></entry>
<!--
        <entry>Identifies a function taking or returning an unspecified row type.</entry>
-->
        <entry>未指定の行型の引数を取る、あるいは返す関数を指定します。</entry>
       </row>

       <row>
        <entry><type>trigger</type></entry>
<!--
        <entry>A trigger function is declared to return <type>trigger.</type></entry>
-->
        <entry>トリガ関数は<type>trigger</type>を返すものとして宣言されます。
        </entry>
       </row>

       <row>
        <entry><type>event_trigger</type></entry>
<!--
        <entry>An event trigger function is declared to return <type>event_trigger.</type></entry>
-->
        <entry>イベントトリガ関数は<type>event_trigger</type>を返すものとして宣言されます。</entry>
       </row>

       <row>
        <entry><type>pg_ddl_command</type></entry>
<!--
        <entry>Identifies a representation of DDL commands that is available to event triggers.</entry>
-->
        <entry>イベントトリガが使用できるDDLコマンドの表現を指定します。</entry>
       </row>

       <row>
        <entry><type>void</type></entry>
<!--
        <entry>Indicates that a function returns no value.</entry>
-->
        <entry>関数が値を返さないことを示します。
        </entry>
       </row>

       <row>
        <entry><type>unknown</type></entry>
<!--
        <entry>Identifies a not-yet-resolved type, e.g. of an undecorated
         string literal.</entry>
-->
        <entry>未解決の型を特定します。例えば、修飾されていない文字列リテラルのような型です。</entry>
       </row>

       <row>
        <entry><type>opaque</type></entry>
<!--
        <entry>An obsolete type name that formerly served many of the above
         purposes.</entry>
-->
        <entry>
過去に上記の目的の多数を果たしていた使われなくなったデータ型の名前です。
        </entry>
       </row>
      </tbody>
     </tgroup>
    </table>

   <para>
<!--
    Functions coded in C (whether built-in or dynamically loaded) can be
    declared to accept or return any of these pseudo data types.  It is up to
    the function author to ensure that the function will behave safely
    when a pseudo-type is used as an argument type.
-->
C言語で作成された関数（それが組み込みか動的にロードされるかに関係なく）は、これらの疑似データ型のどれでも受け入れたり返したりするように宣言することができます。
引数型として疑似データ型が使用されても関数が安全に機能するように、関数の作成時に気を付ける必要があります。
   </para>

   <para>
<!--
    Functions coded in procedural languages can use pseudo-types only as
    allowed by their implementation languages.  At present most procedural
    languages forbid use of a pseudo-type as an argument type, and allow
    only <type>void</type> and <type>record</type> as a result type (plus
    <type>trigger</type> or <type>event_trigger</type> when the function is used
    as a trigger or event trigger).  Some also
    support polymorphic functions using the types <type>anyelement</type>,
    <type>anyarray</type>, <type>anynonarray</type>, <type>anyenum</type>, and
    <type>anyrange</type>.
-->
手続き型言語で作成された関数では、実装する言語によって許可された疑似データ型のみを使用できます。
現在、ほとんどの手続き型言語では疑似データ型を引数型として使用することが原則として禁止されており、結果型としての<type>void</type>と<type>record</type>（および関数がトリガまたはイベントトリガとして使用される場合の<type>trigger</type>または<type>event_trigger</type>）のみが許可されています。
また、<type>anyelement</type>、<type>anyarray</type>、<type>anynonarray</type>、<type>anyenum</type>および<type>anyrange</type>型を使用する多様性関数をサポートするものもあります。
   </para>

   <para>
<!--
    The <type>internal</type> pseudo-type is used to declare functions
    that are meant only to be called internally by the database
    system, and not by direct invocation in an <acronym>SQL</acronym>
    query.  If a function has at least one <type>internal</type>-type
    argument then it cannot be called from <acronym>SQL</acronym>.  To
    preserve the type safety of this restriction it is important to
    follow this coding rule: do not create any function that is
    declared to return <type>internal</type> unless it has at least one
    <type>internal</type> argument.
-->
<type>internal</type>疑似データ型は、データベースシステムによって内部的にのみ呼び出される関数を宣言する場合に使用され、<acronym>SQL</acronym>問い合わせでの直接呼び出しには使用できません。
関数に少なくとも1つの<type>internal</type>型の引数があると、これを<acronym>SQL</acronym>から呼び出すことはできません。
この制限の影響からデータ型の安全性を保持するためには、次のコーディング規則に従うことが重要です。
<type>internal</type>引数が少なくとも1つある場合を除き、<type>internal</type>を返すと宣言される関数を作成すべきではありません。
   </para>

  </sect1>

 </chapter><|MERGE_RESOLUTION|>--- conflicted
+++ resolved
@@ -4434,71 +4434,49 @@
    </table>
 
    <para>
-<<<<<<< HEAD
-<!--
-    Valid literal values for the <quote>true</quote> state are:
--->
-<quote>真</quote>状態に対する有効なリテラル値には次のものがあります。
-=======
     Boolean constants can be represented in SQL queries by the SQL
     key words <literal>TRUE</literal>, <literal>FALSE</literal>,
     and <literal>NULL</literal>.
    </para>
 
    <para>
+<!--
     The datatype input function for type <type>boolean</type> accepts these
     string representations for the <quote>true</quote> state:
->>>>>>> e5f26d79
+-->
+<quote>真</quote>状態に対する有効なリテラル値には次のものがあります。
     <simplelist>
      <member><literal>true</literal></member>
      <member><literal>yes</literal></member>
      <member><literal>on</literal></member>
      <member><literal>1</literal></member>
     </simplelist>
-<<<<<<< HEAD
-<!--
-    For the <quote>false</quote> state, the following values can be
-    used:
+<!--
+    and these representations for the <quote>false</quote> state:
 -->
 <quote>偽</quote>状態に対する有効なリテラル値には次のものがあります。
-=======
-    and these representations for the <quote>false</quote> state:
->>>>>>> e5f26d79
     <simplelist>
      <member><literal>false</literal></member>
      <member><literal>no</literal></member>
      <member><literal>off</literal></member>
      <member><literal>0</literal></member>
     </simplelist>
-<<<<<<< HEAD
-<!--
-    Leading or trailing whitespace is ignored, and case does not matter.
-    The key words
-    <literal>TRUE</literal> and <literal>FALSE</literal> are the preferred
-    (<acronym>SQL</acronym>-compliant) usage.
--->
-先頭または末尾の空白文字は無視され、大文字小文字の区別は関係ありません。
-<literal>TRUE</literal>キーワードと<literal>FALSE</literal>キーワードは（<acronym>SQL</acronym>互換の）推奨の使用方法です。
-   </para>
-
-   <para>
-<!--
-    <xref linkend="datatype-boolean-example"/> shows that
-    <type>boolean</type> values are output using the letters
-    <literal>t</literal> and <literal>f</literal>.
--->
-<xref linkend="datatype-boolean-example"/>は、<type>boolean</type>値の出力に<literal>t</literal>および<literal>f</literal>という文字が使用されることを示しています。
-=======
+<!--
     Unique prefixes of these strings are also accepted, for
     example <literal>t</literal> or <literal>n</literal>.
     Leading or trailing whitespace is ignored, and case does not matter.
-   </para>
-
-   <para>
+-->
+先頭または末尾の空白文字は無視され、大文字小文字の区別は関係ありません。
+<literal>TRUE</literal>キーワードと<literal>FALSE</literal>キーワードは（<acronym>SQL</acronym>互換の）推奨の使用方法です。
+   </para>
+
+   <para>
+<!--
     The datatype output function for type <type>boolean</type> always emits
     either <literal>t</literal> or <literal>f</literal>, as shown in
     <xref linkend="datatype-boolean-example"/>.
->>>>>>> e5f26d79
+-->
+<xref linkend="datatype-boolean-example"/>は、<type>boolean</type>値の出力に<literal>t</literal>および<literal>f</literal>という文字が使用されることを示しています。
    </para>
 
    <example id="datatype-boolean-example">

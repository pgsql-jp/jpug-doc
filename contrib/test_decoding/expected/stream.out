SET synchronous_commit = on;
SELECT 'init' FROM pg_create_logical_replication_slot('regression_slot', 'test_decoding');
 ?column? 
----------
 init
(1 row)

CREATE TABLE stream_test(data text);
-- consume DDL
SELECT data FROM pg_logical_slot_get_changes('regression_slot', NULL, NULL, 'include-xids', '0', 'skip-empty-xacts', '1');
 data 
------
(0 rows)

-- streaming test with sub-transaction
BEGIN;
savepoint s1;
SELECT 'msg5' FROM pg_logical_emit_message(true, 'test', repeat('a', 50));
 ?column? 
----------
 msg5
(1 row)

INSERT INTO stream_test SELECT repeat('a', 2000) || g.i FROM generate_series(1, 35) g(i);
TRUNCATE table stream_test;
rollback to s1;
INSERT INTO stream_test SELECT repeat('a', 10) || g.i FROM generate_series(1, 20) g(i);
COMMIT;
SELECT data FROM pg_logical_slot_get_changes('regression_slot', NULL,NULL, 'include-xids', '0', 'skip-empty-xacts', '1', 'stream-changes', '1');
                           data                           
----------------------------------------------------------
 opening a streamed block for transaction
 streaming message: transactional: 1 prefix: test, sz: 50
 closing a streamed block for transaction
 aborting streamed (sub)transaction
 opening a streamed block for transaction
 streaming change for transaction
 streaming change for transaction
 streaming change for transaction
 streaming change for transaction
 streaming change for transaction
 streaming change for transaction
 streaming change for transaction
 streaming change for transaction
 streaming change for transaction
 streaming change for transaction
 streaming change for transaction
 streaming change for transaction
 streaming change for transaction
 streaming change for transaction
 streaming change for transaction
 streaming change for transaction
 streaming change for transaction
 streaming change for transaction
 streaming change for transaction
 streaming change for transaction
 closing a streamed block for transaction
 committing streamed transaction
(27 rows)

-- streaming test for toast changes
ALTER TABLE stream_test ALTER COLUMN data set storage external;
-- consume DDL
SELECT data FROM pg_logical_slot_get_changes('regression_slot', NULL, NULL, 'include-xids', '0', 'skip-empty-xacts', '1');
 data 
------
(0 rows)

INSERT INTO stream_test SELECT repeat('a', 6000) || g.i FROM generate_series(1, 10) g(i);
SELECT data FROM pg_logical_slot_get_changes('regression_slot', NULL,NULL, 'include-xids', '0', 'skip-empty-xacts', '1', 'stream-changes', '1');
                   data                   
------------------------------------------
 opening a streamed block for transaction
 streaming change for transaction
 streaming change for transaction
 streaming change for transaction
 streaming change for transaction
 streaming change for transaction
 streaming change for transaction
 streaming change for transaction
 streaming change for transaction
 streaming change for transaction
 streaming change for transaction
 closing a streamed block for transaction
 committing streamed transaction
(13 rows)

-- streaming test for toast with multi-insert
\COPY stream_test FROM STDIN
SELECT data FROM pg_logical_slot_get_changes('regression_slot', NULL,NULL, 'include-xids', '0', 'skip-empty-xacts', '1', 'stream-changes', '1');
                   data                   
------------------------------------------
 opening a streamed block for transaction
 streaming change for transaction
 streaming change for transaction
 streaming change for transaction
 streaming change for transaction
 streaming change for transaction
 streaming change for transaction
 streaming change for transaction
 streaming change for transaction
 streaming change for transaction
 streaming change for transaction
 streaming change for transaction
 closing a streamed block for transaction
 opening a streamed block for transaction
 streaming change for transaction
 closing a streamed block for transaction
 committing streamed transaction
(17 rows)

/*
 * Test concurrent abort with toast data. When streaming the second insertion, we
 * detect that the subtransaction was aborted, and reset the transaction while having
 * the TOAST changes in memory, resulting in deallocating both decoded changes and
 * TOAST reconstruction data. Memory usage counters must be updated correctly.
<<<<<<< HEAD
 */
=======
 *
 * Set debug_logical_replication_streaming to 'immediate' to disable the transaction
 * status check happening before streaming the second insertion, so we can detect a
 * concurrent abort while streaming.
 */
SET debug_logical_replication_streaming = immediate;
>>>>>>> 3d6a8289
BEGIN;
INSERT INTO stream_test SELECT repeat(string_agg(to_char(g.i, 'FM0000'), ''), 50) FROM generate_series(1, 500) g(i);
ALTER TABLE stream_test ADD COLUMN i INT;
SAVEPOINT s1;
INSERT INTO stream_test(data, i) SELECT repeat(string_agg(to_char(g.i, 'FM0000'), ''), 50), 1 FROM generate_series(1, 500) g(i);
ROLLBACK TO s1;
COMMIT;
SELECT count(*) FROM pg_logical_slot_get_changes('regression_slot', NULL, NULL, 'include-xids', '0', 'skip-empty-xacts', '1', 'stream-changes', '1');
 count 
-------
     5
(1 row)

<<<<<<< HEAD
=======
RESET debug_logical_replication_streaming;
>>>>>>> 3d6a8289
DROP TABLE stream_test;
SELECT pg_drop_replication_slot('regression_slot');
 pg_drop_replication_slot 
--------------------------
 
(1 row)
<|MERGE_RESOLUTION|>--- conflicted
+++ resolved
@@ -114,16 +114,12 @@
  * detect that the subtransaction was aborted, and reset the transaction while having
  * the TOAST changes in memory, resulting in deallocating both decoded changes and
  * TOAST reconstruction data. Memory usage counters must be updated correctly.
-<<<<<<< HEAD
- */
-=======
  *
  * Set debug_logical_replication_streaming to 'immediate' to disable the transaction
  * status check happening before streaming the second insertion, so we can detect a
  * concurrent abort while streaming.
  */
 SET debug_logical_replication_streaming = immediate;
->>>>>>> 3d6a8289
 BEGIN;
 INSERT INTO stream_test SELECT repeat(string_agg(to_char(g.i, 'FM0000'), ''), 50) FROM generate_series(1, 500) g(i);
 ALTER TABLE stream_test ADD COLUMN i INT;
@@ -137,10 +133,7 @@
      5
 (1 row)
 
-<<<<<<< HEAD
-=======
 RESET debug_logical_replication_streaming;
->>>>>>> 3d6a8289
 DROP TABLE stream_test;
 SELECT pg_drop_replication_slot('regression_slot');
  pg_drop_replication_slot 

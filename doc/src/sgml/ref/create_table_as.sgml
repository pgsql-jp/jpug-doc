<!--
doc/src/sgml/ref/create_table_as.sgml
PostgreSQL documentation
-->

<refentry id="sql-createtableas">
 <indexterm zone="sql-createtableas">
  <primary>CREATE TABLE AS</primary>
 </indexterm>

 <refmeta>
  <refentrytitle>CREATE TABLE AS</refentrytitle>
  <manvolnum>7</manvolnum>
<!--
  <refmiscinfo>SQL - Language Statements</refmiscinfo>
-->
  <refmiscinfo>SQL - 言語</refmiscinfo>
 </refmeta>

 <refnamediv>
  <refname>CREATE TABLE AS</refname>
<!--
  <refpurpose>define a new table from the results of a query</refpurpose>
-->
<refpurpose>問い合わせの結果によって新しいテーブルを定義する</refpurpose>
 </refnamediv>

 <refsynopsisdiv>
<synopsis>
CREATE [ [ GLOBAL | LOCAL ] { TEMPORARY | TEMP } | UNLOGGED ] TABLE [ IF NOT EXISTS ] <replaceable>table_name</replaceable>
    [ (<replaceable>column_name</replaceable> [, ...] ) ]
    [ USING <replaceable class="parameter">method</replaceable> ]
    [ WITH ( <replaceable class="parameter">storage_parameter</replaceable> [= <replaceable class="parameter">value</replaceable>] [, ... ] ) | WITHOUT OIDS ]
    [ ON COMMIT { PRESERVE ROWS | DELETE ROWS | DROP } ]
    [ TABLESPACE <replaceable class="parameter">tablespace_name</replaceable> ]
    AS <replaceable>query</replaceable>
    [ WITH [ NO ] DATA ]
</synopsis>
 </refsynopsisdiv>

 <refsect1>
<!--
  <title>Description</title>
-->
  <title>説明</title>

  <para>
<!--
   <command>CREATE TABLE AS</command> creates a table and fills it
   with data computed by a <command>SELECT</command> command.
   The table columns have the
   names and data types associated with the output columns of the
   <command>SELECT</command> (except that you can override the column
   names by giving an explicit list of new column names).
-->
<command>CREATE TABLE AS</command>はテーブルを作成し、<command>SELECT</command> コマンドによって算出されたデータをそのテーブルに格納します。
テーブルの列は、<command>SELECT</command>の出力列に結び付いた名前とデータ型を持ちます（ただし、新しい列名を明示したリストを渡すと、この列名を上書きすることができます）。
  </para>

  <para>
<!--
   <command>CREATE TABLE AS</command> bears some resemblance to
   creating a view, but it is really quite different: it creates a new
   table and evaluates the query just once to fill the new table
   initially.  The new table will not track subsequent changes to the
   source tables of the query.  In contrast, a view re-evaluates its
   defining <command>SELECT</command> statement whenever it is
   queried.
-->
<command>CREATE TABLE AS</command>はビューの作成と似ていますが、実際にはまったく異なります。
<command>CREATE TABLE AS</command>は新しいテーブルを作成し、新しいテーブルの内容を初期化するために一度だけ問い合わせを評価します。
それ以降に行われた、問い合わせの元テーブルに対する変更は、新しいテーブルには反映されません。
反対に、ビューは問い合わせの度に定義された<command>SELECT</command>文を再評価します。
  </para>

  <para>
<!--
   <command>CREATE TABLE AS</command> requires <literal>CREATE</literal>
   privilege on the schema used for the table.
-->
<command>CREATE TABLE AS</command>には、そのテーブルに使われているスキーマでの<literal>CREATE</literal>権限が必要です。
  </para>
 </refsect1>

 <refsect1>
<!--
  <title>Parameters</title>
-->
  <title>パラメータ</title>

  <variablelist>
   <varlistentry>
<!--
    <term><literal>GLOBAL</literal> or <literal>LOCAL</literal></term>
-->
    <term><literal>GLOBAL</literal>または<literal>LOCAL</literal></term>
    <listitem>
     <para>
<!--
      Ignored for compatibility.  Use of these keywords is deprecated;
      refer to <xref linkend="sql-createtable"/> for details.
-->
互換性を保持するためのキーワードで、無視されます。
これらのキーワードの使用は廃止予定です。
詳細については<xref linkend="sql-createtable"/>を参照してください。
     </para>
    </listitem>
   </varlistentry>
  </variablelist>

  <variablelist>
   <varlistentry>
<!--
    <term><literal>TEMPORARY</literal> or <literal>TEMP</literal></term>
-->
    <term><literal>TEMPORARY</literal>または<literal>TEMP</literal></term>
    <listitem>
     <para>
<!--
      If specified, the table is created as a temporary table.
      Refer to <xref linkend="sql-createtable"/> for details.
-->
指定された場合、テーブルは一時テーブルとして作成されます。
詳細については<xref linkend="sql-createtable"/>を参照してください。
     </para>
    </listitem>
   </varlistentry>

   <varlistentry>
    <term><literal>UNLOGGED</literal></term>
    <listitem>
     <para>
<!--
      If specified, the table is created as an unlogged table.
      Refer to <xref linkend="sql-createtable"/> for details.
-->
指定された場合、テーブルはログを取らないテーブルとして作成されます。
詳細については<xref linkend="sql-createtable"/>を参照してください。
     </para>
    </listitem>
   </varlistentry>

   <varlistentry>
    <term><literal>IF NOT EXISTS</literal></term>
    <listitem>
     <para>
<<<<<<< HEAD
      Do not throw an error if a relation with the same name already
      exists; simply issue a notice and leave the table unmodified.
=======
<!--
      Do not throw an error if a relation with the same name already
      exists; simply issue a notice and leave the table unmodified.
-->
同じ名前のリレーションが既に存在する場合にエラーとしません。
単に通知を発行するだけで、テーブルは変更しないままにします。
>>>>>>> 94ef7168
     </para>
    </listitem>
   </varlistentry>

   <varlistentry>
    <term><replaceable>table_name</replaceable></term>
    <listitem>
     <para>
<!--
      The name (optionally schema-qualified) of the table to be created.
-->
作成するテーブルの名前です（スキーマ修飾名も可）。
     </para>
    </listitem>
   </varlistentry>

   <varlistentry>
    <term><replaceable>column_name</replaceable></term>
    <listitem>
     <para>
<!--
      The name of a column in the new table.  If column names are not
      provided, they are taken from the output column names of the query.
-->
新しいテーブルにおける列の名前です。
列名を指定しない場合は、問い合わせの出力列名を利用します。
     </para>
    </listitem>
   </varlistentry>

   <varlistentry>
    <term><literal>USING <replaceable class="parameter">method</replaceable></literal></term>
    <listitem>
     <para>
<!--
      This optional clause specifies the table access method to use to store
      the contents for the new table; the method needs be an access method of
      type <literal>TABLE</literal>. See <xref linkend="tableam"/> for more
      information.  If this option is not specified, the default table access
      method is chosen for the new table. See <xref
      linkend="guc-default-table-access-method"/> for more information.
-->
この省略可能な句は、新しいテーブルの内容を保存するのに使うテーブルアクセスメソッドを指定します。メソッドは<literal>TABLE</literal>型のアクセスメソッドであることが必要です。
より詳しい情報は<xref linkend="tableam"/>を参照してください。
このオプションが指定されなければ、新しいテーブルに対してはデフォルトのテーブルアクセスメソッドが選ばれます。
より詳しい情報は<xref linkend="guc-default-table-access-method"/>を参照してください。
     </para>
    </listitem>
   </varlistentry>

   <varlistentry>
    <term><literal>WITH ( <replaceable class="parameter">storage_parameter</replaceable> [= <replaceable class="parameter">value</replaceable>] [, ... ] )</literal></term>
    <listitem>
     <para>
<!--
      This clause specifies optional storage parameters for the new table;
      see <xref linkend="sql-createtable-storage-parameters"/> in the
      <xref linkend="sql-createtable"/> documentation for more
      information.   For backward-compatibility the <literal>WITH</literal>
      clause for a table can also include <literal>OIDS=FALSE</literal> to
      specify that rows of the new table should contain no OIDs (object
      identifiers), <literal>OIDS=TRUE</literal> is not supported anymore.
-->
この句は、新しいテーブル用の格納パラメータ(省略可能)を指定します。
詳細は<xref linkend="sql-createtable"/>の文書の<xref linkend="sql-createtable-storage-parameters"/>を参照してください。
後方互換のため、テーブルに対する<literal>WITH</literal>句には、OID（オブジェクト識別子）を持たないことを指定する<literal>OIDS=FALSE</literal>を含めることもできます。<literal>OIDS=TRUE</literal>は今はもうサポートされていません。
     </para>
    </listitem>
   </varlistentry>

   <varlistentry>
    <term><literal>WITHOUT OIDS</literal></term>
    <listitem>
     <para>
<!--
      This is backward-compatible syntax for declaring a table
      <literal>WITHOUT OIDS</literal>, creating a table <literal>WITH
      OIDS</literal> is not supported anymore.
-->
これは、テーブルが<literal>WITHOUT OIDS</literal>であることを宣言する後方互換のための構文で、<literal>WITH OIDS</literal>であるテーブルを作成することは今はもうサポートされていません。
     </para>
    </listitem>
   </varlistentry>

   <varlistentry>
    <term><literal>ON COMMIT</literal></term>
    <listitem>
     <para>
<!--
      The behavior of temporary tables at the end of a transaction
      block can be controlled using <literal>ON COMMIT</literal>.
      The three options are:
-->
トランザクションブロックの終了時の一時テーブルの動作を<literal>ON COMMIT</literal>を使用して制御することができます。
以下の3つのオプションがあります。

      <variablelist>
       <varlistentry>
        <term><literal>PRESERVE ROWS</literal></term>
        <listitem>
         <para>
<!--
          No special action is taken at the ends of transactions.
          This is the default behavior.
-->
トランザクションの終了時に特別な処理は何も行われません。
これがデフォルトの動作です。
         </para>
        </listitem>
       </varlistentry>

       <varlistentry>
        <term><literal>DELETE ROWS</literal></term>
        <listitem>
         <para>
<!--
          All rows in the temporary table will be deleted at the end
          of each transaction block.  Essentially, an automatic <link
          linkend="sql-truncate"><command>TRUNCATE</command></link> is done
          at each commit.
-->
各トランザクションブロックの終了時に、一時テーブルのすべての行が削除されます。
本質的には、コミット毎に自動的に<link linkend="sql-truncate"><command>TRUNCATE</command></link>が行われます。
         </para>
        </listitem>
       </varlistentry>

       <varlistentry>
        <term><literal>DROP</literal></term>
        <listitem>
         <para>
<!--
          The temporary table will be dropped at the end of the current
          transaction block.
-->
現在のトランザクションブロックの終了時に一時テーブルは削除されます。
         </para>
        </listitem>
       </varlistentry>
      </variablelist></para>
    </listitem>
   </varlistentry>

   <varlistentry>
    <term><literal>TABLESPACE <replaceable class="parameter">tablespace_name</replaceable></literal></term>
    <listitem>
     <para>
<!--
      The <replaceable class="parameter">tablespace_name</replaceable> is the name
      of the tablespace in which the new table is to be created.
      If not specified,
      <xref linkend="guc-default-tablespace"/> is consulted, or
      <xref linkend="guc-temp-tablespaces"/> if the table is temporary.
-->
<replaceable class="parameter">tablespace_name</replaceable>は、新しいテーブルの作成先となるテーブル空間名です。
指定がなければ、<xref linkend="guc-default-tablespace"/>、一時テーブルの場合は<xref linkend="guc-temp-tablespaces"/>が考慮されます。
     </para>
    </listitem>
   </varlistentry>

   <varlistentry>
    <term><replaceable>query</replaceable></term>
    <listitem>
     <para>
<!--
      A <link linkend="sql-select"><command>SELECT</command></link>, <link
      linkend="sql-table"><command>TABLE</command></link>, or <link linkend="sql-values"><command>VALUES</command></link>
      command, or an <link linkend="sql-execute"><command>EXECUTE</command></link> command that runs a
      prepared <command>SELECT</command>, <command>TABLE</command>, or
      <command>VALUES</command> query.
-->
<link linkend="sql-select"><command>SELECT</command></link>、<link linkend="sql-table"><command>TABLE</command></link>、<link linkend="sql-values"><command>VALUES</command></link>コマンドまたは、あらかじめ準備された<command>SELECT</command>、<command>TABLE</command>または<command>VALUES</command>問い合わせを実行する<link linkend="sql-execute"><command>EXECUTE</command></link>コマンドです。
     </para>
    </listitem>
   </varlistentry>

   <varlistentry>
    <term><literal>WITH [ NO ] DATA</literal></term>
    <listitem>
     <para>
<!--
      This clause specifies whether or not the data produced by the query
      should be copied into the new table.  If not, only the table structure
      is copied.  The default is to copy the data.
-->
この句は問い合わせで生成されるデータを新しいテーブルにコピーすべきかどうかを指定します。
コピーしない場合はテーブル構造のみがコピーされます。
デフォルトではデータをコピーします。
     </para>
    </listitem>
   </varlistentry>

  </variablelist>
 </refsect1>

 <refsect1>
<!--
  <title>Notes</title>
-->
  <title>注釈</title>

  <para>
<!--
   This command is functionally similar to <xref
   linkend="sql-selectinto"/>, but it is
   preferred since it is less likely to be confused with other uses of
   the <command>SELECT INTO</command> syntax. Furthermore, <command>CREATE
   TABLE AS</command> offers a superset of the functionality offered
   by <command>SELECT INTO</command>.
-->
このコマンドは、<xref linkend="sql-selectinto"/>と同等の機能を持ちますが、<command>SELECT INTO</command>構文の他の使用方法と混乱する可能性が少ないため、こちらを使用する方が良いでしょう。
さらに、<command>CREATE TABLE AS</command>は、<command>SELECT INTO</command>が提供する機能のスーパーセットを提供します。
  </para>
 </refsect1>

 <refsect1>
<!--
  <title>Examples</title>
-->
  <title>例</title>

  <para>
<!--
   Create a new table <literal>films_recent</literal> consisting of only
   recent entries from the table <literal>films</literal>:
-->
<literal>films</literal>の最近の項目のみから構成される、新しいテーブル<literal>films_recent</literal>を作成します。

<programlisting>
CREATE TABLE films_recent AS
  SELECT * FROM films WHERE date_prod &gt;= '2002-01-01';
</programlisting>
  </para>

  <para>
<!--
   To copy a table completely, the short form using
   the <literal>TABLE</literal> command can also be used:
-->
テーブルを完全に複製するために、<literal>TABLE</literal>コマンドを使った短縮形も使用することができます。

<programlisting>
CREATE TABLE films2 AS
  TABLE films;
</programlisting>
  </para>

  <para>
<!--
   Create a new temporary table <literal>films_recent</literal>, consisting of
   only recent entries from the table <literal>films</literal>, using a
   prepared statement.  The new table will be dropped at commit:
-->
プリペアド文を使用して、<literal>films</literal>内の最近の項目のみから構成される一時テーブル<literal>films_recent</literal>を作成します。
この新しいテーブルはコミット時に削除されます。

<programlisting>
PREPARE recentfilms(date) AS
  SELECT * FROM films WHERE date_prod &gt; $1;
CREATE TEMP TABLE films_recent ON COMMIT DROP AS
  EXECUTE recentfilms('2002-01-01');
</programlisting></para>
 </refsect1>

 <refsect1>
<!--
  <title>Compatibility</title>
-->
<title>互換性</title>

  <para>
<!--
   <command>CREATE TABLE AS</command> conforms to the <acronym>SQL</acronym>
   standard.  The following are nonstandard extensions:
-->
<command>CREATE TABLE AS</command>は標準<acronym>SQL</acronym>に従います。
以下は非標準の拡張です。

   <itemizedlist spacing="compact">
    <listitem>
     <para>
<!--
      The standard requires parentheses around the subquery clause; in
      <productname>PostgreSQL</productname>, these parentheses are
      optional.
-->
標準では副問い合わせ句を括弧で囲む必要がありますが、<productname>PostgreSQL</productname>ではこの括弧は省略可能です。
     </para>
    </listitem>

    <listitem>
     <para>
<!--
      In the standard, the <literal>WITH [ NO ] DATA</literal> clause
      is required; in PostgreSQL it is optional.
-->
標準では<literal>WITH [ NO ] DATA</literal>句は必須ですが、PostgreSQLでは省略可能です。
     </para>
    </listitem>

    <listitem>
<!--
     <para><productname>PostgreSQL</productname> handles temporary tables in a way
      rather different from the standard; see
      <xref linkend="sql-createtable"/>
      for details.
-->
<para><productname>PostgreSQL</productname>の一時テーブルの扱いは標準とは異なります。
詳細は<xref linkend="sql-createtable"/>を参照してください。
     </para>
    </listitem>

    <listitem>
     <para>
<!--
      The <literal>WITH</literal> clause is a <productname>PostgreSQL</productname>
      extension; storage parameters are not in the standard.
-->
<literal>WITH</literal>句は<productname>PostgreSQL</productname>の拡張です。
格納パラメータは標準にはありません。
     </para>
    </listitem>

    <listitem>
     <para>
<!--
      The <productname>PostgreSQL</productname> concept of tablespaces is not
      part of the standard.  Hence, the clause <literal>TABLESPACE</literal>
      is an extension.
-->
<productname>PostgreSQL</productname>のテーブル空間という概念は標準にはありません。
したがって、<literal>TABLESPACE</literal>句は拡張です。
     </para>
    </listitem>
   </itemizedlist></para>
 </refsect1>

 <refsect1>
<!--
  <title>See Also</title>
-->
  <title>関連項目</title>

  <simplelist type="inline">
   <member><xref linkend="sql-creatematerializedview"/></member>
   <member><xref linkend="sql-createtable"/></member>
   <member><xref linkend="sql-execute"/></member>
   <member><xref linkend="sql-select"/></member>
   <member><xref linkend="sql-selectinto"/></member>
   <member><xref linkend="sql-values"/></member>
  </simplelist>
 </refsect1>

</refentry><|MERGE_RESOLUTION|>--- conflicted
+++ resolved
@@ -144,17 +144,12 @@
     <term><literal>IF NOT EXISTS</literal></term>
     <listitem>
      <para>
-<<<<<<< HEAD
+<!--
       Do not throw an error if a relation with the same name already
       exists; simply issue a notice and leave the table unmodified.
-=======
-<!--
-      Do not throw an error if a relation with the same name already
-      exists; simply issue a notice and leave the table unmodified.
 -->
 同じ名前のリレーションが既に存在する場合にエラーとしません。
 単に通知を発行するだけで、テーブルは変更しないままにします。
->>>>>>> 94ef7168
      </para>
     </listitem>
    </varlistentry>

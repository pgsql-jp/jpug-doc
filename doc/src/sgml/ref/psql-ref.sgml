<!--
doc/src/sgml/ref/psql-ref.sgml
PostgreSQL documentation
-->

<refentry id="app-psql">
 <indexterm zone="app-psql">
  <primary>psql</primary>
 </indexterm>

  <refmeta>
    <refentrytitle><application>psql</application></refentrytitle>
    <manvolnum>1</manvolnum>
<!--
    <refmiscinfo>Application</refmiscinfo>
-->
<refmiscinfo>アプリケーション</refmiscinfo>
  </refmeta>

  <refnamediv>
    <refname><application>psql</application></refname>
    <refpurpose>
<!--
      <productname>PostgreSQL</productname> interactive terminal
-->
<productname>PostgreSQL</productname>の対話的ターミナル
    </refpurpose>
  </refnamediv>

 <refsynopsisdiv>
  <cmdsynopsis>
   <command>psql</command>
   <arg rep="repeat"><replaceable class="parameter">option</replaceable></arg>
   <arg choice="opt"><replaceable class="parameter">dbname</replaceable>
   <arg choice="opt"><replaceable class="parameter">username</replaceable></arg></arg>
  </cmdsynopsis>
 </refsynopsisdiv>

 <refsect1>
<!--
  <title>Description</title>
-->
<title>説明</title>

    <para>
<!--
     <application>psql</application> is a terminal-based front-end to
     <productname>PostgreSQL</productname>. It enables you to type in
     queries interactively, issue them to
     <productname>PostgreSQL</productname>, and see the query results.
     Alternatively, input can be from a file or from command line
     arguments. In addition, <application>psql</application> provides a
     number of meta-commands and various shell-like features to
     facilitate writing scripts and automating a wide variety of tasks.
-->
<application>psql</application>とは<productname>PostgreSQL</productname>のターミナル型フロントエンドです。
対話的に問い合わせを入力し、それを<productname>PostgreSQL</productname>に対して発行して、結果を確認することができます。
また、ファイルまたはコマンドライン引数から入力を読み込むことも可能です。
さらに、<application>psql</application>は、スクリプトの記述を簡便化したり、様々なタスクを自動化したりする、いくつものメタコマンドとシェルに似た各種の機能を備えています。
    </para>
 </refsect1>

 <refsect1 id="r1-app-psql-3">
<!--
  <title>Options</title>
-->
<title>オプション</title>

  <variablelist>
    <varlistentry>
      <term><option>-a</option></term>
      <term><option>--echo-all</option></term>
      <listitem>
      <para>
<!--
      Print all nonempty input lines to standard output as they are read.
      (This does not apply to lines read interactively.) This is
      equivalent to setting the variable <varname>ECHO</varname> to
      <literal>all</literal>.
-->
読み込んだ全ての空でない入力行を標準出力に表示します。
(これは対話式に読み込まれる行には適用されません。)
これは<varname>ECHO</varname>変数を<literal>all</literal>に設定するのと同じ意味を持ちます。
      </para>
      </listitem>
    </varlistentry>

    <varlistentry>
      <term><option>-A</option></term>
      <term><option>--no-align</option></term>
      <listitem>
      <para>
<!--
      Switches to unaligned output mode. (The default output mode is
      <literal>aligned</literal>.)  This is equivalent to
      <command>\pset format unaligned</command>.
-->
位置揃えなしの出力モードに切り替えます。
（デフォルトの出力モードは<literal>aligned</literal>(位置揃えあり)です。）
これは<command>\pset format unaligned</command>と同等です。
      </para>
      </listitem>
    </varlistentry>

    <varlistentry>
      <term><option>-b</option></term>
      <term><option>--echo-errors</option></term>
      <listitem>
      <para>
<!--
      Print failed SQL commands to standard error output. This is
      equivalent to setting the variable <varname>ECHO</varname> to
      <literal>errors</literal>.
-->
失敗したSQLコマンドを標準エラー出力に出力します。
これは<varname>ECHO</varname>変数を<literal>errors</literal>に設定するのと同等です。
      </para>
      </listitem>
    </varlistentry>

    <varlistentry>
      <term><option>-c <replaceable class="parameter">command</replaceable></option></term>
      <term><option>--command=<replaceable class="parameter">command</replaceable></option></term>
      <listitem>
      <para>
<!--
       Specifies that <application>psql</application> is to execute the given
       command string, <replaceable class="parameter">command</replaceable>.
       This option can be repeated and combined in any order with
       the <option>-f</option> option.  When either <option>-c</option>
       or <option>-f</option> is specified, <application>psql</application>
       does not read commands from standard input; instead it terminates
       after processing all the <option>-c</option> and <option>-f</option>
       options in sequence.
-->
<application>psql</application>に対し、指定のコマンド文字列<replaceable class="parameter">command</replaceable>を実行するよう指示します。
このオプションは繰り返すことができ、また<option>-f</option>オプションと任意の順序で組み合わせることができます。
<option>-c</option>または<option>-f</option>が指定されると、<application>psql</application>は標準入力からコマンドを読み取りません。
その代わりに、すべての<option>-c</option>オプションおよび<option>-f</option>オプションを順に処理した後、終了します。
      </para>
      <para>
<!--
       <replaceable class="parameter">command</replaceable> must be either
       a command string that is completely parsable by the server (i.e.,
       it contains no <application>psql</application>-specific features),
       or a single backslash command. Thus you cannot mix
       <acronym>SQL</acronym> and <application>psql</application>
       meta-commands within a <option>-c</option> option. To achieve that,
       you could use repeated <option>-c</option> options or pipe the string
       into <application>psql</application>, for example:
-->
<replaceable class="parameter">command</replaceable>は、サーバで完全に解析可能な（つまり、<application>psql</application>特有の機能は含まない）コマンド文字列、もしくは、バックスラッシュコマンド1つである必要があります。
このため、<option>-c</option>オプション内では<acronym>SQL</acronym>と<application>psql</application>メタコマンドを混在させることはできません。
これらを同時に使用するには、<option>-c</option>オプションを繰り返し利用するか、あるいはパイプを使って文字列を<application>psql</application>に渡します。
例えば、
<programlisting>
psql -c '\x' -c 'SELECT * FROM foo;'
</programlisting>
<!--
       or
-->
あるいは
<programlisting>
echo '\x \\ SELECT * FROM foo;' | psql
</programlisting>
<!--
       (<literal>\\</literal> is the separator meta-command.)
-->
のようにします（<literal>\\</literal>はメタコマンドの区切り文字です）。
      </para>
      <para>
<!--
       Each <acronym>SQL</acronym> command string passed
       to <option>-c</option> is sent to the server as a single request.
       Because of this, the server executes it as a single transaction even
       if the string contains multiple <acronym>SQL</acronym> commands,
       unless there are explicit <command>BEGIN</command>/<command>COMMIT</command>
       commands included in the string to divide it into multiple
       transactions.  (See <xref linkend="protocol-flow-multi-statement"/>
       for more details about how the server handles multi-query strings.)
-->
<option>-c</option>に渡される各<acronym>SQL</acronym>のコマンド文字列は、単一の要求としてサーバに送信されます。
このため、トランザクションを複数に分ける<command>BEGIN</command>/<command>COMMIT</command>コマンドが明示的に文字列内に含まれない限り、文字列内に複数の<acronym>SQL</acronym>コマンドが含まれていたとしても、サーバはそれを1つのトランザクションとして実行します。
（複数問い合わせの文字列をどのようにサーバが処理するかについて、詳しくは<xref linkend="protocol-flow-multi-statement"/>を参照してください。）
      </para>
      <para>
<!--
       If having several commands executed in one transaction is not desired,
       use repeated <option>-c</option> commands or feed multiple commands to
       <application>psql</application>'s standard input,
       either using <application>echo</application> as illustrated above, or
       via a shell here-document, for example:
-->
1つのトランザクションで複数のコマンドを実行することが望ましくない場合は、繰り返し<option>-c</option>コマンドを使用するか、あるいは、上記のように<application>echo</application>を使用するか、以下の例のようにシェルのヒアドキュメントを介して<application>psql</application>の標準入力に複数のコマンドを送ります。
<programlisting>
psql &lt;&lt;EOF
\x
SELECT * FROM foo;
EOF
</programlisting></para>
      </listitem>
    </varlistentry>

    <varlistentry>
      <term><option>--csv</option></term>
      <listitem>
      <para>
<!--
      Switches to <acronym>CSV</acronym> (Comma-Separated Values) output
      mode.  This is equivalent to <command>\pset format csv</command>.
-->
<acronym>CSV</acronym>(コンマ区切り値)出力モードに切り替えます。
これは<command>\pset format csv</command>と同等です。
      </para>
      </listitem>
    </varlistentry>

    <varlistentry>
      <term><option>-d <replaceable class="parameter">dbname</replaceable></option></term>
      <term><option>--dbname=<replaceable class="parameter">dbname</replaceable></option></term>
      <listitem>
      <para>
<!--
       Specifies the name of the database to connect to. This is
       equivalent to specifying <replaceable
       class="parameter">dbname</replaceable> as the first non-option
       argument on the command line.  The <replaceable>dbname</replaceable>
       can be a <link linkend="libpq-connstring">connection string</link>.
       If so, connection string parameters will override any conflicting
       command line options.
-->
接続するデータベースの名前を指定します。
コマンドラインでオプション以外の最初の引数として<replaceable class="parameter">dbname</replaceable>を指定するのと同じ効力を持ちます。
<replaceable>dbname</replaceable>は<link linkend="libpq-connstring">接続文字列</link>でも構いません。
その場合、接続文字列パラメータは衝突するコマンドラインオプションに優先します。
      </para>
      </listitem>
    </varlistentry>

    <varlistentry>
      <term><option>-e</option></term>
      <term><option>--echo-queries</option></term>
      <listitem>
      <para>
<!--
      Copy all SQL commands sent to the server to standard output as well.
      This is equivalent
      to setting the variable <varname>ECHO</varname> to
      <literal>queries</literal>.
-->
サーバに送られるすべてのSQLコマンドを標準出力にも送ります。
<varname>ECHO</varname>変数を<literal>queries</literal>に設定するのと同じ効力を持ちます。
      </para>
      </listitem>
    </varlistentry>

    <varlistentry>
      <term><option>-E</option></term>
      <term><option>--echo-hidden</option></term>
      <listitem>
      <para>
<!--
      Echo the actual queries generated by <command>\d</command> and other backslash
      commands. You can use this to study <application>psql</application>'s
      internal operations. This is equivalent to
      setting the variable <varname>ECHO_HIDDEN</varname> to <literal>on</literal>.
-->
<command>\d</command>やその他のバックスラッシュコマンドによって生成される実際の問い合わせを表示します。
これを使って、<application>psql</application>の内部動作を調べることができます。
これは変数<varname>ECHO_HIDDEN</varname>を<literal>on</literal>に設定するのと同じ効力を持ちます。
      </para>
      </listitem>
    </varlistentry>

    <varlistentry>
      <term><option>-f <replaceable class="parameter">filename</replaceable></option></term>
      <term><option>--file=<replaceable class="parameter">filename</replaceable></option></term>
      <listitem>
      <para>
<!--
       Read commands from the
       file <replaceable class="parameter">filename</replaceable>,
       rather than standard input.
       This option can be repeated and combined in any order with
       the <option>-c</option> option.  When either <option>-c</option>
       or <option>-f</option> is specified, <application>psql</application>
       does not read commands from standard input; instead it terminates
       after processing all the <option>-c</option> and <option>-f</option>
       options in sequence.
       Except for that, this option is largely equivalent to the
       meta-command <command>\i</command>.
-->
標準入力ではなく、ファイル<replaceable class="parameter">filename</replaceable>からコマンドを読み取ります。
このオプションは繰り返すことができ、また<option>-c</option>オプションと任意の順序で組み合わせることができます。
<option>-c</option>または<option>-f</option>が指定されると、<application>psql</application>は標準入力からコマンドを読み取りません。
その代わりに、すべての<option>-c</option>オプションおよび<option>-f</option>オプションを順に処理した後、終了します。
その点を除けば、このオプションは<command>\i</command>メタコマンドとほぼ同等です。
      </para>

      <para>
<!--
       If <replaceable>filename</replaceable> is <literal>-</literal>
       (hyphen), then standard input is read until an EOF indication
       or <command>\q</command> meta-command.  This can be used to intersperse
       interactive input with input from files.  Note however that Readline
       is not used in this case (much as if <option>-n</option> had been
       specified).
-->
<replaceable>filename</replaceable>に<literal>-</literal>（ハイフン）を指定すると、標準入力からEOFを示すもの、または<command>\q</command>メタコマンドまで読み取られます。
これは対話的入力をファイルからの入力と混在させるために使うことができます。
ただし、この場合、Readlineは使われないことに注意してください（<option>-n</option>が指定された場合と同様です）。
      </para>

      <para>
<!--
      Using this option is subtly different from writing <literal>psql
      &lt; <replaceable
      class="parameter">filename</replaceable></literal>. In general,
      both will do what you expect, but using <literal>-f</literal>
      enables some nice features such as error messages with line
      numbers. There is also a slight chance that using this option will
      reduce the start-up overhead. On the other hand, the variant using
      the shell's input redirection is (in theory) guaranteed to yield
      exactly the same output you would have received had you entered
      everything by hand.
-->
このオプションを指定するのと、<literal>psql &lt; <replaceable class="parameter">filename</replaceable></literal>と入力するのでは、微妙に動作が異なります。
一般的には、両者とも期待通りの動作を行いますが、<literal>-f</literal>を使用した場合は、エラーメッセージに行番号を付けるなどいくつか便利な機能が有効になります。
また、このオプションを使用した場合、起動時のオーバーヘッドが減少する可能性が若干あります。
一方、シェルの入力リダイレクションを使用する方法では、（理論的には）全て手作業で入力した場合の出力とまったく同一な出力になることが保証されます。
      </para>
      </listitem>
    </varlistentry>

    <varlistentry>
      <term><option>-F <replaceable class="parameter">separator</replaceable></option></term>
      <term><option>--field-separator=<replaceable class="parameter">separator</replaceable></option></term>
      <listitem>
      <para>
<!--
      Use <replaceable class="parameter">separator</replaceable> as the
      field separator for unaligned output. This is equivalent to
      <command>\pset fieldsep</command> or <command>\f</command>.
-->
<replaceable class="parameter">separator</replaceable>を位置揃えを行わない出力におけるフィールド区切り文字として使用します。
<command>\pset fieldsep</command>もしくは<command>\f</command>と同じ効力を持ちます。
      </para>
      </listitem>
    </varlistentry>

    <varlistentry>
      <term><option>-h <replaceable class="parameter">hostname</replaceable></option></term>
      <term><option>--host=<replaceable class="parameter">hostname</replaceable></option></term>
      <listitem>
      <para>
<!--
      Specifies the host name of the machine on which the
      server is running. If the value begins
      with a slash, it is used as the directory for the Unix-domain
      socket.
-->
サーバを実行しているマシンのホスト名を指定します。
この値がスラッシュから始まる場合、Unixドメインソケット用のディレクトリとして使用されます。
      </para>
      </listitem>
    </varlistentry>

    <varlistentry>
      <term><option>-H</option></term>
      <term><option>--html</option></term>
      <listitem>
      <para>
<!--
      Switches to <acronym>HTML</acronym> output mode.  This is
      equivalent to <command>\pset format html</command> or the
      <command>\H</command> command.
-->
<acronym>HTML</acronym>出力モードに切り替えます。
これは、<command>\pset format html</command>もしくは<command>\H</command>コマンドと同等です。
      </para>
      </listitem>
    </varlistentry>

    <varlistentry>
      <term><option>-l</option></term>
      <term><option>--list</option></term>
      <listitem>
      <para>
<!--
      List all available databases, then exit. Other non-connection
      options are ignored. This is similar to the meta-command
      <command>\list</command>.
-->
利用可能な全てのデータベースを一覧表示し、終了します。
この他の接続に関連しないオプションは無視されます。
<command>\list</command>メタコマンドと似た効力を持ちます。
      </para>

      <para>
<!--
      When this option is used, <application>psql</application> will connect
      to the database <literal>postgres</literal>, unless a different database
      is named on the command line (option <option>-d</option> or non-option
      argument, possibly via a service entry, but not via an environment
      variable).
-->
このオプションが使用されるときは、別のデータベース名がコマンドラインで指定されない限り（オプション<option>-d</option>または、環境変数ではない非オプション引数、おそらくサービスエントリーを通じて）、<application>psql</application>は、<literal>postgres</literal>データベースに接続します。
      </para>
      </listitem>
    </varlistentry>

    <varlistentry>
      <term><option>-L <replaceable class="parameter">filename</replaceable></option></term>
      <term><option>--log-file=<replaceable class="parameter">filename</replaceable></option></term>
      <listitem>
      <para>
<!--
       Write all query output into file <replaceable
       class="parameter">filename</replaceable>, in addition to the
       normal output destination.
-->
すべての問い合わせの出力を通常の出力先に出力し、さらにファイル<replaceable class="parameter">filename</replaceable>に書き出します。
      </para>
      </listitem>
    </varlistentry>

    <varlistentry>
      <term><option>-n</option></term>
      <term><option>--no-readline</option></term>
      <listitem>
      <para>
<!--
       Do not use <application>Readline</application> for line editing and
       do not use the command history (see
       <xref linkend="app-psql-readline"/> below).
-->
行編集とコマンド履歴に<application>Readline</application>を使用しません(下記の<xref linkend="app-psql-readline"/>を参照)。
      </para>
      </listitem>
    </varlistentry>

    <varlistentry>
      <term><option>-o <replaceable class="parameter">filename</replaceable></option></term>
      <term><option>--output=<replaceable class="parameter">filename</replaceable></option></term>
      <listitem>
      <para>
<!--
      Put all query output into file <replaceable
      class="parameter">filename</replaceable>. This is equivalent to
      the command <command>\o</command>.
-->
全ての問い合わせの出力を<replaceable class="parameter">filename</replaceable>ファイルに書き込みます。
これは<command>\o</command>コマンドと同じ効力を持ちます。
      </para>
      </listitem>
    </varlistentry>

    <varlistentry>
      <term><option>-p <replaceable class="parameter">port</replaceable></option></term>
      <term><option>--port=<replaceable class="parameter">port</replaceable></option></term>
      <listitem>
      <para>
<!--
      Specifies the TCP port or the local Unix-domain
      socket file extension on which the server is listening for
      connections. Defaults to the value of the <envar>PGPORT</envar>
      environment variable or, if not set, to the port specified at
      compile time, usually 5432.
-->
サーバが接続監視を行っているTCPポートもしくはローカルUnixドメインソケットファイルの拡張子を指定します。
環境変数<envar>PGPORT</envar>の値、環境変数が設定されていない場合はコンパイル時に指定した値（通常は5432）がデフォルト値となります。
      </para>
      </listitem>
    </varlistentry>

    <varlistentry>
      <term><option>-P <replaceable class="parameter">assignment</replaceable></option></term>
      <term><option>--pset=<replaceable class="parameter">assignment</replaceable></option></term>
      <listitem>
      <para>
<!--
      Specifies printing options, in the style of
      <command>\pset</command>. Note that here you
      have to separate name and value with an equal sign instead of a
      space. For example, to set the output format to <application>LaTeX</application>, you could write
      <literal>-P format=latex</literal>.
-->
<command>\pset</command>形式により表示オプションを指定します。
ここでは空白ではなく等号を使って名前と値を区切っていることに注意してください。
たとえば、出力形式を<application>LaTeX</application>にする場合、<literal>-P format=latex</literal>と入力します。
      </para>
      </listitem>
    </varlistentry>

    <varlistentry>
      <term><option>-q</option></term>
      <term><option>--quiet</option></term>
      <listitem>
      <para>
<!--
      Specifies that <application>psql</application> should do its work
      quietly. By default, it prints welcome messages and various
      informational output. If this option is used, none of this
      happens. This is useful with the <option>-c</option> option.
      This is equivalent to setting the variable <varname>QUIET</varname>
      to <literal>on</literal>.
-->
<application>psql</application>がメッセージ出力なしで処理を行うように指示します。
デフォルトでは、ウェルカム（welcome）メッセージや各種の情報が表示されますが、
このオプションを使用した場合、これらのメッセージが表示されません。
<option>-c</option>オプションと併用すると便利です。
これは変数<varname>QUIET</varname>を<literal>on</literal>に設定するのと同じ効力を持ちます。
      </para>
      </listitem>
    </varlistentry>

    <varlistentry>
      <term><option>-R <replaceable class="parameter">separator</replaceable></option></term>
      <term><option>--record-separator=<replaceable class="parameter">separator</replaceable></option></term>
      <listitem>
      <para>
<!--
      Use <replaceable class="parameter">separator</replaceable> as the
      record separator for unaligned output. This is equivalent to
      <command>\pset recordsep</command>.
-->
<replaceable class="parameter">separator</replaceable>を位置揃えを行わない出力におけるレコード区切り文字として使用します。
これは<command>\pset recordsep</command>と同じです。
      </para>
      </listitem>
    </varlistentry>

    <varlistentry>
      <term><option>-s</option></term>
      <term><option>--single-step</option></term>
      <listitem>
      <para>
<!--
      Run in single-step mode. That means the user is prompted before
      each command is sent to the server, with the option to cancel
      execution as well. Use this to debug scripts.
-->
シングルステップモードで実行します。
これは各コマンドがサーバに送信される前に、ユーザに対して実行するかキャンセルするかについて確認を求めることを意味します。
スクリプトのデバッグを行う時に使用してください。
      </para>
      </listitem>
    </varlistentry>

    <varlistentry>
      <term><option>-S</option></term>
      <term><option>--single-line</option></term>
      <listitem>
      <para>
<!--
      Runs in single-line mode where a newline terminates an SQL command, as a
      semicolon does.
-->
シングル行モードで実行します。このモードでは、セミコロンと同じように改行もSQLコマンドの終端として扱われます。
      </para>

      <note>
      <para>
<!--
      This mode is provided for those who insist on it, but you are not
      necessarily encouraged to use it. In particular, if you mix
      <acronym>SQL</acronym> and meta-commands on a line the order of
      execution might not always be clear to the inexperienced user.
-->
このモードはどうしてもこのような方式を使用したいユーザ向けに用意されたもので、必ずしも使用が推奨されるわけではありません。
特に、1行に<acronym>SQL</acronym>とメタコマンドを混在させる場合、経験の浅いユーザにとってその実行順番は必ずしもわかりやすいものではありません。
      </para>
      </note>
      </listitem>
    </varlistentry>

    <varlistentry>
      <term><option>-t</option></term>
      <term><option>--tuples-only</option></term>
      <listitem>
      <para>
<!--
      Turn off printing of column names and result row count footers,
      etc. This is equivalent to <command>\t</command> or
      <command>\pset tuples_only</command>.
-->
列名と結果の行数フッタなどの表示を無効にします。
これは、<command>\t</command>および<command>\pset tuples_only</command>と同等です。
      </para>
      </listitem>
    </varlistentry>

    <varlistentry>
      <term><option>-T <replaceable class="parameter">table_options</replaceable></option></term>
      <term><option>--table-attr=<replaceable class="parameter">table_options</replaceable></option></term>
      <listitem>
      <para>
<!--
      Specifies options to be placed within the
      <acronym>HTML</acronym> <sgmltag>table</sgmltag> tag. See
      <command>\pset tableattr</command> for details.
-->
<acronym>HTML</acronym>の<sgmltag>table</sgmltag>タグで使用されるオプションを指定します。
詳細は<command>\pset tableattr</command>を参照してください。
      </para>
      </listitem>
    </varlistentry>

    <varlistentry>
      <term><option>-U <replaceable class="parameter">username</replaceable></option></term>
      <term><option>--username=<replaceable class="parameter">username</replaceable></option></term>
      <listitem>
      <para>
<!--
      Connect to the database as the user <replaceable
      class="parameter">username</replaceable> instead of the default.
      (You must have permission to do so, of course.)
-->
デフォルトのユーザではなく<replaceable class="parameter">username</replaceable>ユーザとしてデータベースに接続します
（当然、そうする権限を持っていなければなりません）。
      </para>
      </listitem>
    </varlistentry>

    <varlistentry>
      <term><option>-v <replaceable class="parameter">assignment</replaceable></option></term>
      <term><option>--set=<replaceable class="parameter">assignment</replaceable></option></term>
      <term><option>--variable=<replaceable class="parameter">assignment</replaceable></option></term>
      <listitem>
      <para>
<!--
      Perform a variable assignment, like the <command>\set</command>
      meta-command. Note that you must separate name and value, if
      any, by an equal sign on the command line. To unset a variable,
      leave off the equal sign. To set a variable with an empty value,
      use the equal sign but leave off the value. These assignments are
      done during command line processing, so variables that reflect
      connection state will get overwritten later.
-->
<command>\set</command>メタコマンドのように、変数の代入を行います。
値がある場合、コマンド行上では、名前と値を等号（=）で区切る必要があることに注意してください。
変数を未設定の状態にするには、等号を指定しないでください。
値が空の変数を設定するには、値を指定しないで等号のみ使用してください。
これらの代入はコマンド行処理の段階で行われます。
そのため、接続状態を表す変数は後で上書きされる可能性があります。
      </para>
      </listitem>
    </varlistentry>

    <varlistentry>
      <term><option>-V</option></term>
      <term><option>--version</option></term>
      <listitem>
      <para>
<!--
      Print the <application>psql</application> version and exit.
-->
<application>psql</application>のバージョンを表示し、終了します。
      </para>
      </listitem>
    </varlistentry>

    <varlistentry>
     <term><option>-w</option></term>
     <term><option>--no-password</option></term>
     <listitem>
      <para>
<!--
       Never issue a password prompt.  If the server requires password
       authentication and a password is not available from other sources
       such as a <filename>.pgpass</filename> file, the connection
       attempt will fail.  This option can be useful in batch jobs and
       scripts where no user is present to enter a password.
-->
パスワードの入力を促しません。
サーバがパスワード認証を必要とし、かつ、<filename>.pgpass</filename>ファイルなどの他の情報源からパスワードが入手可能でない場合、接続試行は失敗します。
バッチジョブやスクリプトなどパスワードを入力するユーザが存在しない場合にこのオプションは有用かもしれません。
      </para>

      <para>
<!--
       Note that this option will remain set for the entire session,
       and so it affects uses of the meta-command
       <command>\connect</command> as well as the initial connection attempt.
-->
このオプションはセッション全体にわたって設定されたままであることに注意してください。
このため<command>\connect</command>メタコマンドの使用に関しても初期接続試行と同様に影響します。
      </para>
     </listitem>
    </varlistentry>

    <varlistentry>
      <term><option>-W</option></term>
      <term><option>--password</option></term>
      <listitem>
      <para>
<!--
       Force <application>psql</application> to prompt for a
       password before connecting to a database, even if the password will
       not be used.
-->
パスワードが使われない場合であっても、データベースに接続する前に<application>psql</application>は強制的にパスワード入力を促します。
      </para>

      <para>
<!--
       If the server requires password authentication and a password is not
       available from other sources such as a <filename>.pgpass</filename>
       file, <application>psql</application> will prompt for a
       password in any case.  However, <application>psql</application>
       will waste a connection attempt finding out that the server wants a
       password.  In some cases it is worth typing <option>-W</option> to avoid
       the extra connection attempt.
-->
サーバがパスワード認証を必要とし、かつ、<filename>.pgpass</filename>ファイルなどの他の情報源からパスワードが入手可能でない場合、<application>psql</application>は常にパスワード入力を促します。
しかし、<application>psql</application>は、サーバにパスワードが必要かどうかを判断するための接続試行を無駄に行います。
こうした余計な接続試行を防ぐために<option>-W</option>の入力が有意となる場合もあります。
      </para>

      <para>
<!--
       Note that this option will remain set for the entire session,
       and so it affects uses of the meta-command
       <command>\connect</command> as well as the initial connection attempt.
-->
このオプションはセッション全体に対して設定されたままであることに注意してください。
このため初期接続試行と同様に<command>\connect</command>メタコマンドの使用にも影響を与えます。
      </para>
      </listitem>
    </varlistentry>

    <varlistentry>
      <term><option>-x</option></term>
      <term><option>--expanded</option></term>
      <listitem>
      <para>
<!--
      Turn on the expanded table formatting mode. This is equivalent to
      <command>\x</command> or <command>\pset expanded</command>.
-->
拡張テーブル形式モードを有効にします。
これは<command>\x</command>および<command>\pset expanded</command>と同じです。
      </para>
      </listitem>
    </varlistentry>

    <varlistentry>
      <term><option>-X,</option></term>
      <term><option>--no-psqlrc</option></term>
      <listitem>
      <para>
<!--
      Do not read the start-up file (neither the system-wide
      <filename>psqlrc</filename> file nor the user's
      <filename>~/.psqlrc</filename> file).
-->
起動用ファイル（<filename>psqlrc</filename>ファイルおよびユーザ用の<filename>~/.psqlrc</filename>ファイルのどちらも）を読み込みません。
      </para>
      </listitem>
    </varlistentry>

    <varlistentry>
      <term><option>-z</option></term>
      <term><option>--field-separator-zero</option></term>
      <listitem>
      <para>
<!--
      Set the field separator for unaligned output to a zero byte.  This is
      equivalent to <command>\pset fieldsep_zero</command>.
-->
位置揃えを行わない出力用のフィールド区切り文字をゼロバイトに設定します。
これは<command>\pset fieldsep_zero</command>と同じです。
      </para>
      </listitem>
    </varlistentry>

    <varlistentry>
      <term><option>-0</option></term>
      <term><option>--record-separator-zero</option></term>
      <listitem>
      <para>
<!--
      Set the record separator for unaligned output to a zero byte.  This is
      useful for interfacing, for example, with <literal>xargs -0</literal>.
      This is equivalent to <command>\pset recordsep_zero</command>.
-->
位置揃えを行わない出力用のレコード区切り文字をゼロバイトに設定します。
これは例えば<literal>xargs -0</literal>と連携する時に有用です。
これは<command>\pset recordsep_zero</command>と同じです。
      </para>
      </listitem>
    </varlistentry>

     <varlistentry>
      <term><option>-1</option></term>
      <term><option>--single-transaction</option></term>
      <listitem>
       <para>
<!--
        This option can only be used in combination with one or more
        <option>-c</option> and/or <option>-f</option> options.  It causes
        <application>psql</application> to issue a <command>BEGIN</command> command
        before the first such option and a <command>COMMIT</command> command after
        the last one, thereby wrapping all the commands into a single
        transaction. If any of the commands fails and the variable
        <varname>ON_ERROR_STOP</varname> was set, a
        <command>ROLLBACK</command> command is sent instead. This ensures that
        either all the commands complete successfully, or no changes are
        applied.
-->
このオプションは、1つ以上の<option>-c</option>オプションや<option>-f</option>オプションと組み合わせてのみ使うことができます。
これにより<application>psql</application>は、最初のそのようなオプションの前に<command>BEGIN</command>コマンドを発行し、最後のオプションの後に<command>COMMIT</command>コマンドを発行するようになります。
そうすることで、すべてのコマンドが単一のトランザクションに囲まれます。
コマンドのいずれかが失敗して、変数<varname>ON_ERROR_STOP</varname>が設定されていれば、<command>ROLLBACK</command>が代わりに送られます。
これによりすべてのコマンドが成功して完了するか、変更がまったく行われないかのいずれかになります。
       </para>

       <para>
<!--
        If the commands themselves
        contain <command>BEGIN</command>, <command>COMMIT</command>,
        or <command>ROLLBACK</command>, this option will not have the desired
        effects.  Also, if an individual command cannot be executed inside a
        transaction block, specifying this option will cause the whole
        transaction to fail.
-->
コマンド自体が<command>BEGIN</command>、<command>COMMIT</command>、<command>ROLLBACK</command>を含んでいる場合、このオプションは期待した効果を得ることができません。
また、個別のコマンドがトランザクションブロック内部で実行できない場合、このオプションを指定することで、そのトランザクション全体が失敗します。
       </para>
      </listitem>
     </varlistentry>

    <varlistentry>
      <term><option>-?</option></term>
      <term><option>--help[=<replaceable class="parameter">topic</replaceable>]</option></term>
      <listitem>
      <para>
<!--
      Show help about <application>psql</application> and exit. The optional
      <replaceable class="parameter">topic</replaceable> parameter (defaulting
      to <literal>options</literal>) selects which part of <application>psql</application> is
      explained: <literal>commands</literal> describes <application>psql</application>'s
      backslash commands; <literal>options</literal> describes the command-line
      options that can be passed to <application>psql</application>;
      and <literal>variables</literal> shows help about <application>psql</application> configuration
      variables.
-->
<application>psql</application>に関するヘルプを表示し、終了します。
オプションの<replaceable class="parameter">topic</replaceable>パラメータ（デフォルトは<literal>options</literal>）は<application>psql</application>のどの部分を説明するかを選択します。
<literal>commands</literal>は<application>psql</application>のバックスラッシュコマンドについて、<literal>options</literal>は<application>psql</application>に渡すことができるコマンド行オプションについて、<literal>variables</literal>は<application>psql</application>の設定変数についてのヘルプを表示します。
      </para>
      </listitem>
    </varlistentry>

  </variablelist>
 </refsect1>


 <refsect1>
<!--
  <title>Exit Status</title>
-->
  <title>終了ステータス</title>

  <para>
<!--
   <application>psql</application> returns 0 to the shell if it
   finished normally, 1 if a fatal error of its own occurs (e.g., out of memory,
   file not found), 2 if the connection to the server went bad
   and the session was not interactive, and 3 if an error occurred in a
   script and the variable <varname>ON_ERROR_STOP</varname> was set.
-->
<application>psql</application>は、正常に終了した時には0を、<application>psql</application>にとって致命的なエラー（メモリ不足やファイルが見つからないなど）が発生した時には1を、セッションが対話式でない状態でサーバとの接続が不完全になった時には2を、<varname>ON_ERROR_STOP</varname>変数が設定されている状態でスクリプトでエラーが発生した時には3をシェルに返します。
  </para>
 </refsect1>


 <refsect1>
<!--
  <title>Usage</title>
-->
<title>使用方法</title>

  <refsect2 id="r2-app-psql-connecting">
<!--
    <title>Connecting to a Database</title>
-->
<title>データベースへの接続</title>

    <para>
<!--
    <application>psql</application> is a regular
    <productname>PostgreSQL</productname> client application. In order
    to connect to a database you need to know the name of your target
    database, the host name and port number of the server, and what user
    name you want to connect as. <application>psql</application> can be
    told about those parameters via command line options, namely
    <option>-d</option>, <option>-h</option>, <option>-p</option>, and
    <option>-U</option> respectively. If an argument is found that does
    not belong to any option it will be interpreted as the database name
    (or the user name, if the database name is already given). Not all
    of these options are required; there are useful defaults. If you omit the host
    name, <application>psql</application> will connect via a Unix-domain socket
    to a server on the local host, or via TCP/IP to <literal>localhost</literal> on
    machines that don't have Unix-domain sockets. The default port number is
    determined at compile time.
    Since the database server uses the same default, you will not have
    to specify the port in most cases. The default user name is your
    operating-system user name, as is the default database name.
    Note that you cannot
    just connect to any database under any user name. Your database
    administrator should have informed you about your access rights.
-->
<application>psql</application>は<productname>PostgreSQL</productname>の正式なクライアントアプリケーションです。
データベースに接続するには、接続するデータベース名、ホスト名、サーバのポート番号、接続する際に使用するユーザ名がわかっていなければなりません。
<application>psql</application>では、それらをコマンドラインオプションで指定することができます。接続するデータベース名は<option>-d</option>、ホスト名は<option>-h</option>、サーバのポート番号は<option>-p</option>、接続するユーザ名は<option>-U</option>を使用してそれぞれ指定します。
オプションでない引数がある場合、それはデータベース名（データベース名が与えられている場合にはユーザ名）とみなされます。
これらのオプションは全て指定されている必要はありません。便利なデフォルト値があります。
ホスト名を省略した場合、<application>psql</application>はUnixドメインソケット経由でローカルホスト上のサーバに、Unixドメインソケットを持たないマシンでは<literal>localhost</literal>にTCP/IP経由で接続します。
デフォルトのポート番号はコンパイル時に設定されます。
データベースサーバは同じデフォルト値を使用するので、多くの場合、ポートは指定する必要はありません。
デフォルトのユーザ名とデータベース名は、OSのユーザ名です。
任意のユーザ名で全てのデータベースに接続できるわけではありません。
データベース管理者は、接続権限をユーザに知らせておかなければなりません。
    </para>

    <para>
<!--
    When the defaults aren't quite right, you can save yourself
    some typing by setting the environment variables
    <envar>PGDATABASE</envar>, <envar>PGHOST</envar>,
    <envar>PGPORT</envar> and/or <envar>PGUSER</envar> to appropriate
    values. (For additional environment variables, see <xref
    linkend="libpq-envars"/>.) It is also convenient to have a
    <filename>~/.pgpass</filename> file to avoid regularly having to type in
    passwords. See <xref linkend="libpq-pgpass"/> for more information.
-->
デフォルトが完全には適用できない時は、入力の手間を省くために、環境変数<envar>PGDATABASE</envar>、<envar>PGHOST</envar>、<envar>PGPORT</envar>、<envar>PGUSER</envar>に適当な値を設定することもできます。
（この他の環境変数については、<xref linkend="libpq-envars"/>を参照してください。）
また、<filename>~/.pgpass</filename>ファイルを使用すれば、定常的なパスワードの入力を省略でき、便利です。
詳細は<xref linkend="libpq-pgpass"/>を参照してください。
    </para>

    <para>
<!--
     An alternative way to specify connection parameters is in a
     <parameter>conninfo</parameter> string or
     a <acronym>URI</acronym>, which is used instead of a database
     name. This mechanism give you very wide control over the
     connection. For example:
-->
他の接続パラメータの指定方法として<parameter>conninfo</parameter>文字列または<acronym>URI</acronym>があります。
これは、データベース名の代わりに使用されます。
この機構により、接続全体に関する非常に幅広い制御を行うことができます。
以下に例を示します。
<programlisting>
$ <userinput>psql "service=myservice sslmode=require"</userinput>
$ <userinput>psql postgresql://dbmaster:5433/mydb?sslmode=require</userinput>
</programlisting>
<!--
     This way you can also use <acronym>LDAP</acronym> for connection
     parameter lookup as described in <xref linkend="libpq-ldap"/>.
     See <xref linkend="libpq-paramkeywords"/> for more information on all the
     available connection options.
-->
この方法では接続パラメータの検索に、<xref linkend="libpq-ldap"/>で説明する<acronym>LDAP</acronym>を使用することもできます。
利用できる接続オプションのすべてについての詳細は、<xref linkend="libpq-paramkeywords"/>を参照してください。
    </para>

    <para>
<!--
    If the connection could not be made for any reason (e.g., insufficient
    privileges, server is not running on the targeted host, etc.),
    <application>psql</application> will return an error and terminate.
-->
何らかの原因（権限がない、指定したホストでサーバが稼働していないなど）で接続ができなかった場合は、<application>psql</application>はエラーメッセージを表示し、終了します。
    </para>

    <para>
<!--
     If both standard input and standard output are a
     terminal, then <application>psql</application> sets the client
     encoding to <quote>auto</quote>, which will detect the
     appropriate client encoding from the locale settings
     (<envar>LC_CTYPE</envar> environment variable on Unix systems).
     If this doesn't work out as expected, the client encoding can be
     overridden using the environment
     variable <envar>PGCLIENTENCODING</envar>.
-->
標準入力および標準出力の両方が端末である場合、<application>psql</application>はクライアントの符号化方式を<quote>auto</quote>に設定します。
これはロケール設定（Unixシステムでは環境変数<envar>LC_CTYPE</envar>）から適切なクライアント符号化方式を決定します。
想定した通りに動作しない場合、環境変数<envar>PGCLIENTENCODING</envar>を使用してクライアント符号化方式を上書きすることができます。
    </para>
  </refsect2>

  <refsect2 id="r2-app-psql-4">
<!--
    <title>Entering SQL Commands</title>
-->
<title>SQLコマンドの入力</title>

    <para>
<!--
    In normal operation, <application>psql</application> provides a
    prompt with the name of the database to which
    <application>psql</application> is currently connected, followed by
    the string <literal>=&gt;</literal>. For example:
-->
通常の操作において、<application>psql</application>は、<application>psql</application>が現在接続しているデータベース名の後に<literal>=&gt;</literal>の文字列が付いたプロンプトを表示します。
以下に例を示します。
<programlisting>
$ <userinput>psql testdb</userinput>
psql (&version;)
Type "help" for help.

testdb=&gt;
</programlisting>
    </para>

    <para>
<!--
    At the prompt, the user can type in <acronym>SQL</acronym> commands.
    Ordinarily, input lines are sent to the server when a
    command-terminating semicolon is reached. An end of line does not
    terminate a command.  Thus commands can be spread over several lines for
    clarity. If the command was sent and executed without error, the results
    of the command are displayed on the screen.
-->
プロンプトに対しユーザは<acronym>SQL</acronym>コマンドを入力することができます。
通常、入力された行はコマンド終了を意味するセミコロンに達した時点でサーバへと送信されます。
改行はコマンドの終了とはみなされません。
したがって、わかりやすくするために、コマンドは複数の行にわたって記述することができます。
コマンドが送信され問題なく実行されると、画面にコマンドの結果が表示されます。
    </para>

    <para>
<!--
    If untrusted users have access to a database that has not adopted a
    <link linkend="ddl-schemas-patterns">secure schema usage pattern</link>,
    begin your session by removing publicly-writable schemas
    from <varname>search_path</varname>.  One can
    add <literal>options=-csearch_path=</literal> to the connection string or
    issue <literal>SELECT pg_catalog.set_config('search_path', '',
    false)</literal> before other SQL commands.  This consideration is not
    specific to <application>psql</application>; it applies to every interface
    for executing arbitrary SQL commands.
-->
<link linkend="ddl-schemas-patterns">安全なスキーマの利用パターン</link>を適用していないデータベースに信頼できないユーザがアクセス可能な場合は、セッションの開始時に<varname>search_path</varname>から、誰でも書き込みができるスキーマを削除してください。
<literal>options=-csearch_path=</literal>を接続文字列に追加するか、<literal>SELECT pg_catalog.set_config('search_path', '', false)</literal>を他のSQLの前に発行することができます。
この配慮は<application>psql</application>に固有のものではありません。
任意のSQLを実行するすべてのインタフェースに適用されるものです。
    </para>

    <para>
<!--
    Whenever a command is executed, <application>psql</application> also polls
    for asynchronous notification events generated by
    <link linkend="sql-listen"><command>LISTEN</command></link> and
    <link linkend="sql-notify"><command>NOTIFY</command></link>.
-->
また、コマンドが実行される度に、<application>psql</application>は<link linkend="sql-listen"><command>LISTEN</command></link>と<link linkend="sql-notify"><command>NOTIFY</command></link>によって生成された非同期通知イベントを検査します。
    </para>

    <para>
<!--
    While C-style block comments are passed to the server for
    processing and removal, SQL-standard comments are removed by
    <application>psql</application>.
-->
Cの形式のブロックコメントは、サーバに送信され、サーバによって取り除かれますが、SQL標準のコメントは<application>psql</application>によって取り除かれます。
    </para>
  </refsect2>

  <refsect2 id="app-psql-meta-commands">
<!--
    <title>Meta-Commands</title>
-->
    <title>メタコマンド</title>

    <para>
<!--
    Anything you enter in <application>psql</application> that begins
    with an unquoted backslash is a <application>psql</application>
    meta-command that is processed by <application>psql</application>
    itself. These commands make
    <application>psql</application> more useful for administration or
    scripting. Meta-commands are often called slash or backslash commands.
-->
<application>psql</application>内で入力されたコマンドのうち、引用符で囲まれていないバックスラッシュで始まるものは、<application>psql</application>自身が実行する<application>psql</application>のメタコマンドとして扱われます。
これらのコマンドを使うと、データベースを管理したりスクリプトを作成するにあたって、<application>psql</application>がより便利になります。
メタコマンドはよくスラッシュコマンド、またはバックスラッシュコマンドとも呼ばれます。
    </para>

    <para>
<!--
    The format of a <application>psql</application> command is the backslash,
    followed immediately by a command verb, then any arguments. The arguments
    are separated from the command verb and each other by any number of
    whitespace characters.
-->
<application>psql</application>コマンドは、バックスラッシュ、コマンド本体、引数の順につなげた形式になっています。
引数とコマンド本体の間および引数と引数の間は、空白文字によって分割されています。
    </para>

    <para>
<!--
    To include whitespace in an argument you can quote it with
    single quotes. To include a single quote in an argument,
    write two single quotes within single-quoted text.
    Anything contained in single quotes is
    furthermore subject to C-like substitutions for
    <literal>\n</literal> (new line), <literal>\t</literal> (tab),
    <literal>\b</literal> (backspace), <literal>\r</literal> (carriage return),
    <literal>\f</literal> (form feed),
    <literal>\</literal><replaceable>digits</replaceable> (octal), and
    <literal>\x</literal><replaceable>digits</replaceable> (hexadecimal).
    A backslash preceding any other character within single-quoted text
    quotes that single character, whatever it is.
-->
引数に空白を含める場合は単一引用符で囲みます。
単一引用符を引数に含める場合には、単一引用符で括られた文字列の中で、その単一引用符を2つ続けてください。
単一引用符で囲われた文字は、C言語と同じような置換の対象となります。
このような文字には、<literal>\n</literal>（改行）、<literal>\t</literal>（タブ）、<literal>\b</literal> (後退)、<literal>\r</literal>(復帰)、<literal>\f</literal> (改頁)、<literal>\</literal><replaceable>digits</replaceable>（8進数で表された文字）、<literal>\x</literal><replaceable>digits</replaceable>（16進数で表された文字）があります。
単一引用符で括られたテキスト内でその他の任意の文字の前にバックスラッシュを付けた場合は、その文字が何であろうとその一文字だけとして扱われます。
    </para>

    <para>
<!--
    If an unquoted colon (<literal>:</literal>) followed by a
    <application>psql</application> variable name appears within an argument, it is
    replaced by the variable's value, as described in <xref
    linkend="app-psql-interpolation"/> below.
    The forms <literal>:'<replaceable>variable_name</replaceable>'</literal> and
    <literal>:"<replaceable>variable_name</replaceable>"</literal> described there
    work as well.
    The <literal>:{?<replaceable>variable_name</replaceable>}</literal> syntax allows
    testing whether a variable is defined. It is substituted by
    TRUE or FALSE.
    Escaping the colon with a backslash protects it from substitution.
-->
<xref linkend="app-psql-interpolation"/>で説明されているとおり、引数の中に引用符で囲まれていないコロン（<literal>:</literal>）とそれに続く<application>psql</application>変数がある場合、その部分は変数の値で置換されます。
そこで説明されている<literal>:'<replaceable>variable_name</replaceable>'</literal>および<literal>:"<replaceable>variable_name</replaceable>"</literal>という形式も同様に機能します。
<literal>:{?<replaceable>variable_name</replaceable>}</literal>構文は、変数が定義済みかどうかをテストできます。
これはTRUEかFALSEに置き換えられます。
コロンをバックスラッシュでエスケープすると置換が防止されます。
    </para>

    <para>
<!--
    Within an argument, text that is enclosed in backquotes
    (<literal>`</literal>) is taken as a command line that is passed to the
    shell.  The output of the command (with any trailing newline removed)
    replaces the backquoted text.  Within the text enclosed in backquotes,
    no special quoting or other processing occurs, except that appearances
    of <literal>:<replaceable>variable_name</replaceable></literal> where
    <replaceable>variable_name</replaceable> is a <application>psql</application> variable name
    are replaced by the variable's value.  Also, appearances of
    <literal>:'<replaceable>variable_name</replaceable>'</literal> are replaced by the
    variable's value suitably quoted to become a single shell command
    argument.  (The latter form is almost always preferable, unless you are
    very sure of what is in the variable.)  Because carriage return and line
    feed characters cannot be safely quoted on all platforms, the
    <literal>:'<replaceable>variable_name</replaceable>'</literal> form prints an
    error message and does not substitute the variable value when such
    characters appear in the value.
-->
引数の中で逆引用符（<literal>`</literal>）に囲まれた文字列は、シェルに渡されるコマンド行として解釈されます。
逆引用符に囲まれた文字列は、コマンドの出力（行末の改行はすべて削除されます）で置換されます。
逆引用符に囲まれた文字列内では、<literal>:<replaceable>variable_name</replaceable></literal>という形式で<replaceable>variable_name</replaceable>が<application>psql</application>の変数名であるものが、その変数の値で置換されることを除いて、特別な引用やその他の処理は起きません。
また<literal>:'<replaceable>variable_name</replaceable>'</literal>という形式なら、それが変数値で置換された上で、それがシェルコマンドの単一の引数となるよう適切に引用符が付けられます。
（変数に何が入っているのか正確に理解しているのでなければ、ほとんどすべての場合で後者の形式の方が望ましいでしょう。）
復帰文字、改行文字をすべてのプラットフォームで安全に引用することはできないので、そのような文字が変数値に含まれていた場合は、<literal>:'<replaceable>variable_name</replaceable>'</literal>はエラーメッセージを表示し、変数値による置換を行いません。
    </para>

    <para>
<!--
    Some commands take an <acronym>SQL</acronym> identifier (such as a
    table name) as argument. These arguments follow the syntax rules
    of <acronym>SQL</acronym>: Unquoted letters are forced to
    lowercase, while double quotes (<literal>"</literal>) protect letters
    from case conversion and allow incorporation of whitespace into
    the identifier.  Within double quotes, paired double quotes reduce
    to a single double quote in the resulting name.  For example,
    <literal>FOO"BAR"BAZ</literal> is interpreted as <literal>fooBARbaz</literal>,
    and <literal>"A weird"" name"</literal> becomes <literal>A weird"
    name</literal>.
-->
コマンドには、引数として（テーブル名などの）<acronym>SQL</acronym>の識別子を取るものがあります。
これらの引数は次のような<acronym>SQL</acronym>の構文規則に従います。
引用符を伴わない文字は強制的に小文字になります。しかし、二重引用符（<literal>"</literal>）で囲まれると、大文字小文字変換が行われず、空白文字を識別子内に含めることができます。
さらに、二重引用符内では、連続する2つの二重引用符は1つの二重引用符とみなされます。
例えば、<literal>FOO"BAR"BAZ</literal>は<literal>fooBARbaz</literal>と解釈され、<literal>"A weird"" name"</literal>は<literal>A weird" name</literal>になります。
    </para>

    <para>
<!--
    Parsing for arguments stops at the end of the line, or when another
    unquoted backslash is found.  An unquoted backslash
    is taken as the beginning of a new meta-command. The special
    sequence <literal>\\</literal> (two backslashes) marks the end of
    arguments and continues parsing <acronym>SQL</acronym> commands, if
    any. That way <acronym>SQL</acronym> and
    <application>psql</application> commands can be freely mixed on a
    line. But in any case, the arguments of a meta-command cannot
    continue beyond the end of the line.
-->
引数の解析は行末または引用符で囲まれていないもう1つのバックスラッシュが見つかると終了します。
引用符がないバックスラッシュは新しいメタコマンドの始まりと解釈されます。
<literal>\\</literal>（バックスラッシュ2つ）という特別な文字の並びは引数の終わりを意味するので、<acronym>SQL</acronym>コマンドが残されている場合は、その解析を続けます。
このように、<acronym>SQL</acronym>コマンドと<application>psql</application>コマンドは1つの行に自由に混合して記述することができます。
しかし、あらゆる場合において、メタコマンドの引数は行をまたぐことはできません。
    </para>

    <para>
<!--
    Many of the meta-commands act on the <firstterm>current query buffer</firstterm>.
    This is simply a buffer holding whatever SQL command text has been typed
    but not yet sent to the server for execution.  This will include previous
    input lines as well as any text appearing before the meta-command on the
    same line.
-->
メタコマンドの多くは<firstterm>問い合わせバッファ</firstterm>の上で動作します。
これは入力されたSQLコマンド文字列で、まだ実行のためにサーバに送信されていないものをすべて保持するだけのバッファです。
これには以前の入力行や、同じ行のメタコマンドより前に入力されたすべての文字列も含まれます。
    </para>

    <para>
<!--
    The following meta-commands are defined:
-->
以下のメタコマンドが定義されています。

    <variablelist>
      <varlistentry>
        <term><literal>\a</literal></term>
        <listitem>
        <para>
<!--
        If the current table output format is unaligned, it is switched to aligned.
        If it is not unaligned, it is set to unaligned. This command is
        kept for backwards compatibility. See <command>\pset</command> for a
        more general solution.
-->
現在のテーブルの出力形式が「揃えない」になっていれば「揃える」に、
「揃える」になっていれば「揃えない」に設定します。
このコマンドは後方互換性を保持するためにあります。
より一般的な解決策は<command>\pset</command>を参照してください。
        </para>
        </listitem>
      </varlistentry>

      <varlistentry>
<!--
        <term><literal>\c</literal> or <literal>\connect [ -reuse-previous=<replaceable class="parameter">on|off</replaceable> ] [ <replaceable class="parameter">dbname</replaceable> [ <replaceable class="parameter">username</replaceable> ] [ <replaceable class="parameter">host</replaceable> ] [ <replaceable class="parameter">port</replaceable> ] | <replaceable class="parameter">conninfo</replaceable> ]</literal></term>
-->
        <term><literal>\c</literal> または <literal>\connect [ -reuse-previous=<replaceable class="parameter">on|off</replaceable> ] [ <replaceable class="parameter">dbname</replaceable> [ <replaceable class="parameter">username</replaceable> ] [ <replaceable class="parameter">host</replaceable> ] [ <replaceable class="parameter">port</replaceable> ] | <replaceable class="parameter">conninfo</replaceable> ]</literal></term>
        <listitem>
        <para>
<!--
        Establishes a new connection to a <productname>PostgreSQL</productname>
        server.  The connection parameters to use can be specified either
        using a positional syntax (one or more of database name, user,
        host, and port), or using a <replaceable>conninfo</replaceable>
        connection string as detailed in
        <xref linkend="libpq-connstring"/>.  If no arguments are given, a
        new connection is made using the same parameters as before.
-->
<productname>PostgreSQL</productname>サーバへの新規の接続を確立します。
接続のパラメータは、位置の構文(1つ以上のデータベース名、ユーザ、ホスト、ポート)、あるいは<replaceable>conninfo</replaceable>接続文字列で指定できます。後者の詳細は<xref linkend="libpq-connstring"/>で説明します。
引数が与えられなければ、新しい接続は以前と同じパラメータを使って作られます。
        </para>

        <para>
<!--
        Specifying any
        of <replaceable class="parameter">dbname</replaceable>,
        <replaceable class="parameter">username</replaceable>,
        <replaceable class="parameter">host</replaceable> or
        <replaceable class="parameter">port</replaceable>
        as <literal>-</literal> is equivalent to omitting that parameter.
-->
<replaceable class="parameter">dbname</replaceable>、<replaceable class="parameter">username</replaceable>、<replaceable class="parameter">host</replaceable>、<replaceable class="parameter">port</replaceable>のいずれについても<literal>-</literal>を指定するのは、パラメータを省略するのと同じになります。
        </para>

        <para>
<!--
        The new connection can re-use connection parameters from the previous
        connection; not only database name, user, host, and port, but other
        settings such as <replaceable>sslmode</replaceable>.  By default,
        parameters are re-used in the positional syntax, but not when
        a <replaceable>conninfo</replaceable> string is given.  Passing a
        first argument of <literal>-reuse-previous=on</literal>
        or <literal>-reuse-previous=off</literal> overrides that default.  If
        parameters are re-used, then any parameter not explicitly specified as
        a positional parameter or in the <replaceable>conninfo</replaceable>
        string is taken from the existing connection's parameters.  An
        exception is that if the <replaceable>host</replaceable> setting
        is changed from its previous value using the positional syntax,
        any <replaceable>hostaddr</replaceable> setting present in the
        existing connection's parameters is dropped.
        Also, any password used for the existing connection will be re-used
        only if the user, host, and port settings are not changed.
        When the command neither specifies nor reuses a particular parameter,
        the <application>libpq</application> default is used.
-->
新しい接続では以前の接続での接続パラメータを再利用できます。データベース名、ユーザ、ホスト、ポートだけでなく、<replaceable>sslmode</replaceable>のようなその他の設定もです。
デフォルトでは、パラメータは位置の構文では再利用されますが、<replaceable>conninfo</replaceable>文字列が与えられた場合はそうではありません。
第一引数で<literal>-reuse-previous=on</literal>あるいは<literal>-reuse-previous=off</literal>を渡すことで、このデフォルトと異なる動作をさせることができます。
パラメータが再利用される場合、位置パラメータとして明示的に指定されなかったパラメータや<replaceable>conninfo</replaceable>文字列で指定されていないパラメータは、既存の接続のパラメータから取得されます。
例外は、<replaceable>host</replaceable>設定が位置の構文を使った以前の値から変更された場合に、既存の接続のパラメータにある<replaceable>hostaddr</replaceable>設定が削除されることです。
また、既存の接続で使われたパスワードは、ユーザ、ホスト、ポート設定が変更されていない場合にのみ再利用されます。
コマンドで特定のパラメータを指定せず、かつ再利用もしない場合は、<application>libpq</application>のデフォルトが使用されます。
        </para>

        <para>
<!--
        If the new connection is successfully made, the previous
        connection is closed.
        If the connection attempt fails (wrong user name, access
        denied, etc.), the previous connection will be kept if
        <application>psql</application> is in interactive mode.  But when
        executing a non-interactive script, the old connection is closed
        and an error is reported.  That may or may not terminate the
        script; if it does not, all database-accessing commands will fail
        until another <literal>\connect</literal> command is successfully
        executed.  This distinction was chosen as
        a user convenience against typos on the one hand, and a safety
        mechanism that scripts are not accidentally acting on the
        wrong database on the other hand.
        Note that whenever a <literal>\connect</literal> command attempts
        to re-use parameters, the values re-used are those of the last
        successful connection, not of any failed attempts made subsequently.
        However, in the case of a
        non-interactive <literal>\connect</literal> failure, no parameters
        are allowed to be re-used later, since the script would likely be
        expecting the values from the failed <literal>\connect</literal>
        to be re-used.
-->
新規接続に成功した場合、以前の接続は閉じられます。
接続の試行が（ユーザ名の間違いやアクセス拒否などの理由で）失敗した場合、<application>psql</application>が対話式モードである場合、それまでの接続が保持されます。
非対話式スクリプトを実行している場合は、古い接続は閉じられエラーが報告されます。
これはスクリプトを終了させるかもしれませんし、させないかもしれません。終了させない場合、別の<literal>\connect</literal>コマンドが実行に成功するまで、データベースにアクセスするコマンドはすべて失敗します。
この実装の違いは、対話モードでは入力ミスに対するユーザの利便性を考慮し、非対話モードではスクリプトによって間違ったデータベースを操作することを防ぐための安全策を考慮した結果決められました。
<literal>\connect</literal>コマンドがパラメータの再利用を試す場合には、再利用する値は必ず最後に接続に成功したものであり、その後で試して失敗したものではないことに注意してください。
しかしながら、非対話モードで<literal>\connect</literal>が失敗した場合には、スクリプトは失敗した<literal>\connect</literal>から再利用する値を得ようとしますので、パラメータを後で再利用できません。
        </para>

        <para>
<!--
        Examples:
-->
例：
        </para>
<programlisting>
=&gt; \c mydb myuser host.dom 6432
=&gt; \c service=foo
=&gt; \c "host=localhost port=5432 dbname=mydb connect_timeout=10 sslmode=disable"
<!--
=&gt; \c -reuse-previous=on sslmode=require    &#45;- changes only sslmode
-->
=&gt; \c -reuse-previous=on sslmode=require    -- sslmodeのみ変更
=&gt; \c postgresql://tom@localhost/mydb?application_name=myapp
</programlisting>
        </listitem>
      </varlistentry>

      <varlistentry>
        <term><literal>\C [ <replaceable class="parameter">title</replaceable> ]</literal></term>
        <listitem>
        <para>
<!--
        Sets the title of any tables being printed as the result of a
        query or unset any such title. This command is equivalent to
        <literal>\pset title <replaceable
        class="parameter">title</replaceable></literal>. (The name of
        this command derives from <quote>caption</quote>, as it was
        previously only used to set the caption in an
        <acronym>HTML</acronym> table.)
-->
問い合わせ結果として表示されるテーブルのタイトルの設定、または、タイトルの設定解除を行います。
このコマンドは、<literal>\pset title <replaceable class="parameter">title</replaceable></literal>と同じ効力を持ちます。
（このコマンド名は<quote>標題(caption)</quote>に由来します。
以前は<acronym>HTML</acronym>のテーブルの標題を設定するためだけに使われていたためです。）
        </para>
        </listitem>
      </varlistentry>

      <varlistentry>
       <term><literal>\cd [ <replaceable>directory</replaceable> ]</literal></term>
       <listitem>
        <para>
<!--
         Changes the current working directory to
         <replaceable>directory</replaceable>. Without argument, changes
         to the current user's home directory.
-->
現在の作業ディレクトリを<replaceable>directory</replaceable>に変更します。
引数がない場合は、現在のユーザのホームディレクトリに変更します。
        </para>

        <tip>
         <para>
<!--
          To print your current working directory, use <literal>\! pwd</literal>.
-->
現在の作業ディレクトリを表示するには、<literal>\! pwd</literal>を使用してください。
         </para>
        </tip>
       </listitem>
      </varlistentry>

      <varlistentry>
        <term><literal>\conninfo</literal></term>
        <listitem>
        <para>
<!--
        Outputs information about the current database connection.
-->
現在のデータベース接続に関する情報を出力します。
        </para>
        </listitem>
      </varlistentry>

      <varlistentry id="app-psql-meta-commands-copy">
        <term><literal>\copy { <replaceable class="parameter">table</replaceable> [ ( <replaceable class="parameter">column_list</replaceable> ) ] }
        <literal>from</literal>
        { <replaceable class="parameter">'filename'</replaceable> | program <replaceable class="parameter">'command'</replaceable> | stdin | pstdin }
        [ [ with ] ( <replaceable class="parameter">option</replaceable> [, ...] ) ]
        [ where <replaceable class="parameter">condition</replaceable> ]</literal></term>

        <term><literal>\copy { <replaceable class="parameter">table</replaceable> [ ( <replaceable class="parameter">column_list</replaceable> ) ] | ( <replaceable class="parameter">query</replaceable> ) }
        <literal>to</literal>
        { <replaceable class="parameter">'filename'</replaceable> | program <replaceable class="parameter">'command'</replaceable> | stdout | pstdout }
        [ [ with ] ( <replaceable class="parameter">option</replaceable> [, ...] ) ]</literal></term>

        <listitem>
        <para>
<!--
        Performs a frontend (client) copy. This is an operation that
        runs an <acronym>SQL</acronym> <link linkend="sql-copy"><command>COPY</command></link>
        command, but instead of the server
        reading or writing the specified file,
        <application>psql</application> reads or writes the file and
        routes the data between the server and the local file system.
        This means that file accessibility and privileges are those of
        the local user, not the server, and no SQL superuser
        privileges are required.
-->
フロントエンド（クライアント）コピーを行います。
これは<link linkend="sql-copy"><command>COPY</command></link> <acronym>SQL</acronym>コマンドを実行する操作ですが、サーバで指定ファイルに対する読み込みまたは書き込みを行うのではなく、<application>psql</application>がファイルの読み書きや、サーバとローカルファイルシステム間のデータ送信を行います。
この場合、ファイルへのアクセス権限はサーバではなくローカルユーザのものを使用するので、SQLのスーパーユーザ権限は必要ありません。
        </para>

        <para>
<!--
        When <literal>program</literal> is specified,
        <replaceable class="parameter">command</replaceable> is
        executed by <application>psql</application> and the data passed from
        or to <replaceable class="parameter">command</replaceable> is
        routed between the server and the client.
        Again, the execution privileges are those of
        the local user, not the server, and no SQL superuser
        privileges are required.
-->
<literal>program</literal>が指定された場合、<replaceable class="parameter">command</replaceable>が<application>psql</application>により実行され、<replaceable class="parameter">command</replaceable>から、または、<replaceable class="parameter">command</replaceable>へのデータはサーバとクライアント間を行き来します。
ここでも、実行権限はローカル側のユーザであり、サーバ側ではなく、SQLスーパーユーザ権限は必要とされません。
        </para>

        <para>
<!--
        For <literal>\copy ... from stdin</literal>, data rows are read from the same
        source that issued the command, continuing until <literal>\.</literal>
        is read or the stream reaches <acronym>EOF</acronym>. This option is useful
        for populating tables in-line within an SQL script file.
        For <literal>\copy ... to stdout</literal>, output is sent to the same place
        as <application>psql</application> command output, and
        the <literal>COPY <replaceable>count</replaceable></literal> command status is
        not printed (since it might be confused with a data row).
        To read/write <application>psql</application>'s standard input or
        output regardless of the current command source or <literal>\o</literal>
        option, write <literal>from pstdin</literal> or <literal>to pstdout</literal>.
-->
<literal>\copy ... from stdin</literal>では、データ行は、コマンドの発行源と同じところから、<literal>\.</literal>を読み取るまで、あるいは、ストリームが<acronym>EOF</acronym>に達するまで読み続けます。
このオプションは、SQLスクリプトファイルの内部でテーブルにデータを投入する場合に便利です。
<literal>\copy ... to stdout</literal>では、出力は<application>psql</application>コマンドの出力と同じところに送られますが、<literal>COPY <replaceable>count</replaceable></literal>コマンドのステータスは表示されません(これはデータ行と混同してしまうかもしれないからです)。
コマンドの入力元や<literal>\o</literal>オプションに関わらず、<application>psql</application>の標準入力や標準出力を読み書きするには、<literal>from pstdin</literal>あるいは<literal>to pstdout</literal>と書いてください。
        </para>

        <para>
<!--
        The syntax of this command is similar to that of the
        <acronym>SQL</acronym> <link linkend="sql-copy"><command>COPY</command></link>
        command.  All options other than the data source/destination are
        as specified for <command>COPY</command>.
        Because of this, special parsing rules apply to the <command>\copy</command>
        meta-command.  Unlike most other meta-commands, the entire remainder
        of the line is always taken to be the arguments of <command>\copy</command>,
        and neither variable interpolation nor backquote expansion are
        performed in the arguments.
-->
このコマンドの構文は<acronym>SQL</acronym>の<link linkend="sql-copy"><command>COPY</command></link>コマンドに似ています。
データの入力元と出力先以外のすべてのオプションは<command>COPY</command>と同じです。
このため<command>\copy</command>メタコマンドには特別な解析規則が適用されていることに注意してください。
他のほとんどのメタコマンドとは異なり、行の残り部分の全体は常に<command>\copy</command>の引数として解釈され、引数内の変数の置換や逆引用符の展開は行われません。
        </para>

        <tip>
        <para>
<!--
        Another way to obtain the same result as <literal>\copy
        ... to</literal> is to use the <acronym>SQL</acronym> <literal>COPY
        ... TO STDOUT</literal> command and terminate it
        with <literal>\g <replaceable>filename</replaceable></literal>
        or <literal>\g |<replaceable>program</replaceable></literal>.
        Unlike <literal>\copy</literal>, this method allows the command to
        span multiple lines; also, variable interpolation and backquote
        expansion can be used.
-->
<literal>\copy ... to</literal>と同じ結果を得る他の方法は<acronym>SQL</acronym>の<literal>COPY ... TO STDOUT</literal>コマンドを使って、<literal>\g <replaceable>filename</replaceable></literal>か<literal>\g |<replaceable>program</replaceable></literal>で終了することです。
<literal>\copy</literal>と違い、この方法はコマンドが複数行にわたっても良いですし、変数の置換や逆引用符の展開式も使用できます。
        </para>
        </tip>

        <tip>
        <para>
<!--
        These operations are not as efficient as the <acronym>SQL</acronym>
        <command>COPY</command> command with a file or program data source or
        destination, because all data must pass through the client/server
        connection.  For large amounts of data the <acronym>SQL</acronym>
        command might be preferable.
-->
全データがクライアント/サーバ接続を通らなければならないため、これらの操作は、ファイルやデータソースまたは宛先のプログラムを指定した<acronym>SQL</acronym>の<command>COPY</command>コマンドほどには効率的ではありません。
大量のデータには<acronym>SQL</acronym>コマンドがより望ましいでしょう。
        </para>
        </tip>

        </listitem>
      </varlistentry>

      <varlistentry>
        <term><literal>\copyright</literal></term>
        <listitem>
        <para>
<!--
        Shows the copyright and distribution terms of
        <productname>PostgreSQL</productname>.
-->
<productname>PostgreSQL</productname>の著作権および配布条項を表示します。
        </para>
        </listitem>
      </varlistentry>


      <varlistentry id="app-psql-meta-commands-crosstabview">
        <term><literal>\crosstabview [
            <replaceable class="parameter">colV</replaceable>
            [ <replaceable class="parameter">colH</replaceable>
            [ <replaceable class="parameter">colD</replaceable>
            [ <replaceable class="parameter">sortcolH</replaceable>
            ] ] ] ] </literal></term>
        <listitem>
        <para>
<!--
        Executes the current query buffer (like <literal>\g</literal>) and
        shows the results in a crosstab grid.
        The query must return at least three columns.
        The output column identified by <replaceable class="parameter">colV</replaceable>
        becomes a vertical header and the output column identified by
        <replaceable class="parameter">colH</replaceable>
        becomes a horizontal header.
        <replaceable class="parameter">colD</replaceable> identifies
        the output column to display within the grid.
        <replaceable class="parameter">sortcolH</replaceable> identifies
        an optional sort column for the horizontal header.
-->
問い合わせのバッファを実行し（<literal>\g</literal>と同様）、その結果をクロス表形式で表示します。
問い合わせは少なくとも3つの列を返す必要があります。
<replaceable class="parameter">colV</replaceable>で特定される出力列が縦方向のヘッダになり、<replaceable class="parameter">colH</replaceable>で特定される出力列が横方向のヘッダになります。
<replaceable class="parameter">colD</replaceable>は表内に表示される出力列を特定します。
オプションの<replaceable class="parameter">sortcolH</replaceable>で水平方向のヘッダをソートする列を指定できます。
        </para>

        <para>
<!--
        Each column specification can be a column number (starting at 1) or
        a column name.  The usual SQL case folding and quoting rules apply to
        column names.  If omitted,
        <replaceable class="parameter">colV</replaceable> is taken as column 1
        and <replaceable class="parameter">colH</replaceable> as column 2.
        <replaceable class="parameter">colH</replaceable> must differ from
        <replaceable class="parameter">colV</replaceable>.
        If <replaceable class="parameter">colD</replaceable> is not
        specified, then there must be exactly three columns in the query
        result, and the column that is neither
        <replaceable class="parameter">colV</replaceable> nor
        <replaceable class="parameter">colH</replaceable>
        is taken to be <replaceable class="parameter">colD</replaceable>.
-->
それぞれの列の指定は、列番号（1から始まります）でも列名でも可能です。
列名については、通常のSQLの大文字小文字変換および引用の規則が適用されます。
省略した場合、<replaceable class="parameter">colV</replaceable>は列1、<replaceable class="parameter">colH</replaceable>は列2となります。
<replaceable class="parameter">colH</replaceable>は<replaceable class="parameter">colV</replaceable>とは異なるものでなければなりません。
<replaceable class="parameter">colD</replaceable>を指定しない場合、問い合わせの結果にはちょうど3つの列がなければならず、<replaceable class="parameter">colV</replaceable>でも<replaceable class="parameter">colH</replaceable>でもない列が<replaceable class="parameter">colD</replaceable>となります。
        </para>

        <para>
<!--
        The vertical header, displayed as the leftmost column, contains the
        values found in column <replaceable class="parameter">colV</replaceable>, in the
        same order as in the query results, but with duplicates removed.
-->
縦方向のヘッダは一番左の列に表示され、<replaceable class="parameter">colV</replaceable>の列にある値が問い合わせ結果と同じ順序で現れますが、重複するものは除かれます。
        </para>

        <para>
<!--
        The horizontal header, displayed as the first row, contains the values
        found in column <replaceable class="parameter">colH</replaceable>,
        with duplicates removed.  By default, these appear in the same order
        as in the query results.  But if the
        optional <replaceable class="parameter">sortcolH</replaceable> argument is given,
        it identifies a column whose values must be integer numbers, and the
        values from <replaceable class="parameter">colH</replaceable> will
        appear in the horizontal header sorted according to the
        corresponding <replaceable class="parameter">sortcolH</replaceable> values.
-->
横方向のヘッダは1行目に表示され、<replaceable class="parameter">colH</replaceable>の列にある値が現れますが、重複するものは除かれます。
デフォルトでは、これらは問い合わせの結果と同じ順序で表示されます。
しかしオプションの<replaceable class="parameter">sortcolH</replaceable>引数が指定された場合は、<replaceable class="parameter">colH</replaceable>の値は対応する<replaceable class="parameter">sortcolH</replaceable>の値に従ってソートされて横方向のヘッダに現れますが、<replaceable class="parameter">sortcolH</replaceable>の列の値は整数値でなければなりません。
        </para>

        <para>
<!--
        Inside the crosstab grid, for each distinct value <literal>x</literal>
        of <replaceable class="parameter">colH</replaceable> and each distinct
        value <literal>y</literal>
        of <replaceable class="parameter">colV</replaceable>, the cell located
        at the intersection <literal>(x,y)</literal> contains the value of
        the <literal>colD</literal> column in the query result row for which
        the value of <replaceable class="parameter">colH</replaceable>
        is <literal>x</literal> and the value
        of <replaceable class="parameter">colV</replaceable>
        is <literal>y</literal>.  If there is no such row, the cell is empty.  If
        there are multiple such rows, an error is reported.
-->
クロス表の内側では、<replaceable class="parameter">colH</replaceable>のそれぞれの個別値<literal>x</literal>と<replaceable class="parameter">colV</replaceable>のそれぞれの個別値<literal>y</literal>に対して、その交点<literal>(x,y)</literal>に位置するセルに、問い合わせの結果の<replaceable class="parameter">colH</replaceable>の値が<literal>x</literal>で<replaceable class="parameter">colV</replaceable>の値が<literal>y</literal>である行の<literal>colD</literal>列の値が現れます。
そのような行がなければ、セルは空欄になります。
そのような行が複数あると、エラーが報告されます。
        </para>
        </listitem>
      </varlistentry>


      <varlistentry>
        <term><literal>\d[S+] [ <link linkend="app-psql-patterns"><replaceable class="parameter">pattern</replaceable></link> ]</literal></term>

        <listitem>
        <para>
<!--
        For each relation (table, view, materialized view, index, sequence,
        or foreign table)
        or composite type matching the
        <replaceable class="parameter">pattern</replaceable>, show all
        columns, their types, the tablespace (if not the default) and any
        special attributes such as <literal>NOT NULL</literal> or defaults.
        Associated indexes, constraints, rules, and triggers are
        also shown.  For foreign tables, the associated foreign
        server is shown as well.
        (<quote>Matching the pattern</quote> is defined in
        <xref linkend="app-psql-patterns"/> below.)
-->
<replaceable class="parameter">pattern</replaceable>にマッチする各リレーション（テーブル、ビュー、マテリアライズドビュー、インデックス、シーケンス、外部テーブル）または複合型について、全ての列、列の型、テーブル空間（デフォルト以外を使用している場合）、<literal>NOT NULL</literal>やデフォルトなどの特別な属性を表示します。
関連付けられているインデックス、制約、ルールおよびトリガも表示されます。
外部テーブルでは関連する外部サーバも表示されます。
（<quote>パターンのマッチング</quote>については後述の<xref linkend="app-psql-patterns"/>で定義されています。）
        </para>

        <para>
<!--
        For some types of relation, <literal>\d</literal> shows additional information
        for each column: column values for sequences, indexed expressions for
        indexes, and foreign data wrapper options for foreign tables.
-->
一部の種類のリレーションでは、<literal>\d</literal>は各列について追加の情報を表示します。
例えば、シーケンスでは列の値、インデックスではインデックス式、外部テーブルでは外部データラッパのオプションです。
        </para>

        <para>
<!--
        The command form <literal>\d+</literal> is identical, except that
        more information is displayed: any comments associated with the
        columns of the table are shown, as is the presence of OIDs in the
        table, the view definition if the relation is a view, a non-default
        <link linkend="sql-altertable-replica-identity">replica
         identity</link> setting and the
        <link linkend="sql-create-access-method">access method</link> name
        if the relation has an access method.
-->
<literal>\d+</literal>というコマンド形式も同一ですが、より多くの情報を表示します。
こちらでは、テーブルの列に関連付けられたコメントやテーブルにOIDが存在するかどうか、リレーションがビューの場合はビューの定義、デフォルトと異なる<link linkend="sql-altertable-replica-identity">replica identity</link>の設定、リレーションにアクセスメソッドがあるなら<link linkend="sql-create-access-method">アクセスメソッド</link>名も表示されます。
        </para>

        <para>
<!--
        By default, only user-created objects are shown;  supply a
        pattern or the <literal>S</literal> modifier to include system
        objects.
-->
デフォルトではユーザが作成したオブジェクトのみが表示されます。
システムオブジェクトを含めるためには、パターンまたは<literal>S</literal>修飾子を付与してください。
        </para>

        <note>
        <para>
<!--
        If <command>\d</command> is used without a
        <replaceable class="parameter">pattern</replaceable> argument, it is
        equivalent to <command>\dtvmsE</command> which will show a list of
        all visible tables, views, materialized views, sequences and
        foreign tables.
        This is purely a convenience measure.
-->
<command>\d</command>が<replaceable class="parameter">pattern</replaceable>引数なしで使用された場合は、<command>\dtvmsE</command>と同じ意味となり、可視である全てのテーブル、ビュー、マテリアライズドビュー、シーケンス、外部テーブルの一覧が表示されます。
これは純粋に利便性のためです。
        </para>
        </note>
        </listitem>
      </varlistentry>

      <varlistentry>
        <term><literal>\da[S] [ <link linkend="app-psql-patterns"><replaceable class="parameter">pattern</replaceable></link> ]</literal></term>

        <listitem>
        <para>
<!--
        Lists aggregate functions, together with their
        return type and the data types they operate on. If <replaceable
        class="parameter">pattern</replaceable>
        is specified, only aggregates whose names match the pattern are shown.
        By default, only user-created objects are shown;  supply a
        pattern or the <literal>S</literal> modifier to include system
        objects.
-->
集約関数と、その戻り値のデータ型、演算対象となるデータ型の一覧を表示します。
<replaceable class="parameter">pattern</replaceable>が指定された場合、そのパターンに名前がマッチする集約のみが表示されます。
デフォルトではユーザが作成したオブジェクトのみが表示されます。
システムオブジェクトを含めるためには、パターンまたは<literal>S</literal>修飾子を付与してください。
        </para>
        </listitem>
      </varlistentry>

      <varlistentry>
        <term><literal>\dA[+] [ <link linkend="app-psql-patterns"><replaceable class="parameter">pattern</replaceable></link> ]</literal></term>

        <listitem>
        <para>
<!--
        Lists access methods. If <replaceable
        class="parameter">pattern</replaceable> is specified, only access
        methods whose names match the pattern are shown. If
        <literal>+</literal> is appended to the command name, each access
        method is listed with its associated handler function and description.
-->
アクセスメソッドの一覧を表示します。
<replaceable class="parameter">pattern</replaceable>が指定された場合は、そのパターンにマッチする名前のアクセスメソッドのみが表示されます。
コマンド名の後に<literal>+</literal>が付加された場合は、各メソッドに関連付けられたハンドラ関数および説明も表示されます。
        </para>
        </listitem>
      </varlistentry>

      <varlistentry>
        <term>
          <literal>\dAc[+]
            [<link linkend="app-psql-patterns"><replaceable class="parameter">access-method-pattern</replaceable></link>
              [<link linkend="app-psql-patterns"><replaceable class="parameter">input-type-pattern</replaceable></link>]]
          </literal>
        </term>
        <listitem>
        <para>
<!--
        Lists operator classes
        (see <xref linkend="xindex-opclass"/>).
        If <replaceable class="parameter">access-method-pattern</replaceable>
        is specified, only operator classes associated with access methods whose
        names match that pattern are listed.
        If <replaceable class="parameter">input-type-pattern</replaceable>
        is specified, only operator classes associated with input types whose
        names match that pattern are listed.
        If <literal>+</literal> is appended to the command name, each operator
        class is listed with its associated operator family and owner.
-->
演算子クラスの一覧を表示します(<xref linkend="xindex-opclass"/>を参照してください)。
<replaceable class="parameter">access-method-pattern</replaceable>が指定されていれば、そのパターンにマッチする名前のアクセスメソッドと関係する演算子クラスのみが表示されます。
<replaceable class="parameter">input-type-pattern</replaceable>が指定されていれば、そのパターンにマッチする名前の入力型と関係する演算子クラスのみが表示されます。
コマンド名の後に<literal>+</literal>が付加された場合は、各演算子クラスに関連付けられた演算子族および所有者も表示されます。
        </para>
        </listitem>
      </varlistentry>

      <varlistentry>
        <term>
          <literal>\dAf[+]
            [<link linkend="app-psql-patterns"><replaceable class="parameter">access-method-pattern</replaceable></link>
              [<link linkend="app-psql-patterns"><replaceable class="parameter">input-type-pattern</replaceable></link>]]
          </literal>
        </term>
        <listitem>
        <para>
<!--
        Lists operator families
        (see <xref linkend="xindex-opfamily"/>).
        If <replaceable class="parameter">access-method-pattern</replaceable>
        is specified, only operator families associated with access methods whose
        names match that pattern are listed.
        If <replaceable class="parameter">input-type-pattern</replaceable>
        is specified, only operator families associated with input types whose
        names match that pattern are listed.
        If <literal>+</literal> is appended to the command name, each operator
        family is listed with its owner.
-->
演算子族の一覧を表示します(<xref linkend="xindex-opfamily"/>を参照してください)。
<replaceable class="parameter">access-method-pattern</replaceable>が指定されていれば、そのパターンにマッチする名前のアクセスメソッドと関係する演算子族のみが表示されます。
<replaceable class="parameter">input-type-pattern</replaceable>が指定されていれば、そのパターンにマッチする名前の入力型と関係する演算子族のみが表示されます。
コマンド名の後に<literal>+</literal>が付加された場合は、各演算子族に関連付けられた所有者も表示されます。
        </para>
        </listitem>
      </varlistentry>

      <varlistentry>
        <term>
          <literal>\dAo[+]
            [<link linkend="app-psql-patterns"><replaceable class="parameter">access-method-pattern</replaceable></link>
              [<link linkend="app-psql-patterns"><replaceable class="parameter">operator-family-pattern</replaceable></link>]]
          </literal>
        </term>

        <listitem>
        <para>
<!--
        Lists operators associated with operator families
        (see <xref linkend="xindex-strategies"/>).
        If <replaceable class="parameter">access-method-pattern</replaceable>
        is specified, only members of operator families associated with access
        methods whose names match that pattern are listed.
        If <replaceable class="parameter">operator-family-pattern</replaceable>
        is specified, only members of operator families whose names match that
        pattern are listed.
        If <literal>+</literal> is appended to the command name, each operator
        is listed with its sort operator family (if it is an ordering operator).
-->
演算子族に関連する演算子の一覧を表示します(<xref linkend="xindex-strategies"/>を参照してください)。
<replaceable class="parameter">access-method-pattern</replaceable>が指定されていれば、そのパターンにマッチする名前のアクセスメソッドと関係する演算子族のメンバーのみが表示されます。
<replaceable class="parameter">operator-family-pattern</replaceable>が指定されていれば、そのパターンにマッチする名前の演算子族のメンバーのみが表示されます。
コマンド名の後に<literal>+</literal>が付加された場合は、(順序演算子であれば)ソート演算子族も表示されます。
        </para>
        </listitem>
      </varlistentry>

      <varlistentry>
        <term>
          <literal>\dAp[+]
            [<link linkend="app-psql-patterns"><replaceable class="parameter">access-method-pattern</replaceable></link>
              [<link linkend="app-psql-patterns"><replaceable class="parameter">operator-family-pattern</replaceable></link>]]
          </literal>
        </term>
        <listitem>
        <para>
<!--
        Lists support functions associated with operator families
        (see <xref linkend="xindex-support"/>).
        If <replaceable class="parameter">access-method-pattern</replaceable>
        is specified, only functions of operator families associated with
        access methods whose names match that pattern are listed.
        If <replaceable class="parameter">operator-family-pattern</replaceable>
        is specified, only functions of operator families whose names match
        that pattern are listed.
        If <literal>+</literal> is appended to the command name, functions are
        displayed verbosely, with their actual parameter lists.
-->
演算子族に関連するサポート関数の一覧を表示します(<xref linkend="xindex-support"/>を参照してください)。
<replaceable class="parameter">access-method-pattern</replaceable>が指定されていれば、そのパターンにマッチする名前のアクセスメソッドと関係する演算子族の関数のみが表示されます。
<replaceable class="parameter">operator-family-pattern</replaceable>が指定されていれば、そのパターンにマッチする名前の演算子族の関数のみが表示されます。
コマンド名の後に<literal>+</literal>が付加された場合は、実際のパラメータの一覧を伴って、冗長に表示されます。
        </para>
        </listitem>
      </varlistentry>

      <varlistentry>
        <term><literal>\db[+] [ <link linkend="app-psql-patterns"><replaceable class="parameter">pattern</replaceable></link> ]</literal></term>

        <listitem>
        <para>
<!--
        Lists tablespaces. If <replaceable
        class="parameter">pattern</replaceable>
        is specified, only tablespaces whose names match the pattern are shown.
        If <literal>+</literal> is appended to the command name, each tablespace
        is listed with its associated options, on-disk size, permissions and
        description.
-->
テーブル空間を一覧表示します。
<replaceable class="parameter">pattern</replaceable>が指定された場合、そのパターンに名前がマッチするテーブル空間のみが表示されます。
コマンド名に<literal>+</literal>が付与された場合、各テーブル空間に関連付けされたオプション、ディスク上のサイズ、権限、摘要についても表示します。
        </para>
        </listitem>
      </varlistentry>


      <varlistentry>
        <term><literal>\dc[S+] [ <link linkend="app-psql-patterns"><replaceable class="parameter">pattern</replaceable></link> ]</literal></term>
        <listitem>
        <para>
<!--
        Lists conversions between character-set encodings.
        If <replaceable class="parameter">pattern</replaceable>
        is specified, only conversions whose names match the pattern are
        listed.
        By default, only user-created objects are shown;  supply a
        pattern or the <literal>S</literal> modifier to include system
        objects.
        If <literal>+</literal> is appended to the command name, each object
        is listed with its associated description.
-->
文字セット符号化方式間の変換の一覧を表示します。
<replaceable class="parameter">pattern</replaceable>が指定された場合、そのパターンに名前がマッチする変換のみが表示されます。
デフォルトではユーザが作成したオブジェクトのみが表示されます。
システムオブジェクトを含めるためには、パターンまたは<literal>S</literal>修飾子を付与してください。
コマンド名に<literal>+</literal>を付与すると、各オブジェクトに関連する説明を付けて表示します。
        </para>
        </listitem>
      </varlistentry>


      <varlistentry>
        <term><literal>\dconfig[+] [ <link linkend="app-psql-patterns"><replaceable class="parameter">pattern</replaceable></link> ]</literal></term>
        <listitem>
        <para>
<!--
        Lists server configuration parameters and their values.
        If <replaceable class="parameter">pattern</replaceable> is specified,
        only parameters whose names match the pattern are listed.  Without
        a <replaceable class="parameter">pattern</replaceable>, only
        parameters that are set to non-default values are listed.
        (Use <literal>\dconfig *</literal> to see all parameters.)
        If <literal>+</literal> is appended to the command name, each
        parameter is listed with its data type, context in which the
        parameter can be set, and access privileges (if non-default access
        privileges have been granted).
-->
サーバ構成パラメータとその値の一覧を表示します。
<replaceable class="parameter">pattern</replaceable>が指定されている場合は、そのパターンに名前がマッチするパラメータのみが一覧表示されます。
<replaceable class="parameter">pattern</replaceable>が指定されていない場合は、デフォルト以外の値に設定されているパラメータのみが一覧表示されます。
(すべてのパラメータを表示するには<literal>\dconfig *</literal>を使用してください。)
コマンド名に<literal>+</literal>が追加されている場合は、各パラメータが、そのデータ型、パラメータを設定できるコンテキスト、および(デフォルト以外のアクセス権限が付与されている場合)アクセス権限とともに一覧表示されます。
        </para>
        </listitem>
      </varlistentry>


      <varlistentry>
        <term><literal>\dC[+] [ <link linkend="app-psql-patterns"><replaceable class="parameter">pattern</replaceable></link> ]</literal></term>
        <listitem>
        <para>
<!--
        Lists type casts.
        If <replaceable class="parameter">pattern</replaceable>
        is specified, only casts whose source or target types match the
        pattern are listed.
        If <literal>+</literal> is appended to the command name, each object
        is listed with its associated description.
-->
型キャストの一覧を表示します。
<replaceable class="parameter">pattern</replaceable>が指定された場合、そのパターンに元データ型または変換先データ型がマッチするキャストのみが表示されます。
コマンド名に<literal>+</literal>を付与すると、各オブジェクトに関連する説明を付けて表示します。
        </para>
        </listitem>
      </varlistentry>


      <varlistentry>
        <term><literal>\dd[S] [ <link linkend="app-psql-patterns"><replaceable class="parameter">pattern</replaceable></link> ]</literal></term>
        <listitem>
        <para>
<!--
        Shows the descriptions of objects of type <literal>constraint</literal>,
        <literal>operator class</literal>, <literal>operator family</literal>,
        <literal>rule</literal>, and <literal>trigger</literal>. All
        other comments may be viewed by the respective backslash commands for
        those object types.
-->
<literal>constraint</literal>、<literal>operator class</literal>、<literal>operator family</literal>、<literal>rule</literal>、<literal>trigger</literal>という種類のオブジェクトについての説明を表示します。
他のコメントはすべて、これらのオブジェクト種類用の対応するバックスラッシュコマンドによって表示されます。
        </para>

<!--
        <para><literal>\dd</literal> displays descriptions for objects matching the
        <replaceable class="parameter">pattern</replaceable>, or of visible
        objects of the appropriate type if no argument is given.  But in either
        case, only objects that have a description are listed.
        By default, only user-created objects are shown;  supply a
        pattern or the <literal>S</literal> modifier to include system
        objects.
-->
        <para>
<literal>\dd</literal>は<replaceable class="parameter">pattern</replaceable>にマッチするオブジェクトの説明を表示します。
引数が指定されていない場合は、適切な種類の可視なオブジェクトの説明を表示します。
どちらの場合でも、一覧に表示されるのは説明を持つオブジェクトのみです
デフォルトではユーザが作成したオブジェクトのみが表示されます。
システムオブジェクトを含めるためには、パターンまたは<literal>S</literal>修飾子を付与してください。
        </para>

        <para>
<!--
        Descriptions for objects can be created with the <link
        linkend="sql-comment"><command>COMMENT</command></link>
        <acronym>SQL</acronym> command.
-->
オブジェクトの説明は<link linkend="sql-comment"><command>COMMENT</command></link> <acronym>SQL</acronym>コマンドを使用して作成することができます。
       </para>
        </listitem>
      </varlistentry>


      <varlistentry>
        <term><literal>\dD[S+] [ <link linkend="app-psql-patterns"><replaceable class="parameter">pattern</replaceable></link> ]</literal></term>
        <listitem>
        <para>
<!--
        Lists domains. If <replaceable
        class="parameter">pattern</replaceable>
        is specified, only domains whose names match the pattern are shown.
        By default, only user-created objects are shown;  supply a
        pattern or the <literal>S</literal> modifier to include system
        objects.
        If <literal>+</literal> is appended to the command name, each object
        is listed with its associated permissions and description.
-->
ドメインの一覧を表示します。
<replaceable class="parameter">pattern</replaceable>が指定された場合、ドメイン名がそのパターンにマッチするもののみが表示されます。
デフォルトではユーザが作成したオブジェクトのみが表示されます。
システムオブジェクトを含めるには、パターンを指定するか、あるいは<literal>S</literal>修飾子を付けてください。
コマンド名の後に<literal>+</literal>を付けた場合は、各オブジェクトの権限と説明も表示されます。
        </para>
        </listitem>
      </varlistentry>


      <varlistentry>
        <term><literal>\ddp [ <link linkend="app-psql-patterns"><replaceable class="parameter">pattern</replaceable></link> ]</literal></term>
        <listitem>
        <para>
<!--
        Lists default access privilege settings.  An entry is shown for
        each role (and schema, if applicable) for which the default
        privilege settings have been changed from the built-in defaults.
        If <replaceable class="parameter">pattern</replaceable> is
        specified, only entries whose role name or schema name matches
        the pattern are listed.
-->
デフォルトのアクセス権限設定を一覧表示します。
組み込みのデフォルトから権限設定が変更されたロール（および適切ならばスキーマも）ごとに1項目示されます。
<replaceable class="parameter">pattern</replaceable>が指定された場合、パターンにマッチするロール名またはスキーマ名の項目のみが表示されます。
        </para>

        <para>
<!--
        The <link linkend="sql-alterdefaultprivileges"><command>ALTER DEFAULT
        PRIVILEGES</command></link> command is used to set default access
        privileges.  The meaning of the privilege display is explained in
        <xref linkend="ddl-priv"/>.
-->
<link linkend="sql-alterdefaultprivileges"><command>ALTER DEFAULT PRIVILEGES</command></link>コマンドを使用して、デフォルトのアクセス権限を設定します。
権限表示の意味は<xref linkend="ddl-priv"/>で説明します。
        </para>
        </listitem>
      </varlistentry>


      <varlistentry>
        <term><literal>\dE[S+] [ <link linkend="app-psql-patterns"><replaceable class="parameter">pattern</replaceable></link> ]</literal></term>
        <term><literal>\di[S+] [ <link linkend="app-psql-patterns"><replaceable class="parameter">pattern</replaceable></link> ]</literal></term>
        <term><literal>\dm[S+] [ <link linkend="app-psql-patterns"><replaceable class="parameter">pattern</replaceable></link> ]</literal></term>
        <term><literal>\ds[S+] [ <link linkend="app-psql-patterns"><replaceable class="parameter">pattern</replaceable></link> ]</literal></term>
        <term><literal>\dt[S+] [ <link linkend="app-psql-patterns"><replaceable class="parameter">pattern</replaceable></link> ]</literal></term>
        <term><literal>\dv[S+] [ <link linkend="app-psql-patterns"><replaceable class="parameter">pattern</replaceable></link> ]</literal></term>

        <listitem>
        <para>
<!--
        In this group of commands, the letters <literal>E</literal>,
        <literal>i</literal>, <literal>m</literal>, <literal>s</literal>,
        <literal>t</literal>, and <literal>v</literal>
        stand for foreign table, index, materialized view,
        sequence, table, and view,
        respectively.
        You can specify any or all of
        these letters, in any order, to obtain a listing of objects
        of these types.  For example, <literal>\dti</literal> lists
        tables and indexes.  If <literal>+</literal> is
        appended to the command name, each object is listed with its
        persistence status (permanent, temporary, or unlogged),
        physical size on disk, and associated description if any.
        If <replaceable class="parameter">pattern</replaceable> is
        specified, only objects whose names match the pattern are listed.
        By default, only user-created objects are shown; supply a
        pattern or the <literal>S</literal> modifier to include system
        objects.
-->
このコマンド群において、<literal>E</literal>、<literal>i</literal>、<literal>m</literal>、<literal>s</literal>、<literal>t</literal>、<literal>v</literal>という文字はそれぞれ、外部テーブル、インデックス、マテリアライズドビュー、シーケンス、テーブル、ビューを表します。
これらの種類のオブジェクトの一覧を表示するために、これらの文字の中の任意の文字またはすべてを任意の順番で指定することができます。
例えば、<literal>\dti</literal>はテーブルとインデックスを列挙します。
<literal>+</literal>がコマンド名に付与された場合、各オブジェクトは、もしあれば永続性の状態(permanent、temporary、またはunlogged)、ディスク上の物理容量、関連する説明をつけて表示されます。
<replaceable class="parameter">pattern</replaceable>が指定されている場合は、パターンに名称がマッチする項目のみが表示されます。
デフォルトでは、ユーザが作成したオブジェクトのみが表示されます。
システムオブジェクトを含めるためにはパターンまたは<literal>S</literal>修飾子を付与してください。
        </para>
        </listitem>
      </varlistentry>


      <varlistentry>
        <term><literal>\des[+] [ <link linkend="app-psql-patterns"><replaceable class="parameter">pattern</replaceable></link> ]</literal></term>
        <listitem>
        <para>
<!--
        Lists foreign servers (mnemonic: <quote>external
        servers</quote>).
        If <replaceable class="parameter">pattern</replaceable> is
        specified, only those servers whose name matches the pattern
        are listed.  If the form <literal>\des+</literal> is used, a
        full description of each server is shown, including the
        server's access privileges, type, version, options, and description.
-->
外部(foreign)サーバ（つまり<quote>external servers</quote>）を一覧表示します。
<replaceable class="parameter">pattern</replaceable>が指定されている場合は、名前がパターンにマッチするサーバのみが表示されます。
<literal>\des+</literal>構文が使用された場合、サーバのアクセス権限、型、バージョン、オプション、説明など各サーバの完全な説明が表示されます。
        </para>
        </listitem>
      </varlistentry>


      <varlistentry>
        <term><literal>\det[+] [ <link linkend="app-psql-patterns"><replaceable class="parameter">pattern</replaceable></link> ]</literal></term>
        <listitem>
        <para>
<!--
        Lists foreign tables (mnemonic: <quote>external tables</quote>).
        If <replaceable class="parameter">pattern</replaceable> is
        specified, only entries whose table name or schema name matches
        the pattern are listed.  If the form <literal>\det+</literal>
        is used, generic options and the foreign table description
        are also displayed.
-->
外部(foreign)テーブル（つまり<quote>external tables</quote>）を一覧表示します。
<replaceable class="parameter">pattern</replaceable>が指定された場合、パターンにテーブル名またはスキーマ名がマッチするもののみが表示されます。
<literal>\det+</literal>が使用された場合、汎用オプションと外部テーブルの説明も表示されます。
        </para>
        </listitem>
      </varlistentry>


      <varlistentry>
        <term><literal>\deu[+] [ <link linkend="app-psql-patterns"><replaceable class="parameter">pattern</replaceable></link> ]</literal></term>
        <listitem>
        <para>
<!--
        Lists user mappings (mnemonic: <quote>external
        users</quote>).
        If <replaceable class="parameter">pattern</replaceable> is
        specified, only those mappings whose user names match the
        pattern are listed.  If the form <literal>\deu+</literal> is
        used, additional information about each mapping is shown.
-->
ユーザマップ（つまり<quote>external users</quote>）を一覧表示します。
<replaceable class="parameter">pattern</replaceable>が指定されている場合は、名前がパターンにマッチするユーザのみが表示されます。
<literal>\deu+</literal>構文が使用された場合、各マップについて追加情報が表示されます。
        </para>

        <caution>
        <para>
<!--
        <literal>\deu+</literal> might also display the user name and
        password of the remote user, so care should be taken not to
        disclose them.
-->
<literal>\deu+</literal>ではリモートユーザのユーザ名とパスワードも表示される可能性があります。
これらを外部に曝さないように注意しなければなりません。
        </para>
        </caution>
        </listitem>
      </varlistentry>


      <varlistentry>
        <term><literal>\dew[+] [ <link linkend="app-psql-patterns"><replaceable class="parameter">pattern</replaceable></link> ]</literal></term>
        <listitem>
        <para>
<!--
        Lists foreign-data wrappers (mnemonic: <quote>external
        wrappers</quote>).
        If <replaceable class="parameter">pattern</replaceable> is
        specified, only those foreign-data wrappers whose name matches
        the pattern are listed.  If the form <literal>\dew+</literal>
        is used, the access privileges, options, and description of the
        foreign-data wrapper are also shown.
-->
外部データラッパ（つまり<quote>external wrappers</quote>）を一覧表示します。
<replaceable class="parameter">pattern</replaceable>が指定されている場合、名前がパターンにマッチする外部データラッパのみが表示されます。
<literal>\dew+</literal>構文が使用された場合、外部データラッパのアクセス権限、オプションおよび説明も表示されます。
        </para>
        </listitem>
      </varlistentry>


      <varlistentry>
        <term><literal>\df[anptwS+] [ <link linkend="app-psql-patterns"><replaceable class="parameter">pattern</replaceable></link> [ <replaceable class="parameter">arg_pattern</replaceable> ... ] ]</literal></term>

        <listitem>
        <para>
<!--
        Lists functions, together with their result data types, argument data
        types, and function types, which are classified as <quote>agg</quote>
        (aggregate), <quote>normal</quote>, <quote>procedure</quote>, <quote>trigger</quote>, or <quote>window</quote>.
        To display only functions
        of specific type(s), add the corresponding letters <literal>a</literal>,
        <literal>n</literal>, <literal>p</literal>, <literal>t</literal>, or <literal>w</literal> to the command.
        If <replaceable
        class="parameter">pattern</replaceable> is specified, only
        functions whose names match the pattern are shown.
        Any additional arguments are type-name patterns, which are matched
        to the type names of the first, second, and so on arguments of the
        function.  (Matching functions can have more arguments than what
        you specify.  To prevent that, write a dash <literal>-</literal> as
        the last <replaceable class="parameter">arg_pattern</replaceable>.)
        By default, only user-created
        objects are shown; supply a pattern or the <literal>S</literal>
        modifier to include system objects.
        If the form <literal>\df+</literal> is used, additional information
        about each function is shown, including volatility,
        parallel safety, owner, security classification, access privileges,
        language, source code and description.
-->
関数とその結果のデータ型、引数のデータ型、および、<quote>agg</quote> (集約)、<quote>normal</quote>、<quote>procedure</quote>、<quote>trigger</quote>、<quote>window</quote>で分類される関数の種類の一覧を表示します。
特定種類の関数のみを表示させるには、対応する文字<literal>a</literal>、<literal>n</literal>、<literal>p</literal>、<literal>t</literal>、<literal>w</literal>をコマンドに付けて下さい。
<replaceable class="parameter">pattern</replaceable>が指定されている場合は、そのパターンに名前がマッチする関数のみが表示されます。
追加の引数は、型名のパターンで、関数の第1、第2などの引数の型名にマッチします。
(マッチする関数は指定したものよりも多くの引数を取るかもしれません。
それを防ぐには、<replaceable class="parameter">arg_pattern</replaceable>の最後にダッシュ<literal>-</literal>を書いてください。)
デフォルトではユーザが作成したオブジェクトのみが表示されます。
システムオブジェクトを含めるためには、パターンまたは<literal>S</literal>修飾子を付与してください。
<literal>\df+</literal>構文が使われた場合、各関数の、揮発性、並列処理での安全性、所有者、セキュリティ分類、アクセス権限、言語、ソースコードや説明を含む付加的情報も表示されます。
        </para>

        </listitem>
      </varlistentry>

      <varlistentry>
        <term><literal>\dF[+] [ <link linkend="app-psql-patterns"><replaceable class="parameter">pattern</replaceable></link> ]</literal></term>
        <listitem>
        <para>
<!--
         Lists text search configurations.
         If <replaceable class="parameter">pattern</replaceable> is specified,
         only configurations whose names match the pattern are shown.
         If the form <literal>\dF+</literal> is used, a full description of
         each configuration is shown, including the underlying text search
         parser and the dictionary list for each parser token type.
-->
全文検索設定を一覧表示します。
<replaceable class="parameter">pattern</replaceable>が指定された場合、このパターンにマッチする名前の設定のみが表示されます。
<literal>\dF+</literal>形式が使用された場合、使用される全文検索パーサや各パーサトークン型についての辞書リストなど各設定の完全な説明が表示されます。
        </para>
        </listitem>
      </varlistentry>

      <varlistentry>
        <term><literal>\dFd[+] [ <link linkend="app-psql-patterns"><replaceable class="parameter">pattern</replaceable></link> ]</literal></term>
        <listitem>
        <para>
<!--
         Lists text search dictionaries.
         If <replaceable class="parameter">pattern</replaceable> is specified,
         only dictionaries whose names match the pattern are shown.
         If the form <literal>\dFd+</literal> is used, additional information
         is shown about each selected dictionary, including the underlying
         text search template and the option values.
-->
全文検索辞書を一覧表示します。
<replaceable class="parameter">pattern</replaceable>が指定された場合、このパターンにマッチする名前の辞書のみが表示されます。
<literal>\dFd+</literal>形式が使用された場合、選択された辞書それぞれについて使用される全文検索テンプレートやオプション値など更なる情報が表示されます。
        </para>
        </listitem>
      </varlistentry>

      <varlistentry>
        <term><literal>\dFp[+] [ <link linkend="app-psql-patterns"><replaceable class="parameter">pattern</replaceable></link> ]</literal></term>
        <listitem>
        <para>
<!--
         Lists text search parsers.
         If <replaceable class="parameter">pattern</replaceable> is specified,
         only parsers whose names match the pattern are shown.
         If the form <literal>\dFp+</literal> is used, a full description of
         each parser is shown, including the underlying functions and the
         list of recognized token types.
-->
全文検索パーサを一覧表示します。
<replaceable class="parameter">pattern</replaceable>が指定された場合、このパターンにマッチする名前のパーサのみが表示されます。
<literal>\dFp+</literal>形式が使用された場合、使用される関数や認知されるトークン型のリストなど各パーサの完全な説明が表示されます。
        </para>
        </listitem>
      </varlistentry>

      <varlistentry>
        <term><literal>\dFt[+] [ <link linkend="app-psql-patterns"><replaceable class="parameter">pattern</replaceable></link> ]</literal></term>
        <listitem>
        <para>
<!--
         Lists text search templates.
         If <replaceable class="parameter">pattern</replaceable> is specified,
         only templates whose names match the pattern are shown.
         If the form <literal>\dFt+</literal> is used, additional information
         is shown about each template, including the underlying function names.
-->
テキスト検索テンプレートを一覧表示します。
<replaceable class="parameter">pattern</replaceable>が指定された場合、このパターンにマッチする名前のテンプレートのみが表示されます。
<literal>\dFt+</literal>形式が使用された場合、テンプレートそれぞれについて使用される関数名など更なる情報が表示されます。
        </para>
        </listitem>
      </varlistentry>


      <varlistentry>
        <term><literal>\dg[S+] [ <link linkend="app-psql-patterns"><replaceable class="parameter">pattern</replaceable></link> ]</literal></term>
        <listitem>
        <para>
<!--
        Lists database roles.
        (Since the concepts of <quote>users</quote> and <quote>groups</quote> have been
        unified into <quote>roles</quote>, this command is now equivalent to
        <literal>\du</literal>.)
        By default, only user-created roles are shown; supply the
        <literal>S</literal> modifier to include system roles.
        If <replaceable class="parameter">pattern</replaceable> is specified,
        only those roles whose names match the pattern are listed.
        If the form <literal>\dg+</literal> is used, additional information
        is shown about each role; currently this adds the comment for each
        role.
-->
データベースロールを一覧表示します。
(<quote>ユーザ</quote>と<quote>グループ</quote>という概念は<quote>ロール</quote>に統合されましたので、このコマンドは<literal>\du</literal>と同じものになりました。)
デフォルトでは、ユーザによって作成されたロールのみが表示されます。
システムロールを含めるには<literal>S</literal>修飾子を付与してください。
<replaceable class="parameter">pattern</replaceable>が指定されている場合は、そのパターンに名前がマッチするロールのみが表示されます。
<literal>\dg+</literal>構文が使用された場合、ロールそれぞれについて更なる情報が表示されます。
現時点では各ロールのコメントが追加されます。
        </para>
        </listitem>
      </varlistentry>


      <varlistentry>
        <term><literal>\dl[+]</literal></term>
        <listitem>
        <para>
<!--
        This is an alias for <command>\lo_list</command>, which shows a
        list of large objects.
        If <literal>+</literal> is appended to the command name,
        each large object is listed with its associated permissions,
        if any.
-->
<command>\lo_list</command>の別名で、ラージオブジェクトの一覧を表示します。
コマンド名に<literal>+</literal>が追加されている場合は、各ラージオブジェクトが、もしあれば関連する権限とともに一覧表示されます。
        </para>
        </listitem>
      </varlistentry>

      <varlistentry>
        <term><literal>\dL[S+] [ <link linkend="app-psql-patterns"><replaceable class="parameter">pattern</replaceable></link> ]</literal></term>
        <listitem>
        <para>
<!--
        Lists procedural languages. If <replaceable
        class="parameter">pattern</replaceable>
        is specified, only languages whose names match the pattern are listed.
        By default, only user-created languages
        are shown; supply the <literal>S</literal> modifier to include system
        objects. If <literal>+</literal> is appended to the command name, each
        language is listed with its call handler, validator, access privileges,
        and whether it is a system object.
-->
手続き言語を一覧表示します。
<replaceable class="parameter">pattern</replaceable>を指定すると、パターンに名前がマッチする言語のみが表示されます。
デフォルトではユーザが作成した言語のみが表示されます。
システムオブジェクトを含めるためには、パターンまたは<literal>S</literal>修飾子を付与してください。
<literal>+</literal>をコマンド名に追加すると、呼び出しハンドラ、有効性検証関数、アクセス権限、システムオブジェクトか否かという情報を付けて各言語が表示されます。
        </para>
        </listitem>
      </varlistentry>


      <varlistentry>
        <term><literal>\dn[S+] [ <link linkend="app-psql-patterns"><replaceable class="parameter">pattern</replaceable></link> ]</literal></term>

        <listitem>
        <para>
<!--
        Lists schemas (namespaces). If <replaceable
        class="parameter">pattern</replaceable>
        is specified, only schemas whose names match the pattern are listed.
        By default, only user-created objects are shown; supply a
        pattern or the <literal>S</literal> modifier to include system objects.
        If <literal>+</literal> is appended to the command name, each object
        is listed with its associated permissions and description, if any.
-->
スキーマ（名前空間）の一覧を表示します。
<replaceable class="parameter">pattern</replaceable>を指定すると、パターンに名前がマッチするスキーマのみが表示されます。
デフォルトではユーザが作成したオブジェクトのみが表示されます。
パターンまたは<literal>S</literal>修飾子を追加すると、システムオブジェクトが表示に追加されます。
コマンド名の後に<literal>+</literal>を付加すると、各オブジェクトに関連付けられている権限と説明が（存在すれば）表示されます。
        </para>
        </listitem>
      </varlistentry>


      <varlistentry>
        <term><literal>\do[S+] [ <link linkend="app-psql-patterns"><replaceable class="parameter">pattern</replaceable></link> [ <replaceable class="parameter">arg_pattern</replaceable> [ <replaceable class="parameter">arg_pattern</replaceable> ] ] ]</literal></term>
        <listitem>
        <para>
<!--
        Lists operators with their operand and result types.
        If <replaceable class="parameter">pattern</replaceable> is
        specified, only operators whose names match the pattern are listed.
        If one <replaceable class="parameter">arg_pattern</replaceable> is
        specified, only prefix operators whose right argument's type name
        matches that pattern are listed.
        If two <replaceable class="parameter">arg_pattern</replaceable>s
        are specified, only binary operators whose argument type names match
        those patterns are listed.  (Alternatively, write <literal>-</literal>
        for the unused argument of a unary operator.)
        By default, only user-created objects are shown; supply a
        pattern or the <literal>S</literal> modifier to include system
        objects.
        If <literal>+</literal> is appended to the command name,
        additional information about each operator is shown, currently just
        the name of the underlying function.
-->
演算子と、その演算項目と結果の型を一覧表示します。
<replaceable class="parameter">pattern</replaceable>を指定すると、パターンに名前がマッチする演算子のみが表示されます。
<replaceable class="parameter">arg_pattern</replaceable>を1つ指定すると、パターンに右辺の引数の型名がマッチする前置演算子のみが表示されます。
<replaceable class="parameter">arg_pattern</replaceable>を2つ指定すると、パターンに引数の型名がマッチする二項演算子のみが表示されます。
(あるいは、単項演算子の使われない引数に対して<literal>-</literal>と書いてください。)
デフォルトではユーザが作成したオブジェクトのみが表示されます。
システムオブジェクトを含めるためには、パターンまたは<literal>S</literal>修飾子を付与してください。
コマンド名に<literal>+</literal>を付加すると、各演算子についての追加情報が表示されますが、現在はその元になっている関数の名前だけです。
        </para>
        </listitem>
      </varlistentry>


      <varlistentry>
        <term><literal>\dO[S+] [ <link linkend="app-psql-patterns"><replaceable class="parameter">pattern</replaceable></link> ]</literal></term>
        <listitem>
        <para>
<!--
        Lists collations.
        If <replaceable class="parameter">pattern</replaceable> is
        specified, only collations whose names match the pattern are
        listed.  By default, only user-created objects are shown;
        supply a pattern or the <literal>S</literal> modifier to
        include system objects.  If <literal>+</literal> is appended
        to the command name, each collation is listed with its associated
        description, if any.
        Note that only collations usable with the current database's encoding
        are shown, so the results may vary in different databases of the
        same installation.
-->
照合順序を一覧表示します。
<replaceable class="parameter">pattern</replaceable>を指定すると、パターンに名前がマッチする照合順序のみが表示されます。
デフォルトではユーザが作成したオブジェクトのみが表示されます。
システムオブジェクトを含めるためには、パターンまたは<literal>S</literal>修飾子を付与してください。
コマンド名の後に<literal>+</literal>を付加すると、各照合順序に関連付けられている説明が（存在すれば）表示されます。
現在のデータベースの符号化方式で使用できる照合順序のみが表示されることに注意してください。
このため同じインストレーションであってもデータベースによって結果が異なる可能性があります。
        </para>
        </listitem>
      </varlistentry>


      <varlistentry>
        <term><literal>\dp [ <link linkend="app-psql-patterns"><replaceable class="parameter">pattern</replaceable></link> ]</literal></term>
        <listitem>
        <para>
<!--
        Lists tables, views and sequences with their
        associated access privileges.
        If <replaceable class="parameter">pattern</replaceable> is
        specified, only tables, views and sequences whose names match the
        pattern are listed.
-->
テーブル、ビュー、シーケンスを、関連付けられているアクセス権限とともに一覧表示します。
<replaceable class="parameter">pattern</replaceable>を指定すると、パターンに名前がマッチするテーブル、ビュー、シーケンスのみが表示されます。
        </para>

        <para>
<!--
        The <link linkend="sql-grant"><command>GRANT</command></link> and
        <link linkend="sql-revoke"><command>REVOKE</command></link>
        commands are used to set access privileges.  The meaning of the
        privilege display is explained in
        <xref linkend="ddl-priv"/>.
-->
アクセス権限の設定には<link linkend="sql-grant"><command>GRANT</command></link>コマンドと<link linkend="sql-revoke"><command>REVOKE</command></link>コマンドが使われます。
権限の表示に関する意味は<xref linkend="ddl-priv"/>で説明します。
        </para>
        </listitem>
      </varlistentry>


      <varlistentry>
        <term><literal>\dP[itn+] [ <link linkend="app-psql-patterns"><replaceable class="parameter">pattern</replaceable></link> ]</literal></term>
        <listitem>
        <para>
<!--
        Lists partitioned relations.
        If <replaceable class="parameter">pattern</replaceable>
        is specified, only entries whose name matches the pattern are listed.
        The modifiers <literal>t</literal> (tables) and <literal>i</literal>
        (indexes) can be appended to the command, filtering the kind of
        relations to list.  By default, partitioned tables and indexes are
        listed.
-->
パーティション化されたリレーションの一覧を表示します。
<replaceable class="parameter">pattern</replaceable>が指定されている場合は、名前がパターンにマッチするエントリのみが表示されます。
修飾子<literal>t</literal>(テーブル)と<literal>i</literal>(インデックス)をコマンドに付けて、表示されるリレーションの種類を限定できます。
デフォルトでは、パーティション化されたテーブルとインデックスの一覧が表示されます。
        </para>

        <para>
<!--
        If the modifier <literal>n</literal> (<quote>nested</quote>) is used,
        or a pattern is specified, then non-root partitioned relations are
        included, and a column is shown displaying the parent of each
        partitioned relation.
-->
修飾子<literal>n</literal> (<quote>nested</quote>)が使われた、もしくはパターンが指定された場合、ルートでないパーティション化されたリレーションが含められ、各パーティション化されたリレーションの親を表示しながら列が表示されます。
        </para>

        <para>
<!--
        If <literal>+</literal> is appended to the command name, the sum of the
        sizes of each relation's partitions is also displayed, along with the
        relation's description.
        If <literal>n</literal> is combined with <literal>+</literal>, two
        sizes are shown: one including the total size of directly-attached
        leaf partitions, and another showing the total size of all partitions,
        including indirectly attached sub-partitions.
-->
コマンド名の後に<literal>+</literal>が付けられた場合、リレーションの説明と一緒に、各リレーションのパーティションの大きさの合計も表示されます。
<literal>n</literal>が<literal>+</literal>と組み合わされた場合、大きさが2つ表示されます。1つは直接アタッチされたリーフパーティションの合計の大きさで、もう1つは間接的にアタッチされたサブパーティションを含む全パーティションの合計の大きさです。
        </para>
        </listitem>
      </varlistentry>

      <varlistentry>
        <term><literal>\drds [ <link linkend="app-psql-patterns"><replaceable class="parameter">role-pattern</replaceable></link> [ <link linkend="app-psql-patterns"><replaceable class="parameter">database-pattern</replaceable></link> ] ]</literal></term>
        <listitem>
        <para>
<!--
        Lists defined configuration settings.  These settings can be
        role-specific, database-specific, or both.
        <replaceable>role-pattern</replaceable> and
        <replaceable>database-pattern</replaceable> are used to select
        specific roles and databases to list, respectively.  If omitted, or if
        <literal>*</literal> is specified, all settings are listed, including those
        not role-specific or database-specific, respectively.
-->
定義済み設定に関する設定を一覧表示します。
これらの設定はロール固有、データベース固有、またはその両方です。
<replaceable>role-pattern</replaceable>および<replaceable>database-pattern</replaceable>はそれぞれ特定のロールやデータベースを選択するために使用します。
パターンが省略された場合、または<literal>*</literal>が指定された場合、ロール固有ではない、または、データベース固有ではない設定を含め、すべての設定を表示します。
        </para>

        <para>
<!--
        The <link linkend="sql-alterrole"><command>ALTER ROLE</command></link> and
        <link linkend="sql-alterdatabase"><command>ALTER DATABASE</command></link>
        commands are used to define per-role and per-database configuration
        settings.
-->
ロール単位およびデータベース単位の設定を定義するには<link linkend="sql-alterrole"><command>ALTER ROLE</command></link>および<link linkend="sql-alterdatabase"><command>ALTER DATABASE</command></link>コマンドを使用します。
        </para>
        </listitem>
      </varlistentry>

      <varlistentry>
        <term><literal>\dRp[+] [ <link linkend="app-psql-patterns"><replaceable class="parameter">pattern</replaceable></link> ]</literal></term>
        <listitem>
        <para>
<!--
        Lists replication publications.
        If <replaceable class="parameter">pattern</replaceable> is
        specified, only those publications whose names match the pattern are
        listed.
        If <literal>+</literal> is appended to the command name, the tables and
        schemas associated with each publication are shown as well.
-->
レプリケーションのパブリケーションを一覧表示します。
<replaceable class="parameter">pattern</replaceable>が指定された場合、名前がそのパターンにマッチするパブリケーションのみが表示されます。
コマンド名の後に<literal>+</literal>が付けられた場合、各パブリケーションに関連付けられているテーブルやスキーマも表示されます。
        </para>
        </listitem>
      </varlistentry>

      <varlistentry>
        <term><literal>\dRs[+] [ <link linkend="app-psql-patterns"><replaceable class="parameter">pattern</replaceable></link> ]</literal></term>
        <listitem>
        <para>
<!--
        Lists replication subscriptions.
        If <replaceable class="parameter">pattern</replaceable> is
        specified, only those subscriptions whose names match the pattern are
        listed.
        If <literal>+</literal> is appended to the command name, additional
        properties of the subscriptions are shown.
-->
レプリケーションのサブスクリプションを一覧を表示します。
<replaceable class="parameter">pattern</replaceable>が指定された場合、名前がそのパターンにマッチするサブスクリプションのみが表示されます。
コマンド名の後に<literal>+</literal>が付けられた場合、サブスクリプションの追加属性も表示されます。
        </para>
        </listitem>
      </varlistentry>

      <varlistentry>
        <term><literal>\dT[S+] [ <link linkend="app-psql-patterns"><replaceable class="parameter">pattern</replaceable></link> ]</literal></term>
        <listitem>
        <para>
<!--
        Lists data types.
        If <replaceable class="parameter">pattern</replaceable> is
        specified, only types whose names match the pattern are listed.
        If <literal>+</literal> is appended to the command name, each type is
        listed with its internal name and size, its allowed values
        if it is an <type>enum</type> type, and its associated permissions.
        By default, only user-created objects are shown;  supply a
        pattern or the <literal>S</literal> modifier to include system
        objects.
-->
データ型を一覧表示します。
<replaceable class="parameter">pattern</replaceable>を指定すると、パターンにマッチする名前を持つ型のみを表示します。
<literal>+</literal>をコマンド名に付けると、型ごとに、型の内部名、サイズ、<type>enum</type>型では許される値、関連する権限も表示されます。
デフォルトではユーザが作成したオブジェクトのみが表示されます。
システムオブジェクトを含めるためには、パターンまたは<literal>S</literal>修飾子を付与してください。
        </para>
        </listitem>
      </varlistentry>

      <varlistentry>
        <term><literal>\du[S+] [ <link linkend="app-psql-patterns"><replaceable class="parameter">pattern</replaceable></link> ]</literal></term>
        <listitem>
        <para>
<!--
        Lists database roles.
        (Since the concepts of <quote>users</quote> and <quote>groups</quote> have been
        unified into <quote>roles</quote>, this command is now equivalent to
        <literal>\dg</literal>.)
        By default, only user-created roles are shown; supply the
        <literal>S</literal> modifier to include system roles.
        If <replaceable class="parameter">pattern</replaceable> is specified,
        only those roles whose names match the pattern are listed.
        If the form <literal>\du+</literal> is used, additional information
        is shown about each role; currently this adds the comment for each
        role.
-->
データベースロールを一覧表示します。
(<quote>ユーザ</quote>と<quote>グループ</quote>という概念は<quote>ロール</quote>に統合されましたので、このコマンドは<literal>\dg</literal>と同じものになりました。)
<replaceable class="parameter">pattern</replaceable>が指定されている場合は、そのパターンに名前がマッチするロールのみが表示されます。
デフォルトでは、ユーザによって作成されたロールのみが表示されます。
システムロールを含めるには<literal>S</literal>修飾子を付与してください。
<literal>\du+</literal>構文が使用された場合、ロールそれぞれについて更なる情報が表示されます。
現時点では各ロールのコメントが追加されます。
        </para>
        </listitem>
      </varlistentry>

      <varlistentry>
        <term><literal>\dx[+] [ <link linkend="app-psql-patterns"><replaceable class="parameter">pattern</replaceable></link> ]</literal></term>
        <listitem>
        <para>
<!--
        Lists installed extensions.
        If <replaceable class="parameter">pattern</replaceable>
        is specified, only those extensions whose names match the pattern
        are listed.
        If the form <literal>\dx+</literal> is used, all the objects belonging
        to each matching extension are listed.
-->
インストールされた拡張を一覧表示します。
<replaceable class="parameter">pattern</replaceable>を指定すると、パターンにマッチする名前の拡張のみを表示します。
<literal>\dx+</literal>形式が使用された場合、マッチする拡張それぞれについて拡張に属するすべてのオブジェクトが表示されます。
        </para>
        </listitem>
      </varlistentry>

      <varlistentry>
        <term><literal>\dX [ <link linkend="app-psql-patterns"><replaceable class="parameter">pattern</replaceable></link> ]</literal></term>
        <listitem>
        <para>
<!--
        Lists extended statistics.
        If <replaceable class="parameter">pattern</replaceable>
        is specified, only those extended statistics whose names match the
        pattern are listed.
-->
拡張統計情報を一覧表示します。
<replaceable class="parameter">pattern</replaceable>が指定されている場合は、そのパターンに名前がマッチする拡張統計情報のみが表示されます。
        </para>

        <para>
<!--
        The status of each kind of extended statistics is shown in a column
        named after its statistic kind (e.g. Ndistinct).
        <literal>defined</literal> means that it was requested when creating
        the statistics, and NULL means it wasn't requested.
        You can use <structname>pg_stats_ext</structname> if you'd like to
        know whether <link linkend="sql-analyze"><command>ANALYZE</command></link>
        was run and statistics are available to the planner.
-->
拡張統計情報の各種の状態は、その統計値の種類(例えば、Ndistinct)にちなんだ名前の列に表示されます。
<literal>defined</literal>はその統計情報の作成が要求されたことを意味し、NULLは要求されていないことを意味します。
<link linkend="sql-analyze"><command>ANALYZE</command></link>が実行され、統計情報がプランナで利用可能であるかどうかを知るには、<structname>pg_stats_ext</structname>が使えます。
        </para>
        </listitem>
      </varlistentry>

      <varlistentry>
        <term><literal>\dy[+] [ <link linkend="app-psql-patterns"><replaceable class="parameter">pattern</replaceable></link> ]</literal></term>
        <listitem>
        <para>
<!--
        Lists event triggers.
        If <replaceable class="parameter">pattern</replaceable>
        is specified, only those event triggers whose names match the pattern
        are listed.
        If <literal>+</literal> is appended to the command name, each object
        is listed with its associated description.
-->
イベントトリガを一覧表示します。
<replaceable class="parameter">pattern</replaceable>を指定すると、パターンにマッチする名前のイベントトリガのみを表示します。
<literal>+</literal>をコマンド名に追記すると、関連する説明を付けて各オブジェクトを表示します。
        </para>
        </listitem>
      </varlistentry>

      <varlistentry>
<!--
        <term><literal>\e</literal> or <literal>\edit</literal> <literal> <optional> <replaceable class="parameter">filename</replaceable> </optional> <optional> <replaceable class="parameter">line_number</replaceable> </optional> </literal></term>
-->
        <term><literal>\e</literal>または<literal>\edit</literal> <literal> <optional> <replaceable class="parameter">filename</replaceable> </optional> <optional> <replaceable class="parameter">line_number</replaceable> </optional> </literal></term>

        <listitem>
        <para>
<!--
        If <replaceable class="parameter">filename</replaceable> is
        specified, the file is edited; after the editor exits, the file's
        content is copied into the current query buffer. If no <replaceable
        class="parameter">filename</replaceable> is given, the current query
        buffer is copied to a temporary file which is then edited in the same
        fashion.  Or, if the current query buffer is empty, the most recently
        executed query is copied to a temporary file and edited in the same
        fashion.
-->
<replaceable class="parameter">filename</replaceable>が指定された場合、このファイルが編集されます。
エディタを終了した後、ファイルの内容は問い合わせバッファにコピーされます。
<replaceable class="parameter">filename</replaceable>が指定されない場合、現在の問い合わせバッファが一時ファイルにコピーされ、同様に編集されます。
現在の問い合わせバッファが空の場合、最も最近に実行された問い合わせが一時ファイルにコピーされ、同様に編集されます。
        </para>

        <para>
<!--
        If you edit a file or the previous query, and you quit the editor without
        modifying the file, the query buffer is cleared.
        Otherwise, the new contents of the query buffer are re-parsed according to
        the normal rules of <application>psql</application>, treating the
        whole buffer as a single line.  Any complete queries are immediately
        executed; that is, if the query buffer contains or ends with a
        semicolon, everything up to that point is executed and removed from
        the query buffer.  Whatever remains in the query buffer is
        redisplayed.  Type semicolon or <literal>\g</literal> to send it,
        or <literal>\r</literal> to cancel it by clearing the query buffer.
-->
ファイルや以前の問い合わせを編集していて、ファイルを変更せずにエディタを終了した場合には、問い合わせバッファはクリアされます。
そうでなければ、問い合わせバッファの新しい内容が、<application>psql</application>の通常の規則に従い、全体を1行として再解析されます。
完全な問い合わせはすべて即座に実行されます。
つまり、問い合わせバッファにセミコロンが含まれるか、セミコロンで終わっている場合、そこまでの部分すべてが実行され、問い合わせバッファから削除されます。
問い合わせバッファ内に残ったものはすべて再表示されます。
送信するにはセミコロンまたは<literal>\g</literal>を、問い合わせバッファをクリアしてキャンセルするには<literal>\r</literal>を入力してください。
        </para>

        <para>
<!--
        Treating the buffer as a single line primarily affects meta-commands:
        whatever is in the buffer after a meta-command will be taken as
        argument(s) to the meta-command, even if it spans multiple lines.
        (Thus you cannot make meta-command-using scripts this way.
        Use <command>\i</command> for that.)
-->
バッファ全体を1行として扱うので、特にメタコマンドに影響があります。
バッファ内でメタコマンドより後にある部分はすべて、それが複数行にまたがっていたとしても、メタコマンドの引数として解釈されます。
（従って、この方法ではメタコマンドを使用するスクリプトを作成できません。
その目的の場合は、<command>\i</command>を使ってください。）
        </para>

        <para>
<!--
        If a line number is specified, <application>psql</application> will
        position the cursor on the specified line of the file or query buffer.
        Note that if a single all-digits argument is given,
        <application>psql</application> assumes it is a line number,
        not a file name.
-->
行番号(line_number)が指定された場合、<application>psql</application>はファイルまたは問い合わせバッファ内の指定行にカーソルを位置づけます。
すべてが数字の引数が1つだけ指定された場合、<application>psql</application>はそれをファイル名ではなく行番号であるとみなすことに注意してください。
        </para>

        <tip>
        <para>
<!--
        See <xref linkend="app-psql-environment"/>, below, for how to
        configure and customize your editor.
-->
使用するエディタを設定、カスタマイズする方法については、下記の<xref linkend="app-psql-environment"/>を参照してください。
        </para>
        </tip>
        </listitem>
      </varlistentry>

      <varlistentry>
        <term><literal>\echo <replaceable class="parameter">text</replaceable> [ ... ]</literal></term>
        <listitem>
        <para>
<!--
        Prints the evaluated arguments to standard output, separated by
        spaces and followed by a newline. This can be useful to
        intersperse information in the output of scripts. For example:
-->
評価された引数を空白で区切り、標準出力に出力し、改行します。
スクリプトが出力するところどころに情報を記載する場合に有用です。
使用例を次に示します。
<programlisting>
=&gt; <userinput>\echo `date`</userinput>
Tue Oct 26 21:40:57 CEST 1999
</programlisting>
<!--
        If the first argument is an unquoted <literal>-n</literal> the trailing
        newline is not written (nor is the first argument).
-->
最初の引数が引用符で囲まれていない<literal>-n</literal>である場合、最後の改行は出力されません(し、最初の引数も出力されません)。
        </para>

        <tip>
        <para>
<!--
        If you use the <command>\o</command> command to redirect your
        query output you might wish to use <command>\qecho</command>
        instead of this command.  See also <command>\warn</command>.
-->
<command>\o</command>コマンドを使用して問い合わせの出力先を変更した場合、このコマンドではなく、<command>\qecho</command>を使用した方が良いかもしれません。
<command>\warn</command>コマンドも参照してください。
        </para>
        </tip>
        </listitem>
      </varlistentry>

      <varlistentry>
        <term><literal>\ef <optional> <replaceable class="parameter">function_description</replaceable> <optional>  <replaceable class="parameter">line_number</replaceable> </optional> </optional> </literal></term>

        <listitem>
        <para>
<!--
         This command fetches and edits the definition of the named function or procedure,
         in the form of a <command>CREATE OR REPLACE FUNCTION</command> or
         <command>CREATE OR REPLACE PROCEDURE</command> command.
         Editing is done in the same way as for <literal>\edit</literal>.
         If you quit the editor without saving, the statement is discarded.
         If you save and exit the editor, the updated command is executed immediately
         if you added a semicolon to it.  Otherwise it is redisplayed;
         type semicolon or <literal>\g</literal> to send it, or <literal>\r</literal>
         to cancel.
-->
このコマンドは指定された関数やプロシージャの定義を<command>CREATE OR REPLACE FUNCTION</command>や<command>CREATE OR REPLACE PROCEDURE</command>コマンド構文で取り出し、編集します。
編集は<literal>\edit</literal>と同様の方法で行われます。
保存しないでエディタを終了すると、その文は捨てられます。
保存してエディタを終了すると、更新されたコマンドはセミコロンを付けていれば即座に実行されます。
そうでなければ再表示されます。送信するにはセミコロンあるいは<literal>\g</literal>を、キャンセルするには<literal>\r</literal>を入力してください。
        </para>

        <para>
<!--
         The target function can be specified by name alone, or by name
         and arguments, for example <literal>foo(integer, text)</literal>.
         The argument types must be given if there is more
         than one function of the same name.
-->
対象の関数は名前だけ、または、たとえば<literal>foo(integer, text)</literal>のように名前と引数で指定することができます。
同じ名前の関数が複数存在する場合、引数の型を指定しなければなりません。
        </para>

        <para>
<!--
         If no function is specified, a blank <command>CREATE FUNCTION</command>
         template is presented for editing.
-->
関数が指定されなかった場合、空の<command>CREATE FUNCTION</command>のテンプレートが編集用に表示されます。
        </para>

        <para>
<!--
        If a line number is specified, <application>psql</application> will
        position the cursor on the specified line of the function body.
        (Note that the function body typically does not begin on the first
        line of the file.)
-->
行番号が指定された場合、<application>psql</application>は関数本体における指定行にカーソルを移動します。
（関数本体は通常、ファイルの先頭から始まらないことに注意してください。）
        </para>

        <para>
<!--
        Unlike most other meta-commands, the entire remainder of the line is
        always taken to be the argument(s) of <command>\ef</command>, and neither
        variable interpolation nor backquote expansion are performed in the
        arguments.
-->
他のほとんどのメタコマンドと異なり、行の残り部分はすべて<command>\ef</command>の引数であると常に解釈され、引数内の変数の置換も逆引用符の展開も行われません。
        </para>

        <tip>
        <para>
<!--
        See <xref linkend="app-psql-environment"/>, below, for how to
        configure and customize your editor.
-->
使用するエディタを設定、カスタマイズする方法については下記の<xref linkend="app-psql-environment"/>を参照してください。
        </para>
        </tip>
        </listitem>
      </varlistentry>


      <varlistentry>
        <term><literal>\encoding [ <replaceable class="parameter">encoding</replaceable> ]</literal></term>

        <listitem>
        <para>
<!--
        Sets the client character set encoding.  Without an argument, this command
        shows the current encoding.
-->
クライアント側の文字セット符号化方式を設定します。
引数を指定しない場合、このコマンドは現在の符号化方式を表示します。
        </para>
        </listitem>
      </varlistentry>


      <varlistentry>
        <term><literal>\errverbose</literal></term>

        <listitem>
        <para>
<!--
        Repeats the most recent server error message at maximum
        verbosity, as though <varname>VERBOSITY</varname> were set
        to <literal>verbose</literal> and <varname>SHOW_CONTEXT</varname> were
        set to <literal>always</literal>.
-->
最も最近のサーバのエラーメッセージを最大の冗長さ、つまり<varname>VERBOSITY</varname>が<literal>verbose</literal>に、そして<varname>SHOW_CONTEXT</varname>が<literal>always</literal>に設定されているかのようにして、繰り返します。
        </para>
        </listitem>
      </varlistentry>


      <varlistentry>
        <term><literal>\ev <optional> <replaceable class="parameter">view_name</replaceable> <optional>  <replaceable class="parameter">line_number</replaceable> </optional> </optional> </literal></term>

        <listitem>
        <para>
<!--
         This command fetches and edits the definition of the named view,
         in the form of a <command>CREATE OR REPLACE VIEW</command> command.
         Editing is done in the same way as for <literal>\edit</literal>.
         If you quit the editor without saving, the statement is discarded.
         If you save and exit the editor, the updated command is executed immediately
         if you added a semicolon to it.  Otherwise it is redisplayed;
         type semicolon or <literal>\g</literal> to send it, or <literal>\r</literal>
         to cancel.
-->
このコマンドは、指定したビューの定義を<command>CREATE OR REPLACE VIEW</command>コマンドの形式で取得して、編集します。
編集は<literal>\edit</literal>の場合と同じ方法で行われます。
保存しないでエディタを終了すると、その文は捨てられます。
保存してエディタを終了すると、更新されたコマンドはセミコロンを付けていれば即座に実行されます。
そうでなければ再表示されます。送信するにはセミコロンあるいは<literal>\g</literal>を、キャンセルするには<literal>\r</literal>を入力してください。
        </para>

        <para>
<!--
         If no view is specified, a blank <command>CREATE VIEW</command>
         template is presented for editing.
-->
ビューを指定しなかった場合は、空の<command>CREATE VIEW</command>テンプレートが編集用に提供されます。
        </para>

        <para>
<!--
         If a line number is specified, <application>psql</application> will
         position the cursor on the specified line of the view definition.
-->
行番号を指定した場合、<application>psql</application>はカーソルをビュー定義の指定した行に位置づけます。
        </para>

        <para>
<!--
        Unlike most other meta-commands, the entire remainder of the line is
        always taken to be the argument(s) of <command>\ev</command>, and neither
        variable interpolation nor backquote expansion are performed in the
        arguments.
-->
他のほとんどのメタコマンドと異なり、行の残り部分はすべて<command>\ev</command>の引数であると常に解釈され、引数内の変数の置換も逆引用符の展開も行われません。
        </para>
        </listitem>
      </varlistentry>


      <varlistentry>
        <term><literal>\f [ <replaceable class="parameter">string</replaceable> ]</literal></term>

        <listitem>
        <para>
<!--
        Sets the field separator for unaligned query output. The default
        is the vertical bar (<literal>|</literal>). It is equivalent to
        <command>\pset fieldsep</command>.
-->
位置揃えされていない問い合わせの出力用の、フィールドの区切り文字を設定します。
デフォルトは、縦棒（<literal>|</literal>）です。
これは<command>\pset fieldsep</command>と同じです。
        </para>
        </listitem>
      </varlistentry>


      <varlistentry>
        <term><literal>\g [ (<replaceable class="parameter">option</replaceable>=<replaceable class="parameter">value</replaceable> [...]) ] [ <replaceable class="parameter">filename</replaceable> ]</literal></term>
        <term><literal>\g [ (<replaceable class="parameter">option</replaceable>=<replaceable class="parameter">value</replaceable> [...]) ] [ |<replaceable class="parameter">command</replaceable> ]</literal></term>
        <listitem>
        <para>
<!--
        Sends the current query buffer to the server for execution.
-->
現在の問い合わせ入力バッファをサーバに送って実行します。
        </para>
        <para>
<!--
        If parentheses appear after <literal>\g</literal>, they surround a
        space-separated list
        of <replaceable class="parameter">option</replaceable><literal>=</literal><replaceable class="parameter">value</replaceable>
        formatting-option clauses, which are interpreted in the same way
        as <literal>\pset</literal>
        <replaceable class="parameter">option</replaceable>
        <replaceable class="parameter">value</replaceable> commands, but take
        effect only for the duration of this query.  In this list, spaces are
        not allowed around <literal>=</literal> signs, but are required
        between option clauses.
        If <literal>=</literal><replaceable class="parameter">value</replaceable>
        is omitted, the
        named <replaceable class="parameter">option</replaceable> is changed
        in the same way as for
        <literal>\pset</literal> <replaceable class="parameter">option</replaceable>
        with no explicit <replaceable class="parameter">value</replaceable>.
-->
<literal>\g</literal>の後に括弧が現れる場合は、括弧は<replaceable class="parameter">option</replaceable><literal>=</literal><replaceable class="parameter">value</replaceable>書式オプション句の空白で区切られた一覧を囲んでいます。書式オプション句は<literal>\pset</literal> <replaceable class="parameter">option</replaceable> <replaceable class="parameter">value</replaceable>コマンドと同じように解釈されますが、この問い合わせの間でのみ有効です。
この一覧の中では、空白は<literal>=</literal>の周りでは許されていませんが、オプション句の間には必要です。
<literal>=</literal><replaceable class="parameter">value</replaceable>が省略された場合、指名された<replaceable class="parameter">option</replaceable>は、明示された<replaceable class="parameter">value</replaceable>がない<literal>\pset</literal> <replaceable class="parameter">option</replaceable>と同じように変更されます。
        </para>
        <para>
<!--
        If a <replaceable class="parameter">filename</replaceable>
        or <literal>|</literal><replaceable class="parameter">command</replaceable>
        argument is given, the query's output is written to the named
        file or piped to the given shell command, instead of displaying it as
        usual.  The file or command is written to only if the query
        successfully returns zero or more tuples, not if the query fails or
        is a non-data-returning SQL command.
-->
<replaceable class="parameter">filename</replaceable>や<literal>|</literal><replaceable class="parameter">command</replaceable>引数を指定すると、問い合わせ出力を通常通りに表示する代わりに、指定したファイルに書き込んだり、指定のシェルコマンドにパイプで渡します。
問い合わせが成功しゼロ以上のタプルが返る場合にのみファイルまたはコマンドに書き出されます。
問い合わせが失敗する場合やデータを返さないSQLコマンドでは書き出されません。
        </para>
        <para>
<!--
        If the current query buffer is empty, the most recently sent query is
        re-executed instead.  Except for that behavior, <literal>\g</literal>
        without any arguments is essentially equivalent to a semicolon.
        With arguments, <literal>\g</literal> provides
        a <quote>one-shot</quote> alternative to the <command>\o</command>
        command, and additionally allows one-shot adjustments of the
        output formatting options normally set by <literal>\pset</literal>.
-->
現在の問い合わせバッファが空の場合、最も最近に送信された問い合わせが再実行されます。
その点を除けば、<literal>\g</literal>だけを指定した場合は、セミコロンと実質的に同じです。
<literal>\g</literal>に引数を指定した場合は、<command>\o</command>コマンドの<quote>一度限りの</quote>代替手段として使用でき、さらに通常は<literal>\pset</literal>で設定される出力書式のオプションの一度限りの調整もできます。
        </para>
        <para>
<!--
        When the last argument begins with <literal>|</literal>, the entire
        remainder of the line is taken to be
        the <replaceable class="parameter">command</replaceable> to execute,
        and neither variable interpolation nor backquote expansion are
        performed in it.  The rest of the line is simply passed literally to
        the shell.
-->
最後の引数が<literal>|</literal>で始まっている場合、行の残りの部分はすべて実行する<replaceable class="parameter">command</replaceable>であると解釈され、その中では変数の置換も逆引用符の展開も行なわれません。
行の残り部分は、単にあるがままにシェルに渡されます。
        </para>
        </listitem>
      </varlistentry>


      <varlistentry>
        <term><literal>\gdesc</literal></term>

        <listitem>
        <para>
<!--
         Shows the description (that is, the column names and data types)
         of the result of the current query buffer.  The query is not
         actually executed; however, if it contains some type of syntax
         error, that error will be reported in the normal way.
-->
現在の問い合わせバッファの結果の説明（列名とデータ型）を表示します。
問い合わせは実際には実行されませんが、ある種の構文エラーが含まれている場合、そのエラーは通常の方法で報告されます。
        </para>

        <para>
<!--
         If the current query buffer is empty, the most recently sent query
         is described instead.
-->
現在の問い合わせバッファが空の場合、直近に送った問い合わせの説明が代わりに出力されます。
        </para>
        </listitem>
      </varlistentry>


      <varlistentry>
        <term><literal>\getenv <replaceable class="parameter">psql_var</replaceable> <replaceable class="parameter">env_var</replaceable></literal></term>

        <listitem>
        <para>
<!--
         Gets the value of the environment
         variable <replaceable class="parameter">env_var</replaceable>
         and assigns it to the <application>psql</application>
         variable <replaceable class="parameter">psql_var</replaceable>.
         If <replaceable class="parameter">env_var</replaceable> is
         not defined in the <application>psql</application> process's
         environment, <replaceable class="parameter">psql_var</replaceable>
         is not changed.  Example:
-->
環境変数<replaceable class="parameter">env_var</replaceable>の値を取得し、<application>psql</application>変数<replaceable class="parameter">psql_var</replaceable>に割り当てます。
<application>psql</application>のプロセスの環境で<replaceable class="parameter">env_var</replaceable>が定義されていない場合、<replaceable class="parameter">psql_var</replaceable>は変更されません。
例:
<programlisting>
=&gt; <userinput>\getenv home HOME</userinput>
=&gt; <userinput>\echo :home</userinput>
/home/postgres
</programlisting></para>
        </listitem>
      </varlistentry>


      <varlistentry>
        <term><literal>\gexec</literal></term>

        <listitem>
        <para>
<!--
         Sends the current query buffer to the server, then treats
         each column of each row of the query's output (if any) as an SQL
         statement to be executed.  For example, to create an index on each
         column of <structname>my_table</structname>:
-->
現在の問い合わせバッファをサーバに送信し、問い合わせの出力（あれば）の各行の各列をSQL文として実行します。
例えば、<structname>my_table</structname>の各列にインデックスを作成するには次のようにします。
<programlisting>
=&gt; <userinput>SELECT format('create index on my_table(%I)', attname)</userinput>
-&gt; <userinput>FROM pg_attribute</userinput>
-&gt; <userinput>WHERE attrelid = 'my_table'::regclass AND attnum &gt; 0</userinput>
-&gt; <userinput>ORDER BY attnum</userinput>
-&gt; <userinput>\gexec</userinput>
CREATE INDEX
CREATE INDEX
CREATE INDEX
CREATE INDEX
</programlisting>
        </para>

        <para>
<!--
         The generated queries are executed in the order in which the rows
         are returned, and left-to-right within each row if there is more
         than one column.  NULL fields are ignored.  The generated queries
         are sent literally to the server for processing, so they cannot be
         <application>psql</application> meta-commands nor contain <application>psql</application>
         variable references.  If any individual query fails, execution of
         the remaining queries continues
         unless <varname>ON_ERROR_STOP</varname> is set.  Execution of each
         query is subject to <varname>ECHO</varname> processing.
         (Setting <varname>ECHO</varname> to <literal>all</literal>
         or <literal>queries</literal> is often advisable when
         using <command>\gexec</command>.)  Query logging, single-step mode,
         timing, and other query execution features apply to each generated
         query as well.
-->
生成された問い合わせは行が返された順番で実行され、また2つ以上の列が返された場合は、各行の中で左から右に実行されます。
NULLのフィールドは無視されます。
生成された問い合わせは、そのままサーバに送信されて処理されるため、<application>psql</application>のメタコマンドとすることはできず、また<application>psql</application>の変数の参照を含むこともできません。
個別の問い合わせで失敗した場合、残りの問い合わせの実行は<varname>ON_ERROR_STOP</varname>が設定されているのでなければ継続します。
個々の問い合わせの実行は<varname>ECHO</varname>の処理に従います。
（<command>\gexec</command>を使う場合、<varname>ECHO</varname>を<literal>all</literal>あるいは<literal>queries</literal>に設定することが推奨されることが多いでしょう。）
問い合わせのログ出力、シングルステップモード、時間表示(timing)、およびその他の問い合わせ実行に関する機能は、生成された各問い合わせにも適用されます。
        </para>
        <para>
<!--
         If the current query buffer is empty, the most recently sent query
         is re-executed instead.
-->
現在の問い合わせバッファが空の場合、最も最近に送信された問い合わせが再実行されます。
        </para>
        </listitem>
      </varlistentry>


      <varlistentry>
        <term><literal>\gset [ <replaceable class="parameter">prefix</replaceable> ]</literal></term>

        <listitem>
        <para>
<!--
         Sends the current query buffer to the server and stores the
         query's output into <application>psql</application> variables
         (see <xref linkend="app-psql-variables"/> below).
         The query to be executed must return exactly one row.  Each column of
         the row is stored into a separate variable, named the same as the
         column.  For example:
-->
現在の問い合わせバッファをサーバに送信し、問い合わせの出力を<application>psql</application>変数（下記の<xref linkend="app-psql-variables"/>参照）に格納します。
実行される問い合わせは正確に１行を返さなければなりません。
行の各列は、列と同じ名前を持つ別々の変数に格納されます。
例えば、以下のようになります。
<programlisting>
=&gt; <userinput>SELECT 'hello' AS var1, 10 AS var2</userinput>
-&gt; <userinput>\gset</userinput>
=&gt; <userinput>\echo :var1 :var2</userinput>
hello 10
</programlisting>
        </para>
        <para>
<!--
         If you specify a <replaceable class="parameter">prefix</replaceable>,
         that string is prepended to the query's column names to create the
         variable names to use:
-->
<replaceable class="parameter">prefix</replaceable>を指定した場合、使用する変数の名前を作成する時にその文字列が問い合わせの列名の前に付けられ、次のようになります。
<programlisting>
=&gt; <userinput>SELECT 'hello' AS var1, 10 AS var2</userinput>
-&gt; <userinput>\gset result_</userinput>
=&gt; <userinput>\echo :result_var1 :result_var2</userinput>
hello 10
</programlisting>
        </para>
        <para>
<!--
         If a column result is NULL, the corresponding variable is unset
         rather than being set.
-->
列の結果がNULLである場合、対応する変数は設定されず未設定状態となります。
        </para>
        <para>
<!--
         If the query fails or does not return one row,
         no variables are changed.
-->
問い合わせが失敗、または１行を返さない場合、変数は変更されません。
        </para>
        <para>
<!--
         If the current query buffer is empty, the most recently sent query
         is re-executed instead.
-->
現在の問い合わせバッファが空の場合、最も最近に送信された問い合わせが再実行されます。
        </para>
        </listitem>
      </varlistentry>


      <varlistentry>
        <term><literal>\gx [ (<replaceable class="parameter">option</replaceable>=<replaceable class="parameter">value</replaceable> [...]) ] [ <replaceable class="parameter">filename</replaceable> ]</literal></term>
        <term><literal>\gx [ (<replaceable class="parameter">option</replaceable>=<replaceable class="parameter">value</replaceable> [...]) ] [ |<replaceable class="parameter">command</replaceable> ]</literal></term>
        <listitem>
        <para>
<!--
        <literal>\gx</literal> is equivalent to <literal>\g</literal>, except
        that it forces expanded output mode for this query, as
        if <literal>expanded=on</literal> were included in the list of
        <literal>\pset</literal> options.  See also <literal>\x</literal>.
-->
<literal>\gx</literal>は、<literal>\pset</literal>オプションの一覧に<literal>expanded=on</literal>が含まれているかのように、この問い合わせに対して拡張出力モードを使用することを除いて<literal>\g</literal>と同じです。
<literal>\x</literal>も参照してください。
        </para>
        </listitem>
      </varlistentry>


      <varlistentry>
<!--
        <term><literal>\h</literal> or <literal>\help</literal> <literal>[ <replaceable class="parameter">command</replaceable> ]</literal></term>
-->
        <term><literal>\h</literal>または<literal>\help</literal> <literal>[ <replaceable class="parameter">command</replaceable> ]</literal></term>
        <listitem>
        <para>
<!--
        Gives syntax help on the specified <acronym>SQL</acronym>
        command. If <replaceable class="parameter">command</replaceable>
        is not specified, then <application>psql</application> will list
        all the commands for which syntax help is available. If
        <replaceable class="parameter">command</replaceable> is an
        asterisk (<literal>*</literal>), then syntax help on all
        <acronym>SQL</acronym> commands is shown.
-->
指定した<acronym>SQL</acronym>コマンドの構文に関するヘルプを表示します。
<replaceable class="parameter">command</replaceable>が指定されていない場合は、<application>psql</application>は構文ヘルプが存在する全てのコマンドの一覧を表示します。
<replaceable class="parameter">command</replaceable>をアスタリスク（<literal>*</literal>）にすると、全ての<acronym>SQL</acronym>コマンドの構文ヘルプが表示されます。
        </para>

        <para>
<!--
        Unlike most other meta-commands, the entire remainder of the line is
        always taken to be the argument(s) of <command>\help</command>, and neither
        variable interpolation nor backquote expansion are performed in the
        arguments.
-->
他のほとんどのメタコマンドと異なり、行の残り部分はすべて<command>\help</command>の引数であると常に解釈され、引数内の変数の置換も逆引用符の展開も行われません。
        </para>

        <note>
        <para>
<!--
        To simplify typing, commands that consists of several words do
        not have to be quoted. Thus it is fine to type <userinput>\help
        alter table</userinput>.
-->
入力を簡単にするため、複数の単語からなるコマンドを引用符で囲む必要はありません。
<userinput>\help alter table</userinput>と入力するだけで十分です。
        </para>
        </note>
        </listitem>
      </varlistentry>


      <varlistentry>
<!--
        <term><literal>\H</literal> or <literal>\html</literal></term>
-->
        <term><literal>\H</literal>または<literal>\html</literal></term>
        <listitem>
        <para>
<!--
        Turns on <acronym>HTML</acronym> query output format. If the
        <acronym>HTML</acronym> format is already on, it is switched
        back to the default aligned text format. This command is for
        compatibility and convenience, but see <command>\pset</command>
        about setting other output options.
-->
<acronym>HTML</acronym>問い合わせ出力形式を有効にします。
<acronym>HTML</acronym>形式が有効になっている場合は、デフォルトの位置揃えされたテキスト形式に戻します。
このコマンドは互換性と簡便性のために存在します。
他の出力オプションについては、<command>\pset</command>を参照してください。
        </para>
        </listitem>
      </varlistentry>


      <varlistentry>
<!--
        <term><literal>\i</literal> or <literal>\include</literal> <replaceable class="parameter">filename</replaceable></term>
-->
        <term><literal>\i</literal>または<literal>\include</literal> <replaceable class="parameter">filename</replaceable></term>
        <listitem>
        <para>
<!--
        Reads input from the file <replaceable
        class="parameter">filename</replaceable> and executes it as
        though it had been typed on the keyboard.
-->
<replaceable class="parameter">filename</replaceable>ファイルから入力を読み取り、キーボードから入力された場合と同じように実行します。
        </para>
        <para>
<!--
        If <replaceable>filename</replaceable> is <literal>-</literal>
        (hyphen), then standard input is read until an EOF indication
        or <command>\q</command> meta-command.  This can be used to intersperse
        interactive input with input from files.  Note that Readline behavior
        will be used only if it is active at the outermost level.
-->
<replaceable>filename</replaceable>が<literal>-</literal>（ハイフン）の場合、EOFを示すもの、または<command>\q</command>メタコマンドが読まれるまで標準入力から読み込みます。
これは対話的な入力とファイルからの入力を混在させるために使うことができます。
Readlineと同じ挙動は、それが最も外部のレベルで動作している場合にのみ利用されることに注意してください。
        </para>
        <note>
        <para>
<!--
        If you want to see the lines on the screen as they are read you
        must set the variable <varname>ECHO</varname> to
        <literal>all</literal>.
-->
読み取られた行を画面に表示させる場合は、<varname>ECHO</varname>変数を<literal>all</literal>に設定する必要があります。
        </para>
        </note>
        </listitem>
      </varlistentry>


      <varlistentry id="psql-metacommand-if">
        <term><literal>\if</literal> <replaceable class="parameter">expression</replaceable></term>
        <term><literal>\elif</literal> <replaceable class="parameter">expression</replaceable></term>
        <term><literal>\else</literal></term>
        <term><literal>\endif</literal></term>
        <listitem>
        <para>
<!--
        This group of commands implements nestable conditional blocks.
        A conditional block must begin with an <command>\if</command> and end
        with an <command>\endif</command>.  In between there may be any number
        of <command>\elif</command> clauses, which may optionally be followed
        by a single <command>\else</command> clause.  Ordinary queries and
        other types of backslash commands may (and usually do) appear between
        the commands forming a conditional block.
-->
このコマンド群は入れ子にすることができる条件ブロックを実現します。
条件ブロックは<command>\if</command>で始まり、<command>\endif</command>で終わらなければなりません。
その間には<command>\elif</command>句をいくつでも置くことができ、さらにその後に<command>\else</command>句を１つだけ置くことができます。
条件ブロックを構成するコマンドの間には、通常の問い合わせや他の種類のバックスラッシュコマンドを置くことができます（通常は置きます）。
        </para>
        <para>
<!--
        The <command>\if</command> and <command>\elif</command> commands read
        their argument(s) and evaluate them as a Boolean expression.  If the
        expression yields <literal>true</literal> then processing continues
        normally; otherwise, lines are skipped until a
        matching <command>\elif</command>, <command>\else</command>,
        or <command>\endif</command> is reached.  Once
        an <command>\if</command> or <command>\elif</command> test has
        succeeded, the arguments of later <command>\elif</command> commands in
        the same block are not evaluated but are treated as false.  Lines
        following an <command>\else</command> are processed only if no earlier
        matching <command>\if</command> or <command>\elif</command> succeeded.
-->
<command>\if</command>コマンドおよび<command>\elif</command>コマンドはその引数を読み取り、それを論理式であるとして評価します。
式の結果が<literal>true</literal>であれば、通常通りに処理が続きますが、そうでないときは、対応する<command>\elif</command>、<command>\else</command>または<command>\endif</command>に到達するまで行をスキップします。
ひとたび<command>\if</command>または<command>\elif</command>の評価が真になったら、同じブロック内のそれより後にある<command>\elif</command>コマンドの引数は評価されず、偽であるとして扱われます。
<command>\else</command>より後にある行は、それより前の対応する<command>\if</command>と<command>\elif</command>が一つも真にならなかった時にのみ実行されます。
        </para>
        <para>
<!--
        The <replaceable class="parameter">expression</replaceable> argument
        of an <command>\if</command> or <command>\elif</command> command
        is subject to variable interpolation and backquote expansion, just
        like any other backslash command argument.  After that it is evaluated
        like the value of an on/off option variable.  So a valid value
        is any unambiguous case-insensitive match for one of:
        <literal>true</literal>, <literal>false</literal>, <literal>1</literal>,
        <literal>0</literal>, <literal>on</literal>, <literal>off</literal>,
        <literal>yes</literal>, <literal>no</literal>.  For example,
        <literal>t</literal>, <literal>T</literal>, and <literal>tR</literal>
        will all be considered to be <literal>true</literal>.
-->
<command>\if</command>コマンドおよび<command>\elif</command>コマンドの<replaceable class="parameter">expression</replaceable>引数は、他のバックスラッシュコマンドの引数と同様、変数置換と逆引用符展開の対象となります。
その後で、on/offのオプション変数の値のように評価されます。
従って有効な値は、<literal>true</literal>、<literal>false</literal>、<literal>1</literal>、<literal>0</literal>、<literal>on</literal>、<literal>off</literal>、<literal>yes</literal>、<literal>no</literal>のいずれかに曖昧性なしに、大文字小文字を区別せずにマッチするものです。
例えば、<literal>t</literal>、<literal>T</literal>、<literal>tR</literal>はすべて<literal>true</literal>であるとみなされます。
        </para>
        <para>
<!--
        Expressions that do not properly evaluate to true or false will
        generate a warning and be treated as false.
-->
真にも偽にも適切に評価できない式には警告を発行し、偽として扱います。
        </para>
        <para>
<!--
        Lines being skipped are parsed normally to identify queries and
        backslash commands, but queries are not sent to the server, and
        backslash commands other than conditionals
        (<command>\if</command>, <command>\elif</command>,
        <command>\else</command>, <command>\endif</command>) are
        ignored.  Conditional commands are checked only for valid nesting.
        Variable references in skipped lines are not expanded, and backquote
        expansion is not performed either.
-->
スキップされる行も、問い合わせとバックスラッシュコマンドを特定するため、通常通り解析されますが、問い合わせはサーバには送信されず、条件コマンド（<command>\if</command>、<command>\elif</command>、<command>\else</command>、<command>\endif</command>）以外のバックスラッシュコマンドは無視されます。
条件コマンドは入れ子の有効性の確認のためだけに検査されます。
スキップされる行の変数参照は展開されず、逆引用符の展開も実行されません。
        </para>
        <para>
<!--
        All the backslash commands of a given conditional block must appear in
        the same source file. If EOF is reached on the main input file or an
        <command>\include</command>-ed file before all local
        <command>\if</command>-blocks have been closed,
        then <application>psql</application> will raise an error.
-->
条件ブロック内のすべてのバックスラッシュコマンドは同じファイル内になければなりません。
ファイル内のすべての<command>\if</command>ブロックが閉じられるより前に、メインの入力ファイルまたは<command>\include</command>されたファイルの終端に到達した場合、<application>psql</application>はエラーを発生させます。
        </para>
        <para>
<!--
         Here is an example:
-->
例を示します。
        </para>
<programlisting>
<!--
&#45;- check for the existence of two separate records in the database and store
&#45;- the results in separate psql variables
-->
-- データベース内に2つのレコードが存在するかどうかを検査し、
-- その結果を2つのpsql変数に格納する。
SELECT
    EXISTS(SELECT 1 FROM customer WHERE customer_id = 123) as is_customer,
    EXISTS(SELECT 1 FROM employee WHERE employee_id = 456) as is_employee
\gset
\if :is_customer
    SELECT * FROM customer WHERE customer_id = 123;
\elif :is_employee
    \echo 'is not a customer but is an employee'
    SELECT * FROM employee WHERE employee_id = 456;
\else
    \if yes
        \echo 'not a customer or employee'
    \else
        \echo 'this will never print'
    \endif
\endif
</programlisting>
        </listitem>
      </varlistentry>


      <varlistentry>
<!--
        <term><literal>\ir</literal> or <literal>\include_relative</literal> <replaceable class="parameter">filename</replaceable></term>
-->
        <term><literal>\ir</literal>または<literal>\include_relative</literal> <replaceable class="parameter">filename</replaceable></term>
        <listitem>
        <para>
<!--
        The <literal>\ir</literal> command is similar to <literal>\i</literal>, but resolves
        relative file names differently.  When executing in interactive mode,
        the two commands behave identically.  However, when invoked from a
        script, <literal>\ir</literal> interprets file names relative to the
        directory in which the script is located, rather than the current
        working directory.
-->
<literal>\ir</literal>コマンドは<literal>\i</literal>と似ていますが、相対ファイル名の解決方法が異なります。
対話モードで実行している場合は２つのコマンドの動作は同一です。
しかし、スクリプトから呼び出す場合、<literal>\ir</literal>は、現在の作業ディレクトリではなく、そのスクリプトの格納ディレクトリから見た相対ファイル名として解釈します。
        </para>
        </listitem>
      </varlistentry>


      <varlistentry>
<!--
        <term><literal>\l[+]</literal> or <literal>\list[+] [ <link linkend="app-psql-patterns"><replaceable class="parameter">pattern</replaceable></link> ]</literal></term>
-->
        <term><literal>\l[+]</literal> または <literal>\list[+] [ <link linkend="app-psql-patterns"><replaceable class="parameter">pattern</replaceable></link> ]</literal></term>
        <listitem>
        <para>
<!--
        List the databases in the server and show their names, owners,
        character set encodings, and access privileges.
        If <replaceable class="parameter">pattern</replaceable> is specified,
        only databases whose names match the pattern are listed.
        If <literal>+</literal> is appended to the command name, database
        sizes, default tablespaces, and descriptions are also displayed.
        (Size information is only available for databases that the current
        user can connect to.)
-->
サーバ内のデータベースについて、その名前、所有者、文字セット符号化方式、アクセス権限を一覧表示します。
<replaceable class="parameter">pattern</replaceable>を指定すると、パターンにマッチする名前を持つデータベースのみを表示します。
コマンド名に<literal>+</literal>を付けると、データベースのサイズ、デフォルトのテーブル空間、説明も表示します。
（サイズ情報は現在のユーザが接続可能なデータベースでのみ表示されます。）
        </para>
        </listitem>
      </varlistentry>


      <varlistentry>
        <term><literal>\lo_export <replaceable class="parameter">loid</replaceable> <replaceable class="parameter">filename</replaceable></literal></term>

        <listitem>
        <para>
<!--
        Reads the large object with <acronym>OID</acronym> <replaceable
        class="parameter">loid</replaceable> from the database and
        writes it to <replaceable
        class="parameter">filename</replaceable>. Note that this is
        subtly different from the server function
        <function>lo_export</function>, which acts with the permissions
        of the user that the database server runs as and on the server's
        file system.
-->
データベースから<acronym>OID</acronym>が<replaceable class="parameter">loid</replaceable>であるラージオブジェクトを読み取り、<replaceable class="parameter">filename</replaceable>に書き出します。
これは<function>lo_export</function>サーバ関数とは微妙に異なります。
<function>lo_export</function>関数は、データベースサーバを実行しているユーザ権限で、サーバ上のファイルシステムに対して動作します。
        </para>
        <tip>
        <para>
<!--
        Use <command>\lo_list</command> to find out the large object's
        <acronym>OID</acronym>.
-->
ラージオブジェクトの<acronym>OID</acronym>を確認するには、<command>\lo_list</command>を使用してください。
        </para>
        </tip>
        </listitem>
      </varlistentry>


      <varlistentry>
        <term><literal>\lo_import <replaceable class="parameter">filename</replaceable> [ <replaceable class="parameter">comment</replaceable> ]</literal></term>

        <listitem>
        <para>
<!--
        Stores the file into a <productname>PostgreSQL</productname>
        large object. Optionally, it associates the given
        comment with the object. Example:
-->
ファイルを<productname>PostgreSQL</productname>のラージオブジェクトに保存します。
オプションで、そのオブジェクトに指定したコメントを関連付けることができます。
下記に例を示します。
<programlisting>
foo=&gt; <userinput>\lo_import '/home/peter/pictures/photo.xcf' 'a picture of me'</userinput>
lo_import 152801
</programlisting>
<!--
        The response indicates that the large object received object
        ID 152801, which can be used to access the newly-created large
        object in the future. For the sake of readability, it is
        recommended to always associate a human-readable comment with
        every object. Both OIDs and comments can be viewed with the
        <command>\lo_list</command> command.
-->
上の応答は、指定したラージオブジェクトがオブジェクトID 152801として受け付けられたことを示します。
今後この新規作成されたラージオブジェクトにアクセスする場合に、この番号が使用できます。
可読性を高めるために、常に全てのオブジェクトに人間がわかるようなコメントを関連付けることが推奨されます。
<command>\lo_list</command>コマンドではOIDとコメントの両方が表示されます。
        </para>

        <para>
<!--
        Note that this command is subtly different from the server-side
        <function>lo_import</function> because it acts as the local user
        on the local file system, rather than the server's user and file
        system.
-->
このコマンドは、ローカルなユーザによってローカルなファイルシステムに対して動作します。一方、サーバ側の<function>lo_import</function>は、サーバのユーザによってサーバ上のファイルシステムに対して動作します。
このコマンドとサーバ側の<function>lo_import</function>は、この点で微妙に異なっています。
        </para>
        </listitem>
      </varlistentry>

      <varlistentry>
        <term><literal>\lo_list[+]</literal></term>
        <listitem>
        <para>
<!--
        Shows a list of all <productname>PostgreSQL</productname>
        large objects currently stored in the database,
        along with any comments provided for them.
        If <literal>+</literal> is appended to the command name,
        each large object is listed with its associated permissions,
        if any.
-->
現在データベースに保存されているすべての<productname>PostgreSQL</productname>ラージオブジェクトの一覧を、そのオブジェクトに付けられたコメントと一緒に表示します。
コマンド名に<literal>+</literal>が追加されている場合は、各ラージオブジェクトが、もしあれば関連する権限とともに一覧表示されます。
        </para>
        </listitem>
      </varlistentry>

      <varlistentry>
        <term><literal>\lo_unlink <replaceable class="parameter">loid</replaceable></literal></term>

        <listitem>
        <para>
<!--
        Deletes the large object with <acronym>OID</acronym>
        <replaceable class="parameter">loid</replaceable> from the
        database.
-->
<acronym>OID</acronym>が<replaceable class="parameter">loid</replaceable>であるラージオブジェクトをデータベースから削除します。
        </para>

        <tip>
        <para>
<!--
        Use <command>\lo_list</command> to find out the large object's
        <acronym>OID</acronym>.
-->
ラージオブジェクトの<acronym>OID</acronym>を確認するには、<command>\lo_list</command>を使用してください。
        </para>
        </tip>
        </listitem>
      </varlistentry>


      <varlistentry>
<!--
        <term><literal>\o</literal> or <literal>\out [ <replaceable class="parameter">filename</replaceable> ]</literal></term>
        <term><literal>\o</literal> or <literal>\out [ |<replaceable class="parameter">command</replaceable> ]</literal></term>
-->
        <term><literal>\o</literal>または<literal>\out [ <replaceable class="parameter">filename</replaceable> ]</literal></term>
        <term><literal>\o</literal>または<literal>\out [ |<replaceable class="parameter">command</replaceable> ]</literal></term>
        <listitem>
        <para>
<!--
        Arranges to save future query results to the file <replaceable
        class="parameter">filename</replaceable> or pipe future results
        to the shell command <replaceable
        class="parameter">command</replaceable>. If no argument is
        specified, the query output is reset to the standard output.
-->
以降の問い合わせの結果を、<replaceable class="parameter">filename</replaceable>で指定されたファイルに保存するか、またはシェルコマンド<replaceable class="parameter">command</replaceable>にパイプで渡すようにします。
引数がない場合、問い合わせの出力はリセットされて標準出力になります。
        </para>

        <para>
<!--
        If the argument begins with <literal>|</literal>, then the entire remainder
        of the line is taken to be
        the <replaceable class="parameter">command</replaceable> to execute,
        and neither variable interpolation nor backquote expansion are
        performed in it.  The rest of the line is simply passed literally to
        the shell.
-->
引数が<literal>|</literal>で始まっている場合、行の残りの部分はすべて実行する<replaceable class="parameter">command</replaceable>であると解釈され、その中では変数の置換も逆引用符の展開も行われません。
行の残り部分は、単にあるがままにシェルに渡されます。
        </para>

        <para>
<!--
        <quote>Query results</quote> includes all tables, command
        responses, and notices obtained from the database server, as
        well as output of various backslash commands that query the
        database (such as <command>\d</command>); but not error
        messages.
-->
<quote>問い合わせの結果</quote>には、全てのテーブル、コマンドの応答、データベースサーバからの注意メッセージだけでなく、データベースに問い合わせを行う（<command>\d</command>のような）各種バックスラッシュコマンドの出力が含まれます。ただし、エラーメッセージは含まれません。
        </para>

        <tip>
        <para>
<!--
        To intersperse text output in between query results, use
        <command>\qecho</command>.
-->
問い合わせの結果の間にテキストを挿入するには、<command>\qecho</command>を使用してください。
        </para>
        </tip>
        </listitem>
      </varlistentry>


      <varlistentry>
<!--
        <term><literal>\p</literal> or <literal>\print</literal></term>
-->
        <term><literal>\p</literal>または<literal>\print</literal></term>
        <listitem>
        <para>
<!--
        Print the current query buffer to the standard output.
        If the current query buffer is empty, the most recently executed query
        is printed instead.
-->
現在の問い合わせバッファを標準出力に書き出します。
現在の問い合わせバッファが空の場合、最も最近に実行された問い合わせが書き出されます。
        </para>
        </listitem>
      </varlistentry>

      <varlistentry>
        <term><literal>\password [ <replaceable class="parameter">username</replaceable> ]</literal></term>
        <listitem>
        <para>
<!--
        Changes the password of the specified user (by default, the current
        user).  This command prompts for the new password, encrypts it, and
        sends it to the server as an <command>ALTER ROLE</command> command.  This
        makes sure that the new password does not appear in cleartext in the
        command history, the server log, or elsewhere.
-->
指定したユーザ（デフォルトは現在のユーザ）のパスワードを変更します。
このコマンドは、新しいパスワードを促し、暗号化して、それを<command>ALTER ROLE</command>コマンドとしてサーバに送信します。
これによりコマンド履歴やサーバログなどどこにも新しいパスワードが平文では残りません。
        </para>
        </listitem>
      </varlistentry>

      <varlistentry>
        <term><literal>\prompt [ <replaceable class="parameter">text</replaceable> ] <replaceable class="parameter">name</replaceable></literal></term>
        <listitem>
        <para>
<!--
         Prompts the user to supply text, which is assigned to the variable
         <replaceable class="parameter">name</replaceable>.
         An optional prompt string, <replaceable
         class="parameter">text</replaceable>, can be specified.  (For multiword
         prompts, surround the text with single quotes.)
-->
変数<replaceable class="parameter">name</replaceable>に代入するテキストを入力するようにユーザを促します。
プロンプト<replaceable class="parameter">text</replaceable>をオプションで指定することができます。
（複数の単語をプロンプトで使用する場合はそのテキストを単一引用符でくくってください。）
        </para>

        <para>
<!--
         By default, <literal>\prompt</literal> uses the terminal for input and
         output.  However, if the <option>-f</option> command line switch was
         used, <literal>\prompt</literal> uses standard input and standard output.
-->
デフォルトでは<literal>\prompt</literal>は入出力に端末を使用します。
しかし、<option>-f</option>コマンドラインスイッチが使用されている場合、<literal>\prompt</literal>は標準入力、標準出力を使用します。
        </para>
        </listitem>
      </varlistentry>

      <varlistentry>
        <term><literal>\pset [ <replaceable class="parameter">option</replaceable> [ <replaceable class="parameter">value</replaceable> ] ]</literal></term>

        <listitem>
        <para>
<!--
        This command sets options affecting the output of query result tables.
        <replaceable class="parameter">option</replaceable>
        indicates which option is to be set. The semantics of
        <replaceable class="parameter">value</replaceable> vary depending
        on the selected option.  For some options, omitting <replaceable
        class="parameter">value</replaceable> causes the option to be toggled
        or unset, as described under the particular option.  If no such
        behavior is mentioned, then omitting
        <replaceable class="parameter">value</replaceable> just results in
        the current setting being displayed.
-->
このコマンドは問い合わせ結果のテーブル出力に影響するオプションを設定します。
<replaceable class="parameter">option</replaceable>には、どのオプションを設定するのかを記述します。
<replaceable class="parameter">value</replaceable>の意味は選択したオプションにより変わります。
以下のオプション別の説明の通り、オプションの中には<replaceable class="parameter">value</replaceable>を省略することでトグルや設定解除を行うものがあります。
こうした動作の記載がなければ、<replaceable class="parameter">value</replaceable>を省略すると、単に現在の設定値が表示されることになります。
        </para>

        <para>
<!--
        <command>\pset</command> without any arguments displays the current status
        of all printing options.
-->
何も引数をつけずに<command>\pset</command>を実行すると、すべての表示オプションの現在の状態を表示します。
        </para>

        <para>
<!--
        Adjustable printing options are:
-->
以下は、表示の調整に関するオプションです。
        <variablelist>
          <varlistentry>
          <term><literal>border</literal></term>
          <listitem>
          <para>
<!--
          The <replaceable class="parameter">value</replaceable> must be a
          number. In general, the higher
          the number the more borders and lines the tables will have,
          but details depend on the particular format.
          In <acronym>HTML</acronym> format, this will translate directly
          into the <literal>border=...</literal> attribute.
          In most other formats only values 0 (no border), 1 (internal
          dividing lines), and 2 (table frame) make sense, and values above 2
          will be treated the same as <literal>border = 2</literal>.
          The <literal>latex</literal> and <literal>latex-longtable</literal>
          formats additionally allow a value of 3 to add dividing lines
          between data rows.
-->
<replaceable class="parameter">value</replaceable>は数値でなければなりません。
基本的には、この数字が大きくなればなるほど、表示するテーブルが持つ境界線は増えますが、詳細はそれぞれの出力形式に依存しています。
<acronym>HTML</acronym>書式では、この値は直接<literal>border=...</literal>属性に反映されます。
他のほとんどの書式の場合は、0（境界線なし）、1（内側の境界線）、2（テーブル枠）という3つの数値のみ意味を持ち、2より大きな値は<literal>border = 2</literal>と同じとして扱われます。
<literal>latex</literal>および<literal>latex-longtable</literal>書式では、さらにデータ行の間に境界線を付ける、3という値をとることができます。
          </para>
          </listitem>
          </varlistentry>

          <varlistentry>
          <term><literal>columns</literal></term>
          <listitem>
          <para>
<!--
          Sets the target width for the <literal>wrapped</literal> format, and also
          the width limit for determining whether output is wide enough to
          require the pager or switch to the vertical display in expanded auto
          mode.
          Zero (the default) causes the target width to be controlled by the
          environment variable <envar>COLUMNS</envar>, or the detected screen width
          if <envar>COLUMNS</envar> is not set.
          In addition, if <literal>columns</literal> is zero then the
          <literal>wrapped</literal> format only affects screen output.
          If <literal>columns</literal> is nonzero then file and pipe output is
          wrapped to that width as well.
-->
<literal>wrapped</literal>書式の対象幅を設定し、そして、ページャを必要とする、拡張自動モードにおける縦表示への切替えに十分な幅で出力するかどうかを決定する幅制限を設定します。
ゼロ（デフォルト）では、環境変数<envar>COLUMNS</envar>、もし<envar>COLUMNS</envar>が設定されていなければ、検出したスクリーンの幅、により対象幅が制御されます。
さらに<literal>columns</literal>がゼロの場合、<literal>wrapped</literal>書式はスクリーン出力にのみ影響を与えることになります。
<literal>columns</literal>が非ゼロの場合は、ファイルやパイプへの出力も同様に折り返されます。
          </para>
          </listitem>
          </varlistentry>

          <varlistentry>
          <term><literal>csv_fieldsep</literal></term>
          <listitem>
          <para>
<!--
          Specifies the field separator to be used in
          <acronym>CSV</acronym> output format.  If the separator character
          appears in a field's value, that field is output within double
          quotes, following standard <acronym>CSV</acronym> rules.
          The default is a comma.
-->
<acronym>CSV</acronym>出力形式で使われるフィールド区切り文字を指定します。
区切り文字がフィールドの値中に現れる場合には、標準の<acronym>CSV</acronym>規則に従ってそのフィールドは二重引用符内に出力されます。
デフォルトはコンマです。
          </para>
          </listitem>
          </varlistentry>

          <varlistentry>
<!--
          <term><literal>expanded</literal> (or <literal>x</literal>)</term>
-->
          <term><literal>expanded</literal> (または<literal>x</literal>)</term>
          <listitem>
          <para>
<!--
          If <replaceable class="parameter">value</replaceable> is specified it
          must be either <literal>on</literal> or <literal>off</literal>, which
          will enable or disable expanded mode, or <literal>auto</literal>.
          If <replaceable class="parameter">value</replaceable> is omitted the
          command toggles between the on and off settings.  When expanded mode
          is enabled, query results are displayed in two columns, with the
          column name on the left and the data on the right. This mode is
          useful if the data wouldn't fit on the screen in the
          normal <quote>horizontal</quote> mode.  In the auto setting, the
          expanded mode is used whenever the query output has more than one
          column and is wider than the screen; otherwise, the regular mode is
          used.  The auto setting is only
          effective in the aligned and wrapped formats.  In other formats, it
          always behaves as if the expanded mode is off.
-->
<replaceable class="parameter">value</replaceable>を指定する場合は、拡張(expanded)モードを有効または無効にする<literal>on</literal>または<literal>off</literal>、あるいは<literal>auto</literal>のいずれかでなければなりません。
<replaceable class="parameter">value</replaceable>を省略した場合、このコマンドは通常モードと拡張モードの設定をトグルします。
拡張モードを有効にした場合、問い合わせ結果は左に列名、右にデータという2つの列で出力されます。
このモードは、データが通常の<quote>水平(horizontal)</quote>モードによる画面表示に適していない場合に有用です。
自動(auto)設定の場合、問い合わせの出力が2列以上でかつ画面幅より広ければ拡張モードが使用され、そうでなければ通常モードが使用されます。
自動設定は位置揃え書式または折り返し書式でのみ有効です。
この他の書式では、常に拡張モードが無効の場合と同様に動作します。
          </para>
          </listitem>
          </varlistentry>

          <varlistentry>
          <term><literal>fieldsep</literal></term>
          <listitem>
          <para>
<!--
          Specifies the field separator to be used in unaligned output
          format. That way one can create, for example, tab-separated
          output, which other programs might prefer. To
          set a tab as field separator, type <literal>\pset fieldsep
          '\t'</literal>. The default field separator is
          <literal>'|'</literal> (a vertical bar).
-->
位置揃えなしの出力書式で使用されるフィールド区切り文字を指定します。
これにより、例えばタブ区切りといった他プログラムに要求される形式を作成することができます。
タブをフィールド区切り文字として使用するには、<literal>\pset fieldsep '\t'</literal>と入力します。
デフォルトのフィールド区切り文字は<literal>'|'</literal>（縦棒）です。
          </para>
          </listitem>
          </varlistentry>

          <varlistentry>
          <term><literal>fieldsep_zero</literal></term>
          <listitem>
          <para>
<!--
          Sets the field separator to use in unaligned output format to a zero
          byte.
-->
位置揃えなしの出力書式で使用されるフィールド区切り文字をゼロバイトに指定します。
          </para>
          </listitem>
          </varlistentry>

          <varlistentry>
          <term><literal>footer</literal></term>
          <listitem>
          <para>
<!--
          If <replaceable class="parameter">value</replaceable> is specified
          it must be either <literal>on</literal> or <literal>off</literal>
          which will enable or disable display of the table footer
          (the <literal>(<replaceable>n</replaceable> rows)</literal> count).
          If <replaceable class="parameter">value</replaceable> is omitted the
          command toggles footer display on or off.
-->
<replaceable class="parameter">value</replaceable>を指定する場合、それぞれテーブルフッタの表示(<literal>(<replaceable>n</replaceable> rows)</literal>数)を有効にする<literal>on</literal>または無効にする<literal>off</literal>のいずれかでなければなりません。
<replaceable class="parameter">value</replaceable>を省略した場合、このコマンドはフッタの表示、非表示をトグルします。
          </para>
          </listitem>
          </varlistentry>

          <varlistentry>
          <term><literal>format</literal></term>
          <listitem>
          <para>
<!--
          Sets the output format to one of <literal>aligned</literal>,
          <literal>asciidoc</literal>,
          <literal>csv</literal>,
          <literal>html</literal>,
          <literal>latex</literal>,
          <literal>latex-longtable</literal>, <literal>troff-ms</literal>,
          <literal>unaligned</literal>, or <literal>wrapped</literal>.
          Unique abbreviations are allowed.
-->
出力形式を<literal>aligned</literal>、<literal>asciidoc</literal>、<literal>csv</literal>、<literal>html</literal>、<literal>latex</literal>、<literal>latex-longtable</literal>、<literal>troff-ms</literal>、<literal>unaligned</literal>、<literal>wrapped</literal>のいずれかに設定します。
一意に判別できる範囲で省略が可能です。
          </para>

<!--
          <para><literal>aligned</literal> format is the standard,
          human-readable, nicely formatted text output; this is the default.
-->
          <para>
<literal>aligned</literal>書式は、標準的で人間が読みやすいように、美しく整形されたテキスト出力です。
これがデフォルトです。
          </para>

<!--
          <para><literal>unaligned</literal> format writes all columns of a row on one
          line, separated by the currently active field separator. This
          is useful for creating output that might be intended to be read
          in by other programs, for example, tab-separated or comma-separated
          format.  However, the field separator character is not treated
          specially if it appears in a column's value;
          so <acronym>CSV</acronym> format may be better suited for such
          purposes.
-->
          <para>
<literal>unaligned</literal>書式は、表示行の1行に1つの行の全列を、現在有効なフィールド区切り文字で区切って書き出します。
これは他のプログラムに読み込ませることを目的とした出力、例えばタブ区切りやカンマ区切り書式を生成する場合に有用です。
しかし、列の値にフィールド区切り文字が現れても、特別扱いはしません。ですので、そのような目的には、<acronym>CSV</acronym>書式の方がより相応しいでしょう。
          </para>

<!--
          <para><literal>csv</literal> format
-->
          <para>
<literal>csv</literal>書式は
          <indexterm>
           <primary>CSV (Comma-Separated Values) format</primary>
           <secondary>in psql</secondary>
          </indexterm>
          <indexterm>
           <primary>CSV(コンマ区切り値)書式</primary>
           <secondary>psqlでの</secondary>
          </indexterm>
<!--
          writes column values separated by commas, applying the quoting
          rules described in
          <ulink url="https://tools.ietf.org/html/rfc4180">RFC 4180</ulink>.
          This output is compatible with the CSV format of the server's
          <command>COPY</command> command.
          A header line with column names is generated unless
          the <literal>tuples_only</literal> parameter is
          <literal>on</literal>. Titles and footers are not printed.
          Each row is terminated by the system-dependent end-of-line character,
          which is typically a single newline (<literal>\n</literal>) for
          Unix-like systems or a carriage return and newline sequence
          (<literal>\r\n</literal>) for Microsoft Windows.
          Field separator characters other than comma can be selected with
          <command>\pset csv_fieldsep</command>.
-->
<ulink url="https://tools.ietf.org/html/rfc4180">RFC 4180</ulink>で記述された引用規則を適用して、列の値をコンマで区切って書きます。
この出力はサーバの<command>COPY</command>コマンドのCSV書式と互換性があります。
列名が書かれたヘッダ行は、<literal>tuples_only</literal>が<literal>on</literal>でなければ生成されます。
タイトルとフッタは出力されません。
各行はシステム依存の改行文字で終わります。改行文字は、Unix系のシステムでは典型的には単独の改行(<literal>\n</literal>)であり、Microsoft Windowsでは復帰と改行の並び(<literal>\r\n</literal>)です。
コンマ以外のフィールド区切り文字は<command>\pset csv_fieldsep</command>で選べます。
          </para>

<!--
          <para><literal>wrapped</literal> format is like <literal>aligned</literal> but wraps
          wide data values across lines to make the output fit in the target
          column width.  The target width is determined as described under
          the <literal>columns</literal> option.  Note that <application>psql</application> will
          not attempt to wrap column header titles; therefore,
          <literal>wrapped</literal> format behaves the same as <literal>aligned</literal>
          if the total width needed for column headers exceeds the target.
-->
<para><literal>wrapped</literal>書式は<literal>aligned</literal>と似ていますが、幅の広いデータ値を複数行に折り返して対象の列幅に合うように出力します。
対象の幅は<literal>columns</literal>オプションの項に記述されているように決定されます。
<application>psql</application>は列ヘッダタイトルを折り返さないことに注意して下さい。
このため<literal>wrapped</literal>書式は列ヘッダに必要とする幅全体が対象より長い場合、<literal>aligned</literal>と動作が同じになります。
          </para>

          <para>
<!--
          The <literal>asciidoc</literal>, <literal>html</literal>,
          <literal>latex</literal>, <literal>latex-longtable</literal>, and
          <literal>troff-ms</literal> formats put out tables that are intended
          to be included in documents using the respective mark-up
          language. They are not complete documents! This might not be
          necessary in <acronym>HTML</acronym>, but in
          <application>LaTeX</application> you must have a complete
          document wrapper.
          The <literal>latex</literal> format
          uses <application>LaTeX</application>'s <literal>tabular</literal>
          environment.
          The <literal>latex-longtable</literal> format
          requires the <application>LaTeX</application>
          <literal>longtable</literal> and <literal>booktabs</literal> packages.
-->
<literal>asciidoc</literal>、<literal>html</literal>、<literal>latex</literal>、<literal>latex-longtable</literal>および<literal>troff-ms</literal>書式は対応するマークアップ言語を使用する文書内に含めることを目的とした表を出力します。
出力自体は完全な文書ではありません。
<acronym>HTML</acronym>では必要性がないかもしれませんが、<application>LaTeX</application>では完全な文書ラッパを持たせなければなりません。
<literal>latex</literal>書式は<application>LaTeX</application>の<literal>tabular</literal>環境を使います。
<literal>latex-longtable</literal>書式では<application>LaTeX</application>の<literal>longtable</literal>および<literal>booktabs</literal>パッケージも必要です。
          </para>
          </listitem>
          </varlistentry>

          <varlistentry>
          <term><literal>linestyle</literal></term>
          <listitem>
          <para>
<!--
          Sets the border line drawing style to one
          of <literal>ascii</literal>, <literal>old-ascii</literal>,
          or <literal>unicode</literal>.
          Unique abbreviations are allowed.  (That would mean one
          letter is enough.)
          The default setting is <literal>ascii</literal>.
          This option only affects the <literal>aligned</literal> and
          <literal>wrapped</literal> output formats.
-->
境界線の表示形式を<literal>ascii</literal>、<literal>old-ascii</literal>または<literal>unicode</literal>のいずれかに設定します。
一意になれば省略形が許されます。（つまり一文字で十分であることを意味します。）
デフォルトの設定は<literal>ascii</literal>です。
このオプションは<literal>aligned</literal>および<literal>wrapped</literal>出力書式のみで有効です。
          </para>

<!--
          <para><literal>ascii</literal> style uses plain <acronym>ASCII</acronym>
          characters.  Newlines in data are shown using
          a <literal>+</literal> symbol in the right-hand margin.
          When the <literal>wrapped</literal> format wraps data from
          one line to the next without a newline character, a dot
          (<literal>.</literal>) is shown in the right-hand margin of the first line,
          and again in the left-hand margin of the following line.
-->
<para><literal>ascii</literal>形式は通常の<acronym>ASCII</acronym>を使用します。
データ内の改行は右側余白に<literal>+</literal>を使用して表します。
<literal>wrapped</literal>書式で、改行文字のない行が2行にまたがるときは、先頭行の右側余白にドット(<literal>.</literal>)を表示し、次の行の左側余白にもドットを表示します。
          </para>

<!--
          <para><literal>old-ascii</literal> style uses plain <acronym>ASCII</acronym>
          characters, using the formatting style used
          in <productname>PostgreSQL</productname> 8.4 and earlier.
          Newlines in data are shown using a <literal>:</literal>
          symbol in place of the left-hand column separator.
          When the data is wrapped from one line
          to the next without a newline character, a <literal>;</literal>
          symbol is used in place of the left-hand column separator.
-->
<para><literal>old-ascii</literal>形式は通常の<acronym>ASCII</acronym>文字を使用して、<productname>PostgreSQL</productname> 8.4以前で使用されていた方法で整形します。
データ内の改行は列区切りの左側に<literal>:</literal>記号を使用して表します。
データを改行文字なしに折り返す際には、列区切りの左側に<literal>;</literal>記号を使用して表します。
          </para>

<!--
          <para><literal>unicode</literal> style uses Unicode box-drawing characters.
          Newlines in data are shown using a carriage return symbol
          in the right-hand margin.  When the data is wrapped from one line
          to the next without a newline character, an ellipsis symbol
          is shown in the right-hand margin of the first line, and
          again in the left-hand margin of the following line.
-->
<para><literal>unicode</literal>形式はUnicode矩形描画文字を使用します。
データ内の改行は右側の余白に復帰記号を使用して表します。
データを改行文字なしに折り返す際には、省略記号を先頭行の右側余白に表示し、次の行の左側余白にも表示します。
          </para>

          <para>
<!--
          When the <literal>border</literal> setting is greater than zero,
          the <literal>linestyle</literal> option also determines the
          characters with which the border lines are drawn.
          Plain <acronym>ASCII</acronym> characters work everywhere, but
          Unicode characters look nicer on displays that recognize them.
-->
<literal>border</literal>設定がゼロより大きい場合、<literal>linestyle</literal>オプションはまた、境界線を描画する文字も決定します。
通常の<acronym>ASCII</acronym>文字はどのような場合でも動作しますが、Unicode文字が表示できる環境では、その方が見た目が良くなります。
          </para>
          </listitem>
          </varlistentry>

          <varlistentry>
          <term><literal>null</literal></term>
          <listitem>
          <para>
<!--
          Sets the string to be printed in place of a null value.
          The default is to print nothing, which can easily be mistaken for
          an empty string. For example, one might prefer <literal>\pset null
          '(null)'</literal>.
-->
null値の代わりに表示する文字列を設定します。
デフォルトでは何も表示しません。
そのため、よく空の文字列と間違うことがあります。
例えば<literal>\pset null '(null)'</literal>とする人もいます。
          </para>
          </listitem>
          </varlistentry>

          <varlistentry>
          <term><literal>numericlocale</literal></term>
          <listitem>
          <para>
<!--
          If <replaceable class="parameter">value</replaceable> is specified
          it must be either <literal>on</literal> or <literal>off</literal>
          which will enable or disable display of a locale-specific character
          to separate groups of digits to the left of the decimal marker.
          If <replaceable class="parameter">value</replaceable> is omitted the
          command toggles between regular and locale-specific numeric output.
-->
<replaceable class="parameter">value</replaceable>を指定する場合、それぞれ10進数マーカの左に桁のくくりを分離するロケール固有の文字を表示する<literal>on</literal>または表示しない<literal>off</literal>のいずれかでなければなりません。
<replaceable class="parameter">value</replaceable>を省略した場合、このコマンドは通常出力かロケール固有の数値出力かをトグルします。
          </para>
          </listitem>
          </varlistentry>

          <varlistentry>
          <term><literal>pager</literal></term>
          <listitem>
          <para>
<!--
          Controls use of a pager program for query and <application>psql</application>
          help output.
          When the <literal>pager</literal> option is <literal>off</literal>, the pager
          program is not used. When the <literal>pager</literal> option is
          <literal>on</literal>, the pager is used when appropriate, i.e., when the
          output is to a terminal and will not fit on the screen.
          The <literal>pager</literal> option can also be set to <literal>always</literal>,
          which causes the pager to be used for all terminal output regardless
          of whether it fits on the screen.  <literal>\pset pager</literal>
          without a <replaceable class="parameter">value</replaceable>
          toggles pager use on and off.
          </para>

          <para>
          If the environment variable <envar>PSQL_PAGER</envar>
          or <envar>PAGER</envar> is set, output to be paged is piped to the
          specified program.  Otherwise a platform-dependent default program
          (such as <filename>more</filename>) is used.
-->
問い合わせおよび<application>psql</application>のヘルプを出力する際の、ページャプログラムの使用を制御します。
環境変数<envar>PSQL_PAGER</envar>または<envar>PAGER</envar>が設定されている場合、出力は指定したプログラムにパイプで渡されます。
設定されていない場合は、プラットフォーム依存のデフォルト（<filename>more</filename>など）が使用されます。
          </para>

          <para>
<!--
          When using the <literal>\watch</literal> command to execute a query
          repeatedly, the environment variable <envar>PSQL_WATCH_PAGER</envar>
          is used to find the pager program instead, on Unix systems.  This is
          configured separately because it may confuse traditional pagers, but
          can be used to send output to tools that understand
          <application>psql</application>'s output format (such as
          <filename>pspg &#45;-stream</filename>).
-->
<literal>\watch</literal>コマンドを使用して問い合わせを繰り返し実行する場合、Unixシステムでは環境変数<envar>PSQL_WATCH_PAGER</envar>がページャプログラムを検索するために代わりに使用されます。
これは従来のページャを混乱させる可能性があるため別に設定されていますが、<application>psql</application>の出力フォーマットを理解するツール(<filename>pspg --stream</filename>など)に出力を送るために使用できます。
          </para>
<<<<<<< HEAD

          <para>
<!--
          When the <literal>pager</literal> option is <literal>off</literal>, the pager
          program is not used. When the <literal>pager</literal> option is
          <literal>on</literal>, the pager is used when appropriate, i.e., when the
          output is to a terminal and will not fit on the screen.
          The <literal>pager</literal> option can also be set to <literal>always</literal>,
          which causes the pager to be used for all terminal output regardless
          of whether it fits on the screen.  <literal>\pset pager</literal>
          without a <replaceable class="parameter">value</replaceable>
          toggles pager use on and off.
-->
<literal>pager</literal>オプションが<literal>off</literal>の場合、ページャプログラムは使用されません。
<literal>pager</literal>オプションが<literal>on</literal>の場合、ページャは適切な場合、つまり出力先が端末であり、その画面に収まらない場合に使用されます。
また<literal>pager</literal>オプションは<literal>always</literal>に設定することもできます。
こうすると画面に収まるかどうかに関わらずすべての端末出力でページャが使用されます。
<replaceable class="parameter">value</replaceable>を指定しない<literal>\pset pager</literal>はページャの使用をトグルします。
          </para>
=======
>>>>>>> 83ed1f71
          </listitem>
          </varlistentry>

          <varlistentry>
          <term><literal>pager_min_lines</literal></term>
          <listitem>
          <para>
<!--
          If <literal>pager_min_lines</literal> is set to a number greater than the
          page height, the pager program will not be called unless there are
          at least this many lines of output to show. The default setting
          is 0.
-->
<literal>pager_min_lines</literal>がページ高より大きな数に設定されている場合、少なくともこれに設定されている行数の出力がなければ、ページャプログラムを呼び出しません。
デフォルトの設定は0です。
          </para>
          </listitem>
          </varlistentry>

          <varlistentry>
          <term><literal>recordsep</literal></term>
          <listitem>
          <para>
<!--
          Specifies the record (line) separator to use in unaligned
          output format. The default is a newline character.
-->
位置揃えなしの出力書式で使用されるレコード（行）の区切り文字を指定します。
デフォルトは改行文字です。
          </para>
          </listitem>
          </varlistentry>

          <varlistentry>
          <term><literal>recordsep_zero</literal></term>
          <listitem>
          <para>
<!--
          Sets the record separator to use in unaligned output format to a zero
          byte.
-->
位置揃えなしの出力書式で使用されるレコードの区切り文字をゼロバイトに指定します。
          </para>
          </listitem>
          </varlistentry>

          <varlistentry>
<!--
          <term><literal>tableattr</literal> (or <literal>T</literal>)</term>
-->
          <term><literal>tableattr</literal> (または <literal>T</literal>)</term>
          <listitem>
          <para>
<!--
          In <acronym>HTML</acronym> format, this specifies attributes
          to be placed inside the <sgmltag>table</sgmltag> tag.  This
          could for example be <literal>cellpadding</literal> or
          <literal>bgcolor</literal>. Note that you probably don't want
          to specify <literal>border</literal> here, as that is already
          taken care of by <literal>\pset border</literal>.
          If no
          <replaceable class="parameter">value</replaceable> is given,
          the table attributes are unset.
-->
<acronym>HTML</acronym>出力書式では、これは<sgmltag>table</sgmltag>タグ内に記述する属性を指定します。
これを使用して、例えば、<literal>cellpadding</literal>や<literal>bgcolor</literal>を指定することができます。
<literal>border</literal>属性は既に<literal>\pset border</literal>によって処理されているので、このコマンドで<literal>border</literal>を指定する必要はないでしょう。
<replaceable class="parameter">value</replaceable>の指定がない場合、テーブル属性の設定は解除されます。
          </para>
          <para>
<!--
          In <literal>latex-longtable</literal> format, this controls
          the proportional width of each column containing a left-aligned
          data type.  It is specified as a whitespace-separated list of values,
          e.g., <literal>'0.2 0.2 0.6'</literal>.  Unspecified output columns
          use the last specified value.
-->
<literal>latex-longtable</literal>書式では、これは
左揃えされたデータ型を含む各列の幅の比率を制御します。
空白文字で区切られた値のリスト、例えば<literal>'0.2 0.2 0.6'</literal>として指定します。
指定がない出力列は最後に指定された値を使用します。
          </para>
          </listitem>
          </varlistentry>

          <varlistentry>
<!--
          <term><literal>title</literal> (or <literal>C</literal>)</term>
-->
          <term><literal>title</literal> (または <literal>C</literal>)</term>
          <listitem>
          <para>
<!--
          Sets the table title for any subsequently printed tables. This
          can be used to give your output descriptive tags. If no
          <replaceable class="parameter">value</replaceable> is given,
          the title is unset.
-->
今後表示される全てのテーブル用にテーブルタイトルを設定します。
これは出力に説明のためのタグを付けたい場合に有用です。
<replaceable class="parameter">value</replaceable>がない場合、タイトルの設定が解除されます。
          </para>
          </listitem>
          </varlistentry>

          <varlistentry>
<!--
          <term><literal>tuples_only</literal> (or <literal>t</literal>)</term>
-->
          <term><literal>tuples_only</literal> (または <literal>t</literal>)</term>
          <listitem>
          <para>
<!--
          If <replaceable class="parameter">value</replaceable> is specified
          it must be either <literal>on</literal> or <literal>off</literal>
          which will enable or disable tuples-only mode.
          If <replaceable class="parameter">value</replaceable> is omitted the
          command toggles between regular and tuples-only output.
          Regular output includes extra information such
          as column headers, titles, and various footers. In tuples-only
          mode, only actual table data is shown.
-->
<replaceable class="parameter">value</replaceable>を指定する場合、それぞれタプルのみの表示を有効にする、<literal>on</literal>または無効にする<literal>off</literal>のいずれかでなければなりません。
<replaceable class="parameter">value</replaceable>を省略した場合、このコマンドはタプルのみの表示と通常表示をトグルします。
通常表示では列のヘッダ、タイトル、各種フッタなどのその他の情報が追加されます。
タプルのみのモードでは、テーブルの実データのみが表示されます。
          </para>
          </listitem>
          </varlistentry>

          <varlistentry>
          <term><literal>unicode_border_linestyle</literal></term>
          <listitem>
          <para>
<!--
          Sets the border drawing style for the <literal>unicode</literal>
          line style to one of <literal>single</literal>
          or <literal>double</literal>.
-->
<literal>unicode</literal>の線の形式の境界の形式を<literal>single</literal>または<literal>double</literal>のどちらかに設定します。
          </para>
          </listitem>
          </varlistentry>

          <varlistentry>
          <term><literal>unicode_column_linestyle</literal></term>
          <listitem>
          <para>
<!--
          Sets the column drawing style for the <literal>unicode</literal>
          line style to one of <literal>single</literal>
          or <literal>double</literal>.
-->
<literal>unicode</literal>の線の形式の列の形式を<literal>single</literal>または<literal>double</literal>のどちらかに設定します。
          </para>
          </listitem>
          </varlistentry>

          <varlistentry>
          <term><literal>unicode_header_linestyle</literal></term>
          <listitem>
          <para>
<!--
          Sets the header drawing style for the <literal>unicode</literal>
          line style to one of <literal>single</literal>
          or <literal>double</literal>.
-->
<literal>unicode</literal>の線の形式のヘッダの形式を<literal>single</literal>または<literal>double</literal>のどちらかに設定します。
          </para>
          </listitem>
          </varlistentry>
        </variablelist>
        </para>

        <para>
<!--
        Illustrations of how these different formats look can be seen in
        <xref linkend="app-psql-examples"/>, below.
-->
これらの異なる書式がどのように見えるかを示した実例が、下記の<xref linkend="app-psql-examples"/>にあります。
        </para>

        <tip>
        <para>
<!--
        There are various shortcut commands for <command>\pset</command>. See
        <command>\a</command>, <command>\C</command>, <command>\f</command>,
        <command>\H</command>, <command>\t</command>, <command>\T</command>,
        and <command>\x</command>.
-->
<command>\pset</command>には各種のショートカットコマンドがあります。
<command>\a</command>、<command>\C</command>、<command>\f</command>、<command>\H</command>、<command>\t</command>、<command>\T</command>、<command>\x</command>を参照してください。
        </para>
        </tip>

        </listitem>
      </varlistentry>


      <varlistentry>
<!--
        <term><literal>\q</literal> or <literal>\quit</literal></term>
-->
        <term><literal>\q</literal>または<literal>\quit</literal></term>
        <listitem>
        <para>
<!--
        Quits the <application>psql</application> program.
        In a script file, only execution of that script is terminated.
-->
<application>psql</application>プログラムを終了します。
スクリプトファイルでは、そのスクリプトの実行のみが終了します。
        </para>
        </listitem>
      </varlistentry>


      <varlistentry>
        <term><literal>\qecho <replaceable class="parameter">text</replaceable> [ ... ] </literal></term>
        <listitem>
        <para>
<!--
        This command is identical to <command>\echo</command> except
        that the output will be written to the query output channel, as
        set by <command>\o</command>.
-->
このコマンドは、<command>\echo</command>と同じです。
ただし、出力が<command>\o</command>により設定された問い合わせ出力チャネルに書き出される点が異なります。
        </para>
        </listitem>
      </varlistentry>


      <varlistentry>
<!--
        <term><literal>\r</literal> or <literal>\reset</literal></term>
-->
        <term><literal>\r</literal>または<literal>\reset</literal></term>
        <listitem>
        <para>
<!--
        Resets (clears) the query buffer.
-->
問い合わせバッファをリセット（クリア）します。
        </para>
        </listitem>
      </varlistentry>


      <varlistentry>
        <term><literal>\s [ <replaceable class="parameter">filename</replaceable> ]</literal></term>
        <listitem>
        <para>
<!--
        Print <application>psql</application>'s command line history
        to <replaceable class="parameter">filename</replaceable>.
        If <replaceable class="parameter">filename</replaceable> is omitted,
        the history is written to the standard output (using the pager if
        appropriate).  This command is not available
        if <application>psql</application> was built
        without <application>Readline</application> support.
-->
<application>psql</application>のコマンドラインの履歴を<replaceable class="parameter">filename</replaceable>に出力します。
<replaceable class="parameter">filename</replaceable>が省略された場合、履歴は標準出力に書き出されます(適切であればページャを使います)。
このコマンドは、<application>psql</application>が<application>Readline</application>サポートなしの状態でビルドされた場合は利用できません。
        </para>
        </listitem>
      </varlistentry>


      <varlistentry>
        <term><literal>\set [ <replaceable class="parameter">name</replaceable> [ <replaceable class="parameter">value</replaceable> [ ... ] ] ]</literal></term>

        <listitem>
        <para>
<!--
        Sets the <application>psql</application> variable <replaceable
        class="parameter">name</replaceable> to <replaceable
        class="parameter">value</replaceable>, or if more than one value
        is given, to the concatenation of all of them. If only one
        argument is given, the variable is set to an empty-string value. To
        unset a variable, use the <command>\unset</command> command.
-->
<application>psql</application>の変数<replaceable class="parameter">name</replaceable>を<replaceable class="parameter">value</replaceable>、または複数のvalueが与えられた場合はそれらを連結したものに設定します。
第一引数しか指定されない場合は、変数に空文字列の値が設定されます。
変数を未設定とするには、<command>\unset</command>コマンドを使用してください。
        </para>

<!--
        <para><command>\set</command> without any arguments displays the names and values
        of all currently-set <application>psql</application> variables.
-->
        <para>
引数をまったく取らない<command>\set</command>は、現在設定されている<application>psql</application>変数すべての名前と値を表示します。
        </para>

        <para>
<!--
        Valid variable names can contain letters, digits, and
        underscores. See <xref linkend="app-psql-variables"/> below for details.
        Variable names are case-sensitive.
-->
変数名には、文字、数字、アンダースコアを使用することができます。
詳細は、後述の<xref linkend="app-psql-variables"/>を参照してください。
変数名は大文字小文字を区別します。
        </para>

        <para>
<!--
        Certain variables are special, in that they
        control <application>psql</application>'s behavior or are
        automatically set to reflect connection state.  These variables are
        documented in <xref linkend="app-psql-variables"/>, below.
-->
<application>psql</application>の動作を制御する、あるいは接続状態を表す値に自動的に設定される、という点で特別な変数がいくつかあります。
これらの変数については、以下の<xref linkend="app-psql-variables"/>に記載されています。
        </para>

        <note>
        <para>
<!--
        This command is unrelated to the <acronym>SQL</acronym>
        command <link linkend="sql-set"><command>SET</command></link>.
-->
このコマンドは<acronym>SQL</acronym>の<link linkend="sql-set"><command>SET</command></link>コマンドとは関係ありません。
        </para>
        </note>
        </listitem>
      </varlistentry>


      <varlistentry>
        <term><literal>\setenv <replaceable class="parameter">name</replaceable> [ <replaceable class="parameter">value</replaceable> ]</literal></term>

        <listitem>
        <para>
<!--
        Sets the environment variable <replaceable
        class="parameter">name</replaceable> to <replaceable
        class="parameter">value</replaceable>, or if the
        <replaceable class="parameter">value</replaceable> is
        not supplied, unsets the environment variable. Example:
-->
環境変数<replaceable class="parameter">name</replaceable>を<replaceable class="parameter">value</replaceable>に設定します。
<replaceable class="parameter">value</replaceable>が与えられない場合は、その環境変数を未設定状態にします。
以下に例を示します。
<programlisting>
testdb=&gt; <userinput>\setenv PAGER less</userinput>
testdb=&gt; <userinput>\setenv LESS -imx4F</userinput>
</programlisting></para>
        </listitem>
      </varlistentry>

      <varlistentry>
        <term><literal>\sf[+] <replaceable class="parameter">function_description</replaceable> </literal></term>

        <listitem>
        <para>
<!--
         This command fetches and shows the definition of the named function or procedure,
         in the form of a <command>CREATE OR REPLACE FUNCTION</command> or
         <command>CREATE OR REPLACE PROCEDURE</command> command.
         The definition is printed to the current query output channel,
         as set by <command>\o</command>.
-->
このコマンドは、<command>CREATE OR REPLACE FUNCTION</command>コマンドや<command>CREATE OR REPLACE PROCEDURE</command>コマンドの形式で、指定された関数やプロシージャの定義を抽出し表示します。
この定義は、<command>\o</command>で設定された現在の問い合わせ出力チャネルに出力されます。
        </para>

        <para>
<!--
         The target function can be specified by name alone, or by name
         and arguments, for example <literal>foo(integer, text)</literal>.
         The argument types must be given if there is more
         than one function of the same name.
-->
対象の関数は、名前だけまたは、例えば<literal>foo(integer, text)</literal>のように名前と引数で指定することができます。
同じ名前の関数が複数存在する場合は、引数の型を指定しなければなりません。
        </para>

        <para>
<!--
         If <literal>+</literal> is appended to the command name, then the
         output lines are numbered, with the first line of the function body
         being line 1.
-->
コマンド名に<literal>+</literal>を付けると、出力行に関数本体の先頭行を1行目と数える行番号が付けられます。
        </para>

        <para>
<!--
        Unlike most other meta-commands, the entire remainder of the line is
        always taken to be the argument(s) of <command>\sf</command>, and neither
        variable interpolation nor backquote expansion are performed in the
        arguments.
-->
他のほとんどのメタコマンドと異なり、行の残り部分はすべて<command>\sf</command>の引数であると常に解釈され、引数内の変数の置換も逆引用符の展開も行われません。
        </para>
        </listitem>
      </varlistentry>


      <varlistentry>
        <term><literal>\sv[+] <replaceable class="parameter">view_name</replaceable> </literal></term>

        <listitem>
         <para>
<!--
          This command fetches and shows the definition of the named view,
          in the form of a <command>CREATE OR REPLACE VIEW</command> command.
          The definition is printed to the current query output channel,
          as set by <command>\o</command>.
-->
このコマンドは、指定したビューの定義を<command>CREATE OR REPLACE VIEW</command>コマンドの形式で取得して表示します。
定義は現在の問い合わせの出力チャネルに表示されます。
これは<command>\o</command>で設定できます。
         </para>

         <para>
<!--
          If <literal>+</literal> is appended to the command name, then the
          output lines are numbered from 1.
-->
コマンド名の後に<literal>+</literal>が付加された場合は、出力行に1から番号が付けられます。
         </para>

        <para>
<!--
        Unlike most other meta-commands, the entire remainder of the line is
        always taken to be the argument(s) of <command>\sv</command>, and neither
        variable interpolation nor backquote expansion are performed in the
        arguments.
-->
他のほとんどのメタコマンドと異なり、行の残り部分はすべて<command>\sv</command>の引数であると常に解釈され、引数内の変数の置換も逆引用符の展開も行われません。
        </para>
        </listitem>
      </varlistentry>


      <varlistentry>
        <term><literal>\t</literal></term>
        <listitem>
        <para>
<!--
        Toggles the display of output column name headings and row count
        footer. This command is equivalent to <literal>\pset
        tuples_only</literal> and is provided for convenience.
-->
出力列名ヘッダと行数フッタの表示を切り替えます。
このコマンドは<literal>\pset tuples_only</literal>と同じで、簡便性のために用意されています。
        </para>
        </listitem>
      </varlistentry>


      <varlistentry>
        <term><literal>\T <replaceable class="parameter">table_options</replaceable></literal></term>
        <listitem>
        <para>
<!--
        Specifies attributes to be placed within the
        <sgmltag>table</sgmltag> tag in <acronym>HTML</acronym>
        output format. This command is equivalent to <literal>\pset
        tableattr <replaceable
        class="parameter">table_options</replaceable></literal>.
-->
<acronym>HTML</acronym>出力書式における<sgmltag>table</sgmltag>タグ内部に記述する属性を指定します。
このコマンドは<literal>\pset tableattr <replaceable class="parameter">table_options</replaceable></literal>と同じ効力を持ちます。
        </para>
        </listitem>
      </varlistentry>


      <varlistentry>
       <term><literal>\timing [ <replaceable class="parameter">on</replaceable> | <replaceable class="parameter">off</replaceable> ]</literal></term>
        <listitem>
        <para>
<!--
         With a parameter, turns displaying of how long each SQL statement
         takes on or off.  Without a parameter, toggles the display between
         on and off.  The display is in milliseconds; intervals longer than
         1 second are also shown in minutes:seconds format, with hours and
         days fields added if needed.
-->
パラメータがある場合、各SQL文にかかる時間の表示の有無をonまたはoffに設定します。
パラメータがない場合、表示をonとoffの間で切り替えます。
表示はミリセカンド単位です。
1秒より長い時間は 分:秒 の形式で表示され、必要なら時間と日のフィールドが追加されます。
        </para>
       </listitem>
      </varlistentry>


      <varlistentry>
        <term><literal>\unset <replaceable class="parameter">name</replaceable></literal></term>

        <listitem>
        <para>
<!--
        Unsets (deletes) the <application>psql</application> variable <replaceable
        class="parameter">name</replaceable>.
-->
<application>psql</application>変数<replaceable class="parameter">name</replaceable>を未設定状態にします（削除します）。
        </para>

        <para>
<!--
        Most variables that control <application>psql</application>'s behavior
        cannot be unset; instead, an <literal>\unset</literal> command is interpreted
        as setting them to their default values.
        See <xref linkend="app-psql-variables"/> below.
-->
<application>psql</application>の動作を制御するほとんどの変数は未設定にすることができず、<literal>\unset</literal>はそれをデフォルト値に設定するものとして解釈されます。
以下の<xref linkend="app-psql-variables"/>を参照してください。
        </para>
        </listitem>
      </varlistentry>


      <varlistentry>
<!--
        <term><literal>\w</literal> or <literal>\write</literal> <replaceable class="parameter">filename</replaceable></term>
        <term><literal>\w</literal> or <literal>\write</literal> <literal>|</literal><replaceable class="parameter">command</replaceable></term>
-->
        <term><literal>\w</literal>または<literal>\write</literal> <replaceable class="parameter">filename</replaceable></term>
        <term><literal>\w</literal>または<literal>\write</literal> <literal>|</literal><replaceable class="parameter">command</replaceable></term>
        <listitem>
        <para>
<!--
        Writes the current query buffer to the file <replaceable
        class="parameter">filename</replaceable> or pipes it to the shell
        command <replaceable class="parameter">command</replaceable>.
        If the current query buffer is empty, the most recently executed query
        is written instead.
-->
現在の問い合わせバッファを、<replaceable class="parameter">filename</replaceable>ファイルに書き出すか、もしくは、シェルコマンド<replaceable class="parameter">command</replaceable>にパイプで渡します。
現在の問い合わせバッファが空の場合、最も最近に実行された問い合わせを書き出します。
        </para>

        <para>
<!--
        If the argument begins with <literal>|</literal>, then the entire remainder
        of the line is taken to be
        the <replaceable class="parameter">command</replaceable> to execute,
        and neither variable interpolation nor backquote expansion are
        performed in it.  The rest of the line is simply passed literally to
        the shell.
-->
引数が<literal>|</literal>で始まっている場合、行の残りの部分はすべて実行する<replaceable class="parameter">command</replaceable>であると解釈され、その中では変数の置換も逆引用符の展開も行われません。
行の残り部分は、単にあるがままにシェルに渡されます。
        </para>
        </listitem>
      </varlistentry>


      <varlistentry>
        <term><literal>\warn <replaceable class="parameter">text</replaceable> [ ... ]</literal></term>
        <listitem>
        <para>
<!--
        This command is identical to <command>\echo</command> except
        that the output will be written to <application>psql</application>'s
        standard error channel, rather than standard output.
-->
このコマンドは、出力が標準出力ではなく<application>psql</application>の標準エラーチャネルに書かれることを除いて<command>\echo</command>と同一です。
        </para>
        </listitem>
      </varlistentry>


      <varlistentry>
        <term><literal>\watch [ <replaceable class="parameter">seconds</replaceable> ]</literal></term>
        <listitem>
        <para>
<!--
        Repeatedly execute the current query buffer (as <literal>\g</literal> does)
        until interrupted or the query fails.  Wait the specified number of
        seconds (default 2) between executions.  Each query result is
        displayed with a header that includes the <literal>\pset title</literal>
        string (if any), the time as of query start, and the delay interval.
-->
中断するか問い合わせが失敗するまで、現在の問い合わせバッファを繰り返し（<literal>\g</literal>と同じように）実行します。
実行の間に指定秒数(デフォルトは2)の休止が入ります。
各問い合わせの結果には、<literal>\pset title</literal>の文字列（あれば）、問い合わせ開始時の時刻、および遅延間隔を含むヘッダとともに表示されます。
        </para>
        <para>
<!--
        If the current query buffer is empty, the most recently sent query
        is re-executed instead.
-->
現在の問い合わせバッファが空の場合、最も最近に送信された問い合わせが再実行されます。
        </para>
        </listitem>
      </varlistentry>


      <varlistentry>
        <term><literal>\x [ <replaceable class="parameter">on</replaceable> | <replaceable class="parameter">off</replaceable> | <replaceable class="parameter">auto</replaceable> ]</literal></term>
        <listitem>
        <para>
<!--
        Sets or toggles expanded table formatting mode. As such it is equivalent to
        <literal>\pset expanded</literal>.
-->
拡張テーブル形式モードを設定またはトグルします。
従って、このコマンドは<literal>\pset expanded</literal>と同じ効力を持ちます。
       </para>
       </listitem>
      </varlistentry>


      <varlistentry>
        <term><literal>\z [ <link linkend="app-psql-patterns"><replaceable class="parameter">pattern</replaceable></link> ]</literal></term>
        <listitem>
        <para>
<!--
        Lists tables, views and sequences with their
        associated access privileges.
        If a <replaceable class="parameter">pattern</replaceable> is
        specified, only tables, views and sequences whose names match the
        pattern are listed.
-->
テーブル、ビュー、シーケンスを、関連付けられているアクセス権限とともに一覧表示します。
<replaceable class="parameter">pattern</replaceable>を指定すると、パターンに名前がマッチするテーブル、ビュー、シーケンスのみが表示されます。
        </para>

        <para>
<!--
        This is an alias for <command>\dp</command> (<quote>display
        privileges</quote>).
-->
これは<command>\dp</command>（<quote>権限の表示（display privileges）</quote>）の別名です。
        </para>
        </listitem>
      </varlistentry>


      <varlistentry>
        <term><literal>\! [ <replaceable class="parameter">command</replaceable> ]</literal></term>
        <listitem>
        <para>
<!--
        With no argument, escapes to a sub-shell; <application>psql</application>
        resumes when the sub-shell exits.  With an argument, executes the
        shell command <replaceable class="parameter">command</replaceable>.
-->
引数がないときはサブシェルに制御を渡し、サブシェルが終了したら<application>psql</application>が再開されます。
引数があるときは、シェルコマンド<replaceable class="parameter">command</replaceable>を実行します。
        </para>

        <para>
<!--
        Unlike most other meta-commands, the entire remainder of the line is
        always taken to be the argument(s) of <command>\!</command>, and neither
        variable interpolation nor backquote expansion are performed in the
        arguments.  The rest of the line is simply passed literally to the
        shell.
-->
他のほとんどのメタコマンドと異なり、行の残り部分はすべて<command>\!</command>の引数であると常に解釈され、引数内の変数の置換も逆引用符の展開も行われません。
行の残りの部分は単にあるがままにシェルに渡されます。
        </para>
        </listitem>
      </varlistentry>


      <varlistentry>
        <term><literal>\? [ <replaceable class="parameter">topic</replaceable> ]</literal></term>
        <listitem>
        <para>
<!--
        Shows help information. The optional
        <replaceable class="parameter">topic</replaceable> parameter
        (defaulting to <literal>commands</literal>) selects which part of <application>psql</application> is
        explained: <literal>commands</literal> describes <application>psql</application>'s
        backslash commands; <literal>options</literal> describes the command-line
        options that can be passed to <application>psql</application>;
        and <literal>variables</literal> shows help about <application>psql</application> configuration
        variables.
-->
ヘルプ情報を表示します。
オプションの<replaceable class="parameter">topic</replaceable>パラメータ（デフォルトは<literal>commands</literal>）は<application>psql</application>のどの部分を説明するかを選択します。
<literal>commands</literal>は<application>psql</application>のバックスラッシュコマンドについて、<literal>options</literal>は<application>psql</application>に渡すことができるコマンド行オプションについて、<literal>variables</literal>は<application>psql</application>の設定変数についてのヘルプを表示します。
        </para>
        </listitem>
      </varlistentry>


      <varlistentry>
        <term><literal>\;</literal></term>
        <listitem>
        <para>
<!--
        Backslash-semicolon is not a meta-command in the same way as the
        preceding commands; rather, it simply causes a semicolon to be
        added to the query buffer without any further processing.
-->
バックスラッシュ-セミコロンは前述のコマンドと同じ位置づけのメタコマンドではありません。そうではなく単にセミコロンを追加処理無しで問い合わせバッファに加えます。
        </para>

        <para>
<!--
        Normally, <application>psql</application> will dispatch an SQL command to the
        server as soon as it reaches the command-ending semicolon, even if
        more input remains on the current line.  Thus for example entering
-->
通常、<application>psql</application>は、コマンド終了のセミコロンに到達したら、更なる入力が現在行に残っていても、SQLコマンドをすぐにサーバに送ります。
よって、例えば、
<programlisting>
select 1; select 2; select 3;
</programlisting>
<!--
        will result in the three SQL commands being individually sent to
        the server, with each one's results being displayed before
        continuing to the next command.  However, a semicolon entered
        as <literal>\;</literal> will not trigger command processing, so that the
        command before it and the one after are effectively combined and
        sent to the server in one request.  So for example
-->
上記は3つのSQLコマンドが個々にサーバに送られることになり、各々の結果は続く次コマンドの前に表示されます。
しかしながら、<literal>\;</literal>として挿入されたセミコロンはコマンド処理を誘発せず、その後、そのさらに後のコマンドは事実上結合されて、サーバに一つのリクエストとして送られます。
したがって、例えば、
<programlisting>
select 1\; select 2\; select 3;
</programlisting>
<!--
        results in sending the three SQL commands to the server in a single
        request, when the non-backslashed semicolon is reached.
        The server executes such a request as a single transaction,
        unless there are explicit <command>BEGIN</command>/<command>COMMIT</command>
        commands included in the string to divide it into multiple
        transactions.  (See <xref linkend="protocol-flow-multi-statement"/>
        for more details about how the server handles multi-query strings.)
-->
上記は、バックスラッシュの無いセミコロンに達したときに、3つのSQLコマンドがサーバに単一リクエストでサーバに送られます。
文字列にそれを複数トランザクションに分けるための明示的な<command>BEGIN</command>/<command>COMMIT</command>が含まれているのでない限り、サーバはこのようなリクエストを単一トランザクションとして実行します。
（複数問い合わせの文字列をどのようにサーバが処理するかについて、詳しくは<xref linkend="protocol-flow-multi-statement"/>を参照してください。）
        </para>
        </listitem>
      </varlistentry>

    </variablelist>
  </para>

<!--
  <refsect3 id="app-psql-patterns" xreflabel="Patterns">
   <title>Patterns</title>
-->
  <refsect3 id="app-psql-patterns" xreflabel="パターン">
   <title>パターン</title>

   <indexterm>
    <primary>patterns</primary>
    <secondary>in psql and pg_dump</secondary>
   </indexterm>
   <indexterm>
    <primary>パターン</primary>
    <secondary>psqlおよびpg_dumpにおける</secondary>
   </indexterm>

  <para>
<!--
   The various <literal>\d</literal> commands accept a <replaceable
   class="parameter">pattern</replaceable> parameter to specify the
   object name(s) to be displayed.  In the simplest case, a pattern
   is just the exact name of the object.  The characters within a
   pattern are normally folded to lower case, just as in SQL names;
   for example, <literal>\dt FOO</literal> will display the table named
   <literal>foo</literal>.  As in SQL names, placing double quotes around
   a pattern stops folding to lower case.  Should you need to include
   an actual double quote character in a pattern, write it as a pair
   of double quotes within a double-quote sequence; again this is in
   accord with the rules for SQL quoted identifiers.  For example,
   <literal>\dt "FOO""BAR"</literal> will display the table named
   <literal>FOO"BAR</literal> (not <literal>foo"bar</literal>).  Unlike the normal
   rules for SQL names, you can put double quotes around just part
   of a pattern, for instance <literal>\dt FOO"FOO"BAR</literal> will display
   the table named <literal>fooFOObar</literal>.
-->
各種<literal>\d</literal>コマンドでは、<replaceable class="parameter">pattern</replaceable>パラメータを渡して、表示するオブジェクト名を指定することができます。
最も単純な場合では、パターンが正確にオブジェクト名に一致します。
パターン内の文字は、SQLの名前と同様、通常小文字に変換されます。
例えば<literal>\dt FOO</literal>は<literal>foo</literal>という名前のテーブルを表示します。
SQLの名前と同様、パターンを二重引用符で括ることで小文字への変換が取り止められます。
二重引用符自体をパターン内に含めなければならない場合、二重引用符で括った文字列の中で二重引用符を二重に記載してください。
これもSQLの引用符付き識別子の規則に従ったものです。
例えば、<literal>\dt "FOO""BAR"</literal>は<literal>FOO"BAR</literal>という名前のテーブルを表示します（<literal>foo"bar</literal>ではありません）。
SQLの名前と異なり、パターンの一部を二重引用符で括ることができます。
例えば、<literal>\dt FOO"FOO"BAR</literal>は<literal>fooFOObar</literal>という名前のテーブルを表示します。
  </para>

  <para>
<!--
   Whenever the <replaceable class="parameter">pattern</replaceable> parameter
   is omitted completely, the <literal>\d</literal> commands display all objects
   that are visible in the current schema search path &mdash; this is
   equivalent to using <literal>*</literal> as the pattern.
   (An object is said to be <firstterm>visible</firstterm> if its
   containing schema is in the search path and no object of the same
   kind and name appears earlier in the search path. This is equivalent to the
   statement that the object can be referenced by name without explicit
   schema qualification.)
   To see all objects in the database regardless of visibility,
   use <literal>*.*</literal> as the pattern.
-->
<replaceable class="parameter">pattern</replaceable>パラメータが完全に省略されている場合、<literal>\d</literal>コマンドは現在のスキーマ検索パス内で可視のオブジェクトを全て表示します。
これは<literal>*</literal>というパターンを使用することと同じです。
(オブジェクトを含むスキーマが検索パス上にあり、同じ種類かつ同じ名前のオブジェクトが検索パス上それより前に存在しない場合、そのオブジェクトは<firstterm>可視</firstterm>であるといいます。
これは明示的なスキーマ修飾がない名前でオブジェクトを参照できるということと同じです。)
可視か否かに関わらずデータベース内の全てのオブジェクトを表示するには、<literal>*.*</literal>というパターンを使用します。
  </para>

  <para>
<!--
   Within a pattern, <literal>*</literal> matches any sequence of characters
   (including no characters) and <literal>?</literal> matches any single character.
   (This notation is comparable to Unix shell file name patterns.)
   For example, <literal>\dt int*</literal> displays tables whose names
   begin with <literal>int</literal>.  But within double quotes, <literal>*</literal>
   and <literal>?</literal> lose these special meanings and are just matched
   literally.
-->
パターン内部では、<literal>*</literal>は（0文字を含む）任意の文字の並びにマッチし、<literal>?</literal>は任意の1文字にマッチします。
（この記法はUnixシェルのファイル名パターンと似ています。）
例えば、<literal>\dt int*</literal>は、<literal>int</literal>から始まる名前を持つテーブルを表示します。
しかし、二重引用符の中では、<literal>*</literal>と<literal>?</literal>はその特別な意味を失い、文字そのものにマッチします。
  </para>

  <para>
<!--
   A relation pattern that contains a dot (<literal>.</literal>) is interpreted as a schema
   name pattern followed by an object name pattern.  For example,
   <literal>\dt foo*.*bar*</literal> displays all tables whose table name
   includes <literal>bar</literal> that are in schemas whose schema name
   starts with <literal>foo</literal>.  When no dot appears, then the pattern
   matches only objects that are visible in the current schema search path.
   Again, a dot within double quotes loses its special meaning and is matched
   literally.  A relation pattern that contains two dots (<literal>.</literal>)
   is interpreted as a database name followed by a schema name pattern followed
   by an object name pattern.  The database name portion will not be treated as
   a pattern and must match the name of the currently connected database, else
   an error will be raised.
-->
ドット(<literal>.</literal>)を含むリレーションパターンは、スキーマ名にオブジェクト名が続くパターンとして解釈されます。
例えば、<literal>\dt foo*.*bar*</literal>は、スキーマ名が<literal>foo</literal>で始まるスキーマ内のテーブル名が<literal>bar</literal>を含むテーブルを全て表示します。
ドットがない場合、パターンは現行のスキーマ検索パス内で可視的なオブジェクトのみにマッチします。
ここでも、二重引用符で括られた文字列内のドットは特別な意味を失い、文字そのものにマッチすることになります。
ドット(<literal>.</literal>)を2つ含むリレーションパターンは、データベース名にスキーマ名が続き、オブジェクト名が続くパターンとして解釈されます。
データベース名の部分はパターンとしては扱われず、現在接続しているデータベースの名前に一致しなければなりません。さもないとエラーが発生します。
  </para>

  <para>
<!--
   A schema pattern that contains a dot (<literal>.</literal>) is interpreted
   as a database name followed by a schema name pattern.  For example,
   <literal>\dn mydb.*foo*</literal> displays all schemas whose schema name
   includes <literal>foo</literal>.  The database name portion will not be
   treated as a pattern and must match the name of the currently connected
   database, else an error will be raised.
-->
ドット(<literal>.</literal>)を含むスキーマパターンは、データベース名にスキーマ名が続くパターンとして解釈されます。
例えば、<literal>\dn mydb.*foo*</literal>は、スキーマ名が<literal>foo</literal>を含むスキーマを全て表示します。
データベース名の部分はパターンとしては扱われず、現在接続しているデータベースの名前に一致しなければなりません。さもないとエラーが発生します。
  </para>

  <para>
<!--
   Advanced users can use regular-expression notations such as character
   classes, for example <literal>[0-9]</literal> to match any digit.  All regular
   expression special characters work as specified in
   <xref linkend="functions-posix-regexp"/>, except for <literal>.</literal> which
   is taken as a separator as mentioned above, <literal>*</literal> which is
   translated to the regular-expression notation <literal>.*</literal>,
   <literal>?</literal> which is translated to <literal>.</literal>, and
   <literal>$</literal> which is matched literally.  You can emulate
   these pattern characters at need by writing
   <literal>?</literal> for <literal>.</literal>,
   <literal>(<replaceable class="parameter">R</replaceable>+|)</literal> for
   <literal><replaceable class="parameter">R</replaceable>*</literal>, or
   <literal>(<replaceable class="parameter">R</replaceable>|)</literal> for
   <literal><replaceable class="parameter">R</replaceable>?</literal>.
   <literal>$</literal> is not needed as a regular-expression character since
   the pattern must match the whole name, unlike the usual
   interpretation of regular expressions (in other words, <literal>$</literal>
   is automatically appended to your pattern).  Write <literal>*</literal> at the
   beginning and/or end if you don't wish the pattern to be anchored.
   Note that within double quotes, all regular expression special characters
   lose their special meanings and are matched literally.  Also, the regular
   expression special characters are matched literally in operator name
   patterns (i.e., the argument of <literal>\do</literal>).
-->
上級者は文字クラス(例えば任意の数にマッチする<literal>[0-9]</literal>)などの正規表現を使用することができます。
ほぼすべての正規表現の特殊文字は<xref linkend="functions-posix-regexp"/>の規定通りに動作しますが、上述のように<literal>.</literal>が区切り文字となる点、<literal>*</literal>は正規表現の<literal>.*</literal>になる点、<literal>?</literal>が<literal>.</literal>になる点、<literal>$</literal>がそのまま扱われる点は例外です。
<literal>.</literal>の代わりに<literal>?</literal>と、<literal><replaceable class="parameter">R</replaceable>*</literal>の代わりに<literal>(<replaceable class="parameter">R</replaceable>+|)</literal>と、<literal><replaceable class="parameter">R</replaceable>?</literal>の代わりに<literal>(<replaceable class="parameter">R</replaceable>|)</literal>と記述することで、これらのパターン文字を模擬することができます。
通常の正規表現の解釈と異なり、パターンは常に名前全体にマッチするため、<literal>$</literal>を正規表現文字として扱う必要はありません。
（言い替えると、<literal>$</literal>は自動的にパターンに追加されます。）
パターンの適用位置を決められない場合は、<literal>*</literal>を先頭や末尾に記載してください。
二重引用符の内側では、正規表現の特殊文字はその意味を失い、文字そのものにマッチすることになる点に注意してください。
また、正規表現の特殊文字は、演算子名のパターン（つまり<literal>\do</literal>の引数）では文字そのものにマッチします。
  </para>
  </refsect3>
 </refsect2>

 <refsect2>
<!--
  <title>Advanced Features</title>
-->
<title>高度な機能</title>

<!--
   <refsect3 id="app-psql-variables" xreflabel="Variables">
    <title>Variables</title>
-->
   <refsect3 id="app-psql-variables" xreflabel="変数">
    <title>変数</title>

    <para>
<!--
    <application>psql</application> provides variable substitution
    features similar to common Unix command shells.
    Variables are simply name/value pairs, where the value
    can be any string of any length.  The name must consist of letters
    (including non-Latin letters), digits, and underscores.
-->
<application>psql</application>は一般的なUnixコマンドシェルに似た変数の置換機能を提供します。
変数とは名前と値の組み合わせです。
値として任意の長さの任意の文字列を使用できます。
名前は文字(非ラテン文字を含む)、数字、アンダースコアから構成されなければなりません。
    </para>

    <para>
<!--
    To set a variable, use the <application>psql</application> meta-command
    <command>\set</command>.  For example,
-->
変数を設定するには、<application>psql</application>の<command>\set</command>メタコマンドを以下のように使用します。
<programlisting>
testdb=&gt; <userinput>\set foo bar</userinput>
</programlisting>
<!--
    sets the variable <literal>foo</literal> to the value
    <literal>bar</literal>. To retrieve the content of the variable, precede
    the name with a colon, for example:
-->
この例では、変数<literal>foo</literal>を<literal>bar</literal>という値に設定しています。
変数の内容を取り出すには、以下のように変数名の前にコロンを付けます。
<programlisting>
testdb=&gt; <userinput>\echo :foo</userinput>
bar
</programlisting>
<!--
    This works in both regular SQL commands and meta-commands; there is
    more detail in <xref linkend="app-psql-interpolation"/>, below.
-->
これは通常のSQLコマンド内とメタコマンド内の両方で動作します。
後述の<xref linkend="app-psql-interpolation"/>で詳しく説明します。
    </para>

    <para>
<!--
    If you call <command>\set</command> without a second argument, the
    variable is set to an empty-string value. To unset (i.e., delete)
    a variable, use the command <command>\unset</command>.  To show the
    values of all variables, call <command>\set</command> without any argument.
-->
第二引数なしで<command>\set</command>を呼び出すと、その変数には空文字列の値が設定されます。
変数を未設定状態にする(つまり削除する)ためには、<command>\unset</command>コマンドを使用してください。
すべての変数の値を表示するためには、引数なしで<command>\set</command>を呼び出してください。
    </para>

    <note>
    <para>
<!--
    The arguments of <command>\set</command> are subject to the same
    substitution rules as with other commands. Thus you can construct
    interesting references such as <literal>\set :foo
    'something'</literal> and get <quote>soft links</quote> or
    <quote>variable variables</quote> of <productname>Perl</productname>
    or <productname><acronym>PHP</acronym></productname> fame,
    respectively. Unfortunately (or fortunately?), there is no way to do
    anything useful with these constructs. On the other hand,
    <literal>\set bar :foo</literal> is a perfectly valid way to copy a
    variable.
-->
<command>\set</command>の引数は他のコマンドと同じ置換規則に従います。
このため、<literal>\set :foo 'something'</literal>のような参照を作成して、<productname>Perl</productname>における<quote>ソフトリンク</quote>や<productname><acronym>PHP</acronym></productname>における<quote>可変変数</quote>に当たるものを得られます。
しかし、残念ながら（あるいは幸運にも）、このような構成をうまく使用する方法はありません。
一方、<literal>\set bar :foo</literal>のようにして変数をコピーするのは、完全に有効な方法です。
    </para>
    </note>

    <para>
<!--
    A number of these variables are treated specially
    by <application>psql</application>. They represent certain option
    settings that can be changed at run time by altering the value of
    the variable, or in some cases represent changeable state of
    <application>psql</application>.
    By convention, all specially treated variables' names
    consist of all upper-case ASCII letters (and possibly digits and
    underscores). To ensure maximum compatibility in the future, avoid
    using such variable names for your own purposes.
-->
これらの変数の多くは、<application>psql</application>に特別扱いされています。
これらは、変数の値を変更することにより、実行時に変更可能なオプションの設定を表現します。
また<application>psql</application>の変更可能な状態を表現しているものもあります。
慣習上、特別視される変数の名前はすべてASCII大文字（と数字とアンダースコア）からなります。
将来的な互換性を最大限考慮するために、自分で作成した変数にはこのような変数名を使用しないでください。
   </para>

   <para>
<!--
    Variables that control <application>psql</application>'s behavior
    generally cannot be unset or set to invalid values.  An <literal>\unset</literal>
    command is allowed but is interpreted as setting the variable to its
    default value.  A <literal>\set</literal> command without a second argument is
    interpreted as setting the variable to <literal>on</literal>, for control
    variables that accept that value, and is rejected for others.  Also,
    control variables that accept the values <literal>on</literal>
    and <literal>off</literal> will also accept other common spellings of Boolean
    values, such as <literal>true</literal> and <literal>false</literal>.
-->
<application>psql</application>の動作を制御する変数は、一般に未設定にしたり、無効な値に設定したりすることができません。
<literal>\unset</literal>コマンドの実行は許されますが、変数をデフォルト値に設定するものとして解釈されます。
第2引数なしの<literal>\set</literal>コマンドは、<literal>on</literal>の値を受け付ける制御変数では変数を<literal>on</literal>に設定するものとして解釈され、それ以外の場合は拒絶されます。
また、 <literal>on</literal>と<literal>off</literal>の値を受け付ける制御変数では、<literal>true</literal>や<literal>false</literal>などそれ以外の論理値の共通で使われる綴りも受け付けます。
   </para>

   <para>
<!--
    The specially treated variables are:
-->
特別に扱われる変数を以下に示します。
   </para>

    <variablelist>
      <varlistentry>
      <term>
       <varname>AUTOCOMMIT</varname>
       <indexterm>
        <primary>autocommit</primary>
        <secondary>psql</secondary>
       </indexterm>
      </term>
        <listitem>
        <para>
<!--
        When <literal>on</literal> (the default), each SQL command is automatically
        committed upon successful completion.  To postpone commit in this
        mode, you must enter a <command>BEGIN</command> or <command>START
        TRANSACTION</command> SQL command.  When <literal>off</literal> or unset, SQL
        commands are not committed until you explicitly issue
        <command>COMMIT</command> or <command>END</command>.  The autocommit-off
        mode works by issuing an implicit <command>BEGIN</command> for you, just
        before any command that is not already in a transaction block and
        is not itself a <command>BEGIN</command> or other transaction-control
        command, nor a command that cannot be executed inside a transaction
        block (such as <command>VACUUM</command>).
-->
この変数の値が<literal>on</literal>の場合（これがデフォルトです）、各SQLコマンドの実行が成功すると、自動的にコミットされます。
コミットを延期するには、<command>BEGIN</command>もしくはSQLの<command>START TRANSACTION</command>コマンドを入力する必要があります。
値が<literal>off</literal>もしくは未設定の場合、明示的に<command>COMMIT</command>もしくは<command>END</command>を発行するまで、SQLコマンドはコミットされません。
自動コミット無効モードでは、トランザクションブロック以外でコマンドが発行されると、そのコマンドを実行する前に、自動的に<command>BEGIN</command>コマンドが発行されます（ただし、そのコマンド自体が<command>BEGIN</command>コマンドやその他のトランザクション制御コマンドである場合、トランザクションブロック内で実行することができないコマンド（<command>VACUUM</command>など）である場合は除きます）
        </para>

        <note>
        <para>
<!--
         In autocommit-off mode, you must explicitly abandon any failed
         transaction by entering <command>ABORT</command> or <command>ROLLBACK</command>.
         Also keep in mind that if you exit the session
         without committing, your work will be lost.
-->
自動コミット無効モードでは、<command>ABORT</command>や<command>ROLLBACK</command>を発行して、明示的に失敗したトランザクションを放棄しなければなりません。
また、コミットせずにセッションを終了した場合は、作業が失われてしまうので注意してください。
        </para>
        </note>

        <note>
        <para>
<!--
         The autocommit-on mode is <productname>PostgreSQL</productname>'s traditional
         behavior, but autocommit-off is closer to the SQL spec.  If you
         prefer autocommit-off, you might wish to set it in the system-wide
         <filename>psqlrc</filename> file or your
         <filename>~/.psqlrc</filename> file.
-->
<productname>PostgreSQL</productname>は、伝統的に自動コミット有効モードで動作していましたが、自動コミット無効モードの方がよりSQLの仕様に近いものです。
自動コミット無効モードは、システム全体に対する<filename>psqlrc</filename>ファイル、もしくは、個人用の<filename>~/.psqlrc</filename>ファイルで設定すれば実現できます。
        </para>
        </note>
        </listitem>
      </varlistentry>

      <varlistentry>
        <term><varname>COMP_KEYWORD_CASE</varname></term>
        <listitem>
        <para>
<!--
        Determines which letter case to use when completing an SQL key word.
        If set to <literal>lower</literal> or <literal>upper</literal>, the
        completed word will be in lower or upper case, respectively.  If set
        to <literal>preserve-lower</literal>
        or <literal>preserve-upper</literal> (the default), the completed word
        will be in the case of the word already entered, but words being
        completed without anything entered will be in lower or upper case,
        respectively.
-->
SQLキーワードを補完する時に大文字小文字のどちらを使用するかを決定します。
<literal>lower</literal>または<literal>upper</literal>が設定された場合、補完された単語はそれぞれ小文字または大文字になります。
<literal>preserve-lower</literal>または<literal>preserve-upper</literal>（デフォルト）が設定された場合、
補完された単語は入力済みの文字の大文字小文字を引き継ぎますが、何も入力されていない場合はそれぞれ小文字または大文字に補完されます。
        </para>
        </listitem>
      </varlistentry>

      <varlistentry>
        <term><varname>DBNAME</varname></term>
        <listitem>
        <para>
<!--
        The name of the database you are currently connected to. This is
        set every time you connect to a database (including program
        start-up), but can be changed or unset.
-->
現在接続しているデータベース名です。
この変数は（プログラム起動時も含め）データベースに接続する度に設定されますが、変更したり、未設定にすることもできます。
        </para>
        </listitem>
      </varlistentry>

      <varlistentry>
        <term><varname>ECHO</varname></term>
        <listitem>
        <para>
<!--
        If set to <literal>all</literal>, all nonempty input lines are printed
        to standard output as they are read.  (This does not apply to lines
        read interactively.)  To select this behavior on program
        start-up, use the switch <option>-a</option>. If set to
        <literal>queries</literal>,
        <application>psql</application> prints each query to standard output
        as it is sent to the server. The switch to select this behavior is
        <option>-e</option>. If set to <literal>errors</literal>, then only
        failed queries are displayed on standard error output. The switch
        for this behavior is <option>-b</option>. If set to
        <literal>none</literal> (the default), then no queries are displayed.
-->
<literal>all</literal>に設定された場合、空でない全ての入力行は、標準出力に書き出されます。
(これは対話式に読み込まれる行には適用されません。)
この動作をプログラム起動時に設定するには、<option>-a</option>スイッチを使用してください。
<literal>queries</literal>に設定された場合、<application>psql</application>は各問い合わせがサーバに送信されるときに表示します。
この動作を選択するオプションは<option>-e</option>です。
<literal>errors</literal>に設定された場合、失敗した問い合わせのみが標準エラー出力に出力されます。
この動作に対応するオプションは<option>-b</option>です。
<literal>none</literal>（デフォルトです）に設定された場合、どの問い合わせも表示されません。
        </para>
        </listitem>
      </varlistentry>

      <varlistentry>
        <term><varname>ECHO_HIDDEN</varname></term>
        <listitem>
        <para>
<!--
        When this variable is set to <literal>on</literal> and a backslash command
        queries the database, the query is first shown.
        This feature helps you to study
        <productname>PostgreSQL</productname> internals and provide
        similar functionality in your own programs. (To select this behavior
        on program start-up, use the switch <option>-E</option>.)  If you set
        this variable to the value <literal>noexec</literal>, the queries are
        just shown but are not actually sent to the server and executed.
        The default value is <literal>off</literal>.
-->
この変数が<literal>on</literal>に設定されている場合、バックスラッシュコマンドがデータベースに問い合わせを行う時、最初にその問い合わせが表示されます。
この機能は、<productname>PostgreSQL</productname>内部動作について調べたり、自作プログラム内で同様の関数機能を用意したりするのに役立つでしょう。
（この動作をプログラム起動時に選択するには<option>-E</option>スイッチを使用してください）。
この変数を<literal>noexec</literal>という値に設定した場合、問い合わせは実際にサーバに送信、実行されずに、単に表示されるだけになります。
デフォルト値は<literal>off</literal>です。
        </para>
        </listitem>
      </varlistentry>

      <varlistentry>
        <term><varname>ENCODING</varname></term>
        <listitem>
        <para>
<!--
        The current client character set encoding.
        This is set every time you connect to a database (including
        program start-up), and when you change the encoding
        with <literal>\encoding</literal>, but it can be changed or unset.
-->
現在のクライアント側の文字セット符号化方式です。
これは（プログラムの起動時を含め）データベースに接続する度に、また符号化方式を<literal>\encoding</literal>で変更した時に設定されますが、変更したり、未設定にすることができます。
        </para>
        </listitem>
      </varlistentry>

      <varlistentry>
       <term><varname>ERROR</varname></term>
       <listitem>
        <para>
<!--
         <literal>true</literal> if the last SQL query failed, <literal>false</literal> if
         it succeeded.  See also <varname>SQLSTATE</varname>.
-->
最後のSQL問い合わせが失敗したなら<literal>true</literal>、成功したなら<literal>false</literal>。
<varname>SQLSTATE</varname>も参照してください。
        </para>
       </listitem>
      </varlistentry>

      <varlistentry>
        <term><varname>FETCH_COUNT</varname></term>
        <listitem>
        <para>
<!--
        If this variable is set to an integer value greater than zero,
        the results of <command>SELECT</command> queries are fetched
        and displayed in groups of that many rows, rather than the
        default behavior of collecting the entire result set before
        display.  Therefore only a
        limited amount of memory is used, regardless of the size of
        the result set.  Settings of 100 to 1000 are commonly used
        when enabling this feature.
        Keep in mind that when using this feature, a query might
        fail after having already displayed some rows.
-->
この変数が0より大きな整数値に設定されている場合、<command>SELECT</command>問い合わせの結果は、指定した行数の集合として取り出され、表示されます。
デフォルトの動作では、表示する前にすべての結果が取り出されます。
したがって、結果セットの大きさに関係なくメモリの使用量が限定されます。
この機能を有効とする場合に100から1000までの値がよく使用されます。
この機能を使用する際には、既に一部の行が表示されている場合、問い合わせが失敗する可能性があることに注意してください。
        </para>

        <tip>
        <para>
<!--
        Although you can use any output format with this feature,
        the default <literal>aligned</literal> format tends to look bad
        because each group of <varname>FETCH_COUNT</varname> rows
        will be formatted separately, leading to varying column
        widths across the row groups.  The other output formats work better.
-->
任意の出力書式でこの機能を使用することができますが、デフォルトの<literal>aligned</literal>書式は適していません。
<varname>FETCH_COUNT</varname>行のグループそれぞれが別々に整形されてしまい、行のグループによって列幅が異なることになるためです。
他の出力書式は適切に動作します。
        </para>
        </tip>
        </listitem>
      </varlistentry>

      <varlistentry>
        <term><varname>HIDE_TABLEAM</varname></term>
        <listitem>
        <para>
<!--
         If this variable is set to <literal>true</literal>, a table's access
         method details are not displayed. This is mainly useful for
         regression tests.
-->
この変数が<literal>true</literal>に設定されていれば、テーブルのアクセスメソッドの詳細は表示されません。
これは主にリグレッションテストで有用です。
        </para>
        </listitem>
      </varlistentry>

      <varlistentry>
        <term><varname>HIDE_TOAST_COMPRESSION</varname></term>
        <listitem>
        <para>
<!--
         If this variable is set to <literal>true</literal>, column
         compression method details are not displayed. This is mainly
         useful for regression tests.
-->
この変数が<literal>true</literal>に設定されていれば、列の圧縮法の詳細は表示されません。
これは主にリグレッションテストで有用です。
        </para>
        </listitem>
      </varlistentry>

      <varlistentry>
        <term><varname>HISTCONTROL</varname></term>
        <listitem>
        <para>
<!--
         If this variable is set to <literal>ignorespace</literal>,
         lines which begin with a space are not entered into the history
         list. If set to a value of <literal>ignoredups</literal>, lines
         matching the previous history line are not entered. A value of
         <literal>ignoreboth</literal> combines the two options. If
         set to <literal>none</literal> (the default), all lines
         read in interactive mode are saved on the history list.
-->
この変数を<literal>ignorespace</literal>に設定した場合、空白文字から始まる行は履歴リストには入りません。
<literal>ignoredups</literal>に設定した場合、直前の履歴と同じ行は履歴リストに入りません。
<literal>ignoreboth</literal>に設定した場合は、上記の2つを組み合わせたものになります。
<literal>none</literal>（デフォルトです）に設定した場合は、対話モードで読まれる全ての行が履歴リストに保存されます。
        </para>
        <note>
        <para>
<!--
        This feature was shamelessly plagiarized from
        <application>Bash</application>.
-->
この機能は<application>Bash</application>の機能を真似たものです。
        </para>
        </note>
        </listitem>
      </varlistentry>

      <varlistentry>
        <term><varname>HISTFILE</varname></term>
        <listitem>
        <para>
<!--
        The file name that will be used to store the history list.  If unset,
        the file name is taken from the <envar>PSQL_HISTORY</envar>
        environment variable.  If that is not set either, the default
        is <filename>~/.psql_history</filename>,
        or <filename>%APPDATA%\postgresql\psql_history</filename> on Windows.
        For example, putting:
-->
履歴を格納するために使用されるファイルの名前です。
未設定にすると、ファイル名は環境変数<envar>PSQL_HISTORY</envar>から取得されます。
それも設定されていない場合、デフォルトは<filename>~/.psql_history</filename>、またはWindowsでは<filename>%APPDATA%\postgresql\psql_history</filename>です。
例えば、以下を
<programlisting>
\set HISTFILE ~/.psql_history-:DBNAME
</programlisting>
<!--
        in <filename>~/.psqlrc</filename> will cause
        <application>psql</application> to maintain a separate history for
        each database.
-->
<filename>~/.psqlrc</filename>内に指定すると、<application>psql</application>はデータベースごとに別々の履歴を保持します。
        </para>
        <note>
        <para>
<!--
        This feature was shamelessly plagiarized from
        <application>Bash</application>.
-->
この機能は<application>Bash</application>の機能を真似たものです。
        </para>
        </note>
        </listitem>
      </varlistentry>

      <varlistentry>
        <term><varname>HISTSIZE</varname></term>
        <listitem>
        <para>
<!--
        The maximum number of commands to store in the command history
        (default 500).  If set to a negative value, no limit is applied.
-->
コマンド履歴に保存するコマンドの最大数（デフォルトは500）です。
負の値に設定すると、制限がなくなります。
        </para>
        <note>
        <para>
<!--
        This feature was shamelessly plagiarized from
        <application>Bash</application>.
-->
この機能は<application>Bash</application>の機能を真似たものです。
        </para>
        </note>
        </listitem>
      </varlistentry>

      <varlistentry>
        <term><varname>HOST</varname></term>
        <listitem>
        <para>
<!--
        The database server host you are currently connected to. This is
        set every time you connect to a database (including program
        start-up), but can be changed or unset.
-->
接続中のデータベースサーバホストです。
この変数は（プログラム起動時も含め）データベースに接続する度に設定されますが、変更したり、未設定にすることもできます。
        </para>
        </listitem>
      </varlistentry>

      <varlistentry>
        <term><varname>IGNOREEOF</varname></term>
        <listitem>
        <para>
<!--
         If set to 1 or less, sending an <acronym>EOF</acronym> character (usually
         <keycombo action="simul"><keycap>Control</keycap><keycap>D</keycap></keycombo>)
         to an interactive session of <application>psql</application>
         will terminate the application.  If set to a larger numeric value,
         that many consecutive <acronym>EOF</acronym> characters must be typed to
         make an interactive session terminate.  If the variable is set to a
         non-numeric value, it is interpreted as 10.  The default is 0.
-->
この変数を1以下に設定すると、対話式セッションに<acronym>EOF</acronym>文字（通常<keycombo action="simul"><keycap>Control</keycap><keycap>D</keycap></keycombo>）が送信された時、<application>psql</application>が終了します。
1より大きな数値を設定すると、対話的セッションを終了するには、指定された数だけ、続けて<acronym>EOF</acronym>文字を送信しなければなりません。
数値以外を設定した場合は、10と解釈されます。
デフォルトは0です。
        </para>
        <note>
        <para>
<!--
        This feature was shamelessly plagiarized from
        <application>Bash</application>.
-->
この機能は<application>Bash</application>の機能を真似たものです。
        </para>
        </note>
        </listitem>
      </varlistentry>

      <varlistentry>
        <term><varname>LASTOID</varname></term>
        <listitem>
        <para>
<!--
        The value of the last affected OID, as returned from an
        <command>INSERT</command> or <command>\lo_import</command>
        command. This variable is only guaranteed to be valid until
        after the result of the next <acronym>SQL</acronym> command has
        been displayed.
        <productname>PostgreSQL</productname> servers since version 12 do not
        support OID system columns anymore, thus LASTOID will always be 0
        following <command>INSERT</command> when targeting such servers.
-->
<command>INSERT</command>や<command>\lo_import</command>コマンドによって返された、最後に影響を受けたOIDの値です。
この変数は、次の<acronym>SQL</acronym>コマンドの結果が表示されるまでの間のみ保証されています。
バージョン12から<productname>PostgreSQL</productname>サーバはOIDシステム列をサポートしませんので、そのようなサーバを対象とした場合<command>INSERT</command>の後は、LASTOIDは常に0です。
        </para>
        </listitem>
      </varlistentry>

      <varlistentry>
       <term><varname>LAST_ERROR_MESSAGE</varname></term>
       <term><varname>LAST_ERROR_SQLSTATE</varname></term>
       <listitem>
        <para>
<!--
         The primary error message and associated SQLSTATE code for the most
         recent failed query in the current <application>psql</application> session, or
         an empty string and <literal>00000</literal> if no error has occurred in
         the current session.
-->
現在の<application>psql</application>セッションの直近の失敗した問い合わせに対する主エラーメッセージと関連するSQLSTATEコード。あるいは、現在セッションでエラーが無い場合、空文字列と<literal>00000</literal>。
        </para>
       </listitem>
      </varlistentry>

      <varlistentry>
      <term>
       <varname>ON_ERROR_ROLLBACK</varname>
       <indexterm>
        <primary>rollback</primary>
        <secondary>psql</secondary>
       </indexterm>
       <indexterm>
        <primary>ロールバック</primary>
        <secondary>psql</secondary>
       </indexterm>
      </term>
        <listitem>
        <para>
<!--
        When set to <literal>on</literal>, if a statement in a transaction block
        generates an error, the error is ignored and the transaction
        continues. When set to <literal>interactive</literal>, such errors are only
        ignored in interactive sessions, and not when reading script
        files. When set to <literal>off</literal> (the default), a statement in a
        transaction block that generates an error aborts the entire
        transaction. The error rollback mode works by issuing an
        implicit <command>SAVEPOINT</command> for you, just before each command
        that is in a transaction block, and then rolling back to the
        savepoint if the command fails.
-->
<literal>on</literal>に設定されている場合、トランザクションブロック内である文がエラーとなった時に、そのエラーは無視され、トランザクションは継続します。
<literal>interactive</literal>に設定されている場合、対話式セッション内の場合にのみエラーは無視されます。スクリプトファイルを読み込んでいる場合は無視されません。
<literal>off</literal>（デフォルトです）に設定されている場合、トランザクションブロック内の文がエラーになると、トランザクション全体をアボートします。
エラーロールバックのモードは、トランザクションブロック内で各コマンドの実行直前に暗黙的な<command>SAVEPOINT</command>を行い、コマンドが失敗した時にこのセーブポイントにロールバックすることで実現されています。
        </para>
        </listitem>
      </varlistentry>

      <varlistentry>
        <term><varname>ON_ERROR_STOP</varname></term>
        <listitem>
        <para>
<!--
        By default, command processing continues after an error.  When this
        variable is set to <literal>on</literal>, processing will instead stop
        immediately.  In interactive mode,
        <application>psql</application> will return to the command prompt;
        otherwise, <application>psql</application> will exit, returning
        error code 3 to distinguish this case from fatal error
        conditions, which are reported using error code 1.  In either case,
        any currently running scripts (the top-level script, if any, and any
        other scripts which it may have in invoked) will be terminated
        immediately.  If the top-level command string contained multiple SQL
        commands, processing will stop with the current command.
-->
デフォルトではエラーの後もコマンド処理は続行されます。
この変数が<literal>on</literal>に設定されていると、代わりに即座に停止します。
対話モードでは<application>psql</application>はコマンドプロンプトに戻ります。
これ以外では<application>psql</application>は終了し、エラーコード1を返す致命的エラー条件と区別できるように、エラーコード3を返します。
どちらの場合でも、現在実行中のスクリプト（トップレベルのスクリプト、もしあれば関連性を持つ他のスクリプトすべて）は即座に終了します。
トップレベルのコマンド文字列が複数のSQLコマンドを含む場合、その時点のコマンドで処理は終了します。
        </para>
        </listitem>
      </varlistentry>

      <varlistentry>
        <term><varname>PORT</varname></term>
        <listitem>
        <para>
<!--
        The database server port to which you are currently connected.
        This is set every time you connect to a database (including
        program start-up), but can be changed or unset.
-->
接続中のデータベースサーバのポートです。
この変数は（プログラム起動時も含め）データベースに接続する度に設定されますが、変更することも未設定にすることもできます。
        </para>
        </listitem>
      </varlistentry>

      <varlistentry>
        <term><varname>PROMPT1</varname></term>
        <term><varname>PROMPT2</varname></term>
        <term><varname>PROMPT3</varname></term>
        <listitem>
        <para>
<!--
        These specify what the prompts <application>psql</application>
        issues should look like. See <xref
        linkend="app-psql-prompting"/> below.
-->
これらの変数は、<application>psql</application>が発行するプロンプトの見た目を指定します。
後述の<xref linkend="app-psql-prompting"/>を参照してください。
        </para>
        </listitem>
      </varlistentry>

      <varlistentry>
        <term><varname>QUIET</varname></term>
        <listitem>
        <para>
<!--
        Setting this variable to <literal>on</literal> is equivalent to the command
        line option <option>-q</option>. It is probably not too useful in
        interactive mode.
-->
この変数を<literal>on</literal>に設定することはコマンドラインオプション<option>-q</option>と同じ効力を持ちます。
対話式モードではあまり役立ちません。
        </para>
        </listitem>
      </varlistentry>

      <varlistentry>
       <term><varname>ROW_COUNT</varname></term>
       <listitem>
        <para>
<!--
         The number of rows returned or affected by the last SQL query, or 0
         if the query failed or did not report a row count.
-->
最後のSQL問い合わせにより、返された、あるいは、影響をうけた行数。あるいは、問い合わせが失敗したか行数が報告されていない場合、0。
        </para>
       </listitem>
      </varlistentry>

      <varlistentry>
        <term><varname>SERVER_VERSION_NAME</varname></term>
        <term><varname>SERVER_VERSION_NUM</varname></term>
        <listitem>
        <para>
<!--
        The server's version number as a string, for
        example <literal>9.6.2</literal>, <literal>10.1</literal> or <literal>11beta1</literal>,
        and in numeric form, for
        example <literal>90602</literal> or <literal>100001</literal>.
        These are set every time you connect to a database
        (including program start-up), but can be changed or unset.
-->
文字列としてのサーバのバージョン番号、例えば<literal>9.6.2</literal>、<literal>10.1</literal>、<literal>11beta1</literal>など、および数値形式でのバージョン番号、例えば<literal>90602</literal>、<literal>100001</literal>などです。
これらは（プログラムの起動時を含め）データベースに接続する度に設定されますが、変更することも未設定にすることもできます。
        </para>
        </listitem>
      </varlistentry>

      <varlistentry>
        <term><varname>SHOW_ALL_RESULTS</varname></term>
        <listitem>
        <para>
<!--
        When this variable is set to <literal>off</literal>, only the last
        result of a combined query (<literal>\;</literal>) is shown instead of
        all of them.  The default is <literal>on</literal>.  The off behavior
        is for compatibility with older versions of psql.
-->
この変数が<literal>off</literal>に設定されている場合は、結合された問い合わせ(<literal>\;</literal>)の最後の結果だけが表示されます。すべての結果は表示されません。
デフォルトは<literal>on</literal>です。
offの動作は古いバージョンのpsqlとの互換性のためです。
        </para>
        </listitem>
      </varlistentry>

       <varlistentry>
        <term><varname>SHOW_CONTEXT</varname></term>
        <listitem>
        <para>
<!--
        This variable can be set to the
        values <literal>never</literal>, <literal>errors</literal>, or <literal>always</literal>
        to control whether <literal>CONTEXT</literal> fields are displayed in
        messages from the server. The default is <literal>errors</literal> (meaning
        that context will be shown in error messages, but not in notice or
        warning messages).  This setting has no effect
        when <varname>VERBOSITY</varname> is set to <literal>terse</literal>
        or <literal>sqlstate</literal>.
        (See also <command>\errverbose</command>, for use when you want a verbose
        version of the error you just got.)
-->
この変数は値<literal>never</literal>、<literal>errors</literal>、あるいは<literal>always</literal>に設定することができ、<literal>CONTEXT</literal>フィールドがサーバからのメッセージに表示されるかどうかを制御します。
デフォルトは<literal>errors</literal>です（CONTEXTはエラーメッセージ内では表示されますが、注意や警告メッセージでは表示されません）。
この設定は<varname>VERBOSITY</varname>が<literal>terse</literal>または<literal>sqlstate</literal>に設定されている場合は効果がありません。
（<command>\errverbose</command>も参照してください。こちらは受け取ったばかりのエラーについて、冗長なメッセージが必要なときに使えます。）
        </para>
        </listitem>
      </varlistentry>

      <varlistentry>
        <term><varname>SINGLELINE</varname></term>
        <listitem>
        <para>
<!--
        Setting this variable to <literal>on</literal> is equivalent to the command
        line option <option>-S</option>.
-->
この変数を<literal>on</literal>に設定することはコマンドラインオプション<option>-S</option>と同じ効力を持ちます。
        </para>
        </listitem>
      </varlistentry>

      <varlistentry>
        <term><varname>SINGLESTEP</varname></term>
        <listitem>
        <para>
<!--
        Setting this variable to <literal>on</literal> is equivalent to the command
        line option <option>-s</option>.
-->
この変数を<literal>on</literal>に設定することはコマンドラインオプション<option>-s</option>と同じ効力を持ちます。
        </para>
        </listitem>
      </varlistentry>

      <varlistentry>
       <term><varname>SQLSTATE</varname></term>
       <listitem>
        <para>
<!--
         The error code (see <xref linkend="errcodes-appendix"/>) associated
         with the last SQL query's failure, or <literal>00000</literal> if it
         succeeded.
-->
最後のSQL問い合わせの失敗に関するエラーコード（<xref linkend="errcodes-appendix"/>を参照）、あるいは、SQLが成功した場合には<literal>00000</literal>。
        </para>
       </listitem>
      </varlistentry>

      <varlistentry>
        <term><varname>USER</varname></term>
        <listitem>
        <para>
<!--
        The database user you are currently connected as. This is set
        every time you connect to a database (including program
        start-up), but can be changed or unset.
-->
接続中のデータベースユーザです。
この変数は（プログラム起動時も含め）データベースに接続する度に設定されますが、変更することも未設定にすることもできます。
        </para>
        </listitem>
      </varlistentry>

      <varlistentry>
        <term><varname>VERBOSITY</varname></term>
        <listitem>
        <para>
<!--
        This variable can be set to the values <literal>default</literal>,
        <literal>verbose</literal>, <literal>terse</literal>,
        or <literal>sqlstate</literal> to control the verbosity of error
        reports.
        (See also <command>\errverbose</command>, for use when you want a verbose
        version of the error you just got.)
-->
この変数を<literal>default</literal>、<literal>verbose</literal>、<literal>terse</literal>、<literal>sqlstate</literal>のいずれかに設定することで、エラー報告の冗長性を制御できます。
（<command>\errverbose</command>も参照してください。こちらは受け取ったばかりのエラーについて、冗長なメッセージが必要なときに使えます。）
        </para>
        </listitem>
      </varlistentry>

      <varlistentry>
        <term><varname>VERSION</varname></term>
        <term><varname>VERSION_NAME</varname></term>
        <term><varname>VERSION_NUM</varname></term>
        <listitem>
        <para>
<!--
        These variables are set at program start-up to reflect
        <application>psql</application>'s version, respectively as a verbose string,
        a short string (e.g., <literal>9.6.2</literal>, <literal>10.1</literal>,
        or <literal>11beta1</literal>), and a number (e.g., <literal>90602</literal>
        or <literal>100001</literal>).  They can be changed or unset.
-->
これらの変数はプログラムの起動時に<application>psql</application>のバージョンを表すために設定され、それぞれ冗長な文字列、短い文字列（例：<literal>9.6.2</literal>、<literal>10.1</literal>、<literal>11beta1</literal>）、数字（例：<literal>90602</literal>、<literal>100001</literal>）です。
これらは変更することも未設定にすることもできます。
        </para>
        </listitem>
      </varlistentry>

    </variablelist>

   </refsect3>

<!--
   <refsect3 id="app-psql-interpolation" xreflabel="SQL Interpolation">
    <title><acronym>SQL</acronym> Interpolation</title>
-->
   <refsect3 id="app-psql-interpolation" xreflabel="SQL差し替え">
    <title><acronym>SQL</acronym>差し替え</title>

    <para>
<!--
    A key feature of <application>psql</application>
    variables is that you can substitute (<quote>interpolate</quote>)
    them into regular <acronym>SQL</acronym> statements, as well as the
    arguments of meta-commands.  Furthermore,
    <application>psql</application> provides facilities for
    ensuring that variable values used as SQL literals and identifiers are
    properly quoted.  The syntax for interpolating a value without
    any quoting is to prepend the variable name with a colon
    (<literal>:</literal>).  For example,
-->
<application>psql</application>の変数には、通常の<acronym>SQL</acronym>文やメタコマンドの引数の中で使用（<quote>差し替え：interpolate</quote>）できるという重要な機能があります。
さらに<application>psql</application>は、
SQLリテラルと識別子として使用される変数の値が適切に引用符付けされていることを保証する機能を提供します。
引用符付けをまったく行わずに差し替えるための構文は、変数名の前にコロン(<literal>:</literal>)を付けることです。
以下に例を示します。
<programlisting>
testdb=&gt; <userinput>\set foo 'my_table'</userinput>
testdb=&gt; <userinput>SELECT * FROM :foo;</userinput>
</programlisting>
<!--
    would query the table <literal>my_table</literal>. Note that this
    may be unsafe: the value of the variable is copied literally, so it can
    contain unbalanced quotes, or even backslash commands. You must make sure
    that it makes sense where you put it.
-->
この例では、問い合わせは<literal>my_table</literal>テーブルに対して行われます。
これが安全ではない場合があることに注意して下さい。
変数の値はそのままコピーされるので、対応のとれていない引用符やバックスラッシュコマンドさえも含めることができます。
挿入した場所で変数が展開された時に、確実に正しい意味になるようにしなければなりません。
    </para>

    <para>
<!--
    When a value is to be used as an SQL literal or identifier, it is
    safest to arrange for it to be quoted.  To quote the value of
    a variable as an SQL literal, write a colon followed by the variable
    name in single quotes.  To quote the value as an SQL identifier, write
    a colon followed by the variable name in double quotes.
    These constructs deal correctly with quotes and other special
    characters embedded within the variable value.
    The previous example would be more safely written this way:
-->
値がSQLリテラルや識別子内で使用される場合、それが引用符付けされるように調整することがもっとも安全です。
SQLリテラルとして変数値を引用符付けするためには、コロンの後に変数名を単一引用符で括って記述してください。
SQL識別子として値を引用符付けするためには、コロン後に変数名を二重引用符で括って記述してください。
これらの式は正しく引用符と変数値内に埋め込まれた特殊文字を扱います。
前の例は以下のように記述することでより安全になります。
<programlisting>
testdb=&gt; <userinput>\set foo 'my_table'</userinput>
testdb=&gt; <userinput>SELECT * FROM :"foo";</userinput>
</programlisting>
    </para>

    <para>
<!--
    Variable interpolation will not be performed within quoted
    <acronym>SQL</acronym> literals and identifiers.  Therefore, a
    construction such as <literal>':foo'</literal> doesn't work to produce a quoted
    literal from a variable's value (and it would be unsafe if it did work,
    since it wouldn't correctly handle quotes embedded in the value).
-->
変数差し替えは、引用符付けされた<acronym>SQL</acronym>リテラルと識別子の中では行われません。
したがって<literal>':foo'</literal>などの式は、変数の値から引用符付けしたリテラルを生成するようには動作しません。
(値の中に埋め込まれた引用符を正しく取り扱えませんので、もし動作したとしたら安全ではありません。)
    </para>

    <para>
<!--
    One example use of this mechanism is to
    copy the contents of a file into a table column.
    First load the file into a variable and then interpolate the variable's
    value as a quoted string:
-->
この機能の有効な利用方法の例は、ファイルの内容をテーブル列にコピーする場合も利用することができます。
その際は、ファイルをまず変数に読み込み、引用符付けした文字列として変数名を差し替えます。
<programlisting>
testdb=&gt; <userinput>\set content `cat my_file.txt`</userinput>
testdb=&gt; <userinput>INSERT INTO my_table VALUES (:'content');</userinput>
</programlisting>
<!--
    (Note that this still won't work if <filename>my_file.txt</filename> contains NUL bytes.
    <application>psql</application> does not support embedded NUL bytes in variable values.)
-->
(<filename>my_file.txt</filename>にNULバイトが含まれている場合、これはうまく動作しないことに注意してください。
<application>psql</application>は変数値内に埋め込まれたNULバイトをサポートしません。)
    </para>

    <para>
<!--
    Since colons can legally appear in SQL commands, an apparent attempt
    at interpolation (that is, <literal>:name</literal>,
    <literal>:'name'</literal>, or <literal>:"name"</literal>) is not
    replaced unless the named variable is currently set. In any case, you
    can escape a colon with a backslash to protect it from substitution.
-->
コロン（:）もSQLコマンド内で正規に使用できますので、
指定した変数が現在設定されていない場合、差し替え時の見かけの置換(<literal>:name</literal>、<literal>:'name'</literal>、<literal>:"name"</literal>)は行われません。
コロンをバックスラッシュでエスケープすれば、常に差し替えから保護することができます。
    </para>

    <para>
<!--
    The <literal>:{?<replaceable>name</replaceable>}</literal> special syntax returns TRUE
    or FALSE depending on whether the variable exists or not, and is thus
    always substituted, unless the colon is backslash-escaped.
-->
<literal>:{?<replaceable>name</replaceable>}</literal>特別構文は、その変数が存在しているかどうかに応じてTRUEかFALSEを返します。従って、コロンがバックスラッシュでエスケープされていない限り、常に置き換えられます。
    </para>

    <para>
<!--
    The colon syntax for variables is standard <acronym>SQL</acronym> for
    embedded query languages, such as <application>ECPG</application>.
    The colon syntaxes for array slices and type casts are
    <productname>PostgreSQL</productname> extensions, which can sometimes
    conflict with the standard usage.  The colon-quote syntax for escaping a
    variable's value as an SQL literal or identifier is a
    <application>psql</application> extension.
-->
変数用のコロン構文は、<application>ECPG</application>のような組み込みの問い合わせ言語用の標準<acronym>SQL</acronym>として規定されています。
配列の一部の切り出し、および型キャスト用のコロン構文は<productname>PostgreSQL</productname>の拡張であり、標準での使用方法と競合することがあります。
SQLリテラルまたは識別子として変数の値をエスケープさせる引用符付きコロン構文は<application>psql</application>の拡張です。
    </para>

   </refsect3>

<!--
   <refsect3 id="app-psql-prompting" xreflabel="Prompting">
    <title>Prompting</title>
-->
   <refsect3 id="app-psql-prompting" xreflabel="プロンプト">
    <title>プロンプト</title>

    <para>
<!--
    The prompts <application>psql</application> issues can be customized
    to your preference. The three variables <varname>PROMPT1</varname>,
    <varname>PROMPT2</varname>, and <varname>PROMPT3</varname> contain strings
    and special escape sequences that describe the appearance of the
    prompt. Prompt 1 is the normal prompt that is issued when
    <application>psql</application> requests a new command. Prompt 2 is
    issued when more input is expected during command entry, for example
    because the command was not terminated with a semicolon or a quote
    was not closed.
    Prompt 3 is issued when you are running an <acronym>SQL</acronym>
    <command>COPY FROM STDIN</command> command and you need to type in
    a row value on the terminal.
-->
<application>psql</application>が発行するプロンプトは好みに応じてカスタマイズできます。
<varname>PROMPT1</varname>、<varname>PROMPT2</varname>、<varname>PROMPT3</varname>という3つの変数はプロンプトの表示内容を示す文字列や特別なエスケープシーケンスを持ちます。
プロンプト1は<application>psql</application>が新しいコマンドを受け付ける際に発行される通常のプロンプトです。
プロンプト2は、例えばコマンドがセミコロンで終わっていない、または、引用符が閉じていないなど、コマンドの入力中にさらなる入力が期待される際に発行されます。
プロンプト3は<acronym>SQL</acronym>の<command>COPY FROM STDIN</command>コマンドを実行中で、端末上で行の値の入力が必要な際に発行されます。
    </para>

    <para>
<!--
    The value of the selected prompt variable is printed literally,
    except where a percent sign (<literal>%</literal>) is encountered.
    Depending on the next character, certain other text is substituted
    instead. Defined substitutions are:
-->
選択されたプロンプト変数の値はそのまま文字として表示されます。
ただし、パーセント（<literal>%</literal>）が含まれる場合は例外です。
この場合は、次の文字に従って、特定のテキストに置換されます。
置換対象として定義されているのは次のものです。

    <variablelist>
      <varlistentry>
        <term><literal>%M</literal></term>
        <listitem>
         <para>
<!--
          The full host name (with domain name) of the database server,
          or <literal>[local]</literal> if the connection is over a Unix
          domain socket, or
          <literal>[local:<replaceable>/dir/name</replaceable>]</literal>,
          if the Unix domain socket is not at the compiled in default
          location.
-->
データベースサーバの（ドメイン名付きの）完全なホスト名です。その接続がUnixドメインソケットの場合は<literal>[local]</literal>となります。
ただし、Unixドメインソケットがコンパイル時に設定したデフォルトの場所に存在しない場合は、<literal>[local:<replaceable>/dir/name</replaceable>]</literal>となります。
        </para>
       </listitem>
      </varlistentry>

      <varlistentry>
        <term><literal>%m</literal></term>
        <listitem>
         <para>
<!--
          The host name of the database server, truncated at the
          first dot, or <literal>[local]</literal> if the connection is
          over a Unix domain socket.
-->
最初のドット以降を省略したデータベースサーバのホスト名です。その接続がUnixドメインソケットの場合は<literal>[local]</literal>となります。
         </para>
        </listitem>
      </varlistentry>

      <varlistentry>
        <term><literal>%&gt;</literal></term>
<!--
        <listitem><para>The port number at which the database server is listening.</para></listitem>
-->
<listitem><para>データベースサーバが監視するポート番号です。</para></listitem>
      </varlistentry>

      <varlistentry>
        <term><literal>%n</literal></term>
        <listitem>
         <para>
<!--
          The database session user name.  (The expansion of this
          value might change during a database session as the result
          of the command <command>SET SESSION
          AUTHORIZATION</command>.)
-->
データベースセッションユーザの名前です
（この値の展開結果は、<command>SET SESSION AUTHORIZATION</command>コマンドの実行によってデータベースセッション中に変わることがあります）。
         </para>
        </listitem>
      </varlistentry>

      <varlistentry>
        <term><literal>%/</literal></term>
<!--
        <listitem><para>The name of the current database.</para></listitem>
-->
        <listitem><para>接続中のデータベース名です。</para></listitem>
      </varlistentry>

      <varlistentry>
        <term><literal>%~</literal></term>
<!--
        <listitem><para>Like <literal>%/</literal>, but the output is <literal>~</literal>
         (tilde) if the database is your default database.</para></listitem>
-->
        <listitem><para>デフォルトデータベースの場合に<literal>~</literal>（チルダ）が出力される点を除いて、<literal>%/</literal>と同じです。</para></listitem>
      </varlistentry>

      <varlistentry>
        <term><literal>%#</literal></term>
        <listitem>
         <para>
<!--
          If the session user is a database superuser, then a
          <literal>#</literal>, otherwise a <literal>&gt;</literal>.
          (The expansion of this value might change during a database
          session as the result of the command <command>SET SESSION
          AUTHORIZATION</command>.)
-->
セッションユーザがデータベーススーパーユーザである場合は<literal>#</literal>、それ以外の場合は<literal>&gt;</literal>となります
（この値の展開結果は、<command>SET SESSION AUTHORIZATION</command>コマンドの実行によってデータベースセッション中に変わることがあります）。
         </para>
        </listitem>
      </varlistentry>

      <varlistentry>
        <term><literal>%p</literal></term>
        <listitem>
<!--
         <para>The process ID of the backend currently connected to.</para>
-->
         <para>現在接続しているバックエンドのプロセスIDです。</para>
        </listitem>
      </varlistentry>

      <varlistentry>
        <term><literal>%R</literal></term>
        <listitem>
        <para>
<!--
        In prompt 1 normally <literal>=</literal>,
        but <literal>@</literal> if the session is in an inactive branch of a
        conditional block, or <literal>^</literal> if in single-line mode,
        or <literal>!</literal> if the session is disconnected from the
        database (which can happen if <command>\connect</command> fails).
        In prompt 2 <literal>%R</literal> is replaced by a character that
        depends on why <application>psql</application> expects more input:
        <literal>-</literal> if the command simply wasn't terminated yet,
        but <literal>*</literal> if there is an unfinished
        <literal>/* ... */</literal> comment,
        a single quote if there is an unfinished quoted string,
        a double quote if there is an unfinished quoted identifier,
        a dollar sign if there is an unfinished dollar-quoted string,
        or <literal>(</literal> if there is an unmatched left parenthesis.
        In prompt 3 <literal>%R</literal> doesn't produce anything.
-->
プロンプト1の場合、通常は<literal>=</literal>ですが、条件ブロックの使われない部分では<literal>@</literal>、シングル行モードでは<literal>^</literal>、また、データベースとの接続が切れたセッションでは<literal>!</literal>になります（<command>\connect</command>が失敗した場合に発生します）。
プロンプト2の場合、<literal>%R</literal>は、なぜ<application>psql</application>がさらなる入力を要求しているかによって決まる文字に置き換えられます。
これは、単にコマンドがまだ終了していない場合は<literal>-</literal>ですが、<literal>/* ... */</literal>のコメントがまだ終了していない場合は<literal>*</literal>、引用符付きの文字列が終了していない場合は単一引用符、引用符付きの識別子が終了していない場合は二重引用符、ドル引用文字列が終了していない場合はドル記号、そして閉じられていない左括弧がある場合は<literal>(</literal>となります。
プロンプト3の場合、<literal>%R</literal>に対しては何も表示されません。
        </para>
        </listitem>
      </varlistentry>

      <varlistentry>
        <term><literal>%x</literal></term>
        <listitem>
        <para>
<!--
        Transaction status: an empty string when not in a transaction
        block, or <literal>*</literal> when in a transaction block, or
        <literal>!</literal> when in a failed transaction block, or <literal>?</literal>
        when the transaction state is indeterminate (for example, because
        there is no connection).
-->
トランザクションの状態です。
トランザクションブロックの外にいる場合は空文字列に、トランザクションブロックの中にいる場合は<literal>*</literal>に、失敗したトランザクションブロックの中にいる場合は<literal>!</literal>に、（接続されていないなど）トランザクションの状態が不定の場合は<literal>?</literal>になります。
        </para>
        </listitem>
      </varlistentry>

      <varlistentry>
        <term><literal>%l</literal></term>
        <listitem>
         <para>
<!--
          The line number inside the current statement, starting from <literal>1</literal>.
-->
現在の文の内部での行番号で、<literal>1</literal>から始まります。
         </para>
        </listitem>
      </varlistentry>

      <varlistentry>
        <term><literal>%</literal><replaceable class="parameter">digits</replaceable></term>
        <listitem>
        <para>
<!--
        The character with the indicated octal code is substituted.
-->
指定された8進の数値コードの文字に置換されます。
        </para>
        </listitem>
      </varlistentry>

      <varlistentry>
        <term><literal>%:</literal><replaceable class="parameter">name</replaceable><literal>:</literal></term>
        <listitem>
        <para>
<!--
        The value of the <application>psql</application> variable
        <replaceable class="parameter">name</replaceable>. See
        <xref linkend="app-psql-variables"/>, above, for details.
-->
<application>psql</application>の変数<replaceable class="parameter">name</replaceable>の値です。
詳細は上記の<xref linkend="app-psql-variables"/>を参照してください。
        </para>
        </listitem>
      </varlistentry>

      <varlistentry>
        <term><literal>%`</literal><replaceable class="parameter">command</replaceable><literal>`</literal></term>
        <listitem>
        <para>
<!--
        The output of <replaceable
        class="parameter">command</replaceable>, similar to ordinary
        <quote>back-tick</quote> substitution.
-->
通常の<quote>逆引用符</quote>による置き換えと同様で、<replaceable class="parameter">command</replaceable>の出力です。
        </para>
        </listitem>
      </varlistentry>

      <varlistentry>
        <term><literal>%[</literal> ... <literal>%]</literal></term>
        <listitem>
         <para>
<!--
         Prompts can contain terminal control characters which, for
         example, change the color, background, or style of the prompt
         text, or change the title of the terminal window. In order for
         the line editing features of <application>Readline</application> to work properly, these
         non-printing control characters must be designated as invisible
         by surrounding them with <literal>%[</literal> and
         <literal>%]</literal>. Multiple pairs of these can occur within
         the prompt.  For example:
-->
プロンプトには端末制御文字を含めることができます。
具体的には、色、背景、プロンプトテキストの様式の変更、端末ウィンドウのタイトルの変更などが指定できます。
<application>Readline</application>の行編集機能を適切に動作させるためには、印字されない制御文字を<literal>%[</literal>と<literal>%]</literal>で囲んで、不可視であることを明示しなければなりません。
この記号の組み合わせはプロンプト内に複数記述することができます。
以下に例を示します。
<programlisting>
testdb=&gt; \set PROMPT1 '%[%033[1;33;40m%]%n@%/%R%[%033[0m%]%# '
</programlisting>
<!--
         results in a boldfaced (<literal>1;</literal>) yellow-on-black
         (<literal>33;40</literal>) prompt on VT100-compatible, color-capable
         terminals.
-->
これにより、VT100互換のカラー端末では、太字フォントで（<literal>1;</literal>）、黒地に黄色の（<literal>33;40</literal>）プロンプトが表示されます。
        </para>
        </listitem>
      </varlistentry>

      <varlistentry>
        <term><literal>%w</literal></term>
        <listitem>
        <para>
<!--
        Whitespace of the same width as the most recent output of
        <varname>PROMPT1</varname>.  This can be used as a
        <varname>PROMPT2</varname> setting, so that multi-line statements are
        aligned with the first line, but there is no visible secondary prompt.
-->
<varname>PROMPT1</varname>の直近の出力と同じ幅の空白です。
これは、複数行の文が最初の行とそろっているが第2のプロンプトが見えないようにするために<varname>PROMPT2</varname>の設定として使えます。
        </para>
        </listitem>
      </varlistentry>

    </variablelist>

<!--
    To insert a percent sign into your prompt, write
    <literal>%%</literal>. The default prompts are
    <literal>'%/%R%x%# '</literal> for prompts 1 and 2, and
    <literal>'&gt;&gt; '</literal> for prompt 3.
-->
プロンプトにパーセント記号を入れる場合は、<literal>%%</literal>と記述してください。
デフォルトのプロンプトは、プロンプト1と2が<literal>'%/%R%x%# '</literal>、プロンプト3が<literal>'&gt;&gt; '</literal>です。
    </para>

    <note>
    <para>
<!--
    This feature was shamelessly plagiarized from
    <application>tcsh</application>.
-->
この機能は<application>tcsh</application>の機能を真似たものです。
    </para>
    </note>

   </refsect3>

   <refsect3 id="app-psql-readline">
<!--
    <title>Command-Line Editing</title>
-->
    <title>コマンドライン編集</title>

   <indexterm>
    <primary>Readline</primary>
    <secondary>in psql</secondary>
   </indexterm>
   <indexterm>
    <primary>Readline</primary>
    <secondary>psqlでの</secondary>
   </indexterm>
   <indexterm>
    <primary>libedit</primary>
    <secondary>in psql</secondary>
   </indexterm>
   <indexterm>
    <primary>libedit</primary>
    <secondary>psqlでの</secondary>
   </indexterm>

    <para>
<!--
    <application>psql</application> uses
    the <application>Readline</application>
    or <application>libedit</application> library, if available, for
    convenient line editing and retrieval.  The command history is
    automatically saved when <application>psql</application> exits and is
    reloaded when <application>psql</application> starts up.  Type
    up-arrow or control-P to retrieve previous lines.
-->
<application>psql</application>は<application>Readline</application>または<application>libedit</application>ライブラリがあれば、それを使って行の編集と検索を行ないます。
コマンド履歴は<application>psql</application>の終了時に自動的に保存され、<application>psql</application>の起動時に再読み込みされます。
前の行を取得するには、上矢印またはcontrol-Pと入力します。
    </para>

    <para>
<!--
    You can also use tab completion to fill in partially-typed keywords
    and SQL object names in many (by no means all) contexts.  For example,
    at the start of a command, typing <literal>ins</literal> and pressing
    TAB will fill in <literal>insert into </literal>.  Then, typing a few
    characters of a table or schema name and pressing <literal>TAB</literal>
    will fill in the unfinished name, or offer a menu of possible completions
    when there's more than one.  (Depending on the library in use, you may need to
    press <literal>TAB</literal> more than once to get a menu.)
-->
タブ補完を使用して、多くの(すべてではない)コンテキストで部分的に入力されたキーワードやSQLオブジェクト名を入力することもできます。
たとえば、コマンドの開始時に<literal>ins</literal>と入力してTABキーを押すと<literal>insert into </literal>が入力されます。
次に、テーブル名またはスキーマ名の数文字を入力して<literal>TAB</literal>キーを押すと、入力されていない名前が入力されたり、複数の補完候補がある場合に補完候補のメニューが表示されます。
(使用しているライブラリによっては、メニューを表示するには<literal>TAB</literal>キーを複数回押す必要があります。)
    </para>

    <para>
<!--
    Tab completion for SQL object names requires sending queries to the
    server to find possible matches.  In some contexts this can interfere
    with other operations.  For example, after <command>BEGIN</command>
    it will be too late to issue <command>SET TRANSACTION ISOLATION
    LEVEL</command> if a tab-completion query is issued in between.
    If you do not want tab completion at all, you
    can turn it off permanently by putting this in a file named
    <filename>.inputrc</filename> in your home directory:
-->
SQLオブジェクト名のタブ補完は、マッチする可能性のあるものを見つけるためサーバへの問い合わせの送信が必要です。
コンテクストによっては、これが他の操作と干渉することもあります。
たとえば、<command>BEGIN</command>の後、タブ補完の問い合わせがその間に発行されれば、<command>SET TRANSACTION ISOLATION LEVEL</command>を発行するには遅いでしょう。
タブ補完を何らかの事情により使用したくなければ、ホームディレクトリ内の<filename>.inputrc</filename>というファイルに以下のように書き込むことで無効にできます。
<programlisting>
$if psql
set disable-completion on
$endif
</programlisting>
<!--
    (This is not a <application>psql</application> but a
    <application>Readline</application> feature. Read its documentation
    for further details.)
-->
（これは<application>psql</application>の機能ではなく、<application>Readline</application>の機能です。
詳細については<application>Readline</application>のドキュメントを参照してください。）
    </para>

    <para>
<!--
     The <option>-n</option> (<option>&#45;-no-readline</option>) command line
     option can also be useful to disable use
     of <application>Readline</application> for a single run
     of <application>psql</application>.  This prevents tab completion,
     use or recording of command line history, and editing of multi-line
     commands.  It is particularly useful when you need to copy-and-paste
     text that contains <literal>TAB</literal> characters.
-->
<option>-n</option>(<option>--no-readline</option>)コマンドラインオプションは、<application>Readline</application>の使用を、<application>psql</application>のその回の実行に限って無効にする場合にも便利です。
これにより、タブ補完、コマンドライン履歴の使用または記録、複数行コマンドの編集が防止されます。
<literal>TAB</literal>文字を含むテキストをコピーして貼り付ける必要がある場合に特に便利です。
    </para>
   </refsect3>
  </refsect2>
 </refsect1>


<!--
 <refsect1 id="app-psql-environment" xreflabel="Environment">
  <title>Environment</title>
-->
 <refsect1 id="app-psql-environment" xreflabel="環境">
  <title>環境</title>

  <variablelist>

   <varlistentry>
    <term><envar>COLUMNS</envar></term>

    <listitem>
     <para>
<!--
      If <literal>\pset columns</literal> is zero, controls the
      width for the <literal>wrapped</literal> format and width for determining
      if wide output requires the pager or should be switched to the
      vertical format in expanded auto mode.
-->
<literal>\pset columns</literal>がゼロの場合、<literal>wrapped</literal>書式の幅、および、幅の広い出力がページャを必要とするかどうかを決める幅を制御します。
また自動拡張モードでは縦書式に切り替えるべきかどうかを制御します。
     </para>
    </listitem>
   </varlistentry>

   <varlistentry>
    <term><envar>PGDATABASE</envar></term>
    <term><envar>PGHOST</envar></term>
    <term><envar>PGPORT</envar></term>
    <term><envar>PGUSER</envar></term>

    <listitem>
     <para>
<!--
      Default connection parameters (see <xref linkend="libpq-envars"/>).
-->
デフォルトの接続パラメータです（<xref linkend="libpq-envars"/>を参照）。
     </para>
    </listitem>
   </varlistentry>

   <varlistentry>
    <term><envar>PG_COLOR</envar></term>
    <listitem>
     <para>
<!--
      Specifies whether to use color in diagnostic messages. Possible values
      are <literal>always</literal>, <literal>auto</literal> and
      <literal>never</literal>.
-->
診断メッセージで色を使うかどうかを指定します。
可能な値は<literal>always</literal>、<literal>auto</literal>、<literal>never</literal>です。
     </para>
    </listitem>
   </varlistentry>

   <varlistentry>
    <term><envar>PSQL_EDITOR</envar></term>
    <term><envar>EDITOR</envar></term>
    <term><envar>VISUAL</envar></term>

    <listitem>
     <para>
<!--
      Editor used by the <command>\e</command>, <command>\ef</command>,
      and <command>\ev</command> commands.
      These variables are examined in the order listed;
      the first that is set is used.
      If none of them is set, the default is to use <filename>vi</filename>
      on Unix systems or <filename>notepad.exe</filename> on Windows systems.
-->
<command>\e</command>コマンド、<command>\ef</command>コマンド、<command>\ev</command>コマンドで使用されるエディタです。
変数はこの順に検索され、設定された最初のものが使用されます。
いずれも設定されていない場合、デフォルトでUnixシステムでは<filename>vi</filename>を、Windowsシステムでは<filename>notepad.exe</filename>を使用します。
     </para>
    </listitem>
   </varlistentry>

   <varlistentry>
    <term><envar>PSQL_EDITOR_LINENUMBER_ARG</envar></term>

    <listitem>
     <para>
<!--
      When <command>\e</command>, <command>\ef</command>, or
      <command>\ev</command> is used
      with a line number argument, this variable specifies the
      command-line argument used to pass the starting line number to
      the user's editor.  For editors such as <productname>Emacs</productname> or
      <productname>vi</productname>, this is a plus sign.  Include a trailing
      space in the value of the variable if there needs to be space
      between the option name and the line number.  Examples:
-->
<command>\e</command>、<command>\ef</command>または<command>\ev</command>が行番号引数を付けて使用された場合、この変数は、ユーザのエディタに開始行番号を渡すために使用されるコマンドライン引数を指定します。
<productname>Emacs</productname>または<productname>vi</productname>のようなエディタでは、これはプラス(+)記号です。
オプション名と行番号の間に空白文字が必要な場合は、変数の値の最後に空白文字を含めてください。
以下に例を示します。
<programlisting>
PSQL_EDITOR_LINENUMBER_ARG='+'
PSQL_EDITOR_LINENUMBER_ARG='--line '
</programlisting>
     </para>

     <para>
<!--
      The default is <literal>+</literal> on Unix systems
      (corresponding to the default editor <filename>vi</filename>,
      and useful for many other common editors); but there is no
      default on Windows systems.
-->
Unixシステム上のデフォルトは<literal>+</literal>です。
（デフォルトのエディタ<filename>vi</filename>に対応するものですが、他のよく使われる多くのエディタでも役に立ちます。）
一方Windowsシステムではデフォルトはありません。
     </para>
    </listitem>
   </varlistentry>

   <varlistentry>
    <term><envar>PSQL_HISTORY</envar></term>

    <listitem>
     <para>
<!--
      Alternative location for the command history file. Tilde (<literal>~</literal>) expansion is performed.
-->
コマンド履歴ファイルの場所を指定します。
チルダ（<literal>~</literal>）展開が行われます。
     </para>
    </listitem>
   </varlistentry>

   <varlistentry>
    <term><envar>PSQL_PAGER</envar></term>
    <term><envar>PAGER</envar></term>

    <listitem>
     <para>
<!--
      If a query's results do not fit on the screen, they are piped
      through this command. Typical values are <literal>more</literal>
      or <literal>less</literal>.
      Use of the pager can be disabled by setting <envar>PSQL_PAGER</envar>
      or <envar>PAGER</envar> to an empty string, or by adjusting the
      pager-related options of the <command>\pset</command> command.
      These variables are examined in the order listed;
      the first that is set is used.
      If neither of them is set, the default is to use <literal>more</literal> on most
      platforms, but <literal>less</literal> on Cygwin.
-->
問い合わせ結果が画面に入り切らない場合、このコマンドによって結果をパイプします。
一般的に指定される値は、<literal>more</literal>、または<literal>less</literal>です。
ページャの使用を無効にするには<envar>PSQL_PAGER</envar>や<envar>PAGER</envar>を空文字列にするか、<command>\pset</command>コマンドのページャ関連のオプションを調整します。
これらの変数は列挙した順で検査され、最初の設定されているものが使われます。
いずれも設定されていない場合、デフォルトで大部分のプラットフォームでは<literal>more</literal>が使われ、しかし、Cygwinでは<literal>less</literal>が使われます。
     </para>

    </listitem>
   </varlistentry>

   <varlistentry>
    <term><envar>PSQL_WATCH_PAGER</envar></term>

    <listitem>
     <para>
<!--
      When a query is executed repeatedly with the <command>\watch</command>
      command, a pager is not used by default.  This behavior can be changed
      by setting <envar>PSQL_WATCH_PAGER</envar> to a pager command, on Unix
      systems.  The <literal>pspg</literal> pager (not part of
      <productname>PostgreSQL</productname> but available in many open source
      software distributions) can display the output of
      <command>\watch</command> if started with the option
      <literal>&#45;-stream</literal>.
-->
<command>\watch</command>コマンドを使用して問い合わせを繰り返し実行する場合、デフォルトではページャは使用されません。
この動作は、Unixシステムでは<envar>PSQL_WATCH_PAGER</envar>をページャコマンドに設定することで変更できます。
<literal>pspg</literal>ページャ(<productname>PostgreSQL</productname>の一部ではありませんが、多くのオープンソースソフトウェアディストリビューションで利用可能です)は、オプション<literal>--stream</literal>で起動すると、<command>\watch</command>の出力を表示できます。
     </para>

    </listitem>
   </varlistentry>

   <varlistentry>
    <term><envar>PSQLRC</envar></term>

    <listitem>
     <para>
<!--
      Alternative location of the user's <filename>.psqlrc</filename> file. Tilde (<literal>~</literal>) expansion is performed.
-->
ユーザの<filename>.psqlrc</filename>ファイルの場所を指定します。
チルダ（<literal>~</literal>）展開が行われます。
     </para>
    </listitem>
   </varlistentry>

   <varlistentry>
    <term><envar>SHELL</envar></term>

    <listitem>
     <para>
<!--
      Command executed by the <command>\!</command> command.
-->
<command>\!</command>コマンドが実行するコマンドです。
     </para>
    </listitem>
   </varlistentry>

   <varlistentry>
    <term><envar>TMPDIR</envar></term>

    <listitem>
     <para>
<!--
      Directory for storing temporary files.  The default is
      <filename>/tmp</filename>.
-->
一時ファイルを格納するディレクトリです。
デフォルトは<filename>/tmp</filename>です。
     </para>
    </listitem>
   </varlistentry>
  </variablelist>

  <para>
<!--
   This utility, like most other <productname>PostgreSQL</productname> utilities,
   also uses the environment variables supported by <application>libpq</application>
   (see <xref linkend="libpq-envars"/>).
-->
このユーティリティは、他のほとんどの<productname>PostgreSQL</productname>ユーティリティと同様、<application>libpq</application>でサポートされる環境変数を使用します（<xref linkend="libpq-envars"/>を参照してください）。
  </para>

 </refsect1>


 <refsect1>
<!--
  <title>Files</title>
-->
<title>ファイル</title>

 <variablelist>
  <varlistentry>
   <term><filename>psqlrc</filename> and <filename>~/.psqlrc</filename></term>
   <listitem>
    <para>
<!--
     Unless it is passed an <option>-X</option> option,
     <application>psql</application> attempts to read and execute commands
     from the system-wide startup file (<filename>psqlrc</filename>) and then
     the user's personal startup file (<filename>~/.psqlrc</filename>), after
     connecting to the database but before accepting normal commands.
     These files can be used to set up the client and/or the server to taste,
     typically with <command>\set</command> and <command>SET</command>
     commands.
-->
<option>-X</option>オプションが渡されない場合、<application>psql</application>は、データベースに接続した後、通常のコマンドを受け付け始める前に、システム全体用の開始ファイル(<filename>psqlrc</filename>)のコマンドを、続いてユーザ用の開始ファイル(<filename>~/.psqlrc</filename>)のコマンドを読み込み、実行しようとします。
これらのファイルは、<command>\set</command>や<command>SET</command>コマンドを使用して、好みに応じたクライアントやサーバを設定するために使用することができます。
    </para>
    <para>
<!--
     The system-wide startup file is named <filename>psqlrc</filename>.
     By default it is
     sought in the installation's <quote>system configuration</quote> directory,
     which is most reliably identified by running <literal>pg_config
     &#45;-sysconfdir</literal>.
     Typically this directory will be <filename>../etc/</filename>
     relative to the directory containing
     the <productname>PostgreSQL</productname> executables.
     The directory to look in can be set explicitly via
     the <envar>PGSYSCONFDIR</envar> environment variable.
-->
システム全体の開始ファイルは<filename>psqlrc</filename>という名前です。
デフォルトでは、インストレーションの<quote>システム設定</quote>ディレクトリの中で探されます。このディレクトリを特定するには<literal>pg_config --sysconfdir</literal>を実行するのが最も確実です。
通常は、<productname>PostgreSQL</productname>の実行ファイルを含むディレクトリからの相対パスで<filename>../etc/</filename>になります。
調べるディレクトリは、環境変数<envar>PGSYSCONFDIR</envar>を使って明示的に設定できます。
    </para>
    <para>
<!--
     The user's personal startup file is named <filename>.psqlrc</filename>
     and is sought in the invoking user's home directory.
     On Windows the personal startup file is instead named
     <filename>%APPDATA%\postgresql\psqlrc.conf</filename>.
     In either case, this default file path can be overridden by setting
     the <envar>PSQLRC</envar> environment variable.
-->
ユーザの個人用の開始ファイルは<filename>.psqlrc</filename>という名前で、実行しているユーザのホームディレクトリの中で探されます。
Windowsでは、個人用の開始ファイルは、その代わりに<filename>%APPDATA%\postgresql\psqlrc.conf</filename>という名前になります。
どちらの場合でも、デフォルトのファイルパスは環境変数<envar>PSQLRC</envar>を設定することで上書きできます。
    </para>
    <para>
<!--
     Both the system-wide startup file and the user's personal startup file
     can be made <application>psql</application>-version-specific
     by appending a dash and the <productname>PostgreSQL</productname>
     major or minor release identifier to the file name,
     for example <filename>~/.psqlrc-&majorversion;</filename> or
     <filename>~/.psqlrc-&version;</filename>.
     The most specific version-matching file will be read in preference
     to a non-version-specific file.
     These version suffixes are added after determining the file path
     as explained above.
-->
システム全体用の開始ファイルとユーザの個人用の開始ファイルに、たとえば<filename>~/.psqlrc-&majorversion;</filename>や<filename>~/.psqlrc-&version;</filename>のように、ダッシュ記号と<productname>PostgreSQL</productname>のメジャーリリース番号またはマイナーリリース番号をファイル名に付加することで、特定バージョンの<application>psql</application>向けのファイルとすることができます。
マッチするバージョンのファイルはバージョン指定のないファイルよりも優先して読み込まれます。
このバージョンの接尾辞は上で説明したファイルパスの決定の後に追加されます。
    </para>
   </listitem>
  </varlistentry>

  <varlistentry>
   <term><filename>.psql_history</filename></term>
   <listitem>
    <para>
<!--
     The command-line history is stored in the file
     <filename>~/.psql_history</filename>, or
     <filename>%APPDATA%\postgresql\psql_history</filename> on Windows.
-->
コマンドライン履歴はファイル<filename>~/.psql_history</filename>、Windowsの場合は<filename>%APPDATA%\postgresql\psql_history</filename>に格納されます。
    </para>
    <para>
<!--
     The location of the history file can be set explicitly via
     the <varname>HISTFILE</varname> <application>psql</application> variable or
     the <envar>PSQL_HISTORY</envar> environment variable.
-->
履歴ファイルの場所は<application>psql</application>変数の<varname>HISTFILE</varname>または環境変数<envar>PSQL_HISTORY</envar>を介して明示的に設定することができます。
    </para>
   </listitem>
  </varlistentry>
 </variablelist>
 </refsect1>


 <refsect1>
<!--
  <title>Notes</title>
-->
<title>注釈</title>

    <itemizedlist>
      <listitem>
<!--
      <para><application>psql</application> works best with servers of the same
       or an older major version.  Backslash commands are particularly likely
       to fail if the server is of a newer version than <application>psql</application>
       itself.  However, backslash commands of the <literal>\d</literal> family should
       work with servers of versions back to 9.2, though not necessarily with
       servers newer than <application>psql</application> itself.  The general
       functionality of running SQL commands and displaying query results
       should also work with servers of a newer major version, but this cannot
       be guaranteed in all cases.
-->
       <para>
<application>psql</application>は、同じまたはより古いメジャーバージョンのサーバと稼働させることが最善です。
特にバックスラッシュコマンドは、サーバが<application>psql</application>自身のバージョンより新しいと失敗しやすくなります。
<literal>\d</literal>系列のバックスラッシュコマンドは9.2までさかのぼるバージョンのサーバで動作するはずですが、<application>psql</application>自身よりもサーバが新しい場合は、必ずしもそうではありません。
SQLコマンドの実行ならびに問い合わせ結果の表示といった一般的な機能はより新しいメジャーバージョンのサーバとでも動作するはずですが、すべての場合において保証することはできません。
      </para>
      <para>
<!--
       If you want to use <application>psql</application> to connect to several
       servers of different major versions, it is recommended that you use the
       newest version of <application>psql</application>.  Alternatively, you
       can keep around a copy of <application>psql</application> from each
       major version and be sure to use the version that matches the
       respective server.  But in practice, this additional complication should
       not be necessary.
-->
メジャーバージョンが異なる複数のサーバとの接続のために<application>psql</application>を使用したいのであれば、<application>psql</application>の最新版を使用することを勧めます。
他の方法として、各メジャーバージョンの<application>psql</application>のコピーを保持し、確実にそれぞれのサーバに対応するバージョンを使用することができます。
しかし実際には、この複雑さを追加することは必要ではないはずです。
      </para>
      </listitem>

      <listitem>
      <para>
<!--
       Before <productname>PostgreSQL</productname> 9.6,
       the <option>-c</option> option implied <option>-X</option>
       (<option>&#45;-no-psqlrc</option>); this is no longer the case.
-->
<productname>PostgreSQL</productname>の9.6より前では、<option>-c</option>オプションが<option>-X</option> (<option>--no-psqlrc</option>)を暗示しましたが、現在ではそうなっていません。
      </para>
      </listitem>

      <listitem>
      <para>
<!--
       Before <productname>PostgreSQL</productname> 8.4,
       <application>psql</application> allowed the
       first argument of a single-letter backslash command to start
       directly after the command, without intervening whitespace.
       Now, some whitespace is required.
-->
<productname>PostgreSQL</productname>の8.4より前では、<application>psql</application>で1文字のバックスラッシュコマンドの最初の引数をコマンドの直後に空白文字を挟むことなく記述できました。
現在では何らかの空白が必要になっています。
      </para>
      </listitem>
    </itemizedlist>
 </refsect1>


 <refsect1>
<!--
  <title>Notes for Windows Users</title>
-->
  <title>Windowsユーザ向けの注意</title>

 <para>
<!--
  <application>psql</application> is built as a <quote>console
  application</quote>.  Since the Windows console windows use a different
  encoding than the rest of the system, you must take special care
  when using 8-bit characters within <application>psql</application>.
  If <application>psql</application> detects a problematic
  console code page, it will warn you at startup. To change the
  console code page, two things are necessary:
-->
<application>psql</application>は<quote>コンソールアプリケーション</quote>としてコンパイルされます。
Windowsのコンソールウィンドウは、システムの他の部分とは異なる符号化方式を使用しているので、<application>psql</application>で8ビット文字を使用する時には特別な配慮が必要です。
<application>psql</application>は、コンソール用コードページとして問題があることを検出すると、起動時に警告を発します。
コンソール用コードページを変更するためには、以下の2つが必要です。

   <itemizedlist>
    <listitem>
     <para>
<!--
      Set the code page by entering <userinput>cmd.exe /c chcp
      1252</userinput>. (1252 is a code page that is appropriate for
      German; replace it with your value.) If you are using Cygwin,
      you can put this command in <filename>/etc/profile</filename>.
-->
<userinput>cmd.exe /c chcp 1252</userinput>と入力して、コードページを設定します
（1252はドイツ圏における適切なコードページです。システムに合わせて変更してください）。
Cygwinを使用しているのであれば、このコマンドを<filename>/etc/profile</filename>に追加してください。
     </para>
    </listitem>

    <listitem>
     <para>
<!--
      Set the console font to <literal>Lucida Console</literal>, because the
      raster font does not work with the ANSI code page.
-->
コンソール用フォントを<literal>Lucida Console</literal>に設定してください。
ラスタフォントは、ANSIコードページでは正しく動作しないためです。
     </para>
    </listitem>
   </itemizedlist></para>

 </refsect1>


<!--
 <refsect1 id="app-psql-examples" xreflabel="Examples">
  <title>Examples</title>
-->
 <refsect1 id="app-psql-examples" xreflabel="例">
  <title>例</title>

  <para>
<!--
  The first example shows how to spread a command over several lines of
  input. Notice the changing prompt:
-->
最初に、複数行にわたるコマンドの入力例を示します。
プロンプトの変化に注意してください。
<programlisting>
testdb=&gt; <userinput>CREATE TABLE my_table (</userinput>
testdb(&gt; <userinput> first integer not null default 0,</userinput>
testdb(&gt; <userinput> second text)</userinput>
testdb-&gt; <userinput>;</userinput>
CREATE TABLE
</programlisting>
<!--
  Now look at the table definition again:
-->
さて、ここでテーブル定義を再度確認してみます。
<programlisting>
testdb=&gt; <userinput>\d my_table</userinput>
              Table "public.my_table"
 Column |  Type   | Collation | Nullable | Default
--------+---------+-----------+----------+---------
 first  | integer |           | not null | 0
 second | text    |           |          |
</programlisting>
<!--
  Now we change the prompt to something more interesting:
-->
次に、プロンプトをもっと面白いものに変更してみます。
<programlisting>
testdb=&gt; <userinput>\set PROMPT1 '%n@%m %~%R%# '</userinput>
peter@localhost testdb=&gt;
</programlisting>
<!--
  Let's assume you have filled the table with data and want to take a
  look at it:
-->
テーブルにデータを入力したものと考えてください。データを見る場合は次のようにします。
<programlisting>
peter@localhost testdb=&gt; SELECT * FROM my_table;
 first | second
-------+--------
     1 | one
     2 | two
     3 | three
     4 | four
(4 rows)
</programlisting>
<!--
  You can display tables in different ways by using the
  <command>\pset</command> command:
-->
<command>\pset</command>コマンドを使って、このテーブルの表示を違うタイプに変更することができます。
<programlisting>
peter@localhost testdb=&gt; <userinput>\pset border 2</userinput>
Border style is 2.
peter@localhost testdb=&gt; <userinput>SELECT * FROM my_table;</userinput>
+-------+--------+
| first | second |
+-------+--------+
|     1 | one    |
|     2 | two    |
|     3 | three  |
|     4 | four   |
+-------+--------+
(4 rows)

peter@localhost testdb=&gt; <userinput>\pset border 0</userinput>
Border style is 0.
peter@localhost testdb=&gt; <userinput>SELECT * FROM my_table;</userinput>
first second
----- ------
    1 one
    2 two
    3 three
    4 four
(4 rows)

peter@localhost testdb=&gt; <userinput>\pset border 1</userinput>
Border style is 1.
peter@localhost testdb=&gt; <userinput>\pset format csv</userinput>
Output format is csv.
peter@localhost testdb=&gt; <userinput>\pset tuples_only</userinput>
Tuples only is on.
peter@localhost testdb=&gt; <userinput>SELECT second, first FROM my_table;</userinput>
one,1
two,2
three,3
four,4
peter@localhost testdb=&gt; <userinput>\pset format unaligned</userinput>
Output format is unaligned.
peter@localhost testdb=&gt; <userinput>\pset fieldsep '\t'</userinput>
Field separator is "    ".
peter@localhost testdb=&gt; <userinput>SELECT second, first FROM my_table;</userinput>
one     1
two     2
three   3
four    4
</programlisting>
<!--
  Alternatively, use the short commands:
-->
その他の方法として、短縮されたコマンドを使用してみます。
<programlisting>
peter@localhost testdb=&gt; <userinput>\a \t \x</userinput>
Output format is aligned.
Tuples only is off.
Expanded display is on.
peter@localhost testdb=&gt; <userinput>SELECT * FROM my_table;</userinput>
-[ RECORD 1 ]-
first  | 1
second | one
-[ RECORD 2 ]-
first  | 2
second | two
-[ RECORD 3 ]-
first  | 3
second | three
-[ RECORD 4 ]-
first  | 4
second | four
</programlisting>
  </para>

  <para>
<!--
  Also, these output format options can be set for just one query by using
  <literal>\g</literal>:
-->
また、この出力書式オプションは<literal>\g</literal>を使って1つの問い合わせにだけ設定できます。
<programlisting>
peter@localhost testdb=&gt; <userinput>SELECT * FROM my_table</userinput>
peter@localhost testdb-&gt; <userinput>\g (format=aligned tuples_only=off expanded=on)</userinput>
-[ RECORD 1 ]-
first  | 1
second | one
-[ RECORD 2 ]-
first  | 2
second | two
-[ RECORD 3 ]-
first  | 3
second | three
-[ RECORD 4 ]-
first  | 4
second | four
</programlisting>
  </para>

  <para>
<!--
   Here is an example of using the <command>\df</command> command to
   find only functions with names matching <literal>int*pl</literal>
   and whose second argument is of type <type>bigint</type>:
-->
これは、<command>\df</command>コマンドを使って、名前が<literal>int*pl</literal>にマッチし、2番目の引数の型が<type>bigint</type>である関数のみを見つける例です。
<programlisting>
testdb=&gt; <userinput>\df int*pl * bigint</userinput>
                          List of functions
   Schema   |  Name   | Result data type | Argument data types | Type
------------+---------+------------------+---------------------+------
 pg_catalog | int28pl | bigint           | smallint, bigint    | func
 pg_catalog | int48pl | bigint           | integer, bigint     | func
 pg_catalog | int8pl  | bigint           | bigint, bigint      | func
(3 rows)
</programlisting>
  </para>

  <para>
<!--
  When suitable, query results can be shown in a crosstab representation
  with the <command>\crosstabview</command> command:
-->
問い合わせの結果が適していれば、以下のように<command>\crosstabview</command>コマンドを使用してクロス表形式で表示することができます。
<programlisting>
testdb=&gt; <userinput>SELECT first, second, first &gt; 2 AS gt2 FROM my_table;</userinput>
 first | second | gt2
-------+--------+-----
     1 | one    | f
     2 | two    | f
     3 | three  | t
     4 | four   | t
(4 rows)

testdb=&gt; <userinput>\crosstabview first second</userinput>
 first | one | two | three | four
-------+-----+-----+-------+------
     1 | f   |     |       |
     2 |     | f   |       |
     3 |     |     | t     |
     4 |     |     |       | t
(4 rows)
</programlisting>

<!--
This second example shows a multiplication table with rows sorted in reverse
numerical order and columns with an independent, ascending numerical order.
-->
この2つ目の例では、掛け算の表を、行は逆順にソートし、列はそれとは別に昇順に示しています。
<programlisting>
testdb=&gt; <userinput>SELECT t1.first as "A", t2.first+100 AS "B", t1.first*(t2.first+100) as "AxB",</userinput>
testdb(&gt; <userinput>row_number() over(order by t2.first) AS ord</userinput>
testdb(&gt; <userinput>FROM my_table t1 CROSS JOIN my_table t2 ORDER BY 1 DESC</userinput>
testdb(&gt; <userinput>\crosstabview "A" "B" "AxB" ord</userinput>
 A | 101 | 102 | 103 | 104
---+-----+-----+-----+-----
 4 | 404 | 408 | 412 | 416
 3 | 303 | 306 | 309 | 312
 2 | 202 | 204 | 206 | 208
 1 | 101 | 102 | 103 | 104
(4 rows)
</programlisting></para>

 </refsect1>

</refentry><|MERGE_RESOLUTION|>--- conflicted
+++ resolved
@@ -4280,7 +4280,6 @@
           <term><literal>pager</literal></term>
           <listitem>
           <para>
-<!--
           Controls use of a pager program for query and <application>psql</application>
           help output.
           When the <literal>pager</literal> option is <literal>off</literal>, the pager
@@ -4299,10 +4298,6 @@
           or <envar>PAGER</envar> is set, output to be paged is piped to the
           specified program.  Otherwise a platform-dependent default program
           (such as <filename>more</filename>) is used.
--->
-問い合わせおよび<application>psql</application>のヘルプを出力する際の、ページャプログラムの使用を制御します。
-環境変数<envar>PSQL_PAGER</envar>または<envar>PAGER</envar>が設定されている場合、出力は指定したプログラムにパイプで渡されます。
-設定されていない場合は、プラットフォーム依存のデフォルト（<filename>more</filename>など）が使用されます。
           </para>
 
           <para>
@@ -4318,28 +4313,6 @@
 <literal>\watch</literal>コマンドを使用して問い合わせを繰り返し実行する場合、Unixシステムでは環境変数<envar>PSQL_WATCH_PAGER</envar>がページャプログラムを検索するために代わりに使用されます。
 これは従来のページャを混乱させる可能性があるため別に設定されていますが、<application>psql</application>の出力フォーマットを理解するツール(<filename>pspg --stream</filename>など)に出力を送るために使用できます。
           </para>
-<<<<<<< HEAD
-
-          <para>
-<!--
-          When the <literal>pager</literal> option is <literal>off</literal>, the pager
-          program is not used. When the <literal>pager</literal> option is
-          <literal>on</literal>, the pager is used when appropriate, i.e., when the
-          output is to a terminal and will not fit on the screen.
-          The <literal>pager</literal> option can also be set to <literal>always</literal>,
-          which causes the pager to be used for all terminal output regardless
-          of whether it fits on the screen.  <literal>\pset pager</literal>
-          without a <replaceable class="parameter">value</replaceable>
-          toggles pager use on and off.
--->
-<literal>pager</literal>オプションが<literal>off</literal>の場合、ページャプログラムは使用されません。
-<literal>pager</literal>オプションが<literal>on</literal>の場合、ページャは適切な場合、つまり出力先が端末であり、その画面に収まらない場合に使用されます。
-また<literal>pager</literal>オプションは<literal>always</literal>に設定することもできます。
-こうすると画面に収まるかどうかに関わらずすべての端末出力でページャが使用されます。
-<replaceable class="parameter">value</replaceable>を指定しない<literal>\pset pager</literal>はページャの使用をトグルします。
-          </para>
-=======
->>>>>>> 83ed1f71
           </listitem>
           </varlistentry>
 
@@ -6762,7 +6735,6 @@
 
     <listitem>
      <para>
-<!--
       If a query's results do not fit on the screen, they are piped
       through this command. Typical values are <literal>more</literal>
       or <literal>less</literal>.
@@ -6773,12 +6745,6 @@
       the first that is set is used.
       If neither of them is set, the default is to use <literal>more</literal> on most
       platforms, but <literal>less</literal> on Cygwin.
--->
-問い合わせ結果が画面に入り切らない場合、このコマンドによって結果をパイプします。
-一般的に指定される値は、<literal>more</literal>、または<literal>less</literal>です。
-ページャの使用を無効にするには<envar>PSQL_PAGER</envar>や<envar>PAGER</envar>を空文字列にするか、<command>\pset</command>コマンドのページャ関連のオプションを調整します。
-これらの変数は列挙した順で検査され、最初の設定されているものが使われます。
-いずれも設定されていない場合、デフォルトで大部分のプラットフォームでは<literal>more</literal>が使われ、しかし、Cygwinでは<literal>less</literal>が使われます。
      </para>
 
     </listitem>

--- conflicted
+++ resolved
@@ -197,19 +197,14 @@
 <command>SELECT</command> clause must be matched up and converted to a uniform set.
 Similarly, the result expressions of a <literal>CASE</literal> construct must be
 converted to a common type so that the <literal>CASE</literal> expression as a whole
-<<<<<<< HEAD
 has a known output type.  Some other constructs, such
 as <literal>ARRAY[]</literal> and the <function>GREATEST</function>
 and <function>LEAST</function> functions, likewise require determination of a
 common type for several subexpressions.
-=======
-has a known output type.  The same holds for <literal>ARRAY</literal> constructs,
-and for the <function>GREATEST</function> and <function>LEAST</function> functions.
 -->
 UNIONを構成する<command>SELECT</command>文からの選択結果は全て、ある1つの列集合として現れなければいけませんので、各<literal>SELECT</literal>句の結果型は統一された集合に一致し変換できる必要があります。
 同様に、<command>CASE</command>構文が全体として既知の出力型を持つようになるために、<literal>CASE</literal>構文の結果式は共通の型に変換される必要があります。
 これは<literal>ARRAY</literal>構文でも<function>GREATEST</function>関数、<function>LEAST</function>関数でも同じです。
->>>>>>> 184958ef
 </para>
 </listitem>
 </varlistentry>
@@ -554,21 +549,11 @@
 </para>
 
 <example>
-<<<<<<< HEAD
 <title>Square Root Operator Type Resolution</title>
 
 <para>
+<!--
 There is only one square root operator (prefix <literal>|/</literal>)
-=======
-<!--
-<title>Factorial Operator Type Resolution</title>
--->
-<title>階乗演算子の型解決</title>
-
-<para>
-<!--
-There is only one factorial operator (postfix <literal>!</literal>)
->>>>>>> 184958ef
 defined in the standard catalog, and it takes an argument of type
 <type>double precision</type>.
 The scanner assigns an initial type of <type>integer</type> to the argument
@@ -1606,14 +1591,10 @@
     functions, this behavior allows a domain type to be preserved through
     a <literal>UNION</literal> or similar construct, so long as the user is
     careful to ensure that all inputs are implicitly or explicitly of that
-<<<<<<< HEAD
     exact type.  Otherwise the domain's base type will be used.
-=======
-    exact type.  Otherwise the domain's base type will be preferred.
 -->
 演算子や関数に対するドメイン入力の取り扱いとある程度似ていて、この振舞いにより、利用者が注意して入力をすべて厳密な型であると保証する限り、ドメイン型を<literal>UNION</literal>や類似の構成体に保存できます。
 そうでなければ、ドメインの基本型が優先されます。
->>>>>>> 184958ef
    </para>
   </footnote>
 </para>
@@ -1643,9 +1624,12 @@
 
 <step performance="required">
 <para>
-<<<<<<< HEAD
+<!--
 Select the first non-unknown input type as the candidate type,
 then consider each other non-unknown input type, left to right.
+-->
+最初のunknownではない入力データ型を選択します。
+もし存在すれば、このデータ型はそのカテゴリの優先される型です。
   <footnote>
    <para>
     For historical reasons, <literal>CASE</literal> treats
@@ -1660,43 +1644,17 @@
 Then continue considering the remaining inputs.  If, at any stage of this
 process, a preferred type is selected, stop considering additional
 inputs.
-=======
-<!--
-Choose the first non-unknown input type which is a preferred type in
-that category, if there is one.
--->
-最初のunknownではない入力データ型を選択します。
-もし存在すれば、このデータ型はそのカテゴリの優先される型です。
-</para>
-</step>
-
-<step performance="required">
-<para>
-<!--
-Otherwise, choose the last non-unknown input type that allows all the
-preceding non-unknown inputs to be implicitly converted to it.  (There
-always is such a type, since at least the first type in the list must
-satisfy this condition.)
--->
-さもなくば、すべての先行する非unknownの入力値を暗黙的に変換させることができる、最後のunknownではない入力型を選択します。
-（少なくともリストの先頭の型はこの条件を満たす必要がありますので、常にこのような型は存在します。）
->>>>>>> 184958ef
-</para>
-</step>
-
-<step performance="required">
-<para>
-<<<<<<< HEAD
+</para>
+</step>
+
+<step performance="required">
+<para>
+<!--
 Convert all inputs to the final candidate type.  Fail if there is not an
 implicit conversion from a given input type to the candidate type.
-=======
-<!--
-Convert all inputs to the selected type.  Fail if there is not a
-conversion from a given input to the selected type.
 -->
 全ての入力値を選択された型に変換します。
 指定された入力から選択された型への変換が存在しない場合は失敗します。
->>>>>>> 184958ef
 </para>
 </step>
 </procedure>

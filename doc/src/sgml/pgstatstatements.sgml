--- conflicted
+++ resolved
@@ -495,7 +495,7 @@
 
     <listitem>
      <para>
-<<<<<<< HEAD
+<!--
       <function>pg_stat_statements_reset</function> discards statistics
       gathered so far by <filename>pg_stat_statements</filename> corresponding
       to the specified <structfield>userid</structfield>, <structfield>dbid</structfield>
@@ -506,15 +506,9 @@
       <literal>0</literal>(invalid), it will discard all statistics.  By
       default, this function can only be executed by superusers.  Access may be
       granted to others using <command>GRANT</command>.
-=======
-<!--
-      <function>pg_stat_statements_reset</function> discards all statistics
-      gathered so far by <filename>pg_stat_statements</filename>.
-      By default, this function can only be executed by superusers.
 -->
 <function>pg_stat_statements_reset</function>は<filename>pg_stat_statements</filename>によってこれまでに収集したすべての統計情報を削除します。
 デフォルトでは、この関数はスーパーユーザのみ実行することができます。
->>>>>>> bd0a9e56
      </para>
     </listitem>
    </varlistentry>

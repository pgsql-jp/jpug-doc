<!-- doc/src/sgml/sslinfo.sgml -->

<sect1 id="sslinfo" xreflabel="sslinfo">
 <title>sslinfo &mdash; obtain client SSL information</title>

 <indexterm zone="sslinfo">
  <primary>sslinfo</primary>
 </indexterm>

 <para>
<!--
  The <filename>sslinfo</filename> module provides information about the SSL
  certificate that the current client provided when connecting to
  <productname>PostgreSQL</productname>.  The module is useless (most functions
  will return NULL) if the current connection does not use SSL.
-->
現在のクライアントが<productname>PostgreSQL</productname>に接続する際に提供する SSL 証明書に関する情報を、<filename>sslinfo</filename>モジュールは提供します。
現在の接続が SSL を使用しない場合、モジュールは無用です（大部分の関数は NULL を返します）。
 </para>

 <para>
<!--
  Some of the information available through this module can also be obtained
  using the built-in system view <link linkend="monitoring-pg-stat-ssl-view">
  <structname>pg_stat_ssl</structname></link>.
-->
このモジュールを通じて取得できる情報の中には、組み込みシステムビュー<link linkend="monitoring-pg-stat-ssl-view"><structname>pg_stat_ssl</structname></link>を使っても取得できるものがあります。
 </para>

 <para>
<!--
  This extension won't build at all unless the installation was
  configured with <literal>&#45;-with-ssl=openssl</literal>.
-->
インストールを<literal>--with-ssl=openssl</literal>オプション付きで構築しない限り、この拡張は全く構築されません。
 </para>

<<<<<<< HEAD
 <sect2 id="sslinfo-functions">
=======
 <sect2>
<!--
>>>>>>> 94ef7168
  <title>Functions Provided</title>
-->
  <title>提供される関数</title>

  <variablelist>
   <varlistentry>
    <term>
     <function>ssl_is_used() returns boolean</function>
     <indexterm>
      <primary>ssl_is_used</primary>
     </indexterm>
    </term>
    <listitem>
    <para>
<!--
     Returns true if current connection to server uses SSL, and false
     otherwise.
-->
サーバへの現在の接続において SSL を使用する場合 true、使用しない場合 false を返します。
    </para>
    </listitem>
   </varlistentry>

   <varlistentry>
    <term>
     <function>ssl_version() returns text</function>
     <indexterm>
      <primary>ssl_version</primary>
     </indexterm>
    </term>
    <listitem>
    <para>
<!--
     Returns the name of the protocol used for the SSL connection (e.g., TLSv1.0,
     TLSv1.1, TLSv1.2 or TLSv1.3).
-->
SSL接続に使われているプロトコルの名前（例えば、TLSv1.0、TLSv1.1、TLSv1.2またはTLSv1.3）を返します。
    </para>
    </listitem>
   </varlistentry>

   <varlistentry>
    <term>
     <function>ssl_cipher() returns text</function>
     <indexterm>
      <primary>ssl_cipher</primary>
     </indexterm>
    </term>
    <listitem>
    <para>
<!--
     Returns the name of the cipher used for the SSL connection
     (e.g., DHE-RSA-AES256-SHA).
-->
SSL接続に使われている暗号の名前（例えば、DHE-RSA-AES256-SHA）を返します。
    </para>
    </listitem>
   </varlistentry>

   <varlistentry>
    <term>
     <function>ssl_client_cert_present() returns boolean</function>
     <indexterm>
      <primary>ssl_client_cert_present</primary>
     </indexterm>
    </term>
    <listitem>
    <para>
<!--
     Returns true if current client has presented a valid SSL client
     certificate to the server, and false otherwise.  (The server
     might or might not be configured to require a client certificate.)
-->
現在のクライアントがサーバに対して、有効な SSL クライアント証明書を提示した場合 true、そうでない場合 false を返します。
（サーバがクライアントに対して、クライアント証明書を要求する方式と要求しない方式があります）。
    </para>
    </listitem>
   </varlistentry>

   <varlistentry>
    <term>
     <function>ssl_client_serial() returns numeric</function>
     <indexterm>
      <primary>ssl_client_serial</primary>
     </indexterm>
    </term>
    <listitem>
    <para>
<!--
     Returns serial number of current client certificate.  The combination of
     certificate serial number and certificate issuer is guaranteed to
     uniquely identify a certificate (but not its owner &mdash; the owner
     ought to regularly change their keys, and get new certificates from the
     issuer).
-->
現在のクライアント証明書のシリアル番号を返します。
証明書のシリアル番号と証明書の発行者との組み合わせにより、証明書が一意に識別されることが保証されます
（しかし、証明書の所有者の保証ではありません。
所有者は定期的にその鍵を変更し、発行者から新しい証明書を取得すべきだからです）。
    </para>

    <para>
<!--
     So, if you run your own CA and allow only certificates from this CA to
     be accepted by the server, the serial number is the most reliable (albeit
     not very mnemonic) means to identify a user.
-->
したがって、自分で認証局を設立し、その認証局の証明書だけをサーバが受理する場合、シリアル番号は利用者を識別するのに最も信頼できる方法です（あまり記憶の助けにはなりませんが）。
    </para>
    </listitem>
   </varlistentry>

   <varlistentry>
    <term>
     <function>ssl_client_dn() returns text</function>
     <indexterm>
      <primary>ssl_client_dn</primary>
     </indexterm>
    </term>
    <listitem>
    <para>
<!--
     Returns the full subject of the current client certificate, converting
     character data into the current database encoding.  It is assumed that
     if you use non-ASCII characters in the certificate names, your
     database is able to represent these characters, too.  If your database
     uses the SQL_ASCII encoding, non-ASCII characters in the name will be
     represented as UTF-8 sequences.
-->
現在のクライアント証明書の所有者の内容を全て返します。
文字データは現在のデータベースのエンコーディングに変換されます。
なお、証明書名で非 ASCII 文字を用いる場合、データベースでもその文字を使用できると仮定します。
データベースが SQL_ASCII エンコーディングを使用する場合、証明書名で用いる非 ASCII 文字は UTF-8 のユニコードとして表示されます。
    </para>

    <para>
<!--
     The result looks like <literal>/CN=Somebody /C=Some country/O=Some organization</literal>.
-->
その結果は<literal>/CN=Somebody /C=Some country /O=Some organization</literal>のようになります。
    </para>
    </listitem>
   </varlistentry>

   <varlistentry>
    <term>
     <function>ssl_issuer_dn() returns text</function>
     <indexterm>
      <primary>ssl_issuer_dn</primary>
     </indexterm>
    </term>
    <listitem>
    <para>
<!--
     Returns the full issuer name of the current client certificate, converting
     character data into the current database encoding.  Encoding conversions
     are handled the same as for <function>ssl_client_dn</function>.
-->
現在のクライアント証明書の発行者名を全て返します。
文字データは現在のデータベースのエンコーディングに変換されます。
エンコーディングの変換法は <function>ssl_client_dn</function> と同じです。
    </para>
    <para>
<!--
     The combination of the return value of this function with the
     certificate serial number uniquely identifies the certificate.
-->
本関数の戻り値と証明書シリアル番号の組み合わせにより、証明書を一意に識別します。
    </para>
    <para>
<!--
     This function is really useful only if you have more than one trusted CA
     certificate in your server's certificate authority file, or if this CA
     has issued some intermediate certificate authority certificates.
-->
実際に本関数が有用となるのは、サーバの認証局ファイルの中に信頼できる認証局の証明書を複数保有している場合、またはこの認証局が中間認証局の証明書を発行している場合だけです。
    </para>
    </listitem>
   </varlistentry>

   <varlistentry>
    <term>
     <function>ssl_client_dn_field(fieldname text) returns text</function>
     <indexterm>
      <primary>ssl_client_dn_field</primary>
     </indexterm>
    </term>
    <listitem>
    <para>
<!--
     This function returns the value of the specified field in the
     certificate subject, or NULL if the field is not present.
     Field names are string constants that are converted into ASN1 object
     identifiers using the <productname>OpenSSL</productname> object
     database.  The following values are acceptable:
-->
この関数は証明書の所有者の指定した項目の内容を返します。
指定した項目が存在しない場合は NULL を返します。
項目の名前は <productname>OpenSSL</productname> オブジェクトデータベースを使用して ASN1 オブジェクト識別子に変換された文字列定数です。
以下の項目が受理できます。
    </para>
<literallayout class="monospaced">
commonName (alias CN)
surname (alias SN)
name
givenName (alias GN)
countryName (alias C)
localityName (alias L)
stateOrProvinceName (alias ST)
organizationName (alias O)
organizationalUnitName (alias OU)
title
description
initials
postalCode
streetAddress
generationQualifier
description
dnQualifier
x500UniqueIdentifier
pseudonym
role
emailAddress
</literallayout>
    <para>
<!--
     All of these fields are optional, except <structfield>commonName</structfield>.
     It depends
     entirely on your CA's policy which of them would be included and which
     wouldn't.  The meaning of these fields, however, is strictly defined by
     the X.500 and X.509 standards, so you cannot just assign arbitrary
     meaning to them.
-->
<structfield>commonName</structfield> を除き、全ての項目は任意です。
認証局の方針によって、どの項目を含み、どの項目を含まないかが全て決まります。
しかし、X.500 および X.509 標準によって、項目の意味は厳格に定義されています。
したがって、項目に任意の意味を持たせることはできません。
    </para>
    </listitem>
   </varlistentry>

   <varlistentry>
    <term>
     <function>ssl_issuer_field(fieldname text) returns text</function>
     <indexterm>
      <primary>ssl_issuer_field</primary>
     </indexterm>
    </term>
    <listitem>
    <para>
<!--
     Same as <function>ssl_client_dn_field</function>, but for the certificate issuer
     rather than the certificate subject.
-->
証明書の所有者に対するものではなく証明書の発行者に対するものであるという点を除き、<function>ssl_client_dn_field</function> と同様の関数です。
    </para>
    </listitem>
   </varlistentry>

   <varlistentry>
    <term>
     <function>ssl_extension_info() returns setof record</function>
     <indexterm>
      <primary>ssl_extension_info</primary>
     </indexterm>
    </term>
    <listitem>
    <para>
<!--
     Provide information about extensions of client certificate: extension name,
     extension value, and if it is a critical extension.
-->
クライアント証明書の拡張に関する情報を提供します。拡張に関する情報とは、拡張の名前、拡張の値、クリティカルな拡張か否かです。
    </para>
    </listitem>
   </varlistentry>
  </variablelist>
 </sect2>

<<<<<<< HEAD
 <sect2 id="sslinfo-author">
=======
 <sect2>
<!--
>>>>>>> 94ef7168
  <title>Author</title>
-->
  <title>作者</title>

  <para>
   Victor Wagner <email>vitus@cryptocom.ru</email>, Cryptocom LTD
  </para>

  <para>
   Dmitry Voronin <email>carriingfate92@yandex.ru</email>
  </para>

  <para>
<!--
   E-Mail of Cryptocom OpenSSL development group:
-->
Cryptocom 社 OpenSSL 開発グループのメールアドレス
   <email>openssl@cryptocom.ru</email>
  </para>
 </sect2>

</sect1><|MERGE_RESOLUTION|>--- conflicted
+++ resolved
@@ -35,12 +35,8 @@
 インストールを<literal>--with-ssl=openssl</literal>オプション付きで構築しない限り、この拡張は全く構築されません。
  </para>
 
-<<<<<<< HEAD
  <sect2 id="sslinfo-functions">
-=======
- <sect2>
-<!--
->>>>>>> 94ef7168
+<!--
   <title>Functions Provided</title>
 -->
   <title>提供される関数</title>
@@ -320,12 +316,8 @@
   </variablelist>
  </sect2>
 
-<<<<<<< HEAD
  <sect2 id="sslinfo-author">
-=======
- <sect2>
-<!--
->>>>>>> 94ef7168
+<!--
   <title>Author</title>
 -->
   <title>作者</title>

/*-------------------------------------------------------------------------
 *
 * pg_dumpall.c
 *
 * Portions Copyright (c) 1996-2025, PostgreSQL Global Development Group
 * Portions Copyright (c) 1994, Regents of the University of California
 *
 * pg_dumpall forces all pg_dump output to be text, since it also outputs
 * text into the same output stream.
 *
 * src/bin/pg_dump/pg_dumpall.c
 *
 *-------------------------------------------------------------------------
 */

#include "postgres_fe.h"

#include <time.h>
#include <unistd.h>

#include "catalog/pg_authid_d.h"
#include "common/connect.h"
#include "common/file_perm.h"
#include "common/file_utils.h"
#include "common/hashfn_unstable.h"
#include "common/logging.h"
#include "common/string.h"
#include "connectdb.h"
#include "dumputils.h"
#include "fe_utils/string_utils.h"
#include "filter.h"
#include "getopt_long.h"

/* version string we expect back from pg_dump */
#define PGDUMP_VERSIONSTR "pg_dump (PostgreSQL) " PG_VERSION "\n"

typedef struct
{
	uint32		status;
	uint32		hashval;
	char	   *rolename;
} RoleNameEntry;

#define SH_PREFIX	rolename
#define SH_ELEMENT_TYPE	RoleNameEntry
#define SH_KEY_TYPE	char *
#define SH_KEY		rolename
#define SH_HASH_KEY(tb, key)	hash_string(key)
#define SH_EQUAL(tb, a, b)		(strcmp(a, b) == 0)
#define SH_STORE_HASH
#define SH_GET_HASH(tb, a)		(a)->hashval
#define SH_SCOPE	static inline
#define SH_RAW_ALLOCATOR	pg_malloc0
#define SH_DECLARE
#define SH_DEFINE
#include "lib/simplehash.h"

static void help(void);

static void dropRoles(PGconn *conn);
static void dumpRoles(PGconn *conn);
static void dumpRoleMembership(PGconn *conn);
static void dumpRoleGUCPrivs(PGconn *conn);
static void dropTablespaces(PGconn *conn);
static void dumpTablespaces(PGconn *conn);
static void dropDBs(PGconn *conn);
static void dumpUserConfig(PGconn *conn, const char *username);
static void dumpDatabases(PGconn *conn);
static void dumpTimestamp(const char *msg);
static int	runPgDump(const char *dbname, const char *create_opts);
static void buildShSecLabels(PGconn *conn,
							 const char *catalog_name, Oid objectId,
							 const char *objtype, const char *objname,
							 PQExpBuffer buffer);
static void executeCommand(PGconn *conn, const char *query);
static void expand_dbname_patterns(PGconn *conn, SimpleStringList *patterns,
								   SimpleStringList *names);
static void read_dumpall_filters(const char *filename, SimpleStringList *pattern);

static char pg_dump_bin[MAXPGPATH];
static PQExpBuffer pgdumpopts;
static const char *connstr = "";
static bool output_clean = false;
static bool skip_acls = false;
static bool verbose = false;
static bool dosync = true;

static int	binary_upgrade = 0;
static int	column_inserts = 0;
static int	disable_dollar_quoting = 0;
static int	disable_triggers = 0;
static int	if_exists = 0;
static int	inserts = 0;
static int	no_table_access_method = 0;
static int	no_tablespaces = 0;
static int	use_setsessauth = 0;
static int	no_comments = 0;
static int	no_policies = 0;
static int	no_publications = 0;
static int	no_security_labels = 0;
static int	no_data = 0;
static int	no_schema = 0;
static int	no_statistics = 0;
static int	no_subscriptions = 0;
static int	no_toast_compression = 0;
static int	no_unlogged_table_data = 0;
static int	no_role_passwords = 0;
static int	with_statistics = 0;
static int	server_version;
static int	load_via_partition_root = 0;
static int	on_conflict_do_nothing = 0;
static int	statistics_only = 0;
static int	sequence_data = 0;

static char role_catalog[10];
#define PG_AUTHID "pg_authid"
#define PG_ROLES  "pg_roles "

static FILE *OPF;
static char *filename = NULL;

static SimpleStringList database_exclude_patterns = {NULL, NULL};
static SimpleStringList database_exclude_names = {NULL, NULL};

static char *restrict_key;
<<<<<<< HEAD

#define exit_nicely(code) exit(code)
=======
>>>>>>> 3d6a8289

int
main(int argc, char *argv[])
{
	static struct option long_options[] = {
		{"data-only", no_argument, NULL, 'a'},
		{"clean", no_argument, NULL, 'c'},
		{"encoding", required_argument, NULL, 'E'},
		{"file", required_argument, NULL, 'f'},
		{"globals-only", no_argument, NULL, 'g'},
		{"host", required_argument, NULL, 'h'},
		{"dbname", required_argument, NULL, 'd'},
		{"database", required_argument, NULL, 'l'},
		{"no-owner", no_argument, NULL, 'O'},
		{"port", required_argument, NULL, 'p'},
		{"roles-only", no_argument, NULL, 'r'},
		{"schema-only", no_argument, NULL, 's'},
		{"superuser", required_argument, NULL, 'S'},
		{"tablespaces-only", no_argument, NULL, 't'},
		{"username", required_argument, NULL, 'U'},
		{"verbose", no_argument, NULL, 'v'},
		{"no-password", no_argument, NULL, 'w'},
		{"password", no_argument, NULL, 'W'},
		{"no-privileges", no_argument, NULL, 'x'},
		{"no-acl", no_argument, NULL, 'x'},

		/*
		 * the following options don't have an equivalent short option letter
		 */
		{"attribute-inserts", no_argument, &column_inserts, 1},
		{"binary-upgrade", no_argument, &binary_upgrade, 1},
		{"column-inserts", no_argument, &column_inserts, 1},
		{"disable-dollar-quoting", no_argument, &disable_dollar_quoting, 1},
		{"disable-triggers", no_argument, &disable_triggers, 1},
		{"exclude-database", required_argument, NULL, 6},
		{"extra-float-digits", required_argument, NULL, 5},
		{"if-exists", no_argument, &if_exists, 1},
		{"inserts", no_argument, &inserts, 1},
		{"lock-wait-timeout", required_argument, NULL, 2},
		{"no-table-access-method", no_argument, &no_table_access_method, 1},
		{"no-tablespaces", no_argument, &no_tablespaces, 1},
		{"quote-all-identifiers", no_argument, &quote_all_identifiers, 1},
		{"load-via-partition-root", no_argument, &load_via_partition_root, 1},
		{"role", required_argument, NULL, 3},
		{"use-set-session-authorization", no_argument, &use_setsessauth, 1},
		{"no-comments", no_argument, &no_comments, 1},
		{"no-data", no_argument, &no_data, 1},
		{"no-policies", no_argument, &no_policies, 1},
		{"no-publications", no_argument, &no_publications, 1},
		{"no-role-passwords", no_argument, &no_role_passwords, 1},
		{"no-schema", no_argument, &no_schema, 1},
		{"no-security-labels", no_argument, &no_security_labels, 1},
		{"no-subscriptions", no_argument, &no_subscriptions, 1},
		{"no-statistics", no_argument, &no_statistics, 1},
		{"no-sync", no_argument, NULL, 4},
		{"no-toast-compression", no_argument, &no_toast_compression, 1},
		{"no-unlogged-table-data", no_argument, &no_unlogged_table_data, 1},
		{"on-conflict-do-nothing", no_argument, &on_conflict_do_nothing, 1},
		{"rows-per-insert", required_argument, NULL, 7},
		{"statistics", no_argument, &with_statistics, 1},
		{"statistics-only", no_argument, &statistics_only, 1},
		{"filter", required_argument, NULL, 8},
<<<<<<< HEAD
=======
		{"sequence-data", no_argument, &sequence_data, 1},
>>>>>>> 3d6a8289
		{"restrict-key", required_argument, NULL, 9},

		{NULL, 0, NULL, 0}
	};

	char	   *pghost = NULL;
	char	   *pgport = NULL;
	char	   *pguser = NULL;
	char	   *pgdb = NULL;
	char	   *use_role = NULL;
	const char *dumpencoding = NULL;
	trivalue	prompt_password = TRI_DEFAULT;
	bool		data_only = false;
	bool		globals_only = false;
	bool		roles_only = false;
	bool		tablespaces_only = false;
	PGconn	   *conn;
	int			encoding;
	const char *std_strings;
	int			c,
				ret;
	int			optindex;

	pg_logging_init(argv[0]);
	pg_logging_set_level(PG_LOG_WARNING);
	set_pglocale_pgservice(argv[0], PG_TEXTDOMAIN("pg_dump"));
	progname = get_progname(argv[0]);

	if (argc > 1)
	{
		if (strcmp(argv[1], "--help") == 0 || strcmp(argv[1], "-?") == 0)
		{
			help();
			exit_nicely(0);
		}
		if (strcmp(argv[1], "--version") == 0 || strcmp(argv[1], "-V") == 0)
		{
			puts("pg_dumpall (PostgreSQL) " PG_VERSION);
			exit_nicely(0);
		}
	}

	if ((ret = find_other_exec(argv[0], "pg_dump", PGDUMP_VERSIONSTR,
							   pg_dump_bin)) < 0)
	{
		char		full_path[MAXPGPATH];

		if (find_my_exec(argv[0], full_path) < 0)
			strlcpy(full_path, progname, sizeof(full_path));

		if (ret == -1)
			pg_fatal("program \"%s\" is needed by %s but was not found in the same directory as \"%s\"",
					 "pg_dump", progname, full_path);
		else
			pg_fatal("program \"%s\" was found by \"%s\" but was not the same version as %s",
					 "pg_dump", full_path, progname);
	}

	pgdumpopts = createPQExpBuffer();

	while ((c = getopt_long(argc, argv, "acd:E:f:gh:l:Op:rsS:tU:vwWx", long_options, &optindex)) != -1)
	{
		switch (c)
		{
			case 'a':
				data_only = true;
				appendPQExpBufferStr(pgdumpopts, " -a");
				break;

			case 'c':
				output_clean = true;
				break;

			case 'd':
				connstr = pg_strdup(optarg);
				break;

			case 'E':
				dumpencoding = pg_strdup(optarg);
				appendPQExpBufferStr(pgdumpopts, " -E ");
				appendShellString(pgdumpopts, optarg);
				break;

			case 'f':
				filename = pg_strdup(optarg);
				appendPQExpBufferStr(pgdumpopts, " -f ");
				appendShellString(pgdumpopts, filename);
				break;

			case 'g':
				globals_only = true;
				break;

			case 'h':
				pghost = pg_strdup(optarg);
				break;

			case 'l':
				pgdb = pg_strdup(optarg);
				break;

			case 'O':
				appendPQExpBufferStr(pgdumpopts, " -O");
				break;

			case 'p':
				pgport = pg_strdup(optarg);
				break;

			case 'r':
				roles_only = true;
				break;

			case 's':
				appendPQExpBufferStr(pgdumpopts, " -s");
				break;

			case 'S':
				appendPQExpBufferStr(pgdumpopts, " -S ");
				appendShellString(pgdumpopts, optarg);
				break;

			case 't':
				tablespaces_only = true;
				break;

			case 'U':
				pguser = pg_strdup(optarg);
				break;

			case 'v':
				verbose = true;
				pg_logging_increase_verbosity();
				appendPQExpBufferStr(pgdumpopts, " -v");
				break;

			case 'w':
				prompt_password = TRI_NO;
				appendPQExpBufferStr(pgdumpopts, " -w");
				break;

			case 'W':
				prompt_password = TRI_YES;
				appendPQExpBufferStr(pgdumpopts, " -W");
				break;

			case 'x':
				skip_acls = true;
				appendPQExpBufferStr(pgdumpopts, " -x");
				break;

			case 0:
				break;

			case 2:
				appendPQExpBufferStr(pgdumpopts, " --lock-wait-timeout ");
				appendShellString(pgdumpopts, optarg);
				break;

			case 3:
				use_role = pg_strdup(optarg);
				appendPQExpBufferStr(pgdumpopts, " --role ");
				appendShellString(pgdumpopts, use_role);
				break;

			case 4:
				dosync = false;
				appendPQExpBufferStr(pgdumpopts, " --no-sync");
				break;

			case 5:
				appendPQExpBufferStr(pgdumpopts, " --extra-float-digits ");
				appendShellString(pgdumpopts, optarg);
				break;

			case 6:
				simple_string_list_append(&database_exclude_patterns, optarg);
				break;

			case 7:
				appendPQExpBufferStr(pgdumpopts, " --rows-per-insert ");
				appendShellString(pgdumpopts, optarg);
				break;

			case 8:
				read_dumpall_filters(optarg, &database_exclude_patterns);
				break;

			case 9:
				restrict_key = pg_strdup(optarg);
				appendPQExpBufferStr(pgdumpopts, " --restrict-key ");
				appendShellString(pgdumpopts, optarg);
				break;

			default:
				/* getopt_long already emitted a complaint */
				pg_log_error_hint("Try \"%s --help\" for more information.", progname);
				exit_nicely(1);
		}
	}

	/* Complain if any arguments remain */
	if (optind < argc)
	{
		pg_log_error("too many command-line arguments (first is \"%s\")",
					 argv[optind]);
		pg_log_error_hint("Try \"%s --help\" for more information.", progname);
		exit_nicely(1);
	}

	if (database_exclude_patterns.head != NULL &&
		(globals_only || roles_only || tablespaces_only))
	{
		pg_log_error("option --exclude-database cannot be used together with -g/--globals-only, -r/--roles-only, or -t/--tablespaces-only");
		pg_log_error_hint("Try \"%s --help\" for more information.", progname);
		exit_nicely(1);
	}

	/* Make sure the user hasn't specified a mix of globals-only options */
	if (globals_only && roles_only)
	{
		pg_log_error("options -g/--globals-only and -r/--roles-only cannot be used together");
		pg_log_error_hint("Try \"%s --help\" for more information.", progname);
		exit_nicely(1);
	}

	if (globals_only && tablespaces_only)
	{
		pg_log_error("options -g/--globals-only and -t/--tablespaces-only cannot be used together");
		pg_log_error_hint("Try \"%s --help\" for more information.", progname);
		exit_nicely(1);
	}

	if (if_exists && !output_clean)
		pg_fatal("option --if-exists requires option -c/--clean");

	if (roles_only && tablespaces_only)
	{
		pg_log_error("options -r/--roles-only and -t/--tablespaces-only cannot be used together");
		pg_log_error_hint("Try \"%s --help\" for more information.", progname);
		exit_nicely(1);
	}

	/*
	 * If password values are not required in the dump, switch to using
	 * pg_roles which is equally useful, just more likely to have unrestricted
	 * access than pg_authid.
	 */
	if (no_role_passwords)
		sprintf(role_catalog, "%s", PG_ROLES);
	else
		sprintf(role_catalog, "%s", PG_AUTHID);

	/* Add long options to the pg_dump argument list */
	if (binary_upgrade)
		appendPQExpBufferStr(pgdumpopts, " --binary-upgrade");
	if (column_inserts)
		appendPQExpBufferStr(pgdumpopts, " --column-inserts");
	if (disable_dollar_quoting)
		appendPQExpBufferStr(pgdumpopts, " --disable-dollar-quoting");
	if (disable_triggers)
		appendPQExpBufferStr(pgdumpopts, " --disable-triggers");
	if (inserts)
		appendPQExpBufferStr(pgdumpopts, " --inserts");
	if (no_table_access_method)
		appendPQExpBufferStr(pgdumpopts, " --no-table-access-method");
	if (no_tablespaces)
		appendPQExpBufferStr(pgdumpopts, " --no-tablespaces");
	if (quote_all_identifiers)
		appendPQExpBufferStr(pgdumpopts, " --quote-all-identifiers");
	if (load_via_partition_root)
		appendPQExpBufferStr(pgdumpopts, " --load-via-partition-root");
	if (use_setsessauth)
		appendPQExpBufferStr(pgdumpopts, " --use-set-session-authorization");
	if (no_comments)
		appendPQExpBufferStr(pgdumpopts, " --no-comments");
	if (no_data)
		appendPQExpBufferStr(pgdumpopts, " --no-data");
	if (no_policies)
		appendPQExpBufferStr(pgdumpopts, " --no-policies");
	if (no_publications)
		appendPQExpBufferStr(pgdumpopts, " --no-publications");
	if (no_security_labels)
		appendPQExpBufferStr(pgdumpopts, " --no-security-labels");
	if (no_schema)
		appendPQExpBufferStr(pgdumpopts, " --no-schema");
	if (no_statistics)
		appendPQExpBufferStr(pgdumpopts, " --no-statistics");
	if (no_subscriptions)
		appendPQExpBufferStr(pgdumpopts, " --no-subscriptions");
	if (no_toast_compression)
		appendPQExpBufferStr(pgdumpopts, " --no-toast-compression");
	if (no_unlogged_table_data)
		appendPQExpBufferStr(pgdumpopts, " --no-unlogged-table-data");
	if (with_statistics)
		appendPQExpBufferStr(pgdumpopts, " --statistics");
	if (on_conflict_do_nothing)
		appendPQExpBufferStr(pgdumpopts, " --on-conflict-do-nothing");
	if (statistics_only)
		appendPQExpBufferStr(pgdumpopts, " --statistics-only");
	if (sequence_data)
		appendPQExpBufferStr(pgdumpopts, " --sequence-data");

	/*
	 * If you don't provide a restrict key, one will be appointed for you.
	 */
	if (!restrict_key)
		restrict_key = generate_restrict_key();
	if (!restrict_key)
		pg_fatal("could not generate restrict key");
	if (!valid_restrict_key(restrict_key))
		pg_fatal("invalid restrict key");

	/*
	 * If you don't provide a restrict key, one will be appointed for you.
	 */
	if (!restrict_key)
		restrict_key = generate_restrict_key();
	if (!restrict_key)
		pg_fatal("could not generate restrict key");
	if (!valid_restrict_key(restrict_key))
		pg_fatal("invalid restrict key");

	/*
	 * If there was a database specified on the command line, use that,
	 * otherwise try to connect to database "postgres", and failing that
	 * "template1".
	 */
	if (pgdb)
	{
		conn = ConnectDatabase(pgdb, connstr, pghost, pgport, pguser,
							   prompt_password, false,
							   progname, &connstr, &server_version, NULL, NULL);

		if (!conn)
			pg_fatal("could not connect to database \"%s\"", pgdb);
	}
	else
	{
		conn = ConnectDatabase("postgres", connstr, pghost, pgport, pguser,
							   prompt_password, false,
							   progname, &connstr, &server_version, NULL, NULL);
		if (!conn)
			conn = ConnectDatabase("template1", connstr, pghost, pgport, pguser,
								   prompt_password, true,
								   progname, &connstr, &server_version, NULL, NULL);

		if (!conn)
		{
			pg_log_error("could not connect to databases \"postgres\" or \"template1\"\n"
						 "Please specify an alternative database.");
			pg_log_error_hint("Try \"%s --help\" for more information.", progname);
			exit_nicely(1);
		}
	}

	/*
	 * Get a list of database names that match the exclude patterns
	 */
	expand_dbname_patterns(conn, &database_exclude_patterns,
						   &database_exclude_names);

	/*
	 * Open the output file if required, otherwise use stdout
	 */
	if (filename)
	{
		OPF = fopen(filename, PG_BINARY_W);
		if (!OPF)
			pg_fatal("could not open output file \"%s\": %m",
					 filename);
	}
	else
		OPF = stdout;

	/*
	 * Set the client encoding if requested.
	 */
	if (dumpencoding)
	{
		if (PQsetClientEncoding(conn, dumpencoding) < 0)
			pg_fatal("invalid client encoding \"%s\" specified",
					 dumpencoding);
	}

	/*
	 * Get the active encoding and the standard_conforming_strings setting, so
	 * we know how to escape strings.
	 */
	encoding = PQclientEncoding(conn);
	setFmtEncoding(encoding);
	std_strings = PQparameterStatus(conn, "standard_conforming_strings");
	if (!std_strings)
		std_strings = "off";

	/* Set the role if requested */
	if (use_role)
	{
		PQExpBuffer query = createPQExpBuffer();

		appendPQExpBuffer(query, "SET ROLE %s", fmtId(use_role));
		executeCommand(conn, query->data);
		destroyPQExpBuffer(query);
	}

	/* Force quoting of all identifiers if requested. */
	if (quote_all_identifiers)
		executeCommand(conn, "SET quote_all_identifiers = true");

	fprintf(OPF, "--\n-- PostgreSQL database cluster dump\n--\n\n");
	if (verbose)
		dumpTimestamp("Started on");

	/*
	 * Enter restricted mode to block any unexpected psql meta-commands.  A
	 * malicious source might try to inject a variety of things via bogus
	 * responses to queries.  While we cannot prevent such sources from
	 * affecting the destination at restore time, we can block psql
	 * meta-commands so that the client machine that runs psql with the dump
	 * output remains unaffected.
	 */
	fprintf(OPF, "\\restrict %s\n\n", restrict_key);

	/*
	 * We used to emit \connect postgres here, but that served no purpose
	 * other than to break things for installations without a postgres
	 * database.  Everything we're restoring here is a global, so whichever
	 * database we're connected to at the moment is fine.
	 */

	/* Restore will need to write to the target cluster */
	fprintf(OPF, "SET default_transaction_read_only = off;\n\n");

	/* Replicate encoding and std_strings in output */
	fprintf(OPF, "SET client_encoding = '%s';\n",
			pg_encoding_to_char(encoding));
	fprintf(OPF, "SET standard_conforming_strings = %s;\n", std_strings);
	if (strcmp(std_strings, "off") == 0)
		fprintf(OPF, "SET escape_string_warning = off;\n");
	fprintf(OPF, "\n");

	if (!data_only && !statistics_only && !no_schema)
	{
		/*
		 * If asked to --clean, do that first.  We can avoid detailed
		 * dependency analysis because databases never depend on each other,
		 * and tablespaces never depend on each other.  Roles could have
		 * grants to each other, but DROP ROLE will clean those up silently.
		 */
		if (output_clean)
		{
			if (!globals_only && !roles_only && !tablespaces_only)
				dropDBs(conn);

			if (!roles_only && !no_tablespaces)
				dropTablespaces(conn);

			if (!tablespaces_only)
				dropRoles(conn);
		}

		/*
		 * Now create objects as requested.  Be careful that option logic here
		 * is the same as for drops above.
		 */
		if (!tablespaces_only)
		{
			/* Dump roles (users) */
			dumpRoles(conn);

			/* Dump role memberships */
			dumpRoleMembership(conn);

			/* Dump role GUC privileges */
			if (server_version >= 150000 && !skip_acls)
				dumpRoleGUCPrivs(conn);
		}

		/* Dump tablespaces */
		if (!roles_only && !no_tablespaces)
			dumpTablespaces(conn);
	}

	/*
	 * Exit restricted mode just before dumping the databases.  pg_dump will
	 * handle entering restricted mode again as appropriate.
	 */
	fprintf(OPF, "\\unrestrict %s\n\n", restrict_key);

	if (!globals_only && !roles_only && !tablespaces_only)
		dumpDatabases(conn);

	PQfinish(conn);

	if (verbose)
		dumpTimestamp("Completed on");
	fprintf(OPF, "--\n-- PostgreSQL database cluster dump complete\n--\n\n");

	if (filename)
	{
		fclose(OPF);

		/* sync the resulting file, errors are not fatal */
		if (dosync)
			(void) fsync_fname(filename, false);
	}

	exit_nicely(0);
}


static void
help(void)
{
	printf(_("%s exports a PostgreSQL database cluster as an SQL script.\n\n"), progname);
	printf(_("Usage:\n"));
	printf(_("  %s [OPTION]...\n"), progname);

	printf(_("\nGeneral options:\n"));
	printf(_("  -f, --file=FILENAME          output file name\n"));
	printf(_("  -v, --verbose                verbose mode\n"));
	printf(_("  -V, --version                output version information, then exit\n"));
	printf(_("  --lock-wait-timeout=TIMEOUT  fail after waiting TIMEOUT for a table lock\n"));
	printf(_("  -?, --help                   show this help, then exit\n"));
	printf(_("\nOptions controlling the output content:\n"));
	printf(_("  -a, --data-only              dump only the data, not the schema or statistics\n"));
	printf(_("  -c, --clean                  clean (drop) databases before recreating\n"));
	printf(_("  -E, --encoding=ENCODING      dump the data in encoding ENCODING\n"));
	printf(_("  -g, --globals-only           dump only global objects, no databases\n"));
	printf(_("  -O, --no-owner               skip restoration of object ownership\n"));
	printf(_("  -r, --roles-only             dump only roles, no databases or tablespaces\n"));
	printf(_("  -s, --schema-only            dump only the schema, no data or statistics\n"));
	printf(_("  -S, --superuser=NAME         superuser user name to use in the dump\n"));
	printf(_("  -t, --tablespaces-only       dump only tablespaces, no databases or roles\n"));
	printf(_("  -x, --no-privileges          do not dump privileges (grant/revoke)\n"));
	printf(_("  --binary-upgrade             for use by upgrade utilities only\n"));
	printf(_("  --column-inserts             dump data as INSERT commands with column names\n"));
	printf(_("  --disable-dollar-quoting     disable dollar quoting, use SQL standard quoting\n"));
	printf(_("  --disable-triggers           disable triggers during data-only restore\n"));
	printf(_("  --exclude-database=PATTERN   exclude databases whose name matches PATTERN\n"));
	printf(_("  --extra-float-digits=NUM     override default setting for extra_float_digits\n"));
	printf(_("  --filter=FILENAME            exclude databases based on expressions in FILENAME\n"));
	printf(_("  --if-exists                  use IF EXISTS when dropping objects\n"));
	printf(_("  --inserts                    dump data as INSERT commands, rather than COPY\n"));
	printf(_("  --load-via-partition-root    load partitions via the root table\n"));
	printf(_("  --no-comments                do not dump comment commands\n"));
	printf(_("  --no-data                    do not dump data\n"));
	printf(_("  --no-policies                do not dump row security policies\n"));
	printf(_("  --no-publications            do not dump publications\n"));
	printf(_("  --no-role-passwords          do not dump passwords for roles\n"));
	printf(_("  --no-schema                  do not dump schema\n"));
	printf(_("  --no-security-labels         do not dump security label assignments\n"));
	printf(_("  --no-statistics              do not dump statistics\n"));
	printf(_("  --no-subscriptions           do not dump subscriptions\n"));
	printf(_("  --no-sync                    do not wait for changes to be written safely to disk\n"));
	printf(_("  --no-table-access-method     do not dump table access methods\n"));
	printf(_("  --no-tablespaces             do not dump tablespace assignments\n"));
	printf(_("  --no-toast-compression       do not dump TOAST compression methods\n"));
	printf(_("  --no-unlogged-table-data     do not dump unlogged table data\n"));
	printf(_("  --on-conflict-do-nothing     add ON CONFLICT DO NOTHING to INSERT commands\n"));
	printf(_("  --quote-all-identifiers      quote all identifiers, even if not key words\n"));
	printf(_("  --restrict-key=RESTRICT_KEY  use provided string as psql \\restrict key\n"));
	printf(_("  --rows-per-insert=NROWS      number of rows per INSERT; implies --inserts\n"));
	printf(_("  --sequence-data              include sequence data in dump\n"));
	printf(_("  --statistics                 dump the statistics\n"));
	printf(_("  --statistics-only            dump only the statistics, not schema or data\n"));
	printf(_("  --use-set-session-authorization\n"
			 "                               use SET SESSION AUTHORIZATION commands instead of\n"
			 "                               ALTER OWNER commands to set ownership\n"));

	printf(_("\nConnection options:\n"));
	printf(_("  -d, --dbname=CONNSTR     connect using connection string\n"));
	printf(_("  -h, --host=HOSTNAME      database server host or socket directory\n"));
	printf(_("  -l, --database=DBNAME    alternative default database\n"));
	printf(_("  -p, --port=PORT          database server port number\n"));
	printf(_("  -U, --username=NAME      connect as specified database user\n"));
	printf(_("  -w, --no-password        never prompt for password\n"));
	printf(_("  -W, --password           force password prompt (should happen automatically)\n"));
	printf(_("  --role=ROLENAME          do SET ROLE before dump\n"));

	printf(_("\nIf -f/--file is not used, then the SQL script will be written to the standard\n"
			 "output.\n\n"));
	printf(_("Report bugs to <%s>.\n"), PACKAGE_BUGREPORT);
	printf(_("%s home page: <%s>\n"), PACKAGE_NAME, PACKAGE_URL);
}


/*
 * Drop roles
 */
static void
dropRoles(PGconn *conn)
{
	PQExpBuffer buf = createPQExpBuffer();
	PGresult   *res;
	int			i_rolname;
	int			i;

	if (server_version >= 90600)
		printfPQExpBuffer(buf,
						  "SELECT rolname "
						  "FROM %s "
						  "WHERE rolname !~ '^pg_' "
						  "ORDER BY 1", role_catalog);
	else
		printfPQExpBuffer(buf,
						  "SELECT rolname "
						  "FROM %s "
						  "ORDER BY 1", role_catalog);

	res = executeQuery(conn, buf->data);

	i_rolname = PQfnumber(res, "rolname");

	if (PQntuples(res) > 0)
		fprintf(OPF, "--\n-- Drop roles\n--\n\n");

	for (i = 0; i < PQntuples(res); i++)
	{
		const char *rolename;

		rolename = PQgetvalue(res, i, i_rolname);

		fprintf(OPF, "DROP ROLE %s%s;\n",
				if_exists ? "IF EXISTS " : "",
				fmtId(rolename));
	}

	PQclear(res);
	destroyPQExpBuffer(buf);

	fprintf(OPF, "\n\n");
}

/*
 * Dump roles
 */
static void
dumpRoles(PGconn *conn)
{
	PQExpBuffer buf = createPQExpBuffer();
	PGresult   *res;
	int			i_oid,
				i_rolname,
				i_rolsuper,
				i_rolinherit,
				i_rolcreaterole,
				i_rolcreatedb,
				i_rolcanlogin,
				i_rolconnlimit,
				i_rolpassword,
				i_rolvaliduntil,
				i_rolreplication,
				i_rolbypassrls,
				i_rolcomment,
				i_is_current_user;
	int			i;

	/*
	 * Notes: rolconfig is dumped later, and pg_authid must be used for
	 * extracting rolcomment regardless of role_catalog.
	 */
	if (server_version >= 90600)
		printfPQExpBuffer(buf,
						  "SELECT oid, rolname, rolsuper, rolinherit, "
						  "rolcreaterole, rolcreatedb, "
						  "rolcanlogin, rolconnlimit, rolpassword, "
						  "rolvaliduntil, rolreplication, rolbypassrls, "
						  "pg_catalog.shobj_description(oid, 'pg_authid') as rolcomment, "
						  "rolname = current_user AS is_current_user "
						  "FROM %s "
						  "WHERE rolname !~ '^pg_' "
						  "ORDER BY 2", role_catalog);
	else if (server_version >= 90500)
		printfPQExpBuffer(buf,
						  "SELECT oid, rolname, rolsuper, rolinherit, "
						  "rolcreaterole, rolcreatedb, "
						  "rolcanlogin, rolconnlimit, rolpassword, "
						  "rolvaliduntil, rolreplication, rolbypassrls, "
						  "pg_catalog.shobj_description(oid, 'pg_authid') as rolcomment, "
						  "rolname = current_user AS is_current_user "
						  "FROM %s "
						  "ORDER BY 2", role_catalog);
	else
		printfPQExpBuffer(buf,
						  "SELECT oid, rolname, rolsuper, rolinherit, "
						  "rolcreaterole, rolcreatedb, "
						  "rolcanlogin, rolconnlimit, rolpassword, "
						  "rolvaliduntil, rolreplication, "
						  "false as rolbypassrls, "
						  "pg_catalog.shobj_description(oid, 'pg_authid') as rolcomment, "
						  "rolname = current_user AS is_current_user "
						  "FROM %s "
						  "ORDER BY 2", role_catalog);

	res = executeQuery(conn, buf->data);

	i_oid = PQfnumber(res, "oid");
	i_rolname = PQfnumber(res, "rolname");
	i_rolsuper = PQfnumber(res, "rolsuper");
	i_rolinherit = PQfnumber(res, "rolinherit");
	i_rolcreaterole = PQfnumber(res, "rolcreaterole");
	i_rolcreatedb = PQfnumber(res, "rolcreatedb");
	i_rolcanlogin = PQfnumber(res, "rolcanlogin");
	i_rolconnlimit = PQfnumber(res, "rolconnlimit");
	i_rolpassword = PQfnumber(res, "rolpassword");
	i_rolvaliduntil = PQfnumber(res, "rolvaliduntil");
	i_rolreplication = PQfnumber(res, "rolreplication");
	i_rolbypassrls = PQfnumber(res, "rolbypassrls");
	i_rolcomment = PQfnumber(res, "rolcomment");
	i_is_current_user = PQfnumber(res, "is_current_user");

	if (PQntuples(res) > 0)
		fprintf(OPF, "--\n-- Roles\n--\n\n");

	for (i = 0; i < PQntuples(res); i++)
	{
		const char *rolename;
		Oid			auth_oid;

		auth_oid = atooid(PQgetvalue(res, i, i_oid));
		rolename = PQgetvalue(res, i, i_rolname);

		if (strncmp(rolename, "pg_", 3) == 0)
		{
			pg_log_warning("role name starting with \"pg_\" skipped (%s)",
						   rolename);
			continue;
		}

		resetPQExpBuffer(buf);

		if (binary_upgrade)
		{
			appendPQExpBufferStr(buf, "\n-- For binary upgrade, must preserve pg_authid.oid\n");
			appendPQExpBuffer(buf,
							  "SELECT pg_catalog.binary_upgrade_set_next_pg_authid_oid('%u'::pg_catalog.oid);\n\n",
							  auth_oid);
		}

		/*
		 * We dump CREATE ROLE followed by ALTER ROLE to ensure that the role
		 * will acquire the right properties even if it already exists (ie, it
		 * won't hurt for the CREATE to fail).  This is particularly important
		 * for the role we are connected as, since even with --clean we will
		 * have failed to drop it.  binary_upgrade cannot generate any errors,
		 * so we assume the current role is already created.
		 */
		if (!binary_upgrade ||
			strcmp(PQgetvalue(res, i, i_is_current_user), "f") == 0)
			appendPQExpBuffer(buf, "CREATE ROLE %s;\n", fmtId(rolename));
		appendPQExpBuffer(buf, "ALTER ROLE %s WITH", fmtId(rolename));

		if (strcmp(PQgetvalue(res, i, i_rolsuper), "t") == 0)
			appendPQExpBufferStr(buf, " SUPERUSER");
		else
			appendPQExpBufferStr(buf, " NOSUPERUSER");

		if (strcmp(PQgetvalue(res, i, i_rolinherit), "t") == 0)
			appendPQExpBufferStr(buf, " INHERIT");
		else
			appendPQExpBufferStr(buf, " NOINHERIT");

		if (strcmp(PQgetvalue(res, i, i_rolcreaterole), "t") == 0)
			appendPQExpBufferStr(buf, " CREATEROLE");
		else
			appendPQExpBufferStr(buf, " NOCREATEROLE");

		if (strcmp(PQgetvalue(res, i, i_rolcreatedb), "t") == 0)
			appendPQExpBufferStr(buf, " CREATEDB");
		else
			appendPQExpBufferStr(buf, " NOCREATEDB");

		if (strcmp(PQgetvalue(res, i, i_rolcanlogin), "t") == 0)
			appendPQExpBufferStr(buf, " LOGIN");
		else
			appendPQExpBufferStr(buf, " NOLOGIN");

		if (strcmp(PQgetvalue(res, i, i_rolreplication), "t") == 0)
			appendPQExpBufferStr(buf, " REPLICATION");
		else
			appendPQExpBufferStr(buf, " NOREPLICATION");

		if (strcmp(PQgetvalue(res, i, i_rolbypassrls), "t") == 0)
			appendPQExpBufferStr(buf, " BYPASSRLS");
		else
			appendPQExpBufferStr(buf, " NOBYPASSRLS");

		if (strcmp(PQgetvalue(res, i, i_rolconnlimit), "-1") != 0)
			appendPQExpBuffer(buf, " CONNECTION LIMIT %s",
							  PQgetvalue(res, i, i_rolconnlimit));


		if (!PQgetisnull(res, i, i_rolpassword) && !no_role_passwords)
		{
			appendPQExpBufferStr(buf, " PASSWORD ");
			appendStringLiteralConn(buf, PQgetvalue(res, i, i_rolpassword), conn);
		}

		if (!PQgetisnull(res, i, i_rolvaliduntil))
			appendPQExpBuffer(buf, " VALID UNTIL '%s'",
							  PQgetvalue(res, i, i_rolvaliduntil));

		appendPQExpBufferStr(buf, ";\n");

		if (!no_comments && !PQgetisnull(res, i, i_rolcomment))
		{
			appendPQExpBuffer(buf, "COMMENT ON ROLE %s IS ", fmtId(rolename));
			appendStringLiteralConn(buf, PQgetvalue(res, i, i_rolcomment), conn);
			appendPQExpBufferStr(buf, ";\n");
		}

		if (!no_security_labels)
			buildShSecLabels(conn, "pg_authid", auth_oid,
							 "ROLE", rolename,
							 buf);

		fprintf(OPF, "%s", buf->data);
	}

	/*
	 * Dump configuration settings for roles after all roles have been dumped.
	 * We do it this way because config settings for roles could mention the
	 * names of other roles.
	 */
	if (PQntuples(res) > 0)
		fprintf(OPF, "\n--\n-- User Configurations\n--\n");

	for (i = 0; i < PQntuples(res); i++)
		dumpUserConfig(conn, PQgetvalue(res, i, i_rolname));

	PQclear(res);

	fprintf(OPF, "\n\n");

	destroyPQExpBuffer(buf);
}


/*
 * Dump role memberships.
 *
 * Note: we expect dumpRoles already created all the roles, but there is
 * no membership yet.
 */
static void
dumpRoleMembership(PGconn *conn)
{
	PQExpBuffer buf = createPQExpBuffer();
	PQExpBuffer optbuf = createPQExpBuffer();
	PGresult   *res;
	int			start = 0,
				end,
				total;
	bool		dump_grantors;
	bool		dump_grant_options;
	int			i_role;
	int			i_member;
	int			i_grantor;
	int			i_roleid;
	int			i_memberid;
	int			i_grantorid;
	int			i_admin_option;
	int			i_inherit_option;
	int			i_set_option;

	/*
	 * Previous versions of PostgreSQL didn't used to track the grantor very
	 * carefully in the backend, and the grantor could be any user even if
	 * they didn't have ADMIN OPTION on the role, or a user that no longer
	 * existed. To avoid dump and restore failures, don't dump the grantor
	 * when talking to an old server version.
	 *
	 * Also, in older versions the roleid and/or member could be role OIDs
	 * that no longer exist.  If we find such cases, print a warning and skip
	 * the entry.
	 */
	dump_grantors = (PQserverVersion(conn) >= 160000);

	/*
	 * Previous versions of PostgreSQL also did not have grant-level options.
	 */
	dump_grant_options = (server_version >= 160000);

	/* Generate and execute query. */
	printfPQExpBuffer(buf, "SELECT ur.rolname AS role, "
					  "um.rolname AS member, "
					  "ug.rolname AS grantor, "
					  "a.roleid AS roleid, "
					  "a.member AS memberid, "
					  "a.grantor AS grantorid, "
					  "a.admin_option");
	if (dump_grant_options)
		appendPQExpBufferStr(buf, ", a.inherit_option, a.set_option");
	appendPQExpBuffer(buf, " FROM pg_auth_members a "
					  "LEFT JOIN %s ur on ur.oid = a.roleid "
					  "LEFT JOIN %s um on um.oid = a.member "
					  "LEFT JOIN %s ug on ug.oid = a.grantor "
					  "WHERE NOT (ur.rolname ~ '^pg_' AND um.rolname ~ '^pg_')"
					  "ORDER BY 1,2,3", role_catalog, role_catalog, role_catalog);
	res = executeQuery(conn, buf->data);
	i_role = PQfnumber(res, "role");
	i_member = PQfnumber(res, "member");
	i_grantor = PQfnumber(res, "grantor");
	i_roleid = PQfnumber(res, "roleid");
	i_memberid = PQfnumber(res, "memberid");
	i_grantorid = PQfnumber(res, "grantorid");
	i_admin_option = PQfnumber(res, "admin_option");
	i_inherit_option = PQfnumber(res, "inherit_option");
	i_set_option = PQfnumber(res, "set_option");

	if (PQntuples(res) > 0)
		fprintf(OPF, "--\n-- Role memberships\n--\n\n");

	/*
	 * We can't dump these GRANT commands in arbitrary order, because a role
	 * that is named as a grantor must already have ADMIN OPTION on the role
	 * for which it is granting permissions, except for the bootstrap
	 * superuser, who can always be named as the grantor.
	 *
	 * We handle this by considering these grants role by role. For each role,
	 * we initially consider the only allowable grantor to be the bootstrap
	 * superuser. Every time we grant ADMIN OPTION on the role to some user,
	 * that user also becomes an allowable grantor. We make repeated passes
	 * over the grants for the role, each time dumping those whose grantors
	 * are allowable and which we haven't done yet. Eventually this should let
	 * us dump all the grants.
	 */
	total = PQntuples(res);
	while (start < total)
	{
		char	   *role = PQgetvalue(res, start, i_role);
		int			i;
		bool	   *done;
		int			remaining;
		int			prev_remaining = 0;
		rolename_hash *ht;

		/* If we hit a null roleid, we're done (nulls sort to the end). */
		if (PQgetisnull(res, start, i_role))
		{
			/* translator: %s represents a numeric role OID */
			pg_log_warning("found orphaned pg_auth_members entry for role %s",
						   PQgetvalue(res, start, i_roleid));
			break;
		}

		/* All memberships for a single role should be adjacent. */
		for (end = start; end < total; ++end)
		{
			char	   *otherrole;

			otherrole = PQgetvalue(res, end, i_role);
			if (strcmp(role, otherrole) != 0)
				break;
		}

		remaining = end - start;
		done = pg_malloc0(remaining * sizeof(bool));
		ht = rolename_create(remaining, NULL);

		/*
		 * Make repeated passes over the grants for this role until all have
		 * been dumped.
		 */
		while (remaining > 0)
		{
			/*
			 * We should make progress on every iteration, because a notional
			 * graph whose vertices are grants and whose edges point from
			 * grantors to members should be connected and acyclic. If we fail
			 * to make progress, either we or the server have messed up.
			 */
			if (remaining == prev_remaining)
			{
				pg_log_error("could not find a legal dump ordering for memberships in role \"%s\"",
							 role);
				PQfinish(conn);
				exit_nicely(1);
			}
			prev_remaining = remaining;

			/* Make one pass over the grants for this role. */
			for (i = start; i < end; ++i)
			{
				char	   *member;
				char	   *admin_option;
				char	   *grantorid;
				char	   *grantor;
				char	   *set_option = "true";
				bool		found;

				/* If we already did this grant, don't do it again. */
				if (done[i - start])
					continue;

				/* Complain about, then ignore, entries with orphaned OIDs. */
				if (PQgetisnull(res, i, i_member))
				{
					/* translator: %s represents a numeric role OID */
					pg_log_warning("found orphaned pg_auth_members entry for role %s",
								   PQgetvalue(res, i, i_memberid));
					done[i - start] = true;
					--remaining;
					continue;
				}
				if (PQgetisnull(res, i, i_grantor))
				{
					/* translator: %s represents a numeric role OID */
					pg_log_warning("found orphaned pg_auth_members entry for role %s",
								   PQgetvalue(res, i, i_grantorid));
					done[i - start] = true;
					--remaining;
					continue;
				}

				member = PQgetvalue(res, i, i_member);
				grantor = PQgetvalue(res, i, i_grantor);
				grantorid = PQgetvalue(res, i, i_grantorid);
				admin_option = PQgetvalue(res, i, i_admin_option);
				if (dump_grant_options)
					set_option = PQgetvalue(res, i, i_set_option);

				/*
				 * If we're not dumping grantors or if the grantor is the
				 * bootstrap superuser, it's fine to dump this now. Otherwise,
				 * it's got to be someone who has already been granted ADMIN
				 * OPTION.
				 */
				if (dump_grantors &&
					atooid(grantorid) != BOOTSTRAP_SUPERUSERID &&
					rolename_lookup(ht, grantor) == NULL)
					continue;

				/* Remember that we did this so that we don't do it again. */
				done[i - start] = true;
				--remaining;

				/*
				 * If ADMIN OPTION is being granted, remember that grants
				 * listing this member as the grantor can now be dumped.
				 */
				if (*admin_option == 't')
					rolename_insert(ht, member, &found);

				/* Generate the actual GRANT statement. */
				resetPQExpBuffer(optbuf);
				fprintf(OPF, "GRANT %s", fmtId(role));
				fprintf(OPF, " TO %s", fmtId(member));
				if (*admin_option == 't')
					appendPQExpBufferStr(optbuf, "ADMIN OPTION");
				if (dump_grant_options)
				{
					char	   *inherit_option;

					if (optbuf->data[0] != '\0')
						appendPQExpBufferStr(optbuf, ", ");
					inherit_option = PQgetvalue(res, i, i_inherit_option);
					appendPQExpBuffer(optbuf, "INHERIT %s",
									  *inherit_option == 't' ?
									  "TRUE" : "FALSE");
				}
				if (*set_option != 't')
				{
					if (optbuf->data[0] != '\0')
						appendPQExpBufferStr(optbuf, ", ");
					appendPQExpBufferStr(optbuf, "SET FALSE");
				}
				if (optbuf->data[0] != '\0')
					fprintf(OPF, " WITH %s", optbuf->data);
				if (dump_grantors)
					fprintf(OPF, " GRANTED BY %s", fmtId(grantor));
				fprintf(OPF, ";\n");
			}
		}

		rolename_destroy(ht);
		pg_free(done);
		start = end;
	}

	PQclear(res);
	destroyPQExpBuffer(buf);

	fprintf(OPF, "\n\n");
}


/*
 * Dump role configuration parameter privileges.  This code is used for 15.0
 * and later servers.
 *
 * Note: we expect dumpRoles already created all the roles, but there are
 * no per-role configuration parameter privileges yet.
 */
static void
dumpRoleGUCPrivs(PGconn *conn)
{
	PGresult   *res;
	int			i;

	/*
	 * Get all parameters that have non-default acls defined.
	 */
	res = executeQuery(conn, "SELECT parname, "
					   "pg_catalog.pg_get_userbyid(" CppAsString2(BOOTSTRAP_SUPERUSERID) ") AS parowner, "
					   "paracl, "
					   "pg_catalog.acldefault('p', " CppAsString2(BOOTSTRAP_SUPERUSERID) ") AS acldefault "
					   "FROM pg_catalog.pg_parameter_acl "
					   "ORDER BY 1");

	if (PQntuples(res) > 0)
		fprintf(OPF, "--\n-- Role privileges on configuration parameters\n--\n\n");

	for (i = 0; i < PQntuples(res); i++)
	{
		PQExpBuffer buf = createPQExpBuffer();
		char	   *parname = PQgetvalue(res, i, 0);
		char	   *parowner = PQgetvalue(res, i, 1);
		char	   *paracl = PQgetvalue(res, i, 2);
		char	   *acldefault = PQgetvalue(res, i, 3);
		char	   *fparname;

		/* needed for buildACLCommands() */
		fparname = pg_strdup(fmtId(parname));

		if (!buildACLCommands(fparname, NULL, NULL, "PARAMETER",
							  paracl, acldefault,
							  parowner, "", server_version, buf))
		{
			pg_log_error("could not parse ACL list (%s) for parameter \"%s\"",
						 paracl, parname);
			PQfinish(conn);
			exit_nicely(1);
		}

		fprintf(OPF, "%s", buf->data);

		free(fparname);
		destroyPQExpBuffer(buf);
	}

	PQclear(res);
	fprintf(OPF, "\n\n");
}


/*
 * Drop tablespaces.
 */
static void
dropTablespaces(PGconn *conn)
{
	PGresult   *res;
	int			i;

	/*
	 * Get all tablespaces except built-in ones (which we assume are named
	 * pg_xxx)
	 */
	res = executeQuery(conn, "SELECT spcname "
					   "FROM pg_catalog.pg_tablespace "
					   "WHERE spcname !~ '^pg_' "
					   "ORDER BY 1");

	if (PQntuples(res) > 0)
		fprintf(OPF, "--\n-- Drop tablespaces\n--\n\n");

	for (i = 0; i < PQntuples(res); i++)
	{
		char	   *spcname = PQgetvalue(res, i, 0);

		fprintf(OPF, "DROP TABLESPACE %s%s;\n",
				if_exists ? "IF EXISTS " : "",
				fmtId(spcname));
	}

	PQclear(res);

	fprintf(OPF, "\n\n");
}

/*
 * Dump tablespaces.
 */
static void
dumpTablespaces(PGconn *conn)
{
	PGresult   *res;
	int			i;

	/*
	 * Get all tablespaces except built-in ones (which we assume are named
	 * pg_xxx)
	 */
	res = executeQuery(conn, "SELECT oid, spcname, "
					   "pg_catalog.pg_get_userbyid(spcowner) AS spcowner, "
					   "pg_catalog.pg_tablespace_location(oid), "
					   "spcacl, acldefault('t', spcowner) AS acldefault, "
					   "array_to_string(spcoptions, ', '),"
					   "pg_catalog.shobj_description(oid, 'pg_tablespace') "
					   "FROM pg_catalog.pg_tablespace "
					   "WHERE spcname !~ '^pg_' "
					   "ORDER BY 1");

	if (PQntuples(res) > 0)
		fprintf(OPF, "--\n-- Tablespaces\n--\n\n");

	for (i = 0; i < PQntuples(res); i++)
	{
		PQExpBuffer buf = createPQExpBuffer();
		Oid			spcoid = atooid(PQgetvalue(res, i, 0));
		char	   *spcname = PQgetvalue(res, i, 1);
		char	   *spcowner = PQgetvalue(res, i, 2);
		char	   *spclocation = PQgetvalue(res, i, 3);
		char	   *spcacl = PQgetvalue(res, i, 4);
		char	   *acldefault = PQgetvalue(res, i, 5);
		char	   *spcoptions = PQgetvalue(res, i, 6);
		char	   *spccomment = PQgetvalue(res, i, 7);
		char	   *fspcname;

		/* needed for buildACLCommands() */
		fspcname = pg_strdup(fmtId(spcname));

		if (binary_upgrade)
		{
			appendPQExpBufferStr(buf, "\n-- For binary upgrade, must preserve pg_tablespace oid\n");
			appendPQExpBuffer(buf, "SELECT pg_catalog.binary_upgrade_set_next_pg_tablespace_oid('%u'::pg_catalog.oid);\n", spcoid);
		}

		appendPQExpBuffer(buf, "CREATE TABLESPACE %s", fspcname);
		appendPQExpBuffer(buf, " OWNER %s", fmtId(spcowner));

		appendPQExpBufferStr(buf, " LOCATION ");

		/*
		 * In-place tablespaces use a relative path, and need to be dumped
		 * with an empty string as location.
		 */
		if (is_absolute_path(spclocation))
			appendStringLiteralConn(buf, spclocation, conn);
		else
			appendStringLiteralConn(buf, "", conn);

		appendPQExpBufferStr(buf, ";\n");

		if (spcoptions && spcoptions[0] != '\0')
			appendPQExpBuffer(buf, "ALTER TABLESPACE %s SET (%s);\n",
							  fspcname, spcoptions);

		/* tablespaces can't have initprivs */

		if (!skip_acls &&
			!buildACLCommands(fspcname, NULL, NULL, "TABLESPACE",
							  spcacl, acldefault,
							  spcowner, "", server_version, buf))
		{
			pg_log_error("could not parse ACL list (%s) for tablespace \"%s\"",
						 spcacl, spcname);
			PQfinish(conn);
			exit_nicely(1);
		}

		if (!no_comments && spccomment && spccomment[0] != '\0')
		{
			appendPQExpBuffer(buf, "COMMENT ON TABLESPACE %s IS ", fspcname);
			appendStringLiteralConn(buf, spccomment, conn);
			appendPQExpBufferStr(buf, ";\n");
		}

		if (!no_security_labels)
			buildShSecLabels(conn, "pg_tablespace", spcoid,
							 "TABLESPACE", spcname,
							 buf);

		fprintf(OPF, "%s", buf->data);

		free(fspcname);
		destroyPQExpBuffer(buf);
	}

	PQclear(res);
	fprintf(OPF, "\n\n");
}


/*
 * Dump commands to drop each database.
 */
static void
dropDBs(PGconn *conn)
{
	PGresult   *res;
	int			i;

	/*
	 * Skip databases marked not datallowconn, since we'd be unable to connect
	 * to them anyway.  This must agree with dumpDatabases().
	 */
	res = executeQuery(conn,
					   "SELECT datname "
					   "FROM pg_database d "
					   "WHERE datallowconn AND datconnlimit != -2 "
					   "ORDER BY datname");

	if (PQntuples(res) > 0)
		fprintf(OPF, "--\n-- Drop databases (except postgres and template1)\n--\n\n");

	for (i = 0; i < PQntuples(res); i++)
	{
		char	   *dbname = PQgetvalue(res, i, 0);

		/*
		 * Skip "postgres" and "template1"; dumpDatabases() will deal with
		 * them specially.  Also, be sure to skip "template0", even if for
		 * some reason it's not marked !datallowconn.
		 */
		if (strcmp(dbname, "template1") != 0 &&
			strcmp(dbname, "template0") != 0 &&
			strcmp(dbname, "postgres") != 0)
		{
			fprintf(OPF, "DROP DATABASE %s%s;\n",
					if_exists ? "IF EXISTS " : "",
					fmtId(dbname));
		}
	}

	PQclear(res);

	fprintf(OPF, "\n\n");
}


/*
 * Dump user-specific configuration
 */
static void
dumpUserConfig(PGconn *conn, const char *username)
{
	PQExpBuffer buf = createPQExpBuffer();
	PGresult   *res;

	printfPQExpBuffer(buf, "SELECT unnest(setconfig) FROM pg_db_role_setting "
					  "WHERE setdatabase = 0 AND setrole = "
					  "(SELECT oid FROM %s WHERE rolname = ",
					  role_catalog);
	appendStringLiteralConn(buf, username, conn);
	appendPQExpBufferChar(buf, ')');

	res = executeQuery(conn, buf->data);

	if (PQntuples(res) > 0)
	{
		char	   *sanitized;

		sanitized = sanitize_line(username, true);
		fprintf(OPF, "\n--\n-- User Config \"%s\"\n--\n\n", sanitized);
		free(sanitized);
	}

	for (int i = 0; i < PQntuples(res); i++)
	{
		resetPQExpBuffer(buf);
		makeAlterConfigCommand(conn, PQgetvalue(res, i, 0),
							   "ROLE", username, NULL, NULL,
							   buf);
		fprintf(OPF, "%s", buf->data);
	}

	PQclear(res);

	destroyPQExpBuffer(buf);
}

/*
 * Find a list of database names that match the given patterns.
 * See also expand_table_name_patterns() in pg_dump.c
 */
static void
expand_dbname_patterns(PGconn *conn,
					   SimpleStringList *patterns,
					   SimpleStringList *names)
{
	PQExpBuffer query;
	PGresult   *res;

	if (patterns->head == NULL)
		return;					/* nothing to do */

	query = createPQExpBuffer();

	/*
	 * The loop below runs multiple SELECTs, which might sometimes result in
	 * duplicate entries in the name list, but we don't care, since all we're
	 * going to do is test membership of the list.
	 */

	for (SimpleStringListCell *cell = patterns->head; cell; cell = cell->next)
	{
		int			dotcnt;

		appendPQExpBufferStr(query,
							 "SELECT datname FROM pg_catalog.pg_database n\n");
		processSQLNamePattern(conn, query, cell->val, false,
							  false, NULL, "datname", NULL, NULL, NULL,
							  &dotcnt);

		if (dotcnt > 0)
		{
			pg_log_error("improper qualified name (too many dotted names): %s",
						 cell->val);
			PQfinish(conn);
			exit_nicely(1);
		}

		res = executeQuery(conn, query->data);
		for (int i = 0; i < PQntuples(res); i++)
		{
			simple_string_list_append(names, PQgetvalue(res, i, 0));
		}

		PQclear(res);
		resetPQExpBuffer(query);
	}

	destroyPQExpBuffer(query);
}

/*
 * Dump contents of databases.
 */
static void
dumpDatabases(PGconn *conn)
{
	PGresult   *res;
	int			i;

	/*
	 * Skip databases marked not datallowconn, since we'd be unable to connect
	 * to them anyway.  This must agree with dropDBs().
	 *
	 * We arrange for template1 to be processed first, then we process other
	 * DBs in alphabetical order.  If we just did them all alphabetically, we
	 * might find ourselves trying to drop the "postgres" database while still
	 * connected to it.  This makes trying to run the restore script while
	 * connected to "template1" a bad idea, but there's no fixed order that
	 * doesn't have some failure mode with --clean.
	 */
	res = executeQuery(conn,
					   "SELECT datname "
					   "FROM pg_database d "
					   "WHERE datallowconn AND datconnlimit != -2 "
					   "ORDER BY (datname <> 'template1'), datname");

	if (PQntuples(res) > 0)
		fprintf(OPF, "--\n-- Databases\n--\n\n");

	for (i = 0; i < PQntuples(res); i++)
	{
		char	   *dbname = PQgetvalue(res, i, 0);
		char	   *sanitized;
		const char *create_opts;
		int			ret;

		/* Skip template0, even if it's not marked !datallowconn. */
		if (strcmp(dbname, "template0") == 0)
			continue;

		/* Skip any explicitly excluded database */
		if (simple_string_list_member(&database_exclude_names, dbname))
		{
			pg_log_info("excluding database \"%s\"", dbname);
			continue;
		}

		pg_log_info("dumping database \"%s\"", dbname);

		sanitized = sanitize_line(dbname, true);
		fprintf(OPF, "--\n-- Database \"%s\" dump\n--\n\n", sanitized);
		free(sanitized);

		/*
		 * We assume that "template1" and "postgres" already exist in the
		 * target installation.  dropDBs() won't have removed them, for fear
		 * of removing the DB the restore script is initially connected to. If
		 * --clean was specified, tell pg_dump to drop and recreate them;
		 * otherwise we'll merely restore their contents.  Other databases
		 * should simply be created.
		 */
		if (strcmp(dbname, "template1") == 0 || strcmp(dbname, "postgres") == 0)
		{
			if (output_clean)
				create_opts = "--clean --create";
			else
			{
				create_opts = "";
				/* Since pg_dump won't emit a \connect command, we must */
				fprintf(OPF, "\\connect %s\n\n", dbname);
			}
		}
		else
			create_opts = "--create";

		if (filename)
			fclose(OPF);

		ret = runPgDump(dbname, create_opts);
		if (ret != 0)
			pg_fatal("pg_dump failed on database \"%s\", exiting", dbname);

		if (filename)
		{
			OPF = fopen(filename, PG_BINARY_A);
			if (!OPF)
				pg_fatal("could not re-open the output file \"%s\": %m",
						 filename);
		}
	}

	PQclear(res);
}



/*
 * Run pg_dump on dbname, with specified options.
 */
static int
runPgDump(const char *dbname, const char *create_opts)
{
	PQExpBufferData connstrbuf;
	PQExpBufferData cmd;
	int			ret;

	initPQExpBuffer(&connstrbuf);
	initPQExpBuffer(&cmd);

	printfPQExpBuffer(&cmd, "\"%s\" %s %s", pg_dump_bin,
					  pgdumpopts->data, create_opts);

	/*
	 * If we have a filename, use the undocumented plain-append pg_dump
	 * format.
	 */
	if (filename)
		appendPQExpBufferStr(&cmd, " -Fa ");
	else
		appendPQExpBufferStr(&cmd, " -Fp ");

	/*
	 * Append the database name to the already-constructed stem of connection
	 * string.
	 */
	appendPQExpBuffer(&connstrbuf, "%s dbname=", connstr);
	appendConnStrVal(&connstrbuf, dbname);

	appendShellString(&cmd, connstrbuf.data);

	pg_log_info("running \"%s\"", cmd.data);

	fflush(NULL);

	ret = system(cmd.data);

	termPQExpBuffer(&cmd);
	termPQExpBuffer(&connstrbuf);

	return ret;
}

/*
 * buildShSecLabels
 *
 * Build SECURITY LABEL command(s) for a shared object
 *
 * The caller has to provide object type and identity in two separate formats:
 * catalog_name (e.g., "pg_database") and object OID, as well as
 * type name (e.g., "DATABASE") and object name (not pre-quoted).
 *
 * The command(s) are appended to "buffer".
 */
static void
buildShSecLabels(PGconn *conn, const char *catalog_name, Oid objectId,
				 const char *objtype, const char *objname,
				 PQExpBuffer buffer)
{
	PQExpBuffer sql = createPQExpBuffer();
	PGresult   *res;

	buildShSecLabelQuery(catalog_name, objectId, sql);
	res = executeQuery(conn, sql->data);
	emitShSecLabels(conn, res, buffer, objtype, objname);

	PQclear(res);
	destroyPQExpBuffer(sql);
}

/*
 * As above for a SQL command (which returns nothing).
 */
static void
executeCommand(PGconn *conn, const char *query)
{
	PGresult   *res;

	pg_log_info("executing %s", query);

	res = PQexec(conn, query);
	if (!res ||
		PQresultStatus(res) != PGRES_COMMAND_OK)
	{
		pg_log_error("query failed: %s", PQerrorMessage(conn));
		pg_log_error_detail("Query was: %s", query);
		PQfinish(conn);
		exit_nicely(1);
	}

	PQclear(res);
}


/*
 * dumpTimestamp
 */
static void
dumpTimestamp(const char *msg)
{
	char		buf[64];
	time_t		now = time(NULL);

	if (strftime(buf, sizeof(buf), PGDUMP_STRFTIME_FMT, localtime(&now)) != 0)
		fprintf(OPF, "-- %s %s\n\n", msg, buf);
}

/*
 * read_dumpall_filters - retrieve database identifier patterns from file
 *
 * Parse the specified filter file for include and exclude patterns, and add
 * them to the relevant lists.  If the filename is "-" then filters will be
 * read from STDIN rather than a file.
 *
 * At the moment, the only allowed filter is for database exclusion.
 */
static void
read_dumpall_filters(const char *filename, SimpleStringList *pattern)
{
	FilterStateData fstate;
	char	   *objname;
	FilterCommandType comtype;
	FilterObjectType objtype;

	filter_init(&fstate, filename, exit);

	while (filter_read_item(&fstate, &objname, &comtype, &objtype))
	{
		if (comtype == FILTER_COMMAND_TYPE_INCLUDE)
		{
			pg_log_filter_error(&fstate, _("%s filter for \"%s\" is not allowed"),
								"include",
								filter_object_type_name(objtype));
			exit_nicely(1);
		}

		switch (objtype)
		{
			case FILTER_OBJECT_TYPE_NONE:
				break;
			case FILTER_OBJECT_TYPE_FUNCTION:
			case FILTER_OBJECT_TYPE_INDEX:
			case FILTER_OBJECT_TYPE_TABLE_DATA:
			case FILTER_OBJECT_TYPE_TABLE_DATA_AND_CHILDREN:
			case FILTER_OBJECT_TYPE_TRIGGER:
			case FILTER_OBJECT_TYPE_EXTENSION:
			case FILTER_OBJECT_TYPE_FOREIGN_DATA:
			case FILTER_OBJECT_TYPE_SCHEMA:
			case FILTER_OBJECT_TYPE_TABLE:
			case FILTER_OBJECT_TYPE_TABLE_AND_CHILDREN:
				pg_log_filter_error(&fstate, _("unsupported filter object"));
				exit_nicely(1);
				break;

			case FILTER_OBJECT_TYPE_DATABASE:
				simple_string_list_append(pattern, objname);
				break;
		}

		if (objname)
			free(objname);
	}

	filter_free(&fstate);
}<|MERGE_RESOLUTION|>--- conflicted
+++ resolved
@@ -123,11 +123,6 @@
 static SimpleStringList database_exclude_names = {NULL, NULL};
 
 static char *restrict_key;
-<<<<<<< HEAD
-
-#define exit_nicely(code) exit(code)
-=======
->>>>>>> 3d6a8289
 
 int
 main(int argc, char *argv[])
@@ -190,10 +185,7 @@
 		{"statistics", no_argument, &with_statistics, 1},
 		{"statistics-only", no_argument, &statistics_only, 1},
 		{"filter", required_argument, NULL, 8},
-<<<<<<< HEAD
-=======
 		{"sequence-data", no_argument, &sequence_data, 1},
->>>>>>> 3d6a8289
 		{"restrict-key", required_argument, NULL, 9},
 
 		{NULL, 0, NULL, 0}
@@ -496,16 +488,6 @@
 		appendPQExpBufferStr(pgdumpopts, " --statistics-only");
 	if (sequence_data)
 		appendPQExpBufferStr(pgdumpopts, " --sequence-data");
-
-	/*
-	 * If you don't provide a restrict key, one will be appointed for you.
-	 */
-	if (!restrict_key)
-		restrict_key = generate_restrict_key();
-	if (!restrict_key)
-		pg_fatal("could not generate restrict key");
-	if (!valid_restrict_key(restrict_key))
-		pg_fatal("invalid restrict key");
 
 	/*
 	 * If you don't provide a restrict key, one will be appointed for you.

--- conflicted
+++ resolved
@@ -166,18 +166,10 @@
   </para>
 
   <para>
-<!--
    In the absence of fatal errors, <application>pg_receivewal</application>
-<<<<<<< HEAD
    will run until terminated by the <systemitem>SIGINT</systemitem>
    (<keycombo action="simul"><keycap>Control</keycap><keycap>C</keycap></keycombo>)
    or <systemitem>SIGTERM</systemitem> signal.
-=======
-   will run until terminated by the <systemitem>SIGINT</systemitem> signal
-   (<keycombo action="simul"><keycap>Control</keycap><keycap>C</keycap></keycombo>).
--->
-致命的なエラーが無い場合、<application>pg_receivewal</application>は<systemitem>SIGINT</systemitem>シグナル（<keycombo action="simul"><keycap>Control</keycap><keycap>C</keycap></keycombo>）で停止されるまで実行を続けます。
->>>>>>> 94ef7168
   </para>
  </refsect1>
 
@@ -646,16 +638,11 @@
   <title>終了ステータス</title>
 
   <para>
-<!--
    <application>pg_receivewal</application> will exit with status 0 when
    terminated by the <systemitem>SIGINT</systemitem> or
    <systemitem>SIGTERM</systemitem> signal.  (That is the
    normal way to end it.  Hence it is not an error.)  For fatal errors or
    other signals, the exit status will be nonzero.
--->
-<application>pg_receivewal</application>は<systemitem>SIGINT</systemitem>シグナルで終了されたとき、ステータス0で終了します。
-（これは止めるための通常の方法です。そのためエラーではありません。）
-致命的エラーや他のシグナルに対しては、終了ステータスは非ゼロになります。
   </para>
 
  </refsect1>

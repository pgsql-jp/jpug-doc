--- conflicted
+++ resolved
@@ -1003,31 +1003,19 @@
 </synopsis>
 
    <para>
-<<<<<<< HEAD
     <literal>%TYPE</literal> provides the data type of a table column
     or a previously-declared <application>PL/pgSQL</application>
     variable. You can use this to declare variables that will hold
-=======
-<!--
-    <literal>%TYPE</literal> provides the data type of a variable or
-    table column. You can use this to declare variables that will hold
->>>>>>> 32de6336
     database values. For example, let's say you have a column named
     <literal>user_id</literal> in your <literal>users</literal>
     table. To declare a variable with the same data type as
     <literal>users.user_id</literal> you write:
--->
-<literal>%TYPE</literal>は変数やテーブル列のデータ型を提供します。
-これを使用してデータベース値を保持する変数を宣言することができます。
-例えば、<literal>users</literal>テーブルに<literal>user_id</literal>という列があるものとします。
-<literal>users.user_id</literal>と同じデータ型の変数を宣言するには、以下のように記述します。
 <programlisting>
 user_id users.user_id%TYPE;
 </programlisting>
    </para>
 
    <para>
-<<<<<<< HEAD
     It is also possible to write array decoration
     after <literal>%TYPE</literal>, thereby creating a variable that holds
     an array of the referenced type:
@@ -1043,9 +1031,7 @@
    </para>
 
    <para>
-=======
-<!--
->>>>>>> 32de6336
+<!--
     By using <literal>%TYPE</literal> you don't need to know the data
     type of the structure you are referencing, and most importantly,
     if the data type of the referenced item changes in the future (for
@@ -1116,16 +1102,13 @@
    </para>
 
    <para>
-<<<<<<< HEAD
     As with <literal>%TYPE</literal>, <literal>%ROWTYPE</literal> can be
     followed by array decoration to declare a variable that holds an array
     of the referenced composite type.
    </para>
 
    <para>
-=======
-<!--
->>>>>>> 32de6336
+<!--
     Parameters to a function can be
     composite types (complete table rows). In that case, the
     corresponding identifier <literal>$<replaceable>n</replaceable></literal> will be a row variable, and fields can
@@ -1537,14 +1520,8 @@
     </para>
 
     <para>
-<<<<<<< HEAD
      If the command does return rows (for example <command>SELECT</command>, or
      <command>INSERT</command>/<command>UPDATE</command>/<command>DELETE</command>/<command>MERGE</command>
-=======
-<!--
-     If the command does return rows (for example <command>SELECT</command>,
-     or <command>INSERT</command>/<command>UPDATE</command>/<command>DELETE</command>
->>>>>>> 32de6336
      with <literal>RETURNING</literal>), there are two ways to proceed.
      When the command will return at most one row, or you only care about
      the first row of output, write the command as usual but add
@@ -1553,10 +1530,6 @@
      To process all of the output rows, write the command as the data
      source for a <command>FOR</command> loop, as described in
      <xref linkend="plpgsql-records-iterating"/>.
--->
-コマンドが行を返すのであれば(例えば<command>SELECT</command>や<literal>RETURNING</literal>を伴う<command>INSERT</command>/<command>UPDATE</command>/<command>DELETE</command>など)、処理する方法が2つあります。
-コマンドが多くても1行を返す場合、もしくは出力の最初の行だけに関心がある場合には、<xref linkend="plpgsql-statements-sql-onerow"/>に書かれているように、出力を取得するための<literal>INTO</literal>句を追加する以外は通常通りコマンドを書いてください。
-出力行をすべて処理するためには、<xref linkend="plpgsql-records-iterating"/>に書かれているように、<command>FOR</command>ループに対するデータソースとしてコマンドを書いてください。
     </para>
 
     <para>
@@ -1737,7 +1710,6 @@
 MERGE ... RETURNING <replaceable>expressions</replaceable> INTO <optional>STRICT</optional> <replaceable>target</replaceable>;
 </synopsis>
 
-<!--
      where <replaceable>target</replaceable> can be a record variable, a row
      variable, or a comma-separated list of simple variables and
      record/row fields.
@@ -1751,11 +1723,6 @@
      that return row sets, such as <command>EXPLAIN</command>.
      Except for the <literal>INTO</literal> clause, the SQL command is the same
      as it would be written outside <application>PL/pgSQL</application>.
--->
-ここで、<replaceable>target</replaceable>はレコード変数、行変数、あるいは、単純な変数とレコード/行変数のフィールドをカンマで区切ったリストです。
-上述のように<application>PL/pgSQL</application>変数によりコマンドの残り(すなわち、<literal>INTO</literal>句以外のすべて)が置換され、同じように計画がキャッシュされます。
-このように作動するのは、<command>SELECT</command>、<literal>RETURNING</literal>を伴った<command>INSERT</command>/<command>UPDATE</command>/<command>DELETE</command>とおよび<command>EXPLAIN</command>のような行セットの結果を返す特定のユーティリティコマンドです。
-<literal>INTO</literal>句以外では、SQLコマンドは<application>PL/pgSQL</application>の外部に記述したものと同じです。
     </para>
 
    <tip>
@@ -1858,20 +1825,12 @@
     </para>
 
     <para>
-<<<<<<< HEAD
      For <command>INSERT</command>/<command>UPDATE</command>/<command>DELETE</command>/<command>MERGE</command> with
-=======
-<!--
-     For <command>INSERT</command>/<command>UPDATE</command>/<command>DELETE</command> with
->>>>>>> 32de6336
      <literal>RETURNING</literal>, <application>PL/pgSQL</application> reports
      an error for more than one returned row, even when
      <literal>STRICT</literal> is not specified.  This is because there
      is no option such as <literal>ORDER BY</literal> with which to determine
      which affected row should be returned.
--->
-<application>PL/pgSQL</application>は<literal>STRICT</literal>が指定されない場合でも、<literal>RETURNING</literal>を伴った<command>INSERT</command>/<command>UPDATE</command>/<command>DELETE</command>が2行以上を返した時は、エラーとなります。
-なぜなら、どの1行を返すか決定する<literal>ORDER BY</literal>のようなオプションが存在しないからです。
     </para>
 
     <para>
@@ -3883,7 +3842,6 @@
     </para>
 
     <para>
-<!--
      The <replaceable>query</replaceable> used in this type of <literal>FOR</literal>
      statement can be any SQL command that returns rows to the caller:
      <command>SELECT</command> is the most common case,
@@ -3891,10 +3849,6 @@
      <command>DELETE</command>, or <command>MERGE</command> with a
      <literal>RETURNING</literal> clause.  Some utility
      commands such as <command>EXPLAIN</command> will work too.
--->
-この種類の<literal>FOR</literal>文の<replaceable>query</replaceable>としては、呼び出し元に行を返すSQLコマンドをすべて使用できます。
-通常は<command>SELECT</command>ですが、<literal>RETURNING</literal>句を持つ<command>INSERT</command>、<command>UPDATE</command>または<command>DELETE</command>も使用できます。
-<command>EXPLAIN</command>などのユーティリティコマンドも作動します。
     </para>
 
     <para>
@@ -4984,10 +4938,7 @@
 </synopsis>
 
     <para>
-<<<<<<< HEAD
-=======
-<!--
->>>>>>> 32de6336
+<!--
      <command>FETCH</command> retrieves the next row (in the indicated
      direction) from the
      cursor into a target, which might be a row variable, a record
@@ -4998,15 +4949,12 @@
      be checked to see whether a row was obtained or not.  If no row is
      obtained, the cursor is positioned after the last row or before the
      first row, depending on the movement direction.
-<<<<<<< HEAD
-=======
 -->
 <command>FETCH</command>は<command>SELECT INTO</command>と同様に、カーソルから次の行を（指定された方向に）抽出し、対象に格納します。
 対象とは、行変数、レコード変数、または単純な変数をカンマで区切ったリストです。
 適切な行がない場合、ターゲットはNULLに設定されます。
 <command>SELECT INTO</command>の場合と同様、特殊な<literal>FOUND</literal>変数を検査することで、行が取得できたかどうかを確認できます。
 行が取得されない場合、カーソルは移動方向に応じて最後の行の後または最初の行の前に位置します。
->>>>>>> 32de6336
     </para>
 
     <para>
@@ -5096,11 +5044,6 @@
      be checked to see whether there was a row to move to.  If there is no
      such row, the cursor is positioned after the last row or before the
      first row, depending on the movement direction.
-<<<<<<< HEAD
-    </para>
-
-    <para>
-=======
 -->
 <command>MOVE</command>コマンドは、データを取り出さないでカーソルの位置を変更します。
 <command>MOVE</command>コマンドは、移動先の行を返さないでカーソルの位置だけを変更することを除けば、<command>FETCH</command>コマンドと同様の働きをします。
@@ -5114,7 +5057,6 @@
 
     <para>
 <!--
->>>>>>> 32de6336
      Examples:
 -->
 例:
@@ -5482,7 +5424,6 @@
    </para>
 
    <para>
-<<<<<<< HEAD
     <application>PL/pgSQL</application> does not support savepoints
     (<command>SAVEPOINT</command>/<command>ROLLBACK TO
     SAVEPOINT</command>/<command>RELEASE SAVEPOINT</command> commands).
@@ -5494,9 +5435,7 @@
    </para>
 
    <para>
-=======
-<!--
->>>>>>> 32de6336
+<!--
     Special considerations apply to cursor loops.  Consider this example:
 -->
 カーソルループには特別な考慮事項が当てはまります。
@@ -5517,7 +5456,6 @@
 
 CALL transaction_test2();
 </programlisting>
-<!--
     Normally, cursors are automatically closed at transaction commit.
     However, a cursor created as part of a loop like this is automatically
     converted to a holdable cursor by the first <command>COMMIT</command> or
@@ -5525,19 +5463,10 @@
     evaluated at the first <command>COMMIT</command> or
     <command>ROLLBACK</command> rather than row by row.  The cursor is still
     removed automatically after the loop, so this is mostly invisible to the
-<<<<<<< HEAD
     user.  But one must keep in mind that any table or row locks taken by
     the cursor's query will no longer be held after the
     first <command>COMMIT</command> or
     <command>ROLLBACK</command>.
-=======
-    user.
--->
-通常、カーソルはトランザクションのコミット時に自動的に閉じられます。
-しかしながら、このようにループの一部として作られたカーソルは、最初の<command>COMMIT</command>または<command>ROLLBACK</command>から自動的にホールドカーソルに変換されます。
-このことは、今や、最初の<command>COMMIT</command>や<command>ROLLBACK</command>の時点でカーソルが行ごとではなく完全に評価されることを意味します。
-従来通りカーソルはループ後に自動で削除されるので、このことはユーザにほとんど認識されません。
->>>>>>> 32de6336
    </para>
 
    <para>
@@ -5548,16 +5477,6 @@
 -->
 トランザクションコマンドは、読み込み専用でないコマンド（例えば<command>UPDATE ... RETURNING</command>）で駆動されるカーソルループ内では許可されません。
    </para>
-<<<<<<< HEAD
-=======
-
-   <para>
-<!--
-    A transaction cannot be ended inside a block with exception handlers.
--->
-例外ハンドラを伴うブロック内ではトランザクションを終了できません。
-   </para>
->>>>>>> 32de6336
   </sect1>
 
   <sect1 id="plpgsql-errors-and-messages">

--- conflicted
+++ resolved
@@ -2,83 +2,47 @@
 <!-- See header comment in release.sgml about typical markup -->
 
  <sect1 id="release-9-1-14">
-<<<<<<< HEAD
+<!--
   <title>Release 9.1.14</title>
+-->
+  <title>リリース9.1.14</title>
 
   <note>
+<!--
   <title>Release Date</title>
-=======
-<!--
-  <title>Release 9.1.14</title>
--->
-  <title>リリース9.1.14</title>
-
-  <note>
-<!--
-  <title>Release Date</title>
 -->
   <title>リリース日</title>
->>>>>>> de74b4ab
   <simpara>2014-07-24</simpara>
   </note>
 
   <para>
-<<<<<<< HEAD
+<!--
    This release contains a variety of fixes from 9.1.13.
    For information about new features in the 9.1 major release, see
    <xref linkend="release-9-1">.
+-->
+このリリースは9.1.13に対し、各種不具合を修正したものです。
+9.1メジャーリリースにおける新機能については、<xref linkend="release-9-1">を参照してください。
   </para>
 
   <sect2>
+<!--
    <title>Migration to Version 9.1.14</title>
+-->
+<title>バージョン 9.1.14への移行</title>
 
    <para>
+<!--
     A dump/restore is not required for those running 9.1.X.
+-->
+9.1.Xからの移行ではダンプ/リストアは不要です。
    </para>
 
    <para>
+<!--
     However, this release corrects an index corruption problem in some GiST
     indexes.  See the first changelog entry below to find out whether your
     installation has been affected and what steps you should take if so.
-   </para>
-
-   <para>
-    Also, if you are upgrading from a version earlier than 9.1.11,
-    see <xref linkend="release-9-1-11">.
-   </para>
-
-  </sect2>
-
-  <sect2>
-   <title>Changes</title>
-=======
-<!--
-   This release contains a variety of fixes from 9.1.13.
-   For information about new features in the 9.1 major release, see
-   <xref linkend="release-9-1">.
--->
-このリリースは9.1.13に対し、各種不具合を修正したものです。
-9.1メジャーリリースにおける新機能については、<xref linkend="release-9-1">を参照してください。
-  </para>
-
-  <sect2>
-<!--
-   <title>Migration to Version 9.1.14</title>
--->
-<title>バージョン 9.1.14への移行</title>
-
-   <para>
-<!--
-    A dump/restore is not required for those running 9.1.X.
--->
-9.1.Xからの移行ではダンプ/リストアは不要です。
-   </para>
-
-   <para>
-<!--
-    However, this release corrects an index corruption problem in some GiST
-    indexes.  See the first changelog entry below to find out whether your
-    installation has been affected and what steps you should take if so.
 -->
 しかしながら、本リリースでは、いくつかのGiSTインデックスのインデックス破損問題を修正しています。
 下記に示すはじめの変更点を確認し、使用しているインストレーションが影響を受けるか、その場合どのような処置を施すべきか判断してください。
@@ -101,22 +65,14 @@
    <title>Changes</title>
 -->
    <title>変更点</title>
->>>>>>> de74b4ab
 
    <itemizedlist>
 
     <listitem>
      <para>
-<<<<<<< HEAD
+<!--
       Correctly initialize padding bytes in <filename>contrib/btree_gist</>
       indexes on <type>bit</> columns (Heikki Linnakangas)
-     </para>
-
-     <para>
-=======
-<!--
-      Correctly initialize padding bytes in <filename>contrib/btree_gist</>
-      indexes on <type>bit</> columns (Heikki Linnakangas)
 -->
 <filename>contrib/btree_gist</>拡張モジュールにおける<type>bit</>カラムのインデックスの初期化パディングバイトを修正しました。(Heikki Linnakangas)
 
@@ -124,435 +80,286 @@
 
      <para>
 <!--
->>>>>>> de74b4ab
       This error could result in incorrect query results due to values that
       should compare equal not being seen as equal.
       Users with GiST indexes on <type>bit</> or <type>bit varying</>
       columns should <command>REINDEX</> those indexes after installing this
       update.
-<<<<<<< HEAD
-=======
 -->
 このエラーは、等価であるべき値を等価と見なさないことが原因で、正しくないクエリー結果を引き起こします。
 <type>bit</>型または<type>bit varying</>型のカラムにGiSTインデックスを使っている場合、このアップデート適用後に<command>REINDEX</>が必要です。
->>>>>>> de74b4ab
-     </para>
-    </listitem>
-
-    <listitem>
-     <para>
-<<<<<<< HEAD
+     </para>
+    </listitem>
+
+    <listitem>
+     <para>
+<!--
       Protect against torn pages when deleting GIN list pages (Heikki
       Linnakangas)
-     </para>
-
-     <para>
+-->
+GINリストページを削除した際、ページを破損から保護します。(Heikki Linnakangas)
+     </para>
+
+     <para>
+<!--
       This fix prevents possible index corruption if a system crash occurs
       while the page update is being written to disk.
-=======
-<!--
-      Protect against torn pages when deleting GIN list pages (Heikki
-      Linnakangas)
--->
-GINリストページを削除した際、ページを破損から保護します。(Heikki Linnakangas)
-     </para>
-
-     <para>
-<!--
-      This fix prevents possible index corruption if a system crash occurs
-      while the page update is being written to disk.
 -->
 インデックスのページ更新をディスクへの書き込み中にシステムクラッシュが発生した場合、インデックス破損が起こる可能性を防ぐ修正です。
->>>>>>> de74b4ab
-     </para>
-    </listitem>
-
-    <listitem>
-     <para>
-<<<<<<< HEAD
+     </para>
+    </listitem>
+
+    <listitem>
+     <para>
+<!--
       Don't clear the right-link of a GiST index page while replaying
       updates from WAL (Heikki Linnakangas)
-     </para>
-
-     <para>
+-->
+WALからの更新を再実行中にGiSTインデックスページのリンク先を削除しません。(Heikki Linnakangas)
+     </para>
+
+     <para>
+<!--
       This error could lead to transiently wrong answers from GiST index
       scans performed in Hot Standby.
-=======
-<!--
-      Don't clear the right-link of a GiST index page while replaying
-      updates from WAL (Heikki Linnakangas)
--->
-WALからの更新を再実行中にGiSTインデックスページのリンク先を削除しません。(Heikki Linnakangas)
-     </para>
-
-     <para>
-<!--
-      This error could lead to transiently wrong answers from GiST index
-      scans performed in Hot Standby.
 -->
 このエラーはホットスタンバイ中にGiSTインデックススキャンを実施した場合、一時的に間違った回答を引き起こす可能性がありました。
->>>>>>> de74b4ab
-     </para>
-    </listitem>
-
-    <listitem>
-     <para>
-<<<<<<< HEAD
+     </para>
+    </listitem>
+
+    <listitem>
+     <para>
+<!--
       Fix feedback status when <xref linkend="guc-hot-standby-feedback"> is
       turned off on-the-fly (Simon Riggs)
-=======
-<!--
-      Fix feedback status when <xref linkend="guc-hot-standby-feedback"> is
-      turned off on-the-fly (Simon Riggs)
 -->
 稼働中に<xref linkend="guc-hot-standby-feedback">がoffに変更された場合のフィードバックステータスを修正しました。(Simon Riggs)
->>>>>>> de74b4ab
-     </para>
-    </listitem>
-
-    <listitem>
-     <para>
-<<<<<<< HEAD
+     </para>
+    </listitem>
+
+    <listitem>
+     <para>
+<!--
       Fix possibly-incorrect cache invalidation during nested calls
       to <function>ReceiveSharedInvalidMessages</> (Andres Freund)
-=======
-<!--
-      Fix possibly-incorrect cache invalidation during nested calls
-      to <function>ReceiveSharedInvalidMessages</> (Andres Freund)
 -->
 <function>ReceiveSharedInvalidMessages</>関数を入れ子で呼ばれた場合、キャッシュの無効化が正しくない可能性があり、修正しました。(Andres Freund)
->>>>>>> de74b4ab
-     </para>
-    </listitem>
-
-    <listitem>
-     <para>
-<<<<<<< HEAD
+     </para>
+    </listitem>
+
+    <listitem>
+     <para>
+<!--
       Fix <quote>could not find pathkey item to sort</> planner failures
       with <literal>UNION ALL</> over subqueries reading from tables with
       inheritance children (Tom Lane)
-=======
-<!--
-      Fix <quote>could not find pathkey item to sort</> planner failures
-      with <literal>UNION ALL</> over subqueries reading from tables with
-      inheritance children (Tom Lane)
 -->
 継承された子テーブルを読み込む<literal>UNION ALL</>上のサブクエリによって、
 プランナが<quote>could not find pathkey item to sort</>エラーになる障害を修正しました。
->>>>>>> de74b4ab
-     </para>
-    </listitem>
-
-    <listitem>
-     <para>
-<<<<<<< HEAD
+     </para>
+    </listitem>
+
+    <listitem>
+     <para>
+<!--
       Don't assume a subquery's output is unique if there's a set-returning
       function in its targetlist (David Rowley)
-     </para>
-
-     <para>
+-->
+ターゲットリストに複数行を返す関数がある場合、サブクエリの出力が一意であると決めつけないようにしました。(David Rowley)
+     </para>
+
+     <para>
+<!--
       This oversight could lead to misoptimization of constructs
       like <literal>WHERE x IN (SELECT y, generate_series(1,10) FROM t GROUP
       BY y)</literal>.
-=======
-<!--
-      Don't assume a subquery's output is unique if there's a set-returning
-      function in its targetlist (David Rowley)
--->
-ターゲットリストに複数行を返す関数がある場合、サブクエリの出力が一意であると決めつけないようにしました。(David Rowley)
-     </para>
-
-     <para>
-<!--
-      This oversight could lead to misoptimization of constructs
-      like <literal>WHERE x IN (SELECT y, generate_series(1,10) FROM t GROUP
-      BY y)</literal>.
 -->
 この見落としは<literal>WHERE x IN (SELECT y, generate_series(1,10) FROM t GROUP BY y)</literal>のような構成で最適化ミスを引き起こす可能性がありました。
->>>>>>> de74b4ab
-     </para>
-    </listitem>
-
-    <listitem>
-     <para>
-<<<<<<< HEAD
+     </para>
+    </listitem>
+
+    <listitem>
+     <para>
+<!--
       Fix failure to detoast fields in composite elements of structured
       types (Tom Lane)
-     </para>
-
-     <para>
-=======
-<!--
-      Fix failure to detoast fields in composite elements of structured
-      types (Tom Lane)
 -->
 複合要素の構造体のTOASTフィールド取り出し失敗を修正しました。(Tom Lane)
      </para>
 
      <para>
 <!--
->>>>>>> de74b4ab
       This corrects cases where TOAST pointers could be copied into other
       tables without being dereferenced.  If the original data is later
       deleted, it would lead to errors like <quote>missing chunk number 0
       for toast value ...</> when the now-dangling pointer is used.
-<<<<<<< HEAD
-=======
 -->
 これは、TOASTポインタが参照している値を得ずに他のテーブルにコピーできたケースの修正です。
 オリジナルデータが後から削除された場合、不正な領域を指し示すポインタ(dangling pointer)となってしまい、<quote>missing chunk number 0 for toast value ...</>のようなエラーを引き起こしていました。
->>>>>>> de74b4ab
-     </para>
-    </listitem>
-
-    <listitem>
-     <para>
-<<<<<<< HEAD
+     </para>
+    </listitem>
+
+    <listitem>
+     <para>
+<!--
       Fix <quote>record type has not been registered</> failures with
       whole-row references to the output of Append plan nodes (Tom Lane)
-=======
-<!--
-      Fix <quote>record type has not been registered</> failures with
-      whole-row references to the output of Append plan nodes (Tom Lane)
 -->
 Appendプラン出力の行全体を参照することによって、<quote>record type has not been registered</>エラーとなる問題を修正しました。(Tom Lane)
->>>>>>> de74b4ab
-     </para>
-    </listitem>
-
-    <listitem>
-     <para>
-<<<<<<< HEAD
+     </para>
+    </listitem>
+
+    <listitem>
+     <para>
+<!--
       Fix possible crash when invoking a user-defined function while
       rewinding a cursor (Tom Lane)
-=======
-<!--
-      Fix possible crash when invoking a user-defined function while
-      rewinding a cursor (Tom Lane)
 -->
 カーソルを巻き戻している間にユーザ定義関数を呼び出した場合、クラッシュする可能性があり、修正しました。(Tom Lane)
->>>>>>> de74b4ab
-     </para>
-    </listitem>
-
-    <listitem>
-     <para>
-<<<<<<< HEAD
+     </para>
+    </listitem>
+
+    <listitem>
+     <para>
+<!--
       Fix query-lifespan memory leak while evaluating the arguments for a
       function in <literal>FROM</> (Tom Lane)
-=======
-<!--
-      Fix query-lifespan memory leak while evaluating the arguments for a
-      function in <literal>FROM</> (Tom Lane)
 -->
 <literal>FROM</> 句で関数が引数を評価する際のメモリリーク（クエリー処理内限定）を修正しました。(Tom Lane)
->>>>>>> de74b4ab
-     </para>
-    </listitem>
-
-    <listitem>
-     <para>
-<<<<<<< HEAD
+     </para>
+    </listitem>
+
+    <listitem>
+     <para>
+<!--
       Fix session-lifespan memory leaks in regular-expression processing
       (Tom Lane, Arthur O'Dwyer, Greg Stark)
-=======
-<!--
-      Fix session-lifespan memory leaks in regular-expression processing
-      (Tom Lane, Arthur O'Dwyer, Greg Stark)
 -->
 正規表現処理中のメモリリーク（セッション内限定）を修正しました。(Tom Lane、Arthur O'Dwyer、Greg Stark)
->>>>>>> de74b4ab
-     </para>
-    </listitem>
-
-    <listitem>
-     <para>
-<<<<<<< HEAD
+     </para>
+    </listitem>
+
+    <listitem>
+     <para>
+<!--
       Fix data encoding error in <filename>hungarian.stop</> (Tom Lane)
-=======
-<!--
-      Fix data encoding error in <filename>hungarian.stop</> (Tom Lane)
 -->
 <filename>hungarian.stop</>のデータエンコーディングエラーを修正しました。(Tom Lane)
->>>>>>> de74b4ab
-     </para>
-    </listitem>
-
-    <listitem>
-     <para>
-<<<<<<< HEAD
+     </para>
+    </listitem>
+
+    <listitem>
+     <para>
+<!--
       Prevent foreign tables from being created with OIDS
       when <xref linkend="guc-default-with-oids"> is true
       (Etsuro Fujita)
-=======
-<!--
-      Prevent foreign tables from being created with OIDS
-      when <xref linkend="guc-default-with-oids"> is true
-      (Etsuro Fujita)
 -->
 <xref linkend="guc-default-with-oids">がtrueの場合でも、外部テーブルがOID付で作成される事を防止しました。(Etsuro Fujita)
 
->>>>>>> de74b4ab
-     </para>
-    </listitem>
-
-    <listitem>
-     <para>
-<<<<<<< HEAD
+     </para>
+    </listitem>
+
+    <listitem>
+     <para>
+<!--
       Fix liveness checks for rows that were inserted in the current
       transaction and then deleted by a now-rolled-back subtransaction
       (Andres Freund)
-     </para>
-
-     <para>
+-->
+実行中のトランザクションで行を挿入し、当該行を削除したサブトランザクションがロールバックした場合の、行の有効性チェックを修正しました。(Andres Freund)
+     </para>
+
+     <para>
+<!--
       This could cause problems (at least spurious warnings, and at worst an
       infinite loop) if <command>CREATE INDEX</> or <command>CLUSTER</> were
       done later in the same transaction.
-=======
-<!--
-      Fix liveness checks for rows that were inserted in the current
-      transaction and then deleted by a now-rolled-back subtransaction
-      (Andres Freund)
--->
-実行中のトランザクションで行を挿入し、当該行を削除したサブトランザクションがロールバックした場合の、行の有効性チェックを修正しました。(Andres Freund)
-     </para>
-
-     <para>
-<!--
-      This could cause problems (at least spurious warnings, and at worst an
-      infinite loop) if <command>CREATE INDEX</> or <command>CLUSTER</> were
-      done later in the same transaction.
 -->
 これを行った後、同一トランザクション内で、<command>CREATE INDEX</>または<command>CLUSTER</>が実行された場合、
 問題（少なくとも誤ったワーニングが出て、最悪の場合、無限ループに陥る）の原因となります。
->>>>>>> de74b4ab
-     </para>
-    </listitem>
-
-    <listitem>
-     <para>
-<<<<<<< HEAD
+     </para>
+    </listitem>
+
+    <listitem>
+     <para>
+<!--
       Clear <structname>pg_stat_activity</>.<structfield>xact_start</>
       during <command>PREPARE TRANSACTION</> (Andres Freund)
-     </para>
-
-     <para>
+-->
+<command>PREPARE TRANSACTION</>中は、<structname>pg_stat_activity</>の<structfield>xact_start</>の値を消去します。(Andres Freund)
+     </para>
+
+     <para>
+<!--
       After the <command>PREPARE</>, the originating session is no longer in
       a transaction, so it should not continue to display a transaction
       start time.
-=======
-<!--
-      Clear <structname>pg_stat_activity</>.<structfield>xact_start</>
-      during <command>PREPARE TRANSACTION</> (Andres Freund)
--->
-<command>PREPARE TRANSACTION</>中は、<structname>pg_stat_activity</>の<structfield>xact_start</>の値を消去します。(Andres Freund)
-     </para>
-
-     <para>
-<!--
-      After the <command>PREPARE</>, the originating session is no longer in
-      a transaction, so it should not continue to display a transaction
-      start time.
 -->
 <command>PREPARE</>コマンド実行後、トランザクション内に元のセッションは最早存在しないので、トランザクション開始時刻を表示し続けるべきではありません。
->>>>>>> de74b4ab
-     </para>
-    </listitem>
-
-    <listitem>
-     <para>
-<<<<<<< HEAD
+     </para>
+    </listitem>
+
+    <listitem>
+     <para>
+<!--
       Fix <command>REASSIGN OWNED</> to not fail for text search objects
       (&Aacute;lvaro Herrera)
-=======
-<!--
-      Fix <command>REASSIGN OWNED</> to not fail for text search objects
-      (&Aacute;lvaro Herrera)
 -->
 <command>REASSIGN OWNED</>がテキスト検索オブジェクトにエラーを起こさないように修正しました。(&Aacute;lvaro Herrera)
->>>>>>> de74b4ab
-     </para>
-    </listitem>
-
-    <listitem>
-     <para>
-<<<<<<< HEAD
+     </para>
+    </listitem>
+
+    <listitem>
+     <para>
+<!--
       Block signals during postmaster startup (Tom Lane)
-     </para>
-
-     <para>
+-->
+postmaster起動中はシグナルをブロックします。(Tom Lane)
+     </para>
+
+     <para>
+<!--
       This ensures that the postmaster will properly clean up after itself
       if, for example, it receives <systemitem>SIGINT</> while still
       starting up.
-=======
-<!--
-      Block signals during postmaster startup (Tom Lane)
--->
-postmaster起動中はシグナルをブロックします。(Tom Lane)
-     </para>
-
-     <para>
-<!--
-      This ensures that the postmaster will properly clean up after itself
-      if, for example, it receives <systemitem>SIGINT</> while still
-      starting up.
 -->
 これにより、例えば起動途中に<systemitem>SIGINT</>を受け取っても、postmasterは適切に後片付けを行う事ができるようになります。
->>>>>>> de74b4ab
-     </para>
-    </listitem>
-
-    <listitem>
-     <para>
-<<<<<<< HEAD
+     </para>
+    </listitem>
+
+    <listitem>
+     <para>
+<!--
       Fix client host name lookup when processing <filename>pg_hba.conf</>
       entries that specify host names instead of IP addresses (Tom Lane)
-     </para>
-
-     <para>
-=======
-<!--
-      Fix client host name lookup when processing <filename>pg_hba.conf</>
-      entries that specify host names instead of IP addresses (Tom Lane)
 -->
 IPアドレスの代わりにホスト名が<filename>pg_hba.conf</>に定義されている場合、クライアントのホスト名検索処理を修正しました。(Tom Lane)
      </para>
 
      <para>
 <!--
->>>>>>> de74b4ab
       Ensure that reverse-DNS lookup failures are reported, instead of just
       silently not matching such entries.  Also ensure that we make only
       one reverse-DNS lookup attempt per connection, not one per host name
       entry, which is what previously happened if the lookup attempts failed.
-<<<<<<< HEAD
-=======
 -->
 DNSの逆引き検索に失敗した場合、エントリーがマッチしない事を黙認せず報告することを保証しました。
 また、DNS逆引き検索に失敗した場合に発生していた、ホスト名エントリー毎でなく、コネクション毎に検索する事を保証しました。
->>>>>>> de74b4ab
-     </para>
-    </listitem>
-
-    <listitem>
-     <para>
-<<<<<<< HEAD
+     </para>
+    </listitem>
+
+    <listitem>
+     <para>
+<!--
       Secure Unix-domain sockets of temporary postmasters started during
       <literal>make check</> (Noah Misch)
-     </para>
-
-     <para>
-=======
-<!--
-      Secure Unix-domain sockets of temporary postmasters started during
-      <literal>make check</> (Noah Misch)
 -->
 <literal>make check</>で一時的に起動されたpostmasterのUNIXドメインソケットを保護します。(Noah Misch)
      </para>
 
      <para>
 <!--
->>>>>>> de74b4ab
       Any local user able to access the socket file could connect as the
       server's bootstrap superuser, then proceed to execute arbitrary code as
       the operating-system user running the test, as we previously noted in
@@ -561,11 +368,6 @@
       of <filename>/tmp</>.  The hazard remains however on platforms where
       Unix sockets are not supported, notably Windows, because then the
       temporary postmaster must accept local TCP connections.
-<<<<<<< HEAD
-     </para>
-
-     <para>
-=======
 -->
 ローカルユーザはサーバのブートストラップスーパーユーザとしてソケットファイルにアクセス出来、接続可能でした。
 そのため、任意のコードをテストを実行しているオペレーティングシステムのユーザとして実行可能でした。
@@ -576,154 +378,103 @@
 
      <para>
 <!--
->>>>>>> de74b4ab
       A useful side effect of this change is to simplify
       <literal>make check</> testing in builds that
       override <literal>DEFAULT_PGSOCKET_DIR</>.  Popular non-default values
       like <filename>/var/run/postgresql</> are often not writable by the
       build user, requiring workarounds that will no longer be necessary.
-<<<<<<< HEAD
-=======
 -->
 この変更の有益な影響は、<literal>DEFAULT_PGSOCKET_DIR</>を上書きするビルドの<literal>make check</> テストが簡単になることです。
 よく使われるデフォルトではない<filename>/var/run/postgresql</>のようなファイルには、
 ビルドユーザに書き込み権限がないために必要とされる回避策が、今後必要とされなくなります。
->>>>>>> de74b4ab
-     </para>
-    </listitem>
-
-    <listitem>
-     <para>
-<<<<<<< HEAD
+     </para>
+    </listitem>
+
+    <listitem>
+     <para>
+<!--
       Fix tablespace creation WAL replay to work on Windows (MauMau)
-=======
-<!--
-      Fix tablespace creation WAL replay to work on Windows (MauMau)
 -->
 テーブルスペース作成のWALリプレイをWindowsで動作するように修正しました。(MauMau)
->>>>>>> de74b4ab
-     </para>
-    </listitem>
-
-    <listitem>
-     <para>
-<<<<<<< HEAD
+     </para>
+    </listitem>
+
+    <listitem>
+     <para>
+<!--
       Fix detection of socket creation failures on Windows (Bruce Momjian)
-=======
-<!--
-      Fix detection of socket creation failures on Windows (Bruce Momjian)
 -->
 Windowsでソケット生成失敗の判定処理を修正しました。(Bruce Momjian)
->>>>>>> de74b4ab
-     </para>
-    </listitem>
-
-    <listitem>
-     <para>
-<<<<<<< HEAD
+     </para>
+    </listitem>
+
+    <listitem>
+     <para>
+<!--
       On Windows, allow new sessions to absorb values of PGC_BACKEND
       parameters (such as <xref linkend="guc-log-connections">) from the
       configuration file (Amit Kapila)
-     </para>
-
-     <para>
+-->
+Windowsで、設定ファイルから(<xref linkend="guc-log-connections">のような)PGC_BACKENDパラメータ値を、新しい接続への適用を許可します。(Amit Kapila)
+     </para>
+
+     <para>
+<!--
       Previously, if such a parameter were changed in the file post-startup,
       the change would have no effect.
-=======
-<!--
-      On Windows, allow new sessions to absorb values of PGC_BACKEND
-      parameters (such as <xref linkend="guc-log-connections">) from the
-      configuration file (Amit Kapila)
--->
-Windowsで、設定ファイルから(<xref linkend="guc-log-connections">のような)PGC_BACKENDパラメータ値を、新しい接続への適用を許可します。(Amit Kapila)
-     </para>
-
-     <para>
-<!--
-      Previously, if such a parameter were changed in the file post-startup,
-      the change would have no effect.
 -->
 以前は、起動後にファイルのパラメータを変更しても反映されませんでした。
->>>>>>> de74b4ab
-     </para>
-    </listitem>
-
-    <listitem>
-     <para>
-<<<<<<< HEAD
+     </para>
+    </listitem>
+
+    <listitem>
+     <para>
+<!--
       Properly quote executable path names on Windows (Nikhil Deshpande)
-     </para>
-
-     <para>
+-->
+Windowsの実行パス名を適切にクオートします。(Nikhil Deshpande)
+     </para>
+
+     <para>
+<!--
       This oversight could cause <application>initdb</>
       and <application>pg_upgrade</> to fail on Windows, if the installation
       path contained both spaces and <literal>@</> signs.
-=======
-<!--
-      Properly quote executable path names on Windows (Nikhil Deshpande)
--->
-Windowsの実行パス名を適切にクオートします。(Nikhil Deshpande)
-     </para>
-
-     <para>
-<!--
-      This oversight could cause <application>initdb</>
-      and <application>pg_upgrade</> to fail on Windows, if the installation
-      path contained both spaces and <literal>@</> signs.
 -->
 この見落としは、インストールパスにスペースと<literal>@</>が両方含まれる場合、
 Windowsで<application>initdb</>や<application>pg_upgrade</>がエラーになる原因となっていました。
->>>>>>> de74b4ab
-     </para>
-    </listitem>
-
-    <listitem>
-     <para>
-<<<<<<< HEAD
+     </para>
+    </listitem>
+
+    <listitem>
+     <para>
+<!--
       Fix linking of <application>libpython</> on OS X (Tom Lane)
-     </para>
-
-     <para>
+-->
+OS Xで<application>libpython</>のリンクを修正しました。(Tom Lane)
+     </para>
+
+     <para>
+<!--
       The method we previously used can fail with the Python library
       supplied by Xcode 5.0 and later.
-=======
-<!--
-      Fix linking of <application>libpython</> on OS X (Tom Lane)
--->
-OS Xで<application>libpython</>のリンクを修正しました。(Tom Lane)
-     </para>
-
-     <para>
-<!--
-      The method we previously used can fail with the Python library
-      supplied by Xcode 5.0 and later.
 -->
 これまでの方式では、Xcode 5.0とそれ以降で提供されているPythonライブラリでエラーになります。
->>>>>>> de74b4ab
-     </para>
-    </listitem>
-
-    <listitem>
-     <para>
-<<<<<<< HEAD
+     </para>
+    </listitem>
+
+    <listitem>
+     <para>
+<!--
       Avoid buffer bloat in <application>libpq</> when the server
       consistently sends data faster than the client can absorb it
       (Shin-ichi Morita, Tom Lane)
-     </para>
-
-     <para>
-=======
-<!--
-      Avoid buffer bloat in <application>libpq</> when the server
-      consistently sends data faster than the client can absorb it
-      (Shin-ichi Morita, Tom Lane)
 -->
 クライアントが取り込むよりも速くサーバがデータを送り続けた場合、<application>libpq</> のバッファが肥大化することを回避しました。(Shin-ichi Morita、Tom Lane)
      </para>
 
      <para>
 <!--
->>>>>>> de74b4ab
       <application>libpq</> could be coerced into enlarging its input buffer
       until it runs out of memory (which would be reported misleadingly
       as <quote>lost synchronization with server</>).  Under ordinary
@@ -731,141 +482,94 @@
       transmitted more quickly than the <function>recv()</> loop can
       absorb it, but this has been observed when the client is artificially
       slowed by scheduler constraints.
-<<<<<<< HEAD
-=======
 -->
 <application>libpq</>はOut of Memoryになるまで入力バッファの拡張を強要していた可能性がありました
 （<quote>lost synchronization with server</>の報告は誤解を招いたかもしれません）。
 一般的な環境下では、<function>recv()</> ループが取り込むよりもずっと早くデータが送られ続けるというのは、かなりこじつけで、
 クライアントが人為的にスケジューラによる制約で遅くなっている場合に観測されているくらいです。
->>>>>>> de74b4ab
-     </para>
-    </listitem>
-
-    <listitem>
-     <para>
-<<<<<<< HEAD
+     </para>
+    </listitem>
+
+    <listitem>
+     <para>
+<!--
       Ensure that LDAP lookup attempts in <application>libpq</> time out as
       intended (Laurenz Albe)
-=======
-<!--
-      Ensure that LDAP lookup attempts in <application>libpq</> time out as
-      intended (Laurenz Albe)
 -->
 <application>libpq</>のLDAP照会で、意図した通りのタイムアウトを保証しました。(Laurenz Albe)
->>>>>>> de74b4ab
-     </para>
-    </listitem>
-
-    <listitem>
-     <para>
-<<<<<<< HEAD
-=======
-<!--
->>>>>>> de74b4ab
+     </para>
+    </listitem>
+
+    <listitem>
+     <para>
+<!--
       Fix <application>ecpg</> to do the right thing when an array
       of <type>char *</> is the target for a FETCH statement returning more
       than one row, as well as some other array-handling fixes
       (Ashutosh Bapat)
-<<<<<<< HEAD
-=======
 -->
 <type>char ポインタ</>の配列を複数行返すFETCHステートメントがターゲットの場合、<application>ecpg</>が正しく動作するように修正しました。また、その他の配列操作も修正しました。(Ashutosh Bapat)
->>>>>>> de74b4ab
-     </para>
-    </listitem>
-
-    <listitem>
-     <para>
-<<<<<<< HEAD
+     </para>
+    </listitem>
+
+    <listitem>
+     <para>
+<!--
       Fix <application>pg_restore</>'s processing of old-style large object
       comments (Tom Lane)
-     </para>
-
-     <para>
+-->
+<application>pg_restore</>の、古いスタイルのラージオブジェクトのコメント処理を修正しました。(Tom Lane)
+     </para>
+
+     <para>
+<!--
       A direct-to-database restore from an archive file generated by a
       pre-9.0 version of <application>pg_dump</> would usually fail if the
       archive contained more than a few comments for large objects.
-=======
-<!--
-      Fix <application>pg_restore</>'s processing of old-style large object
-      comments (Tom Lane)
--->
-<application>pg_restore</>の、古いスタイルのラージオブジェクトのコメント処理を修正しました。(Tom Lane)
-     </para>
-
-     <para>
-<!--
-      A direct-to-database restore from an archive file generated by a
-      pre-9.0 version of <application>pg_dump</> would usually fail if the
-      archive contained more than a few comments for large objects.
 -->
 9.0までのバージョンの<application>pg_dump</>で生成したアーカイブファイルで、ラージオブジェクトに数件以上のコメントが含まれている場合、
 アーカイブファイルを直接データベースにリストアすると失敗していました。
->>>>>>> de74b4ab
-     </para>
-    </listitem>
-
-    <listitem>
-     <para>
-<<<<<<< HEAD
+     </para>
+    </listitem>
+
+    <listitem>
+     <para>
+<!--
       In <filename>contrib/pgcrypto</> functions, ensure sensitive
       information is cleared from stack variables before returning
       (Marko Kreen)
-=======
-<!--
-      In <filename>contrib/pgcrypto</> functions, ensure sensitive
-      information is cleared from stack variables before returning
-      (Marko Kreen)
 -->
 <filename>contrib/pgcrypto</>関数で、処理が戻る前にスタック変数から機密情報を削除する事を保証します。(Marko Kreen)
->>>>>>> de74b4ab
-     </para>
-    </listitem>
-
-    <listitem>
-     <para>
-<<<<<<< HEAD
+     </para>
+    </listitem>
+
+    <listitem>
+     <para>
+<!--
       In <filename>contrib/uuid-ossp</>, cache the state of the OSSP UUID
       library across calls (Tom Lane)
-     </para>
-
-     <para>
+-->
+<filename>contrib/uuid-ossp</>モジュールで、呼び出し間でOSSP UUIDライブラリの状態をキャッシュします。(Tom Lane)
+     </para>
+
+     <para>
+<!--
       This improves the efficiency of UUID generation and reduces the amount
       of entropy drawn from <filename>/dev/urandom</>, on platforms that
       have that.
-=======
-<!--
-      In <filename>contrib/uuid-ossp</>, cache the state of the OSSP UUID
-      library across calls (Tom Lane)
--->
-<filename>contrib/uuid-ossp</>モジュールで、呼び出し間でOSSP UUIDライブラリの状態をキャッシュします。(Tom Lane)
-     </para>
-
-     <para>
-<!--
-      This improves the efficiency of UUID generation and reduces the amount
-      of entropy drawn from <filename>/dev/urandom</>, on platforms that
-      have that.
 -->
 この改善はUUID生成の効率を上げ、<filename>/dev/urandom</>から取り出すエントロピー量を減らします。
->>>>>>> de74b4ab
-     </para>
-    </listitem>
-
-    <listitem>
-     <para>
-<<<<<<< HEAD
+     </para>
+    </listitem>
+
+    <listitem>
+     <para>
+<!--
       Update time zone data files to <application>tzdata</> release 2014e
       for DST law changes in Crimea, Egypt, and Morocco.
-=======
-<!--
-      Update time zone data files to <application>tzdata</> release 2014e
-      for DST law changes in Crimea, Egypt, and Morocco.
 -->
 タイムゾーンデータファイルを<application>tzdata</>リリース2014eに更新しました。
 クリミヤ、エジプト、モロッコでの夏時間の変更が含まれます。
->>>>>>> de74b4ab
      </para>
     </listitem>
 
@@ -1114,13 +818,10 @@
       Update time zone data files to <application>tzdata</> release 2014a
       for DST law changes in Fiji and Turkey, plus historical changes in
       Israel and Ukraine.
-<<<<<<< HEAD
-=======
 -->
 タイムゾーンデータファイルを<application>tzdata</>リリース2014aに更新しました。
 フィージーとトルコでの夏時間の変更が含まれます。
 また、イスラエルとウクライナでの歴史的な地域データの修正が含まれます。
->>>>>>> de74b4ab
      </para>
     </listitem>
 
@@ -4683,6 +4384,9 @@
       prefixes, i.e. <replaceable>word</><literal>:*</> patterns  (Tom Lane)
 -->
 接頭辞、つまり<replaceable>word</><literal>:*</>のパターンを含むテキスト検索の問い合わせについて、選択性の推定を改善しました。(Tom Lane)
+     </para>
+
+     <para>
      </para>
     </listitem>
 
@@ -12202,12 +11906,8 @@
 
       <listitem>
        <para>
-<<<<<<< HEAD
-        Add <filename>dummy_seclabel</>
-=======
 <!--
         Add <link linkend="dummy-seclabel"><filename>dummy_seclabel</></link>
->>>>>>> de74b4ab
         contrib module (KaiGai Kohei)
 -->
 <link linkend="dummy-seclabel"><filename>dummy_seclabel</></link> contribモジュールを追加しました。(KaiGai Kohei)

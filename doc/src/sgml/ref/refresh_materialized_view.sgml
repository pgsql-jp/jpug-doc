<!--
doc/src/sgml/ref/refresh_materialized_view.sgml
PostgreSQL documentation
-->

<refentry id="sql-refreshmaterializedview">
 <indexterm zone="sql-refreshmaterializedview">
  <primary>REFRESH MATERIALIZED VIEW</primary>
 </indexterm>

 <refmeta>
  <refentrytitle>REFRESH MATERIALIZED VIEW</refentrytitle>
  <manvolnum>7</manvolnum>
<!--
  <refmiscinfo>SQL - Language Statements</refmiscinfo>
-->
  <refmiscinfo>SQL - 言語</refmiscinfo>
 </refmeta>

 <refnamediv>
  <refname>REFRESH MATERIALIZED VIEW</refname>
<!--
  <refpurpose>replace the contents of a materialized view</refpurpose>
-->
  <refpurpose>マテリアライズドビューの内容を置換する</refpurpose>
 </refnamediv>

 <refsynopsisdiv>
<synopsis>
REFRESH MATERIALIZED VIEW [ CONCURRENTLY ] <replaceable class="parameter">name</replaceable>
    [ WITH [ NO ] DATA ]
</synopsis>
 </refsynopsisdiv>

 <refsect1>
<!--
  <title>Description</title>
-->
  <title>説明</title>

  <para>
<!--
   <command>REFRESH MATERIALIZED VIEW</command> completely replaces the
   contents of a materialized view.  To execute this command you must be the
   owner of the materialized view.  The old contents are discarded.  If
   <literal>WITH DATA</literal> is specified (or defaults) the backing query
   is executed to provide the new data, and the materialized view is left in a
   scannable state.  If <literal>WITH NO DATA</literal> is specified no new
   data is generated and the materialized view is left in an unscannable
   state.
-->
<command>REFRESH MATERIALIZED VIEW</command>はマテリアライズドビューの内容を完全に置き換えます。
このコマンドを実行するには、マテリアライズドビューの所有者でなければなりません。
古い内容は破棄されます。
<literal>WITH DATA</literal>が指定されている場合(またはデフォルトでは)、新しいデータを提供するために裏付け問い合わせが実行され、マテリアライズドビューはスキャン可能状態になります。
<literal>WITH NO DATA</literal>が指定されている場合、新しいデータは生成されず、マテリアライズドビューはスキャン不可状態になります。
  </para>
  <para>
<!--
   <literal>CONCURRENTLY</literal> and <literal>WITH NO DATA</literal> may not
   be specified together.
-->
<literal>CONCURRENTLY</literal>と<literal>WITH NO DATA</literal>を同時に指定することはできません。
  </para>
 </refsect1>

 <refsect1>
<!--
  <title>Parameters</title>
-->
  <title>パラメータ</title>

  <variablelist>
   <varlistentry>
    <term><literal>CONCURRENTLY</literal></term>
    <listitem>
     <para>
<!--
      Refresh the materialized view without locking out concurrent selects on
      the materialized view.  Without this option a refresh which affects a
      lot of rows will tend to use fewer resources and complete more quickly,
      but could block other connections which are trying to read from the
      materialized view.  This option may be faster in cases where a small
      number of rows are affected.
-->
そのマテリアライズドビューに対して同時に実行されるSELECTをロックすることなく、マテリアライズドビューをREFRESHします。
このオプションを使わない場合、多くの行に影響を与えるREFRESHはリソースをあまり使わず、早く終わる代わりに、そのマテリアライズドビューから読み込もうとしている他の接続をブロックするかもしれません。
影響を与える行が少ない場合は、このオプションは速いかもしれません。
     </para>
     <para>
<!--
      This option is only allowed if there is at least one
      <literal>UNIQUE</literal> index on the materialized view which uses only
      column names and includes all rows;  that is, it must not be an
      expression index or include a <literal>WHERE</literal> clause.
-->
このオプションは、マテリアライズドビューに、列名だけを使い、すべての行を含む<literal>UNIQUE</literal>インデックスが少なくとも1つある場合にのみ使えます。
つまり、それは式のインデックスであったり、<literal>WHERE</literal>句を含んでいてはいけません。
     </para>
     <para>
<!--
      This option may not be used when the materialized view is not already
      populated.
-->
このオプションは、マテリアライズドビューがスキャン不可状態のときは使うことができません。
     </para>
     <para>
<!--
      Even with this option only one <literal>REFRESH</literal> at a time may
      run against any one materialized view.
-->
このオプションを使う場合でも、1つのマテリアライズドビューに対して同時に実行できる<literal>REFRESH</literal>は一つだけです。
     </para>
    </listitem>
   </varlistentry>

   <varlistentry>
    <term><replaceable class="parameter">name</replaceable></term>
    <listitem>
     <para>
<!--
      The name (optionally schema-qualified) of the materialized view to
      refresh.
-->
更新するマテリアライズドビューの名前（スキーマ修飾可）です。
     </para>
    </listitem>
   </varlistentry>
  </variablelist>
 </refsect1>

 <refsect1>
<!--
  <title>Notes</title>
-->
  <title>注釈</title>

  <para>
<<<<<<< HEAD
=======
<!--
>>>>>>> 185876a6
   If there is an <literal>ORDER BY</literal> clause in the materialized
   view's defining query, the original contents of the materialized view
   will be ordered that way; but <command>REFRESH MATERIALIZED
   VIEW</command> does not guarantee to preserve that ordering.
<<<<<<< HEAD
=======
-->
マテリアライズドビューを定義する問い合わせに<literal>ORDER BY</literal>句があれば、マテリアライズドビューの元の内容はその順序で並べられます。ですが、<command>REFRESH MATERIALIZED VIEW</command>は、その順序が保たれることを保証しません。
>>>>>>> 185876a6
  </para>
 </refsect1>

 <refsect1>
<!--
  <title>Examples</title>
-->
  <title>例</title>

  <para>
<!--
   This command will replace the contents of the materialized view called
   <literal>order_summary</literal> using the query from the materialized
   view's definition, and leave it in a scannable state:
-->
以下のコマンドは、マテリアライズドビューの定義からの問い合わせを用いて<literal>order_summary</literal>というマテリアライズドビューの内容を置き換え、スキャン可能状態とします。
<programlisting>
REFRESH MATERIALIZED VIEW order_summary;
</programlisting>
  </para>

  <para>
<!--
   This command will free storage associated with the materialized view
   <literal>annual_statistics_basis</literal> and leave it in an unscannable
   state:
-->
以下のコマンドはマテリアライズドビュー<literal>annual_statistics_basis</literal>に関連する格納領域を解放し、スキャン不可状態とします。
<programlisting>
REFRESH MATERIALIZED VIEW annual_statistics_basis WITH NO DATA;
</programlisting></para>
 </refsect1>

 <refsect1>
<!--
  <title>Compatibility</title>
-->
  <title>互換性</title>

  <para>
<!--
   <command>REFRESH MATERIALIZED VIEW</command> is a
   <productname>PostgreSQL</productname> extension.
-->
   <command>REFRESH MATERIALIZED VIEW</command>は<productname>PostgreSQL</productname>の拡張です。

  </para>
 </refsect1>

 <refsect1>
<!--
  <title>See Also</title>
-->
  <title>関連項目</title>

  <simplelist type="inline">
   <member><xref linkend="sql-creatematerializedview"/></member>
   <member><xref linkend="sql-altermaterializedview"/></member>
   <member><xref linkend="sql-dropmaterializedview"/></member>
  </simplelist>
 </refsect1>

</refentry><|MERGE_RESOLUTION|>--- conflicted
+++ resolved
@@ -136,19 +136,10 @@
   <title>注釈</title>
 
   <para>
-<<<<<<< HEAD
-=======
-<!--
->>>>>>> 185876a6
    If there is an <literal>ORDER BY</literal> clause in the materialized
    view's defining query, the original contents of the materialized view
    will be ordered that way; but <command>REFRESH MATERIALIZED
    VIEW</command> does not guarantee to preserve that ordering.
-<<<<<<< HEAD
-=======
--->
-マテリアライズドビューを定義する問い合わせに<literal>ORDER BY</literal>句があれば、マテリアライズドビューの元の内容はその順序で並べられます。ですが、<command>REFRESH MATERIALIZED VIEW</command>は、その順序が保たれることを保証しません。
->>>>>>> 185876a6
   </para>
  </refsect1>
 

--- conflicted
+++ resolved
@@ -874,11 +874,7 @@
    Output: c1, c2, c3, c4, c5, c6, c7, c8
    ->  Foreign Scan on public.ft1 t1
          Output: c1, c2, c3, c4, c5, c6, c7, c8
-<<<<<<< HEAD
-         Filter: (t1.tableoid = 1259::oid)
-=======
          Filter: (t1.tableoid = '1259'::oid)
->>>>>>> 8abb52fa
          Remote SQL: SELECT "C 1", c2, c3, c4, c5, c6, c7, c8 FROM "S 1"."T 1"
 (6 rows)
 
@@ -1032,7 +1028,6 @@
 explain (verbose, costs off) select * from ft3 where f2 = 'foo';
                                   QUERY PLAN                                  
 ------------------------------------------------------------------------------
-<<<<<<< HEAD
  Foreign Scan on public.ft3
    Output: f1, f2, f3
    Remote SQL: SELECT f1, f2, f3 FROM public.loct3 WHERE ((f2 = 'foo'::text))
@@ -1046,21 +1041,6 @@
    Remote SQL: SELECT f1, f2, f3 FROM public.loct3 WHERE ((f3 = 'foo'::text))
 (3 rows)
 
-=======
- Foreign Scan on public.ft3
-   Output: f1, f2, f3
-   Remote SQL: SELECT f1, f2, f3 FROM public.loct3 WHERE ((f2 = 'foo'::text))
-(3 rows)
-
-explain (verbose, costs off) select * from ft3 where f3 = 'foo';
-                                  QUERY PLAN                                  
-------------------------------------------------------------------------------
- Foreign Scan on public.ft3
-   Output: f1, f2, f3
-   Remote SQL: SELECT f1, f2, f3 FROM public.loct3 WHERE ((f3 = 'foo'::text))
-(3 rows)
-
->>>>>>> 8abb52fa
 explain (verbose, costs off) select * from ft3 f, loct3 l
   where f.f3 = l.f3 and l.f1 = 'foo';
                                             QUERY PLAN                                            

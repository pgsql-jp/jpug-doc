<!-- doc/src/sgml/seg.sgml -->

<sect1 id="seg" xreflabel="seg">
 <title>seg</title>

 <indexterm zone="seg">
  <primary>seg</primary>
 </indexterm>

 <para>
<!--
  This module implements a data type <type>seg</type> for
  representing line segments, or floating point intervals.
  <type>seg</type> can represent uncertainty in the interval endpoints,
  making it especially useful for representing laboratory measurements.
-->
本モジュールは線分、浮動小数点区間を表現する<type>seg</type>データ型を実装します。
<type>seg</type>は区間の終端内の不確定性を表すことができ、特に実験計測の表現に有用です。
 </para>

 <para>
  This module is considered <quote>trusted</quote>, that is, it can be
  installed by non-superusers who have <literal>CREATE</literal> privilege
  on the current database.
 </para>

 <sect2>
<!--
  <title>Rationale</title>
-->
  <title>原理</title>

  <para>
<!--
   The geometry of measurements is usually more complex than that of a
   point in a numeric continuum. A measurement is usually a segment of
   that continuum with somewhat fuzzy limits. The measurements come out
   as intervals because of uncertainty and randomness, as well as because
   the value being measured may naturally be an interval indicating some
   condition, such as the temperature range of stability of a protein.
-->
計測の幾何は数値の連続における点より通常より複雑です。
計測は通常、多少あいまいな制限を持つ連続の部分となります。
不確実性と不規則性のため、さらに、タンパク質を安定させる温度範囲など計測される値は本質的に何らかの状態を示す区間となる可能性があるため、計測は区間として現れます。
  </para>

  <para>
<!--
   Using just common sense, it appears more convenient to store such data
   as intervals, rather than pairs of numbers. In practice, it even turns
   out more efficient in most applications.
-->
一般的な見方を使うと、こうしたデータは値の組合せではなく区間としてデータを格納する方が便利なようです。
実際、ほとんどのアプリケーションでより効率的であると判明してさえいます。
  </para>

  <para>
<!--
   Further along the line of common sense, the fuzziness of the limits
   suggests that the use of traditional numeric data types leads to a
   certain loss of information. Consider this: your instrument reads
   6.50, and you input this reading into the database. What do you get
   when you fetch it? Watch:
-->
一般的な見方をさらに進めると、制限の曖昧さは、伝統的な数値データ型を使用することで情報がある程度損失してしまうことを暗示しています。
これを考えてみましょう。
計測機器で6.50と読み取り、読み取ったデータをデータベースに格納します。
それを取り出す時にどうなるでしょう。
見てみましょう。

<screen>
test=&gt; select 6.50 :: float8 as "pH";
 pH
---
6.5
(1 row)
</screen>

<!--
   In the world of measurements, 6.50 is not the same as 6.5. It may
   sometimes be critically different. The experimenters usually write
   down (and publish) the digits they trust. 6.50 is actually a fuzzy
   interval contained within a bigger and even fuzzier interval, 6.5,
   with their center points being (probably) the only common feature they
   share. We definitely do not want such different data items to appear the
   same.
-->
計測という世界では6.50は6.5と同じではありません。
時としてこれが致命的な違いになる場合があります。
実験者は信頼する桁を書き出し（公開し）ます。
6.50は実際には、6.5というより大きくよりあいまいな区間に含まれるあいまいな区間です。
2つに共通するものは（おそらく）その中央の値だけでしょう。
私達は厳密にこうした異なるデータ項目が同じものとして現れることを好みません。
  </para>

  <para>
<!--
   Conclusion? It is nice to have a special data type that can record the
   limits of an interval with arbitrarily variable precision. Variable in
   the sense that each data element records its own precision.
-->
まとめ？
任意の可変精度を持つ区間の制限を記録できる特別なデータ型を持つことは素晴らしいことでしょう。
各データ要素が独自の精度を記録するという意味での可変です。
  </para>

  <para>
<!--
   Check this out:
-->
以下を見てください。

<screen>
test=&gt; select '6.25 .. 6.50'::seg as "pH";
          pH
------------
6.25 .. 6.50
(1 row)
</screen>
  </para>
 </sect2>

 <sect2>
<!--
  <title>Syntax</title>
-->
  <title>構文</title>

  <para>
<!--
   The external representation of an interval is formed using one or two
   floating-point numbers joined by the range operator (<literal>..</literal>
   or <literal>...</literal>).  Alternatively, it can be specified as a
   center point plus or minus a deviation.
   Optional certainty indicators (<literal>&lt;</literal>,
   <literal>&gt;</literal> or <literal>~</literal>) can be stored as well.
   (Certainty indicators are ignored by all the built-in operators, however.)
   <xref linkend="seg-repr-table"/> gives an overview of allowed
   representations; <xref linkend="seg-input-examples"/> shows some
   examples.
-->
区間の外部表現は、1つまたは2つの浮動小数点値を範囲演算子（<literal>..</literal>または<literal>...</literal>）で結び付けた形になります。
他にも、中央値と正負の偏差として指定することも可能です。
省略可能な確実性指示子（<literal>&lt;</literal>、<literal>&gt;</literal>、<literal>~</literal>）を格納することもできます。
（しかし、確実性指示子はすべての組み込みの演算子で無視されます。）
<xref linkend="seg-repr-table"/>に許される表現についての概要を、<xref linkend="seg-input-examples"/>にいくつか例を示します。
  </para>

  <para>
<!--
   In <xref linkend="seg-repr-table"/>, <replaceable>x</replaceable>, <replaceable>y</replaceable>, and
   <replaceable>delta</replaceable> denote
   floating-point numbers.  <replaceable>x</replaceable> and <replaceable>y</replaceable>, but
   not <replaceable>delta</replaceable>, can be preceded by a certainty indicator.
-->
<xref linkend="seg-repr-table"/>では、<replaceable>x</replaceable>、<replaceable>y</replaceable>、<replaceable>delta</replaceable>は浮動小数点数値を表します。
<replaceable>delta</replaceable>以外の<replaceable>x</replaceable>と<replaceable>y</replaceable>の前に確実性指示子を付与することができます。
  </para>

  <table id="seg-repr-table">
<!--
   <title><type>seg</type> External Representations</title>
-->
   <title><type>seg</type>外部表現</title>
   <tgroup cols="2">
    <tbody>
     <row>
      <entry><literal><replaceable>x</replaceable></literal></entry>
<!--
      <entry>Single value (zero-length interval)
-->
      <entry>単一値（幅0の区間）
      </entry>
     </row>
     <row>
      <entry><literal><replaceable>x</replaceable> .. <replaceable>y</replaceable></literal></entry>
<!--
      <entry>Interval from <replaceable>x</replaceable> to <replaceable>y</replaceable>
-->
      <entry><replaceable>x</replaceable>から<replaceable>y</replaceable>までの区間
      </entry>
     </row>
     <row>
      <entry><literal><replaceable>x</replaceable> (+-) <replaceable>delta</replaceable></literal></entry>
<!--
      <entry>Interval from <replaceable>x</replaceable> - <replaceable>delta</replaceable> to
      <replaceable>x</replaceable> + <replaceable>delta</replaceable>
-->
      <entry><replaceable>x</replaceable> - <replaceable>delta</replaceable>から<replaceable>x</replaceable> + <replaceable>delta</replaceable>までの区間
      </entry>
     </row>
     <row>
      <entry><literal><replaceable>x</replaceable> ..</literal></entry>
<!--
      <entry>Open interval with lower bound <replaceable>x</replaceable>
-->
      <entry>下限値<replaceable>x</replaceable>を持つ閉じていない区間
      </entry>
     </row>
     <row>
      <entry><literal>.. <replaceable>x</replaceable></literal></entry>
<!--
      <entry>Open interval with upper bound <replaceable>x</replaceable>
-->
      <entry>上限値<replaceable>x</replaceable>を持つ閉じていない区間
      </entry>
     </row>
    </tbody>
   </tgroup>
  </table>

  <table id="seg-input-examples">
<!--
   <title>Examples of Valid <type>seg</type> Input</title>
-->
   <title>有効な<type>SEG</type>入力の例</title>
   <tgroup cols="2">
    <colspec colname="col1" colwidth="1*"/>
    <colspec colname="col2" colwidth="2*"/>
    <tbody>
     <row>
      <entry><literal>5.0</literal></entry>
      <entry>
<!--
       Creates a zero-length segment (a point, if you will)
-->
幅0のセグメントを作成します（こうすると点になります）。
      </entry>
     </row>
     <row>
      <entry><literal>~5.0</literal></entry>
      <entry>
<!--
       Creates a zero-length segment and records
       <literal>~</literal> in the data.  <literal>~</literal> is ignored
       by <type>seg</type> operations, but
       is preserved as a comment.
-->
幅0のセグメントを作成し、データ内に<literal>~</literal>を記録します。
<literal>~</literal>は<type>seg</type>型の演算では無視されますが、コメントとして保持されます。
      </entry>
     </row>
     <row>
      <entry><literal>&lt;5.0</literal></entry>
      <entry>
<!--
       Creates a point at 5.0.  <literal>&lt;</literal> is ignored but
       is preserved as a comment.
-->
5.0という点を作成します。
<literal>&lt;</literal>は無視されますが、コメントとして保持されます。
      </entry>
     </row>
     <row>
      <entry><literal>&gt;5.0</literal></entry>
      <entry>
<!--
       Creates a point at 5.0.  <literal>&gt;</literal> is ignored but
       is preserved as a comment.
-->
5.0という点を作成します。
<literal>&gt;</literal>は無視されますが、コメントとして保持されます。
      </entry>
     </row>
     <row>
      <entry><literal>5(+-)0.3</literal></entry>
      <entry>
<!--
        Creates an interval <literal>4.7 .. 5.3</literal>.
        Note that the <literal>(+-)</literal> notation isn't preserved.
-->
<literal>4.7 .. 5.3</literal>という区間を作成します。
<literal>(+-)</literal>という記述は保持されないことに注意してください。
      </entry>
     </row>
     <row>
      <entry><literal>50 .. </literal></entry>
<!--
      <entry>Everything that is greater than or equal to 50</entry>
-->
      <entry> 50以上のすべて</entry>
     </row>
     <row>
      <entry><literal>.. 0</literal></entry>
<!--
      <entry>Everything that is less than or equal to 0</entry>
-->
      <entry>0以下のすべて</entry>
     </row>
     <row>
      <entry><literal>1.5e-2 .. 2E-2 </literal></entry>
<!--
      <entry>Creates an interval <literal>0.015 .. 0.02</literal></entry>
-->
      <entry><literal>0.015 .. 0.02</literal>という区間を作成します</entry>
     </row>
     <row>
      <entry><literal>1 ... 2</literal></entry>
      <entry>
<!--
       The same as <literal>1...2</literal>, or <literal>1 .. 2</literal>,
       or <literal>1..2</literal>
       (spaces around the range operator are ignored)
-->
<literal>1...2</literal>、<literal>1 .. 2</literal>、<literal>1..2</literal>と同じです（範囲演算子前後の空白は無視されます）。
      </entry>
     </row>
    </tbody>
   </tgroup>
  </table>

  <para>
<<<<<<< HEAD
   Because the <literal>...</literal> operator is widely used in data sources, it is allowed
   as an alternative spelling of the <literal>..</literal> operator.  Unfortunately, this
=======
<!--
   Because <literal>...</literal> is widely used in data sources, it is allowed
   as an alternative spelling of <literal>..</literal>.  Unfortunately, this
>>>>>>> 184958ef
   creates a parsing ambiguity: it is not clear whether the upper bound
   in <literal>0...23</literal> is meant to be <literal>23</literal> or <literal>0.23</literal>.
   This is resolved by requiring at least one digit before the decimal
   point in all numbers in <type>seg</type> input.
-->
データソースで<literal>...</literal>が広く使用されるため、<literal>..</literal>の代わりの綴りとして許可されています。
残念なことにこれにより解析上の曖昧性が生じました。
<literal>0...23</literal>の上限が<literal>23</literal>なのか<literal>0.23</literal>なのかが明確ではありません。
これは、<type>seg</type>の入力において、少なくとも1つの桁を数値内の小数点の前に書くことを要求することで解決されます。
  </para>

  <para>
<!--
   As a sanity check, <type>seg</type> rejects intervals with the lower bound
   greater than the upper, for example <literal>5 .. 2</literal>.
-->
健全性検査として<type>seg</type>は、<literal>5 .. 2</literal>のような、下限値が上限値より大きな区間を拒絶します。
  </para>

 </sect2>

 <sect2>
<!--
  <title>Precision</title>
-->
  <title>精度</title>

  <para>
<!--
   <type>seg</type> values are stored internally as pairs of 32-bit floating point
   numbers. This means that numbers with more than 7 significant digits
   will be truncated.
-->
内部的に<type>seg</type>値には32ビット浮動小数点数値の組合せが格納されます。
これは7桁以上の有効桁を持つ数値が切り詰められることを意味します。

  </para>

  <para>
<!--
   Numbers with 7 or fewer significant digits retain their
   original precision. That is, if your query returns 0.00, you will be
   sure that the trailing zeroes are not the artifacts of formatting: they
   reflect the precision of the original data. The number of leading
   zeroes does not affect precision: the value 0.0067 is considered to
   have just 2 significant digits.
-->
有効桁が正確に7桁、または7桁未満の数値は元の精度が保たれます。
つまり、問い合わせが0.00を返す場合、後ろに続く0は書式付けのための見かけのものではないことが確実です。
これは元のデータの精度を反映します。
前にある0の数は精度には影響しません。
0.0067は2有効桁のみを持つものと考えられます。
  </para>
 </sect2>

 <sect2>
<!--
  <title>Usage</title>
-->
  <title>使用方法</title>

  <para>
<!--
   The <filename>seg</filename> module includes a GiST index operator class for
   <type>seg</type> values.
   The operators supported by the GiST operator class are shown in <xref linkend="seg-gist-operators"/>.
-->
<filename>seg</filename>モジュールには<type>seg</type>値用のGiSTインデックス演算子クラスが含まれます。
GiST演算子クラスでサポートされる演算子を<xref linkend="seg-gist-operators"/>に示します。
  </para>

  <table id="seg-gist-operators">
<!--
   <title>Seg GiST Operators</title>
<<<<<<< HEAD
    <tgroup cols="1">
     <thead>
      <row>
       <entry role="func_table_entry"><para role="func_signature">
        Operator
       </para>
       <para>
        Description
       </para></entry>
      </row>
     </thead>

     <tbody>
      <row>
       <entry role="func_table_entry"><para role="func_signature">
        <type>seg</type> <literal>&lt;&lt;</literal> <type>seg</type>
        <returnvalue>boolean</returnvalue>
       </para>
       <para>
        Is the first <type>seg</type> entirely to the left of the second?
        [a, b] &lt;&lt; [c, d] is true if b &lt; c.
       </para></entry>
      </row>

      <row>
       <entry role="func_table_entry"><para role="func_signature">
        <type>seg</type> <literal>&gt;&gt;</literal> <type>seg</type>
        <returnvalue>boolean</returnvalue>
       </para>
       <para>
        Is the first <type>seg</type> entirely to the right of the second?
        [a, b] &gt;&gt; [c, d] is true if a &gt; d.
       </para></entry>
      </row>

      <row>
       <entry role="func_table_entry"><para role="func_signature">
        <type>seg</type> <literal>&amp;&lt;</literal> <type>seg</type>
        <returnvalue>boolean</returnvalue>
       </para>
       <para>
        Does the first <type>seg</type> not extend to the right of the
        second?
        [a, b] &amp;&lt; [c, d] is true if b &lt;= d.
       </para></entry>
      </row>

      <row>
       <entry role="func_table_entry"><para role="func_signature">
        <type>seg</type> <literal>&amp;&gt;</literal> <type>seg</type>
        <returnvalue>boolean</returnvalue>
       </para>
       <para>
        Does the first <type>seg</type> not extend to the left of the
        second?
        [a, b] &amp;&gt; [c, d] is true if a &gt;= c.
       </para></entry>
      </row>

      <row>
       <entry role="func_table_entry"><para role="func_signature">
        <type>seg</type> <literal>=</literal> <type>seg</type>
        <returnvalue>boolean</returnvalue>
       </para>
       <para>
        Are the two <type>seg</type>s equal?
       </para></entry>
      </row>

      <row>
       <entry role="func_table_entry"><para role="func_signature">
        <type>seg</type> <literal>&amp;&amp;</literal> <type>seg</type>
        <returnvalue>boolean</returnvalue>
       </para>
       <para>
        Do the two <type>seg</type>s overlap?
       </para></entry>
      </row>

      <row>
       <entry role="func_table_entry"><para role="func_signature">
        <type>seg</type> <literal>@&gt;</literal> <type>seg</type>
        <returnvalue>boolean</returnvalue>
       </para>
       <para>
        Does the first <type>seg</type> contain the second?
       </para></entry>
      </row>

      <row>
       <entry role="func_table_entry"><para role="func_signature">
        <type>seg</type> <literal>&lt;@</literal> <type>seg</type>
        <returnvalue>boolean</returnvalue>
       </para>
       <para>
        Is the first <type>seg</type> contained in the second?
       </para></entry>
      </row>
     </tbody>
    </tgroup>
=======
-->
   <title>Seg GiST演算子</title>
   <tgroup cols="2">
    <thead>
     <row>
<!--
      <entry>Operator</entry>
      <entry>Description</entry>
-->
      <entry>演算子</entry>
      <entry>説明</entry>
     </row>
    </thead>

    <tbody>
     <row>
      <entry><literal>[a, b] &lt;&lt; [c, d]</literal></entry>
<!--
      <entry>[a, b] is entirely to the left of [c, d].  That is, [a,
       b] &lt;&lt; [c, d] is true if b &lt; c and false otherwise.</entry>
-->
      <entry>
[a, b]が完全に[c, d]の左側に存在します。
つまり、b &lt;cならば[a, b] &lt;&lt; [c, d]は真です。
さもなくば偽です。
      </entry>
     </row>

     <row>
      <entry><literal>[a, b] &gt;&gt; [c, d]</literal></entry>
<!--
      <entry>[a, b] is entirely to the right of [c, d].  That is, [a,
       b] &gt;&gt; [c, d] is true if a &gt; d and false otherwise.</entry>
-->
      <entry>
[a, b]が完全に [c, d]の右側に存在します。
つまり、a &gt; dならば[a, b] &gt;&gt; [c, d]は真、さもなくば偽です。
      </entry>

     </row>

     <row>
      <entry><literal>[a, b] &amp;&lt; [c, d]</literal></entry>
<!--
      <entry>Overlaps or is left of &mdash; This might be better read
       as <quote>does not extend to right of</quote>.  It is true when
       b &lt;= d.</entry>
-->
      <entry>
重なるまたは左側。
これは<quote>右側にはみださない</quote>ととらえた方がいいかもしれません。
b &lt;= dならば真です。
      </entry>
     </row>

     <row>
      <entry><literal>[a, b] &amp;&gt; [c, d]</literal></entry>
<!--
      <entry>Overlaps or is right of &mdash; This might be better read
       as <quote>does not extend to left of</quote>.  It is true when
       a &gt;= c.</entry>
-->
      <entry>
重なるか右側。
これは<quote>左側にはみださない</quote>ととらえた方がいいかもしれません。
a &gt;= cならば真です。
      </entry>

     </row>

     <row>
      <entry><literal>[a, b] = [c, d]</literal></entry>
<!--
      <entry>Same as &mdash; The segments [a, b] and [c, d] are
       identical, that is, a = c and b = d.</entry>
-->
      <entry>
同一。
セグメント[a, b]と [c, d]が同一、つまり、a == bかつc == dです。
      </entry>
     </row>

     <row>
      <entry><literal>[a, b] &amp;&amp; [c, d]</literal></entry>
<!--
      <entry>The segments [a, b] and [c, d] overlap.</entry>
-->
      <entry>
セグメント[a, b]と[c, d]に重なりがあります。
      </entry>
     </row>

     <row>
      <entry><literal>[a, b] @&gt; [c, d]</literal></entry>
<!--
      <entry>The segment [a, b] contains the segment [c, d], that is,
       a &lt;= c and b &gt;= d.</entry>
-->
      <entry>
セグメント[a, b]はセグメント[c, d]を包含します。つまり、a &lt;= cかつb &gt;= dです。
      </entry>
     </row>

     <row>
      <entry><literal>[a, b] &lt;@ [c, d]</literal></entry>
<!--
      <entry>The segment [a, b] is contained in [c, d], that is, a
       &gt;= c and b &lt;= d.</entry>
-->
      <entry>
セグメント[a, b]はセグメント[c, d]に包含されます。つまり、a &gt;= cかつb &lt;= dです。
      </entry>
     </row>
    </tbody>
   </tgroup>
>>>>>>> 184958ef
  </table>

  <para>
<!--
   (Before PostgreSQL 8.2, the containment operators <literal>@&gt;</literal> and <literal>&lt;@</literal> were
   respectively called <literal>@</literal> and <literal>~</literal>.  These names are still available, but are
   deprecated and will eventually be retired.  Notice that the old names
   are reversed from the convention formerly followed by the core geometric
   data types!)
-->
（PostgreSQL 8.2以前では、包含演算子<literal>@&gt;</literal>および<literal>&lt;@</literal>はそれぞれ<literal>@</literal>および<literal>~</literal>という名前でした。
以前の名前もまだ利用できますが、廃止予定であり、いずれなくなります。
以前の名前は、コアの幾何データ型で以前従っていた規約と反対であることに注意してください。）
  </para>

  <para>
<<<<<<< HEAD
   In addition to the above operators, the usual comparison
   operators shown in <xref linkend="functions-comparison-op-table"/> are
   available for type <type>seg</type>.  These operators
   first compare (a) to (c),
=======
<!--
   The standard B-tree operators are also provided, for example
-->
以下の例のように、標準B-tree演算子も提供されます。

  <informaltable>
    <tgroup cols="2">
     <thead>
      <row>
<!--
       <entry>Operator</entry>
       <entry>Description</entry>
-->
       <entry>演算子</entry>
       <entry>説明</entry>
      </row>
     </thead>

     <tbody>
      <row>
       <entry><literal>[a, b] &lt; [c, d]</literal></entry>
<!--
       <entry>Less than</entry>
-->
       <entry>より小さい</entry>
      </row>

      <row>
       <entry><literal>[a, b] &gt; [c, d]</literal></entry>
<!--
       <entry>Greater than</entry>
-->
       <entry>より大きい</entry>
      </row>
     </tbody>
    </tgroup>
   </informaltable>

<!--
   These operators do not make a lot of sense for any practical
   purpose but sorting. These operators first compare (a) to (c),
>>>>>>> 184958ef
   and if these are equal, compare (b) to (d). That results in
   reasonably good sorting in most cases, which is useful if
   you want to use ORDER BY with this type.
-->
これらの演算子はソート以外の実用的な目的に対して大きな意味を持ちません。
これらの演算子はまず(a)と(c)を比べ、等しければ(b)と(d)を比べます。
論理的にはほとんどの場合優れたソート処理と思えます。
こうした型をORDER BYで使用したい場合に有用です。
  </para>
 </sect2>

 <sect2>
<!--
  <title>Notes</title>
-->
  <title>注釈</title>

  <para>
<!--
   For examples of usage, see the regression test <filename>sql/seg.sql</filename>.
-->
使用方法の例はリグレッションテストの<filename>sql/seg.sql</filename>を参照してください。
  </para>

  <para>
<!--
   The mechanism that converts <literal>(+-)</literal> to regular ranges
   isn't completely accurate in determining the number of significant digits
   for the boundaries.  For example, it adds an extra digit to the lower
   boundary if the resulting interval includes a power of ten:
-->
<literal>(+-)</literal>を通常の範囲に変換する機構は、境界で有効な桁数を決定するという点で完全に正確ではありません。
例えば以下のように、結果の区間に10の冪乗が含まれる場合、下限値に余計な桁を追加します。

<screen>
postgres=&gt; select '10(+-)1'::seg as seg;
      seg
---------
9.0 .. 11             -- should be: 9 .. 11
</screen>
  </para>

  <para>
<!--
   The performance of an R-tree index can largely depend on the initial
   order of input values. It may be very helpful to sort the input table
   on the <type>seg</type> column; see the script <filename>sort-segments.pl</filename>
   for an example.
-->
R-treeインデックスの性能は入力値の初期の順序に大きく依存する可能性があります。
<type>seg</type>列で入力テーブルをソートすることは非常に役に立つでしょう。
例として<filename>sort-segments.pl</filename>スクリプトを参照してください。
  </para>
 </sect2>

 <sect2>
<!--
  <title>Credits</title>
-->
  <title>クレジット</title>

  <para>
<!--
   Original author: Gene Selkov, Jr. <email>selkovjr@mcs.anl.gov</email>,
   Mathematics and Computer Science Division, Argonne National Laboratory.
-->
原作者：Gene Selkov, Jr. <email>selkovjr@mcs.anl.gov</email>,
   Mathematics and Computer Science Division, Argonne National Laboratory.
  </para>

  <para>
<!--
   My thanks are primarily to Prof. Joe Hellerstein
   (<ulink url="https://dsf.berkeley.edu/jmh/"></ulink>) for elucidating the
   gist of the GiST (<ulink url="http://gist.cs.berkeley.edu/"></ulink>). I am
   also grateful to all Postgres developers, present and past, for enabling
   myself to create my own world and live undisturbed in it. And I would like
   to acknowledge my gratitude to Argonne Lab and to the U.S. Department of
   Energy for the years of faithful support of my database research.
-->
GiST (<ulink url="http://gist.cs.berkeley.edu/"></ulink>)の要旨（gist）を説明していただいたJoe Hellerstein博士（<ulink url="https://dsf.berkeley.edu/jmh/"></ulink>）に感謝します。
また、自分の世界を作成できるようにし、静かに生活できるようにしてもらった、過去から現在までのすべてのPostgres開発者に感謝します。
データベース研究を長年誠実にサポートしてくれたArgonne LabとU.S. Department of Energyにも感謝します。
  </para>

 </sect2>

</sect1><|MERGE_RESOLUTION|>--- conflicted
+++ resolved
@@ -310,14 +310,9 @@
   </table>
 
   <para>
-<<<<<<< HEAD
+<!--
    Because the <literal>...</literal> operator is widely used in data sources, it is allowed
    as an alternative spelling of the <literal>..</literal> operator.  Unfortunately, this
-=======
-<!--
-   Because <literal>...</literal> is widely used in data sources, it is allowed
-   as an alternative spelling of <literal>..</literal>.  Unfortunately, this
->>>>>>> 184958ef
    creates a parsing ambiguity: it is not clear whether the upper bound
    in <literal>0...23</literal> is meant to be <literal>23</literal> or <literal>0.23</literal>.
    This is resolved by requiring at least one digit before the decimal
@@ -390,9 +385,7 @@
   </para>
 
   <table id="seg-gist-operators">
-<!--
    <title>Seg GiST Operators</title>
-<<<<<<< HEAD
     <tgroup cols="1">
      <thead>
       <row>
@@ -493,123 +486,6 @@
       </row>
      </tbody>
     </tgroup>
-=======
--->
-   <title>Seg GiST演算子</title>
-   <tgroup cols="2">
-    <thead>
-     <row>
-<!--
-      <entry>Operator</entry>
-      <entry>Description</entry>
--->
-      <entry>演算子</entry>
-      <entry>説明</entry>
-     </row>
-    </thead>
-
-    <tbody>
-     <row>
-      <entry><literal>[a, b] &lt;&lt; [c, d]</literal></entry>
-<!--
-      <entry>[a, b] is entirely to the left of [c, d].  That is, [a,
-       b] &lt;&lt; [c, d] is true if b &lt; c and false otherwise.</entry>
--->
-      <entry>
-[a, b]が完全に[c, d]の左側に存在します。
-つまり、b &lt;cならば[a, b] &lt;&lt; [c, d]は真です。
-さもなくば偽です。
-      </entry>
-     </row>
-
-     <row>
-      <entry><literal>[a, b] &gt;&gt; [c, d]</literal></entry>
-<!--
-      <entry>[a, b] is entirely to the right of [c, d].  That is, [a,
-       b] &gt;&gt; [c, d] is true if a &gt; d and false otherwise.</entry>
--->
-      <entry>
-[a, b]が完全に [c, d]の右側に存在します。
-つまり、a &gt; dならば[a, b] &gt;&gt; [c, d]は真、さもなくば偽です。
-      </entry>
-
-     </row>
-
-     <row>
-      <entry><literal>[a, b] &amp;&lt; [c, d]</literal></entry>
-<!--
-      <entry>Overlaps or is left of &mdash; This might be better read
-       as <quote>does not extend to right of</quote>.  It is true when
-       b &lt;= d.</entry>
--->
-      <entry>
-重なるまたは左側。
-これは<quote>右側にはみださない</quote>ととらえた方がいいかもしれません。
-b &lt;= dならば真です。
-      </entry>
-     </row>
-
-     <row>
-      <entry><literal>[a, b] &amp;&gt; [c, d]</literal></entry>
-<!--
-      <entry>Overlaps or is right of &mdash; This might be better read
-       as <quote>does not extend to left of</quote>.  It is true when
-       a &gt;= c.</entry>
--->
-      <entry>
-重なるか右側。
-これは<quote>左側にはみださない</quote>ととらえた方がいいかもしれません。
-a &gt;= cならば真です。
-      </entry>
-
-     </row>
-
-     <row>
-      <entry><literal>[a, b] = [c, d]</literal></entry>
-<!--
-      <entry>Same as &mdash; The segments [a, b] and [c, d] are
-       identical, that is, a = c and b = d.</entry>
--->
-      <entry>
-同一。
-セグメント[a, b]と [c, d]が同一、つまり、a == bかつc == dです。
-      </entry>
-     </row>
-
-     <row>
-      <entry><literal>[a, b] &amp;&amp; [c, d]</literal></entry>
-<!--
-      <entry>The segments [a, b] and [c, d] overlap.</entry>
--->
-      <entry>
-セグメント[a, b]と[c, d]に重なりがあります。
-      </entry>
-     </row>
-
-     <row>
-      <entry><literal>[a, b] @&gt; [c, d]</literal></entry>
-<!--
-      <entry>The segment [a, b] contains the segment [c, d], that is,
-       a &lt;= c and b &gt;= d.</entry>
--->
-      <entry>
-セグメント[a, b]はセグメント[c, d]を包含します。つまり、a &lt;= cかつb &gt;= dです。
-      </entry>
-     </row>
-
-     <row>
-      <entry><literal>[a, b] &lt;@ [c, d]</literal></entry>
-<!--
-      <entry>The segment [a, b] is contained in [c, d], that is, a
-       &gt;= c and b &lt;= d.</entry>
--->
-      <entry>
-セグメント[a, b]はセグメント[c, d]に包含されます。つまり、a &gt;= cかつb &lt;= dです。
-      </entry>
-     </row>
-    </tbody>
-   </tgroup>
->>>>>>> 184958ef
   </table>
 
   <para>
@@ -626,54 +502,10 @@
   </para>
 
   <para>
-<<<<<<< HEAD
    In addition to the above operators, the usual comparison
    operators shown in <xref linkend="functions-comparison-op-table"/> are
    available for type <type>seg</type>.  These operators
    first compare (a) to (c),
-=======
-<!--
-   The standard B-tree operators are also provided, for example
--->
-以下の例のように、標準B-tree演算子も提供されます。
-
-  <informaltable>
-    <tgroup cols="2">
-     <thead>
-      <row>
-<!--
-       <entry>Operator</entry>
-       <entry>Description</entry>
--->
-       <entry>演算子</entry>
-       <entry>説明</entry>
-      </row>
-     </thead>
-
-     <tbody>
-      <row>
-       <entry><literal>[a, b] &lt; [c, d]</literal></entry>
-<!--
-       <entry>Less than</entry>
--->
-       <entry>より小さい</entry>
-      </row>
-
-      <row>
-       <entry><literal>[a, b] &gt; [c, d]</literal></entry>
-<!--
-       <entry>Greater than</entry>
--->
-       <entry>より大きい</entry>
-      </row>
-     </tbody>
-    </tgroup>
-   </informaltable>
-
-<!--
-   These operators do not make a lot of sense for any practical
-   purpose but sorting. These operators first compare (a) to (c),
->>>>>>> 184958ef
    and if these are equal, compare (b) to (d). That results in
    reasonably good sorting in most cases, which is useful if
    you want to use ORDER BY with this type.

<!--
doc/src/sgml/ref/create_function.sgml
PostgreSQL documentation
-->

<refentry id="sql-createfunction">
 <indexterm zone="sql-createfunction">
  <primary>CREATE FUNCTION</primary>
 </indexterm>

 <refmeta>
  <refentrytitle>CREATE FUNCTION</refentrytitle>
  <manvolnum>7</manvolnum>
<!--
  <refmiscinfo>SQL - Language Statements</refmiscinfo>
-->
<refmiscinfo>SQL - 言語</refmiscinfo>
 </refmeta>

 <refnamediv>
  <refname>CREATE FUNCTION</refname>
<!--
  <refpurpose>define a new function</refpurpose>
-->
<refpurpose>新しい関数を定義する</refpurpose>
 </refnamediv>

 <refsynopsisdiv>
<synopsis>
CREATE [ OR REPLACE ] FUNCTION
    <replaceable class="parameter">name</replaceable> ( [ [ <replaceable class="parameter">argmode</replaceable> ] [ <replaceable class="parameter">argname</replaceable> ] <replaceable class="parameter">argtype</replaceable> [ { DEFAULT | = } <replaceable class="parameter">default_expr</replaceable> ] [, ...] ] )
    [ RETURNS <replaceable class="parameter">rettype</replaceable>
      | RETURNS TABLE ( <replaceable class="parameter">column_name</replaceable> <replaceable class="parameter">column_type</replaceable> [, ...] ) ]
  { LANGUAGE <replaceable class="parameter">lang_name</replaceable>
    | TRANSFORM { FOR TYPE <replaceable class="parameter">type_name</replaceable> } [, ... ]
    | WINDOW
    | { IMMUTABLE | STABLE | VOLATILE }
    | [ NOT ] LEAKPROOF
    | { CALLED ON NULL INPUT | RETURNS NULL ON NULL INPUT | STRICT }
    | { [ EXTERNAL ] SECURITY INVOKER | [ EXTERNAL ] SECURITY DEFINER }
    | PARALLEL { UNSAFE | RESTRICTED | SAFE }
    | COST <replaceable class="parameter">execution_cost</replaceable>
    | ROWS <replaceable class="parameter">result_rows</replaceable>
    | SUPPORT <replaceable class="parameter">support_function</replaceable>
    | SET <replaceable class="parameter">configuration_parameter</replaceable> { TO <replaceable class="parameter">value</replaceable> | = <replaceable class="parameter">value</replaceable> | FROM CURRENT }
    | AS '<replaceable class="parameter">definition</replaceable>'
    | AS '<replaceable class="parameter">obj_file</replaceable>', '<replaceable class="parameter">link_symbol</replaceable>'
    | <replaceable class="parameter">sql_body</replaceable>
  } ...
</synopsis>
 </refsynopsisdiv>

 <refsect1 id="sql-createfunction-description">
<!--
  <title>Description</title>
-->
  <title>説明</title>

  <para>
<!--
   <command>CREATE FUNCTION</command> defines a new function.
   <command>CREATE OR REPLACE FUNCTION</command> will either create a
   new function, or replace an existing definition.
   To be able to define a function, the user must have the
   <literal>USAGE</literal> privilege on the language.
-->
<command>CREATE FUNCTION</command>は新しい関数を定義します。
<command>CREATE OR REPLACE FUNCTION</command>は、新しい関数の作成、または、既存定義の置換のどちらかを行います。
関数を定義するには、ユーザはその言語の<literal>USAGE</literal>権限が必要です。
  </para>

  <para>
<!--
   If a schema name is included, then the function is created in the
   specified schema.  Otherwise it is created in the current schema.
   The name of the new function must not match any existing function or procedure
   with the same input argument types in the same schema.  However,
   functions and procedures of different argument types can share a name (this is
   called <firstterm>overloading</firstterm>).
-->
スキーマ名が含まれている場合、関数は指定されたスキーマに作成されます。
スキーマ名がなければ、関数は現在のスキーマに作成されます。
同じスキーマ内の同じ入力引数データ型を持つ既存の関数またはプロシージャの名前は、新しい関数の名前として使用できません。
しかし、異なる引数データ型を持つ関数やプロシージャであれば、名前が重複しても構いません
（これを、<firstterm>オーバーロード</firstterm>と言います）。
  </para>

  <para>
<!--
   To replace the current definition of an existing function, use
   <command>CREATE OR REPLACE FUNCTION</command>.  It is not possible
   to change the name or argument types of a function this way (if you
   tried, you would actually be creating a new, distinct function).
   Also, <command>CREATE OR REPLACE FUNCTION</command> will not let
   you change the return type of an existing function.  To do that,
   you must drop and recreate the function.  (When using <literal>OUT</literal>
   parameters, that means you cannot change the types of any
   <literal>OUT</literal> parameters except by dropping the function.)
-->
既存の関数定義を入れ替えるには、<command>CREATE OR REPLACE FUNCTION</command>を使用してください。
この方法では関数の名前や引数の型を変更することはできません
（これを行った場合、新しく別の関数が作成されます）。
また、<command>CREATE OR REPLACE FUNCTION</command>では、既存の関数の戻り値の型を変更することはできません。
戻り値の型を変更したい場合は、その関数を削除し、再度作成してください。
（これは、<literal>OUT</literal>パラメータを使用している場合、関数を削除しない限り<literal>OUT</literal>パラメータの型を変更できないことを意味します。）
  </para>

  <para>
<!--
   When <command>CREATE OR REPLACE FUNCTION</command> is used to replace an
   existing function, the ownership and permissions of the function
   do not change.  All other function properties are assigned the
   values specified or implied in the command.  You must own the function
   to replace it (this includes being a member of the owning role).
-->
<command>CREATE OR REPLACE FUNCTION</command>を使用して既存の関数を置き換える場合、関数の所有者と権限は変わりません。
他の関数に関するすべての属性には、そのコマンドで指定された値、または暗黙的な値が設定されます。
関数を置き換えるためにはその関数を所有していなければなりません。
（これには所有するロールのメンバであることが含まれています。）
  </para>

  <para>
<!--
   If you drop and then recreate a function, the new function is not
   the same entity as the old; you will have to drop existing rules, views,
   triggers, etc. that refer to the old function.  Use
   <command>CREATE OR REPLACE FUNCTION</command> to change a function
   definition without breaking objects that refer to the function.
   Also, <command>ALTER FUNCTION</command> can be used to change most of the
   auxiliary properties of an existing function.
-->
関数を削除し再作成した場合、新しい関数は古いものと同じ実体にはなりません。
古い関数を参照する、既存のルール、ビュー、トリガなどを削除しなければならないでしょう。
関数を参照するオブジェクトを破壊せずに関数定義を変更するには、<command>CREATE OR REPLACE FUNCTION</command>を使用してください。
また、<command>ALTER FUNCTION</command>を使用して、既存の関数の補助属性のほとんどを変更することができます。
  </para>

  <para>
<!--
   The user that creates the function becomes the owner of the function.
-->
関数を作成したユーザが、その関数の所有者となります。
  </para>

  <para>
<!--
   To be able to create a function, you must have <literal>USAGE</literal>
   privilege on the argument types and the return type.
-->
関数を作成するためには、引数の型および戻り値の型に対する<literal>USAGE</literal>権限を持たなければなりません。
  </para>

  <para>
<!--
   Refer to <xref linkend="xfunc"/> for further information on writing
   functions.
-->
さらに詳しい関数の作成方法については<xref linkend="xfunc"/>を参照してください。
  </para>
 </refsect1>

 <refsect1>
<!--
  <title>Parameters</title>
-->
  <title>パラメータ</title>

   <variablelist>

    <varlistentry>
     <term><replaceable class="parameter">name</replaceable></term>

     <listitem>
      <para>
<!--
       The name (optionally schema-qualified) of the function to create.
-->
作成する関数の名前です（スキーマ修飾名も可）。
      </para>
     </listitem>
    </varlistentry>

    <varlistentry>
     <term><replaceable class="parameter">argmode</replaceable></term>

     <listitem>
      <para>
<!--
       The mode of an argument: <literal>IN</literal>, <literal>OUT</literal>,
       <literal>INOUT</literal>, or <literal>VARIADIC</literal>.
       If omitted, the default is <literal>IN</literal>.
       Only <literal>OUT</literal> arguments can follow a <literal>VARIADIC</literal> one.
       Also, <literal>OUT</literal> and <literal>INOUT</literal> arguments cannot be used
       together with the <literal>RETURNS TABLE</literal> notation.
-->
引数のモードで、<literal>IN</literal>、<literal>OUT</literal>、<literal>INOUT</literal>、<literal>VARIADIC</literal>のいずれかです。
省略時のデフォルトは<literal>IN</literal>です。
<literal>OUT</literal>引数のみが<literal>VARIADIC</literal>の後に続けることができます。
また、<literal>RETURNS TABLE</literal>記法では、<literal>OUT</literal>と<literal>INOUT</literal>引数の両方を使用することはできません。
      </para>
     </listitem>
    </varlistentry>

    <varlistentry>
     <term><replaceable class="parameter">argname</replaceable></term>

     <listitem>
      <para>
<!--
       The name of an argument. Some languages (including SQL and PL/pgSQL)
       let you use the name in the function body.  For other languages the
       name of an input argument is just extra documentation, so far as
       the function itself is concerned; but you can use input argument names
       when calling a function to improve readability (see <xref
       linkend="sql-syntax-calling-funcs"/>).  In any case, the name
       of an output argument is significant, because it defines the column
       name in the result row type.  (If you omit the name for an output
       argument, the system will choose a default column name.)
-->
引数の名前です。
（SQLおよびPL/pgSQLを含む）言語の中にはこの名前を関数本体で使用できるものもあります。
他の言語では、関数そのものに注目する限り、入力引数の名前は単なる追加ドキュメントとして扱われます。
しかし関数呼び出し時に入力引数の名前を使用することで可読性を高めることができます。
（<xref linkend="sql-syntax-calling-funcs"/>参照）
どのような場合であっても、出力引数の名前は、結果の行型の列名となりますので重要です。
（出力引数の名前を省略した場合、システムはデフォルトの列名を付与します。）
      </para>
     </listitem>
    </varlistentry>

    <varlistentry>
     <term><replaceable class="parameter">argtype</replaceable></term>

     <listitem>
      <para>
<!--
       The data type(s) of the function's arguments (optionally
       schema-qualified), if any. The argument types can be base, composite,
       or domain types, or can reference the type of a table column.
-->
関数の引数のデータ型です（スキーマ修飾名も可）。
基本データ型、複合データ型、ドメイン型、または、テーブル列の型の参照を使用することができます。
      </para>
      <para>
<!--
       Depending on the implementation language it might also be allowed
       to specify <quote>pseudo-types</quote> such as <type>cstring</type>.
       Pseudo-types indicate that the actual argument type is either
       incompletely specified, or outside the set of ordinary SQL data types.
-->
また、実装する言語に依存しますが、<type>cstring</type>といった<quote>疑似型</quote>を指定できる場合もあります。
疑似型は、実引数の型の指定が不完全である、もしくは、通常のSQLデータ型の集合を越えていることを示します。
      </para>
      <para>
<!--
       The type of a column is referenced by writing
       <literal><replaceable
       class="parameter">table_name</replaceable>.<replaceable
       class="parameter">column_name</replaceable>%TYPE</literal>.
       Using this feature can sometimes help make a function independent of
       changes to the definition of a table.
-->
列の型を参照するには、<literal><replaceable class="parameter">table_name</replaceable>.<replaceable class="parameter">column_name</replaceable>%TYPE</literal>と記述します。
これを使用すると、テーブル定義が変更されても関数が影響を受けないようにするのに役に立つことがあります。
      </para>
     </listitem>
    </varlistentry>

    <varlistentry>
     <term><replaceable class="parameter">default_expr</replaceable></term>

     <listitem>
      <para>
<!--
       An expression to be used as default value if the parameter is
       not specified.  The expression has to be coercible to the
       argument type of the parameter.
       Only input (including <literal>INOUT</literal>) parameters can have a default
        value.  All input parameters following a
       parameter with a default value must have default values as well.
-->
パラメータが指定されなかった場合のデフォルト値として使用される式です。
この式はパラメータの引数型と変換可能でなければなりません。
入力パラメータ（<literal>INOUT</literal>を含みます）のみがデフォルト値を持つことができます。
デフォルト値を持つパラメータの後ろにあるパラメータはすべて、同様にデフォルト値を持たなければなりません。
      </para>
     </listitem>
    </varlistentry>

    <varlistentry>
     <term><replaceable class="parameter">rettype</replaceable></term>

     <listitem>
      <para>
<!--
       The return data type (optionally schema-qualified). The return type
       can be a base, composite, or domain type,
       or can reference the type of a table column.
       Depending on the implementation language it might also be allowed
       to specify <quote>pseudo-types</quote> such as <type>cstring</type>.
       If the function is not supposed to return a value, specify
       <type>void</type> as the return type.
-->
関数が返すデータの型です（スキーマ修飾名も可）。
基本型、複合型、ドメイン型、または、テーブル列の型の参照を設定することができます。
また、実装している言語によりますが、<type>cstring</type>のような<quote>疑似型</quote>も指定することが可能です。
その関数が値を返すことを想定していない場合は、戻り値として<type>void</type>を指定してください。
      </para>
      <para>
<!--
       When there are <literal>OUT</literal> or <literal>INOUT</literal> parameters,
       the <literal>RETURNS</literal> clause can be omitted.  If present, it
       must agree with the result type implied by the output parameters:
       <literal>RECORD</literal> if there are multiple output parameters, or
       the same type as the single output parameter.
-->
<literal>OUT</literal>もしくは<literal>INOUT</literal>パラメータが存在する場合、<literal>RETURNS</literal>句を省略することができます。
省略しない場合は、出力用パラメータが意味する結果型に従ったもの、つまり、複数の出力用パラメータがあれば<literal>RECORD</literal>、単一の出力用パラメータであればそれと同じ型、でなければなりません。
      </para>
      <para>
<!--
       The <literal>SETOF</literal>
       modifier indicates that the function will return a set of
       items, rather than a single item.
-->
<literal>SETOF</literal>修飾子は、その関数が、1つではなく複数のアイテムの集合を返すことを示します。
      </para>
      <para>
<!--
       The type of a column is referenced by writing
       <literal><replaceable
       class="parameter">table_name</replaceable>.<replaceable
       class="parameter">column_name</replaceable>%TYPE</literal>.
-->
列の型は、<literal><replaceable class="parameter">table_name</replaceable>.<replaceable class="parameter">column_name</replaceable>%TYPE</literal>と記述することで参照されます。
      </para>
     </listitem>
    </varlistentry>

    <varlistentry>
     <term><replaceable class="parameter">column_name</replaceable></term>

     <listitem>
      <para>
<!--
       The name of an output column in the <literal>RETURNS TABLE</literal>
       syntax.  This is effectively another way of declaring a named
       <literal>OUT</literal> parameter, except that <literal>RETURNS TABLE</literal>
       also implies <literal>RETURNS SETOF</literal>.
-->
<literal>RETURNS TABLE</literal>構文における出力列の名前です。
これは実際名前付けされた<literal>OUT</literal>パラメータを宣言する別の方法ですが、<literal>RETURNS TABLE</literal>が<literal>RETURNS SETOF</literal>をも意味する点が異なります。
      </para>
     </listitem>
    </varlistentry>

    <varlistentry>
     <term><replaceable class="parameter">column_type</replaceable></term>

     <listitem>
      <para>
<!--
       The data type of an output column in the <literal>RETURNS TABLE</literal>
       syntax.
-->
<literal>RETURNS TABLE</literal>構文における出力列のデータ型です。
      </para>
     </listitem>
    </varlistentry>

    <varlistentry>
     <term><replaceable class="parameter">lang_name</replaceable></term>

     <listitem>
      <para>
<!--
       The name of the language that the function is implemented in.
       It can be <literal>sql</literal>, <literal>c</literal>,
       <literal>internal</literal>, or the name of a user-defined
       procedural language, e.g., <literal>plpgsql</literal>.  The default is
       <literal>sql</literal> if <replaceable
       class="parameter">sql_body</replaceable> is specified.  Enclosing the
       name in single quotes is deprecated and requires matching case.
-->
関数を実装している言語の名前です。
このパラメータには、<literal>sql</literal>、<literal>c</literal>、<literal>internal</literal>、もしくはユーザ定義手続き言語(例：<literal>plpgsql</literal>)の名前を指定可能です。
<replaceable class="parameter">sql_body</replaceable>が指定されていれば、デフォルトは<literal>sql</literal>です。
名前を単一引用符で囲むのは廃止予定で、大文字小文字の一致が必要になります。
      </para>
     </listitem>
    </varlistentry>

    <varlistentry>
     <term><literal>TRANSFORM { FOR TYPE <replaceable class="parameter">type_name</replaceable> } [, ... ] }</literal></term>

     <listitem>
      <para>
<!--
       Lists which transforms a call to the function should apply.  Transforms
       convert between SQL types and language-specific data types;
       see <xref linkend="sql-createtransform"/>.  Procedural language
       implementations usually have hardcoded knowledge of the built-in types,
       so those don't need to be listed here.  If a procedural language
       implementation does not know how to handle a type and no transform is
       supplied, it will fall back to a default behavior for converting data
       types, but this depends on the implementation.
-->
関数呼び出しにどの変換を適用すべきかのリストです。
変換はSQLの型と言語独自のデータ型の間の変換を行います（<xref linkend="sql-createtransform"/>を参照）。
手続言語の実装では、通常、ビルトインの型についてハードコードされた知識があるので、それらをこのリストに含める必要はありません。
手続言語の実装が型の処理について定めておらず、変換が提供されない場合は、データ型変換のデフォルトの動作によることになりますが、これは実装に依存します。
      </para>
     </listitem>
    </varlistentry>

    <varlistentry>
     <term><literal>WINDOW</literal></term>

     <listitem>
<!--
      <para><literal>WINDOW</literal> indicates that the function is a
       <firstterm>window function</firstterm> rather than a plain function.
       This is currently only useful for functions written in C.
       The <literal>WINDOW</literal> attribute cannot be changed when
       replacing an existing function definition.
-->
<para><literal>WINDOW</literal>は、この関数が普通の関数ではなく<firstterm>ウィンドウ関数</firstterm>であることを示します。
現在これはC言語で作成した関数のみに使用することができます。
既存の関数定義を置き換える場合、<literal>WINDOW</literal>属性を変更することはできません。
      </para>
     </listitem>
    </varlistentry>

    <varlistentry>
     <term><literal>IMMUTABLE</literal></term>
     <term><literal>STABLE</literal></term>
     <term><literal>VOLATILE</literal></term>

     <listitem>
      <para>
<!--
       These attributes inform the query optimizer about the behavior
       of the function.  At most one choice
       can be specified.  If none of these appear,
       <literal>VOLATILE</literal> is the default assumption.
-->
これらの属性は、関数の動作に関する情報を問い合わせオプティマイザに提供します。
いずれか1つのキーワードのみ指定できます。
指定がない場合は、デフォルトで<literal>VOLATILE</literal>と解釈されます。
      </para>

<!--
      <para><literal>IMMUTABLE</literal> indicates that the function
       cannot modify the database and always
       returns the same result when given the same argument values; that
       is, it does not do database lookups or otherwise use information not
       directly present in its argument list.  If this option is given,
       any call of the function with all-constant arguments can be
       immediately replaced with the function value.
-->
<para><literal>IMMUTABLE</literal>は、関数がデータベースに対する変更を行わないこと、および、その関数に同じ引数値を与えた場合に常に同じ結果を返すことを示します。
つまり、データベースを検索したり、引数リスト中に直接存在しない情報を使用したりしないということです。
このオプションが指定された場合、引数が全て定数である関数呼び出しは、即座に関数値と置き換えることができます。
      </para>

<!--
      <para><literal>STABLE</literal> indicates that the function
       cannot modify the database,
       and that within a single table scan it will consistently
       return the same result for the same argument values, but that its
       result could change across SQL statements.  This is the appropriate
       selection for functions whose results depend on database lookups,
       parameter variables (such as the current time zone), etc.  (It is
       inappropriate for <literal>AFTER</literal> triggers that wish to
       query rows modified by the current command.)  Also note
       that the <function>current_timestamp</function> family of functions qualify
       as stable, since their values do not change within a transaction.
-->
<para><literal>STABLE</literal>は、関数がデータベースに対する変更を行わないこと、および、1つのテーブルスキャン内でその関数に同じ引数値を与えた場合、常に同じ結果を返すが、SQL文が異なると結果が変わってしまう可能性があることを示します。
これは、データベース検索や（現在の時間帯のような）パラメータ変数などに結果が依存する関数に適します。
(これは現在のコマンドで変更された行を問い合わせたい<literal>AFTER</literal>トリガには不適切です。)
また、<function>current_timestamp</function>系の関数は、1つのトランザクション内では値が変化しないため、STABLEであることに注意してください。
      </para>

<!--
      <para><literal>VOLATILE</literal> indicates that the function value can
       change even within a single table scan, so no optimizations can be
       made.  Relatively few database functions are volatile in this sense;
       some examples are <literal>random()</literal>, <literal>currval()</literal>,
       <literal>timeofday()</literal>.  But note that any function that has
       side-effects must be classified volatile, even if its result is quite
       predictable, to prevent calls from being optimized away; an example is
       <literal>setval()</literal>.
-->
<para><literal>VOLATILE</literal>は、1つのテーブルスキャン内でも関数の値が変化する可能性があるため、最適化できないことを示します。
このような意味で変動的（volatile）なデータベース関数は、比較的少数です。
例えば、<literal>random()</literal>、<literal>currval()</literal>、<literal>timeofday()</literal>などは変動的な関数です。
しかし、例えば<literal>setval()</literal>などの副作用がある関数は、その結果を完全に予測できるとしても、呼び出しを最適化しないよう、<literal>VOLATILE</literal>（変動的）に分類する必要があることに注意してください。
      </para>

      <para>
<!--
       For additional details see <xref linkend="xfunc-volatility"/>.
-->
詳細は<xref linkend="xfunc-volatility"/>を参照してください。
      </para>
     </listitem>
    </varlistentry>

    <varlistentry>
     <term><literal>LEAKPROOF</literal></term>
     <listitem>
      <para>
<!--
       <literal>LEAKPROOF</literal> indicates that the function has no side
       effects.  It reveals no information about its arguments other than by
       its return value.  For example, a function which throws an error message
       for some argument values but not others, or which includes the argument
       values in any error message, is not leakproof.  This affects how the
       system executes queries against views created with the
       <literal>security_barrier</literal> option or tables with row level
       security enabled.  The system will enforce conditions from security
       policies and security barrier views before any user-supplied conditions
       from the query itself that contain non-leakproof functions, in order to
       prevent the inadvertent exposure of data.  Functions and operators
       marked as leakproof are assumed to be trustworthy, and may be executed
       before conditions from security policies and security barrier views.
       In addition, functions which do not take arguments or which are not
       passed any arguments from the security barrier view or table do not have
       to be marked as leakproof to be executed before security conditions.  See
       <xref linkend="sql-createview"/> and <xref linkend="rules-privileges"/>.
       This option can only be set by the superuser.
-->
<literal>LEAKPROOF</literal>は、関数が副作用を持たないことを示します。
その引数に関する情報を戻り値以外で漏らしません。
例えば、一部の引数値に対してのみエラーメッセージを返す関数や何らかのエラーメッセージの中に引数の値を含める関数は漏洩防止(leakproof)とはいえません。
これは<literal>security_barrier</literal>オプション付きで作成されたビュー、あるいは行単位セキュリティが有効にされたテーブルに対して、システムが問い合わせを実行する方法に影響します。
データが偶然に露見することを防ぐため、システムは、漏洩防止でない関数を含む問い合わせのユーザが提供した条件より前に、セキュリティポリシーおよびセキュリティバリアビューの条件を強制します。
漏洩防止であるとされた関数および演算子は信頼できると見なされ、セキュリティポリシーおよびセキュリティバリアビューによる条件より先に実行されることがあります。
なお、引数を取らない、あるいはセキュリティバリアビューやテーブルから引数を渡されない関数は、セキュリティ条件より前に実行するために漏洩防止とする必要はありません。
<xref linkend="sql-createview"/>および<xref linkend="rules-privileges"/>を参照してください。
このオプションはスーパーユーザによってのみ設定することができます。
      </para>
     </listitem>
    </varlistentry>

    <varlistentry>
     <term><literal>CALLED ON NULL INPUT</literal></term>
     <term><literal>RETURNS NULL ON NULL INPUT</literal></term>
     <term><literal>STRICT</literal></term>

     <listitem>
<!--
      <para><literal>CALLED ON NULL INPUT</literal> (the default) indicates
       that the function will be called normally when some of its
       arguments are null.  It is then the function author's
       responsibility to check for null values if necessary and respond
       appropriately.
-->
<para><literal>CALLED ON NULL INPUT</literal>（デフォルト）を指定すると、引数にNULLが含まれていても、関数が通常通り呼び出されます。
その場合は、必要に応じてNULL値を確認し、適切な対応をすることは関数作成者の責任です。
      </para>

<!--
      <para><literal>RETURNS NULL ON NULL INPUT</literal> or
       <literal>STRICT</literal> indicates that the function always
       returns null whenever any of its arguments are null.  If this
       parameter is specified, the function is not executed when there
       are null arguments; instead a null result is assumed
       automatically.
-->
<para><literal>RETURNS NULL ON NULL INPUT</literal>もしくは<literal>STRICT</literal>を指定すると、関数の引数に1つでもNULLがある場合、常にNULLを返します。
このパラメータが指定されると、NULL引数がある場合、関数は実行されません。
代わりに、NULLという結果が自動的に与えられます。
      </para>
     </listitem>
    </varlistentry>

   <varlistentry>
    <term><literal><optional>EXTERNAL</optional> SECURITY INVOKER</literal></term>
    <term><literal><optional>EXTERNAL</optional> SECURITY DEFINER</literal></term>

    <listitem>
<!--
     <para><literal>SECURITY INVOKER</literal> indicates that the function
      is to be executed with the privileges of the user that calls it.
      That is the default.  <literal>SECURITY DEFINER</literal>
      specifies that the function is to be executed with the
<<<<<<< HEAD
      privileges of the user that owns it. For information on how to
      write <literal>SECURITY DEFINER</literal> functions safely,
      <link linkend="sql-createfunction-security">see below</link>.
=======
      privileges of the user that owns it.
-->
<para><literal>SECURITY INVOKER</literal>を指定すると、関数を呼び出したユーザの権限で、その関数が実行されます。
これがデフォルトです。
<literal>SECURITY DEFINER</literal>を指定すると、関数を所有するユーザの権限で、その関数が実行されます。
>>>>>>> 94ef7168
     </para>

     <para>
<!--
      The key word <literal>EXTERNAL</literal> is allowed for SQL
      conformance, but it is optional since, unlike in SQL, this feature
      applies to all functions not only external ones.
-->
<literal>EXTERNAL</literal>キーワードは、SQLとの互換性を保つために許されています。
しかし、SQLとは異なり、この機能は外部関数だけではなくすべての関数に適用されるため、このキーワードは省略可能です。
     </para>
    </listitem>
   </varlistentry>

   <varlistentry>
    <term><literal>PARALLEL</literal></term>

    <listitem>
<!--
     <para><literal>PARALLEL UNSAFE</literal> indicates that the function
      can't be executed in parallel mode and the presence of such a
      function in an SQL statement forces a serial execution plan.  This is
      the default.  <literal>PARALLEL RESTRICTED</literal> indicates that
      the function can be executed in parallel mode, but the execution is
      restricted to parallel group leader.  <literal>PARALLEL SAFE</literal>
      indicates that the function is safe to run in parallel mode without
      restriction.
-->
     <para>
<literal>PARALLEL UNSAFE</literal>は、その関数が並列モードでは実行できないこと、そしてそのような関数がSQL文の中にある場合は順次の実行プランが強制されることを意味します。
これがデフォルトです。
<literal>PARALLEL RESTRICTED</literal>はその関数が並列モードで実行できますが、その実行は並列グループのリーダーに制限されることを意味します。
<literal>PARALLEL SAFE</literal>はその関数が並列モードで制限なく実行することについて安全であることを意味します。
     </para>

     <para>
<!--
      Functions should be labeled parallel unsafe if they modify any database
      state, or if they make changes to the transaction such as using
      sub-transactions, or if they access sequences or attempt to make
      persistent changes to settings (e.g., <literal>setval</literal>).  They should
      be labeled as parallel restricted if they access temporary tables,
      client connection state, cursors, prepared statements, or miscellaneous
      backend-local state which the system cannot synchronize in parallel mode
      (e.g.,  <literal>setseed</literal> cannot be executed other than by the group
      leader because a change made by another process would not be reflected
      in the leader).  In general, if a function is labeled as being safe when
      it is restricted or unsafe, or if it is labeled as being restricted when
      it is in fact unsafe, it may throw errors or produce wrong answers
      when used in a parallel query.  C-language functions could in theory
      exhibit totally undefined behavior if mislabeled, since there is no way
      for the system to protect itself against arbitrary C code, but in most
      likely cases the result will be no worse than for any other function.
      If in doubt, functions should be labeled as <literal>UNSAFE</literal>, which is
      the default.
-->
関数がデータベースの状態に何らかの変更を行う、サブトランザクションを使うなどトランザクションを変更する、シーケンスにアクセスするか設定に恒久的な変更をする（例えば<literal>setval</literal>）という場合はparallel unsafe（並列は安全でない）という印をつけるべきです。
一時テーブル、クライアントの接続状態、カーソル、プリペアド文、その他並列モードでシステムが同期できない様々なバックエンド独自の状態に関数がアクセスする場合、parallel restricted（並列は制限される）という印をつけるべきです（例えば、<literal>setseed</literal>はグループのリーダー以外では実行できません。なぜなら他のプロセスでなされた変更がリーダーに反映されないからです）。
一般的に、restrictedあるいはunsafeな関数がsafeとラベル付けされた場合、あるいはunsafeな関数がrestrictedとラベル付けされた場合、それがパラレルクエリ内で使用されると、エラーが発生したり、誤った結果が生成されたりします。
C言語の関数は、ラベルが間違っていると、理論的には全く予想できない動作をすることがあります。
これは任意のCプログラムに対してシステムが自分を保護する手段がないからですが、多くの場合、その結果は他の関数と同程度の悪さでしょう。
よくわからない場合は、デフォルトの<literal>UNSAFE</literal>で関数にラベル付けしてください。
     </para>
    </listitem>
   </varlistentry>

    <varlistentry>
     <term><literal>COST</literal> <replaceable class="parameter">execution_cost</replaceable></term>

     <listitem>
      <para>
<!--
       A positive number giving the estimated execution cost for the function,
       in units of <xref linkend="guc-cpu-operator-cost"/>.  If the function
       returns a set, this is the cost per returned row.  If the cost is
       not specified, 1 unit is assumed for C-language and internal functions,
       and 100 units for functions in all other languages.  Larger values
       cause the planner to try to avoid evaluating the function more often
       than necessary.
-->
この関数の推定実行コストを表す正数で、単位は<xref linkend="guc-cpu-operator-cost"/>です。
関数が集合を返す場合、これは1行当たりのコストとなります。
このコストが指定されない場合、C言語および内部関数では1、他のすべての言語では100となります。
値をより大きくすると、プランナは必要以上に頻繁に関数を評価しないようになります。
      </para>
     </listitem>
    </varlistentry>

    <varlistentry>
     <term><literal>ROWS</literal> <replaceable class="parameter">result_rows</replaceable></term>

     <listitem>
      <para>
<!--
       A positive number giving the estimated number of rows that the planner
       should expect the function to return.  This is only allowed when the
       function is declared to return a set.  The default assumption is
       1000 rows.
-->
プランナが想定する、この関数が返す行数の推定値を表す正数です。
これは、関数が集合を返すものと宣言された場合のみ使用可能です。
デフォルト推定値は1000行です。
      </para>
     </listitem>
    </varlistentry>

    <varlistentry>
     <term><literal>SUPPORT</literal> <replaceable class="parameter">support_function</replaceable></term>

     <listitem>
      <para>
<!--
       The name (optionally schema-qualified) of a <firstterm>planner support
       function</firstterm> to use for this function.  See
       <xref linkend="xfunc-optimization"/> for details.
       You must be superuser to use this option.
-->
この関数のために使う<firstterm>プランナサポート関数</firstterm>の名前です(スキーマ修飾名も可)。
詳細は<xref linkend="xfunc-optimization"/>を参照してください。
このオプションを使うにはスーパーユーザでなければなりません。
      </para>
     </listitem>
    </varlistentry>

    <varlistentry>
     <term><replaceable>configuration_parameter</replaceable></term>
     <term><replaceable>value</replaceable></term>
     <listitem>
      <para>
<!--
       The <literal>SET</literal> clause causes the specified configuration
       parameter to be set to the specified value when the function is
       entered, and then restored to its prior value when the function exits.
       <literal>SET FROM CURRENT</literal> saves the value of the parameter that
       is current when <command>CREATE FUNCTION</command> is executed as the value
       to be applied when the function is entered.
-->
<literal>SET</literal>句により、関数が始まった時に指定した設定パラメータを指定した値に設定し、関数の終了時にそれを以前の値に戻すことができます。
<literal>SET FROM CURRENT</literal>は、<command>CREATE FUNCTION</command>の実行時点でのパラメータ値を、関数に入る時に適用する値として保管します。
      </para>

      <para>
<!--
       If a <literal>SET</literal> clause is attached to a function, then
       the effects of a <command>SET LOCAL</command> command executed inside the
       function for the same variable are restricted to the function: the
       configuration parameter's prior value is still restored at function exit.
       However, an ordinary
       <command>SET</command> command (without <literal>LOCAL</literal>) overrides the
       <literal>SET</literal> clause, much as it would do for a previous <command>SET
       LOCAL</command> command: the effects of such a command will persist after
       function exit, unless the current transaction is rolled back.
-->
関数に<literal>SET</literal>句が付いている場合、関数内部で実行される<command>SET LOCAL</command>コマンドの同一変数に対する効果はその関数に制限されます。
つまり、設定パラメータの前の値は関数が終了する時に元に戻ります。
しかし、通常の（<literal>LOCAL</literal>がない）<command>SET</command>コマンドは<literal>SET</literal>句を上書きします。
これは過去に行われた<command>SET LOCAL</command>コマンドに対してもほぼ同じです。
つまり、このコマンドの効果は、現在のトランザクションがロールバックされない限り、関数が終了した後も永続化されます。
      </para>

      <para>
<!--
       See <xref linkend="sql-set"/> and
       <xref linkend="runtime-config"/>
       for more information about allowed parameter names and values.
-->
使用可能なパラメータと値については、<xref linkend="sql-set"/>および<xref linkend="runtime-config"/>を参照してください。
      </para>
     </listitem>
    </varlistentry>

    <varlistentry>
     <term><replaceable class="parameter">definition</replaceable></term>

     <listitem>
      <para>
<!--
       A string constant defining the function; the meaning depends on the
       language.  It can be an internal function name, the path to an
       object file, an SQL command, or text in a procedural language.
-->
関数を定義する文字列定数です。
このパラメータの意味は言語に依存します。
内部的な関数名、オブジェクトファイルへのパス、SQLコマンド、手続き言語で記述されたテキストなどを指定できます。
      </para>

      <para>
<!--
       It is often helpful to use dollar quoting (see <xref
       linkend="sql-syntax-dollar-quoting"/>) to write the function definition
       string, rather than the normal single quote syntax.  Without dollar
       quoting, any single quotes or backslashes in the function definition must
       be escaped by doubling them.
-->
関数を定義する文字列を記述する際に、通常の単一引用符ではなく、ドル引用符（<xref linkend="sql-syntax-dollar-quoting"/>参照）を使用すると便利なことが多くあります。
ドル引用符を使用しなければ、関数定義内の単一引用符やバックスラッシュは必ず二重にしてエスケープしなければなりません。
      </para>

     </listitem>
    </varlistentry>

    <varlistentry>
     <term><literal><replaceable class="parameter">obj_file</replaceable>, <replaceable class="parameter">link_symbol</replaceable></literal></term>

     <listitem>
      <para>
<!--
       This form of the <literal>AS</literal> clause is used for
       dynamically loadable C language functions when the function name
       in the C language source code is not the same as the name of
       the SQL function. The string <replaceable
       class="parameter">obj_file</replaceable> is the name of the shared
       library file containing the compiled C function, and is interpreted
       as for the <link linkend="sql-load"><command>LOAD</command></link> command.  The string
       <replaceable class="parameter">link_symbol</replaceable> is the
       function's link symbol, that is, the name of the function in the C
       language source code.  If the link symbol is omitted, it is assumed to
       be the same as the name of the SQL function being defined.  The C names
       of all functions must be different, so you must give overloaded C
       functions different C names (for example, use the argument types as
       part of the C names).
-->
この構文の<literal>AS</literal>句は、動的にロードされるC言語関数において、C言語のソースコード中の関数名がSQL関数の名前と同じでない場合に使われます。
<replaceable class="parameter">obj_file</replaceable>という文字列はコンパイルされたC関数を含む共有ライブラリファイルの名前で、<link linkend="sql-load"><command>LOAD</command></link>コマンドの場合と同じように解釈されます。
文字列<replaceable class="parameter">link_symbol</replaceable>はその関数のリンクシンボル、つまり、C言語ソースコード中の関数の名前です。
リンクシンボルが省略された場合、定義されるSQL関数の名前と同じものであるとみなされます。
全ての関数について、C言語における名前は、重複してはいけません。したがって、オーバーロードするC言語関数には、異なるC言語の名前を与える必要があります(例えば、C言語における名前の一部に引数の型を使用してください)。
      </para>

      <para>
<!--
       When repeated <command>CREATE FUNCTION</command> calls refer to
       the same object file, the file is only loaded once per session.
       To unload and
       reload the file (perhaps during development), start a new session.
-->
同一オブジェクトファイルを参照する、<command>CREATE FUNCTION</command>呼び出しが繰り返された場合、そのファイルはセッション毎に一度だけロードされます。
（おそらく開発段階で）ファイルをアンロードし再ロードするには、新しいセッションを開始してください。
      </para>

     </listitem>
    </varlistentry>

    <varlistentry>
     <term><replaceable class="parameter">sql_body</replaceable></term>

     <listitem>
      <para>
<!--
       The body of a <literal>LANGUAGE SQL</literal> function.  This can
       either be a single statement
-->
<literal>LANGUAGE SQL</literal>関数の本体です。
これは以下のような単一の文
<programlisting>
RETURN <replaceable>expression</replaceable>
</programlisting>
<!--
       or a block
-->
またはブロックです。
<programlisting>
BEGIN ATOMIC
  <replaceable>statement</replaceable>;
  <replaceable>statement</replaceable>;
  ...
  <replaceable>statement</replaceable>;
END
</programlisting>
      </para>

      <para>
<!--
       This is similar to writing the text of the function body as a string
       constant (see <replaceable>definition</replaceable> above), but there
       are some differences: This form only works for <literal>LANGUAGE
       SQL</literal>, the string constant form works for all languages.  This
       form is parsed at function definition time, the string constant form is
       parsed at execution time; therefore this form cannot support
       polymorphic argument types and other constructs that are not resolvable
       at function definition time.  This form tracks dependencies between the
       function and objects used in the function body, so <literal>DROP
       ... CASCADE</literal> will work correctly, whereas the form using
       string literals may leave dangling functions.  Finally, this form is
       more compatible with the SQL standard and other SQL implementations.
-->
これは文字列定数として関数本体を書くのと似ていますが(上記の<replaceable>definition</replaceable>を参照してください)、いくつか違いがあります。
この形式は<literal>LANGUAGE SQL</literal>に対してのみ機能し、文字列定数の形式はすべての言語に対して機能します。
この形式はプロシージャ定義時に解析され、文字列定数の形式は実行時に解析されます。
そのため、この形式は多様引数型や関数定義時に解決できないその他の構文をサポートできません。
この形式は関数と関数本体の中で使われているオブジェクトの間の依存関係を追跡しますので、<literal>DROP ... CASCADE</literal>は正しく動作しますが、一方、文字列定数を使う形式は宙に浮いた関数を放置するかもしれません。
最後に、この形式は標準SQLや他のSQL実装とより互換性があります。
      </para>
     </listitem>
    </varlistentry>

   </variablelist>
 </refsect1>

 <refsect1 id="sql-createfunction-overloading">
<!--
  <title>Overloading</title>
-->
  <title>オーバーロード</title>

   <para>
<!--
    <productname>PostgreSQL</productname> allows function
    <firstterm>overloading</firstterm>; that is, the same name can be
    used for several different functions so long as they have distinct
    input argument types.  Whether or not you use it, this capability entails
    security precautions when calling functions in databases where some users
    mistrust other users; see <xref linkend="typeconv-func"/>.
-->
<productname>PostgreSQL</productname>では関数の<firstterm>オーバーロード</firstterm>が可能です。
つまり、入力引数の型が異なっていれば、複数の関数に同じ名前を使用することができます。
使うかどうかに関わりなく、この能力は、あるユーザが他のユーザを信用しないデータベースで関数を呼び出す時に、セキュリティの事前の対策を必要とします。<xref linkend="typeconv-func"/>を参照してください。
   </para>

   <para>
<!--
    Two functions are considered the same if they have the same names and
    <emphasis>input</emphasis> argument types, ignoring any <literal>OUT</literal>
    parameters.  Thus for example these declarations conflict:
-->
同じ名前、同じ<emphasis>入力用</emphasis>パラメータ型を持つ場合、2つの関数は同一であるとみなされます。
<literal>OUT</literal>パラメータは無視されます。
したがって、例えば以下の宣言は競合しています。
<programlisting>
CREATE FUNCTION foo(int) ...
CREATE FUNCTION foo(int, out text) ...
</programlisting>
   </para>

   <para>
<!--
    Functions that have different argument type lists will not be considered
    to conflict at creation time, but if defaults are provided they might
    conflict in use.  For example, consider
-->
異なる引数型のリストを持つ関数は、作成時に競合するとはみなされませんが、デフォルト値が指定された場合使用時に競合する可能性があります。
例えば以下を考えてみましょう。
<programlisting>
CREATE FUNCTION foo(int) ...
CREATE FUNCTION foo(int, int default 42) ...
</programlisting>
<!--
    A call <literal>foo(10)</literal> will fail due to the ambiguity about which
    function should be called.
-->
<literal>foo(10)</literal>という呼び出しは、どちらの関数を呼び出すべきかに関して曖昧さがあるために失敗します。
   </para>

 </refsect1>

 <refsect1 id="sql-createfunction-notes">
<!--
  <title>Notes</title>
-->
  <title>注釈</title>

   <para>
<!--
    The full <acronym>SQL</acronym> type syntax is allowed for
    declaring a function's arguments and return value.  However,
    parenthesized type modifiers (e.g., the precision field for
    type <type>numeric</type>) are discarded by <command>CREATE FUNCTION</command>.
    Thus for example
    <literal>CREATE FUNCTION foo (varchar(10)) ...</literal>
    is exactly the same as
    <literal>CREATE FUNCTION foo (varchar) ...</literal>.
-->
関数の引数と戻り値の宣言において、完全な<acronym>SQL</acronym>型の構文が使用できます。
しかし、括弧付けされた型修飾子（例えば<type>numeric</type>型の精度フィールド）は、<command>CREATE FUNCTION</command>により破棄されます。
従って、<literal>CREATE FUNCTION foo (varchar(10)) ...</literal>は<literal>CREATE FUNCTION foo (varchar) ...</literal>とまったく同じになります。
   </para>

   <para>
<!--
    When replacing an existing function with <command>CREATE OR REPLACE
    FUNCTION</command>, there are restrictions on changing parameter names.
    You cannot change the name already assigned to any input parameter
    (although you can add names to parameters that had none before).
    If there is more than one output parameter, you cannot change the
    names of the output parameters, because that would change the
    column names of the anonymous composite type that describes the
    function's result.  These restrictions are made to ensure that
    existing calls of the function do not stop working when it is replaced.
-->
既存の関数を<command>CREATE OR REPLACE FUNCTION</command>を使って置き換える場合、パラメータ名の変更に関して制限があります。
すでに何らかの入力パラメータに割り当てられた名前を変更することはできません。
（しかし、これまで名前を持たなかったパラメータに名前を追加することは可能です。）
複数の出力パラメータが存在する場合、関数の結果を表わす無名複合型の列名を変更することになるため、出力パラメータの名前を変更することはできません。
既存の関数呼び出しが置き換わった時に動作しなくなることを確実に防ぐために、これらの制限がなされています。
   </para>

   <para>
<!--
    If a function is declared <literal>STRICT</literal> with a <literal>VARIADIC</literal>
    argument, the strictness check tests that the variadic array <emphasis>as
    a whole</emphasis> is non-null.  The function will still be called if the
    array has null elements.
-->
関数が<literal>VARIADIC</literal>引数を持つ<literal>STRICT</literal>と宣言された場合、その厳密性検査では、variadic配列<emphasis>全体</emphasis>が非NULLかどうかを検査します。
配列がNULL要素を持っていたとしても関数は呼び出されます。
   </para>

 </refsect1>

 <refsect1 id="sql-createfunction-examples">
<!--
  <title>Examples</title>
-->
  <title>例</title>

  <para>
<!--
   Add two integers using an SQL function:
-->
SQL関数を使って2つの整数を足す。
<programlisting>
CREATE FUNCTION add(integer, integer) RETURNS integer
    AS 'select $1 + $2;'
    LANGUAGE SQL
    IMMUTABLE
    RETURNS NULL ON NULL INPUT;
</programlisting>
<!--
   The same function written in a more SQL-conforming style, using argument
   names and an unquoted body:
-->
引数名と引用されていない本体を使って、よりSQLに準拠した形で書かれた同じ関数。
<programlisting>
CREATE FUNCTION add(a integer, b integer) RETURNS integer
    LANGUAGE SQL
    IMMUTABLE
    RETURNS NULL ON NULL INPUT
    RETURN a + b;
</programlisting>
  </para>

  <para>
<!--
   Increment an integer, making use of an argument name, in
   <application>PL/pgSQL</application>:
-->
<application>PL/pgSQL</application>で、引数名を使用して、整数を1増やします。
<programlisting>
CREATE OR REPLACE FUNCTION increment(i integer) RETURNS integer AS $$
        BEGIN
                RETURN i + 1;
        END;
$$ LANGUAGE plpgsql;
</programlisting>
  </para>

  <para>
<!--
   Return a record containing multiple output parameters:
-->
複数の出力用パラメータを持つレコードを返します。
<programlisting>
CREATE FUNCTION dup(in int, out f1 int, out f2 text)
    AS $$ SELECT $1, CAST($1 AS text) || ' is text' $$
    LANGUAGE SQL;

SELECT * FROM dup(42);
</programlisting>
<!--
   You can do the same thing more verbosely with an explicitly named
   composite type:
-->
上と同じことを、明示的な名前が付いた複合型を使用して、より冗長に行うことができます。
<programlisting>
CREATE TYPE dup_result AS (f1 int, f2 text);

CREATE FUNCTION dup(int) RETURNS dup_result
    AS $$ SELECT $1, CAST($1 AS text) || ' is text' $$
    LANGUAGE SQL;

SELECT * FROM dup(42);
</programlisting>
<!--
   Another way to return multiple columns is to use a <literal>TABLE</literal>
   function:
-->
複数列を返す別の方法は、<literal>TABLE</literal>関数を使用することです。
<programlisting>
CREATE FUNCTION dup(int) RETURNS TABLE(f1 int, f2 text)
    AS $$ SELECT $1, CAST($1 AS text) || ' is text' $$
    LANGUAGE SQL;

SELECT * FROM dup(42);
</programlisting>
<!--
   However, a <literal>TABLE</literal> function is different from the
   preceding examples, because it actually returns a <emphasis>set</emphasis>
   of records, not just one record.
-->
しかし、これは実際には、1つのレコードではなく、レコードの<emphasis>集合</emphasis>を返しますので、<literal>TABLE</literal>関数は上の例とは異なります。
  </para>
 </refsect1>

 <refsect1 id="sql-createfunction-security">
<!--
  <title>Writing <literal>SECURITY DEFINER</literal> Functions Safely</title>
-->
  <title><literal>SECURITY DEFINER</literal>関数の安全な作成</title>

  <indexterm>
   <primary><varname>search_path</varname> configuration parameter</primary>
   <secondary>use in securing functions</secondary>
  </indexterm>
  <indexterm>
   <primary><varname>search_path</varname>設定パラメータ</primary>
   <secondary>関数の安全化における使用</secondary>
  </indexterm>

  <indexterm>
   <primary><varname>createrole_self_grant</varname> configuration parameter</primary>
   <secondary>use in securing functions</secondary>
  </indexterm>

   <para>
<!--
    Because a <literal>SECURITY DEFINER</literal> function is executed
    with the privileges of the user that owns it, care is needed to
    ensure that the function cannot be misused.  For security,
    <xref linkend="guc-search-path"/> should be set to exclude any schemas
    writable by untrusted users.  This prevents
    malicious users from creating objects (e.g., tables, functions, and
    operators) that mask objects intended to be used by the function.
    Particularly important in this regard is the
    temporary-table schema, which is searched first by default, and
    is normally writable by anyone.  A secure arrangement can be obtained
    by forcing the temporary schema to be searched last.  To do this,
    write <literal>pg_temp</literal><indexterm><primary>pg_temp</primary><secondary>securing functions</secondary></indexterm> as the last entry in <varname>search_path</varname>.
    This function illustrates safe usage:
-->
<literal>SECURITY DEFINER</literal>関数は関数を所有するユーザの権限で実行されますので、その関数を間違って使用できないことを確実にしなければなりません。
安全上、<xref linkend="guc-search-path"/>は、信頼できないユーザが書き込み可能なスキーマを除去した形で設定すべきです。
これは、悪意のあるユーザがその関数で使用されるオブジェクトを隠すようなオブジェクト（例えば、テーブル、関数、演算子など）を作成することを防ぎます。
ここで特に重要なことは、一時テーブルスキーマです。
このスキーマはデフォルトで最初に検索され、そして、通常誰でも書き込み可能です。
一時スキーマの検索を強制的に最後にすることで、セキュリティを調整できます。
このためには、<literal>pg_temp</literal>を<varname>search_path</varname>の最後の項目として記載してください。
<indexterm><primary>pg_temp</primary><secondary>関数の安全化</secondary></indexterm>
安全な使用方法を以下の関数で示します。

<programlisting>
CREATE FUNCTION check_password(uname TEXT, pass TEXT)
RETURNS BOOLEAN AS $$
DECLARE passed BOOLEAN;
BEGIN
        SELECT  (pwd = $2) INTO passed
        FROM    pwds
        WHERE   username = $1;

        RETURN passed;
END;
$$  LANGUAGE plpgsql
    SECURITY DEFINER
<!--
    &#45;- Set a secure search_path: trusted schema(s), then 'pg_temp'.
-->
    -- 信頼できるスキーマ、その後にpg_tempという順でsearch_pathを安全に設定します。
    SET search_path = admin, pg_temp;
</programlisting>

<!--
    This function's intention is to access a table <literal>admin.pwds</literal>.
    But without the <literal>SET</literal> clause, or with a <literal>SET</literal> clause
    mentioning only <literal>admin</literal>, the function could be subverted by
    creating a temporary table named <literal>pwds</literal>.
-->
この関数の意図は、テーブル<literal>admin.pwds</literal>にアクセスすることです。
しかし<literal>SET</literal>句がなければ、あるいは<literal>SET</literal>句が<literal>admin</literal>だけしか記述していなければ、<literal>pwds</literal>という名前の一時テーブルを作成することで、この関数は無意味になってしまいます。
   </para>

   <para>
<<<<<<< HEAD
    If the security definer function intends to create roles, and if it
    is running as a non-superuser, <varname>createrole_self_grant</varname>
    should also be set to a known value using the <literal>SET</literal>
    clause.
=======
<!--
    Before <productname>PostgreSQL</productname> version 8.3, the
    <literal>SET</literal> clause was not available, and so older functions may
    contain rather complicated logic to save, set, and restore
    <varname>search_path</varname>.  The <literal>SET</literal> clause is far easier
    to use for this purpose.
-->
<productname>PostgreSQL</productname>バージョン8.3より前では、<literal>SET</literal>句は利用できません。
このため古い関数には、<varname>search_path</varname>を保管し、設定、そして元に戻すという、多少複雑なロジックが含まれているかもしれません。
こうした目的に<literal>SET</literal>句を使用すると、かなり簡単になります。
>>>>>>> 94ef7168
   </para>

   <para>
<!--
    Another point to keep in mind is that by default, execute privilege
    is granted to <literal>PUBLIC</literal> for newly created functions
    (see <xref linkend="ddl-priv"/> for more
    information).  Frequently you will wish to restrict use of a security
    definer function to only some users.  To do that, you must revoke
    the default <literal>PUBLIC</literal> privileges and then grant execute
    privilege selectively.  To avoid having a window where the new function
    is accessible to all, create it and set the privileges within a single
    transaction.  For example:
-->
この他に注意すべき点として、新しく作成された関数ではデフォルトで実行権限が<literal>PUBLIC</literal>に付与されていることがあります。
（詳細は<xref linkend="ddl-priv"/>を参照してください。）
SECURITY DEFINER関数の使用を一部のユーザのみに制限したいことはよくあります。
このためには、デフォルトの<literal>PUBLIC</literal>権限を取り消し、そして、実行権限の付与を選択して行ってください。
新しい関数がすべてのユーザに実行可能となる隙間が存在することを防ぐためには、単一トランザクション内で作成と権限設定を行ってください。
以下に例を示します。
   </para>

<programlisting>
BEGIN;
CREATE FUNCTION check_password(uname TEXT, pass TEXT) ... SECURITY DEFINER;
REVOKE ALL ON FUNCTION check_password(uname TEXT, pass TEXT) FROM PUBLIC;
GRANT EXECUTE ON FUNCTION check_password(uname TEXT, pass TEXT) TO admins;
COMMIT;
</programlisting>

 </refsect1>

 <refsect1 id="sql-createfunction-compat">
<!--
  <title>Compatibility</title>
-->
  <title>互換性</title>

  <para>
<!--
   A <command>CREATE FUNCTION</command> command is defined in the SQL
   standard.  The <productname>PostgreSQL</productname> implementation can be
   used in a compatible way but has many extensions.  Conversely, the SQL
   standard specifies a number of optional features that are not implemented
   in <productname>PostgreSQL</productname>.
-->
<command>CREATE FUNCTION</command>コマンドは標準SQLで定義されています。
<productname>PostgreSQL</productname>の実装は互換性のある方法で使うことはできますが、多くの拡張があります。
逆に、標準SQLには<productname>PostgreSQL</productname>では実装されていない多くの省略可能な機能が定義されています。
  </para>

  <para>
<!--
   The following are important compatibility issues:
-->
以下が重要な互換性の問題です。

   <itemizedlist>
    <listitem>
     <para>
<!--
      <literal>OR REPLACE</literal> is a PostgreSQL extension.
-->
<literal>OR REPLACE</literal>はPostgreSQLの拡張です。
     </para>
    </listitem>

    <listitem>
     <para>
<!--
      For compatibility with some other database systems, <replaceable
      class="parameter">argmode</replaceable> can be written either before or
      after <replaceable class="parameter">argname</replaceable>.  But only
      the first way is standard-compliant.
-->
他のデータベースシステムとの互換性のために、<replaceable class="parameter">argmode</replaceable>は<replaceable class="parameter">argname</replaceable>の前に書くことも後に書くこともできます。
しかし、1つ目の方法が標準に従っています。
     </para>
    </listitem>

    <listitem>
     <para>
<!--
      For parameter defaults, the SQL standard specifies only the syntax with
      the <literal>DEFAULT</literal> key word.  The syntax with
      <literal>=</literal> is used in T-SQL and Firebird.
-->
パラメータのデフォルトに関しては、標準SQLでは<literal>DEFAULT</literal>キーワードの構文のみを規定します。
<literal>=</literal>を持つ構文はT-SQLおよびFirebirdで使用されています。
     </para>
    </listitem>

    <listitem>
     <para>
<!--
      The <literal>SETOF</literal> modifier is a PostgreSQL extension.
-->
<literal>SETOF</literal>修飾子はPostgreSQLの拡張です。
     </para>
    </listitem>

    <listitem>
     <para>
<!--
      Only <literal>SQL</literal> is standardized as a language.
-->
<literal>SQL</literal>のみが言語として標準化されています。
     </para>
    </listitem>

    <listitem>
     <para>
<!--
      All other attributes except <literal>CALLED ON NULL INPUT</literal> and
      <literal>RETURNS NULL ON NULL INPUT</literal> are not standardized.
-->
<literal>CALLED ON NULL INPUT</literal>と<literal>RETURNS NULL ON NULL INPUT</literal>以外の属性はすべて標準化されていません。
     </para>
    </listitem>

    <listitem>
     <para>
<!--
      For the body of <literal>LANGUAGE SQL</literal> functions, the SQL
      standard only specifies the <replaceable>sql_body</replaceable> form.
-->
<literal>LANGUAGE SQL</literal>関数の本体に対して、標準SQLは<replaceable>sql_body</replaceable>形式のみを定義しています。
     </para>
    </listitem>
   </itemizedlist>
  </para>

  <para>
<!--
   Simple <literal>LANGUAGE SQL</literal> functions can be written in a way
   that is both standard-conforming and portable to other implementations.
   More complex functions using advanced features, optimization attributes, or
   other languages will necessarily be specific to PostgreSQL in a significant
   way.
-->
単純な<literal>LANGUAGE SQL</literal>関数は、標準に準拠して、なおかつ他の実装に移植性のある方法で書くことができます。
高度な機能、最適化属性、他の言語を使ったより複雑な関数は、必ず重要なところでPostgreSQLに固有のものになるでしょう。
  </para>
 </refsect1>


 <refsect1>
<!--
  <title>See Also</title>
-->
  <title>関連項目</title>

  <simplelist type="inline">
   <member><xref linkend="sql-alterfunction"/></member>
   <member><xref linkend="sql-dropfunction"/></member>
   <member><xref linkend="sql-grant"/></member>
   <member><xref linkend="sql-load"/></member>
   <member><xref linkend="sql-revoke"/></member>
  </simplelist>
 </refsect1>

</refentry><|MERGE_RESOLUTION|>--- conflicted
+++ resolved
@@ -581,22 +581,13 @@
     <term><literal><optional>EXTERNAL</optional> SECURITY DEFINER</literal></term>
 
     <listitem>
-<!--
      <para><literal>SECURITY INVOKER</literal> indicates that the function
       is to be executed with the privileges of the user that calls it.
       That is the default.  <literal>SECURITY DEFINER</literal>
       specifies that the function is to be executed with the
-<<<<<<< HEAD
       privileges of the user that owns it. For information on how to
       write <literal>SECURITY DEFINER</literal> functions safely,
       <link linkend="sql-createfunction-security">see below</link>.
-=======
-      privileges of the user that owns it.
--->
-<para><literal>SECURITY INVOKER</literal>を指定すると、関数を呼び出したユーザの権限で、その関数が実行されます。
-これがデフォルトです。
-<literal>SECURITY DEFINER</literal>を指定すると、関数を所有するユーザの権限で、その関数が実行されます。
->>>>>>> 94ef7168
      </para>
 
      <para>
@@ -1177,23 +1168,10 @@
    </para>
 
    <para>
-<<<<<<< HEAD
     If the security definer function intends to create roles, and if it
     is running as a non-superuser, <varname>createrole_self_grant</varname>
     should also be set to a known value using the <literal>SET</literal>
     clause.
-=======
-<!--
-    Before <productname>PostgreSQL</productname> version 8.3, the
-    <literal>SET</literal> clause was not available, and so older functions may
-    contain rather complicated logic to save, set, and restore
-    <varname>search_path</varname>.  The <literal>SET</literal> clause is far easier
-    to use for this purpose.
--->
-<productname>PostgreSQL</productname>バージョン8.3より前では、<literal>SET</literal>句は利用できません。
-このため古い関数には、<varname>search_path</varname>を保管し、設定、そして元に戻すという、多少複雑なロジックが含まれているかもしれません。
-こうした目的に<literal>SET</literal>句を使用すると、かなり簡単になります。
->>>>>>> 94ef7168
    </para>
 
    <para>

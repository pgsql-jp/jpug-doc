<!-- doc/src/sgml/spi.sgml -->

<chapter id="spi">
<!--
 <title>Server Programming Interface</title>
-->
 <title>サーバプログラミングインタフェース</title>

 <indexterm zone="spi">
  <primary>SPI</primary>
 </indexterm>

 <para>
<!--
  The <firstterm>Server Programming Interface</firstterm>
  (<acronym>SPI</acronym>) gives writers of user-defined
  <acronym>C</acronym> functions the ability to run
  <acronym>SQL</acronym> commands inside their functions or procedures.
  <acronym>SPI</acronym> is a set of
  interface functions to simplify access to the parser, planner,
  and executor. <acronym>SPI</acronym> also does some
  memory management.
-->
<firstterm>サーバプログラミングインタフェース</firstterm>（<acronym>SPI</acronym>）は、ユーザ定義の<acronym>C</acronym>関数が関数やプロシージャから<acronym>SQL</acronym>コマンドを実行する機能をユーザに提供します。
<acronym>SPI</acronym>はパーサ、プランナ、エグゼキュータへのアクセスを単純化したインタフェース関数の集合です。
また、<acronym>SPI</acronym>は多少のメモリ管理を行います。
 </para>

 <note>
  <para>
<!--
   The available procedural languages provide various means to
   execute SQL commands from functions.  Most of these facilities are
   based on SPI, so this documentation might be of use for users
   of those languages as well.
-->
利用可能な手続き言語は、関数からSQLコマンドを実行するための各種手段を提供します。
これらのほとんどは、SPIを基にしていますので、この文書はこれらの言語のユーザにとっても有用な場合があります。
  </para>
 </note>

 <para>
<!--
  Note that if a command invoked via SPI fails, then control will not be
  returned to your C function.  Rather, the
  transaction or subtransaction in which your C function executes will be
  rolled back.  (This might seem surprising given that the SPI functions mostly
  have documented error-return conventions.  Those conventions only apply
  for errors detected within the SPI functions themselves, however.)
  It is possible to recover control after an error by establishing your own
  subtransaction surrounding SPI calls that might fail.
-->
コマンドがSPIの失敗を起こした場合、その制御はC関数には戻らないことに注意してください。
それどころか、プロシージャを実行していたトランザクションもしくは副トランザクションはロールバックされます
（これはSPI関数のほとんどでエラーを返す規約があることから奇妙に思われるかもしれません。
しかし、こうした規約はSPI関数自身でエラーを検知した時にのみ適用されるものです）。
失敗する可能性があるSPI呼び出しを囲む副トランザクションを独自に用意することで、エラーの後の制御を戻すことができます。
 </para>

 <para>
<!--
  <acronym>SPI</acronym> functions return a nonnegative result on
  success (either via a returned integer value or in the global
  variable <varname>SPI_result</varname>, as described below).  On
  error, a negative result or <symbol>NULL</symbol> will be returned.
-->
<acronym>SPI</acronym>関数は成功時に非負の結果を（戻り値、もしくは後述の<varname>SPI_result</varname>グローバル変数の中に）返します。
エラー時、負の結果もしくは<symbol>NULL</symbol>を返します。
 </para>

 <para>
<!--
  Source code files that use SPI must include the header file
  <filename>executor/spi.h</filename>.
-->
SPIを使用するソースコードファイルでは<filename>executor/spi.h</filename>ヘッダファイルをincludeしなければなりません。
 </para>


<sect1 id="spi-interface">
<!--
 <title>Interface Functions</title>
-->
 <title>インタフェース関数</title>

 <refentry id="spi-spi-connect">
  <indexterm><primary>SPI_connect</primary></indexterm>
  <indexterm><primary>SPI_connect_ext</primary></indexterm>

  <refmeta>
   <refentrytitle>SPI_connect</refentrytitle>
   <manvolnum>3</manvolnum>
  </refmeta>

  <refnamediv>
   <refname>SPI_connect</refname>
   <refname>SPI_connect_ext</refname>
<!--
   <refpurpose>connect a C function to the SPI manager</refpurpose>
-->
   <refpurpose>SPIマネージャにC関数を接続する</refpurpose>
 </refnamediv>

 <refsynopsisdiv>
<synopsis>
int SPI_connect(void)
</synopsis>

 <synopsis>
int SPI_connect_ext(int <parameter>options</parameter>)
</synopsis>
 </refsynopsisdiv>

 <refsect1>
<!--
  <title>Description</title>
-->
  <title>説明</title>

  <para>
<!--
   <function>SPI_connect</function> opens a connection from a
   C function invocation to the SPI manager.  You must call this
   function if you want to execute commands through SPI.  Some utility
   SPI functions can be called from unconnected C functions.
-->
<function>SPI_connect</function>はC関数の呼び出しからSPIマネージャへの接続を開きます。
SPIを経由してコマンドを実行させる場合、この関数を呼び出さなければなりません。
SPIユーティリティ関数の中には、未接続のC関数から呼び出し可能なものがあります。
  </para>

  <para>
<!--
   <function>SPI_connect_ext</function> does the same but has an argument that
   allows passing option flags.  Currently, the following option values are
   available:
-->
<function>SPI_connect_ext</function>は同様に動作しますが、オプションフラグを渡せる引数を一つもちます。
今のところ以下のオプション値が使えます。
   <variablelist>
    <varlistentry>
     <term><symbol>SPI_OPT_NONATOMIC</symbol></term>
     <listitem>
      <para>
<!--
       Sets the SPI connection to be <firstterm>nonatomic</firstterm>, which
       means that transaction control calls (<function>SPI_commit</function>,
       <function>SPI_rollback</function>) are allowed.  Otherwise,
       calling those functions will result in an immediate error.
-->
SPI接続を<firstterm>非原子的</firstterm>になるように設定します。これはトランザクション制御呼び出し(<function>SPI_commit</function>、<function>SPI_rollback</function>)が可能であることを意味します。
このフラグなしで、これら関数を呼び出すと即座にエラーになります。
      </para>
     </listitem>
    </varlistentry>
   </variablelist>
  </para>

  <para>
<!--
   <literal>SPI_connect()</literal> is equivalent to
   <literal>SPI_connect_ext(0)</literal>.
-->
<literal>SPI_connect()</literal>は<literal>SPI_connect_ext(0)</literal>と同義です。
  </para>
 </refsect1>

 <refsect1>
<!--
  <title>Return Value</title>
-->
  <title>戻り値</title>

  <variablelist>
   <varlistentry>
    <term><symbol>SPI_OK_CONNECT</symbol></term>
    <listitem>
     <para>
<!--
      on success
-->
成功した場合。
     </para>
    </listitem>
   </varlistentry>

   <varlistentry>
    <term><symbol>SPI_ERROR_CONNECT</symbol></term>
    <listitem>
     <para>
<!--
      on error
-->
エラーが発生した場合。
     </para>
    </listitem>
   </varlistentry>
  </variablelist>
 </refsect1>
</refentry>

<!-- *********************************************** -->

<refentry id="spi-spi-finish">
 <indexterm><primary>SPI_finish</primary></indexterm>

 <refmeta>
  <refentrytitle>SPI_finish</refentrytitle>
  <manvolnum>3</manvolnum>
 </refmeta>

 <refnamediv>
  <refname>SPI_finish</refname>
<!--
  <refpurpose>disconnect a C function from the SPI manager</refpurpose>
-->
  <refpurpose>C関数をSPIマネージャから切断する</refpurpose>
 </refnamediv>

 <refsynopsisdiv>
<synopsis>
int SPI_finish(void)
</synopsis>
 </refsynopsisdiv>

 <refsect1>
<!--
  <title>Description</title>
-->
  <title>説明</title>

  <para>
<!--
   <function>SPI_finish</function> closes an existing connection to
   the SPI manager.  You must call this function after completing the
   SPI operations needed during your C function's current invocation.
   You do not need to worry about making this happen, however, if you
   abort the transaction via <literal>elog(ERROR)</literal>.  In that
   case SPI will clean itself up automatically.
-->
<function>SPI_finish</function>は既存のSPIマネージャへの接続を切断します。
C関数の現在の呼び出し期間内で必要なSPI操作が完了した後この関数を呼び出さなければなりません。
しかし、<literal>elog(ERROR)</literal>経由でトランザクションを中断させる場合は、この関数が何を行うかを気にする必要はありません。
その場合、SPIは自動的に自身を整理します。
  </para>
 </refsect1>

 <refsect1>
<!--
  <title>Return Value</title>
-->
  <title>戻り値</title>

  <variablelist>
   <varlistentry>
    <term><symbol>SPI_OK_FINISH</symbol></term>
    <listitem>
     <para>
<!--
      if properly disconnected
-->
適切に切断された場合。
     </para>
    </listitem>
   </varlistentry>

   <varlistentry>
    <term><symbol>SPI_ERROR_UNCONNECTED</symbol></term>
    <listitem>
     <para>
<!--
      if called from an unconnected C function
-->
未接続のC関数から呼び出された場合
     </para>
    </listitem>
   </varlistentry>
  </variablelist>
 </refsect1>
</refentry>

<!-- *********************************************** -->

<refentry id="spi-spi-execute">
 <indexterm><primary>SPI_execute</primary></indexterm>

 <refmeta>
  <refentrytitle>SPI_execute</refentrytitle>
  <manvolnum>3</manvolnum>
 </refmeta>

 <refnamediv>
  <refname>SPI_execute</refname>
<!--
  <refpurpose>execute a command</refpurpose>
-->
  <refpurpose>コマンドを実行する</refpurpose>
 </refnamediv>

 <refsynopsisdiv>
<synopsis>
int SPI_execute(const char * <parameter>command</parameter>, bool <parameter>read_only</parameter>, long <parameter>count</parameter>)
</synopsis>
 </refsynopsisdiv>

 <refsect1>
<!--
  <title>Description</title>
-->
  <title>説明</title>

  <para>
<!--
   <function>SPI_execute</function> executes the specified SQL command
   for <parameter>count</parameter> rows.  If <parameter>read_only</parameter>
   is <literal>true</literal>, the command must be read-only, and execution overhead
   is somewhat reduced.
-->
<function>SPI_execute</function>は指定したSQLコマンドを、<parameter>count</parameter>行分実行します。
<parameter>read_only</parameter>が<literal>true</literal>の場合、そのコマンドは読み取りのみでなければなりませんが、多少のオーバーヘッドが削減されます。
  </para>

  <para>
<!--
   This function can only be called from a connected C function.
-->
この関数は接続済みのC関数からのみ呼び出し可能です。
  </para>

  <para>
<!--
   If <parameter>count</parameter> is zero then the command is executed
   for all rows that it applies to.  If <parameter>count</parameter>
   is greater than zero, then no more than <parameter>count</parameter> rows
   will be retrieved; execution stops when the count is reached, much like
   adding a <literal>LIMIT</literal> clause to the query. For example,
-->
<parameter>count</parameter>が0の場合、そのコマンドを、適用される全ての行に対して実行します。
<parameter>count</parameter>が0より多ければ、<parameter>count</parameter>を超えない数の行が取り出されます。
問い合わせに<literal>LIMIT</literal>句と追加するの同じように、countに達すれば、実行は止まります。
例えば、
<programlisting>
SPI_execute("SELECT * FROM foo", true, 5);
</programlisting>
<!--
   will retrieve at most 5 rows from the table.  Note that such a limit
   is only effective when the command actually returns rows.  For example,
-->
は、テーブルから多くても5行しか取り出しません。
この制限はコマンドが実際に行を返した場合にのみ有効なことに注意して下さい。
例えば
<programlisting>
SPI_execute("INSERT INTO foo SELECT * FROM bar", false, 5);
</programlisting>
<!--
   inserts all rows from <structname>bar</structname>, ignoring the
   <parameter>count</parameter> parameter.  However, with
-->
は、<parameter>count</parameter>パラメータを無視して、<structname>bar</structname>からすべての行を挿入します。
しかし、
<programlisting>
SPI_execute("INSERT INTO foo SELECT * FROM bar RETURNING *", false, 5);
</programlisting>
<!--
   at most 5 rows would be inserted, since execution would stop after the
   fifth <literal>RETURNING</literal> result row is retrieved.
-->
は、5番目の<literal>RETURNING</literal>の結果行を取り出した後に実行が止まりますので、多くても5行を挿入するだけです。
  </para>

  <para>
<!--
   You can pass multiple commands in one string;
   <function>SPI_execute</function> returns the
   result for the command executed last.  The <parameter>count</parameter>
   limit applies to each command separately (even though only the last
   result will actually be returned).  The limit is not applied to any
   hidden commands generated by rules.
-->
複数のコマンドを1つの文字列として渡すことができます。
<function>SPI_execute</function>は最後に実行したコマンドの結果を返します。
<parameter>count</parameter>制限は（最後の結果が返されただけだとしても）それぞれのコマンドに独立に適用されます。
この制限はルールによって生成される隠れたコマンドには適用されません。
  </para>

  <para>
<!--
   When <parameter>read_only</parameter> is <literal>false</literal>,
   <function>SPI_execute</function> increments the command
   counter and computes a new <firstterm>snapshot</firstterm> before executing each
   command in the string.  The snapshot does not actually change if the
   current transaction isolation level is <literal>SERIALIZABLE</literal> or <literal>REPEATABLE READ</literal>, but in
   <literal>READ COMMITTED</literal> mode the snapshot update allows each command to
   see the results of newly committed transactions from other sessions.
   This is essential for consistent behavior when the commands are modifying
   the database.
-->
<parameter>read_only</parameter>が<literal>false</literal>の場合、文字列内の各コマンドを実行する前に<function>SPI_execute</function>はコマンドカウンタを増分し、新しい<firstterm>スナップショット</firstterm>を作成します。
このスナップショットは、現在のトランザクション分離レベルが<literal>SERIALIZABLE</literal>または<literal>REPEATABLE READ</literal>の場合は変更されません。
しかし、<literal>READ COMMITTED</literal>モードでは、このスナップショットは更新され、他のセッションで新しくコミットされたトランザクションの結果を各コマンドから参照できます。
これは、そのコマンドがデータベースを変更する場合、一貫性の維持に重要です。
  </para>

  <para>
<!--
   When <parameter>read_only</parameter> is <literal>true</literal>,
   <function>SPI_execute</function> does not update either the snapshot
   or the command counter, and it allows only plain <command>SELECT</command>
   commands to appear in the command string.  The commands are executed
   using the snapshot previously established for the surrounding query.
   This execution mode is somewhat faster than the read/write mode due
   to eliminating per-command overhead.  It also allows genuinely
   <firstterm>stable</firstterm> functions to be built: since successive executions
   will all use the same snapshot, there will be no change in the results.
-->
<parameter>read_only</parameter>が<literal>true</literal>の場合は、<function>SPI_execute</function>はスナップショットもコマンドカウンタも更新しません。
さらに、普通の<command>SELECT</command>コマンドのみをコマンド文字列内に記述することができます。
このコマンドは、その前後の問い合わせによって事前に確立済みのスナップショットを使用して実行されます。
この実行モードは読み書きモードよりもコマンドごとのオーバーヘッドが省略される分多少高速です。
また、これにより本当に<firstterm>安定（stable）</firstterm>な関数を構築することができます。
つまり、連続した実行は全て同じスナップショットを使用しますので、結果は変わることがないということです。
  </para>

  <para>
<!--
   It is generally unwise to mix read-only and read-write commands within
   a single function using SPI; that could result in very confusing behavior,
   since the read-only queries would not see the results of any database
   updates done by the read-write queries.
-->
一般的に、SPIを使用する1つの関数内で読み取りのみコマンドと読み書きコマンドを混在させることは勧めません。
読み取りのみの問い合わせでは、読み書き問い合わせでなされたデータベースの更新結果を参照しないため、非常に混乱した動作に陥ることがあります。
  </para>

  <para>
<!--
   The actual number of rows for which the (last) command was executed
   is returned in the global variable <varname>SPI_processed</varname>.
   If the return value of the function is <symbol>SPI_OK_SELECT</symbol>,
   <symbol>SPI_OK_INSERT_RETURNING</symbol>,
   <symbol>SPI_OK_DELETE_RETURNING</symbol>,
   <symbol>SPI_OK_UPDATE_RETURNING</symbol>, or
   <symbol>SPI_OK_MERGE_RETURNING</symbol>,
   then you can use the
   global pointer <literal>SPITupleTable *SPI_tuptable</literal> to
   access the result rows.  Some utility commands (such as
   <command>EXPLAIN</command>) also return row sets, and <literal>SPI_tuptable</literal>
   will contain the result in these cases too. Some utility commands
   (<command>COPY</command>, <command>CREATE TABLE AS</command>) don't return a row set, so
   <literal>SPI_tuptable</literal> is NULL, but they still return the number of
   rows processed in <varname>SPI_processed</varname>.
-->
（最後の）コマンドが実行した実際の行数は、<varname>SPI_processed</varname>グローバル変数に返されます。
関数の戻り値が<symbol>SPI_OK_SELECT</symbol>、<symbol>SPI_OK_INSERT_RETURNING</symbol>、<symbol>SPI_OK_DELETE_RETURNING</symbol>、または<symbol>SPI_OK_UPDATE_RETURNING</symbol>の場合、<literal>SPITupleTable *SPI_tuptable</literal>グローバルポインタを使用して、結果の行にアクセスすることができます。
また、一部のユーティリティコマンド（<command>EXPLAIN</command>など）は行セットを返しますが、この場合も<literal>SPI_tuptable</literal>にはその結果が含まれます。
一部のユーティリティコマンド（<command>COPY</command>, <command>CREATE TABLE AS</command>）は行セットを返しません。
このため<literal>SPI_tuptable</literal>はNULLですが、<varname>SPI_processed</varname>の中で処理行数を返します。
  </para>

  <para>
<!--
   The structure <structname>SPITupleTable</structname> is defined
   thus:
-->
<structname>SPITupleTable</structname>構造体は以下のように定義されています。
<programlisting>
typedef struct SPITupleTable
{
<!--
    /* Public members */
    TupleDesc   tupdesc;        /* tuple descriptor */
    HeapTuple  *vals;           /* array of tuples */
    uint64      numvals;        /* number of valid tuples */
-->
    /* 公開メンバ */
    TupleDesc   tupdesc;        /* タプル記述子 */
    HeapTuple  *vals;           /* タプルの配列 */
    uint64      numvals;        /* 有効なタプルの数 */

<!--
    /* Private members, not intended for external callers */
    uint64      alloced;        /* allocated length of vals array */
    MemoryContext tuptabcxt;    /* memory context of result table */
    slist_node  next;           /* link for internal bookkeeping */
    SubTransactionId subid;     /* subxact in which tuptable was created */
-->
    /* 非公開メンバ、外部呼び出し側のためのものではない */
    uint64      alloced;        /* vals配列に割り当てられた長さ */
    MemoryContext tuptabcxt;    /* 結果テーブルのメモリコンテキスト */
    slist_node  next;           /* 内部情報のためのリンク */
    SubTransactionId subid;     /* SPITupleTableが生成されたサブトランザクション */
} SPITupleTable;
</programlisting>
<!--
   The fields <structfield>tupdesc</structfield>,
   <structfield>vals</structfield>, and
   <structfield>numvals</structfield>
   can be used by SPI callers; the remaining fields are internal.
   <structfield>vals</structfield> is an array of pointers to rows.
   The number of rows is given by <structfield>numvals</structfield>
   (for somewhat historical reasons, this count is also returned
   in <varname>SPI_processed</varname>).
   <structfield>tupdesc</structfield> is a row descriptor which you can pass to
   SPI functions dealing with rows.
-->
フィールド<structfield>tupdesc</structfield>、<structfield>vals</structfield>、<structfield>numvals</structfield>はSPIの呼び出し側で使えます。残りのフィールドは内部のものです。
<structfield>vals</structfield>は行へのポインタの配列です。
行数は<structfield>numvals</structfield>で与えられます(ちょっとした歴史的理由により、この数は<varname>SPI_processed</varname>でも返されます)。
<structfield>tupdesc</structfield>は、行を扱うSPI関数に渡すことのできる行記述子です。
  </para>

  <para>
<!--
   <function>SPI_finish</function> frees all
   <structname>SPITupleTable</structname>s allocated during the current
   C function.  You can free a particular result table earlier, if you
   are done with it, by calling <function>SPI_freetuptable</function>.
-->
<function>SPI_finish</function>は、現在のC関数で割り当てられた<structname>SPITupleTable</structname>をすべて解放します。
<function>SPI_freetuptable</function>を呼び出して解放する場合、特定の結果テーブルを早めに解放することができます。
  </para>
 </refsect1>

 <refsect1>
<!--
  <title>Arguments</title>
-->
  <title>引数</title>

  <variablelist>
   <varlistentry>
    <term><literal>const char * <parameter>command</parameter></literal></term>
    <listitem>
     <para>
<!--
      string containing command to execute
-->
実行するコマンドを含む文字列。
     </para>
    </listitem>
   </varlistentry>

   <varlistentry>
    <term><literal>bool <parameter>read_only</parameter></literal></term>
    <listitem>
<!--
     <para><literal>true</literal> for read-only execution</para>
-->
     <para>
読み取りのみの実行の場合<literal>true</literal>。
     </para>
    </listitem>
   </varlistentry>

   <varlistentry>
    <term><literal>long <parameter>count</parameter></literal></term>
    <listitem>
     <para>
<!--
      maximum number of rows to return,
      or <literal>0</literal> for no limit
-->
返される行の最大数。無制限なら<literal>0</literal>。
     </para>
    </listitem>
   </varlistentry>
  </variablelist>
 </refsect1>

 <refsect1>
<!--
  <title>Return Value</title>
-->
  <title>戻り値</title>

  <para>
<!--
   If the execution of the command was successful then one of the
   following (nonnegative) values will be returned:
-->
コマンドの実行に成功した場合、以下のいずれかの（非負の）値が返されます。

   <variablelist>
    <varlistentry>
     <term><symbol>SPI_OK_SELECT</symbol></term>
     <listitem>
      <para>
<!--
       if a <command>SELECT</command> (but not <command>SELECT
       INTO</command>) was executed
-->
<command>SELECT</command>（<command>SELECT INTO</command>を除く）が実行された場合。
      </para>
     </listitem>
    </varlistentry>

    <varlistentry>
     <term><symbol>SPI_OK_SELINTO</symbol></term>
     <listitem>
      <para>
<!--
       if a <command>SELECT INTO</command> was executed
-->
<command>SELECT INTO</command>が実行された場合。
      </para>
     </listitem>
    </varlistentry>

    <varlistentry>
     <term><symbol>SPI_OK_INSERT</symbol></term>
     <listitem>
      <para>
<!--
       if an <command>INSERT</command> was executed
-->
<command>INSERT</command>が実行された場合。
      </para>
     </listitem>
    </varlistentry>

    <varlistentry>
     <term><symbol>SPI_OK_DELETE</symbol></term>
     <listitem>
      <para>
<!--
       if a <command>DELETE</command> was executed
-->
<command>DELETE</command>が実行された場合。
      </para>
     </listitem>
    </varlistentry>

    <varlistentry>
     <term><symbol>SPI_OK_UPDATE</symbol></term>
     <listitem>
      <para>
<!--
       if an <command>UPDATE</command> was executed
-->
<command>UPDATE</command>が実行された場合。
      </para>
     </listitem>
    </varlistentry>

    <varlistentry>
     <term><symbol>SPI_OK_MERGE</symbol></term>
     <listitem>
      <para>
<!--
       if a <command>MERGE</command> was executed
-->
<command>MERGE</command>が実行された場合。
      </para>
     </listitem>
    </varlistentry>

    <varlistentry>
     <term><symbol>SPI_OK_INSERT_RETURNING</symbol></term>
     <listitem>
      <para>
<!--
       if an <command>INSERT RETURNING</command> was executed
-->
<command>INSERT RETURNING</command>が実行された場合。
      </para>
     </listitem>
    </varlistentry>

    <varlistentry>
     <term><symbol>SPI_OK_DELETE_RETURNING</symbol></term>
     <listitem>
      <para>
<!--
       if a <command>DELETE RETURNING</command> was executed
-->
<command>DELETE RETURNING</command>が実行された場合。
      </para>
     </listitem>
    </varlistentry>

    <varlistentry>
     <term><symbol>SPI_OK_UPDATE_RETURNING</symbol></term>
     <listitem>
      <para>
<!--
       if an <command>UPDATE RETURNING</command> was executed
-->
<command>UPDATE RETURNING</command>が実行された場合。
      </para>
     </listitem>
    </varlistentry>

    <varlistentry>
     <term><symbol>SPI_OK_MERGE_RETURNING</symbol></term>
     <listitem>
      <para>
       if a <command>MERGE RETURNING</command> was executed
      </para>
     </listitem>
    </varlistentry>

    <varlistentry>
     <term><symbol>SPI_OK_UTILITY</symbol></term>
     <listitem>
      <para>
<!--
       if a utility command (e.g., <command>CREATE TABLE</command>)
       was executed
-->
ユーティリティコマンド（<command>CREATE TABLE</command>など）が実行された場合。
      </para>
     </listitem>
    </varlistentry>

    <varlistentry>
     <term><symbol>SPI_OK_REWRITTEN</symbol></term>
     <listitem>
      <para>
<!--
       if the command was rewritten into another kind of command (e.g.,
       <command>UPDATE</command> became an <command>INSERT</command>) by a <link linkend="rules">rule</link>.
-->
<link linkend="rules">ルール</link>によって（例えば、<command>UPDATE</command>が<command>INSERT</command>になったような）あるコマンドが他の種類のコマンドに書き換えられた場合です。
      </para>
     </listitem>
    </varlistentry>
   </variablelist>
  </para>

  <para>
<!--
   On error, one of the following negative values is returned:
-->
エラーの場合、以下のいずれかの負の値が返されます。

   <variablelist>
    <varlistentry>
     <term><symbol>SPI_ERROR_ARGUMENT</symbol></term>
     <listitem>
      <para>
<!--
       if <parameter>command</parameter> is <symbol>NULL</symbol> or
       <parameter>count</parameter> is less than 0
-->
<parameter>command</parameter>が<symbol>NULL</symbol>、あるいは<parameter>count</parameter>が0未満の場合。
      </para>
     </listitem>
    </varlistentry>

    <varlistentry>
     <term><symbol>SPI_ERROR_COPY</symbol></term>
     <listitem>
      <para>
<!--
       if <command>COPY TO stdout</command> or <command>COPY FROM stdin</command>
       was attempted
-->
<command>COPY TO stdout</command>あるいは<command>COPY FROM stdin</command>が試行された場合。
      </para>
     </listitem>
    </varlistentry>

    <varlistentry>
     <term><symbol>SPI_ERROR_TRANSACTION</symbol></term>
     <listitem>
      <para>
<!--
       if a transaction manipulation command was attempted
       (<command>BEGIN</command>,
       <command>COMMIT</command>,
       <command>ROLLBACK</command>,
       <command>SAVEPOINT</command>,
       <command>PREPARE TRANSACTION</command>,
       <command>COMMIT PREPARED</command>,
       <command>ROLLBACK PREPARED</command>,
       or any variant thereof)
-->
トランザクション操作を行うコマンド（<command>BEGIN</command>、<command>COMMIT</command>、<command>ROLLBACK</command>、<command>SAVEPOINT</command>、<command>PREPARE TRANSACTION</command>、<command>COMMIT PREPARED</command>、<command>ROLLBACK PREPARED</command>、およびこれらの亜種）が試行された場合。
      </para>
     </listitem>
    </varlistentry>

    <varlistentry>
     <term><symbol>SPI_ERROR_OPUNKNOWN</symbol></term>
     <listitem>
      <para>
<!--
       if the command type is unknown (shouldn't happen)
-->
コマンド種類が不明な場合（起きてはなりません）。
      </para>
     </listitem>
    </varlistentry>

    <varlistentry>
     <term><symbol>SPI_ERROR_UNCONNECTED</symbol></term>
     <listitem>
      <para>
<!--
       if called from an unconnected C function
-->
未接続のC関数から呼び出された場合
      </para>
     </listitem>
    </varlistentry>
   </variablelist>
  </para>
 </refsect1>

 <refsect1>
<!--
  <title>Notes</title>
-->
  <title>注釈</title>

  <para>
<!--
   All SPI query-execution functions set both
   <varname>SPI_processed</varname> and
   <varname>SPI_tuptable</varname> (just the pointer, not the contents
   of the structure).  Save these two global variables into local
   C function variables if you need to access the result table of
   <function>SPI_execute</function> or another query-execution function
   across later calls.
-->
SPI問い合わせ実行関数はすべて<varname>SPI_processed</varname>と<varname>SPI_tuptable</varname>の両方を変更します（ポインタのみで、構造体の内容は変更しません）。
<function>SPI_exec</function>や他の問い合わせ実行関数の結果テーブルを後の呼び出しでまたがってアクセスしたいのであれば、これら2つのグローバル変数を局所的なプロシージャ変数に保存してください。
  </para>
 </refsect1>
</refentry>

<!-- *********************************************** -->

<refentry id="spi-spi-exec">
 <indexterm><primary>SPI_exec</primary></indexterm>

 <refmeta>
  <refentrytitle>SPI_exec</refentrytitle>
  <manvolnum>3</manvolnum>
 </refmeta>

 <refnamediv>
  <refname>SPI_exec</refname>
<!--
  <refpurpose>execute a read/write command</refpurpose>
-->
  <refpurpose>読み書きコマンドを実行する</refpurpose>
 </refnamediv>

 <refsynopsisdiv>
<synopsis>
int SPI_exec(const char * <parameter>command</parameter>, long <parameter>count</parameter>)
</synopsis>
 </refsynopsisdiv>

 <refsect1>
<!--
  <title>Description</title>
-->
  <title>説明</title>

  <para>
<!--
   <function>SPI_exec</function> is the same as
   <function>SPI_execute</function>, with the latter's
   <parameter>read_only</parameter> parameter always taken as
   <literal>false</literal>.
-->
<function>SPI_exec</function>は、常に<parameter>read_only</parameter>パラメータを<literal>false</literal>とした<function>SPI_execute</function>と同じです。
  </para>
 </refsect1>

 <refsect1>
<!--
  <title>Arguments</title>
-->
  <title>引数</title>

  <variablelist>
   <varlistentry>
    <term><literal>const char * <parameter>command</parameter></literal></term>
    <listitem>
     <para>
<!--
      string containing command to execute
-->
実行するコマンドを含む文字列。
     </para>
    </listitem>
   </varlistentry>

   <varlistentry>
    <term><literal>long <parameter>count</parameter></literal></term>
    <listitem>
     <para>
<!--
      maximum number of rows to return,
      or <literal>0</literal> for no limit
-->
返される行の最大数。無制限なら<literal>0</literal>。
     </para>
    </listitem>
   </varlistentry>
  </variablelist>
 </refsect1>

 <refsect1>
<!--
  <title>Return Value</title>
-->
  <title>戻り値</title>

  <para>
<!--
   See <function>SPI_execute</function>.
-->
<function>SPI_execute</function>を参照してください。
  </para>
 </refsect1>
</refentry>

<!-- *********************************************** -->

<refentry id="spi-spi-execute-extended">
 <indexterm><primary>SPI_execute_extended</primary></indexterm>

 <refmeta>
  <refentrytitle>SPI_execute_extended</refentrytitle>
  <manvolnum>3</manvolnum>
 </refmeta>

 <refnamediv>
  <refname>SPI_execute_extended</refname>
<!--
  <refpurpose>execute a command with out-of-line parameters</refpurpose>
-->
  <refpurpose>行外のパラメータを持つコマンドを実行する</refpurpose>
 </refnamediv>

 <refsynopsisdiv>
<synopsis>
int SPI_execute_extended(const char *<parameter>command</parameter>,
                         const SPIExecuteOptions * <parameter>options</parameter>)
</synopsis>
 </refsynopsisdiv>

 <refsect1>
<!--
  <title>Description</title>
-->
  <title>説明</title>

  <para>
<!--
   <function>SPI_execute_extended</function> executes a command that might
   include references to externally supplied parameters.  The command text
   refers to a parameter as <literal>$<replaceable>n</replaceable></literal>,
   and the <parameter>options-&gt;params</parameter> object (if supplied)
   provides values and type information for each such symbol.
   Various execution options can be specified
   in the <parameter>options</parameter> struct, too.
-->
<function>SPI_execute_extended</function>は外部から供給されるパラメータへの参照を含むコマンドを実行します。
コマンドテキストはパラメータを<literal>$<replaceable>n</replaceable></literal>として参照し、<parameter>options-&gt;params</parameter>オブジェクトは(供給されれば)こうしたシンボル毎にデータ型と値を提供します。
様々な実行オプションを<parameter>options</parameter>構造体にも指定できます。
  </para>

  <para>
<!--
   The <parameter>options-&gt;params</parameter> object should normally
   mark each parameter with the <literal>PARAM_FLAG_CONST</literal> flag,
   since a one-shot plan is always used for the query.
-->
その問い合わせに対しては一度限りの計画が必ず使われますので、<parameter>options-&gt;params</parameter>オブジェクトは通常各パラメータに<literal>PARAM_FLAG_CONST</literal>フラグをつけるべきです。
  </para>

  <para>
<!--
   If <parameter>options-&gt;dest</parameter> is not NULL, then result
   tuples are passed to that object as they are generated by the executor,
   instead of being accumulated in <varname>SPI_tuptable</varname>.  Using
   a caller-supplied <literal>DestReceiver</literal> object is particularly
   helpful for queries that might generate many tuples, since the data can
   be processed on-the-fly instead of being accumulated in memory.
-->
<parameter>options-&gt;dest</parameter>がNULLでなければ、結果タプルは、<varname>SPI_tuptable</varname>に蓄積される代わりに、エグゼキュータにより生成された時にそのオブジェクトに渡されます。
データがメモリに蓄積される代わりにその場で処理されるので、呼び出し元が提供する<literal>DestReceiver</literal>オブジェクトを使うことは、多数のタプルを生成する問い合わせに対して特に有用です。
  </para>
 </refsect1>

 <refsect1>
<!--
  <title>Arguments</title>
-->
  <title>引数</title>

  <variablelist>
   <varlistentry>
    <term><literal>const char * <parameter>command</parameter></literal></term>
    <listitem>
     <para>
<!--
      command string
-->
コマンド文字列
     </para>
    </listitem>
   </varlistentry>

   <varlistentry>
    <term><literal>const SPIExecuteOptions * <parameter>options</parameter></literal></term>
    <listitem>
     <para>
<!--
      struct containing optional arguments
-->
オプションの引数を含む構造体
     </para>
    </listitem>
   </varlistentry>
  </variablelist>

  <para>
<!--
   Callers should always zero out the entire <parameter>options</parameter>
   struct, then fill whichever fields they want to set.  This ensures forward
   compatibility of code, since any fields that are added to the struct in
   future will be defined to behave backwards-compatibly if they are zero.
   The currently available <parameter>options</parameter> fields are:
-->
呼び出し元は、必ず<parameter>options</parameter>構造体全体をゼロクリアしてから、設定したいフィールドを埋めるべきです。
構造体に将来追加されるフィールドは、ゼロであれば後方互換性があるように振る舞うよう定義されますので、これはコードの将来の互換性を確実にします。
現在利用可能な<parameter>options</parameter>フィールドは以下の通りです。
  </para>

  <variablelist>
   <varlistentry>
    <term><literal>ParamListInfo <parameter>params</parameter></literal></term>
    <listitem>
     <para>
<!--
      data structure containing query parameter types and values; NULL if none
-->
問い合わせパラメータの型と値を含むデータ構造。なければNULL
     </para>
    </listitem>
   </varlistentry>

   <varlistentry>
    <term><literal>bool <parameter>read_only</parameter></literal></term>
    <listitem>
<!--
     <para><literal>true</literal> for read-only execution</para>
-->
     <para>読み取りのみの実行の場合<literal>true</literal></para>
    </listitem>
   </varlistentry>

   <varlistentry>
    <term><literal>bool <parameter>allow_nonatomic</parameter></literal></term>
    <listitem>
     <para>
<!--
      <literal>true</literal> allows non-atomic execution of CALL and DO
      statements
-->
<literal>true</literal>でCALLとDO文の非原子的実行を許可します
     </para>
    </listitem>
   </varlistentry>

   <varlistentry>
    <term><literal>bool <parameter>must_return_tuples</parameter></literal></term>
    <listitem>
     <para>
<!--
      if <literal>true</literal>, raise error if the query is not of a kind
      that returns tuples (this does not forbid the case where it happens to
      return zero tuples)
-->
<literal>true</literal>であれば、問い合わせがタプルを返す種類のものでない場合にエラーを発生します(これはたまたま0個のタプルを返す場合を禁止しません)
     </para>
    </listitem>
   </varlistentry>

   <varlistentry>
    <term><literal>uint64 <parameter>tcount</parameter></literal></term>
    <listitem>
     <para>
<!--
      maximum number of rows to return,
      or <literal>0</literal> for no limit
-->
返される行の最大数、無制限の場合には<literal>0</literal>
     </para>
    </listitem>
   </varlistentry>

   <varlistentry>
    <term><literal>DestReceiver * <parameter>dest</parameter></literal></term>
    <listitem>
     <para>
<!--
      <literal>DestReceiver</literal> object that will receive any tuples
      emitted by the query; if NULL, result tuples are accumulated into
      a <varname>SPI_tuptable</varname> structure, as
      in <function>SPI_execute</function>
-->
問い合わせが出すタプルを受け取る<literal>DestReceiver</literal>オブジェクト。
NULLなら、<function>SPI_execute</function>のように、結果タプルは<varname>SPI_tuptable</varname>構造体に蓄積されます。
     </para>
    </listitem>
   </varlistentry>

   <varlistentry>
    <term><literal>ResourceOwner <parameter>owner</parameter></literal></term>
    <listitem>
     <para>
<!--
      This field is present for consistency
      with <function>SPI_execute_plan_extended</function>, but it is
      ignored, since the plan used
      by <function>SPI_execute_extended</function> is never saved.
-->
このフィールドは<function>SPI_execute_plan_extended</function>との一貫性のために存在しますが、無視されます。<function>SPI_execute_extended</function>が使う計画は決して保存されないからです。
     </para>
    </listitem>
   </varlistentry>
  </variablelist>
 </refsect1>

 <refsect1>
<!--
  <title>Return Value</title>
-->
  <title>戻り値</title>

  <para>
<!--
   The return value is the same as for <function>SPI_execute</function>.
-->
戻り値は<function>SPI_execute</function>と同じです。
  </para>

  <para>
<!--
   When <parameter>options-&gt;dest</parameter> is NULL,
   <varname>SPI_processed</varname> and
   <varname>SPI_tuptable</varname> are set as in
   <function>SPI_execute</function>.
   When <parameter>options-&gt;dest</parameter> is not NULL,
   <varname>SPI_processed</varname> is set to zero and
   <varname>SPI_tuptable</varname> is set to NULL.  If a tuple count
   is required, the caller's <literal>DestReceiver</literal> object must
   calculate it.
-->
<parameter>options-&gt;dest</parameter>がNULLであれば、<varname>SPI_processed</varname>と<varname>SPI_tuptable</varname>は<function>SPI_execute</function>と同様に設定されます。
<parameter>options-&gt;dest</parameter>がNULLでなければ、<varname>SPI_processed</varname>はゼロに設定され、<varname>SPI_tuptable</varname>はNULLに設定されます。
タプルの集計が必要なら、呼び出し元の<literal>DestReceiver</literal>オブジェクトが計算しなければなりません。
  </para>
 </refsect1>
</refentry>

<!-- *********************************************** -->

<refentry id="spi-spi-execute-with-args">
 <indexterm><primary>SPI_execute_with_args</primary></indexterm>

 <refmeta>
  <refentrytitle>SPI_execute_with_args</refentrytitle>
  <manvolnum>3</manvolnum>
 </refmeta>

 <refnamediv>
  <refname>SPI_execute_with_args</refname>
<!--
  <refpurpose>execute a command with out-of-line parameters</refpurpose>
-->
  <refpurpose>行外のパラメータを持つコマンドを実行する</refpurpose>
 </refnamediv>

 <refsynopsisdiv>
<synopsis>
int SPI_execute_with_args(const char *<parameter>command</parameter>,
                          int <parameter>nargs</parameter>, Oid *<parameter>argtypes</parameter>,
                          Datum *<parameter>values</parameter>, const char *<parameter>nulls</parameter>,
                          bool <parameter>read_only</parameter>, long <parameter>count</parameter>)
</synopsis>
 </refsynopsisdiv>

 <refsect1>
<!--
  <title>Description</title>
-->
  <title>説明</title>

  <para>
<!--
   <function>SPI_execute_with_args</function> executes a command that might
   include references to externally supplied parameters.  The command text
   refers to a parameter as <literal>$<replaceable>n</replaceable></literal>, and
   the call specifies data types and values for each such symbol.
   <parameter>read_only</parameter> and <parameter>count</parameter> have
   the same interpretation as in <function>SPI_execute</function>.
-->
<function>SPI_execute_with_args</function>は外部から供給されるパラメータへの参照を含むコマンドを実行します。
コマンドテキストはパラメータを<literal>$<replaceable>n</replaceable></literal>として参照し、呼び出しはこうしたシンボル毎にデータ型と値を指定します。
<parameter>read_only</parameter>と<parameter>count</parameter>は<function>SPI_execute</function>と同じ解釈をします。
  </para>

  <para>
<!--
   The main advantage of this routine compared to
   <function>SPI_execute</function> is that data values can be inserted
   into the command without tedious quoting/escaping, and thus with much
   less risk of SQL-injection attacks.
-->
<function>SPI_execute</function>と比較して、このルーチンの主たる利点は、データ値を面倒な引用やエスケープを要せずコマンドに埋め込むことができることで、従ってSQLインジェクション攻撃の危険性を軽減します。
  </para>

  <para>
<!--
   Similar results can be achieved with <function>SPI_prepare</function> followed by
   <function>SPI_execute_plan</function>; however, when using this function
   the query plan is always customized to the specific parameter values
   provided.
   For one-time query execution, this function should be preferred.
   If the same command is to be executed with many different parameters,
   either method might be faster, depending on the cost of re-planning
   versus the benefit of custom plans.
-->
後に<function>SPI_execute_plan</function>が続いた<function>SPI_prepare</function>でも同様の結果が得られますが、この関数を使用するときには、提供された特定のパラメータ値に対して問い合わせ計画が必ずカスタマイズされます。
１回限りの問い合わせ実行に対しては、この関数を選ぶべきです。
多くの異なったパラメータを持つ同一のコマンドを実行する場合、再計画のコストと独自計画による利益に依存して、どちらか一方の方法がより早くなります。
  </para>
 </refsect1>

 <refsect1>
<!--
  <title>Arguments</title>
-->
  <title>引数</title>

  <variablelist>
   <varlistentry>
    <term><literal>const char * <parameter>command</parameter></literal></term>
    <listitem>
     <para>
<!--
      command string
-->
コマンド文字列
     </para>
    </listitem>
   </varlistentry>

   <varlistentry>
    <term><literal>int <parameter>nargs</parameter></literal></term>
    <listitem>
     <para>
<!--
      number of input parameters (<literal>$1</literal>, <literal>$2</literal>, etc.)
-->
入力パラメータ（<literal>$1</literal>、<literal>$2</literal>など）の数
     </para>
    </listitem>
   </varlistentry>

   <varlistentry>
    <term><literal>Oid * <parameter>argtypes</parameter></literal></term>
    <listitem>
     <para>
<!--
      an array of length <parameter>nargs</parameter>, containing the
      <acronym>OID</acronym>s of the data types of the parameters
-->
パラメータのデータ型の<acronym>OID</acronym>を含む、<parameter>nargs</parameter>長の配列
     </para>
    </listitem>
   </varlistentry>

   <varlistentry>
    <term><literal>Datum * <parameter>values</parameter></literal></term>
    <listitem>
     <para>
<!--
      an array of length <parameter>nargs</parameter>, containing the actual
      parameter values
-->
実パラメータ値を含む、<parameter>nargs</parameter>長の配列
     </para>
    </listitem>
   </varlistentry>

   <varlistentry>
    <term><literal>const char * <parameter>nulls</parameter></literal></term>
    <listitem>
     <para>
<!--
      an array of length <parameter>nargs</parameter>, describing which
      parameters are null
-->
どのパラメータがnullかを記述する、<parameter>nargs</parameter>長の配列
     </para>

     <para>
<!--
      If <parameter>nulls</parameter> is <symbol>NULL</symbol> then
      <function>SPI_execute_with_args</function> assumes that no parameters
      are null.  Otherwise, each entry of the <parameter>nulls</parameter>
      array should be <literal>'&nbsp;'</literal> if the corresponding parameter
      value is non-null, or <literal>'n'</literal> if the corresponding parameter
      value is null.  (In the latter case, the actual value in the
      corresponding <parameter>values</parameter> entry doesn't matter.)  Note
      that <parameter>nulls</parameter> is not a text string, just an array:
      it does not need a <literal>'\0'</literal> terminator.
-->
<parameter>nulls</parameter>が<symbol>NULL</symbol>であれば、<function>SPI_execute_with_args</function>はどのパラメータもnullでないと看做します。
さもなければ、<parameter>nulls</parameter>配列の各項目は、対応するパラメータが非NULLならば<literal>'&nbsp;'</literal>、対応するパラメータがNULLならば<literal>'n'</literal>です。
（後者の場合、<parameter>values</parameter>内の対応する値は注意されません。）
<parameter>nulls</parameter>はテキスト文字列ではなく単なる配列であることに注意してください。
<literal>'\0'</literal>終端は必要ありません。
     </para>
    </listitem>
   </varlistentry>

   <varlistentry>
    <term><literal>bool <parameter>read_only</parameter></literal></term>
    <listitem>
<!--
     <para><literal>true</literal> for read-only execution</para>
-->
     <para>
読み取りのみの実行の場合<literal>true</literal>
     </para>
    </listitem>
   </varlistentry>

   <varlistentry>
    <term><literal>long <parameter>count</parameter></literal></term>
    <listitem>
     <para>
<!--
      maximum number of rows to return,
      or <literal>0</literal> for no limit
-->
返される行の最大数。無制限なら<literal>0</literal>。
     </para>
    </listitem>
   </varlistentry>
  </variablelist>
 </refsect1>

 <refsect1>
<!--
  <title>Return Value</title>
-->
  <title>戻り値</title>

  <para>
<!--
   The return value is the same as for <function>SPI_execute</function>.
-->
戻り値は<function>SPI_execute</function>と同じです。
  </para>

  <para>
<!--
   <varname>SPI_processed</varname> and
   <varname>SPI_tuptable</varname> are set as in
   <function>SPI_execute</function> if successful.
-->
成功した場合<varname>SPI_processed</varname>と<varname>SPI_tuptable</varname>は<function>SPI_execute</function>と同様に設定されます。
  </para>
 </refsect1>
</refentry>

<!-- *********************************************** -->

<refentry id="spi-spi-prepare">
 <indexterm><primary>SPI_prepare</primary></indexterm>

 <refmeta>
  <refentrytitle>SPI_prepare</refentrytitle>
  <manvolnum>3</manvolnum>
 </refmeta>

 <refnamediv>
  <refname>SPI_prepare</refname>
<!--
  <refpurpose>prepare a statement, without executing it yet</refpurpose>
-->
  <refpurpose>文を準備する。文の実行はまだ行わない</refpurpose>
 </refnamediv>

 <refsynopsisdiv>
<synopsis>
SPIPlanPtr SPI_prepare(const char * <parameter>command</parameter>, int <parameter>nargs</parameter>, Oid * <parameter>argtypes</parameter>)
</synopsis>
 </refsynopsisdiv>

 <refsect1>
<!--
  <title>Description</title>
-->
  <title>説明</title>

  <para>
<!--
   <function>SPI_prepare</function> creates and returns a prepared
   statement for the specified command, but doesn't execute the command.
   The prepared statement can later be executed repeatedly using
   <function>SPI_execute_plan</function>.
-->
<function>SPI_prepare</function>は指定したコマンド用の準備済み文を作成し、それを返します。
しかし、そのコマンドは実行しません。
その準備済み文は<function>SPI_execute_plan</function>を使って後で繰り返し実行できます。
  </para>

  <para>
<!--
   When the same or a similar command is to be executed repeatedly, it
   is generally advantageous to perform parse analysis only once, and
   might furthermore be advantageous to re-use an execution plan for the
   command.
   <function>SPI_prepare</function> converts a command string into a
   prepared statement that encapsulates the results of parse analysis.
   The prepared statement also provides a place for caching an execution plan
   if it is found that generating a custom plan for each execution is not
   helpful.
-->
同じ、あるいは類似のコマンドが繰り返し実行される場合、一度だけ解析を計画作成を行うことには一般に利点があります。
また、コマンドの実行計画を再利用することにはさらに利点があるかも知れません。
<function>SPI_prepare</function>はコマンド文字列を、解析結果をカプセル化した準備済み文に変換します。
実行の度に独自計画を生成するのが役に立たないと分かった場合には、準備済み文は実行計画をキャッシュする場所も提供します。
  </para>

  <para>
<!--
   A prepared command can be generalized by writing parameters
   (<literal>$1</literal>, <literal>$2</literal>, etc.) in place of what would be
   constants in a normal command.  The actual values of the parameters
   are then specified when <function>SPI_execute_plan</function> is called.
   This allows the prepared command to be used over a wider range of
   situations than would be possible without parameters.
-->
プリペアドコマンドは、通常のコマンド内の定数となる場所を（<literal>$1</literal>、<literal>$2</literal>などの）パラメータで記述することで一般化することができます。
そしてパラメータの実際の値は、<function>SPI_execute_plan</function> が呼び出される時に指定されます。
これにより、プリペアドコマンドは、パラメータがない場合に比べ、より広範な状況で使用できるようになります。
  </para>

  <para>
<!--
   The statement returned by <function>SPI_prepare</function> can be used
   only in the current invocation of the C function, since
   <function>SPI_finish</function> frees memory allocated for such a
   statement.  But the statement can be saved for longer using the functions
   <function>SPI_keepplan</function> or <function>SPI_saveplan</function>.
-->
<function>SPI_finish</function>が文のために割り当てられたメモリを解放しますので、<function>SPI_prepare</function>で返される文は、そのC関数の現在の呼び出し内でのみ使用することができます。
しかし、関数<function>SPI_keepplan</function>や<function>SPI_saveplan</function>を使用して長期間文を保存することもできます。
  </para>
 </refsect1>

 <refsect1>
<!--
  <title>Arguments</title>
-->
  <title>引数</title>

  <variablelist>
   <varlistentry>
    <term><literal>const char * <parameter>command</parameter></literal></term>
    <listitem>
     <para>
<!--
      command string
-->
コマンド文字列
     </para>
    </listitem>
   </varlistentry>

   <varlistentry>
    <term><literal>int <parameter>nargs</parameter></literal></term>
    <listitem>
     <para>
<!--
      number of input parameters (<literal>$1</literal>, <literal>$2</literal>, etc.)
-->
入力パラメータ（<literal>$1</literal>、<literal>$2</literal>など）の数
     </para>
    </listitem>
   </varlistentry>

   <varlistentry>
    <term><literal>Oid * <parameter>argtypes</parameter></literal></term>
    <listitem>
     <para>
<!--
      pointer to an array containing the <acronym>OID</acronym>s of
      the data types of the parameters
-->
パラメータのデータ型の<acronym>OID</acronym>を持つ配列へのポインタ
     </para>
    </listitem>
   </varlistentry>
  </variablelist>
 </refsect1>

 <refsect1>
<!--
  <title>Return Value</title>
-->
  <title>戻り値</title>

  <para>
<!--
   <function>SPI_prepare</function> returns a non-null pointer to an
   <type>SPIPlan</type>, which is an opaque struct representing a prepared
   statement.  On error, <symbol>NULL</symbol> will be returned,
   and <varname>SPI_result</varname> will be set to one of the same
   error codes used by <function>SPI_execute</function>, except that
   it is set to <symbol>SPI_ERROR_ARGUMENT</symbol> if
   <parameter>command</parameter> is <symbol>NULL</symbol>, or if
   <parameter>nargs</parameter> is less than 0, or if <parameter>nargs</parameter> is
   greater than 0 and <parameter>argtypes</parameter> is <symbol>NULL</symbol>.
-->
<function>SPI_prepare</function>は<type>SPIPlan</type>への非NULLのポインタを返します。
ここで<type>SPIPlan</type>は準備済み文を表すopaque構造体です
エラーの場合、<symbol>NULL</symbol>が返され、<function>SPI_execute</function>で使用されるエラーコードと同じコードの1つが<varname>SPI_result</varname>に設定されます。
しかし、<parameter>command</parameter>が<symbol>NULL</symbol>の場合や、<parameter>nargs</parameter>が0未満の場合、<parameter>nargs</parameter>が0より大きくかつ<parameter>argtypes</parameter>が<symbol>NULL</symbol>の場合は、<symbol>SPI_ERROR_ARGUMENT</symbol>に設定されます。
  </para>
 </refsect1>

 <refsect1>
<!--
  <title>Notes</title>
-->
  <title>注釈</title>

  <para>
<!--
   If no parameters are defined, a generic plan will be created at the
   first use of <function>SPI_execute_plan</function>, and used for all
   subsequent executions as well.  If there are parameters, the first few uses
   of <function>SPI_execute_plan</function> will generate custom plans
   that are specific to the supplied parameter values.  After enough uses
   of the same prepared statement, <function>SPI_execute_plan</function> will
   build a generic plan, and if that is not too much more expensive than the
   custom plans, it will start using the generic plan instead of re-planning
   each time.  If this default behavior is unsuitable, you can alter it by
   passing the <literal>CURSOR_OPT_GENERIC_PLAN</literal> or
   <literal>CURSOR_OPT_CUSTOM_PLAN</literal> flag to
   <function>SPI_prepare_cursor</function>, to force use of generic or custom
   plans respectively.
-->
パラメータが定義されていなければ、<function>SPI_execute_plan</function>が最初に使用された時に一般的な計画が作成され、以降の実行すべてでも利用されます。
パラメータがあれば、始めの何回かの<function>SPI_execute_plan</function>の使用で、与えられたパラメータの値に固有の独自計画が作成されます。
同じ準備済み文が十分に使用された後、<function>SPI_execute_plan</function>は一般的な計画を作成し、独自計画よりもそれほど高価でなければ、毎回再計画する代わりに一般的な計画を使い始めるようになります。
このデフォルトの動作が不適切であれば、<function>SPI_prepare_cursor</function>に<literal>CURSOR_OPT_GENERIC_PLAN</literal>または<literal>CURSOR_OPT_CUSTOM_PLAN</literal>フラグを設定することで、それぞれ一般的な計画か独自計画を強制的に利用するよう変更できます。
  </para>

  <para>
<!--
   Although the main point of a prepared statement is to avoid repeated parse
   analysis and planning of the statement, <productname>PostgreSQL</productname> will
   force re-analysis and re-planning of the statement before using it
   whenever database objects used in the statement have undergone
   definitional (DDL) changes since the previous use of the prepared
   statement.  Also, if the value of <xref linkend="guc-search-path"/> changes
   from one use to the next, the statement will be re-parsed using the new
   <varname>search_path</varname>.  (This latter behavior is new as of
   <productname>PostgreSQL</productname> 9.3.)  See <xref
   linkend="sql-prepare"/> for more information about the behavior of prepared
   statements.
-->
プリペアド文の主要な利点は、文の解析処理と計画作成処理の繰り返しを防止することですが、<productname>PostgreSQL</productname>では、以前にそのプリペアド文を使用してから、文の中で使用されているデータベースオブジェクトが定義（DDL）の変更を受けた時は常に再解析処理と計画再作成処理を強制します。
また、一度使用してから<xref linkend="guc-search-path"/>の値が変わった場合も、文は新しい<varname>search_path</varname>を使用して再解析されます。
（後者の振る舞いは<productname>PostgreSQL</productname> 9.3の時に追加されました。）
プリペアド文の動作については<xref linkend="sql-prepare"/>を参照してください。
  </para>

  <para>
<!--
   This function should only be called from a connected C function.
-->
この関数は接続済みのC関数からのみ呼び出してください。
  </para>

  <para>
<!--
   <type>SPIPlanPtr</type> is declared as a pointer to an opaque struct type in
   <filename>spi.h</filename>.  It is unwise to try to access its contents
   directly, as that makes your code much more likely to break in
   future revisions of <productname>PostgreSQL</productname>.
-->
<type>SPIPlanPtr</type>は<filename>spi.h</filename>内でopaque構造体型へのポインタとして宣言されています。
たいていの場合将来のバージョンの<productname>PostgreSQL</productname>でそのコードが壊れてしまうため、この内容に直接アクセスすることは避けてください。
  </para>

  <para>
<!--
   The name <type>SPIPlanPtr</type> is somewhat historical, since the data
   structure no longer necessarily contains an execution plan.
-->
そのデータ構造はもはや実行計画を含むとは限りませんので、<type>SPIPlanPtr</type>という名前はいくらか歴史的なものです。
  </para>
 </refsect1>
</refentry>

<!-- *********************************************** -->

<refentry id="spi-spi-prepare-cursor">
 <indexterm><primary>SPI_prepare_cursor</primary></indexterm>

 <refmeta>
  <refentrytitle>SPI_prepare_cursor</refentrytitle>
  <manvolnum>3</manvolnum>
 </refmeta>

 <refnamediv>
  <refname>SPI_prepare_cursor</refname>
<!--
  <refpurpose>prepare a statement, without executing it yet</refpurpose>
-->
  <refpurpose>文を準備する。まだ実行は行わない</refpurpose>
 </refnamediv>

 <refsynopsisdiv>
<synopsis>
SPIPlanPtr SPI_prepare_cursor(const char * <parameter>command</parameter>, int <parameter>nargs</parameter>,
                              Oid * <parameter>argtypes</parameter>, int <parameter>cursorOptions</parameter>)
</synopsis>
 </refsynopsisdiv>

 <refsect1>
<!--
  <title>Description</title>
-->
  <title>説明</title>

  <para>
<!--
   <function>SPI_prepare_cursor</function> is identical to
   <function>SPI_prepare</function>, except that it also allows specification
   of the planner's <quote>cursor options</quote> parameter.  This is a bit mask
   having the values shown in <filename>nodes/parsenodes.h</filename>
   for the <structfield>options</structfield> field of <structname>DeclareCursorStmt</structname>.
   <function>SPI_prepare</function> always takes the cursor options as zero.
-->
<function>SPI_prepare_cursor</function>は、プランナの<quote>カーソルオプション</quote>パラメータを指定できる点を除き、<function>SPI_prepare</function>と同じです。
これは<structname>DeclareCursorStmt</structname>の<structfield>options</structfield>フィールド用に<filename>nodes/parsenodes.h</filename>で示された値を持つビットマスクです。
<function>SPI_prepare</function>では常にカーソルオプションをゼロとして扱います。
  </para>

  <para>
<!--
   This function is now deprecated in favor
   of <function>SPI_prepare_extended</function>.
-->
この関数は<function>SPI_prepare_extended</function>のため現在では廃止予定です。
  </para>
 </refsect1>

 <refsect1>
<!--
  <title>Arguments</title>
-->
  <title>引数</title>

  <variablelist>
   <varlistentry>
    <term><literal>const char * <parameter>command</parameter></literal></term>
    <listitem>
     <para>
<!--
      command string
-->
コマンド文字列
     </para>
    </listitem>
   </varlistentry>

   <varlistentry>
    <term><literal>int <parameter>nargs</parameter></literal></term>
    <listitem>
     <para>
<!--
      number of input parameters (<literal>$1</literal>, <literal>$2</literal>, etc.)
-->
入力パラメータ（<literal>$1</literal>、<literal>$2</literal>など）の数
     </para>
    </listitem>
   </varlistentry>

   <varlistentry>
    <term><literal>Oid * <parameter>argtypes</parameter></literal></term>
    <listitem>
     <para>
<!--
      pointer to an array containing the <acronym>OID</acronym>s of
      the data types of the parameters
-->
パラメータのデータ型の<acronym>OID</acronym>を持つ配列へのポインタ
     </para>
    </listitem>
   </varlistentry>

   <varlistentry>
    <term><literal>int <parameter>cursorOptions</parameter></literal></term>
    <listitem>
     <para>
<!--
      integer bit mask of cursor options; zero produces default behavior
-->
カーソルオプションの整数ビットマスク。
ゼロはデフォルトの動作を引き起こします
     </para>
    </listitem>
   </varlistentry>
  </variablelist>
 </refsect1>

 <refsect1>
<!--
  <title>Return Value</title>
-->
  <title>戻り値</title>

  <para>
<!--
   <function>SPI_prepare_cursor</function> has the same return conventions as
   <function>SPI_prepare</function>.
-->
<function>SPI_prepare_cursor</function>は<function>SPI_prepare</function>と同じ戻り値の規則を持ちます。
  </para>
 </refsect1>

 <refsect1>
<!--
  <title>Notes</title>
-->
  <title>注釈</title>

  <para>
<!--
   Useful bits to set in <parameter>cursorOptions</parameter> include
   <symbol>CURSOR_OPT_SCROLL</symbol>,
   <symbol>CURSOR_OPT_NO_SCROLL</symbol>,
   <symbol>CURSOR_OPT_FAST_PLAN</symbol>,
   <symbol>CURSOR_OPT_GENERIC_PLAN</symbol>, and
   <symbol>CURSOR_OPT_CUSTOM_PLAN</symbol>.  Note in particular that
   <symbol>CURSOR_OPT_HOLD</symbol> is ignored.
-->
<parameter>cursorOptions</parameter>に指定できるビットには、<symbol>CURSOR_OPT_SCROLL</symbol>、<symbol>CURSOR_OPT_NO_SCROLL</symbol>、<symbol>CURSOR_OPT_FAST_PLAN</symbol>、<symbol>CURSOR_OPT_GENERIC_PLAN</symbol>、<symbol>CURSOR_OPT_CUSTOM_PLAN</symbol>があります。
特に<symbol>CURSOR_OPT_HOLD</symbol>は無視される点に注意してください。
  </para>
 </refsect1>
</refentry>

<!-- *********************************************** -->

<refentry id="spi-spi-prepare-extended">
 <indexterm><primary>SPI_prepare_extended</primary></indexterm>

 <refmeta>
  <refentrytitle>SPI_prepare_extended</refentrytitle>
  <manvolnum>3</manvolnum>
 </refmeta>

 <refnamediv>
  <refname>SPI_prepare_extended</refname>
<!--
  <refpurpose>prepare a statement, without executing it yet</refpurpose>
-->
  <refpurpose>文を準備する。文の実行はまだ行わない</refpurpose>
 </refnamediv>

 <refsynopsisdiv>
<synopsis>
SPIPlanPtr SPI_prepare_extended(const char * <parameter>command</parameter>,
                                const SPIPrepareOptions * <parameter>options</parameter>)
</synopsis>
 </refsynopsisdiv>

 <refsect1>
<!--
  <title>Description</title>
-->
  <title>説明</title>

  <para>
<!--
   <function>SPI_prepare_extended</function> creates and returns a prepared
   statement for the specified command, but doesn't execute the command.
   This function is equivalent to <function>SPI_prepare</function>,
   with the addition that the caller can specify options to control
   the parsing of external parameter references, as well as other facets
   of query parsing and planning.
-->
<function>SPI_prepare_extended</function>は指定したコマンド用の準備済み文を作成し、それを返します。しかし、そのコマンドは実行しません。
この関数は、呼び出し元が、問い合わせの解析や計画のその他の面だけでなく、外部のパラメータ参照の解析も制御するオプションを指定できる追加機能のある<function>SPI_prepare</function>と等価です。
  </para>
 </refsect1>

 <refsect1>
<!--
  <title>Arguments</title>
-->
  <title>引数</title>

  <variablelist>
   <varlistentry>
    <term><literal>const char * <parameter>command</parameter></literal></term>
    <listitem>
     <para>
<!--
      command string
-->
コマンド文字列
     </para>
    </listitem>
   </varlistentry>

   <varlistentry>
    <term><literal>const SPIPrepareOptions * <parameter>options</parameter></literal></term>
    <listitem>
     <para>
<!--
      struct containing optional arguments
-->
オプションの引数を含む構造体
     </para>
    </listitem>
   </varlistentry>
  </variablelist>

  <para>
<!--
   Callers should always zero out the entire <parameter>options</parameter>
   struct, then fill whichever fields they want to set.  This ensures forward
   compatibility of code, since any fields that are added to the struct in
   future will be defined to behave backwards-compatibly if they are zero.
   The currently available <parameter>options</parameter> fields are:
-->
呼び出し元は、必ず<parameter>options</parameter>構造体全体をゼロクリアしてから、設定したいフィールドを埋めるべきです。
構造体に将来追加されるフィールドは、ゼロであれば後方互換性があるように振る舞うよう定義されますので、これはコードの将来の互換性を確実にします。
現在利用可能な<parameter>options</parameter>フィールドは以下の通りです。
  </para>

  <variablelist>
   <varlistentry>
    <term><literal>ParserSetupHook <parameter>parserSetup</parameter></literal></term>
    <listitem>
     <para>
<!--
      Parser hook setup function
-->
パーサフック設定関数
     </para>
    </listitem>
   </varlistentry>

   <varlistentry>
    <term><literal>void * <parameter>parserSetupArg</parameter></literal></term>
    <listitem>
     <para>
<!--
      pass-through argument for <parameter>parserSetup</parameter>
-->
<parameter>parserSetup</parameter>に渡される引数
     </para>
    </listitem>
   </varlistentry>

   <varlistentry>
    <term><literal>RawParseMode <parameter>parseMode</parameter></literal></term>
    <listitem>
     <para>
<!--
      mode for raw parsing; <literal>RAW_PARSE_DEFAULT</literal> (zero)
      produces default behavior
-->
raw解析のモード。
<literal>RAW_PARSE_DEFAULT</literal>(ゼロ)はデフォルトの振舞いになります
     </para>
    </listitem>
   </varlistentry>

   <varlistentry>
    <term><literal>int <parameter>cursorOptions</parameter></literal></term>
    <listitem>
     <para>
<!--
      integer bit mask of cursor options; zero produces default behavior
-->
カーソルオプションの整数ビットマスク。ゼロはデフォルトの振舞いになります
     </para>
    </listitem>
   </varlistentry>
  </variablelist>
 </refsect1>

 <refsect1>
<!--
  <title>Return Value</title>
-->
  <title>戻り値</title>

  <para>
<!--
   <function>SPI_prepare_extended</function> has the same return conventions as
   <function>SPI_prepare</function>.
-->
<function>SPI_prepare_extended</function>は<function>SPI_prepare</function>と同じ戻り値の規則を持ちます。
  </para>
 </refsect1>
</refentry>

<!-- *********************************************** -->

<refentry id="spi-spi-prepare-params">
 <indexterm><primary>SPI_prepare_params</primary></indexterm>

 <refmeta>
  <refentrytitle>SPI_prepare_params</refentrytitle>
  <manvolnum>3</manvolnum>
 </refmeta>

 <refnamediv>
  <refname>SPI_prepare_params</refname>
<!--
  <refpurpose>prepare a statement, without executing it yet</refpurpose>
-->
  <refpurpose>文を準備する。まだ実行は行わない</refpurpose>
 </refnamediv>

 <refsynopsisdiv>
<synopsis>
SPIPlanPtr SPI_prepare_params(const char * <parameter>command</parameter>,
                              ParserSetupHook <parameter>parserSetup</parameter>,
                              void * <parameter>parserSetupArg</parameter>,
                              int <parameter>cursorOptions</parameter>)
</synopsis>
 </refsynopsisdiv>

 <refsect1>
<!--
  <title>Description</title>
-->
  <title>説明</title>

  <para>
<!--
   <function>SPI_prepare_params</function> creates and returns a prepared
   statement for the specified command, but doesn't execute the command.
   This function is equivalent to <function>SPI_prepare_cursor</function>,
   with the addition that the caller can specify parser hook functions
   to control the parsing of external parameter references.
-->
<function>SPI_prepare_params</function>は指定したコマンドの準備済み文を作成し返します。
しかしそのコマンドを実行しません。
この関数は<function>SPI_prepare_cursor</function>と同じですが、呼び出し元が外部パラメータ参照の解析を制御するパーサフック関数を指定できる点が追加されています。
  </para>

  <para>
<!--
   This function is now deprecated in favor
   of <function>SPI_prepare_extended</function>.
-->
この関数は<function>SPI_prepare_extended</function>のため現在では廃止予定です。
  </para>
 </refsect1>

 <refsect1>
<!--
  <title>Arguments</title>
-->
  <title>引数</title>

  <variablelist>
   <varlistentry>
    <term><literal>const char * <parameter>command</parameter></literal></term>
    <listitem>
     <para>
<!--
      command string
-->
コマンド文字列
     </para>
    </listitem>
   </varlistentry>

   <varlistentry>
    <term><literal>ParserSetupHook <parameter>parserSetup</parameter></literal></term>
    <listitem>
     <para>
<!--
      Parser hook setup function
-->
パーサフック設定関数
     </para>
    </listitem>
   </varlistentry>

   <varlistentry>
    <term><literal>void * <parameter>parserSetupArg</parameter></literal></term>
    <listitem>
     <para>
<!--
      pass-through argument for <parameter>parserSetup</parameter>
-->
<parameter>parserSetup</parameter>に渡される引数
     </para>
    </listitem>
   </varlistentry>

   <varlistentry>
    <term><literal>int <parameter>cursorOptions</parameter></literal></term>
    <listitem>
     <para>
<!--
      integer bit mask of cursor options; zero produces default behavior
-->
カーソルオプションの整数ビットマスク。
ゼロはデフォルトの動作を引き起こします
     </para>
    </listitem>
   </varlistentry>
  </variablelist>
 </refsect1>

 <refsect1>
<!--
  <title>Return Value</title>
-->
  <title>戻り値</title>

  <para>
<!--
   <function>SPI_prepare_params</function> has the same return conventions as
   <function>SPI_prepare</function>.
-->
<function>SPI_prepare_params</function>は<function>SPI_prepare</function>と同じ戻り値の規則を持ちます。
  </para>
 </refsect1>
</refentry>

<!-- *********************************************** -->

<refentry id="spi-spi-getargcount">
 <indexterm><primary>SPI_getargcount</primary></indexterm>

 <refmeta>
  <refentrytitle>SPI_getargcount</refentrytitle>
  <manvolnum>3</manvolnum>
 </refmeta>

 <refnamediv>
  <refname>SPI_getargcount</refname>
<!--
  <refpurpose>return the number of arguments needed by a statement
  prepared by <function>SPI_prepare</function></refpurpose>
-->
  <refpurpose>
<function>SPI_prepare</function>により準備した文に必要とされる引数の数を返す
  </refpurpose>
 </refnamediv>

 <refsynopsisdiv>
<synopsis>
int SPI_getargcount(SPIPlanPtr <parameter>plan</parameter>)
</synopsis>
 </refsynopsisdiv>

 <refsect1>
<!--
  <title>Description</title>
-->
  <title>説明</title>

  <para>
<!--
   <function>SPI_getargcount</function> returns the number of arguments needed
   to execute a statement prepared by <function>SPI_prepare</function>.
-->
<function>SPI_getargcount</function>は、<function>SPI_prepare</function>により準備された文を実行する時に必要とされる引数の数を返します。
  </para>
 </refsect1>

 <refsect1>
<!--
  <title>Arguments</title>
-->
  <title>引数</title>

  <variablelist>
   <varlistentry>
    <term><literal>SPIPlanPtr <parameter>plan</parameter></literal></term>
    <listitem>
     <para>
<!--
      prepared statement (returned by <function>SPI_prepare</function>)
-->
（<function>SPI_prepare</function>で返される）準備済み文
     </para>
    </listitem>
   </varlistentry>
  </variablelist>
 </refsect1>

 <refsect1>
<!--
  <title>Return Value</title>
-->
  <title>戻り値</title>
  <para>
<!--
    The count of expected arguments for the <parameter>plan</parameter>.
    If the <parameter>plan</parameter> is <symbol>NULL</symbol> or invalid,
    <varname>SPI_result</varname> is set to <symbol>SPI_ERROR_ARGUMENT</symbol>
    and -1 is returned.
-->
<parameter>plan</parameter>で想定される引数の数です。
<parameter>plan</parameter>が<symbol>NULL</symbol>または無効な場合は<varname>SPI_result</varname>に<symbol>SPI_ERROR_ARGUMENT</symbol>が設定され、-1が返されます。
  </para>
 </refsect1>
</refentry>

<!-- *********************************************** -->

<refentry id="spi-spi-getargtypeid">
 <indexterm><primary>SPI_getargtypeid</primary></indexterm>

 <refmeta>
  <refentrytitle>SPI_getargtypeid</refentrytitle>
  <manvolnum>3</manvolnum>
 </refmeta>

 <refnamediv>
  <refname>SPI_getargtypeid</refname>
<!--
  <refpurpose>return the data type OID for an argument of
  a statement prepared by <function>SPI_prepare</function></refpurpose>
-->
  <refpurpose>
<function>SPI_prepare</function>で準備された文で指定される引数のデータ型のOIDを返す
  </refpurpose>
 </refnamediv>

 <refsynopsisdiv>
<synopsis>
Oid SPI_getargtypeid(SPIPlanPtr <parameter>plan</parameter>, int <parameter>argIndex</parameter>)
</synopsis>
 </refsynopsisdiv>

 <refsect1>
<!--
  <title>Description</title>
-->
  <title>説明</title>

  <para>
<!--
   <function>SPI_getargtypeid</function> returns the OID representing the type
   for the <parameter>argIndex</parameter>'th argument of a statement prepared by
   <function>SPI_prepare</function>. First argument is at index zero.
-->
<function>SPI_getargtypeid</function>は、<function>SPI_prepare</function>で準備された文における<parameter>argIndex</parameter>番目の引数の型を表すOIDを返します。
インデックス0は最初の引数を示します。
  </para>
 </refsect1>

 <refsect1>
<!--
  <title>Arguments</title>
-->
  <title>引数</title>

  <variablelist>
   <varlistentry>
    <term><literal>SPIPlanPtr <parameter>plan</parameter></literal></term>
    <listitem>
     <para>
<!--
      prepared statement (returned by <function>SPI_prepare</function>)
-->
（<function>SPI_prepare</function>で返される）準備済み文
     </para>
    </listitem>
   </varlistentry>

   <varlistentry>
    <term><literal>int <parameter>argIndex</parameter></literal></term>
    <listitem>
     <para>
<!--
      zero based index of the argument
-->
0から始まる引数のインデックス
     </para>
    </listitem>
   </varlistentry>
  </variablelist>
 </refsect1>

 <refsect1>
<!--
  <title>Return Value</title>
-->
  <title>戻り値</title>
  <para>
<!--
    The type OID of the argument at the given index.
    If the <parameter>plan</parameter> is <symbol>NULL</symbol> or invalid,
    or <parameter>argIndex</parameter> is less than 0 or
    not less than the number of arguments declared for the
    <parameter>plan</parameter>,
    <varname>SPI_result</varname> is set to <symbol>SPI_ERROR_ARGUMENT</symbol>
    and <symbol>InvalidOid</symbol> is returned.
-->
指定したインデックスにおける引数の型OIDです。
<parameter>plan</parameter>が<symbol>NULL</symbol>または無効、あるいは<parameter>argIndex</parameter>が0未満、<parameter>plan</parameter>で宣言された引数の数以上の場合、<varname>SPI_result</varname>に<symbol>SPI_ERROR_ARGUMENT</symbol>が設定され、<symbol>InvalidOid</symbol>が返されます。
  </para>
 </refsect1>
</refentry>

<!-- *********************************************** -->

<refentry id="spi-spi-is-cursor-plan">
 <indexterm><primary>SPI_is_cursor_plan</primary></indexterm>

 <refmeta>
  <refentrytitle>SPI_is_cursor_plan</refentrytitle>
  <manvolnum>3</manvolnum>
 </refmeta>

 <refnamediv>
  <refname>SPI_is_cursor_plan</refname>
<!--
  <refpurpose>return <symbol>true</symbol> if a statement
  prepared by <function>SPI_prepare</function> can be used with
  <function>SPI_cursor_open</function></refpurpose>
-->
  <refpurpose>
<function>SPI_prepare</function>で準備された文が<function>SPI_cursor_open</function>で使用できる場合に<symbol>true</symbol>を返す
  </refpurpose>
 </refnamediv>

 <refsynopsisdiv>
<synopsis>
bool SPI_is_cursor_plan(SPIPlanPtr <parameter>plan</parameter>)
</synopsis>
 </refsynopsisdiv>

 <refsect1>
<!--
  <title>Description</title>
-->
  <title>説明</title>

  <para>
<!--
   <function>SPI_is_cursor_plan</function> returns <symbol>true</symbol>
   if a statement prepared by <function>SPI_prepare</function> can be passed
   as an argument to <function>SPI_cursor_open</function>, or
   <symbol>false</symbol> if that is not the case. The criteria are that the
   <parameter>plan</parameter> represents one single command and that this
   command returns tuples to the caller; for example, <command>SELECT</command>
   is allowed unless it contains an <literal>INTO</literal> clause, and
   <command>UPDATE</command> is allowed only if it contains a <literal>RETURNING</literal>
   clause.
-->
<function>SPI_prepare</function>で準備済み文が<function>SPI_cursor_open</function>への引数として渡すことができる場合、<function>SPI_is_cursor_plan</function>は<symbol>true</symbol>を返します。
渡すことができない場合は<symbol>false</symbol>を返します。
この基準は、<parameter>plan</parameter>が単一のコマンドであり、かつ、そのコマンドが呼び出し元にタプルを返すことです。
例えば、<literal>INTO</literal>句を含んでいない<command>SELECT</command>は可能です。
そして、<literal>RETURNING</literal>句を含む場合のみ<command>UPDATE</command>も可能です。
  </para>
 </refsect1>

 <refsect1>
<!--
  <title>Arguments</title>
-->
  <title>引数</title>

  <variablelist>
   <varlistentry>
    <term><literal>SPIPlanPtr <parameter>plan</parameter></literal></term>
    <listitem>
     <para>
<!--
      prepared statement (returned by <function>SPI_prepare</function>)
-->
（<function>SPI_prepare</function>で返される）準備済み文
     </para>
    </listitem>
   </varlistentry>
  </variablelist>
 </refsect1>

 <refsect1>
<!--
  <title>Return Value</title>
-->
  <title>戻り値</title>
  <para>
<!--
    <symbol>true</symbol> or <symbol>false</symbol> to indicate if the
    <parameter>plan</parameter> can produce a cursor or not, with
    <varname>SPI_result</varname> set to zero.
    If it is not possible to determine the answer (for example,
    if the <parameter>plan</parameter> is <symbol>NULL</symbol> or invalid,
    or if called when not connected to SPI), then
    <varname>SPI_result</varname> is set to a suitable error code
    and <symbol>false</symbol> is returned.
-->
<parameter>plan</parameter>がカーソルを生成することができるかどうかを示す<symbol>true</symbol>もしくは<symbol>false</symbol>です。
そして<varname>SPI_result</varname>をゼロに設定します。
解答を決定することができない場合（例えば<parameter>plan</parameter>が<symbol>NULL</symbol>、または無効な場合、もしくはSPI未接続時に呼び出された場合）は<varname>SPI_result</varname>に適切なエラーコードが設定され、<symbol>false</symbol>が返されます。
  </para>
 </refsect1>
</refentry>

<!-- *********************************************** -->

<refentry id="spi-spi-execute-plan">
 <indexterm><primary>SPI_execute_plan</primary></indexterm>

 <refmeta>
  <refentrytitle>SPI_execute_plan</refentrytitle>
  <manvolnum>3</manvolnum>
 </refmeta>

 <refnamediv>
  <refname>SPI_execute_plan</refname>
<!--
  <refpurpose>execute a statement prepared by <function>SPI_prepare</function></refpurpose>
-->
  <refpurpose><function>SPI_prepare</function>で準備された文を実行する</refpurpose>
 </refnamediv>

 <refsynopsisdiv>
<synopsis>
int SPI_execute_plan(SPIPlanPtr <parameter>plan</parameter>, Datum * <parameter>values</parameter>, const char * <parameter>nulls</parameter>,
                     bool <parameter>read_only</parameter>, long <parameter>count</parameter>)
</synopsis>
 </refsynopsisdiv>

 <refsect1>
<!--
  <title>Description</title>
-->
  <title>説明</title>

  <para>
<!--
   <function>SPI_execute_plan</function> executes a statement prepared by
   <function>SPI_prepare</function> or one of its siblings.
   <parameter>read_only</parameter> and
   <parameter>count</parameter> have the same interpretation as in
   <function>SPI_execute</function>.
-->
<function>SPI_execute_plan</function>は、<function>SPI_prepare</function>もしくは類似の関数で準備された文を実行します。
<parameter>read_only</parameter>と<parameter>count</parameter>は<function>SPI_execute</function>と同様の解釈がなされます。
  </para>
 </refsect1>

 <refsect1>
<!--
  <title>Arguments</title>
-->
  <title>引数</title>

  <variablelist>
   <varlistentry>
    <term><literal>SPIPlanPtr <parameter>plan</parameter></literal></term>
    <listitem>
     <para>
<!--
      prepared statement (returned by <function>SPI_prepare</function>)
-->
（<function>SPI_prepare</function>で返される）準備済み文
     </para>
    </listitem>
   </varlistentry>

   <varlistentry>
    <term><literal>Datum * <parameter>values</parameter></literal></term>
    <listitem>
     <para>
<!--
      An array of actual parameter values.  Must have same length as the
      statement's number of arguments.
-->
実パラメータ値の配列。
文の引数の数と同じ長さでなければなりません
     </para>
    </listitem>
   </varlistentry>

   <varlistentry>
    <term><literal>const char * <parameter>nulls</parameter></literal></term>
    <listitem>
     <para>
<!--
      An array describing which parameters are null.  Must have same length as
      the statement's number of arguments.
-->
どのパラメータがNULLであるかを示す配列。
文の引数の数と同じ長さでなければなりません。
     </para>

     <para>
<!--
      If <parameter>nulls</parameter> is <symbol>NULL</symbol> then
      <function>SPI_execute_plan</function> assumes that no parameters
      are null.  Otherwise, each entry of the <parameter>nulls</parameter>
      array should be <literal>'&nbsp;'</literal> if the corresponding parameter
      value is non-null, or <literal>'n'</literal> if the corresponding parameter
      value is null.  (In the latter case, the actual value in the
      corresponding <parameter>values</parameter> entry doesn't matter.)  Note
      that <parameter>nulls</parameter> is not a text string, just an array:
      it does not need a <literal>'\0'</literal> terminator.
-->
<parameter>nulls</parameter>が<symbol>NULL</symbol>の場合、<function>SPI_execute_plan</function>はすべてのパラメータがNULLではないとみなします。
さもなければ、<parameter>nulls</parameter>配列の各項目は、対応するパラメータが非NULLならば<literal>'&nbsp;'</literal>、対応するパラメータがNULLならば<literal>'n'</literal>です。
（後者の場合、<parameter>values</parameter>内の対応する値は注意されません。）
<parameter>nulls</parameter>はテキスト文字列ではなく単なる配列であることに注意してください。
<literal>'\0'</literal>終端は必要ありません。
     </para>
    </listitem>
   </varlistentry>

   <varlistentry>
    <term><literal>bool <parameter>read_only</parameter></literal></term>
    <listitem>
<!--
     <para><literal>true</literal> for read-only execution</para>
-->
     <para>
読み取りのみの実行の場合<literal>true</literal>
     </para>
    </listitem>
   </varlistentry>

   <varlistentry>
    <term><literal>long <parameter>count</parameter></literal></term>
    <listitem>
     <para>
<!--
      maximum number of rows to return,
      or <literal>0</literal> for no limit
-->
返される行の最大数。無制限なら<literal>0</literal>。
     </para>
    </listitem>
   </varlistentry>
  </variablelist>
 </refsect1>

 <refsect1>
<!--
  <title>Return Value</title>
-->
  <title>戻り値</title>

  <para>
<!--
   The return value is the same as for <function>SPI_execute</function>,
   with the following additional possible error (negative) results:
-->
戻り値は、<function>SPI_execute</function>同様のものに加え、以下のエラー（負）の結果を取ることがあります。

   <variablelist>
    <varlistentry>
     <term><symbol>SPI_ERROR_ARGUMENT</symbol></term>
     <listitem>
      <para>
<!--
       if <parameter>plan</parameter> is <symbol>NULL</symbol> or invalid,
       or <parameter>count</parameter> is less than 0
-->
<parameter>plan</parameter>が<symbol>NULL</symbol>または無効、あるいは、<parameter>count</parameter>が0未満の場合
      </para>
     </listitem>
    </varlistentry>

    <varlistentry>
     <term><symbol>SPI_ERROR_PARAM</symbol></term>
     <listitem>
      <para>
<!--
       if <parameter>values</parameter> is <symbol>NULL</symbol> and
       <parameter>plan</parameter> was prepared with some parameters
-->
<parameter>values</parameter>が<symbol>NULL</symbol>、かつ、<parameter>plan</parameter>がパラメータ付きで準備された場合
      </para>
     </listitem>
    </varlistentry>
   </variablelist>
  </para>

  <para>
<!--
   <varname>SPI_processed</varname> and
   <varname>SPI_tuptable</varname> are set as in
   <function>SPI_execute</function> if successful.
-->
成功時、<varname>SPI_processed</varname>と<varname>SPI_tuptable</varname>が<function>SPI_execute</function>同様に設定されます。
  </para>
 </refsect1>
</refentry>

<!-- *********************************************** -->

<refentry id="spi-spi-execute-plan-extended">
 <indexterm><primary>SPI_execute_plan_extended</primary></indexterm>

 <refmeta>
  <refentrytitle>SPI_execute_plan_extended</refentrytitle>
  <manvolnum>3</manvolnum>
 </refmeta>

 <refnamediv>
  <refname>SPI_execute_plan_extended</refname>
<!--
  <refpurpose>execute a statement prepared by <function>SPI_prepare</function></refpurpose>
-->
  <refpurpose><function>SPI_prepare</function>で準備された文を実行する</refpurpose>
 </refnamediv>

 <refsynopsisdiv>
<synopsis>
int SPI_execute_plan_extended(SPIPlanPtr <parameter>plan</parameter>,
                              const SPIExecuteOptions * <parameter>options</parameter>)
</synopsis>
 </refsynopsisdiv>

 <refsect1>
<!--
  <title>Description</title>
-->
  <title>説明</title>

  <para>
<!--
   <function>SPI_execute_plan_extended</function> executes a statement
   prepared by <function>SPI_prepare</function> or one of its siblings.
   This function is equivalent to <function>SPI_execute_plan</function>,
   except that information about the parameter values to be passed to the
   query is presented differently, and additional execution-controlling
   options can be passed.
-->
<function>SPI_execute_plan_extended</function>は<function>SPI_prepare</function>もしくは類似の関数で準備された文を実行します。
この関数は、問い合わせに渡すパラメータ値に関する情報が異なる形で存在する点と追加の実行制御オプションを渡せる点を除いて<function>SPI_execute_plan</function>と等価です。
  </para>

  <para>
<!--
   Query parameter values are represented by
   a <literal>ParamListInfo</literal> struct, which is convenient for passing
   down values that are already available in that format.  Dynamic parameter
   sets can also be used, via hook functions specified
   in <literal>ParamListInfo</literal>.
-->
問い合わせパラメータ値は<literal>ParamListInfo</literal>構造体で表現されていますので、既にその形で利用可能な値を渡すには便利です。
<literal>ParamListInfo</literal>で指定されたフック関数経由で、動的なパラメータ群も使うことができます。
  </para>

  <para>
<!--
   Also, instead of always accumulating the result tuples into a
   <varname>SPI_tuptable</varname> structure, tuples can be passed to a
   caller-supplied <literal>DestReceiver</literal> object as they are
   generated by the executor.  This is particularly helpful for queries
   that might generate many tuples, since the data can be processed
   on-the-fly instead of being accumulated in memory.
-->
また、結果タプルを必ず<varname>SPI_tuptable</varname>構造体に蓄積する代わりに、エグゼキュータにより生成された時にタプルを呼び出し元が提供する<literal>DestReceiver</literal>オブジェクトに渡すことができます。
データがメモリに蓄積される代わりにその場で処理されるので、多数のタプルを生成する問い合わせに対して特に有用です。
  </para>
 </refsect1>

 <refsect1>
<!--
  <title>Arguments</title>
-->
  <title>引数</title>

  <variablelist>
   <varlistentry>
    <term><literal>SPIPlanPtr <parameter>plan</parameter></literal></term>
    <listitem>
     <para>
<!--
      prepared statement (returned by <function>SPI_prepare</function>)
-->
（<function>SPI_prepare</function>で返される）準備済み文
     </para>
    </listitem>
   </varlistentry>

   <varlistentry>
    <term><literal>const SPIExecuteOptions * <parameter>options</parameter></literal></term>
    <listitem>
     <para>
<!--
      struct containing optional arguments
-->
オプションの引数を含む構造体
     </para>
    </listitem>
   </varlistentry>
  </variablelist>

  <para>
<!--
   Callers should always zero out the entire <parameter>options</parameter>
   struct, then fill whichever fields they want to set.  This ensures forward
   compatibility of code, since any fields that are added to the struct in
   future will be defined to behave backwards-compatibly if they are zero.
   The currently available <parameter>options</parameter> fields are:
-->
呼び出し元は、必ず<parameter>options</parameter>構造体全体をゼロクリアしてから、設定したいフィールドを埋めるべきです。
構造体に将来追加されるフィールドは、ゼロであれば後方互換性があるように振る舞うよう定義されますので、これはコードの将来の互換性を確実にします。
現在利用可能な<parameter>options</parameter>フィールドは以下の通りです。
  </para>

  <variablelist>
   <varlistentry>
    <term><literal>ParamListInfo <parameter>params</parameter></literal></term>
    <listitem>
     <para>
<!--
      data structure containing query parameter types and values; NULL if none
-->
問い合わせパラメータの型と値を含むデータ構造。なければNULL
     </para>
    </listitem>
   </varlistentry>

   <varlistentry>
    <term><literal>bool <parameter>read_only</parameter></literal></term>
    <listitem>
<!--
     <para><literal>true</literal> for read-only execution</para>
-->
     <para>読み取りのみの実行の場合<literal>true</literal></para>
    </listitem>
   </varlistentry>

   <varlistentry>
    <term><literal>bool <parameter>allow_nonatomic</parameter></literal></term>
    <listitem>
     <para>
<!--
      <literal>true</literal> allows non-atomic execution of CALL and DO
      statements
-->
<literal>true</literal>でCALLとDO文の非原子的実行を許可します
     </para>
    </listitem>
   </varlistentry>

   <varlistentry>
    <term><literal>bool <parameter>must_return_tuples</parameter></literal></term>
    <listitem>
     <para>
<!--
      if <literal>true</literal>, raise error if the query is not of a kind
      that returns tuples (this does not forbid the case where it happens to
      return zero tuples)
-->
<literal>true</literal>であれば、問い合わせがタプルを返す種類のものでない場合にエラーを発生します(これはたまたま0個のタプルを返す場合を禁止しません)
     </para>
    </listitem>
   </varlistentry>

   <varlistentry>
    <term><literal>uint64 <parameter>tcount</parameter></literal></term>
    <listitem>
     <para>
<!--
      maximum number of rows to return,
      or <literal>0</literal> for no limit
-->
返される行の最大数、無制限の場合には<literal>0</literal>
     </para>
    </listitem>
   </varlistentry>

   <varlistentry>
    <term><literal>DestReceiver * <parameter>dest</parameter></literal></term>
    <listitem>
     <para>
<!--
      <literal>DestReceiver</literal> object that will receive any tuples
      emitted by the query; if NULL, result tuples are accumulated into
      a <varname>SPI_tuptable</varname> structure, as
      in <function>SPI_execute_plan</function>
-->
問い合わせが出すタプルを受け取る<literal>DestReceiver</literal>オブジェクト。
NULLなら、<function>SPI_execute_plan</function>のように、結果タプルは<varname>SPI_tuptable</varname>構造体に蓄積されます。
     </para>
    </listitem>
   </varlistentry>

   <varlistentry>
    <term><literal>ResourceOwner <parameter>owner</parameter></literal></term>
    <listitem>
     <para>
<!--
      The resource owner that will hold a reference count on the plan while
      it is executed.  If NULL, CurrentResourceOwner is used.  Ignored for
      non-saved plans, as SPI does not acquire reference counts on those.
-->
実行中、計画の参照カウントを保持するリソース所有者。
NULLならCurrentResourceOwnerが使われます。
SPIは保存されない計画の参照カウントを取得しませんので、保存されない計画に対しては無視されます。
     </para>
    </listitem>
   </varlistentry>
  </variablelist>
 </refsect1>

 <refsect1>
<!--
  <title>Return Value</title>
-->
  <title>戻り値</title>

  <para>
<!--
   The return value is the same as for <function>SPI_execute_plan</function>.
-->
戻り値は<function>SPI_execute_plan</function>と同じです。
  </para>

  <para>
<!--
   When <parameter>options-&gt;dest</parameter> is NULL,
   <varname>SPI_processed</varname> and
   <varname>SPI_tuptable</varname> are set as in
   <function>SPI_execute_plan</function>.
   When <parameter>options-&gt;dest</parameter> is not NULL,
   <varname>SPI_processed</varname> is set to zero and
   <varname>SPI_tuptable</varname> is set to NULL.  If a tuple count
   is required, the caller's <literal>DestReceiver</literal> object must
   calculate it.
-->
<parameter>options-&gt;dest</parameter>がNULLであれば、<varname>SPI_processed</varname>と<varname>SPI_tuptable</varname>は<function>SPI_execute_plan</function>と同様に設定されます。
<parameter>options-&gt;dest</parameter>がNULLでなければ、<varname>SPI_processed</varname>はゼロに設定され、<varname>SPI_tuptable</varname>はNULLに設定されます。
タプルの集計が必要なら、呼び出し元の<literal>DestReceiver</literal>オブジェクトが計算しなければなりません。
  </para>
 </refsect1>
</refentry>

<!-- *********************************************** -->

<refentry id="spi-spi-execute-plan-with-paramlist">
 <indexterm><primary>SPI_execute_plan_with_paramlist</primary></indexterm>

 <refmeta>
  <refentrytitle>SPI_execute_plan_with_paramlist</refentrytitle>
  <manvolnum>3</manvolnum>
 </refmeta>

 <refnamediv>
  <refname>SPI_execute_plan_with_paramlist</refname>
<!--
  <refpurpose>execute a statement prepared by <function>SPI_prepare</function></refpurpose>
-->
  <refpurpose><function>SPI_prepare</function>で準備された文を実行する</refpurpose>
 </refnamediv>

 <refsynopsisdiv>
<synopsis>
int SPI_execute_plan_with_paramlist(SPIPlanPtr <parameter>plan</parameter>,
                                    ParamListInfo <parameter>params</parameter>,
                                    bool <parameter>read_only</parameter>,
                                    long <parameter>count</parameter>)
</synopsis>
 </refsynopsisdiv>

 <refsect1>
<!--
  <title>Description</title>
-->
  <title>説明</title>

  <para>
<!--
   <function>SPI_execute_plan_with_paramlist</function> executes a statement
   prepared by <function>SPI_prepare</function>.
   This function is equivalent to <function>SPI_execute_plan</function>
   except that information about the parameter values to be passed to the
   query is presented differently.  The <literal>ParamListInfo</literal>
   representation can be convenient for passing down values that are
   already available in that format.  It also supports use of dynamic
   parameter sets via hook functions specified in <literal>ParamListInfo</literal>.
-->
<function>SPI_execute_plan_with_paramlist</function>は<function>SPI_prepare</function>で準備された文を実行します。
この関数は<function>SPI_execute_plan</function>と同じですが、問い合わせに渡されるパラメータ値に関する情報が別途存在する点が異なります。
<literal>ParamListInfo</literal>表現は、すでに利用可能な形式で値を渡すために便利です。
また<literal>ParamListInfo</literal>で指定されたフック関数経由での動的なパラメータ群の使用をサポートします。
  </para>

  <para>
<!--
   This function is now deprecated in favor
   of <function>SPI_execute_plan_extended</function>.
-->
この関数は<function>SPI_execute_plan_extended</function>のため現在では廃止予定です。
  </para>
 </refsect1>

 <refsect1>
<!--
  <title>Arguments</title>
-->
  <title>引数</title>

  <variablelist>
   <varlistentry>
    <term><literal>SPIPlanPtr <parameter>plan</parameter></literal></term>
    <listitem>
     <para>
<!--
      prepared statement (returned by <function>SPI_prepare</function>)
-->
（<function>SPI_prepare</function>で返される）準備済み文
     </para>
    </listitem>
   </varlistentry>

   <varlistentry>
    <term><literal>ParamListInfo <parameter>params</parameter></literal></term>
    <listitem>
     <para>
<!--
      data structure containing parameter types and values; NULL if none
-->
パラメータの型と値からなるデータ構造。
なければNULL。
     </para>
    </listitem>
   </varlistentry>

   <varlistentry>
    <term><literal>bool <parameter>read_only</parameter></literal></term>
    <listitem>
<!--
     <para><literal>true</literal> for read-only execution</para>
-->
     <para>
読み取りのみの実行の場合<literal>true</literal>
     </para>
    </listitem>
   </varlistentry>

   <varlistentry>
    <term><literal>long <parameter>count</parameter></literal></term>
    <listitem>
     <para>
<!--
      maximum number of rows to return,
      or <literal>0</literal> for no limit
-->
返される行の最大数。無制限なら<literal>0</literal>。
     </para>
    </listitem>
   </varlistentry>
  </variablelist>
 </refsect1>

 <refsect1>
<!--
  <title>Return Value</title>
-->
  <title>戻り値</title>

  <para>
<!--
   The return value is the same as for <function>SPI_execute_plan</function>.
-->
戻り値は<function>SPI_execute_plan</function>と同じです。
  </para>

  <para>
<!--
   <varname>SPI_processed</varname> and
   <varname>SPI_tuptable</varname> are set as in
   <function>SPI_execute_plan</function> if successful.
-->
成功時、<varname>SPI_processed</varname>と<varname>SPI_tuptable</varname>が<function>SPI_execute_plan</function>同様に設定されます。
  </para>
 </refsect1>
</refentry>

<!-- *********************************************** -->

<refentry id="spi-spi-execp">
 <indexterm><primary>SPI_execp</primary></indexterm>

 <refmeta>
  <refentrytitle>SPI_execp</refentrytitle>
  <manvolnum>3</manvolnum>
 </refmeta>

 <refnamediv>
  <refname>SPI_execp</refname>
<!--
  <refpurpose>execute a statement in read/write mode</refpurpose>
-->
  <refpurpose>読み書きモードで文を実行する</refpurpose>
 </refnamediv>

 <refsynopsisdiv>
<synopsis>
int SPI_execp(SPIPlanPtr <parameter>plan</parameter>, Datum * <parameter>values</parameter>, const char * <parameter>nulls</parameter>, long <parameter>count</parameter>)
</synopsis>
 </refsynopsisdiv>

 <refsect1>
<!--
  <title>Description</title>
-->
  <title>説明</title>

  <para>
<!--
   <function>SPI_execp</function> is the same as
   <function>SPI_execute_plan</function>, with the latter's
   <parameter>read_only</parameter> parameter always taken as
   <literal>false</literal>.
-->
<function>SPI_execp</function>は、常に<parameter>read_only</parameter>パラメータを<literal>false</literal>とした<function>SPI_execute_plan</function>と同じです。
  </para>
 </refsect1>

 <refsect1>
<!--
  <title>Arguments</title>
-->
  <title>引数</title>

  <variablelist>
   <varlistentry>
    <term><literal>SPIPlanPtr <parameter>plan</parameter></literal></term>
    <listitem>
     <para>
<!--
      prepared statement (returned by <function>SPI_prepare</function>)
-->
（<function>SPI_prepare</function>で返される）準備済み文
     </para>
    </listitem>
   </varlistentry>

   <varlistentry>
    <term><literal>Datum * <parameter>values</parameter></literal></term>
    <listitem>
     <para>
<!--
      An array of actual parameter values.  Must have same length as the
      statement's number of arguments.
-->
実パラメータ値の配列。
文の引数の数と同じ長さでなければなりません。
     </para>
    </listitem>
   </varlistentry>

   <varlistentry>
    <term><literal>const char * <parameter>nulls</parameter></literal></term>
    <listitem>
     <para>
<!--
      An array describing which parameters are null.  Must have same length as
      the statement's number of arguments.
-->
どのパラメータがNULLであるかを示す配列。
文の引数の数と同じ長さでなければなりません。
     </para>

     <para>
<!--
      If <parameter>nulls</parameter> is <symbol>NULL</symbol> then
      <function>SPI_execp</function> assumes that no parameters
      are null.  Otherwise, each entry of the <parameter>nulls</parameter>
      array should be <literal>'&nbsp;'</literal> if the corresponding parameter
      value is non-null, or <literal>'n'</literal> if the corresponding parameter
      value is null.  (In the latter case, the actual value in the
      corresponding <parameter>values</parameter> entry doesn't matter.)  Note
      that <parameter>nulls</parameter> is not a text string, just an array:
      it does not need a <literal>'\0'</literal> terminator.
-->
<parameter>nulls</parameter>が<symbol>NULL</symbol>の場合、<function>SPI_execp</function>はすべてのパラメータがNULLではないとみなします。
さもなければ、<parameter>nulls</parameter>配列の各項目は、対応するパラメータが非NULLならば<literal>'&nbsp;'</literal>、対応するパラメータがNULLならば<literal>'n'</literal>です。
（後者の場合、<parameter>values</parameter>内の対応する値は注意されません。）
<parameter>nulls</parameter>はテキスト文字列ではなく単なる配列であることに注意してください。
<literal>'\0'</literal>終端は必要ありません。
     </para>
    </listitem>
   </varlistentry>

   <varlistentry>
    <term><literal>long <parameter>count</parameter></literal></term>
    <listitem>
     <para>
<!--
      maximum number of rows to return,
      or <literal>0</literal> for no limit
-->
返される行の最大数。無制限なら<literal>0</literal>。
     </para>
    </listitem>
   </varlistentry>
  </variablelist>
 </refsect1>

 <refsect1>
<!--
  <title>Return Value</title>
-->
  <title>戻り値</title>

  <para>
<!--
   See <function>SPI_execute_plan</function>.
-->
<function>SPI_execute_plan</function>を参照してください。
  </para>

  <para>
<!--
   <varname>SPI_processed</varname> and
   <varname>SPI_tuptable</varname> are set as in
   <function>SPI_execute</function> if successful.
-->
成功時、<function>SPI_execute</function>同様に<varname>SPI_processed</varname>と<varname>SPI_tuptable</varname>が設定されます。
  </para>
 </refsect1>
</refentry>

<!-- *********************************************** -->

<refentry id="spi-spi-cursor-open">
 <indexterm><primary>SPI_cursor_open</primary></indexterm>

 <refmeta>
  <refentrytitle>SPI_cursor_open</refentrytitle>
  <manvolnum>3</manvolnum>
 </refmeta>

 <refnamediv>
  <refname>SPI_cursor_open</refname>
<!--
  <refpurpose>set up a cursor using a statement created with <function>SPI_prepare</function></refpurpose>
-->
  <refpurpose><function>SPI_prepare</function>で作成された文を使用したカーソルを設定する</refpurpose>
 </refnamediv>

 <refsynopsisdiv>
<synopsis>
Portal SPI_cursor_open(const char * <parameter>name</parameter>, SPIPlanPtr <parameter>plan</parameter>,
                       Datum * <parameter>values</parameter>, const char * <parameter>nulls</parameter>,
                       bool <parameter>read_only</parameter>)
</synopsis>
 </refsynopsisdiv>

 <refsect1>
<!--
  <title>Description</title>
-->
  <title>説明</title>

  <para>
<!--
   <function>SPI_cursor_open</function> sets up a cursor (internally,
   a portal) that will execute a statement prepared by
   <function>SPI_prepare</function>.  The parameters have the same
   meanings as the corresponding parameters to
   <function>SPI_execute_plan</function>.
-->
<function>SPI_cursor_open</function>は、<function>SPI_prepare</function>によって準備された文を実行するカーソル（内部的にはポータル）を設定します。
このパラメータは<function>SPI_execute_plan</function>の対応するパラメータと同じ意味を持ちます。
  </para>

  <para>
<!--
   Using a cursor instead of executing the statement directly has two
   benefits.  First, the result rows can be retrieved a few at a time,
   avoiding memory overrun for queries that return many rows.  Second,
   a portal can outlive the current C function (it can, in fact, live
   to the end of the current transaction).  Returning the portal name
   to the C function's caller provides a way of returning a row set as
   result.
-->
文を直接実行するのではなくカーソルを使用することには2つの利点があります。
1つ目は、結果行を一度に少なく取り出し、多くの行を返す問い合わせでのメモリの過使用を防ぐことができる点です。
2つ目は、ポータルは現在のC関数の外部でも有効である点です（実際、現在のトランザクションの終端まで有効とすることができます）。
C関数の呼び出し元にポータルの名前を返すことで、結果として行セットを返す手段を提供します。
  </para>

  <para>
<!--
   The passed-in parameter data will be copied into the cursor's portal, so it
   can be freed while the cursor still exists.
-->
渡されるパラメータデータはカーソルのポータルにコピーされます。
そのため、カーソルが存在している間にそのデータを解放することができます。
  </para>
 </refsect1>

 <refsect1>
<!--
  <title>Arguments</title>
-->
  <title>引数</title>

  <variablelist>
   <varlistentry>
    <term><literal>const char * <parameter>name</parameter></literal></term>
    <listitem>
     <para>
<!--
      name for portal, or <symbol>NULL</symbol> to let the system
      select a name
-->
ポータルの名前、あるいはシステムに名前を決定させる場合は<symbol>NULL</symbol>
     </para>
    </listitem>
   </varlistentry>

   <varlistentry>
    <term><literal>SPIPlanPtr <parameter>plan</parameter></literal></term>
    <listitem>
     <para>
<!--
      prepared statement (returned by <function>SPI_prepare</function>)
-->
（<function>SPI_prepare</function>で返される）準備済み文
     </para>
    </listitem>
   </varlistentry>

   <varlistentry>
    <term><literal>Datum * <parameter>values</parameter></literal></term>
    <listitem>
     <para>
<!--
      An array of actual parameter values.  Must have same length as the
      statement's number of arguments.
-->
実パラメータ値の配列。
文の引数の数と同じ長さでなければなりません。
     </para>
    </listitem>
   </varlistentry>

   <varlistentry>
    <term><literal>const char * <parameter>nulls</parameter></literal></term>
    <listitem>
     <para>
<!--
      An array describing which parameters are null.  Must have same length as
      the statement's number of arguments.
-->
どのパラメータがNULLであるかを示す配列。
文の引数の数と同じ長さでなければなりません。
     </para>

     <para>
<!--
      If <parameter>nulls</parameter> is <symbol>NULL</symbol> then
      <function>SPI_cursor_open</function> assumes that no parameters
      are null.  Otherwise, each entry of the <parameter>nulls</parameter>
      array should be <literal>'&nbsp;'</literal> if the corresponding parameter
      value is non-null, or <literal>'n'</literal> if the corresponding parameter
      value is null.  (In the latter case, the actual value in the
      corresponding <parameter>values</parameter> entry doesn't matter.)  Note
      that <parameter>nulls</parameter> is not a text string, just an array:
      it does not need a <literal>'\0'</literal> terminator.
-->
<parameter>nulls</parameter>が<symbol>NULL</symbol>の場合、<function>SPI_cursor_open</function>は全てのパラメータがNULLではないとみなします。
さもなければ、<parameter>nulls</parameter>配列の各項目は、対応するパラメータが非NULLならば<literal>'&nbsp;'</literal>、対応するパラメータがNULLならば<literal>'n'</literal>です。
（後者の場合、<parameter>values</parameter>内の対応する値は注意されません。）
<parameter>nulls</parameter>はテキスト文字列ではなく単なる配列であることに注意してください。
<literal>'\0'</literal>終端は必要ありません。
     </para>
    </listitem>
   </varlistentry>

   <varlistentry>
    <term><literal>bool <parameter>read_only</parameter></literal></term>
    <listitem>
<!--
     <para><literal>true</literal> for read-only execution</para>
-->
     <para>
読み取りのみの実行の場合<literal>true</literal>
     </para>
    </listitem>
   </varlistentry>
  </variablelist>
 </refsect1>

 <refsect1>
<!--
  <title>Return Value</title>
-->
  <title>戻り値</title>

  <para>
<!--
   Pointer to portal containing the cursor.  Note there is no error
   return convention; any error will be reported via <function>elog</function>.
-->
カーソルを含むポータルへのポインタ。
戻り値の規約にはエラーを表すものがないことに注意してください。
エラーはすべて<function>elog</function>経由で報告されます。
  </para>
 </refsect1>
</refentry>

<!-- *********************************************** -->

<refentry id="spi-spi-cursor-open-with-args">
 <indexterm><primary>SPI_cursor_open_with_args</primary></indexterm>

 <refmeta>
  <refentrytitle>SPI_cursor_open_with_args</refentrytitle>
  <manvolnum>3</manvolnum>
 </refmeta>

 <refnamediv>
  <refname>SPI_cursor_open_with_args</refname>
<!--
  <refpurpose>set up a cursor using a query and parameters</refpurpose>
-->
  <refpurpose>問い合わせとパラメータを使ってカーソルを設定する</refpurpose>
 </refnamediv>

 <refsynopsisdiv>
<synopsis>
Portal SPI_cursor_open_with_args(const char *<parameter>name</parameter>,
                                 const char *<parameter>command</parameter>,
                                 int <parameter>nargs</parameter>, Oid *<parameter>argtypes</parameter>,
                                 Datum *<parameter>values</parameter>, const char *<parameter>nulls</parameter>,
                                 bool <parameter>read_only</parameter>, int <parameter>cursorOptions</parameter>)
</synopsis>
 </refsynopsisdiv>

 <refsect1>
<!--
  <title>Description</title>
-->
  <title>説明</title>

  <para>
<!--
   <function>SPI_cursor_open_with_args</function> sets up a cursor
   (internally, a portal) that will execute the specified query.
   Most of the parameters have the same meanings as the corresponding
   parameters to <function>SPI_prepare_cursor</function>
   and <function>SPI_cursor_open</function>.
-->
<function>SPI_cursor_open_with_args</function>は特定の問い合わせを実行するカーソル（内部的にはポータル）を設定します。
ほとんどのパラメータは<function>SPI_prepare_cursor</function>と<function>SPI_cursor_open</function>に対応するパラメータと同じ意味を持っています。
  </para>

  <para>
<!--
   For one-time query execution, this function should be preferred
   over <function>SPI_prepare_cursor</function> followed by
   <function>SPI_cursor_open</function>.
   If the same command is to be executed with many different parameters,
   either method might be faster, depending on the cost of re-planning
   versus the benefit of custom plans.
-->
１回限りの問い合わせ実行に対しては、後に<function>SPI_cursor_open</function>が続いた<function>SPI_prepare_cursor</function>よりも、この関数を選ぶべきです。
多くの異なったパラメータを持つ同一のコマンドを実行する場合、再計画のコストと独自計画による利益に依存して、どちらか一方の方法がより早くなります。
  </para>

  <para>
<!--
   The passed-in parameter data will be copied into the cursor's portal, so it
   can be freed while the cursor still exists.
-->
渡されたパラメータデータはカーソルのポータルにコピーされますので、カーソルが存在している間は解放することができます。
  </para>

  <para>
<!--
   This function is now deprecated in favor
   of <function>SPI_cursor_parse_open</function>, which provides equivalent
   functionality using a more modern API for handling query parameters.
-->
この関数は、問い合わせパラメータを取り扱う、より新しいAPIを使って等価な機能を提供する<function>SPI_cursor_parse_open</function>のため現在では廃止予定です。
  </para>
 </refsect1>

 <refsect1>
<!--
  <title>Arguments</title>
-->
  <title>引数</title>

  <variablelist>
   <varlistentry>
    <term><literal>const char * <parameter>name</parameter></literal></term>
    <listitem>
     <para>
<!--
      name for portal, or <symbol>NULL</symbol> to let the system
      select a name
-->
ポータルの名前、またはシステムに名前を選択させる<symbol>NULL</symbol>
     </para>
    </listitem>
   </varlistentry>

   <varlistentry>
    <term><literal>const char * <parameter>command</parameter></literal></term>
    <listitem>
     <para>
<!--
      command string
-->
コマンド文字列
     </para>
    </listitem>
   </varlistentry>

   <varlistentry>
    <term><literal>int <parameter>nargs</parameter></literal></term>
    <listitem>
     <para>
<!--
      number of input parameters (<literal>$1</literal>, <literal>$2</literal>, etc.)
-->
入力パラメータ（<literal>$1</literal>、<literal>$2</literal>など）の数
     </para>
    </listitem>
   </varlistentry>

   <varlistentry>
    <term><literal>Oid * <parameter>argtypes</parameter></literal></term>
    <listitem>
     <para>
<!--
      an array of length <parameter>nargs</parameter>, containing the
      <acronym>OID</acronym>s of the data types of the parameters
-->
パラメータのデータ型の<acronym>OID</acronym>を含む、<parameter>nargs</parameter>長の配列
     </para>
    </listitem>
   </varlistentry>

   <varlistentry>
    <term><literal>Datum * <parameter>values</parameter></literal></term>
    <listitem>
     <para>
<!--
      an array of length <parameter>nargs</parameter>, containing the actual
      parameter values
-->
実パラメータ値を含む、<parameter>nargs</parameter>長の配列
     </para>
    </listitem>
   </varlistentry>

   <varlistentry>
    <term><literal>const char * <parameter>nulls</parameter></literal></term>
    <listitem>
     <para>
<!--
      an array of length <parameter>nargs</parameter>, describing which
      parameters are null
-->
どのパラメータがnullかを記述する、<parameter>nargs</parameter>長の配列
     </para>

     <para>
<!--
      If <parameter>nulls</parameter> is <symbol>NULL</symbol> then
      <function>SPI_cursor_open_with_args</function> assumes that no parameters
      are null.  Otherwise, each entry of the <parameter>nulls</parameter>
      array should be <literal>'&nbsp;'</literal> if the corresponding parameter
      value is non-null, or <literal>'n'</literal> if the corresponding parameter
      value is null.  (In the latter case, the actual value in the
      corresponding <parameter>values</parameter> entry doesn't matter.)  Note
      that <parameter>nulls</parameter> is not a text string, just an array:
      it does not need a <literal>'\0'</literal> terminator.
-->
<parameter>nulls</parameter>が<symbol>NULL</symbol>であれば、<function>SPI_cursor_open_with_args</function>はどのパラメータもnullでないとみなします。
さもなければ、<parameter>nulls</parameter>配列の各項目は、対応するパラメータが非NULLならば<literal>'&nbsp;'</literal>、対応するパラメータがNULLならば<literal>'n'</literal>です。
（後者の場合、<parameter>values</parameter>内の対応する値は注意されません。）
<parameter>nulls</parameter>はテキスト文字列ではなく単なる配列であることに注意してください。
<literal>'\0'</literal>終端は必要ありません。
     </para>
    </listitem>
   </varlistentry>

   <varlistentry>
    <term><literal>bool <parameter>read_only</parameter></literal></term>
    <listitem>
<!--
     <para><literal>true</literal> for read-only execution</para>
-->
     <para>
読み取りのみの実行の場合<literal>true</literal>
     </para>
    </listitem>
   </varlistentry>

   <varlistentry>
    <term><literal>int <parameter>cursorOptions</parameter></literal></term>
    <listitem>
     <para>
<!--
      integer bit mask of cursor options; zero produces default behavior
-->
カーソルオプションの整数ビットマスク。ゼロの場合はデフォルトの動作
     </para>
    </listitem>
   </varlistentry>
  </variablelist>
 </refsect1>

 <refsect1>
<!--
  <title>Return Value</title>
-->
  <title>戻り値</title>

  <para>
<!--
   Pointer to portal containing the cursor.  Note there is no error
   return convention; any error will be reported via <function>elog</function>.
-->
カーソルを含んだポータルへのポインタ。
エラーを返す規約がないことに注意してください。
すべてのエラーは<function>elog</function>で報告されます。
  </para>
 </refsect1>
</refentry>

<!-- *********************************************** -->

<refentry id="spi-spi-cursor-open-with-paramlist">
 <indexterm><primary>SPI_cursor_open_with_paramlist</primary></indexterm>

 <refmeta>
  <refentrytitle>SPI_cursor_open_with_paramlist</refentrytitle>
  <manvolnum>3</manvolnum>
 </refmeta>

 <refnamediv>
  <refname>SPI_cursor_open_with_paramlist</refname>
<!--
  <refpurpose>set up a cursor using parameters</refpurpose>
-->
  <refpurpose>パラメータを使ってカーソルを設定する</refpurpose>
 </refnamediv>

 <refsynopsisdiv>
<synopsis>
Portal SPI_cursor_open_with_paramlist(const char *<parameter>name</parameter>,
                                      SPIPlanPtr <parameter>plan</parameter>,
                                      ParamListInfo <parameter>params</parameter>,
                                      bool <parameter>read_only</parameter>)
</synopsis>
 </refsynopsisdiv>

 <refsect1>
<!--
  <title>Description</title>
-->
  <title>説明</title>

  <para>
<!--
   <function>SPI_cursor_open_with_paramlist</function> sets up a cursor
   (internally, a portal) that will execute a statement prepared by
   <function>SPI_prepare</function>.
   This function is equivalent to <function>SPI_cursor_open</function>
   except that information about the parameter values to be passed to the
   query is presented differently.  The <literal>ParamListInfo</literal>
   representation can be convenient for passing down values that are
   already available in that format.  It also supports use of dynamic
   parameter sets via hook functions specified in <literal>ParamListInfo</literal>.
-->
<function>SPI_cursor_open_with_paramlist</function>は<function>SPI_prepare</function>で準備された文を実行するカーソル(内部的にはポータル)を設定します。
この関数は<function>SPI_cursor_open</function>と同じですが、問い合わせに渡されるパラメータ値に関する情報が別途存在することが異なります。
<literal>ParamListInfo</literal>表現は、すでに利用可能な形式で値を渡すために便利です。
また<literal>ParamListInfo</literal>で指定されたフック関数経由での動的なパラメータ群の使用をサポートします。
  </para>

  <para>
<!--
   The passed-in parameter data will be copied into the cursor's portal, so it
   can be freed while the cursor still exists.
-->
渡されるパラメータデータはカーソルのポータルにコピーされます。
そのため、カーソルが存在している間にそのデータを解放することができます。
  </para>
 </refsect1>

 <refsect1>
<!--
  <title>Arguments</title>
-->
  <title>引数</title>

  <variablelist>
   <varlistentry>
    <term><literal>const char * <parameter>name</parameter></literal></term>
    <listitem>
     <para>
<!--
      name for portal, or <symbol>NULL</symbol> to let the system
      select a name
-->
ポータルの名前、あるいはシステムに名前を決定させる場合は<symbol>NULL</symbol>
     </para>
    </listitem>
   </varlistentry>

   <varlistentry>
    <term><literal>SPIPlanPtr <parameter>plan</parameter></literal></term>
    <listitem>
     <para>
<!--
      prepared statement (returned by <function>SPI_prepare</function>)
-->
（<function>SPI_prepare</function>で返される）準備済み文
     </para>
    </listitem>
   </varlistentry>

   <varlistentry>
    <term><literal>ParamListInfo <parameter>params</parameter></literal></term>
    <listitem>
     <para>
<!--
      data structure containing parameter types and values; NULL if none
-->
パラメータの型と値からなるデータ構造。
なければNULL。
     </para>
    </listitem>
   </varlistentry>

   <varlistentry>
    <term><literal>bool <parameter>read_only</parameter></literal></term>
    <listitem>
<!--
     <para><literal>true</literal> for read-only execution</para>
-->
     <para>
読み取りのみの実行の場合<literal>true</literal>
     </para>
    </listitem>
   </varlistentry>
  </variablelist>
 </refsect1>

 <refsect1>
<!--
  <title>Return Value</title>
-->
  <title>戻り値</title>

  <para>
<!--
   Pointer to portal containing the cursor.  Note there is no error
   return convention; any error will be reported via <function>elog</function>.
-->
カーソルを含むポータルへのポインタ。
戻り値の規約にはエラーを表すものがないことに注意してください。
エラーはすべて<function>elog</function>経由で報告されます。
  </para>
 </refsect1>
</refentry>

<!-- *********************************************** -->

<refentry id="spi-spi-cursor-parse-open">
 <indexterm><primary>SPI_cursor_parse_open</primary></indexterm>

 <refmeta>
  <refentrytitle>SPI_cursor_parse_open</refentrytitle>
  <manvolnum>3</manvolnum>
 </refmeta>

 <refnamediv>
  <refname>SPI_cursor_parse_open</refname>
<!--
  <refpurpose>set up a cursor using a query string and parameters</refpurpose>
-->
  <refpurpose>問い合わせ文字列とパラメータを使ってカーソルを設定する</refpurpose>
 </refnamediv>

 <refsynopsisdiv>
<synopsis>
Portal SPI_cursor_parse_open(const char *<parameter>name</parameter>,
                             const char *<parameter>command</parameter>,
                             const SPIParseOpenOptions * <parameter>options</parameter>)
</synopsis>
 </refsynopsisdiv>

 <refsect1>
<!--
  <title>Description</title>
-->
  <title>説明</title>

  <para>
<!--
   <function>SPI_cursor_parse_open</function> sets up a cursor
   (internally, a portal) that will execute the specified query string.
   This is comparable to <function>SPI_prepare_cursor</function> followed
   by <function>SPI_cursor_open_with_paramlist</function>, except that
   parameter references within the query string are handled entirely by
   supplying a <literal>ParamListInfo</literal> object.
-->
<function>SPI_cursor_parse_open</function>は特定の問い合わせ文字列を実行するカーソル（内部的にはポータル）を設定します。
これは、問い合わせ文字列内のパラメータ参照が<literal>ParamListInfo</literal>を与えることで完全に取り扱われることを除いて、<function>SPI_prepare_cursor</function>に続けて<function>SPI_cursor_open_with_paramlist</function>を実行するのと似ています。
  </para>

  <para>
<!--
   For one-time query execution, this function should be preferred
   over <function>SPI_prepare_cursor</function> followed by
   <function>SPI_cursor_open_with_paramlist</function>.
   If the same command is to be executed with many different parameters,
   either method might be faster, depending on the cost of re-planning
   versus the benefit of custom plans.
-->
一度限りの問い合わせの実行に対しては、この関数は<function>SPI_prepare_cursor</function>に続いて<function>SPI_cursor_open_with_paramlist</function>を実行するよりも好ましいです。
同じコマンドが多くの異なるパラメータで実行されるのなら、再計画のコストとカスタム計画の利益に依存してどちらかの方法がより速いでしょう。
  </para>

  <para>
<!--
   The <parameter>options-&gt;params</parameter> object should normally
   mark each parameter with the <literal>PARAM_FLAG_CONST</literal> flag,
   since a one-shot plan is always used for the query.
-->
その問い合わせに対しては一度限りの計画が必ず使われますので、<parameter>options-&gt;params</parameter>オブジェクトは通常各パラメータに<literal>PARAM_FLAG_CONST</literal>フラグをつけるべきです。
  </para>

  <para>
<!--
   The passed-in parameter data will be copied into the cursor's portal, so it
   can be freed while the cursor still exists.
-->
渡されてきたパラメータデータはカーソルのポータルにコピーされますので、カーソルが存在している間に解放できます。
  </para>
 </refsect1>

 <refsect1>
<!--
  <title>Arguments</title>
-->
  <title>引数</title>

  <variablelist>
   <varlistentry>
    <term><literal>const char * <parameter>name</parameter></literal></term>
    <listitem>
     <para>
<!--
      name for portal, or <symbol>NULL</symbol> to let the system
      select a name
-->
ポータルの名前、あるいはシステムに名前を決定させる場合は<symbol>NULL</symbol>
     </para>
    </listitem>
   </varlistentry>

   <varlistentry>
    <term><literal>const char * <parameter>command</parameter></literal></term>
    <listitem>
     <para>
<!--
      command string
-->
コマンド文字列
     </para>
    </listitem>
   </varlistentry>

   <varlistentry>
    <term><literal>const SPIParseOpenOptions * <parameter>options</parameter></literal></term>
    <listitem>
     <para>
<!--
      struct containing optional arguments
-->
オプションの引数を含む構造体
     </para>
    </listitem>
   </varlistentry>
  </variablelist>

  <para>
<!--
   Callers should always zero out the entire <parameter>options</parameter>
   struct, then fill whichever fields they want to set.  This ensures forward
   compatibility of code, since any fields that are added to the struct in
   future will be defined to behave backwards-compatibly if they are zero.
   The currently available <parameter>options</parameter> fields are:
-->
呼び出し元は、必ず<parameter>options</parameter>構造体全体をゼロクリアしてから、設定したいフィールドを埋めるべきです。
構造体に将来追加されるフィールドは、ゼロであれば後方互換性があるように振る舞うよう定義されますので、これはコードの将来の互換性を確実にします。
現在利用可能な<parameter>options</parameter>フィールドは以下の通りです。
  </para>

  <variablelist>
   <varlistentry>
    <term><literal>ParamListInfo <parameter>params</parameter></literal></term>
    <listitem>
     <para>
<!--
      data structure containing query parameter types and values; NULL if none
-->
問い合わせパラメータの型と値を含むデータ構造。なければNULL
     </para>
    </listitem>
   </varlistentry>

   <varlistentry>
    <term><literal>int <parameter>cursorOptions</parameter></literal></term>
    <listitem>
     <para>
<!--
      integer bit mask of cursor options; zero produces default behavior
-->
カーソルオプションの整数ビットマスク。ゼロの場合はデフォルトの動作
     </para>
    </listitem>
   </varlistentry>

   <varlistentry>
    <term><literal>bool <parameter>read_only</parameter></literal></term>
    <listitem>
<!--
     <para><literal>true</literal> for read-only execution</para>
-->
     <para>読み取りのみの実行の場合<literal>true</literal></para>
    </listitem>
   </varlistentry>
  </variablelist>
 </refsect1>

 <refsect1>
<!--
  <title>Return Value</title>
-->
  <title>戻り値</title>

  <para>
<!--
   Pointer to portal containing the cursor.  Note there is no error
   return convention; any error will be reported via <function>elog</function>.
-->
カーソルを含んだポータルへのポインタ。
エラーを返す規約がないことに注意してください。
すべてのエラーは<function>elog</function>で報告されます。
  </para>
 </refsect1>
</refentry>

<!-- *********************************************** -->

<refentry id="spi-spi-cursor-find">
 <indexterm><primary>SPI_cursor_find</primary></indexterm>

 <refmeta>
  <refentrytitle>SPI_cursor_find</refentrytitle>
  <manvolnum>3</manvolnum>
 </refmeta>

 <refnamediv>
  <refname>SPI_cursor_find</refname>
<!--
  <refpurpose>find an existing cursor by name</refpurpose>
-->
  <refpurpose>既存のカーソルを名前で検索する</refpurpose>
 </refnamediv>

 <refsynopsisdiv>
<synopsis>
Portal SPI_cursor_find(const char * <parameter>name</parameter>)
</synopsis>
 </refsynopsisdiv>

 <refsect1>
<!--
  <title>Description</title>
-->
  <title>説明</title>

  <para>
<!--
   <function>SPI_cursor_find</function> finds an existing portal by
   name.  This is primarily useful to resolve a cursor name returned
   as text by some other function.
-->
<function>SPI_cursor_find</function>は既存のカーソルを名前で検索します。
これは主に、他の何らかの関数でテキストとして返されたカーソル名の名前解決の際に使用されます。
  </para>
 </refsect1>

 <refsect1>
<!--
  <title>Arguments</title>
-->
  <title>引数</title>

  <variablelist>
   <varlistentry>
    <term><literal>const char * <parameter>name</parameter></literal></term>
    <listitem>
     <para>
<!--
      name of the portal
-->
ポータルの名前
     </para>
    </listitem>
   </varlistentry>
  </variablelist>
 </refsect1>

 <refsect1>
<!--
  <title>Return Value</title>
-->
  <title>戻り値</title>

  <para>
<!--
   pointer to the portal with the specified name, or
   <symbol>NULL</symbol> if none was found
-->
指定された名前のポータルへのポインタ。見つからない場合は<symbol>NULL</symbol>です。
  </para>
 </refsect1>

 <refsect1>
<!--
  <title>Notes</title>
-->
  <title>注釈</title>

  <para>
<!--
   Beware that this function can return a <type>Portal</type> object
   that does not have cursor-like properties; for example it might not
   return tuples.  If you simply pass the <type>Portal</type> pointer
   to other SPI functions, they can defend themselves against such
   cases, but caution is appropriate when directly inspecting
   the <type>Portal</type>.
-->
《機械翻訳》この関数は、カーソルのようなプロパティを持たない<type>Portal</type>オブジェクトを返す可能性があることに注意してください。
例えば、タプルを返さない場合があります。
<type>Portal</type>ポインタを他のSPI関数に渡すだけで、そのような場合に自分自身を守ることができますが、<type>Portal</type>を直接検査する場合には注意が必要です。
  </para>
 </refsect1>

 <refsect1>
  <title>Notes</title>

  <para>
   Beware that this function can return a <type>Portal</type> object
   that does not have cursor-like properties; for example it might not
   return tuples.  If you simply pass the <type>Portal</type> pointer
   to other SPI functions, they can defend themselves against such
   cases, but caution is appropriate when directly inspecting
   the <type>Portal</type>.
  </para>
 </refsect1>
</refentry>

<!-- *********************************************** -->

<refentry id="spi-spi-cursor-fetch">
 <indexterm><primary>SPI_cursor_fetch</primary></indexterm>

 <refmeta>
  <refentrytitle>SPI_cursor_fetch</refentrytitle>
  <manvolnum>3</manvolnum>
 </refmeta>

 <refnamediv>
  <refname>SPI_cursor_fetch</refname>
<!--
  <refpurpose>fetch some rows from a cursor</refpurpose>
-->
  <refpurpose>カーソルから数行を取り出す</refpurpose>
 </refnamediv>

 <refsynopsisdiv>
<synopsis>
void SPI_cursor_fetch(Portal <parameter>portal</parameter>, bool <parameter>forward</parameter>, long <parameter>count</parameter>)
</synopsis>
 </refsynopsisdiv>

 <refsect1>
<!--
  <title>Description</title>
-->
  <title>説明</title>

  <para>
<!--
   <function>SPI_cursor_fetch</function> fetches some rows from a
   cursor.  This is equivalent to a subset of the SQL command
   <command>FETCH</command> (see <function>SPI_scroll_cursor_fetch</function>
   for more functionality).
-->
<function>SPI_cursor_fetch</function>はカーソルから数行を取り出します。
これは、<command>FETCH</command> SQLコマンドと部分的に等価です。
（詳細機能については<function>SPI_scroll_cursor_fetch</function>を参照してください。）
  </para>
 </refsect1>

 <refsect1>
<!--
  <title>Arguments</title>
-->
  <title>引数</title>

  <variablelist>
   <varlistentry>
    <term><literal>Portal <parameter>portal</parameter></literal></term>
    <listitem>
     <para>
<!--
      portal containing the cursor
-->
カーソルを持つポータル
     </para>
    </listitem>
   </varlistentry>

   <varlistentry>
    <term><literal>bool <parameter>forward</parameter></literal></term>
    <listitem>
     <para>
<!--
      true for fetch forward, false for fetch backward
-->
前方方向の取り出しの場合、真。後方方向の場合は偽。
     </para>
    </listitem>
   </varlistentry>

   <varlistentry>
    <term><literal>long <parameter>count</parameter></literal></term>
    <listitem>
     <para>
<!--
      maximum number of rows to fetch
-->
取り出す最大行数。
     </para>
    </listitem>
   </varlistentry>
  </variablelist>
 </refsect1>

 <refsect1>
<!--
  <title>Return Value</title>
-->
  <title>戻り値</title>

  <para>
<!--
   <varname>SPI_processed</varname> and
   <varname>SPI_tuptable</varname> are set as in
   <function>SPI_execute</function> if successful.
-->
成功時、<varname>SPI_processed</varname>と<varname>SPI_tuptable</varname>が<function>SPI_execute</function>同様に設定されます。
  </para>
 </refsect1>

 <refsect1>
<!--
  <title>Notes</title>
-->
  <title>注釈</title>

  <para>
<!--
   Fetching backward may fail if the cursor's plan was not created
   with the <symbol>CURSOR_OPT_SCROLL</symbol> option.
-->
カーソルの計画が <symbol>CURSOR_OPT_SCROLL</symbol>オプションを付けて作成されなかった場合、後方方向の取り出しは失敗する可能性があります。
  </para>
 </refsect1>
</refentry>

<!-- *********************************************** -->

<refentry id="spi-spi-cursor-move">
 <indexterm><primary>SPI_cursor_move</primary></indexterm>

 <refmeta>
  <refentrytitle>SPI_cursor_move</refentrytitle>
  <manvolnum>3</manvolnum>
 </refmeta>

 <refnamediv>
  <refname>SPI_cursor_move</refname>
<!--
  <refpurpose>move a cursor</refpurpose>
-->
  <refpurpose>カーソルを移動する</refpurpose>
 </refnamediv>

 <refsynopsisdiv>
<synopsis>
void SPI_cursor_move(Portal <parameter>portal</parameter>, bool <parameter>forward</parameter>, long <parameter>count</parameter>)
</synopsis>
 </refsynopsisdiv>

 <refsect1>
<!--
  <title>Description</title>
-->
  <title>説明</title>

  <para>
<!--
   <function>SPI_cursor_move</function> skips over some number of rows
   in a cursor.  This is equivalent to a subset of the SQL command
   <command>MOVE</command> (see <function>SPI_scroll_cursor_move</function>
   for more functionality).
-->
<function>SPI_cursor_move</function>はカーソル内で、数行を飛ばします。
これは<command>MOVE</command> SQLコマンドと部分的に等価です。
（詳細機能については<function>SPI_scroll_cursor_move</function>を参照してください。）
  </para>
 </refsect1>

 <refsect1>
<!--
  <title>Arguments</title>
-->
  <title>引数</title>

  <variablelist>
   <varlistentry>
    <term><literal>Portal <parameter>portal</parameter></literal></term>
    <listitem>
     <para>
<!--
      portal containing the cursor
-->
カーソルを持つポータル
     </para>
    </listitem>
   </varlistentry>

   <varlistentry>
    <term><literal>bool <parameter>forward</parameter></literal></term>
    <listitem>
     <para>
<!--
      true for move forward, false for move backward
-->
前方方向の移動の場合、真。後方方向の場合は偽。
     </para>
    </listitem>
   </varlistentry>

   <varlistentry>
    <term><literal>long <parameter>count</parameter></literal></term>
    <listitem>
     <para>
<!--
      maximum number of rows to move
-->
移動する最大行数。
     </para>
    </listitem>
   </varlistentry>
  </variablelist>
 </refsect1>

 <refsect1>
<!--
  <title>Notes</title>
-->
  <title>注釈</title>

  <para>
<!--
   Moving backward may fail if the cursor's plan was not created
   with the <symbol>CURSOR_OPT_SCROLL</symbol> option.
-->
カーソルの計画が<symbol>CURSOR_OPT_SCROLL</symbol>オプション付きで作成されなかった場合、後方方向への移動は失敗する可能性があります。
  </para>
 </refsect1>
</refentry>

<!-- *********************************************** -->

<refentry id="spi-spi-scroll-cursor-fetch">
 <indexterm><primary>SPI_scroll_cursor_fetch</primary></indexterm>

 <refmeta>
  <refentrytitle>SPI_scroll_cursor_fetch</refentrytitle>
  <manvolnum>3</manvolnum>
 </refmeta>

 <refnamediv>
  <refname>SPI_scroll_cursor_fetch</refname>
<!--
  <refpurpose>fetch some rows from a cursor</refpurpose>
-->
  <refpurpose>カーソルから一部の行を取り出す</refpurpose>
 </refnamediv>

 <refsynopsisdiv>
<synopsis>
void SPI_scroll_cursor_fetch(Portal <parameter>portal</parameter>, FetchDirection <parameter>direction</parameter>,
                             long <parameter>count</parameter>)
</synopsis>
 </refsynopsisdiv>

 <refsect1>
<!--
  <title>Description</title>
-->
  <title>説明</title>

  <para>
<!--
   <function>SPI_scroll_cursor_fetch</function> fetches some rows from a
   cursor.  This is equivalent to the SQL command <command>FETCH</command>.
-->
<function>SPI_scroll_cursor_fetch</function>はカーソルから行の一部を取り出します。
これはSQLコマンド<command>FETCH</command>と等価です。
  </para>
 </refsect1>

 <refsect1>
<!--
  <title>Arguments</title>
-->
  <title>引数</title>

  <variablelist>
   <varlistentry>
    <term><literal>Portal <parameter>portal</parameter></literal></term>
    <listitem>
     <para>
<!--
      portal containing the cursor
-->
カーソルを含むポータル
     </para>
    </listitem>
   </varlistentry>

   <varlistentry>
    <term><literal>FetchDirection <parameter>direction</parameter></literal></term>
    <listitem>
     <para>
<!--
      one of <symbol>FETCH_FORWARD</symbol>,
      <symbol>FETCH_BACKWARD</symbol>,
      <symbol>FETCH_ABSOLUTE</symbol> or
      <symbol>FETCH_RELATIVE</symbol>
-->
<symbol>FETCH_FORWARD</symbol>、<symbol>FETCH_BACKWARD</symbol>、<symbol>FETCH_ABSOLUTE</symbol>、<symbol>FETCH_RELATIVE</symbol>のいずれか
     </para>
    </listitem>
   </varlistentry>

   <varlistentry>
    <term><literal>long <parameter>count</parameter></literal></term>
    <listitem>
     <para>
<!--
      number of rows to fetch for
      <symbol>FETCH_FORWARD</symbol> or
      <symbol>FETCH_BACKWARD</symbol>; absolute row number to fetch for
      <symbol>FETCH_ABSOLUTE</symbol>; or relative row number to fetch for
      <symbol>FETCH_RELATIVE</symbol>
-->
<symbol>FETCH_FORWARD</symbol>または<symbol>FETCH_BACKWARD</symbol>では取り出す行数。
<symbol>FETCH_ABSOLUTE</symbol>では取り出す行の絶対番号。
<symbol>FETCH_RELATIVE</symbol>では取り出す行の相対的番号。
     </para>
    </listitem>
   </varlistentry>
  </variablelist>
 </refsect1>

 <refsect1>
<!--
  <title>Return Value</title>
-->
  <title>戻り値</title>

  <para>
<!--
   <varname>SPI_processed</varname> and
   <varname>SPI_tuptable</varname> are set as in
   <function>SPI_execute</function> if successful.
-->
成功時、<function>SPI_execute</function>同様に<varname>SPI_processed</varname>と<varname>SPI_tuptable</varname>が設定されます。
  </para>
 </refsect1>

 <refsect1>
<!--
  <title>Notes</title>
-->
  <title>注釈</title>

  <para>
<!--
   See the SQL <xref linkend="sql-fetch"/> command
   for details of the interpretation of the
   <parameter>direction</parameter> and
   <parameter>count</parameter> parameters.
-->
<parameter>direction</parameter>パラメータおよび<parameter>count</parameter>パラメータの解釈の詳細についてはSQL <xref linkend="sql-fetch"/>コマンドを参照してください。
  </para>

  <para>
<!--
   Direction values other than <symbol>FETCH_FORWARD</symbol>
   may fail if the cursor's plan was not created
   with the <symbol>CURSOR_OPT_SCROLL</symbol> option.
-->
カーソルの計画が<symbol>CURSOR_OPT_SCROLL</symbol>オプション付きで作成されていない場合、<symbol>FETCH_FORWARD</symbol>以外の方向値は失敗する可能性があります。
  </para>
 </refsect1>
</refentry>

<!-- *********************************************** -->

<refentry id="spi-spi-scroll-cursor-move">
 <indexterm><primary>SPI_scroll_cursor_move</primary></indexterm>

 <refmeta>
  <refentrytitle>SPI_scroll_cursor_move</refentrytitle>
  <manvolnum>3</manvolnum>
 </refmeta>

 <refnamediv>
  <refname>SPI_scroll_cursor_move</refname>
<!--
  <refpurpose>move a cursor</refpurpose>
-->
  <refpurpose>カーソルを移動する</refpurpose>
 </refnamediv>

 <refsynopsisdiv>
<synopsis>
void SPI_scroll_cursor_move(Portal <parameter>portal</parameter>, FetchDirection <parameter>direction</parameter>,
                            long <parameter>count</parameter>)
</synopsis>
 </refsynopsisdiv>

 <refsect1>
<!--
  <title>Description</title>
-->
  <title>説明</title>

  <para>
<!--
   <function>SPI_scroll_cursor_move</function> skips over some number of rows
   in a cursor.  This is equivalent to the SQL command
   <command>MOVE</command>.
-->
<function>SPI_scroll_cursor_move</function>はカーソル内の行の一部を飛ばします。
これはSQLコマンド<command>MOVE</command>と等価です。
  </para>
 </refsect1>

 <refsect1>
<!--
  <title>Arguments</title>
-->
  <title>引数</title>

  <variablelist>
   <varlistentry>
    <term><literal>Portal <parameter>portal</parameter></literal></term>
    <listitem>
     <para>
<!--
      portal containing the cursor
-->
カーソルを含むポータル
     </para>
    </listitem>
   </varlistentry>

   <varlistentry>
    <term><literal>FetchDirection <parameter>direction</parameter></literal></term>
    <listitem>
     <para>
<!--
      one of <symbol>FETCH_FORWARD</symbol>,
      <symbol>FETCH_BACKWARD</symbol>,
      <symbol>FETCH_ABSOLUTE</symbol> or
      <symbol>FETCH_RELATIVE</symbol>
-->
<symbol>FETCH_FORWARD</symbol>、<symbol>FETCH_BACKWARD</symbol>、<symbol>FETCH_ABSOLUTE</symbol>、<symbol>FETCH_RELATIVE</symbol>のいずれか
     </para>
    </listitem>
   </varlistentry>

   <varlistentry>
    <term><literal>long <parameter>count</parameter></literal></term>
    <listitem>
     <para>
<!--
      number of rows to move for
      <symbol>FETCH_FORWARD</symbol> or
      <symbol>FETCH_BACKWARD</symbol>; absolute row number to move to for
      <symbol>FETCH_ABSOLUTE</symbol>; or relative row number to move to for
      <symbol>FETCH_RELATIVE</symbol>
-->
<symbol>FETCH_FORWARD</symbol>または<symbol>FETCH_BACKWARD</symbol>では移動する行数。
<symbol>FETCH_ABSOLUTE</symbol>では移動する行の絶対番号。
<symbol>FETCH_RELATIVE</symbol>では移動する行の相対的番号。
     </para>
    </listitem>
   </varlistentry>
  </variablelist>
 </refsect1>

 <refsect1>
<!--
  <title>Return Value</title>
-->
  <title>戻り値</title>

  <para>
<!--
   <varname>SPI_processed</varname> is set as in
   <function>SPI_execute</function> if successful.
   <varname>SPI_tuptable</varname> is set to <symbol>NULL</symbol>, since
   no rows are returned by this function.
-->
成功時、<function>SPI_execute</function>同様に<varname>SPI_processed</varname>が設定されます。
この関数は行を返しませんので、<varname>SPI_tuptable</varname>は<symbol>NULL</symbol>に設定されます。
  </para>
 </refsect1>

 <refsect1>
<!--
  <title>Notes</title>
-->
  <title>注釈</title>

  <para>
<!--
   See the SQL <xref linkend="sql-fetch"/> command
   for details of the interpretation of the
   <parameter>direction</parameter> and
   <parameter>count</parameter> parameters.
-->
<parameter>direction</parameter>パラメータおよび<parameter>count</parameter>パラメータの解釈の詳細についてはSQL <xref linkend="sql-fetch"/>コマンドを参照してください。
  </para>

  <para>
<!--
   Direction values other than <symbol>FETCH_FORWARD</symbol>
   may fail if the cursor's plan was not created
   with the <symbol>CURSOR_OPT_SCROLL</symbol> option.
-->
カーソルの計画が<symbol>CURSOR_OPT_SCROLL</symbol>オプション付きで作成されていない場合、<symbol>FETCH_FORWARD</symbol>以外の方向値は失敗する可能性があります。
  </para>
 </refsect1>
</refentry>

<!-- *********************************************** -->

<refentry id="spi-spi-cursor-close">
 <indexterm><primary>SPI_cursor_close</primary></indexterm>

 <refmeta>
  <refentrytitle>SPI_cursor_close</refentrytitle>
  <manvolnum>3</manvolnum>
 </refmeta>

 <refnamediv>
  <refname>SPI_cursor_close</refname>
<!--
  <refpurpose>close a cursor</refpurpose>
-->
  <refpurpose>カーソルを閉じる</refpurpose>
 </refnamediv>

 <refsynopsisdiv>
<synopsis>
void SPI_cursor_close(Portal <parameter>portal</parameter>)
</synopsis>
 </refsynopsisdiv>

 <refsect1>
<!--
  <title>Description</title>
-->
  <title>説明</title>

  <para>
<!--
   <function>SPI_cursor_close</function> closes a previously created
   cursor and releases its portal storage.
-->
<function>SPI_cursor_close</function>は事前に作成されたカーソルを閉じ、そのポータル用の領域を解放します。
  </para>

  <para>
<!--
   All open cursors are closed automatically at the end of a
   transaction.  <function>SPI_cursor_close</function> need only be
   invoked if it is desirable to release resources sooner.
-->
トランザクションの終了時に全ての開いているカーソルが自動的に閉ざされます。
<function>SPI_cursor_close</function>は、リソースの解放をより早めに行いたい場合にのみ呼び出す必要があります。
  </para>
 </refsect1>

 <refsect1>
<!--
  <title>Arguments</title>
-->
  <title>引数</title>

  <variablelist>
   <varlistentry>
    <term><literal>Portal <parameter>portal</parameter></literal></term>
    <listitem>
     <para>
<!--
      portal containing the cursor
-->
カーソルを持つポータル
     </para>
    </listitem>
   </varlistentry>
  </variablelist>
 </refsect1>
</refentry>

<!-- *********************************************** -->

<refentry id="spi-spi-keepplan">
 <indexterm><primary>SPI_keepplan</primary></indexterm>

 <refmeta>
  <refentrytitle>SPI_keepplan</refentrytitle>
  <manvolnum>3</manvolnum>
 </refmeta>

 <refnamediv>
  <refname>SPI_keepplan</refname>
<!--
  <refpurpose>save a prepared statement</refpurpose>
-->
  <refpurpose>準備済み文を保持する</refpurpose>
 </refnamediv>

 <refsynopsisdiv>
<synopsis>
int SPI_keepplan(SPIPlanPtr <parameter>plan</parameter>)
</synopsis>
 </refsynopsisdiv>

 <refsect1>
<!--
  <title>Description</title>
-->
  <title>説明</title>

  <para>
<!--
   <function>SPI_keepplan</function> saves a passed statement (prepared by
   <function>SPI_prepare</function>) so that it will not be freed
   by <function>SPI_finish</function> nor by the transaction manager.
   This gives you the ability to reuse prepared statements in the subsequent
   invocations of your C function in the current session.
-->
<function>SPI_keepplan</function>は渡された（<function>SPI_prepare</function>で準備された）文を<function>SPI_finish</function>とトランザクションマネージャで解放されないメモリ内に保存します。
これは、現在のセッションにおける、その後のC関数の呼び出しで準備済み文を再利用できる機能を提供します。
  </para>
 </refsect1>

 <refsect1>
<!--
  <title>Arguments</title>
-->
  <title>引数</title>

  <variablelist>
   <varlistentry>
    <term><literal>SPIPlanPtr <parameter>plan</parameter></literal></term>
    <listitem>
     <para>
<!--
      the prepared statement to be saved
-->
保存する準備済み文
     </para>
    </listitem>
   </varlistentry>
  </variablelist>
 </refsect1>

 <refsect1>
<!--
  <title>Return Value</title>
-->
  <title>戻り値</title>

  <para>
<!--
   0 on success;
   <symbol>SPI_ERROR_ARGUMENT</symbol> if <parameter>plan</parameter>
   is <symbol>NULL</symbol> or invalid
-->
成功時は0。
<parameter>plan</parameter>が<symbol>NULL</symbol>または無効な場合は<symbol>SPI_ERROR_ARGUMENT</symbol>
  </para>
 </refsect1>

 <refsect1>
<!--
  <title>Notes</title>
-->
  <title>注釈</title>

  <para>
<!--
   The passed-in statement is relocated to permanent storage by means
   of pointer adjustment (no data copying is required).  If you later
   wish to delete it, use <function>SPI_freeplan</function> on it.
-->
渡された文はポインタの調整により永続的記憶領域に再配置されます(データコピーは不要です)。
後ほど削除したければ、<function>SPI_freeplan</function>を実行してください。
  </para>
 </refsect1>
</refentry>

<!-- *********************************************** -->

<refentry id="spi-spi-saveplan">
 <indexterm><primary>SPI_saveplan</primary></indexterm>

 <refmeta>
  <refentrytitle>SPI_saveplan</refentrytitle>
  <manvolnum>3</manvolnum>
 </refmeta>

 <refnamediv>
  <refname>SPI_saveplan</refname>
<!--
  <refpurpose>save a prepared statement</refpurpose>
-->
  <refpurpose>準備済み文を保存する</refpurpose>
 </refnamediv>

 <refsynopsisdiv>
<synopsis>
SPIPlanPtr SPI_saveplan(SPIPlanPtr <parameter>plan</parameter>)
</synopsis>
 </refsynopsisdiv>

 <refsect1>
<!--
  <title>Description</title>
-->
  <title>説明</title>

  <para>
<!--
   <function>SPI_saveplan</function> copies a passed statement (prepared by
   <function>SPI_prepare</function>) into memory that will not be freed
   by <function>SPI_finish</function> nor by the transaction manager,
   and returns a pointer to the copied statement.  This gives you the
   ability to reuse prepared statements in the subsequent invocations of
   your C function in the current session.
-->
<function>SPI_saveplan</function>は渡された（<function>SPI_prepare</function>で準備された）文を<function>SPI_finish</function>とトランザクションマネージャで解放されないメモリ内にコピーします。
そして、コピーした文のポインタを返します。
これは、現在のセッションにおける、その後のC関数の呼び出しで準備済み文を再利用できる機能を提供します。
  </para>
 </refsect1>

 <refsect1>
<!--
  <title>Arguments</title>
-->
  <title>引数</title>

  <variablelist>
   <varlistentry>
    <term><literal>SPIPlanPtr <parameter>plan</parameter></literal></term>
    <listitem>
     <para>
<!--
      the prepared statement to be saved
-->
保存する準備済み文
     </para>
    </listitem>
   </varlistentry>
  </variablelist>
 </refsect1>

 <refsect1>
<!--
  <title>Return Value</title>
-->
  <title>戻り値</title>

  <para>
<!--
   Pointer to the copied statement; or <symbol>NULL</symbol> if unsuccessful.
   On error, <varname>SPI_result</varname> is set thus:
-->
コピーした文へのポインタ。
失敗した場合は<symbol>NULL</symbol>です。
エラー時、<varname>SPI_result</varname>は以下のように設定されます。

   <variablelist>
    <varlistentry>
     <term><symbol>SPI_ERROR_ARGUMENT</symbol></term>
     <listitem>
      <para>
<!--
       if <parameter>plan</parameter> is <symbol>NULL</symbol> or invalid
-->
<parameter>plan</parameter>が<symbol>NULL</symbol>、または無効な場合
      </para>
     </listitem>
    </varlistentry>

    <varlistentry>
     <term><symbol>SPI_ERROR_UNCONNECTED</symbol></term>
     <listitem>
      <para>
<!--
       if called from an unconnected C function
-->
未接続のC関数から呼び出された場合
      </para>
     </listitem>
    </varlistentry>
   </variablelist>
  </para>
 </refsect1>

 <refsect1>
<!--
  <title>Notes</title>
-->
  <title>注釈</title>

  <para>
<!--
   The originally passed-in statement is not freed, so you might wish to do
   <function>SPI_freeplan</function> on it to avoid leaking memory
   until <function>SPI_finish</function>.
-->
渡された元の文は解放されません。
ですので、<function>SPI_finish</function>を行うまでのメモリリークを防ぎたければ<function>SPI_freeplan</function>を実行してください。
  </para>

  <para>
<!--
   In most cases, <function>SPI_keepplan</function> is preferred to this
   function, since it accomplishes largely the same result without needing
   to physically copy the prepared statement's data structures.
-->
準備済み文のデータ構造を物理的にコピーする必要なく、ほとんど同じ結果をもたらしますので、たいていの場合、この関数よりも<function>SPI_keepplan</function>の方が好ましいです。
  </para>
 </refsect1>
</refentry>

<!-- *********************************************** -->

<refentry id="spi-spi-register-relation">
 <indexterm><primary>SPI_register_relation</primary></indexterm>

 <indexterm>
  <primary>ephemeral named relation</primary>
  <secondary>registering with SPI</secondary>
 </indexterm>
 <indexterm>
  <primary>短命の名前付きリレーション</primary>
  <secondary>SPIで登録する</secondary>
 </indexterm>

 <refmeta>
  <refentrytitle>SPI_register_relation</refentrytitle>
  <manvolnum>3</manvolnum>
 </refmeta>

 <refnamediv>
  <refname>SPI_register_relation</refname>
<!--
  <refpurpose>make an ephemeral named relation available by name in SPI queries</refpurpose>
-->
  <refpurpose>短命の名前付きリレーションをSPIの問い合わせから名前で参照可能にする</refpurpose>
 </refnamediv>

 <refsynopsisdiv>
<synopsis>
int SPI_register_relation(EphemeralNamedRelation <parameter>enr</parameter>)
</synopsis>
 </refsynopsisdiv>

 <refsect1>
<!--
  <title>Description</title>
-->
  <title>説明</title>

  <para>
<!--
   <function>SPI_register_relation</function> makes an ephemeral named
   relation, with associated information, available to queries planned and
   executed through the current SPI connection.
-->
<function>SPI_register_relation</function>は短命の名前付きリレーションを、現在のSPI接続を通して計画され、実行される問い合わせに対して、関連情報と一緒に参照できるようにします。
  </para>
 </refsect1>

 <refsect1>
<!--
  <title>Arguments</title>
-->
  <title>引数</title>

  <variablelist>
   <varlistentry>
    <term><literal>EphemeralNamedRelation <parameter>enr</parameter></literal></term>
    <listitem>
     <para>
<!--
      the ephemeral named relation registry entry
-->
短命の名前付きリレーションの登録エントリ
     </para>
    </listitem>
   </varlistentry>
  </variablelist>
 </refsect1>

 <refsect1>
<!--
  <title>Return Value</title>
-->
  <title>戻り値</title>

  <para>
<!--
   If the execution of the command was successful then the following
   (nonnegative) value will be returned:
-->
コマンドの実行に成功したときは、次の（負でない）値が返されます。

   <variablelist>
    <varlistentry>
     <term><symbol>SPI_OK_REL_REGISTER</symbol></term>
     <listitem>
      <para>
<!--
       if the relation has been successfully registered by name
-->
リレーションが名前で登録できた場合
      </para>
     </listitem>
    </varlistentry>
   </variablelist>
  </para>

  <para>
<!--
   On error, one of the following negative values is returned:
-->
エラーが発生したときは、以下の負の値の一つが返されます。

   <variablelist>
    <varlistentry>
     <term><symbol>SPI_ERROR_ARGUMENT</symbol></term>
     <listitem>
      <para>
<!--
       if <parameter>enr</parameter> is <symbol>NULL</symbol> or its
       <varname>name</varname> field is <symbol>NULL</symbol>
-->
<parameter>enr</parameter>が<symbol>NULL</symbol>か、その<varname>name</varname>フィールドが<symbol>NULL</symbol>の場合
      </para>
     </listitem>
    </varlistentry>

    <varlistentry>
     <term><symbol>SPI_ERROR_UNCONNECTED</symbol></term>
     <listitem>
      <para>
<!--
       if called from an unconnected C function
-->
未接続のC関数から呼び出された場合
      </para>
     </listitem>
    </varlistentry>

    <varlistentry>
     <term><symbol>SPI_ERROR_REL_DUPLICATE</symbol></term>
     <listitem>
      <para>
<!--
       if the name specified in the <varname>name</varname> field of
       <parameter>enr</parameter> is already registered for this connection
-->
<parameter>enr</parameter>の<varname>name</varname>フィールドで指定された名前が、現在の接続で既に登録済みの場合
      </para>
     </listitem>
    </varlistentry>
   </variablelist>
  </para>
 </refsect1>
</refentry>

<!-- *********************************************** -->

<refentry id="spi-spi-unregister-relation">
 <indexterm><primary>SPI_unregister_relation</primary></indexterm>

 <indexterm>
  <primary>ephemeral named relation</primary>
  <secondary>unregistering from SPI</secondary>
 </indexterm>
 <indexterm>
  <primary>短命の名前付きリレーション</primary>
  <secondary>SPIから登録解除する</secondary>
 </indexterm>

 <refmeta>
  <refentrytitle>SPI_unregister_relation</refentrytitle>
  <manvolnum>3</manvolnum>
 </refmeta>

 <refnamediv>
  <refname>SPI_unregister_relation</refname>
<!--
  <refpurpose>remove an ephemeral named relation from the registry</refpurpose>
-->
  <refpurpose>短命の名前付きリレーションをSPIのレジストリから削除する</refpurpose>
 </refnamediv>

 <refsynopsisdiv>
<synopsis>
int SPI_unregister_relation(const char * <parameter>name</parameter>)
</synopsis>
 </refsynopsisdiv>

 <refsect1>
<!--
  <title>Description</title>
-->
  <title>説明</title>

  <para>
<!--
   <function>SPI_unregister_relation</function> removes an ephemeral named
   relation from the registry for the current connection.
-->
<function>SPI_unregister_relation</function>は短命の名前付きリレーションを現在の接続のレジストリから削除します。
  </para>
 </refsect1>

 <refsect1>
<!--
  <title>Arguments</title>
-->
  <title>引数</title>

  <variablelist>
   <varlistentry>
    <term><literal>const char * <parameter>name</parameter></literal></term>
    <listitem>
     <para>
<!--
      the relation registry entry name
-->
リレーションのレジストリエントリの名前
     </para>
    </listitem>
   </varlistentry>
  </variablelist>
 </refsect1>

 <refsect1>
<!--
  <title>Return Value</title>
-->
  <title>戻り値</title>

  <para>
<!--
   If the execution of the command was successful then the following
   (nonnegative) value will be returned:
-->
コマンドの実行に成功したときは、次の（負でない）値が返されます。

   <variablelist>
    <varlistentry>
     <term><symbol>SPI_OK_REL_UNREGISTER</symbol></term>
     <listitem>
      <para>
<!--
       if the tuplestore has been successfully removed from the registry
-->
タプルストアがレジストリから削除された場合
      </para>
     </listitem>
    </varlistentry>
   </variablelist>
  </para>

  <para>
<!--
   On error, one of the following negative values is returned:
-->
エラーが発生したときは、以下の負の値の一つが返されます。

   <variablelist>
    <varlistentry>
     <term><symbol>SPI_ERROR_ARGUMENT</symbol></term>
     <listitem>
      <para>
<!--
       if <parameter>name</parameter> is <symbol>NULL</symbol>
-->
<parameter>name</parameter>が<symbol>NULL</symbol>の場合
      </para>
     </listitem>
    </varlistentry>

    <varlistentry>
     <term><symbol>SPI_ERROR_UNCONNECTED</symbol></term>
     <listitem>
      <para>
<!--
       if called from an unconnected C function
-->
未接続のC関数から呼び出された場合
      </para>
     </listitem>
    </varlistentry>

    <varlistentry>
     <term><symbol>SPI_ERROR_REL_NOT_FOUND</symbol></term>
     <listitem>
      <para>
<!--
       if <parameter>name</parameter> is not found in the registry for the
       current connection
-->
<parameter>name</parameter>が現在の接続のレジストリに見つからない場合
      </para>
     </listitem>
    </varlistentry>
   </variablelist>
  </para>
 </refsect1>
</refentry>

<!-- *********************************************** -->

<refentry id="spi-spi-register-trigger-data">
 <indexterm><primary>SPI_register_trigger_data</primary></indexterm>

 <indexterm>
  <primary>ephemeral named relation</primary>
  <secondary>registering with SPI</secondary>
 </indexterm>
 <indexterm>
  <primary>短命の名前付きリレーション</primary>
  <secondary>SPIで登録する</secondary>
 </indexterm>

 <indexterm>
  <primary>transition tables</primary>
  <secondary>implementation in PLs</secondary>
 </indexterm>
 <indexterm>
  <primary>遷移テーブル</primary>
  <secondary>PLでの実装</secondary>
 </indexterm>

 <refmeta>
  <refentrytitle>SPI_register_trigger_data</refentrytitle>
  <manvolnum>3</manvolnum>
 </refmeta>

 <refnamediv>
  <refname>SPI_register_trigger_data</refname>
<!--
  <refpurpose>make ephemeral trigger data available in SPI queries</refpurpose>
-->
  <refpurpose>短命のトリガーデータをSPIの問い合わせから利用可能にする</refpurpose>
 </refnamediv>

 <refsynopsisdiv>
<synopsis>
int SPI_register_trigger_data(TriggerData *<parameter>tdata</parameter>)
</synopsis>
 </refsynopsisdiv>

 <refsect1>
<!--
  <title>Description</title>
-->
  <title>説明</title>

  <para>
<!--
   <function>SPI_register_trigger_data</function> makes any ephemeral
   relations captured by a trigger available to queries planned and executed
   through the current SPI connection.  Currently, this means the transition
   tables captured by an <literal>AFTER</literal> trigger defined with a
   <literal>REFERENCING OLD/NEW TABLE AS</literal> ... clause.  This function
   should be called by a PL trigger handler function after connecting.
-->
<function>SPI_register_trigger_data</function>はトリガによって捕捉される任意の短命のリレーションを、現在のSPI接続を通して計画され、実行される問い合わせで利用可能にします。
現在のところ、これは<literal>REFERENCING OLD/NEW TABLE AS</literal>の句で定義される<literal>AFTER</literal>トリガによって捕捉される遷移テーブルを意味します。
この関数は接続後にPLのトリガハンドラ関数から呼び出されるようにします。
  </para>
 </refsect1>

 <refsect1>
<!--
  <title>Arguments</title>
-->
  <title>引数</title>

  <variablelist>
   <varlistentry>
    <term><literal>TriggerData *<parameter>tdata</parameter></literal></term>
    <listitem>
     <para>
<!--
       the <structname>TriggerData</structname> object passed to a trigger
       handler function as <literal>fcinfo->context</literal>
-->
トリガハンドラ関数に<literal>fcinfo->context</literal>として渡される<structname>TriggerData</structname>オブジェクト
     </para>
    </listitem>
   </varlistentry>
  </variablelist>
 </refsect1>

 <refsect1>
<!--
  <title>Return Value</title>
-->
  <title>戻り値</title>

  <para>
<!--
   If the execution of the command was successful then the following
   (nonnegative) value will be returned:
-->
コマンドの実行に成功したときは、次の（負でない）値が返されます。

   <variablelist>
    <varlistentry>
     <term><symbol>SPI_OK_TD_REGISTER</symbol></term>
     <listitem>
      <para>
<!--
       if the captured trigger data (if any) has been successfully registered
-->
捕捉されたトリガデータ（あれば）が登録された場合
      </para>
     </listitem>
    </varlistentry>
   </variablelist>
  </para>

  <para>
<!--
   On error, one of the following negative values is returned:
-->
エラーが発生したときは、以下の負の値の一つが返されます。

   <variablelist>
    <varlistentry>
     <term><symbol>SPI_ERROR_ARGUMENT</symbol></term>
     <listitem>
      <para>
<!--
       if <parameter>tdata</parameter> is <symbol>NULL</symbol>
-->
<parameter>tdata</parameter>が<symbol>NULL</symbol>の場合
      </para>
     </listitem>
    </varlistentry>

    <varlistentry>
     <term><symbol>SPI_ERROR_UNCONNECTED</symbol></term>
     <listitem>
      <para>
<!--
       if called from an unconnected C function
-->
未接続のC関数から呼び出された場合
      </para>
     </listitem>
    </varlistentry>

    <varlistentry>
     <term><symbol>SPI_ERROR_REL_DUPLICATE</symbol></term>
     <listitem>
      <para>
<!--
       if the name of any trigger data transient relation is already
       registered for this connection
-->
トリガデータの遷移リレーションのどれかの名前が、この接続で既に登録されている場合
      </para>
     </listitem>
    </varlistentry>
   </variablelist>
  </para>
 </refsect1>
</refentry>

<!-- *********************************************** -->

</sect1>

<sect1 id="spi-interface-support">
<!--
 <title>Interface Support Functions</title>
-->
 <title>インタフェースサポート関数</title>

 <para>
<!--
  The functions described here provide an interface for extracting
  information from result sets returned by <function>SPI_execute</function> and
  other SPI functions.
-->
以下で説明する関数は、<function>SPI_execute</function>や他のSPI関数で返される結果セットから情報を取り出すためのインタフェースを提供します。
 </para>

 <para>
<!--
  All functions described in this section can be used by both
  connected and unconnected C functions.
-->
本節で説明する関数は全て、接続、未接続のC関数のどちらからでも使用することができます。
 </para>

<!-- *********************************************** -->

<refentry id="spi-spi-fname">
 <indexterm><primary>SPI_fname</primary></indexterm>

 <refmeta>
  <refentrytitle>SPI_fname</refentrytitle>
  <manvolnum>3</manvolnum>
 </refmeta>

 <refnamediv>
  <refname>SPI_fname</refname>
<!--
  <refpurpose>determine the column name for the specified column number</refpurpose>
-->
  <refpurpose>指定した列番号に対する列名を決定する</refpurpose>
 </refnamediv>

 <refsynopsisdiv>
<synopsis>
char * SPI_fname(TupleDesc <parameter>rowdesc</parameter>, int <parameter>colnumber</parameter>)
</synopsis>
 </refsynopsisdiv>

 <refsect1>
<!--
  <title>Description</title>
-->
  <title>説明</title>

  <para>
<!--
   <function>SPI_fname</function> returns a copy of the column name of the
   specified column.  (You can use <function>pfree</function> to
   release the copy of the name when you don't need it anymore.)
-->
<function>SPI_fname</function> は指定した列の列名のコピーを返します
（名前のコピーが不要になった場合<function>pfree</function>を使用してその領域を解放することができます）。
  </para>
 </refsect1>

 <refsect1>
<!--
  <title>Arguments</title>
-->
  <title>引数</title>

  <variablelist>
   <varlistentry>
    <term><literal>TupleDesc <parameter>rowdesc</parameter></literal></term>
    <listitem>
     <para>
<!--
      input row description
-->
入力行の記述
     </para>
    </listitem>
   </varlistentry>

   <varlistentry>
    <term><literal>int <parameter>colnumber</parameter></literal></term>
    <listitem>
     <para>
<!--
      column number (count starts at 1)
-->
（1から始まる）列番号
     </para>
    </listitem>
   </varlistentry>
  </variablelist>
 </refsect1>

 <refsect1>
<!--
  <title>Return Value</title>
-->
  <title>戻り値</title>

  <para>
<!--
   The column name; <symbol>NULL</symbol> if
   <parameter>colnumber</parameter> is out of range.
   <varname>SPI_result</varname> set to
   <symbol>SPI_ERROR_NOATTRIBUTE</symbol> on error.
-->
列の名前です。
<parameter>colnumber</parameter>が範囲外の場合は<symbol>NULL</symbol>です。
エラー時、<varname>SPI_result</varname>は<symbol>SPI_ERROR_NOATTRIBUTE</symbol>に設定されます。
  </para>
 </refsect1>
</refentry>

<!-- *********************************************** -->

<refentry id="spi-spi-fnumber">
 <indexterm><primary>SPI_fnumber</primary></indexterm>

 <refmeta>
  <refentrytitle>SPI_fnumber</refentrytitle>
  <manvolnum>3</manvolnum>
 </refmeta>

 <refnamediv>
  <refname>SPI_fnumber</refname>
<!--
  <refpurpose>determine the column number for the specified column name</refpurpose>
-->
  <refpurpose>指定した列名から列番号を決定する</refpurpose>
 </refnamediv>

 <refsynopsisdiv>
<synopsis>
int SPI_fnumber(TupleDesc <parameter>rowdesc</parameter>, const char * <parameter>colname</parameter>)
</synopsis>
 </refsynopsisdiv>

 <refsect1>
<!--
  <title>Description</title>
-->
  <title>説明</title>

  <para>
<!--
   <function>SPI_fnumber</function> returns the column number for the
   column with the specified name.
-->
<function>SPI_fnumber</function>は指定した名前の列の列番号を返します。
  </para>

  <para>
<!--
   If <parameter>colname</parameter> refers to a system column (e.g.,
   <literal>ctid</literal>) then the appropriate negative column number will
   be returned.  The caller should be careful to test the return value
   for exact equality to <symbol>SPI_ERROR_NOATTRIBUTE</symbol> to
   detect an error; testing the result for less than or equal to 0 is
   not correct unless system columns should be rejected.
-->
<parameter>colname</parameter>が（<literal>ctid</literal>などの）システム列を参照する場合、適切な負の列番号が返されます。
呼び出し元は、エラーを検知するために戻り値が<symbol>SPI_ERROR_NOATTRIBUTE</symbol>と正確に同一であるかどうかを注意して検査しなければなりません。
システム列を拒絶させたくなければ、結果が0あるいは0未満かを検査するという方法は、正しくありません。
  </para>
 </refsect1>

 <refsect1>
<!--
  <title>Arguments</title>
-->
  <title>引数</title>

  <variablelist>
   <varlistentry>
    <term><literal>TupleDesc <parameter>rowdesc</parameter></literal></term>
    <listitem>
     <para>
<!--
      input row description
-->
入力行の記述
     </para>
    </listitem>
   </varlistentry>

   <varlistentry>
    <term><literal>const char * <parameter>colname</parameter></literal></term>
    <listitem>
     <para>
<!--
      column name
-->
列名
     </para>
    </listitem>
   </varlistentry>
  </variablelist>
 </refsect1>

 <refsect1>
<!--
  <title>Return Value</title>
-->
  <title>戻り値</title>

  <para>
<!--
   Column number (count starts at 1 for user-defined columns), or
   <symbol>SPI_ERROR_NOATTRIBUTE</symbol> if the named column was not
   found.
-->
（ユーザ定義の列について1から始まる）列番号。
指定された名前の列が見つからなければ、<symbol>SPI_ERROR_NOATTRIBUTE</symbol>です。
  </para>
 </refsect1>
</refentry>

<!-- *********************************************** -->

<refentry id="spi-spi-getvalue">
 <indexterm><primary>SPI_getvalue</primary></indexterm>

 <refmeta>
  <refentrytitle>SPI_getvalue</refentrytitle>
  <manvolnum>3</manvolnum>
 </refmeta>

 <refnamediv>
  <refname>SPI_getvalue</refname>
<!--
  <refpurpose>return the string value of the specified column</refpurpose>
-->
  <refpurpose>指定された列の文字列値を返す</refpurpose>
 </refnamediv>

 <refsynopsisdiv>
<synopsis>
char * SPI_getvalue(HeapTuple <parameter>row</parameter>, TupleDesc <parameter>rowdesc</parameter>, int <parameter>colnumber</parameter>)
</synopsis>
 </refsynopsisdiv>

 <refsect1>
<!--
  <title>Description</title>
-->
  <title>説明</title>

  <para>
<!--
   <function>SPI_getvalue</function> returns the string representation
   of the value of the specified column.
-->
<function>SPI_getvalue</function>は指定された列の値の文字列表現を返します。
  </para>

  <para>
<!--
   The result is returned in memory allocated using
   <function>palloc</function>.  (You can use
   <function>pfree</function> to release the memory when you don't
   need it anymore.)
-->
結果は、<function>palloc</function>を使用して割り当てられたメモリ内に返されます
（不要になった段階で、<function>pfree</function>を使用してメモリを解放することができます）。
  </para>
 </refsect1>

 <refsect1>
<!--
  <title>Arguments</title>
-->
  <title>引数</title>

  <variablelist>
   <varlistentry>
    <term><literal>HeapTuple <parameter>row</parameter></literal></term>
    <listitem>
     <para>
<!--
      input row to be examined
-->
検査対象の入力行
     </para>
    </listitem>
   </varlistentry>

   <varlistentry>
    <term><literal>TupleDesc <parameter>rowdesc</parameter></literal></term>
    <listitem>
     <para>
<!--
      input row description
-->
入力行の記述
     </para>
    </listitem>
   </varlistentry>

   <varlistentry>
    <term><literal>int <parameter>colnumber</parameter></literal></term>
    <listitem>
     <para>
<!--
      column number (count starts at 1)
-->
（1から始まる）列番号
     </para>
    </listitem>
   </varlistentry>
  </variablelist>
 </refsect1>

 <refsect1>
<!--
  <title>Return Value</title>
-->
  <title>戻り値</title>

  <para>
<!--
   Column value, or <symbol>NULL</symbol> if the column is null,
   <parameter>colnumber</parameter> is out of range
   (<varname>SPI_result</varname> is set to
   <symbol>SPI_ERROR_NOATTRIBUTE</symbol>), or no output function is
   available (<varname>SPI_result</varname> is set to
   <symbol>SPI_ERROR_NOOUTFUNC</symbol>).
-->
列の値。
列がNULLの場合、あるいは<parameter>colnumber</parameter>が範囲外の場合は<symbol>NULL</symbol>です（<varname>SPI_result</varname>が<symbol>SPI_ERROR_NOATTRIBUTE</symbol>に設定されます）。
利用できる出力関数が存在しない場合は、<symbol>NULL</symbol>です
（<varname>SPI_result</varname>が<symbol>SPI_ERROR_NOOUTFUNC</symbol>に設定されます）。
  </para>
 </refsect1>
</refentry>

<!-- *********************************************** -->

<refentry id="spi-spi-getbinval">
 <indexterm><primary>SPI_getbinval</primary></indexterm>

 <refmeta>
  <refentrytitle>SPI_getbinval</refentrytitle>
  <manvolnum>3</manvolnum>
 </refmeta>

 <refnamediv>
  <refname>SPI_getbinval</refname>
<!--
  <refpurpose>return the binary value of the specified column</refpurpose>
-->
  <refpurpose>指定した列のバイナリ値を返す</refpurpose>
 </refnamediv>

 <refsynopsisdiv>
<synopsis>
Datum SPI_getbinval(HeapTuple <parameter>row</parameter>, TupleDesc <parameter>rowdesc</parameter>, int <parameter>colnumber</parameter>,
                    bool * <parameter>isnull</parameter>)
</synopsis>
 </refsynopsisdiv>

 <refsect1>
<!--
  <title>Description</title>
-->
  <title>説明</title>

  <para>
<!--
   <function>SPI_getbinval</function> returns the value of the
   specified column in the internal form (as type <type>Datum</type>).
-->
<function>SPI_getbinval</function> は指定された列の値を内部形式で（<type>Datum</type>として）返します。
  </para>

  <para>
<!--
   This function does not allocate new space for the datum.  In the
   case of a pass-by-reference data type, the return value will be a
   pointer into the passed row.
-->
この関数はデータ用に新しい領域を確保しません。
参照渡しのデータ型の場合、戻り値は渡された行の内部を示すポインタとなります。
  </para>
 </refsect1>

 <refsect1>
<!--
  <title>Arguments</title>
-->
  <title>引数</title>

  <variablelist>
   <varlistentry>
    <term><literal>HeapTuple <parameter>row</parameter></literal></term>
    <listitem>
     <para>
<!--
      input row to be examined
-->
対象とする入力行
     </para>
    </listitem>
   </varlistentry>

   <varlistentry>
    <term><literal>TupleDesc <parameter>rowdesc</parameter></literal></term>
    <listitem>
     <para>
<!--
      input row description
-->
入力行の記述
     </para>
    </listitem>
   </varlistentry>

   <varlistentry>
    <term><literal>int <parameter>colnumber</parameter></literal></term>
    <listitem>
     <para>
<!--
      column number (count starts at 1)
-->
（1から始まる）列番号
     </para>
    </listitem>
   </varlistentry>

   <varlistentry>
    <term><literal>bool * <parameter>isnull</parameter></literal></term>
    <listitem>
     <para>
<!--
      flag for a null value in the column
-->
列のNULL値についてのフラグ
     </para>
    </listitem>
   </varlistentry>
  </variablelist>
 </refsect1>

 <refsect1>
<!--
  <title>Return Value</title>
-->
  <title>戻り値</title>

  <para>
<!--
   The binary value of the column is returned.  The variable pointed
   to by <parameter>isnull</parameter> is set to true if the column is
   null, else to false.
-->
列のバイナリ値が返されます。
<parameter>isnull</parameter>で指し示される変数は、列がNULLならば真に、さもなくば、偽に設定されます。
  </para>

  <para>
<!--
   <varname>SPI_result</varname> is set to
   <symbol>SPI_ERROR_NOATTRIBUTE</symbol> on error.
-->
エラー時、<varname>SPI_result</varname>は<symbol>SPI_ERROR_NOATTRIBUTE</symbol>に設定されます。
  </para>
 </refsect1>
</refentry>

<!-- *********************************************** -->

<refentry id="spi-spi-gettype">
 <indexterm><primary>SPI_gettype</primary></indexterm>

 <refmeta>
  <refentrytitle>SPI_gettype</refentrytitle>
  <manvolnum>3</manvolnum>
 </refmeta>

 <refnamediv>
  <refname>SPI_gettype</refname>
<!--
  <refpurpose>return the data type name of the specified column</refpurpose>
-->
  <refpurpose>指定された列のデータ型名を返す</refpurpose>
 </refnamediv>

 <refsynopsisdiv>
<synopsis>
char * SPI_gettype(TupleDesc <parameter>rowdesc</parameter>, int <parameter>colnumber</parameter>)
</synopsis>
 </refsynopsisdiv>

 <refsect1>
<!--
  <title>Description</title>
-->
  <title>説明</title>

  <para>
<!--
   <function>SPI_gettype</function> returns a copy of the data type name of the
   specified column.  (You can use <function>pfree</function> to
   release the copy of the name when you don't need it anymore.)
-->
<function>SPI_gettype</function>は指定された列のデータ型名のコピーを返します
（不要になった段階で、<function>pfree</function>を使用して名前のコピーを解放することができます）。
  </para>
 </refsect1>

 <refsect1>
<!--
  <title>Arguments</title>
-->
  <title>引数</title>

  <variablelist>
   <varlistentry>
    <term><literal>TupleDesc <parameter>rowdesc</parameter></literal></term>
    <listitem>
     <para>
<!--
      input row description
-->
入力行の記述
     </para>
    </listitem>
   </varlistentry>

   <varlistentry>
    <term><literal>int <parameter>colnumber</parameter></literal></term>
    <listitem>
     <para>
<!--
      column number (count starts at 1)
-->
（1から始まる）列番号
     </para>
    </listitem>
   </varlistentry>
  </variablelist>
 </refsect1>

 <refsect1>
<!--
  <title>Return Value</title>
-->
  <title>戻り値</title>

  <para>
<!--
   The data type name of the specified column, or
   <symbol>NULL</symbol> on error.  <varname>SPI_result</varname> is
   set to <symbol>SPI_ERROR_NOATTRIBUTE</symbol> on error.
-->
指定された列のデータ型名。
エラー時は<symbol>NULL</symbol>です。
エラー時、<varname>SPI_result</varname>は<symbol>SPI_ERROR_NOATTRIBUTE</symbol>に設定されます。
  </para>
 </refsect1>
</refentry>

<!-- *********************************************** -->

<refentry id="spi-spi-gettypeid">
 <indexterm><primary>SPI_gettypeid</primary></indexterm>

 <refmeta>
  <refentrytitle>SPI_gettypeid</refentrytitle>
  <manvolnum>3</manvolnum>
 </refmeta>

 <refnamediv>
  <refname>SPI_gettypeid</refname>
<!--
  <refpurpose>return the data type <acronym>OID</acronym> of the specified column</refpurpose>
-->
  <refpurpose>指定された列のデータ型の<acronym>OID</acronym>を返す</refpurpose>
 </refnamediv>

 <refsynopsisdiv>
<synopsis>
Oid SPI_gettypeid(TupleDesc <parameter>rowdesc</parameter>, int <parameter>colnumber</parameter>)
</synopsis>
 </refsynopsisdiv>

 <refsect1>
<!--
  <title>Description</title>
-->
  <title>説明</title>

  <para>
<!--
   <function>SPI_gettypeid</function> returns the
   <acronym>OID</acronym> of the data type of the specified column.
-->
   <function>SPI_gettypeid</function>は指定された列のデータ型の<acronym>OID</acronym>を返します。
  </para>
 </refsect1>

 <refsect1>
<!--
  <title>Arguments</title>
-->
  <title>引数</title>

  <variablelist>
   <varlistentry>
    <term><literal>TupleDesc <parameter>rowdesc</parameter></literal></term>
    <listitem>
     <para>
<!--
      input row description
-->
入力行の記述
     </para>
    </listitem>
   </varlistentry>

   <varlistentry>
    <term><literal>int <parameter>colnumber</parameter></literal></term>
    <listitem>
     <para>
<!--
      column number (count starts at 1)
-->
（1から始まる）列番号
     </para>
    </listitem>
   </varlistentry>
  </variablelist>
 </refsect1>

 <refsect1>
<!--
  <title>Return Value</title>
-->
  <title>戻り値</title>

  <para>
<!--
   The <acronym>OID</acronym> of the data type of the specified column
   or <symbol>InvalidOid</symbol> on error.  On error,
   <varname>SPI_result</varname> is set to
   <symbol>SPI_ERROR_NOATTRIBUTE</symbol>.
-->
指定された列のデータ型の<acronym>OID</acronym>です。
エラー時は<symbol>InvalidOid</symbol>です。
エラー時、<varname>SPI_result</varname>は<symbol>SPI_ERROR_NOATTRIBUTE</symbol>に設定されます。
  </para>
 </refsect1>
</refentry>

<!-- *********************************************** -->

<refentry id="spi-spi-getrelname">
 <indexterm><primary>SPI_getrelname</primary></indexterm>

 <refmeta>
  <refentrytitle>SPI_getrelname</refentrytitle>
  <manvolnum>3</manvolnum>
 </refmeta>

 <refnamediv>
  <refname>SPI_getrelname</refname>
<!--
  <refpurpose>return the name of the specified relation</refpurpose>
-->
  <refpurpose>指定されたリレーションの名前を返す</refpurpose>
 </refnamediv>

 <refsynopsisdiv>
<synopsis>
char * SPI_getrelname(Relation <parameter>rel</parameter>)
</synopsis>
 </refsynopsisdiv>

 <refsect1>
<!--
  <title>Description</title>
-->
  <title>説明</title>

  <para>
<!--
   <function>SPI_getrelname</function> returns a copy of the name of the
   specified relation.  (You can use <function>pfree</function> to
   release the copy of the name when you don't need it anymore.)
-->
<function>SPI_getrelname</function>は指定リレーションの名前のコピーを返します
（不要になった段階で、<function>pfree</function>を使用して名前のコピーを解放することができます）。
  </para>
 </refsect1>

 <refsect1>
<!--
  <title>Arguments</title>
-->
  <title>引数</title>

  <variablelist>
   <varlistentry>
    <term><literal>Relation <parameter>rel</parameter></literal></term>
    <listitem>
     <para>
<!--
      input relation
-->
入力リレーション
     </para>
    </listitem>
   </varlistentry>
  </variablelist>
 </refsect1>

 <refsect1>
<!--
  <title>Return Value</title>
-->
  <title>戻り値</title>

  <para>
<!--
   The name of the specified relation.
-->
指定されたリレーションの名前です。
  </para>
 </refsect1>
</refentry>

<refentry id="spi-spi-getnspname">
 <indexterm><primary>SPI_getnspname</primary></indexterm>

 <refmeta>
  <refentrytitle>SPI_getnspname</refentrytitle>
  <manvolnum>3</manvolnum>
 </refmeta>

 <refnamediv>
  <refname>SPI_getnspname</refname>
<!--
  <refpurpose>return the namespace of the specified relation</refpurpose>
-->
  <refpurpose>指定されたリレーションの名前空間を返す</refpurpose>
 </refnamediv>

 <refsynopsisdiv>
<synopsis>
char * SPI_getnspname(Relation <parameter>rel</parameter>)
</synopsis>
 </refsynopsisdiv>

 <refsect1>
<!--
  <title>Description</title>
-->
  <title>説明</title>

  <para>
<!--
   <function>SPI_getnspname</function> returns a copy of the name of
   the namespace that the specified <structname>Relation</structname>
   belongs to. This is equivalent to the relation's schema. You should
   <function>pfree</function> the return value of this function when
   you are finished with it.
-->
<function>SPI_getnspname</function>は、指定した<structname>Relation</structname>が属する名前空間名のコピーを返します。
これはリレーションのスキーマと同じです。
作業終了時に、この関数の戻り値に対して<function>pfree</function>を行わなければなりません。
  </para>
 </refsect1>

 <refsect1>
<!--
  <title>Arguments</title>
-->
  <title>引数</title>

  <variablelist>
   <varlistentry>
    <term><literal>Relation <parameter>rel</parameter></literal></term>
    <listitem>
     <para>
<!--
      input relation
-->
入力リレーション
     </para>
    </listitem>
   </varlistentry>
  </variablelist>
 </refsect1>

 <refsect1>
<!--
  <title>Return Value</title>
-->
  <title>戻り値</title>

  <para>
<!--
   The name of the specified relation's namespace.
-->
指定したリレーションの名前空間の名称です。
  </para>
 </refsect1>
</refentry>

<refentry id="spi-spi-result-code-string">
 <indexterm><primary>SPI_result_code_string</primary></indexterm>

 <refmeta>
  <refentrytitle>SPI_result_code_string</refentrytitle>
  <manvolnum>3</manvolnum>
 </refmeta>

 <refnamediv>
  <refname>SPI_result_code_string</refname>
<!--
  <refpurpose>return error code as string</refpurpose>
-->
  <refpurpose>文字列でエラーコードを返します</refpurpose>
 </refnamediv>

 <refsynopsisdiv>
<synopsis>
const char * SPI_result_code_string(int <parameter>code</parameter>);
</synopsis>
 </refsynopsisdiv>

 <refsect1>
<!--
  <title>Description</title>
-->
  <title>説明</title>

  <para>
<!--
   <function>SPI_result_code_string</function> returns a string representation
   of the result code returned by various SPI functions or stored
   in <varname>SPI_result</varname>.
-->
<function>SPI_result_code_string</function>は、様々なSPI関数から返されたか、<varname>SPI_result</varname>に格納された結果コードの文字列表現を返します。
  </para>
 </refsect1>

 <refsect1>
<!--
  <title>Arguments</title>
-->
  <title>引数</title>

  <variablelist>
   <varlistentry>
    <term><literal>int <parameter>code</parameter></literal></term>
    <listitem>
     <para>
<!--
      result code
-->
結果コード
     </para>
    </listitem>
   </varlistentry>
  </variablelist>
 </refsect1>

 <refsect1>
<!--
  <title>Return Value</title>
-->
  <title>戻り値</title>

  <para>
<!--
   A string representation of the result code.
-->
結果コードの文字列表現
  </para>
 </refsect1>
</refentry>

 </sect1>

 <sect1 id="spi-memory">
<!--
  <title>Memory Management</title>
-->
  <title>メモリ管理</title>

  <para>
    <indexterm>
     <primary>memory context</primary>
     <secondary>in SPI</secondary>
    </indexterm>
    <indexterm>
     <primary>メモリコンテキスト</primary>
     <secondary>SPI内部の</secondary>
    </indexterm>
<!--
   <productname>PostgreSQL</productname> allocates memory within
   <firstterm>memory contexts</firstterm>, which provide a convenient method of
   managing allocations made in many different places that need to
   live for differing amounts of time.  Destroying a context releases
   all the memory that was allocated in it.  Thus, it is not necessary
   to keep track of individual objects to avoid memory leaks; instead
   only a relatively small number of contexts have to be managed.
   <function>palloc</function> and related functions allocate memory
   from the <quote>current</quote> context.
-->
<productname>PostgreSQL</productname>は、<firstterm>メモリコンテキスト</firstterm>内にメモリを確保します。
これは、様々な場所で、必要な有効期間がそれぞれ異なるような割り当てを管理する便利な方法を提供します。
コンテキストを破壊することで、そこで割り当てられた全てのメモリを解放します。
したがって、メモリリークを防ぐための個々のオブジェクトの追跡を維持することは不要です。
その代わり、相対的に少量のコンテキストを管理する必要があります。
<function>palloc</function>と関連する関数は<quote>現在の</quote>コンテキストからメモリを確保します。
  </para>

  <para>
<!--
   <function>SPI_connect</function> creates a new memory context and
   makes it current.  <function>SPI_finish</function> restores the
   previous current memory context and destroys the context created by
   <function>SPI_connect</function>.  These actions ensure that
   transient memory allocations made inside your C function are
   reclaimed at C function exit, avoiding memory leakage.
-->
<function>SPI_connect</function>は新しくメモリコンテキストを作成し、それを現在のコンテキストとします。
<function>SPI_finish</function>は直前の現在のメモリコンテキストを戻し、<function>SPI_connect</function>で作成されたコンテキストを破壊します。
これらの動作により、C関数内で割り当てが行われる一時的なメモリがC関数の終了時に回収され、メモリリークが防止されることが保証されます。
  </para>

  <para>
<!--
   However, if your C function needs to return an object in allocated
   memory (such as a value of a pass-by-reference data type), you
   cannot allocate that memory using <function>palloc</function>, at
   least not while you are connected to SPI.  If you try, the object
   will be deallocated by <function>SPI_finish</function>, and your
   C function will not work reliably.  To solve this problem, use
   <function>SPI_palloc</function> to allocate memory for your return
   object.  <function>SPI_palloc</function> allocates memory in the
   <quote>upper executor context</quote>, that is, the memory context
   that was current when <function>SPI_connect</function> was called,
   which is precisely the right context for a value returned from your
   C function.  Several of the other utility functions described in
   this section also return objects created in the upper executor context.
-->
しかし、（参照渡しのデータ型の値といった）C関数が割り当てられたメモリ内のオブジェクトを返す必要がある場合、少なくともSPIに接続していない期間は、<function>palloc</function>を使用してメモリを確保することができません。
これを試行すると、そのオブジェクトは<function>SPI_finish</function>で解放されてしまい、C関数は正しく動作しないでしょう。
この問題を解決するには、<function>SPI_palloc</function>を使用して、戻り値となるオブジェクト用のメモリを確保してください。
<function>SPI_palloc</function>は<quote>上位エグゼキュータコンテキスト</quote>内にメモリを割り当てます。
このメモリコンテキストは、<function>SPI_connect</function>が呼び出された時点において現在のコンテキストだったものであり、C関数の戻り値用のコンテキストとしてまさに正しいものです。
この章で説明されているほかのユーティリティ関数のいくつかも、上位エグゼキュータコンテキスト内で作成されたオブジェクトを返します。
  </para>

  <para>
<!--
   When <function>SPI_connect</function> is called, the private
   context of the C function, which is created by
   <function>SPI_connect</function>, is made the current context.  All
   allocations made by <function>palloc</function>,
   <function>repalloc</function>, or SPI utility functions (except as
   described in this section) are made in this context.  When a
   C function disconnects from the SPI manager (via
   <function>SPI_finish</function>) the current context is restored to
   the upper executor context, and all allocations made in the
   C function memory context are freed and cannot be used any more.
-->
<function>SPI_connect</function>が呼び出されると、<function>SPI_connect</function>によって作成されるC関数固有のコンテキストが現在のコンテキストに作成されます。
<function>palloc</function>、<function>repalloc</function>、SPIユーティリティ関数（この章で説明されているものは除きます）によって作成される割り当ては全て、このコンテキスト内に作成されます。
C関数がSPIマネージャから（<function>SPI_finish</function>経由で）切断した時、現在のコンテキストは上位エグゼキュータコンテキストに戻され、C関数のメモリコンテキスト内で割り当てられたメモリは全て解放され、二度と使用することができません。
  </para>

<!-- *********************************************** -->

<refentry id="spi-spi-palloc">
 <indexterm><primary>SPI_palloc</primary></indexterm>

 <refmeta>
  <refentrytitle>SPI_palloc</refentrytitle>
  <manvolnum>3</manvolnum>
 </refmeta>

 <refnamediv>
  <refname>SPI_palloc</refname>
<!--
  <refpurpose>allocate memory in the upper executor context</refpurpose>
-->
  <refpurpose>上位エグゼキュータコンテキスト内にメモリを割り当てる</refpurpose>
 </refnamediv>

 <refsynopsisdiv>
<synopsis>
void * SPI_palloc(Size <parameter>size</parameter>)
</synopsis>
 </refsynopsisdiv>

 <refsect1>
<!--
  <title>Description</title>
-->
  <title>説明</title>

  <para>
<!--
   <function>SPI_palloc</function> allocates memory in the upper
   executor context.
-->
<function>SPI_palloc</function>は上位エグゼキュータコンテキスト内にメモリを割り当てます。
  </para>

  <para>
<!--
   This function can only be used while connected to SPI.
   Otherwise, it throws an error.
-->
この関数はSPIに接続されている間にのみ使うことができます。
それ以外の場合はエラーを発生させます。
  </para>
 </refsect1>

 <refsect1>
<!--
  <title>Arguments</title>
-->
  <title>引数</title>

  <variablelist>
   <varlistentry>
    <term><literal>Size <parameter>size</parameter></literal></term>
    <listitem>
     <para>
<!--
      size in bytes of storage to allocate
-->
割り当てる領域のバイト数
     </para>
    </listitem>
   </varlistentry>
  </variablelist>
 </refsect1>

 <refsect1>
<!--
  <title>Return Value</title>
-->
  <title>戻り値</title>

  <para>
<!--
   pointer to new storage space of the specified size
-->
指定サイズの新しい格納領域へのポインタ
  </para>
 </refsect1>
</refentry>

<!-- *********************************************** -->

<refentry id="spi-realloc">
 <indexterm><primary>SPI_repalloc</primary></indexterm>

 <refmeta>
  <refentrytitle>SPI_repalloc</refentrytitle>
  <manvolnum>3</manvolnum>
 </refmeta>

 <refnamediv>
  <refname>SPI_repalloc</refname>
<!--
  <refpurpose>reallocate memory in the upper executor context</refpurpose>
-->
  <refpurpose>上位エグゼキュータコンテキスト内にメモリを再割り当てる</refpurpose>
 </refnamediv>

 <refsynopsisdiv>
<synopsis>
void * SPI_repalloc(void * <parameter>pointer</parameter>, Size <parameter>size</parameter>)
</synopsis>
 </refsynopsisdiv>

 <refsect1>
<!--
  <title>Description</title>
-->
  <title>説明</title>

  <para>
<!--
   <function>SPI_repalloc</function> changes the size of a memory
   segment previously allocated using <function>SPI_palloc</function>.
-->
<function>SPI_repalloc</function>は、以前に<function>SPI_palloc</function>を使用して割り当てられたメモリセグメントのサイズを変更します。
  </para>

  <para>
<!--
   This function is no longer different from plain
   <function>repalloc</function>.  It's kept just for backward
   compatibility of existing code.
-->
この関数はもはや通常の<function>repalloc</function>とは異なるものではありません。
単に既存コードの後方互換性のために保持されています。
  </para>
 </refsect1>

 <refsect1>
<!--
  <title>Arguments</title>
-->
  <title>引数</title>

  <variablelist>
   <varlistentry>
    <term><literal>void * <parameter>pointer</parameter></literal></term>
    <listitem>
     <para>
<!--
      pointer to existing storage to change
-->
変更する既存の領域へのポインタ
     </para>
    </listitem>
   </varlistentry>

   <varlistentry>
    <term><literal>Size <parameter>size</parameter></literal></term>
    <listitem>
     <para>
<!--
      size in bytes of storage to allocate
-->
割り当てる領域のバイト数
     </para>
    </listitem>
   </varlistentry>
  </variablelist>
 </refsect1>

 <refsect1>
<!--
  <title>Return Value</title>
-->
  <title>戻り値</title>

  <para>
<!--
   pointer to new storage space of specified size with the contents
   copied from the existing area
-->
指定サイズに新規に割り当てられ、既存領域の内容をコピーした領域へのポインタ
  </para>
 </refsect1>
</refentry>

<!-- *********************************************** -->

<refentry id="spi-spi-pfree">
 <indexterm><primary>SPI_pfree</primary></indexterm>

 <refmeta>
  <refentrytitle>SPI_pfree</refentrytitle>
  <manvolnum>3</manvolnum>
 </refmeta>

 <refnamediv>
  <refname>SPI_pfree</refname>
<!--
  <refpurpose>free memory in the upper executor context</refpurpose>
-->
  <refpurpose>上位エグゼキュータコンテキスト内のメモリを解放する</refpurpose>
 </refnamediv>

 <refsynopsisdiv>
<synopsis>
void SPI_pfree(void * <parameter>pointer</parameter>)
</synopsis>
 </refsynopsisdiv>

 <refsect1>
<!--
  <title>Description</title>
-->
  <title>説明</title>

  <para>
<!--
   <function>SPI_pfree</function> frees memory previously allocated
   using <function>SPI_palloc</function> or
   <function>SPI_repalloc</function>.
-->
<function>SPI_pfree</function>は、以前に<function>SPI_palloc</function>や<function>SPI_repalloc</function>を使用して割り当てられたメモリを解放します。
  </para>

  <para>
<!--
   This function is no longer different from plain
   <function>pfree</function>.  It's kept just for backward
   compatibility of existing code.
-->
この関数はもはや通常の<function>pfree</function>とは異なるものではありません。
単に既存コードの後方互換性のために保持されています。
  </para>
 </refsect1>

 <refsect1>
<!--
  <title>Arguments</title>
-->
  <title>引数</title>

  <variablelist>
   <varlistentry>
    <term><literal>void * <parameter>pointer</parameter></literal></term>
    <listitem>
     <para>
<!--
      pointer to existing storage to free
-->
解放する既存の領域へのポインタ
     </para>
    </listitem>
   </varlistentry>
  </variablelist>
 </refsect1>
</refentry>

<!-- *********************************************** -->

<refentry id="spi-spi-copytuple">
 <indexterm><primary>SPI_copytuple</primary></indexterm>

 <refmeta>
  <refentrytitle>SPI_copytuple</refentrytitle>
  <manvolnum>3</manvolnum>
 </refmeta>

 <refnamediv>
  <refname>SPI_copytuple</refname>
<!--
  <refpurpose>make a copy of a row in the upper executor context</refpurpose>
-->
  <refpurpose>上位エグゼキュータ内に行のコピーを作成する</refpurpose>
 </refnamediv>

 <refsynopsisdiv>
<synopsis>
HeapTuple SPI_copytuple(HeapTuple <parameter>row</parameter>)
</synopsis>
 </refsynopsisdiv>

 <refsect1>
<!--
  <title>Description</title>
-->
  <title>説明</title>

  <para>
<!--
   <function>SPI_copytuple</function> makes a copy of a row in the
   upper executor context.  This is normally used to return a modified
   row from a trigger.  In a function declared to return a composite
   type, use <function>SPI_returntuple</function> instead.
-->
<function>SPI_copytuple</function>は上位エグゼキュータコンテキスト内に行のコピーを作成します。
これは通常、トリガから変更した行を返す時に使用されます。
複合型を返すものと宣言された関数では、代わりに<function>SPI_returntuple</function>を使用してください。
  </para>

  <para>
<!--
   This function can only be used while connected to SPI.
   Otherwise, it returns NULL and sets <varname>SPI_result</varname> to
   <symbol>SPI_ERROR_UNCONNECTED</symbol>.
-->
この関数はSPIに接続されている間にのみ使うことができます。
それ以外の場合はNULLを返し、<varname>SPI_result</varname>を<symbol>SPI_ERROR_UNCONNECTED</symbol>にセットします。
  </para>
 </refsect1>

 <refsect1>
<!--
  <title>Arguments</title>
-->
  <title>引数</title>

  <variablelist>
   <varlistentry>
    <term><literal>HeapTuple <parameter>row</parameter></literal></term>
    <listitem>
     <para>
<!--
      row to be copied
-->
コピーされる行
     </para>
    </listitem>
   </varlistentry>
  </variablelist>
 </refsect1>

 <refsect1>
<!--
  <title>Return Value</title>
-->
  <title>戻り値</title>

  <para>
<!--
   the copied row, or <symbol>NULL</symbol> on error
   (see <varname>SPI_result</varname> for an error indication)
-->
コピーされた行、あるいはエラー時は<symbol>NULL</symbol>
（エラーの表示については<varname>SPI_result</varname>を参照してください）
  </para>
 </refsect1>
</refentry>

<!-- *********************************************** -->

<refentry id="spi-spi-returntuple">
 <indexterm><primary>SPI_returntuple</primary></indexterm>

 <refmeta>
  <refentrytitle>SPI_returntuple</refentrytitle>
  <manvolnum>3</manvolnum>
 </refmeta>

 <refnamediv>
  <refname>SPI_returntuple</refname>
<!--
  <refpurpose>prepare to return a tuple as a Datum</refpurpose>
-->
  <refpurpose>Datumとしてタプルを返す準備をする</refpurpose>
 </refnamediv>

 <refsynopsisdiv>
<synopsis>
HeapTupleHeader SPI_returntuple(HeapTuple <parameter>row</parameter>, TupleDesc <parameter>rowdesc</parameter>)
</synopsis>
 </refsynopsisdiv>

 <refsect1>
<!--
  <title>Description</title>
-->
  <title>説明</title>

  <para>
<!--
   <function>SPI_returntuple</function> makes a copy of a row in
   the upper executor context, returning it in the form of a row type <type>Datum</type>.
   The returned pointer need only be converted to <type>Datum</type> via <function>PointerGetDatum</function>
   before returning.
-->
<function>SPI_returntuple</function>は上位エグゼキュータコンテキスト内に行の複製を作成し、それを行型の<type>Datum</type>形式で返します。
返されるポインタは、返す前に<function>PointerGetDatum</function>を使用して<type>Datum</type>に変換することのみが必要です。
  </para>

  <para>
<!--
   This function can only be used while connected to SPI.
   Otherwise, it returns NULL and sets <varname>SPI_result</varname> to
   <symbol>SPI_ERROR_UNCONNECTED</symbol>.
-->
この関数はSPIに接続されている間にのみ使うことができます。
それ以外の場合はNULLを返し、<varname>SPI_result</varname>を<symbol>SPI_ERROR_UNCONNECTED</symbol>にセットします。
  </para>

  <para>
<!--
   Note that this should be used for functions that are declared to return
   composite types.  It is not used for triggers; use
   <function>SPI_copytuple</function> for returning a modified row in a trigger.
-->
この関数は複合型を返すものと宣言された関数に対して使用しなければなりません。
トリガでは使用されません。
トリガで変更された行を返すには<function>SPI_copytuple</function>を使用してください。
  </para>
 </refsect1>

 <refsect1>
<!--
  <title>Arguments</title>
-->
  <title>引数</title>

  <variablelist>
   <varlistentry>
    <term><literal>HeapTuple <parameter>row</parameter></literal></term>
    <listitem>
     <para>
<!--
      row to be copied
-->
コピーされる行
     </para>
    </listitem>
   </varlistentry>

   <varlistentry>
    <term><literal>TupleDesc <parameter>rowdesc</parameter></literal></term>
    <listitem>
     <para>
<!--
      descriptor for row (pass the same descriptor each time for most
      effective caching)
-->
行の記述子（最も効率的にキャッシュを行えるように毎回同一の記述子を渡してください）
     </para>
    </listitem>
   </varlistentry>
  </variablelist>
 </refsect1>

 <refsect1>
<!--
  <title>Return Value</title>
-->
  <title>戻り値</title>

  <para>
<!--
   <type>HeapTupleHeader</type> pointing to copied row,
   or <symbol>NULL</symbol> on error
   (see <varname>SPI_result</varname> for an error indication)
-->
コピーされた行を指し示す<type>HeapTupleHeader</type>、あるいはエラー時は<symbol>NULL</symbol>です。
（エラーの表示については<varname>SPI_result</varname>を参照してください）
  </para>
 </refsect1>
</refentry>

<!-- *********************************************** -->

<refentry id="spi-spi-modifytuple">
 <indexterm><primary>SPI_modifytuple</primary></indexterm>

 <refmeta>
  <refentrytitle>SPI_modifytuple</refentrytitle>
  <manvolnum>3</manvolnum>
 </refmeta>

 <refnamediv>
  <refname>SPI_modifytuple</refname>
<!--
  <refpurpose>create a row by replacing selected fields of a given row</refpurpose>
-->
  <refpurpose>与えられた行の選択フィールドを置き換えた行を作成する</refpurpose>
 </refnamediv>

 <refsynopsisdiv>
<synopsis>
HeapTuple SPI_modifytuple(Relation <parameter>rel</parameter>, HeapTuple <parameter>row</parameter>, int <parameter>ncols</parameter>,
                          int * <parameter>colnum</parameter>, Datum * <parameter>values</parameter>, const char * <parameter>nulls</parameter>)
</synopsis>
 </refsynopsisdiv>

 <refsect1>
<!--
  <title>Description</title>
-->
  <title>説明</title>

  <para>
<!--
   <function>SPI_modifytuple</function> creates a new row by
   substituting new values for selected columns, copying the original
   row's columns at other positions.  The input row is not modified.
   The new row is returned in the upper executor context.
-->
<function>SPI_modifytuple</function>は、選択された列は新しい値で置き換え、その他の位置は元の行の列をコピーした、新しい行を作成します。
入力行は変更されません。
新しい行は上位エグゼキュータコンテキスト内に返されます。
  </para>

  <para>
<!--
   This function can only be used while connected to SPI.
   Otherwise, it returns NULL and sets <varname>SPI_result</varname> to
   <symbol>SPI_ERROR_UNCONNECTED</symbol>.
-->
この関数はSPIに接続されている間にのみ使うことができます。
それ以外の場合はNULLを返し、<varname>SPI_result</varname>を<symbol>SPI_ERROR_UNCONNECTED</symbol>にセットします。
  </para>
 </refsect1>

 <refsect1>
<!--
  <title>Arguments</title>
-->
  <title>引数</title>

  <variablelist>
   <varlistentry>
    <term><literal>Relation <parameter>rel</parameter></literal></term>
    <listitem>
     <para>
<!--
      Used only as the source of the row descriptor for the row.
      (Passing a relation rather than a row descriptor is a
      misfeature.)
-->
行の行記述子のソースとしてのみ使用されます。
（行記述子ではなくリレーションを渡すことは設計ミスです。）
     </para>
    </listitem>
   </varlistentry>

   <varlistentry>
    <term><literal>HeapTuple <parameter>row</parameter></literal></term>
    <listitem>
     <para>
<!--
      row to be modified
-->
変更される行
     </para>
    </listitem>
   </varlistentry>

   <varlistentry>
    <term><literal>int <parameter>ncols</parameter></literal></term>
    <listitem>
     <para>
<!--
      number of columns to be changed
-->
変更された列数
     </para>
    </listitem>
   </varlistentry>

   <varlistentry>
    <term><literal>int * <parameter>colnum</parameter></literal></term>
    <listitem>
     <para>
<!--
      an array of length <parameter>ncols</parameter>, containing the numbers
      of the columns that are to be changed (column numbers start at 1)
-->
変更される列番号を含む、<parameter>ncols</parameter>長の配列（列番号は1から始まります）
     </para>
    </listitem>
   </varlistentry>

   <varlistentry>
    <term><literal>Datum * <parameter>values</parameter></literal></term>
    <listitem>
     <para>
<!--
      an array of length <parameter>ncols</parameter>, containing the
      new values for the specified columns
-->
指定された列の新しい値を含む、<parameter>ncols</parameter>長の配列
     </para>
    </listitem>
   </varlistentry>

   <varlistentry>
    <term><literal>const char * <parameter>nulls</parameter></literal></term>
    <listitem>
     <para>
<!--
      an array of length <parameter>ncols</parameter>, describing which
      new values are null
-->
新しい値のどれがNULLかを記述する、<parameter>ncols</parameter>長の配列
     </para>

     <para>
<!--
      If <parameter>nulls</parameter> is <symbol>NULL</symbol> then
      <function>SPI_modifytuple</function> assumes that no new values
      are null.  Otherwise, each entry of the <parameter>nulls</parameter>
      array should be <literal>'&nbsp;'</literal> if the corresponding new value is
      non-null, or <literal>'n'</literal> if the corresponding new value is
      null.  (In the latter case, the actual value in the corresponding
      <parameter>values</parameter> entry doesn't matter.)  Note that
      <parameter>nulls</parameter> is not a text string, just an array: it
      does not need a <literal>'\0'</literal> terminator.
-->
<parameter>nulls</parameter>が<symbol>NULL</symbol>であれば、<function>SPI_modifytuple</function>はどの新しい値もnullでないとみなします。
さもなければ、<parameter>nulls</parameter>配列の各項目は、対応するパラメータが非NULLならば<literal>'&nbsp;'</literal>、対応するパラメータがNULLならば<literal>'n'</literal>です。
（後者の場合、<parameter>values</parameter>内の対応する値は注意されません。）
<parameter>nulls</parameter>はテキスト文字列ではなく単なる配列であることに注意してください。
<literal>'\0'</literal>終端は必要ありません。
     </para>
    </listitem>
   </varlistentry>
  </variablelist>
 </refsect1>

 <refsect1>
<!--
  <title>Return Value</title>
-->
  <title>戻り値</title>

  <para>
<!--
   new row with modifications, allocated in the upper executor
   context, or <symbol>NULL</symbol> on error
   (see <varname>SPI_result</varname> for an error indication)
-->
変更された新しい行。上位エグゼキュータコンテキストに割り当てられます。
エラー時は<symbol>NULL</symbol>です。
（エラーの表示については<varname>SPI_result</varname>を参照してください）
  </para>

  <para>
<!--
   On error, <varname>SPI_result</varname> is set as follows:
-->
エラー時、<varname>SPI_result</varname>が以下のように設定されます。
   <variablelist>
    <varlistentry>
     <term><symbol>SPI_ERROR_ARGUMENT</symbol></term>
     <listitem>
      <para>
<!--
       if <parameter>rel</parameter> is <symbol>NULL</symbol>, or if
       <parameter>row</parameter> is <symbol>NULL</symbol>, or if <parameter>ncols</parameter>
       is less than or equal to 0, or if <parameter>colnum</parameter> is
       <symbol>NULL</symbol>, or if <parameter>values</parameter> is <symbol>NULL</symbol>.
-->
<parameter>rel</parameter>が<symbol>NULL</symbol>の場合、<parameter>row</parameter>が<symbol>NULL</symbol>の場合、<parameter>ncols</parameter>が0以下の場合、<parameter>colnum</parameter>が<symbol>NULL</symbol>の場合、<parameter>values</parameter>が<symbol>NULL</symbol>の場合。
      </para>
     </listitem>
    </varlistentry>

    <varlistentry>
     <term><symbol>SPI_ERROR_NOATTRIBUTE</symbol></term>
     <listitem>
      <para>
<!--
       if <parameter>colnum</parameter> contains an invalid column number (less
       than or equal to 0 or greater than the number of columns in
       <parameter>row</parameter>)
-->
<parameter>colnum</parameter>が無効な列番号を持つ場合
（0以下、<parameter>row</parameter>の列数以上）。
      </para>
     </listitem>
    </varlistentry>

    <varlistentry>
     <term><symbol>SPI_ERROR_UNCONNECTED</symbol></term>
     <listitem>
      <para>
<!--
       if SPI is not active
-->
SPIが動作していない場合
      </para>
     </listitem>
    </varlistentry>
   </variablelist>
  </para>
 </refsect1>
</refentry>

<!-- *********************************************** -->

<refentry id="spi-spi-freetuple">
 <indexterm><primary>SPI_freetuple</primary></indexterm>

 <refmeta>
  <refentrytitle>SPI_freetuple</refentrytitle>
  <manvolnum>3</manvolnum>
 </refmeta>

 <refnamediv>
  <refname>SPI_freetuple</refname>
<!--
  <refpurpose>free a row allocated in the upper executor context</refpurpose>
-->
  <refpurpose>上位エグゼキュータコンテキスト内に割り当てられた行を解放する</refpurpose>
 </refnamediv>

 <refsynopsisdiv>
<synopsis>
void SPI_freetuple(HeapTuple <parameter>row</parameter>)
</synopsis>
 </refsynopsisdiv>

 <refsect1>
<!--
  <title>Description</title>
-->
  <title>説明</title>

  <para>
<!--
   <function>SPI_freetuple</function> frees a row previously allocated
   in the upper executor context.
-->
<function>SPI_freetuple</function>は以前に上位エグゼキュータコンテキスト内に割り当てられた行を解放します。
  </para>

  <para>
<!--
   This function is no longer different from plain
   <function>heap_freetuple</function>.  It's kept just for backward
   compatibility of existing code.
-->
この関数はもはや通常の<function>heap_freetuple</function>とは異なるものではありません。
単に既存コードの後方互換性のために保持されています。
  </para>
 </refsect1>

 <refsect1>
<!--
  <title>Arguments</title>
-->
  <title>引数</title>

  <variablelist>
   <varlistentry>
    <term><literal>HeapTuple <parameter>row</parameter></literal></term>
    <listitem>
     <para>
<!--
      row to free
-->
解放する行
     </para>
    </listitem>
   </varlistentry>
  </variablelist>
 </refsect1>
</refentry>

<!-- *********************************************** -->

<refentry id="spi-spi-freetupletable">
 <indexterm><primary>SPI_freetuptable</primary></indexterm>

 <refmeta>
  <refentrytitle>SPI_freetuptable</refentrytitle>
  <manvolnum>3</manvolnum>
 </refmeta>

 <refnamediv>
  <refname>SPI_freetuptable</refname>
<!--
  <refpurpose>free a row set created by <function>SPI_execute</function> or a similar
  function</refpurpose>
-->
  <refpurpose><function>SPI_execute</function>や類似の関数によって生成された行セットを解放する</refpurpose>
 </refnamediv>

 <refsynopsisdiv>
<synopsis>
void SPI_freetuptable(SPITupleTable * <parameter>tuptable</parameter>)
</synopsis>
 </refsynopsisdiv>

 <refsect1>
<!--
  <title>Description</title>
-->
  <title>説明</title>

  <para>
<!--
   <function>SPI_freetuptable</function> frees a row set created by a
   prior SPI command execution function, such as
   <function>SPI_execute</function>.  Therefore, this function is often called
   with the global variable <varname>SPI_tuptable</varname> as
   argument.
-->
<function>SPI_freetuptable</function>は、以前に<function>SPI_execute</function>などのSPIコマンド実行関数によって作成された行セットを解放します。
そのため、この関数はよく<varname>SPI_tuptable</varname>グローバル変数を引数として呼び出されます。
  </para>

  <para>
<!--
   This function is useful if an SPI-using C function needs to execute
   multiple commands and does not want to keep the results of earlier
   commands around until it ends.  Note that any unfreed row sets will
   be freed anyway at <function>SPI_finish</function>.
   Also, if a subtransaction is started and then aborted within execution
   of an SPI-using C function, SPI automatically frees any row sets created while
   the subtransaction was running.
-->
この関数はSPIプロシージャが複数のコマンドを実行する必要があり、かつ、初期のコマンドの結果を終わりまで保持したくない場合に有用です。
解放されない行セットは、<function>SPI_finish</function>時に全て解放されることに注意してください。
また副トランザクションが始まった後SPIプロシージャの実行中にアボートした場合、SPIは自動的に副トランザクションが実行中に作成された行セットすべてを解放します。
  </para>

  <para>
<!--
   Beginning in <productname>PostgreSQL</productname> 9.3,
   <function>SPI_freetuptable</function> contains guard logic to protect
   against duplicate deletion requests for the same row set.  In previous
   releases, duplicate deletions would lead to crashes.
-->
<productname>PostgreSQL</productname> 9.3から<function>SPI_freetuptable</function>には同一行セットに対して重複する削除要求から保護する保護ロジックが含まれます。
過去のリリースでは重複する削除がクラッシュをもたらすかもしれませんでした。
  </para>
 </refsect1>

 <refsect1>
<!--
  <title>Arguments</title>
-->
  <title>引数</title>

  <variablelist>
   <varlistentry>
    <term><literal>SPITupleTable * <parameter>tuptable</parameter></literal></term>
    <listitem>
     <para>
<!--
      pointer to row set to free, or NULL to do nothing
-->
解放する行セットへのポインタ。または何も行わないことを示すNULL。
     </para>
    </listitem>
   </varlistentry>
  </variablelist>
 </refsect1>
</refentry>

<!-- *********************************************** -->

<refentry id="spi-spi-freeplan">
 <indexterm><primary>SPI_freeplan</primary></indexterm>

 <refmeta>
  <refentrytitle>SPI_freeplan</refentrytitle>
  <manvolnum>3</manvolnum>
 </refmeta>

 <refnamediv>
  <refname>SPI_freeplan</refname>
<!--
  <refpurpose>free a previously saved prepared statement</refpurpose>
-->
  <refpurpose>以前に保存した準備済み文を解放する</refpurpose>
 </refnamediv>

 <refsynopsisdiv>
<synopsis>
int SPI_freeplan(SPIPlanPtr <parameter>plan</parameter>)
</synopsis>
 </refsynopsisdiv>

 <refsect1>
<!--
  <title>Description</title>
-->
  <title>説明</title>

  <para>
<!--
   <function>SPI_freeplan</function> releases a prepared statement
   previously returned by <function>SPI_prepare</function> or saved by
   <function>SPI_keepplan</function> or <function>SPI_saveplan</function>.
-->
<function>SPI_freeplan</function>は、以前に<function>SPI_prepare</function>から返された、あるいは<function>SPI_keepplan</function>や<function>SPI_saveplan</function>で保存された準備済み文を解放します。
  </para>
 </refsect1>

 <refsect1>
<!--
  <title>Arguments</title>
-->
  <title>引数</title>

  <variablelist>
   <varlistentry>
    <term><literal>SPIPlanPtr <parameter>plan</parameter></literal></term>
    <listitem>
     <para>
<!--
      pointer to statement to free
-->
解放する文へのポインタ
     </para>
    </listitem>
   </varlistentry>
  </variablelist>
 </refsect1>

 <refsect1>
<!--
  <title>Return Value</title>
-->
  <title>戻り値</title>

  <para>
<!--
   0 on success;
   <symbol>SPI_ERROR_ARGUMENT</symbol> if <parameter>plan</parameter>
   is <symbol>NULL</symbol> or invalid
-->
成功時は0。
<parameter>plan</parameter>が<symbol>NULL</symbol>または無効な場合、<symbol>SPI_ERROR_ARGUMENT</symbol>です。
  </para>
 </refsect1>
</refentry>

 </sect1>

 <sect1 id="spi-transaction">
<!--
  <title>Transaction Management</title>
-->
  <title>トランザクション制御</title>

  <para>
<!--
   It is not possible to run transaction control commands such
   as <command>COMMIT</command> and <command>ROLLBACK</command> through SPI
   functions such as <function>SPI_execute</function>.  There are, however,
   separate interface functions that allow transaction control through SPI.
-->
<command>COMMIT</command>や<command>ROLLBACK</command>といったトランザクション制御コマンドを<function>SPI_execute</function>などのSPI関数を通して実行することはできません。
しかしながら、SPIを通してトランザクション制御ができる別のインタフェース関数があります。
  </para>

  <para>
<!--
   It is not generally safe and sensible to start and end transactions in
   arbitrary user-defined SQL-callable functions without taking into account
   the context in which they are called.  For example, a transaction boundary
   in the middle of a function that is part of a complex SQL expression that
   is part of some SQL command will probably result in obscure internal errors
   or crashes.  The interface functions presented here are primarily intended
   to be used by procedural language implementations to support transaction
   management in SQL-level procedures that are invoked by the <command>CALL</command>
   command, taking the context of the <command>CALL</command> invocation into
   account.  SPI-using procedures implemented in C can implement the same logic, but
   the details of that are beyond the scope of this documentation.
-->
どこで呼び出されるかという文脈を考慮することなく、ユーザ定義された任意のSQL呼び出し可能な関数でトランザクションを開始・終了することは、一般的に安全でも思慮のあることではありません。
例えば、SQLコマンドの一部の複雑なSQL式の一部である関数中のトランザクションブロックは、おそらく不明瞭な内部エラーやクラッシュになります。
ここに示されるインタフェース関数は、<command>CALL</command>起動の文脈を考慮しており、主として<command>CALL</command>コマンドから起動される手続き言語から使われることを意図しています。
SPIを使ったCで実装されたプロシージャは同じロジックを実装できますが、その詳細は本文書の範囲を超えます。
  </para>

<!-- *********************************************** -->

<refentry id="spi-spi-commit">
 <indexterm><primary>SPI_commit</primary></indexterm>
 <indexterm><primary>SPI_commit_and_chain</primary></indexterm>

 <refmeta>
  <refentrytitle>SPI_commit</refentrytitle>
  <manvolnum>3</manvolnum>
 </refmeta>

 <refnamediv>
  <refname>SPI_commit</refname>
  <refname>SPI_commit_and_chain</refname>
<!--
  <refpurpose>commit the current transaction</refpurpose>
-->
  <refpurpose>現在のトランザクションをコミットします。</refpurpose>
 </refnamediv>

 <refsynopsisdiv>
<synopsis>
void SPI_commit(void)
</synopsis>

<synopsis>
void SPI_commit_and_chain(void)
</synopsis>
 </refsynopsisdiv>

 <refsect1>
<!--
  <title>Description</title>
-->
  <title>説明</title>

  <para>
<!--
   <function>SPI_commit</function> commits the current transaction.  It is
   approximately equivalent to running the SQL
   command <command>COMMIT</command>.  After the transaction is committed, a
   new transaction is automatically started using default transaction
   characteristics, so that the caller can continue using SPI facilities.
   If there is a failure during commit, the current transaction is instead
   rolled back and a new transaction is started, after which the error is
   thrown in the usual way.
-->
<function>SPI_commit</function>は現在のトランザクションをコミットします。
これはSQLコマンドの<command>COMMIT</command>を実行することと概ね同等です。
トランザクションがコミットされた後には、新しいトランザクションが自動的にデフォルトのトランザクションの特性を使って開始されます。ですので、呼び出し元はSPIを使い続けることができます。
コミット中に失敗した場合、現在のトランザクションは代わりにロールバックされ、新しいトランザクションが開始され、その後、通常通りエラーが発生します。
  </para>

  <para>
<!--
   <function>SPI_commit_and_chain</function> is the same, but the new
   transaction is started with the same transaction
   characteristics as the just finished one, like with the SQL command
   <command>COMMIT AND CHAIN</command>.
-->
<function>SPI_commit_and_chain</function>は同じですが、新しいトランザクションは、SQLコマンド<command>COMMIT AND CHAIN</command>と同じように、直前に完了したものと同じトランザクションの特性で開始されます。
  </para>

  <para>
<!--
   These functions can only be executed if the SPI connection has been set as
   nonatomic in the call to <function>SPI_connect_ext</function>.
-->
これらの関数はSPI接続が<function>SPI_connect_ext</function>の呼び出しで非原子的と設定されている場合のみ、実行できます。
  </para>
 </refsect1>
</refentry>

<!-- *********************************************** -->

<refentry id="spi-spi-rollback">
 <indexterm><primary>SPI_rollback</primary></indexterm>
 <indexterm><primary>SPI_rollback_and_chain</primary></indexterm>

 <refmeta>
  <refentrytitle>SPI_rollback</refentrytitle>
  <manvolnum>3</manvolnum>
 </refmeta>

 <refnamediv>
  <refname>SPI_rollback</refname>
  <refname>SPI_rollback_and_chain</refname>
<!--
  <refpurpose>abort the current transaction</refpurpose>
-->
  <refpurpose>現在のトランザクションを中断します。</refpurpose>
 </refnamediv>

 <refsynopsisdiv>
<synopsis>
void SPI_rollback(void)
</synopsis>

<synopsis>
void SPI_rollback_and_chain(void)
</synopsis>
 </refsynopsisdiv>

 <refsect1>
<!--
  <title>Description</title>
-->
  <title>説明</title>

  <para>
<!--
   <function>SPI_rollback</function> rolls back the current transaction.  It
   is approximately equivalent to running the SQL
   command <command>ROLLBACK</command>.  After the transaction is rolled back,
   a new transaction is automatically started using default transaction
   characteristics, so that the caller can continue using SPI facilities.
-->
<function>SPI_rollback</function>は現在のトランザクションをロールバックします。
これはSQLコマンドの<command>ROLLBACK</command>を実行することと概ね同等です。
トランザクションがロールバックされた後には、新しいトランザクションが自動的にデフォルトのトランザクションの特性を使って開始されます。ですので、呼び出し元はSPIを使い続けることができます。
  </para>
  <para>
<!--
   <function>SPI_rollback_and_chain</function> is the same, but the new
   transaction is started with the same transaction
   characteristics as the just finished one, like with the SQL command
   <command>ROLLBACK AND CHAIN</command>.
-->
<function>SPI_rollback_and_chain</function>は同じですが、新しいトランザクションは、SQLコマンド<command>ROLLBACK AND CHAIN</command>と同じように、直前に完了したものと同じトランザクションの特性で開始されます。
  </para>

  <para>
<!--
   These functions can only be executed if the SPI connection has been set as
   nonatomic in the call to <function>SPI_connect_ext</function>.
-->
これらの関数はSPI接続が<function>SPI_connect_ext</function>の呼び出しで非原子的と設定されている場合のみ、実行できます。
  </para>
 </refsect1>
</refentry>

<!-- *********************************************** -->

<refentry id="spi-spi-start-transaction">
 <indexterm><primary>SPI_start_transaction</primary></indexterm>

 <refmeta>
  <refentrytitle>SPI_start_transaction</refentrytitle>
  <manvolnum>3</manvolnum>
 </refmeta>

 <refnamediv>
  <refname>SPI_start_transaction</refname>
<!--
  <refpurpose>obsolete function</refpurpose>
-->
  <refpurpose>廃れた関数</refpurpose>
 </refnamediv>

 <refsynopsisdiv>
<synopsis>
void SPI_start_transaction(void)
</synopsis>
 </refsynopsisdiv>

 <refsect1>
<!--
  <title>Description</title>
-->
  <title>説明</title>

  <para>
<!--
   <function>SPI_start_transaction</function> does nothing, and exists
   only for code compatibility with
   earlier <productname>PostgreSQL</productname> releases.  It used to
   be required after calling <function>SPI_commit</function>
   or <function>SPI_rollback</function>, but now those functions start
   a new transaction automatically.
-->
<function>SPI_start_transaction</function>は何もしません。以前の<productname>PostgreSQL</productname>のリリースとのコードの互換性のためだけに存在します。
<function>SPI_commit</function>または<function>SPI_rollback</function>の呼び出しの後で要求されていましたが、今はこれらの関数は自動的に新しいトランザクションを開始します。
  </para>
 </refsect1>
</refentry>

 </sect1>

 <sect1 id="spi-visibility">
<!--
  <title>Visibility of Data Changes</title>
-->
  <title>データ変更の可視性</title>

  <para>
<!--
   The following rules govern the visibility of data changes in
   functions that use SPI (or any other C function):
-->
SPI（や他の任意のC関数）を使用する関数内のデータの可視性は、以下の規則に従います。

   <itemizedlist>
    <listitem>
     <para>
<!--
      During the execution of an SQL command, any data changes made by
      the command are invisible to the command itself.  For
      example, in:
-->
SQLコマンドの実行中、そのコマンドで行われたデータ変更はそのコマンドからは不可視です。
例えば、
<programlisting>
INSERT INTO a SELECT * FROM a;
</programlisting>
<!--
      the inserted rows are invisible to the <command>SELECT</command>
      part.
-->
では、挿入された行は<command>SELECT</command>部からは不可視です。
     </para>
    </listitem>

    <listitem>
     <para>
<!--
      Changes made by a command C are visible to all commands that are
      started after C, no matter whether they are started inside C
      (during the execution of C) or after C is done.
-->
コマンドCで行われた変更は、Cの後に開始された全てのコマンドからは可視です。
Cの内側（処理中）に開始したかCの処理後に開始したかは関係ありません。
     </para>
    </listitem>

    <listitem>
     <para>
<!--
      Commands executed via SPI inside a function called by an SQL command
      (either an ordinary function or a trigger) follow one or the
      other of the above rules depending on the read/write flag passed
      to SPI.  Commands executed in read-only mode follow the first
      rule: they cannot see changes of the calling command.  Commands executed
      in read-write mode follow the second rule: they can see all changes made
      so far.
-->
SQLコマンドによって呼び出される関数（普通の関数やトリガ関数）の内側で、SPIを使用して実行されるコマンドは、SPIに渡される読み書きフラグに応じて上の規則のいくつかに従います。
読み取りのみモードで実行されるコマンドは、呼び出し中のコマンドの変更は不可視であるという最初の規則に従います。
読み書きモードで実行されるコマンドは、今までに行われた変更はすべて可視であるという2番目の規則に従います。
     </para>
    </listitem>

    <listitem>
     <para>
<!--
      All standard procedural languages set the SPI read-write mode
      depending on the volatility attribute of the function.  Commands of
      <literal>STABLE</literal> and <literal>IMMUTABLE</literal> functions are done in
      read-only mode, while commands of <literal>VOLATILE</literal> functions are
      done in read-write mode.  While authors of C functions are able to
      violate this convention, it's unlikely to be a good idea to do so.
-->
標準の手続き言語は全て、関数の変動属性に応じてSPI読み書きモードを設定します。
<literal>STABLE</literal>および<literal>IMMUTABLE</literal>関数のコマンドは、読み取りのみモードで行われ、<literal>VOLATILE</literal>関数のコマンドは読み書きモードで行われます。
C言語関数の作者はこの規約を無視することができますが、それはほとんどの場合勧められません。
     </para>
    </listitem>
   </itemizedlist>
  </para>

  <para>
<!--
   The next section contains an example that illustrates the
   application of these rules.
-->
次節には、これら規則の適用についてを示す例があります。
  </para>
 </sect1>

 <sect1 id="spi-examples">
<!--
  <title>Examples</title>
-->
  <title>例</title>

  <para>
<!--
   This section contains a very simple example of SPI usage. The
   C function <function>execq</function> takes an SQL command as its
   first argument and a row count as its second, executes the command
   using <function>SPI_exec</function> and returns the number of rows
   that were processed by the command.  You can find more complex
   examples for SPI in the source tree in
   <filename>src/test/regress/regress.c</filename> and in the
   <xref linkend="contrib-spi"/> module.
-->
本節には、SPIを使用する非常に簡単な例があります。
C関数<function>execq</function>は1つ目の引数としてSQLコマンドを、2つ目の引数として行数を取り、<function>SPI_exec</function>コマンドを実行し、そのコマンドで処理された行数を返します。
SPIのより複雑な例はソースツリー内の<filename>src/test/regress/regress.c</filename>と<xref linkend="contrib-spi"/>モジュールにあります。
  </para>

<programlisting>
#include "postgres.h"

#include "executor/spi.h"
#include "utils/builtins.h"

PG_MODULE_MAGIC;

PG_FUNCTION_INFO_V1(execq);

Datum
execq(PG_FUNCTION_ARGS)
{
    char *command;
    int cnt;
    int ret;
    uint64 proc;

<!--
    /* Convert given text object to a C string */
-->
    /* 与えられたテキストオブジェクトをC文字列に変換 */
    command = text_to_cstring(PG_GETARG_TEXT_PP(0));
    cnt = PG_GETARG_INT32(1);

    SPI_connect();

    ret = SPI_exec(command, cnt);

    proc = SPI_processed;

    /*
<!--
     * If some rows were fetched, print them via elog(INFO).
-->
     * 何らかの行が取り出された場合は、行をelog(INFO)を使用して表示
     */
    if (ret &gt; 0 &amp;&amp; SPI_tuptable != NULL)
    {
        SPITupleTable *tuptable = SPI_tuptable;
        TupleDesc tupdesc = tuptable-&gt;tupdesc;
        char buf[8192];
        uint64 j;

        for (j = 0; j &lt; tuptable-&gt;numvals; j++)
        {
            HeapTuple tuple = tuptable-&gt;vals[j];
            int i;

            for (i = 1, buf[0] = 0; i &lt;= tupdesc-&gt;natts; i++)
                snprintf(buf + strlen(buf), sizeof(buf) - strlen(buf), " %s%s",
                        SPI_getvalue(tuple, tupdesc, i),
                        (i == tupdesc-&gt;natts) ? " " : " |");
            elog(INFO, "EXECQ: %s", buf);
        }
    }

    SPI_finish();
    pfree(command);

    PG_RETURN_INT64(proc);
}
</programlisting>

  <para>
<!--
   This is how you declare the function after having compiled it into
   a shared library (details are in <xref linkend="dfunc"/>.):
-->
以下は、コンパイルし共有ライブラリ（<xref linkend="dfunc"/>を参照）を作成した後で、関数を宣言する方法です。

<programlisting>
CREATE FUNCTION execq(text, integer) RETURNS int8
    AS '<replaceable>filename</replaceable>'
    LANGUAGE C STRICT;
</programlisting>
  </para>

  <para>
<!--
   Here is a sample session:
-->
以下はセッションの例です。

<programlisting>
=&gt; SELECT execq('CREATE TABLE a (x integer)', 0);
 execq
-------
     0
(1 row)

=&gt; INSERT INTO a VALUES (execq('INSERT INTO a VALUES (0)', 0));
INSERT 0 1
=&gt; SELECT execq('SELECT * FROM a', 0);
<<<<<<< HEAD
INFO:  EXECQ:  0    <lineannotation>-- inserted by execq</lineannotation>
INFO:  EXECQ:  1    <lineannotation>-- returned by execq and inserted by upper INSERT</lineannotation>
=======
<!--
INFO:  EXECQ:  0    <lineannotation>&#45;- inserted by execq</lineannotation>
INFO:  EXECQ:  1    <lineannotation>&#45;- returned by execq and inserted by upper INSERT</lineannotation>
-->
INFO:  EXECQ:  0    <lineannotation>-- execqによって挿入された</lineannotation>
INFO:  EXECQ:  1    <lineannotation>-- execqによって返され、上位のINSERTによって挿入された</lineannotation>
>>>>>>> 43f2d855

 execq
-------
     2
(1 row)

=&gt; SELECT execq('INSERT INTO a SELECT x + 2 FROM a RETURNING *', 1);
<<<<<<< HEAD
INFO:  EXECQ:  2    <lineannotation>-- 0 + 2, then execution was stopped by count</lineannotation>
=======
<!--
INFO:  EXECQ:  2    <lineannotation>&#45;- 0 + 2, then execution was stopped by count</lineannotation>
-->
INFO:  EXECQ:  2    <lineannotation>-- 0 + 2、それから実行はカウントによって止められた</lineannotation>
>>>>>>> 43f2d855
 execq
-------
     1
(1 row)

=&gt; SELECT execq('SELECT * FROM a', 10);
INFO:  EXECQ:  0
INFO:  EXECQ:  1
INFO:  EXECQ:  2

 execq
-------
<<<<<<< HEAD
     3              <lineannotation>-- 10 is the max value only, 3 is the real number of rows</lineannotation>
=======
<!--
     3              <lineannotation>&#45;- 10 is the max value only, 3 is the real number of rows</lineannotation>
-->
     3              <lineannotation>-- 10は最大値を示すのみで、3が実際の行数</lineannotation>
>>>>>>> 43f2d855
(1 row)

=&gt; SELECT execq('INSERT INTO a SELECT x + 10 FROM a', 1);
 execq
-------
<<<<<<< HEAD
     3              <lineannotation>-- all rows processed; count does not stop it, because nothing is returned</lineannotation>
=======
<!--
     3              <lineannotation>&#45;- all rows processed; count does not stop it, because nothing is returned</lineannotation>
-->
     3              <lineannotation>-- すべての行が処理された。何も返されないので、カウントでは止まらない</lineannotation>
>>>>>>> 43f2d855
(1 row)

=&gt; SELECT * FROM a;
 x
----
  0
  1
  2
 10
 11
 12
(6 rows)

=&gt; DELETE FROM a;
DELETE 6
=&gt; INSERT INTO a VALUES (execq('SELECT * FROM a', 0) + 1);
INSERT 0 1
=&gt; SELECT * FROM a;
 x
---
<<<<<<< HEAD
 1                  <lineannotation>-- 0 (no rows in a) + 1</lineannotation>
=======
<!--
 1                  <lineannotation>&#45;- 0 (no rows in a) + 1</lineannotation>
-->
 1                  <lineannotation>-- 0 (aには行がない) + 1</lineannotation>
>>>>>>> 43f2d855
(1 row)

=&gt; INSERT INTO a VALUES (execq('SELECT * FROM a', 0) + 1);
INFO:  EXECQ:  1
INSERT 0 1
=&gt; SELECT * FROM a;
 x
---
 1
<<<<<<< HEAD
 2                  <lineannotation>-- 1 (there was one row in a) + 1</lineannotation>
(2 rows)

<lineannotation>-- This demonstrates the data changes visibility rule.</lineannotation>
<lineannotation>-- execq is called twice and sees different numbers of rows each time:</lineannotation>

=&gt; INSERT INTO a SELECT execq('SELECT * FROM a', 0) * x FROM a;
INFO:  EXECQ:  1    <lineannotation>-- results from first execq</lineannotation>
INFO:  EXECQ:  2
INFO:  EXECQ:  1    <lineannotation>-- results from second execq</lineannotation>
=======
<!--
 2                  <lineannotation>&#45;- 1 (there was one row in a) + 1</lineannotation>
-->
 2                  <lineannotation>-- 1 (aには1行ある) + 1</lineannotation>
(2 rows)

<!--
<lineannotation>&#45;- This demonstrates the data changes visibility rule.</lineannotation>
<lineannotation>&#45;- execq is called twice and sees different numbers of rows each time:</lineannotation>
-->
<lineannotation>-- これはデータ変更に関する可視性規則を説明する。</lineannotation>
<lineannotation>-- execqは2回呼ばれ、各回で異なる行数を見る。</lineannotation>

=&gt; INSERT INTO a SELECT execq('SELECT * FROM a', 0) * x FROM a;
<!--
INFO:  EXECQ:  1    <lineannotation>&#45;- results from first execq</lineannotation>
-->
INFO:  EXECQ:  1    <lineannotation>-- 1回目のexecqの結果</lineannotation>
INFO:  EXECQ:  2
<!--
INFO:  EXECQ:  1    <lineannotation>&#45;- results from second execq</lineannotation>
-->
INFO:  EXECQ:  1    <lineannotation>-- 2回目のexecqの結果</lineannotation>
>>>>>>> 43f2d855
INFO:  EXECQ:  2
INFO:  EXECQ:  2
INSERT 0 2
=&gt; SELECT * FROM a;
 x
---
 1
 2
<<<<<<< HEAD
 2                  <lineannotation>-- 2 rows * 1 (x in first row)</lineannotation>
 6                  <lineannotation>-- 3 rows (2 + 1 just inserted) * 2 (x in second row)</lineannotation>
=======
<!--
 2                  <lineannotation>&#45;- 2 rows * 1 (x in first row)</lineannotation>
 6                  <lineannotation>&#45;- 3 rows (2 + 1 just inserted) * 2 (x in second row)</lineannotation>
-->
 2                  <lineannotation>-- 2 行 * 1 (最初の行のx)</lineannotation>
 6                  <lineannotation>-- 3 行 (2 + ちょうど挿入された1) * 2 (2行目のx)</lineannotation>
>>>>>>> 43f2d855
(4 rows)
</programlisting>
  </para>
 </sect1>
</chapter><|MERGE_RESOLUTION|>--- conflicted
+++ resolved
@@ -450,7 +450,7 @@
    <literal>SPI_tuptable</literal> is NULL, but they still return the number of
    rows processed in <varname>SPI_processed</varname>.
 -->
-（最後の）コマンドが実行した実際の行数は、<varname>SPI_processed</varname>グローバル変数に返されます。
+《マッチ度[90.315315]》（最後の）コマンドが実行した実際の行数は、<varname>SPI_processed</varname>グローバル変数に返されます。
 関数の戻り値が<symbol>SPI_OK_SELECT</symbol>、<symbol>SPI_OK_INSERT_RETURNING</symbol>、<symbol>SPI_OK_DELETE_RETURNING</symbol>、または<symbol>SPI_OK_UPDATE_RETURNING</symbol>の場合、<literal>SPITupleTable *SPI_tuptable</literal>グローバルポインタを使用して、結果の行にアクセスすることができます。
 また、一部のユーティリティコマンド（<command>EXPLAIN</command>など）は行セットを返しますが、この場合も<literal>SPI_tuptable</literal>にはその結果が含まれます。
 一部のユーティリティコマンド（<command>COPY</command>, <command>CREATE TABLE AS</command>）は行セットを返しません。
@@ -694,7 +694,11 @@
      <term><symbol>SPI_OK_MERGE_RETURNING</symbol></term>
      <listitem>
       <para>
+<!--
        if a <command>MERGE RETURNING</command> was executed
+-->
+《マッチ度[78.846154]》<command>DELETE RETURNING</command>が実行された場合。
+《機械翻訳》«if a <command>MERGE RETURNING</command> was executed»
       </para>
      </listitem>
     </varlistentry>
@@ -3874,19 +3878,6 @@
 <type>Portal</type>ポインタを他のSPI関数に渡すだけで、そのような場合に自分自身を守ることができますが、<type>Portal</type>を直接検査する場合には注意が必要です。
   </para>
  </refsect1>
-
- <refsect1>
-  <title>Notes</title>
-
-  <para>
-   Beware that this function can return a <type>Portal</type> object
-   that does not have cursor-like properties; for example it might not
-   return tuples.  If you simply pass the <type>Portal</type> pointer
-   to other SPI functions, they can defend themselves against such
-   cases, but caution is appropriate when directly inspecting
-   the <type>Portal</type>.
-  </para>
- </refsect1>
 </refentry>
 
 <!-- *********************************************** -->
@@ -7497,17 +7488,12 @@
 =&gt; INSERT INTO a VALUES (execq('INSERT INTO a VALUES (0)', 0));
 INSERT 0 1
 =&gt; SELECT execq('SELECT * FROM a', 0);
-<<<<<<< HEAD
-INFO:  EXECQ:  0    <lineannotation>-- inserted by execq</lineannotation>
-INFO:  EXECQ:  1    <lineannotation>-- returned by execq and inserted by upper INSERT</lineannotation>
-=======
 <!--
 INFO:  EXECQ:  0    <lineannotation>&#45;- inserted by execq</lineannotation>
 INFO:  EXECQ:  1    <lineannotation>&#45;- returned by execq and inserted by upper INSERT</lineannotation>
 -->
 INFO:  EXECQ:  0    <lineannotation>-- execqによって挿入された</lineannotation>
 INFO:  EXECQ:  1    <lineannotation>-- execqによって返され、上位のINSERTによって挿入された</lineannotation>
->>>>>>> 43f2d855
 
  execq
 -------
@@ -7515,14 +7501,10 @@
 (1 row)
 
 =&gt; SELECT execq('INSERT INTO a SELECT x + 2 FROM a RETURNING *', 1);
-<<<<<<< HEAD
-INFO:  EXECQ:  2    <lineannotation>-- 0 + 2, then execution was stopped by count</lineannotation>
-=======
 <!--
 INFO:  EXECQ:  2    <lineannotation>&#45;- 0 + 2, then execution was stopped by count</lineannotation>
 -->
 INFO:  EXECQ:  2    <lineannotation>-- 0 + 2、それから実行はカウントによって止められた</lineannotation>
->>>>>>> 43f2d855
  execq
 -------
      1
@@ -7535,27 +7517,19 @@
 
  execq
 -------
-<<<<<<< HEAD
-     3              <lineannotation>-- 10 is the max value only, 3 is the real number of rows</lineannotation>
-=======
 <!--
      3              <lineannotation>&#45;- 10 is the max value only, 3 is the real number of rows</lineannotation>
 -->
      3              <lineannotation>-- 10は最大値を示すのみで、3が実際の行数</lineannotation>
->>>>>>> 43f2d855
 (1 row)
 
 =&gt; SELECT execq('INSERT INTO a SELECT x + 10 FROM a', 1);
  execq
 -------
-<<<<<<< HEAD
-     3              <lineannotation>-- all rows processed; count does not stop it, because nothing is returned</lineannotation>
-=======
 <!--
      3              <lineannotation>&#45;- all rows processed; count does not stop it, because nothing is returned</lineannotation>
 -->
      3              <lineannotation>-- すべての行が処理された。何も返されないので、カウントでは止まらない</lineannotation>
->>>>>>> 43f2d855
 (1 row)
 
 =&gt; SELECT * FROM a;
@@ -7576,14 +7550,10 @@
 =&gt; SELECT * FROM a;
  x
 ---
-<<<<<<< HEAD
- 1                  <lineannotation>-- 0 (no rows in a) + 1</lineannotation>
-=======
 <!--
  1                  <lineannotation>&#45;- 0 (no rows in a) + 1</lineannotation>
 -->
  1                  <lineannotation>-- 0 (aには行がない) + 1</lineannotation>
->>>>>>> 43f2d855
 (1 row)
 
 =&gt; INSERT INTO a VALUES (execq('SELECT * FROM a', 0) + 1);
@@ -7593,18 +7563,6 @@
  x
 ---
  1
-<<<<<<< HEAD
- 2                  <lineannotation>-- 1 (there was one row in a) + 1</lineannotation>
-(2 rows)
-
-<lineannotation>-- This demonstrates the data changes visibility rule.</lineannotation>
-<lineannotation>-- execq is called twice and sees different numbers of rows each time:</lineannotation>
-
-=&gt; INSERT INTO a SELECT execq('SELECT * FROM a', 0) * x FROM a;
-INFO:  EXECQ:  1    <lineannotation>-- results from first execq</lineannotation>
-INFO:  EXECQ:  2
-INFO:  EXECQ:  1    <lineannotation>-- results from second execq</lineannotation>
-=======
 <!--
  2                  <lineannotation>&#45;- 1 (there was one row in a) + 1</lineannotation>
 -->
@@ -7628,7 +7586,6 @@
 INFO:  EXECQ:  1    <lineannotation>&#45;- results from second execq</lineannotation>
 -->
 INFO:  EXECQ:  1    <lineannotation>-- 2回目のexecqの結果</lineannotation>
->>>>>>> 43f2d855
 INFO:  EXECQ:  2
 INFO:  EXECQ:  2
 INSERT 0 2
@@ -7637,17 +7594,12 @@
 ---
  1
  2
-<<<<<<< HEAD
- 2                  <lineannotation>-- 2 rows * 1 (x in first row)</lineannotation>
- 6                  <lineannotation>-- 3 rows (2 + 1 just inserted) * 2 (x in second row)</lineannotation>
-=======
 <!--
  2                  <lineannotation>&#45;- 2 rows * 1 (x in first row)</lineannotation>
  6                  <lineannotation>&#45;- 3 rows (2 + 1 just inserted) * 2 (x in second row)</lineannotation>
 -->
  2                  <lineannotation>-- 2 行 * 1 (最初の行のx)</lineannotation>
  6                  <lineannotation>-- 3 行 (2 + ちょうど挿入された1) * 2 (2行目のx)</lineannotation>
->>>>>>> 43f2d855
 (4 rows)
 </programlisting>
   </para>

/*-------------------------------------------------------------------------
 *
 * fe-exec.c
 *	  functions related to sending a query down to the backend
 *
 * Portions Copyright (c) 1996-2022, PostgreSQL Global Development Group
 * Portions Copyright (c) 1994, Regents of the University of California
 *
 *
 * IDENTIFICATION
 *	  src/interfaces/libpq/fe-exec.c
 *
 *-------------------------------------------------------------------------
 */
#include "postgres_fe.h"

#include <ctype.h>
#include <fcntl.h>
#include <limits.h>

#ifdef WIN32
#include "win32.h"
#else
#include <unistd.h>
#endif

#include "libpq-fe.h"
#include "libpq-int.h"
#include "mb/pg_wchar.h"

/* keep this in same order as ExecStatusType in libpq-fe.h */
char	   *const pgresStatus[] = {
	"PGRES_EMPTY_QUERY",
	"PGRES_COMMAND_OK",
	"PGRES_TUPLES_OK",
	"PGRES_COPY_OUT",
	"PGRES_COPY_IN",
	"PGRES_BAD_RESPONSE",
	"PGRES_NONFATAL_ERROR",
	"PGRES_FATAL_ERROR",
	"PGRES_COPY_BOTH",
	"PGRES_SINGLE_TUPLE",
	"PGRES_PIPELINE_SYNC",
	"PGRES_PIPELINE_ABORTED"
};

/* We return this if we're unable to make a PGresult at all */
static const PGresult OOM_result = {
	.resultStatus = PGRES_FATAL_ERROR,
	.client_encoding = PG_SQL_ASCII,
	.errMsg = "out of memory\n",
};

/*
 * static state needed by PQescapeString and PQescapeBytea; initialize to
 * values that result in backward-compatible behavior
 */
static int	static_client_encoding = PG_SQL_ASCII;
static bool static_std_strings = false;


static PGEvent *dupEvents(PGEvent *events, int count, size_t *memSize);
static bool pqAddTuple(PGresult *res, PGresAttValue *tup,
					   const char **errmsgp);
static int	PQsendQueryInternal(PGconn *conn, const char *query, bool newQuery);
static bool PQsendQueryStart(PGconn *conn, bool newQuery);
static int	PQsendQueryGuts(PGconn *conn,
							const char *command,
							const char *stmtName,
							int nParams,
							const Oid *paramTypes,
							const char *const *paramValues,
							const int *paramLengths,
							const int *paramFormats,
							int resultFormat);
static void parseInput(PGconn *conn);
static PGresult *getCopyResult(PGconn *conn, ExecStatusType copytype);
static bool PQexecStart(PGconn *conn);
static PGresult *PQexecFinish(PGconn *conn);
static int	PQsendDescribe(PGconn *conn, char desc_type,
						   const char *desc_target);
static int	check_field_number(const PGresult *res, int field_num);
static void pqPipelineProcessQueue(PGconn *conn);
static int	pqPipelineFlush(PGconn *conn);


/* ----------------
 * Space management for PGresult.
 *
 * Formerly, libpq did a separate malloc() for each field of each tuple
 * returned by a query.  This was remarkably expensive --- malloc/free
 * consumed a sizable part of the application's runtime.  And there is
 * no real need to keep track of the fields separately, since they will
 * all be freed together when the PGresult is released.  So now, we grab
 * large blocks of storage from malloc and allocate space for query data
 * within these blocks, using a trivially simple allocator.  This reduces
 * the number of malloc/free calls dramatically, and it also avoids
 * fragmentation of the malloc storage arena.
 * The PGresult structure itself is still malloc'd separately.  We could
 * combine it with the first allocation block, but that would waste space
 * for the common case that no extra storage is actually needed (that is,
 * the SQL command did not return tuples).
 *
 * We also malloc the top-level array of tuple pointers separately, because
 * we need to be able to enlarge it via realloc, and our trivial space
 * allocator doesn't handle that effectively.  (Too bad the FE/BE protocol
 * doesn't tell us up front how many tuples will be returned.)
 * All other subsidiary storage for a PGresult is kept in PGresult_data blocks
 * of size PGRESULT_DATA_BLOCKSIZE.  The overhead at the start of each block
 * is just a link to the next one, if any.  Free-space management info is
 * kept in the owning PGresult.
 * A query returning a small amount of data will thus require three malloc
 * calls: one for the PGresult, one for the tuples pointer array, and one
 * PGresult_data block.
 *
 * Only the most recently allocated PGresult_data block is a candidate to
 * have more stuff added to it --- any extra space left over in older blocks
 * is wasted.  We could be smarter and search the whole chain, but the point
 * here is to be simple and fast.  Typical applications do not keep a PGresult
 * around very long anyway, so some wasted space within one is not a problem.
 *
 * Tuning constants for the space allocator are:
 * PGRESULT_DATA_BLOCKSIZE: size of a standard allocation block, in bytes
 * PGRESULT_ALIGN_BOUNDARY: assumed alignment requirement for binary data
 * PGRESULT_SEP_ALLOC_THRESHOLD: objects bigger than this are given separate
 *	 blocks, instead of being crammed into a regular allocation block.
 * Requirements for correct function are:
 * PGRESULT_ALIGN_BOUNDARY must be a multiple of the alignment requirements
 *		of all machine data types.  (Currently this is set from configure
 *		tests, so it should be OK automatically.)
 * PGRESULT_SEP_ALLOC_THRESHOLD + PGRESULT_BLOCK_OVERHEAD <=
 *			PGRESULT_DATA_BLOCKSIZE
 *		pqResultAlloc assumes an object smaller than the threshold will fit
 *		in a new block.
 * The amount of space wasted at the end of a block could be as much as
 * PGRESULT_SEP_ALLOC_THRESHOLD, so it doesn't pay to make that too large.
 * ----------------
 */

#define PGRESULT_DATA_BLOCKSIZE		2048
#define PGRESULT_ALIGN_BOUNDARY		MAXIMUM_ALIGNOF /* from configure */
#define PGRESULT_BLOCK_OVERHEAD		Max(sizeof(PGresult_data), PGRESULT_ALIGN_BOUNDARY)
#define PGRESULT_SEP_ALLOC_THRESHOLD	(PGRESULT_DATA_BLOCKSIZE / 2)


/*
 * PQmakeEmptyPGresult
 *	 returns a newly allocated, initialized PGresult with given status.
 *	 If conn is not NULL and status indicates an error, the conn's
 *	 errorMessage is copied.  Also, any PGEvents are copied from the conn.
 *
 * Note: the logic to copy the conn's errorMessage is now vestigial;
 * no internal caller uses it.  However, that behavior is documented for
 * outside callers, so we'd better keep it.
 */
PGresult *
PQmakeEmptyPGresult(PGconn *conn, ExecStatusType status)
{
	PGresult   *result;

	result = (PGresult *) malloc(sizeof(PGresult));
	if (!result)
		return NULL;

	result->ntups = 0;
	result->numAttributes = 0;
	result->attDescs = NULL;
	result->tuples = NULL;
	result->tupArrSize = 0;
	result->numParameters = 0;
	result->paramDescs = NULL;
	result->resultStatus = status;
	result->cmdStatus[0] = '\0';
	result->binary = 0;
	result->events = NULL;
	result->nEvents = 0;
	result->errMsg = NULL;
	result->errFields = NULL;
	result->errQuery = NULL;
	result->null_field[0] = '\0';
	result->curBlock = NULL;
	result->curOffset = 0;
	result->spaceLeft = 0;
	result->memorySize = sizeof(PGresult);

	if (conn)
	{
		/* copy connection data we might need for operations on PGresult */
		result->noticeHooks = conn->noticeHooks;
		result->client_encoding = conn->client_encoding;

		/* consider copying conn's errorMessage */
		switch (status)
		{
			case PGRES_EMPTY_QUERY:
			case PGRES_COMMAND_OK:
			case PGRES_TUPLES_OK:
			case PGRES_COPY_OUT:
			case PGRES_COPY_IN:
			case PGRES_COPY_BOTH:
			case PGRES_SINGLE_TUPLE:
				/* non-error cases */
				break;
			default:
<<<<<<< HEAD
				/* we intentionally do not use or modify errorReported here */
				pqSetResultError(result, &conn->errorMessage, 0);
=======
				pqSetResultError(result, &conn->errorMessage);
>>>>>>> 185876a6
				break;
		}

		/* copy events last; result must be valid if we need to PQclear */
		if (conn->nEvents > 0)
		{
			result->events = dupEvents(conn->events, conn->nEvents,
									   &result->memorySize);
			if (!result->events)
			{
				PQclear(result);
				return NULL;
			}
			result->nEvents = conn->nEvents;
		}
	}
	else
	{
		/* defaults... */
		result->noticeHooks.noticeRec = NULL;
		result->noticeHooks.noticeRecArg = NULL;
		result->noticeHooks.noticeProc = NULL;
		result->noticeHooks.noticeProcArg = NULL;
		result->client_encoding = PG_SQL_ASCII;
	}

	return result;
}

/*
 * PQsetResultAttrs
 *
 * Set the attributes for a given result.  This function fails if there are
 * already attributes contained in the provided result.  The call is
 * ignored if numAttributes is zero or attDescs is NULL.  If the
 * function fails, it returns zero.  If the function succeeds, it
 * returns a non-zero value.
 */
int
PQsetResultAttrs(PGresult *res, int numAttributes, PGresAttDesc *attDescs)
{
	int			i;

	/* Fail if argument is NULL or OOM_result */
	if (!res || (const PGresult *) res == &OOM_result)
		return false;

	/* If attrs already exist, they cannot be overwritten. */
	if (res->numAttributes > 0)
		return false;

	/* ignore no-op request */
	if (numAttributes <= 0 || !attDescs)
		return true;

	res->attDescs = (PGresAttDesc *)
		PQresultAlloc(res, numAttributes * sizeof(PGresAttDesc));

	if (!res->attDescs)
		return false;

	res->numAttributes = numAttributes;
	memcpy(res->attDescs, attDescs, numAttributes * sizeof(PGresAttDesc));

	/* deep-copy the attribute names, and determine format */
	res->binary = 1;
	for (i = 0; i < res->numAttributes; i++)
	{
		if (res->attDescs[i].name)
			res->attDescs[i].name = pqResultStrdup(res, res->attDescs[i].name);
		else
			res->attDescs[i].name = res->null_field;

		if (!res->attDescs[i].name)
			return false;

		if (res->attDescs[i].format == 0)
			res->binary = 0;
	}

	return true;
}

/*
 * PQcopyResult
 *
 * Returns a deep copy of the provided 'src' PGresult, which cannot be NULL.
 * The 'flags' argument controls which portions of the result will or will
 * NOT be copied.  The created result is always put into the
 * PGRES_TUPLES_OK status.  The source result error message is not copied,
 * although cmdStatus is.
 *
 * To set custom attributes, use PQsetResultAttrs.  That function requires
 * that there are no attrs contained in the result, so to use that
 * function you cannot use the PG_COPYRES_ATTRS or PG_COPYRES_TUPLES
 * options with this function.
 *
 * Options:
 *	 PG_COPYRES_ATTRS - Copy the source result's attributes
 *
 *	 PG_COPYRES_TUPLES - Copy the source result's tuples.  This implies
 *	 copying the attrs, seeing how the attrs are needed by the tuples.
 *
 *	 PG_COPYRES_EVENTS - Copy the source result's events.
 *
 *	 PG_COPYRES_NOTICEHOOKS - Copy the source result's notice hooks.
 */
PGresult *
PQcopyResult(const PGresult *src, int flags)
{
	PGresult   *dest;
	int			i;

	if (!src)
		return NULL;

	dest = PQmakeEmptyPGresult(NULL, PGRES_TUPLES_OK);
	if (!dest)
		return NULL;

	/* Always copy these over.  Is cmdStatus really useful here? */
	dest->client_encoding = src->client_encoding;
	strcpy(dest->cmdStatus, src->cmdStatus);

	/* Wants attrs? */
	if (flags & (PG_COPYRES_ATTRS | PG_COPYRES_TUPLES))
	{
		if (!PQsetResultAttrs(dest, src->numAttributes, src->attDescs))
		{
			PQclear(dest);
			return NULL;
		}
	}

	/* Wants to copy tuples? */
	if (flags & PG_COPYRES_TUPLES)
	{
		int			tup,
					field;

		for (tup = 0; tup < src->ntups; tup++)
		{
			for (field = 0; field < src->numAttributes; field++)
			{
				if (!PQsetvalue(dest, tup, field,
								src->tuples[tup][field].value,
								src->tuples[tup][field].len))
				{
					PQclear(dest);
					return NULL;
				}
			}
		}
	}

	/* Wants to copy notice hooks? */
	if (flags & PG_COPYRES_NOTICEHOOKS)
		dest->noticeHooks = src->noticeHooks;

	/* Wants to copy PGEvents? */
	if ((flags & PG_COPYRES_EVENTS) && src->nEvents > 0)
	{
		dest->events = dupEvents(src->events, src->nEvents,
								 &dest->memorySize);
		if (!dest->events)
		{
			PQclear(dest);
			return NULL;
		}
		dest->nEvents = src->nEvents;
	}

	/* Okay, trigger PGEVT_RESULTCOPY event */
	for (i = 0; i < dest->nEvents; i++)
	{
		/* We don't fire events that had some previous failure */
		if (src->events[i].resultInitialized)
		{
			PGEventResultCopy evt;

			evt.src = src;
			evt.dest = dest;
			if (dest->events[i].proc(PGEVT_RESULTCOPY, &evt,
									 dest->events[i].passThrough))
				dest->events[i].resultInitialized = true;
		}
	}

	return dest;
}

/*
 * Copy an array of PGEvents (with no extra space for more).
 * Does not duplicate the event instance data, sets this to NULL.
 * Also, the resultInitialized flags are all cleared.
 * The total space allocated is added to *memSize.
 */
static PGEvent *
dupEvents(PGEvent *events, int count, size_t *memSize)
{
	PGEvent    *newEvents;
	size_t		msize;
	int			i;

	if (!events || count <= 0)
		return NULL;

	msize = count * sizeof(PGEvent);
	newEvents = (PGEvent *) malloc(msize);
	if (!newEvents)
		return NULL;

	for (i = 0; i < count; i++)
	{
		newEvents[i].proc = events[i].proc;
		newEvents[i].passThrough = events[i].passThrough;
		newEvents[i].data = NULL;
		newEvents[i].resultInitialized = false;
		newEvents[i].name = strdup(events[i].name);
		if (!newEvents[i].name)
		{
			while (--i >= 0)
				free(newEvents[i].name);
			free(newEvents);
			return NULL;
		}
		msize += strlen(events[i].name) + 1;
	}

	*memSize += msize;
	return newEvents;
}


/*
 * Sets the value for a tuple field.  The tup_num must be less than or
 * equal to PQntuples(res).  If it is equal, a new tuple is created and
 * added to the result.
 * Returns a non-zero value for success and zero for failure.
 * (On failure, we report the specific problem via pqInternalNotice.)
 */
int
PQsetvalue(PGresult *res, int tup_num, int field_num, char *value, int len)
{
	PGresAttValue *attval;
	const char *errmsg = NULL;

	/* Fail if argument is NULL or OOM_result */
	if (!res || (const PGresult *) res == &OOM_result)
		return false;

	/* Invalid field_num? */
	if (!check_field_number(res, field_num))
		return false;

	/* Invalid tup_num, must be <= ntups */
	if (tup_num < 0 || tup_num > res->ntups)
	{
		pqInternalNotice(&res->noticeHooks,
						 "row number %d is out of range 0..%d",
						 tup_num, res->ntups);
		return false;
	}

	/* need to allocate a new tuple? */
	if (tup_num == res->ntups)
	{
		PGresAttValue *tup;
		int			i;

		tup = (PGresAttValue *)
			pqResultAlloc(res, res->numAttributes * sizeof(PGresAttValue),
						  true);

		if (!tup)
			goto fail;

		/* initialize each column to NULL */
		for (i = 0; i < res->numAttributes; i++)
		{
			tup[i].len = NULL_LEN;
			tup[i].value = res->null_field;
		}

		/* add it to the array */
		if (!pqAddTuple(res, tup, &errmsg))
			goto fail;
	}

	attval = &res->tuples[tup_num][field_num];

	/* treat either NULL_LEN or NULL value pointer as a NULL field */
	if (len == NULL_LEN || value == NULL)
	{
		attval->len = NULL_LEN;
		attval->value = res->null_field;
	}
	else if (len <= 0)
	{
		attval->len = 0;
		attval->value = res->null_field;
	}
	else
	{
		attval->value = (char *) pqResultAlloc(res, len + 1, true);
		if (!attval->value)
			goto fail;
		attval->len = len;
		memcpy(attval->value, value, len);
		attval->value[len] = '\0';
	}

	return true;

	/*
	 * Report failure via pqInternalNotice.  If preceding code didn't provide
	 * an error message, assume "out of memory" was meant.
	 */
fail:
	if (!errmsg)
		errmsg = libpq_gettext("out of memory");
	pqInternalNotice(&res->noticeHooks, "%s", errmsg);

	return false;
}

/*
 * pqResultAlloc - exported routine to allocate local storage in a PGresult.
 *
 * We force all such allocations to be maxaligned, since we don't know
 * whether the value might be binary.
 */
void *
PQresultAlloc(PGresult *res, size_t nBytes)
{
	/* Fail if argument is NULL or OOM_result */
	if (!res || (const PGresult *) res == &OOM_result)
		return NULL;

	return pqResultAlloc(res, nBytes, true);
}

/*
 * pqResultAlloc -
 *		Allocate subsidiary storage for a PGresult.
 *
 * nBytes is the amount of space needed for the object.
 * If isBinary is true, we assume that we need to align the object on
 * a machine allocation boundary.
 * If isBinary is false, we assume the object is a char string and can
 * be allocated on any byte boundary.
 */
void *
pqResultAlloc(PGresult *res, size_t nBytes, bool isBinary)
{
	char	   *space;
	PGresult_data *block;

	if (!res)
		return NULL;

	if (nBytes <= 0)
		return res->null_field;

	/*
	 * If alignment is needed, round up the current position to an alignment
	 * boundary.
	 */
	if (isBinary)
	{
		int			offset = res->curOffset % PGRESULT_ALIGN_BOUNDARY;

		if (offset)
		{
			res->curOffset += PGRESULT_ALIGN_BOUNDARY - offset;
			res->spaceLeft -= PGRESULT_ALIGN_BOUNDARY - offset;
		}
	}

	/* If there's enough space in the current block, no problem. */
	if (nBytes <= (size_t) res->spaceLeft)
	{
		space = res->curBlock->space + res->curOffset;
		res->curOffset += nBytes;
		res->spaceLeft -= nBytes;
		return space;
	}

	/*
	 * If the requested object is very large, give it its own block; this
	 * avoids wasting what might be most of the current block to start a new
	 * block.  (We'd have to special-case requests bigger than the block size
	 * anyway.)  The object is always given binary alignment in this case.
	 */
	if (nBytes >= PGRESULT_SEP_ALLOC_THRESHOLD)
	{
		size_t		alloc_size = nBytes + PGRESULT_BLOCK_OVERHEAD;

		block = (PGresult_data *) malloc(alloc_size);
		if (!block)
			return NULL;
		res->memorySize += alloc_size;
		space = block->space + PGRESULT_BLOCK_OVERHEAD;
		if (res->curBlock)
		{
			/*
			 * Tuck special block below the active block, so that we don't
			 * have to waste the free space in the active block.
			 */
			block->next = res->curBlock->next;
			res->curBlock->next = block;
		}
		else
		{
			/* Must set up the new block as the first active block. */
			block->next = NULL;
			res->curBlock = block;
			res->spaceLeft = 0; /* be sure it's marked full */
		}
		return space;
	}

	/* Otherwise, start a new block. */
	block = (PGresult_data *) malloc(PGRESULT_DATA_BLOCKSIZE);
	if (!block)
		return NULL;
	res->memorySize += PGRESULT_DATA_BLOCKSIZE;
	block->next = res->curBlock;
	res->curBlock = block;
	if (isBinary)
	{
		/* object needs full alignment */
		res->curOffset = PGRESULT_BLOCK_OVERHEAD;
		res->spaceLeft = PGRESULT_DATA_BLOCKSIZE - PGRESULT_BLOCK_OVERHEAD;
	}
	else
	{
		/* we can cram it right after the overhead pointer */
		res->curOffset = sizeof(PGresult_data);
		res->spaceLeft = PGRESULT_DATA_BLOCKSIZE - sizeof(PGresult_data);
	}

	space = block->space + res->curOffset;
	res->curOffset += nBytes;
	res->spaceLeft -= nBytes;
	return space;
}

/*
 * PQresultMemorySize -
 *		Returns total space allocated for the PGresult.
 */
size_t
PQresultMemorySize(const PGresult *res)
{
	if (!res)
		return 0;
	return res->memorySize;
}

/*
 * pqResultStrdup -
 *		Like strdup, but the space is subsidiary PGresult space.
 */
char *
pqResultStrdup(PGresult *res, const char *str)
{
	char	   *space = (char *) pqResultAlloc(res, strlen(str) + 1, false);

	if (space)
		strcpy(space, str);
	return space;
}

/*
 * pqSetResultError -
 *		assign a new error message to a PGresult
 *
 * Copy text from errorMessage buffer beginning at given offset
 * (it's caller's responsibility that offset is valid)
 */
void
<<<<<<< HEAD
pqSetResultError(PGresult *res, PQExpBuffer errorMessage, int offset)
=======
pqSetResultError(PGresult *res, PQExpBuffer errorMessage)
>>>>>>> 185876a6
{
	char	   *msg;

	if (!res)
		return;

	/*
	 * We handle two OOM scenarios here.  The errorMessage buffer might be
	 * marked "broken" due to having previously failed to allocate enough
	 * memory for the message, or it might be fine but pqResultStrdup fails
	 * and returns NULL.  In either case, just make res->errMsg point directly
	 * at a constant "out of memory" string.
	 */
	if (!PQExpBufferBroken(errorMessage))
<<<<<<< HEAD
		msg = pqResultStrdup(res, errorMessage->data + offset);
=======
		msg = pqResultStrdup(res, errorMessage->data);
>>>>>>> 185876a6
	else
		msg = NULL;
	if (msg)
		res->errMsg = msg;
	else
		res->errMsg = libpq_gettext("out of memory\n");
}

/*
 * PQclear -
 *	  free's the memory associated with a PGresult
 */
void
PQclear(PGresult *res)
{
	PGresult_data *block;
	int			i;

	/* As a convenience, do nothing for a NULL pointer */
	if (!res)
		return;
	/* Also, do nothing if the argument is OOM_result */
	if ((const PGresult *) res == &OOM_result)
		return;

	/* Close down any events we may have */
	for (i = 0; i < res->nEvents; i++)
	{
		/* only send DESTROY to successfully-initialized event procs */
		if (res->events[i].resultInitialized)
		{
			PGEventResultDestroy evt;

			evt.result = res;
			(void) res->events[i].proc(PGEVT_RESULTDESTROY, &evt,
									   res->events[i].passThrough);
		}
		free(res->events[i].name);
	}

	if (res->events)
		free(res->events);

	/* Free all the subsidiary blocks */
	while ((block = res->curBlock) != NULL)
	{
		res->curBlock = block->next;
		free(block);
	}

	/* Free the top-level tuple pointer array */
	if (res->tuples)
		free(res->tuples);

	/* zero out the pointer fields to catch programming errors */
	res->attDescs = NULL;
	res->tuples = NULL;
	res->paramDescs = NULL;
	res->errFields = NULL;
	res->events = NULL;
	res->nEvents = 0;
	/* res->curBlock was zeroed out earlier */

	/* Free the PGresult structure itself */
	free(res);
}

/*
 * Handy subroutine to deallocate any partially constructed async result.
 *
 * Any "next" result gets cleared too.
 */
void
pqClearAsyncResult(PGconn *conn)
{
	if (conn->result)
		PQclear(conn->result);
	conn->result = NULL;
	conn->error_result = false;
	if (conn->next_result)
		PQclear(conn->next_result);
	conn->next_result = NULL;
}

/*
 * pqSaveErrorResult -
 *	  remember that we have an error condition
 *
 * In much of libpq, reporting an error just requires appending text to
 * conn->errorMessage and returning a failure code to one's caller.
 * Where returning a failure code is impractical, instead call this
 * function to remember that an error needs to be reported.
 *
 * (It might seem that appending text to conn->errorMessage should be
 * sufficient, but we can't rely on that working under out-of-memory
 * conditions.  The OOM hazard is also why we don't try to make a new
 * PGresult right here.)
 */
void
pqSaveErrorResult(PGconn *conn)
{
	/* Drop any pending result ... */
	pqClearAsyncResult(conn);
	/* ... and set flag to remember to make an error result later */
	conn->error_result = true;
}

/*
 * pqSaveWriteError -
 *	  report a write failure
 *
 * As above, after appending conn->write_err_msg to whatever other error we
 * have.  This is used when we've detected a write failure and have exhausted
 * our chances of reporting something else instead.
 */
static void
pqSaveWriteError(PGconn *conn)
{
	/*
	 * If write_err_msg is null because of previous strdup failure, do what we
	 * can.  (It's likely our machinations here will get OOM failures as well,
	 * but might as well try.)
	 */
	if (conn->write_err_msg)
	{
		appendPQExpBufferStr(&conn->errorMessage, conn->write_err_msg);
		/* Avoid possibly appending the same message twice */
		conn->write_err_msg[0] = '\0';
	}
	else
		appendPQExpBufferStr(&conn->errorMessage,
							 libpq_gettext("write to server failed\n"));

	pqSaveErrorResult(conn);
}

/*
 * pqPrepareAsyncResult -
 *	  prepare the current async result object for return to the caller
 *
 * If there is not already an async result object, build an error object
 * using whatever is in conn->errorMessage.  In any case, clear the async
 * result storage, and update our notion of how much error text has been
 * returned to the application.
 */
PGresult *
pqPrepareAsyncResult(PGconn *conn)
{
	PGresult   *res;

	res = conn->result;
	if (res)
	{
		/*
		 * If the pre-existing result is an ERROR (presumably something
		 * received from the server), assume that it represents whatever is in
		 * conn->errorMessage, and advance errorReported.
		 */
		if (res->resultStatus == PGRES_FATAL_ERROR)
			conn->errorReported = conn->errorMessage.len;
	}
	else
	{
		/*
		 * We get here after internal-to-libpq errors.  We should probably
		 * always have error_result = true, but if we don't, gin up some error
		 * text.
		 */
		if (!conn->error_result)
			appendPQExpBufferStr(&conn->errorMessage,
								 libpq_gettext("no error text available\n"));

		/* Paranoia: be sure errorReported offset is sane */
		if (conn->errorReported < 0 ||
			conn->errorReported >= conn->errorMessage.len)
			conn->errorReported = 0;

		/*
		 * Make a PGresult struct for the error.  We temporarily lie about the
		 * result status, so that PQmakeEmptyPGresult doesn't uselessly copy
		 * all of conn->errorMessage.
		 */
		res = PQmakeEmptyPGresult(conn, PGRES_EMPTY_QUERY);
		if (res)
		{
			/*
			 * Report whatever new error text we have, and advance
			 * errorReported.
			 */
			res->resultStatus = PGRES_FATAL_ERROR;
			pqSetResultError(res, &conn->errorMessage, conn->errorReported);
			conn->errorReported = conn->errorMessage.len;
		}
		else
		{
			/*
			 * Ouch, not enough memory for a PGresult.  Fortunately, we have a
			 * card up our sleeve: we can use the static OOM_result.  Casting
			 * away const here is a bit ugly, but it seems best to declare
			 * OOM_result as const, in hopes it will be allocated in read-only
			 * storage.
			 */
			res = unconstify(PGresult *, &OOM_result);

			/*
			 * Don't advance errorReported.  Perhaps we'll be able to report
			 * the text later.
			 */
		}
	}

	/*
	 * Replace conn->result with next_result, if any.  In the normal case
	 * there isn't a next result and we're just dropping ownership of the
	 * current result.  In single-row mode this restores the situation to what
	 * it was before we created the current single-row result.
	 */
	conn->result = conn->next_result;
	conn->error_result = false; /* next_result is never an error */
	conn->next_result = NULL;

	return res;
}

/*
 * pqInternalNotice - produce an internally-generated notice message
 *
 * A format string and optional arguments can be passed.  Note that we do
 * libpq_gettext() here, so callers need not.
 *
 * The supplied text is taken as primary message (ie., it should not include
 * a trailing newline, and should not be more than one line).
 */
void
pqInternalNotice(const PGNoticeHooks *hooks, const char *fmt,...)
{
	char		msgBuf[1024];
	va_list		args;
	PGresult   *res;

	if (hooks->noticeRec == NULL)
		return;					/* nobody home to receive notice? */

	/* Format the message */
	va_start(args, fmt);
	vsnprintf(msgBuf, sizeof(msgBuf), libpq_gettext(fmt), args);
	va_end(args);
	msgBuf[sizeof(msgBuf) - 1] = '\0';	/* make real sure it's terminated */

	/* Make a PGresult to pass to the notice receiver */
	res = PQmakeEmptyPGresult(NULL, PGRES_NONFATAL_ERROR);
	if (!res)
		return;
	res->noticeHooks = *hooks;

	/*
	 * Set up fields of notice.
	 */
	pqSaveMessageField(res, PG_DIAG_MESSAGE_PRIMARY, msgBuf);
	pqSaveMessageField(res, PG_DIAG_SEVERITY, libpq_gettext("NOTICE"));
	pqSaveMessageField(res, PG_DIAG_SEVERITY_NONLOCALIZED, "NOTICE");
	/* XXX should provide a SQLSTATE too? */

	/*
	 * Result text is always just the primary message + newline.  If we can't
	 * allocate it, substitute "out of memory", as in pqSetResultError.
	 */
	res->errMsg = (char *) pqResultAlloc(res, strlen(msgBuf) + 2, false);
	if (res->errMsg)
		sprintf(res->errMsg, "%s\n", msgBuf);
	else
		res->errMsg = libpq_gettext("out of memory\n");

	/*
	 * Pass to receiver, then free it.
	 */
	res->noticeHooks.noticeRec(res->noticeHooks.noticeRecArg, res);
	PQclear(res);
}

/*
 * pqAddTuple
 *	  add a row pointer to the PGresult structure, growing it if necessary
 *	  Returns true if OK, false if an error prevented adding the row
 *
 * On error, *errmsgp can be set to an error string to be returned.
 * If it is left NULL, the error is presumed to be "out of memory".
 */
static bool
pqAddTuple(PGresult *res, PGresAttValue *tup, const char **errmsgp)
{
	if (res->ntups >= res->tupArrSize)
	{
		/*
		 * Try to grow the array.
		 *
		 * We can use realloc because shallow copying of the structure is
		 * okay. Note that the first time through, res->tuples is NULL. While
		 * ANSI says that realloc() should act like malloc() in that case,
		 * some old C libraries (like SunOS 4.1.x) coredump instead. On
		 * failure realloc is supposed to return NULL without damaging the
		 * existing allocation. Note that the positions beyond res->ntups are
		 * garbage, not necessarily NULL.
		 */
		int			newSize;
		PGresAttValue **newTuples;

		/*
		 * Since we use integers for row numbers, we can't support more than
		 * INT_MAX rows.  Make sure we allow that many, though.
		 */
		if (res->tupArrSize <= INT_MAX / 2)
			newSize = (res->tupArrSize > 0) ? res->tupArrSize * 2 : 128;
		else if (res->tupArrSize < INT_MAX)
			newSize = INT_MAX;
		else
		{
			*errmsgp = libpq_gettext("PGresult cannot support more than INT_MAX tuples");
			return false;
		}

		/*
		 * Also, on 32-bit platforms we could, in theory, overflow size_t even
		 * before newSize gets to INT_MAX.  (In practice we'd doubtless hit
		 * OOM long before that, but let's check.)
		 */
#if INT_MAX >= (SIZE_MAX / 2)
		if (newSize > SIZE_MAX / sizeof(PGresAttValue *))
		{
			*errmsgp = libpq_gettext("size_t overflow");
			return false;
		}
#endif

		if (res->tuples == NULL)
			newTuples = (PGresAttValue **)
				malloc(newSize * sizeof(PGresAttValue *));
		else
			newTuples = (PGresAttValue **)
				realloc(res->tuples, newSize * sizeof(PGresAttValue *));
		if (!newTuples)
			return false;		/* malloc or realloc failed */
		res->memorySize +=
			(newSize - res->tupArrSize) * sizeof(PGresAttValue *);
		res->tupArrSize = newSize;
		res->tuples = newTuples;
	}
	res->tuples[res->ntups] = tup;
	res->ntups++;
	return true;
}

/*
 * pqSaveMessageField - save one field of an error or notice message
 */
void
pqSaveMessageField(PGresult *res, char code, const char *value)
{
	PGMessageField *pfield;

	pfield = (PGMessageField *)
		pqResultAlloc(res,
					  offsetof(PGMessageField, contents) +
					  strlen(value) + 1,
					  true);
	if (!pfield)
		return;					/* out of memory? */
	pfield->code = code;
	strcpy(pfield->contents, value);
	pfield->next = res->errFields;
	res->errFields = pfield;
}

/*
 * pqSaveParameterStatus - remember parameter status sent by backend
 */
void
pqSaveParameterStatus(PGconn *conn, const char *name, const char *value)
{
	pgParameterStatus *pstatus;
	pgParameterStatus *prev;

	/*
	 * Forget any old information about the parameter
	 */
	for (pstatus = conn->pstatus, prev = NULL;
		 pstatus != NULL;
		 prev = pstatus, pstatus = pstatus->next)
	{
		if (strcmp(pstatus->name, name) == 0)
		{
			if (prev)
				prev->next = pstatus->next;
			else
				conn->pstatus = pstatus->next;
			free(pstatus);		/* frees name and value strings too */
			break;
		}
	}

	/*
	 * Store new info as a single malloc block
	 */
	pstatus = (pgParameterStatus *) malloc(sizeof(pgParameterStatus) +
										   strlen(name) + strlen(value) + 2);
	if (pstatus)
	{
		char	   *ptr;

		ptr = ((char *) pstatus) + sizeof(pgParameterStatus);
		pstatus->name = ptr;
		strcpy(ptr, name);
		ptr += strlen(name) + 1;
		pstatus->value = ptr;
		strcpy(ptr, value);
		pstatus->next = conn->pstatus;
		conn->pstatus = pstatus;
	}

	/*
	 * Save values of settings that are of interest to libpq in fields of the
	 * PGconn object.  We keep client_encoding and standard_conforming_strings
	 * in static variables as well, so that PQescapeString and PQescapeBytea
	 * can behave somewhat sanely (at least in single-connection-using
	 * programs).
	 */
	if (strcmp(name, "client_encoding") == 0)
	{
		conn->client_encoding = pg_char_to_encoding(value);
		/* if we don't recognize the encoding name, fall back to SQL_ASCII */
		if (conn->client_encoding < 0)
			conn->client_encoding = PG_SQL_ASCII;
		static_client_encoding = conn->client_encoding;
	}
	else if (strcmp(name, "standard_conforming_strings") == 0)
	{
		conn->std_strings = (strcmp(value, "on") == 0);
		static_std_strings = conn->std_strings;
	}
	else if (strcmp(name, "server_version") == 0)
	{
		/* We convert the server version to numeric form. */
		int			cnt;
		int			vmaj,
					vmin,
					vrev;

		cnt = sscanf(value, "%d.%d.%d", &vmaj, &vmin, &vrev);

		if (cnt == 3)
		{
			/* old style, e.g. 9.6.1 */
			conn->sversion = (100 * vmaj + vmin) * 100 + vrev;
		}
		else if (cnt == 2)
		{
			if (vmaj >= 10)
			{
				/* new style, e.g. 10.1 */
				conn->sversion = 100 * 100 * vmaj + vmin;
			}
			else
			{
				/* old style without minor version, e.g. 9.6devel */
				conn->sversion = (100 * vmaj + vmin) * 100;
			}
		}
		else if (cnt == 1)
		{
			/* new style without minor version, e.g. 10devel */
			conn->sversion = 100 * 100 * vmaj;
		}
		else
			conn->sversion = 0; /* unknown */
	}
	else if (strcmp(name, "default_transaction_read_only") == 0)
	{
		conn->default_transaction_read_only =
			(strcmp(value, "on") == 0) ? PG_BOOL_YES : PG_BOOL_NO;
	}
	else if (strcmp(name, "in_hot_standby") == 0)
	{
		conn->in_hot_standby =
			(strcmp(value, "on") == 0) ? PG_BOOL_YES : PG_BOOL_NO;
	}
}


/*
 * pqRowProcessor
 *	  Add the received row to the current async result (conn->result).
 *	  Returns 1 if OK, 0 if error occurred.
 *
 * On error, *errmsgp can be set to an error string to be returned.
 * (Such a string should already be translated via libpq_gettext().)
 * If it is left NULL, the error is presumed to be "out of memory".
 *
 * In single-row mode, we create a new result holding just the current row,
 * stashing the previous result in conn->next_result so that it becomes
 * active again after pqPrepareAsyncResult().  This allows the result metadata
 * (column descriptions) to be carried forward to each result row.
 */
int
pqRowProcessor(PGconn *conn, const char **errmsgp)
{
	PGresult   *res = conn->result;
	int			nfields = res->numAttributes;
	const PGdataValue *columns = conn->rowBuf;
	PGresAttValue *tup;
	int			i;

	/*
	 * In single-row mode, make a new PGresult that will hold just this one
	 * row; the original conn->result is left unchanged so that it can be used
	 * again as the template for future rows.
	 */
	if (conn->singleRowMode)
	{
		/* Copy everything that should be in the result at this point */
		res = PQcopyResult(res,
						   PG_COPYRES_ATTRS | PG_COPYRES_EVENTS |
						   PG_COPYRES_NOTICEHOOKS);
		if (!res)
			return 0;
	}

	/*
	 * Basically we just allocate space in the PGresult for each field and
	 * copy the data over.
	 *
	 * Note: on malloc failure, we return 0 leaving *errmsgp still NULL, which
	 * caller will take to mean "out of memory".  This is preferable to trying
	 * to set up such a message here, because evidently there's not enough
	 * memory for gettext() to do anything.
	 */
	tup = (PGresAttValue *)
		pqResultAlloc(res, nfields * sizeof(PGresAttValue), true);
	if (tup == NULL)
		goto fail;

	for (i = 0; i < nfields; i++)
	{
		int			clen = columns[i].len;

		if (clen < 0)
		{
			/* null field */
			tup[i].len = NULL_LEN;
			tup[i].value = res->null_field;
		}
		else
		{
			bool		isbinary = (res->attDescs[i].format != 0);
			char	   *val;

			val = (char *) pqResultAlloc(res, clen + 1, isbinary);
			if (val == NULL)
				goto fail;

			/* copy and zero-terminate the data (even if it's binary) */
			memcpy(val, columns[i].value, clen);
			val[clen] = '\0';

			tup[i].len = clen;
			tup[i].value = val;
		}
	}

	/* And add the tuple to the PGresult's tuple array */
	if (!pqAddTuple(res, tup, errmsgp))
		goto fail;

	/*
	 * Success.  In single-row mode, make the result available to the client
	 * immediately.
	 */
	if (conn->singleRowMode)
	{
		/* Change result status to special single-row value */
		res->resultStatus = PGRES_SINGLE_TUPLE;
		/* Stash old result for re-use later */
		conn->next_result = conn->result;
		conn->result = res;
		/* And mark the result ready to return */
		conn->asyncStatus = PGASYNC_READY_MORE;
	}

	return 1;

fail:
	/* release locally allocated PGresult, if we made one */
	if (res != conn->result)
		PQclear(res);
	return 0;
}


/*
 * pqAllocCmdQueueEntry
 *		Get a command queue entry for caller to fill.
 *
 * If the recycle queue has a free element, that is returned; if not, a
 * fresh one is allocated.  Caller is responsible for adding it to the
 * command queue (pqAppendCmdQueueEntry) once the struct is filled in, or
 * releasing the memory (pqRecycleCmdQueueEntry) if an error occurs.
 *
 * If allocation fails, sets the error message and returns NULL.
 */
static PGcmdQueueEntry *
pqAllocCmdQueueEntry(PGconn *conn)
{
	PGcmdQueueEntry *entry;

	if (conn->cmd_queue_recycle == NULL)
	{
		entry = (PGcmdQueueEntry *) malloc(sizeof(PGcmdQueueEntry));
		if (entry == NULL)
		{
			appendPQExpBufferStr(&conn->errorMessage,
								 libpq_gettext("out of memory\n"));
			return NULL;
		}
	}
	else
	{
		entry = conn->cmd_queue_recycle;
		conn->cmd_queue_recycle = entry->next;
	}
	entry->next = NULL;
	entry->query = NULL;

	return entry;
}

/*
 * pqAppendCmdQueueEntry
 *		Append a caller-allocated entry to the command queue, and update
 *		conn->asyncStatus to account for it.
 *
 * The query itself must already have been put in the output buffer by the
 * caller.
 */
static void
pqAppendCmdQueueEntry(PGconn *conn, PGcmdQueueEntry *entry)
{
	Assert(entry->next == NULL);

	if (conn->cmd_queue_head == NULL)
		conn->cmd_queue_head = entry;
	else
		conn->cmd_queue_tail->next = entry;

	conn->cmd_queue_tail = entry;

	switch (conn->pipelineStatus)
	{
		case PQ_PIPELINE_OFF:
		case PQ_PIPELINE_ON:

			/*
			 * When not in pipeline aborted state, if there's a result ready
			 * to be consumed, let it be so (that is, don't change away from
			 * READY or READY_MORE); otherwise set us busy to wait for
			 * something to arrive from the server.
			 */
			if (conn->asyncStatus == PGASYNC_IDLE)
				conn->asyncStatus = PGASYNC_BUSY;
			break;

		case PQ_PIPELINE_ABORTED:

			/*
			 * In aborted pipeline state, we don't expect anything from the
			 * server (since we don't send any queries that are queued).
			 * Therefore, if IDLE then do what PQgetResult would do to let
			 * itself consume commands from the queue; if we're in any other
			 * state, we don't have to do anything.
			 */
			if (conn->asyncStatus == PGASYNC_IDLE ||
				conn->asyncStatus == PGASYNC_PIPELINE_IDLE)
<<<<<<< HEAD
				pqPipelineProcessQueue(conn);
=======
			{
				resetPQExpBuffer(&conn->errorMessage);
				pqPipelineProcessQueue(conn);
			}
>>>>>>> 185876a6
			break;
	}
}

/*
 * pqRecycleCmdQueueEntry
 *		Push a command queue entry onto the freelist.
 */
static void
pqRecycleCmdQueueEntry(PGconn *conn, PGcmdQueueEntry *entry)
{
	if (entry == NULL)
		return;

	/* recyclable entries should not have a follow-on command */
	Assert(entry->next == NULL);

	if (entry->query)
	{
		free(entry->query);
		entry->query = NULL;
	}

	entry->next = conn->cmd_queue_recycle;
	conn->cmd_queue_recycle = entry;
}


/*
 * PQsendQuery
 *	 Submit a query, but don't wait for it to finish
 *
 * Returns: 1 if successfully submitted
 *			0 if error (conn->errorMessage is set)
 *
 * PQsendQueryContinue is a non-exported version that behaves identically
 * except that it doesn't reset conn->errorMessage.
 */
int
PQsendQuery(PGconn *conn, const char *query)
{
	return PQsendQueryInternal(conn, query, true);
}

int
PQsendQueryContinue(PGconn *conn, const char *query)
{
	return PQsendQueryInternal(conn, query, false);
}

static int
PQsendQueryInternal(PGconn *conn, const char *query, bool newQuery)
{
	PGcmdQueueEntry *entry = NULL;
	PGcmdQueueEntry *entry2 = NULL;

	if (!PQsendQueryStart(conn, newQuery))
		return 0;

	/* check the argument */
	if (!query)
	{
		appendPQExpBufferStr(&conn->errorMessage,
							 libpq_gettext("command string is a null pointer\n"));
		return 0;
	}

	if (conn->pipelineStatus != PQ_PIPELINE_OFF)
	{
		appendPQExpBuffer(&conn->errorMessage,
						  libpq_gettext("%s not allowed in pipeline mode\n"),
						  "PQsendQuery");
		return 0;
	}

	entry = pqAllocCmdQueueEntry(conn);
	if (entry == NULL)
		return 0;				/* error msg already set */
	if (conn->pipelineStatus != PQ_PIPELINE_OFF)
	{
		entry2 = pqAllocCmdQueueEntry(conn);
		if (entry2 == NULL)
			goto sendFailed;
	}

	/* Send the query message(s) */
	/* construct the outgoing Query message */
	if (pqPutMsgStart('Q', conn) < 0 ||
		pqPuts(query, conn) < 0 ||
		pqPutMsgEnd(conn) < 0)
	{
		/* error message should be set up already */
		pqRecycleCmdQueueEntry(conn, entry);
		return 0;
	}

	/* remember we are using simple query protocol */
	entry->queryclass = PGQUERY_SIMPLE;
	/* and remember the query text too, if possible */
	entry->query = strdup(query);

	/*
	 * Give the data a push.  In nonblock mode, don't complain if we're unable
	 * to send it all; PQgetResult() will do any additional flushing needed.
	 */
	if (pqFlush(conn) < 0)
		goto sendFailed;

	/* OK, it's launched! */
	pqAppendCmdQueueEntry(conn, entry);

<<<<<<< HEAD
=======
	/*
	 * When pipeline mode is in use, we need a second entry in the command
	 * queue to represent Close Portal message.  This allows us later to wait
	 * for the CloseComplete message to be received before getting in IDLE
	 * state.
	 */
	if (conn->pipelineStatus != PQ_PIPELINE_OFF)
	{
		entry2->queryclass = PGQUERY_CLOSE;
		entry2->query = NULL;
		pqAppendCmdQueueEntry(conn, entry2);
	}

>>>>>>> 185876a6
	return 1;

sendFailed:
	pqRecycleCmdQueueEntry(conn, entry);
	pqRecycleCmdQueueEntry(conn, entry2);
	/* error message should be set up already */
	return 0;
}

/*
 * PQsendQueryParams
 *		Like PQsendQuery, but use extended query protocol so we can pass parameters
 */
int
PQsendQueryParams(PGconn *conn,
				  const char *command,
				  int nParams,
				  const Oid *paramTypes,
				  const char *const *paramValues,
				  const int *paramLengths,
				  const int *paramFormats,
				  int resultFormat)
{
	if (!PQsendQueryStart(conn, true))
		return 0;

	/* check the arguments */
	if (!command)
	{
		appendPQExpBufferStr(&conn->errorMessage,
							 libpq_gettext("command string is a null pointer\n"));
		return 0;
	}
	if (nParams < 0 || nParams > PQ_QUERY_PARAM_MAX_LIMIT)
	{
		appendPQExpBuffer(&conn->errorMessage,
						  libpq_gettext("number of parameters must be between 0 and %d\n"),
						  PQ_QUERY_PARAM_MAX_LIMIT);
		return 0;
	}

	return PQsendQueryGuts(conn,
						   command,
						   "",	/* use unnamed statement */
						   nParams,
						   paramTypes,
						   paramValues,
						   paramLengths,
						   paramFormats,
						   resultFormat);
}

/*
 * PQsendPrepare
 *	 Submit a Parse message, but don't wait for it to finish
 *
 * Returns: 1 if successfully submitted
 *			0 if error (conn->errorMessage is set)
 */
int
PQsendPrepare(PGconn *conn,
			  const char *stmtName, const char *query,
			  int nParams, const Oid *paramTypes)
{
	PGcmdQueueEntry *entry = NULL;

	if (!PQsendQueryStart(conn, true))
		return 0;

	/* check the arguments */
	if (!stmtName)
	{
		appendPQExpBufferStr(&conn->errorMessage,
							 libpq_gettext("statement name is a null pointer\n"));
		return 0;
	}
	if (!query)
	{
		appendPQExpBufferStr(&conn->errorMessage,
							 libpq_gettext("command string is a null pointer\n"));
		return 0;
	}
	if (nParams < 0 || nParams > PQ_QUERY_PARAM_MAX_LIMIT)
	{
		appendPQExpBuffer(&conn->errorMessage,
						  libpq_gettext("number of parameters must be between 0 and %d\n"),
						  PQ_QUERY_PARAM_MAX_LIMIT);
		return 0;
	}

	entry = pqAllocCmdQueueEntry(conn);
	if (entry == NULL)
		return 0;				/* error msg already set */

	/* construct the Parse message */
	if (pqPutMsgStart('P', conn) < 0 ||
		pqPuts(stmtName, conn) < 0 ||
		pqPuts(query, conn) < 0)
		goto sendFailed;

	if (nParams > 0 && paramTypes)
	{
		int			i;

		if (pqPutInt(nParams, 2, conn) < 0)
			goto sendFailed;
		for (i = 0; i < nParams; i++)
		{
			if (pqPutInt(paramTypes[i], 4, conn) < 0)
				goto sendFailed;
		}
	}
	else
	{
		if (pqPutInt(0, 2, conn) < 0)
			goto sendFailed;
	}
	if (pqPutMsgEnd(conn) < 0)
		goto sendFailed;

	/* Add a Sync, unless in pipeline mode. */
	if (conn->pipelineStatus == PQ_PIPELINE_OFF)
	{
		if (pqPutMsgStart('S', conn) < 0 ||
			pqPutMsgEnd(conn) < 0)
			goto sendFailed;
	}

	/* remember we are doing just a Parse */
	entry->queryclass = PGQUERY_PREPARE;

	/* and remember the query text too, if possible */
	/* if insufficient memory, query just winds up NULL */
	entry->query = strdup(query);

	/*
	 * Give the data a push (in pipeline mode, only if we're past the size
	 * threshold).  In nonblock mode, don't complain if we're unable to send
	 * it all; PQgetResult() will do any additional flushing needed.
	 */
	if (pqPipelineFlush(conn) < 0)
		goto sendFailed;

	/* OK, it's launched! */
	pqAppendCmdQueueEntry(conn, entry);

	return 1;

sendFailed:
	pqRecycleCmdQueueEntry(conn, entry);
	/* error message should be set up already */
	return 0;
}

/*
 * PQsendQueryPrepared
 *		Like PQsendQuery, but execute a previously prepared statement,
 *		using extended query protocol so we can pass parameters
 */
int
PQsendQueryPrepared(PGconn *conn,
					const char *stmtName,
					int nParams,
					const char *const *paramValues,
					const int *paramLengths,
					const int *paramFormats,
					int resultFormat)
{
	if (!PQsendQueryStart(conn, true))
		return 0;

	/* check the arguments */
	if (!stmtName)
	{
		appendPQExpBufferStr(&conn->errorMessage,
							 libpq_gettext("statement name is a null pointer\n"));
		return 0;
	}
	if (nParams < 0 || nParams > PQ_QUERY_PARAM_MAX_LIMIT)
	{
		appendPQExpBuffer(&conn->errorMessage,
						  libpq_gettext("number of parameters must be between 0 and %d\n"),
						  PQ_QUERY_PARAM_MAX_LIMIT);
		return 0;
	}

	return PQsendQueryGuts(conn,
						   NULL,	/* no command to parse */
						   stmtName,
						   nParams,
						   NULL,	/* no param types */
						   paramValues,
						   paramLengths,
						   paramFormats,
						   resultFormat);
}

/*
 * PQsendQueryStart
 *	Common startup code for PQsendQuery and sibling routines
 */
static bool
PQsendQueryStart(PGconn *conn, bool newQuery)
{
	if (!conn)
		return false;

	/*
	 * If this is the beginning of a query cycle, reset the error state.
	 * However, in pipeline mode with something already queued, the error
	 * buffer belongs to that command and we shouldn't clear it.
	 */
	if (newQuery && conn->cmd_queue_head == NULL)
		pqClearConnErrorState(conn);

	/* Don't try to send if we know there's no live connection. */
	if (conn->status != CONNECTION_OK)
	{
		appendPQExpBufferStr(&conn->errorMessage,
							 libpq_gettext("no connection to the server\n"));
		return false;
	}

	/* Can't send while already busy, either, unless enqueuing for later */
	if (conn->asyncStatus != PGASYNC_IDLE &&
		conn->pipelineStatus == PQ_PIPELINE_OFF)
	{
		appendPQExpBufferStr(&conn->errorMessage,
							 libpq_gettext("another command is already in progress\n"));
		return false;
	}

	if (conn->pipelineStatus != PQ_PIPELINE_OFF)
	{
		/*
		 * When enqueuing commands we don't change much of the connection
		 * state since it's already in use for the current command. The
		 * connection state will get updated when pqPipelineProcessQueue()
		 * advances to start processing the queued message.
		 *
		 * Just make sure we can safely enqueue given the current connection
		 * state. We can enqueue behind another queue item, or behind a
		 * non-queue command (one that sends its own sync), but we can't
		 * enqueue if the connection is in a copy state.
		 */
		switch (conn->asyncStatus)
		{
			case PGASYNC_IDLE:
			case PGASYNC_PIPELINE_IDLE:
			case PGASYNC_READY:
			case PGASYNC_READY_MORE:
			case PGASYNC_BUSY:
				/* ok to queue */
				break;

			case PGASYNC_COPY_IN:
			case PGASYNC_COPY_OUT:
			case PGASYNC_COPY_BOTH:
				appendPQExpBufferStr(&conn->errorMessage,
									 libpq_gettext("cannot queue commands during COPY\n"));
				return false;
		}
	}
	else
	{
		/*
		 * This command's results will come in immediately. Initialize async
		 * result-accumulation state
		 */
		pqClearAsyncResult(conn);

		/* reset single-row processing mode */
		conn->singleRowMode = false;
	}

	/* ready to send command message */
	return true;
}

/*
 * PQsendQueryGuts
 *		Common code for sending a query with extended query protocol
 *		PQsendQueryStart should be done already
 *
 * command may be NULL to indicate we use an already-prepared statement
 */
static int
PQsendQueryGuts(PGconn *conn,
				const char *command,
				const char *stmtName,
				int nParams,
				const Oid *paramTypes,
				const char *const *paramValues,
				const int *paramLengths,
				const int *paramFormats,
				int resultFormat)
{
	int			i;
	PGcmdQueueEntry *entry;

	entry = pqAllocCmdQueueEntry(conn);
	if (entry == NULL)
		return 0;				/* error msg already set */

	/*
	 * We will send Parse (if needed), Bind, Describe Portal, Execute, Sync
	 * (if not in pipeline mode), using specified statement name and the
	 * unnamed portal.
	 */

	if (command)
	{
		/* construct the Parse message */
		if (pqPutMsgStart('P', conn) < 0 ||
			pqPuts(stmtName, conn) < 0 ||
			pqPuts(command, conn) < 0)
			goto sendFailed;
		if (nParams > 0 && paramTypes)
		{
			if (pqPutInt(nParams, 2, conn) < 0)
				goto sendFailed;
			for (i = 0; i < nParams; i++)
			{
				if (pqPutInt(paramTypes[i], 4, conn) < 0)
					goto sendFailed;
			}
		}
		else
		{
			if (pqPutInt(0, 2, conn) < 0)
				goto sendFailed;
		}
		if (pqPutMsgEnd(conn) < 0)
			goto sendFailed;
	}

	/* Construct the Bind message */
	if (pqPutMsgStart('B', conn) < 0 ||
		pqPuts("", conn) < 0 ||
		pqPuts(stmtName, conn) < 0)
		goto sendFailed;

	/* Send parameter formats */
	if (nParams > 0 && paramFormats)
	{
		if (pqPutInt(nParams, 2, conn) < 0)
			goto sendFailed;
		for (i = 0; i < nParams; i++)
		{
			if (pqPutInt(paramFormats[i], 2, conn) < 0)
				goto sendFailed;
		}
	}
	else
	{
		if (pqPutInt(0, 2, conn) < 0)
			goto sendFailed;
	}

	if (pqPutInt(nParams, 2, conn) < 0)
		goto sendFailed;

	/* Send parameters */
	for (i = 0; i < nParams; i++)
	{
		if (paramValues && paramValues[i])
		{
			int			nbytes;

			if (paramFormats && paramFormats[i] != 0)
			{
				/* binary parameter */
				if (paramLengths)
					nbytes = paramLengths[i];
				else
				{
					appendPQExpBufferStr(&conn->errorMessage,
										 libpq_gettext("length must be given for binary parameter\n"));
					goto sendFailed;
				}
			}
			else
			{
				/* text parameter, do not use paramLengths */
				nbytes = strlen(paramValues[i]);
			}
			if (pqPutInt(nbytes, 4, conn) < 0 ||
				pqPutnchar(paramValues[i], nbytes, conn) < 0)
				goto sendFailed;
		}
		else
		{
			/* take the param as NULL */
			if (pqPutInt(-1, 4, conn) < 0)
				goto sendFailed;
		}
	}
	if (pqPutInt(1, 2, conn) < 0 ||
		pqPutInt(resultFormat, 2, conn))
		goto sendFailed;
	if (pqPutMsgEnd(conn) < 0)
		goto sendFailed;

	/* construct the Describe Portal message */
	if (pqPutMsgStart('D', conn) < 0 ||
		pqPutc('P', conn) < 0 ||
		pqPuts("", conn) < 0 ||
		pqPutMsgEnd(conn) < 0)
		goto sendFailed;

	/* construct the Execute message */
	if (pqPutMsgStart('E', conn) < 0 ||
		pqPuts("", conn) < 0 ||
		pqPutInt(0, 4, conn) < 0 ||
		pqPutMsgEnd(conn) < 0)
		goto sendFailed;

	/* construct the Sync message if not in pipeline mode */
	if (conn->pipelineStatus == PQ_PIPELINE_OFF)
	{
		if (pqPutMsgStart('S', conn) < 0 ||
			pqPutMsgEnd(conn) < 0)
			goto sendFailed;
	}

	/* remember we are using extended query protocol */
	entry->queryclass = PGQUERY_EXTENDED;

	/* and remember the query text too, if possible */
	/* if insufficient memory, query just winds up NULL */
	if (command)
		entry->query = strdup(command);

	/*
	 * Give the data a push (in pipeline mode, only if we're past the size
	 * threshold).  In nonblock mode, don't complain if we're unable to send
	 * it all; PQgetResult() will do any additional flushing needed.
	 */
	if (pqPipelineFlush(conn) < 0)
		goto sendFailed;

	/* OK, it's launched! */
	pqAppendCmdQueueEntry(conn, entry);

	return 1;

sendFailed:
	pqRecycleCmdQueueEntry(conn, entry);
	/* error message should be set up already */
	return 0;
}

/*
 * Select row-by-row processing mode
 */
int
PQsetSingleRowMode(PGconn *conn)
{
	/*
	 * Only allow setting the flag when we have launched a query and not yet
	 * received any results.
	 */
	if (!conn)
		return 0;
	if (conn->asyncStatus != PGASYNC_BUSY)
		return 0;
	if (!conn->cmd_queue_head ||
		(conn->cmd_queue_head->queryclass != PGQUERY_SIMPLE &&
		 conn->cmd_queue_head->queryclass != PGQUERY_EXTENDED))
		return 0;
	if (pgHavePendingResult(conn))
		return 0;

	/* OK, set flag */
	conn->singleRowMode = true;
	return 1;
}

/*
 * Consume any available input from the backend
 * 0 return: some kind of trouble
 * 1 return: no problem
 */
int
PQconsumeInput(PGconn *conn)
{
	if (!conn)
		return 0;

	/*
	 * for non-blocking connections try to flush the send-queue, otherwise we
	 * may never get a response for something that may not have already been
	 * sent because it's in our write buffer!
	 */
	if (pqIsnonblocking(conn))
	{
		if (pqFlush(conn) < 0)
			return 0;
	}

	/*
	 * Load more data, if available. We do this no matter what state we are
	 * in, since we are probably getting called because the application wants
	 * to get rid of a read-select condition. Note that we will NOT block
	 * waiting for more input.
	 */
	if (pqReadData(conn) < 0)
		return 0;

	/* Parsing of the data waits till later. */
	return 1;
}


/*
 * parseInput: if appropriate, parse input data from backend
 * until input is exhausted or a stopping state is reached.
 * Note that this function will NOT attempt to read more data from the backend.
 */
static void
parseInput(PGconn *conn)
{
	pqParseInput3(conn);
}

/*
 * PQisBusy
 *	 Return true if PQgetResult would block waiting for input.
 */

int
PQisBusy(PGconn *conn)
{
	if (!conn)
		return false;

	/* Parse any available data, if our state permits. */
	parseInput(conn);

	/*
	 * PQgetResult will return immediately in all states except BUSY.  Also,
	 * if we've detected read EOF and dropped the connection, we can expect
	 * that PQgetResult will fail immediately.  Note that we do *not* check
	 * conn->write_failed here --- once that's become set, we know we have
	 * trouble, but we need to keep trying to read until we have a complete
	 * server message or detect read EOF.
	 */
	return conn->asyncStatus == PGASYNC_BUSY && conn->status != CONNECTION_BAD;
}

/*
 * PQgetResult
 *	  Get the next PGresult produced by a query.  Returns NULL if no
 *	  query work remains or an error has occurred (e.g. out of
 *	  memory).
 *
 *	  In pipeline mode, once all the result of a query have been returned,
 *	  PQgetResult returns NULL to let the user know that the next
 *	  query is being processed.  At the end of the pipeline, returns a
 *	  result with PQresultStatus(result) == PGRES_PIPELINE_SYNC.
 */
PGresult *
PQgetResult(PGconn *conn)
{
	PGresult   *res;

	if (!conn)
		return NULL;

	/* Parse any available data, if our state permits. */
	parseInput(conn);

	/* If not ready to return something, block until we are. */
	while (conn->asyncStatus == PGASYNC_BUSY)
	{
		int			flushResult;

		/*
		 * If data remains unsent, send it.  Else we might be waiting for the
		 * result of a command the backend hasn't even got yet.
		 */
		while ((flushResult = pqFlush(conn)) > 0)
		{
			if (pqWait(false, true, conn))
			{
				flushResult = -1;
				break;
			}
		}

		/*
		 * Wait for some more data, and load it.  (Note: if the connection has
		 * been lost, pqWait should return immediately because the socket
		 * should be read-ready, either with the last server data or with an
		 * EOF indication.  We expect therefore that this won't result in any
		 * undue delay in reporting a previous write failure.)
		 */
		if (flushResult ||
			pqWait(true, false, conn) ||
			pqReadData(conn) < 0)
		{
			/* Report the error saved by pqWait or pqReadData */
			pqSaveErrorResult(conn);
			conn->asyncStatus = PGASYNC_IDLE;
			return pqPrepareAsyncResult(conn);
		}

		/* Parse it. */
		parseInput(conn);

		/*
		 * If we had a write error, but nothing above obtained a query result
		 * or detected a read error, report the write error.
		 */
		if (conn->write_failed && conn->asyncStatus == PGASYNC_BUSY)
		{
			pqSaveWriteError(conn);
			conn->asyncStatus = PGASYNC_IDLE;
			return pqPrepareAsyncResult(conn);
		}
	}

	/* Return the appropriate thing. */
	switch (conn->asyncStatus)
	{
		case PGASYNC_IDLE:
			res = NULL;			/* query is complete */
			break;
		case PGASYNC_PIPELINE_IDLE:
			Assert(conn->pipelineStatus != PQ_PIPELINE_OFF);

			/*
			 * We're about to return the NULL that terminates the round of
			 * results from the current query; prepare to send the results
			 * of the next query, if any, when we're called next.  If there's
			 * no next element in the command queue, this gets us in IDLE
			 * state.
			 */
<<<<<<< HEAD
=======
			resetPQExpBuffer(&conn->errorMessage);
>>>>>>> 185876a6
			pqPipelineProcessQueue(conn);
			res = NULL;			/* query is complete */
			break;

		case PGASYNC_READY:

			/*
			 * For any query type other than simple query protocol, we advance
			 * the command queue here.  This is because for simple query
			 * protocol we can get the READY state multiple times before the
			 * command is actually complete, since the command string can
			 * contain many queries.  In simple query protocol, the queue
			 * advance is done by fe-protocol3 when it receives ReadyForQuery.
			 */
			if (conn->cmd_queue_head &&
				conn->cmd_queue_head->queryclass != PGQUERY_SIMPLE)
				pqCommandQueueAdvance(conn);
			res = pqPrepareAsyncResult(conn);
			if (conn->pipelineStatus != PQ_PIPELINE_OFF)
			{
				/*
				 * We're about to send the results of the current query.  Set
				 * us idle now, and ...
				 */
				conn->asyncStatus = PGASYNC_PIPELINE_IDLE;

				/*
				 * ... in cases when we're sending a pipeline-sync result,
				 * move queue processing forwards immediately, so that next
				 * time we're called, we're prepared to return the next result
				 * received from the server.  In all other cases, leave the
				 * queue state change for next time, so that a terminating
				 * NULL result is sent.
				 *
				 * (In other words: we don't return a NULL after a pipeline
				 * sync.)
				 */
				if (res && res->resultStatus == PGRES_PIPELINE_SYNC)
					pqPipelineProcessQueue(conn);
			}
			else
			{
				/* Set the state back to BUSY, allowing parsing to proceed. */
				conn->asyncStatus = PGASYNC_BUSY;
			}
			break;
		case PGASYNC_READY_MORE:
			res = pqPrepareAsyncResult(conn);
			/* Set the state back to BUSY, allowing parsing to proceed. */
			conn->asyncStatus = PGASYNC_BUSY;
			break;
		case PGASYNC_COPY_IN:
			res = getCopyResult(conn, PGRES_COPY_IN);
			break;
		case PGASYNC_COPY_OUT:
			res = getCopyResult(conn, PGRES_COPY_OUT);
			break;
		case PGASYNC_COPY_BOTH:
			res = getCopyResult(conn, PGRES_COPY_BOTH);
			break;
		default:
			appendPQExpBuffer(&conn->errorMessage,
							  libpq_gettext("unexpected asyncStatus: %d\n"),
							  (int) conn->asyncStatus);
			pqSaveErrorResult(conn);
			conn->asyncStatus = PGASYNC_IDLE;	/* try to restore valid state */
			res = pqPrepareAsyncResult(conn);
			break;
	}

<<<<<<< HEAD
	/* Time to fire PGEVT_RESULTCREATE events, if there are any */
	if (res && res->nEvents > 0)
		(void) PQfireResultCreateEvents(conn, res);
=======
	/* If the next command we expect is CLOSE, read and consume it */
	if (conn->asyncStatus == PGASYNC_PIPELINE_IDLE &&
		conn->cmd_queue_head &&
		conn->cmd_queue_head->queryclass == PGQUERY_CLOSE)
	{
		if (res && res->resultStatus != PGRES_FATAL_ERROR)
		{
			conn->asyncStatus = PGASYNC_BUSY;
			parseInput(conn);
			conn->asyncStatus = PGASYNC_PIPELINE_IDLE;
		}
		else
			/* we won't ever see the Close */
			pqCommandQueueAdvance(conn);
	}

	if (res)
	{
		int			i;

		for (i = 0; i < res->nEvents; i++)
		{
			PGEventResultCreate evt;

			evt.conn = conn;
			evt.result = res;
			if (!res->events[i].proc(PGEVT_RESULTCREATE, &evt,
									 res->events[i].passThrough))
			{
				appendPQExpBuffer(&conn->errorMessage,
								  libpq_gettext("PGEventProc \"%s\" failed during PGEVT_RESULTCREATE event\n"),
								  res->events[i].name);
				pqSetResultError(res, &conn->errorMessage);
				res->resultStatus = PGRES_FATAL_ERROR;
				break;
			}
			res->events[i].resultInitialized = true;
		}
	}
>>>>>>> 185876a6

	return res;
}

/*
 * getCopyResult
 *	  Helper for PQgetResult: generate result for COPY-in-progress cases
 */
static PGresult *
getCopyResult(PGconn *conn, ExecStatusType copytype)
{
	/*
	 * If the server connection has been lost, don't pretend everything is
	 * hunky-dory; instead return a PGRES_FATAL_ERROR result, and reset the
	 * asyncStatus to idle (corresponding to what we'd do if we'd detected I/O
	 * error in the earlier steps in PQgetResult).  The text returned in the
	 * result is whatever is in conn->errorMessage; we hope that was filled
	 * with something relevant when the lost connection was detected.
	 */
	if (conn->status != CONNECTION_OK)
	{
		pqSaveErrorResult(conn);
		conn->asyncStatus = PGASYNC_IDLE;
		return pqPrepareAsyncResult(conn);
	}

	/* If we have an async result for the COPY, return that */
	if (conn->result && conn->result->resultStatus == copytype)
		return pqPrepareAsyncResult(conn);

	/* Otherwise, invent a suitable PGresult */
	return PQmakeEmptyPGresult(conn, copytype);
}


/*
 * PQexec
 *	  send a query to the backend and package up the result in a PGresult
 *
 * If the query was not even sent, return NULL; conn->errorMessage is set to
 * a relevant message.
 * If the query was sent, a new PGresult is returned (which could indicate
 * either success or failure).
 * The user is responsible for freeing the PGresult via PQclear()
 * when done with it.
 */
PGresult *
PQexec(PGconn *conn, const char *query)
{
	if (!PQexecStart(conn))
		return NULL;
	if (!PQsendQuery(conn, query))
		return NULL;
	return PQexecFinish(conn);
}

/*
 * PQexecParams
 *		Like PQexec, but use extended query protocol so we can pass parameters
 */
PGresult *
PQexecParams(PGconn *conn,
			 const char *command,
			 int nParams,
			 const Oid *paramTypes,
			 const char *const *paramValues,
			 const int *paramLengths,
			 const int *paramFormats,
			 int resultFormat)
{
	if (!PQexecStart(conn))
		return NULL;
	if (!PQsendQueryParams(conn, command,
						   nParams, paramTypes, paramValues, paramLengths,
						   paramFormats, resultFormat))
		return NULL;
	return PQexecFinish(conn);
}

/*
 * PQprepare
 *	  Creates a prepared statement by issuing a Parse message.
 *
 * If the query was not even sent, return NULL; conn->errorMessage is set to
 * a relevant message.
 * If the query was sent, a new PGresult is returned (which could indicate
 * either success or failure).
 * The user is responsible for freeing the PGresult via PQclear()
 * when done with it.
 */
PGresult *
PQprepare(PGconn *conn,
		  const char *stmtName, const char *query,
		  int nParams, const Oid *paramTypes)
{
	if (!PQexecStart(conn))
		return NULL;
	if (!PQsendPrepare(conn, stmtName, query, nParams, paramTypes))
		return NULL;
	return PQexecFinish(conn);
}

/*
 * PQexecPrepared
 *		Like PQexec, but execute a previously prepared statement,
 *		using extended query protocol so we can pass parameters
 */
PGresult *
PQexecPrepared(PGconn *conn,
			   const char *stmtName,
			   int nParams,
			   const char *const *paramValues,
			   const int *paramLengths,
			   const int *paramFormats,
			   int resultFormat)
{
	if (!PQexecStart(conn))
		return NULL;
	if (!PQsendQueryPrepared(conn, stmtName,
							 nParams, paramValues, paramLengths,
							 paramFormats, resultFormat))
		return NULL;
	return PQexecFinish(conn);
}

/*
 * Common code for PQexec and sibling routines: prepare to send command
 */
static bool
PQexecStart(PGconn *conn)
{
	PGresult   *result;

	if (!conn)
		return false;

	/*
	 * Since this is the beginning of a query cycle, reset the error state.
	 * However, in pipeline mode with something already queued, the error
	 * buffer belongs to that command and we shouldn't clear it.
	 */
	if (conn->cmd_queue_head == NULL)
		pqClearConnErrorState(conn);

	if (conn->pipelineStatus != PQ_PIPELINE_OFF)
	{
		appendPQExpBufferStr(&conn->errorMessage,
							 libpq_gettext("synchronous command execution functions are not allowed in pipeline mode\n"));
		return false;
	}

	/*
	 * Silently discard any prior query result that application didn't eat.
	 * This is probably poor design, but it's here for backward compatibility.
	 */
	while ((result = PQgetResult(conn)) != NULL)
	{
		ExecStatusType resultStatus = result->resultStatus;

		PQclear(result);		/* only need its status */
		if (resultStatus == PGRES_COPY_IN)
		{
			/* get out of a COPY IN state */
			if (PQputCopyEnd(conn,
							 libpq_gettext("COPY terminated by new PQexec")) < 0)
				return false;
			/* keep waiting to swallow the copy's failure message */
		}
		else if (resultStatus == PGRES_COPY_OUT)
		{
			/*
			 * Get out of a COPY OUT state: we just switch back to BUSY and
			 * allow the remaining COPY data to be dropped on the floor.
			 */
			conn->asyncStatus = PGASYNC_BUSY;
			/* keep waiting to swallow the copy's completion message */
		}
		else if (resultStatus == PGRES_COPY_BOTH)
		{
			/* We don't allow PQexec during COPY BOTH */
			appendPQExpBufferStr(&conn->errorMessage,
								 libpq_gettext("PQexec not allowed during COPY BOTH\n"));
			return false;
		}
		/* check for loss of connection, too */
		if (conn->status == CONNECTION_BAD)
			return false;
	}

	/* OK to send a command */
	return true;
}

/*
 * Common code for PQexec and sibling routines: wait for command result
 */
static PGresult *
PQexecFinish(PGconn *conn)
{
	PGresult   *result;
	PGresult   *lastResult;

	/*
	 * For backwards compatibility, return the last result if there are more
	 * than one.  (We used to have logic here to concatenate successive error
	 * messages, but now that happens automatically, since conn->errorMessage
	 * will continue to accumulate errors throughout this loop.)
	 *
	 * We have to stop if we see copy in/out/both, however. We will resume
	 * parsing after application performs the data transfer.
	 *
	 * Also stop if the connection is lost (else we'll loop infinitely).
	 */
	lastResult = NULL;
	while ((result = PQgetResult(conn)) != NULL)
	{
		if (lastResult)
			PQclear(lastResult);
		lastResult = result;
		if (result->resultStatus == PGRES_COPY_IN ||
			result->resultStatus == PGRES_COPY_OUT ||
			result->resultStatus == PGRES_COPY_BOTH ||
			conn->status == CONNECTION_BAD)
			break;
	}

	return lastResult;
}

/*
 * PQdescribePrepared
 *	  Obtain information about a previously prepared statement
 *
 * If the query was not even sent, return NULL; conn->errorMessage is set to
 * a relevant message.
 * If the query was sent, a new PGresult is returned (which could indicate
 * either success or failure).  On success, the PGresult contains status
 * PGRES_COMMAND_OK, and its parameter and column-heading fields describe
 * the statement's inputs and outputs respectively.
 * The user is responsible for freeing the PGresult via PQclear()
 * when done with it.
 */
PGresult *
PQdescribePrepared(PGconn *conn, const char *stmt)
{
	if (!PQexecStart(conn))
		return NULL;
	if (!PQsendDescribe(conn, 'S', stmt))
		return NULL;
	return PQexecFinish(conn);
}

/*
 * PQdescribePortal
 *	  Obtain information about a previously created portal
 *
 * This is much like PQdescribePrepared, except that no parameter info is
 * returned.  Note that at the moment, libpq doesn't really expose portals
 * to the client; but this can be used with a portal created by a SQL
 * DECLARE CURSOR command.
 */
PGresult *
PQdescribePortal(PGconn *conn, const char *portal)
{
	if (!PQexecStart(conn))
		return NULL;
	if (!PQsendDescribe(conn, 'P', portal))
		return NULL;
	return PQexecFinish(conn);
}

/*
 * PQsendDescribePrepared
 *	 Submit a Describe Statement command, but don't wait for it to finish
 *
 * Returns: 1 if successfully submitted
 *			0 if error (conn->errorMessage is set)
 */
int
PQsendDescribePrepared(PGconn *conn, const char *stmt)
{
	return PQsendDescribe(conn, 'S', stmt);
}

/*
 * PQsendDescribePortal
 *	 Submit a Describe Portal command, but don't wait for it to finish
 *
 * Returns: 1 if successfully submitted
 *			0 if error (conn->errorMessage is set)
 */
int
PQsendDescribePortal(PGconn *conn, const char *portal)
{
	return PQsendDescribe(conn, 'P', portal);
}

/*
 * PQsendDescribe
 *	 Common code to send a Describe command
 *
 * Available options for desc_type are
 *	 'S' to describe a prepared statement; or
 *	 'P' to describe a portal.
 * Returns 1 on success and 0 on failure.
 */
static int
PQsendDescribe(PGconn *conn, char desc_type, const char *desc_target)
{
	PGcmdQueueEntry *entry = NULL;

	/* Treat null desc_target as empty string */
	if (!desc_target)
		desc_target = "";

	if (!PQsendQueryStart(conn, true))
		return 0;

	entry = pqAllocCmdQueueEntry(conn);
	if (entry == NULL)
		return 0;				/* error msg already set */

	/* construct the Describe message */
	if (pqPutMsgStart('D', conn) < 0 ||
		pqPutc(desc_type, conn) < 0 ||
		pqPuts(desc_target, conn) < 0 ||
		pqPutMsgEnd(conn) < 0)
		goto sendFailed;

	/* construct the Sync message */
	if (conn->pipelineStatus == PQ_PIPELINE_OFF)
	{
		if (pqPutMsgStart('S', conn) < 0 ||
			pqPutMsgEnd(conn) < 0)
			goto sendFailed;
	}

	/* remember we are doing a Describe */
	entry->queryclass = PGQUERY_DESCRIBE;

	/*
	 * Give the data a push (in pipeline mode, only if we're past the size
	 * threshold).  In nonblock mode, don't complain if we're unable to send
	 * it all; PQgetResult() will do any additional flushing needed.
	 */
	if (pqPipelineFlush(conn) < 0)
		goto sendFailed;

	/* OK, it's launched! */
	pqAppendCmdQueueEntry(conn, entry);

	return 1;

sendFailed:
	pqRecycleCmdQueueEntry(conn, entry);
	/* error message should be set up already */
	return 0;
}

/*
 * PQnotifies
 *	  returns a PGnotify* structure of the latest async notification
 * that has not yet been handled
 *
 * returns NULL, if there is currently
 * no unhandled async notification from the backend
 *
 * the CALLER is responsible for FREE'ing the structure returned
 *
 * Note that this function does not read any new data from the socket;
 * so usually, caller should call PQconsumeInput() first.
 */
PGnotify *
PQnotifies(PGconn *conn)
{
	PGnotify   *event;

	if (!conn)
		return NULL;

	/* Parse any available data to see if we can extract NOTIFY messages. */
	parseInput(conn);

	event = conn->notifyHead;
	if (event)
	{
		conn->notifyHead = event->next;
		if (!conn->notifyHead)
			conn->notifyTail = NULL;
		event->next = NULL;		/* don't let app see the internal state */
	}
	return event;
}

/*
 * PQputCopyData - send some data to the backend during COPY IN or COPY BOTH
 *
 * Returns 1 if successful, 0 if data could not be sent (only possible
 * in nonblock mode), or -1 if an error occurs.
 */
int
PQputCopyData(PGconn *conn, const char *buffer, int nbytes)
{
	if (!conn)
		return -1;
	if (conn->asyncStatus != PGASYNC_COPY_IN &&
		conn->asyncStatus != PGASYNC_COPY_BOTH)
	{
		appendPQExpBufferStr(&conn->errorMessage,
							 libpq_gettext("no COPY in progress\n"));
		return -1;
	}

	/*
	 * Process any NOTICE or NOTIFY messages that might be pending in the
	 * input buffer.  Since the server might generate many notices during the
	 * COPY, we want to clean those out reasonably promptly to prevent
	 * indefinite expansion of the input buffer.  (Note: the actual read of
	 * input data into the input buffer happens down inside pqSendSome, but
	 * it's not authorized to get rid of the data again.)
	 */
	parseInput(conn);

	if (nbytes > 0)
	{
		/*
		 * Try to flush any previously sent data in preference to growing the
		 * output buffer.  If we can't enlarge the buffer enough to hold the
		 * data, return 0 in the nonblock case, else hard error. (For
		 * simplicity, always assume 5 bytes of overhead.)
		 */
		if ((conn->outBufSize - conn->outCount - 5) < nbytes)
		{
			if (pqFlush(conn) < 0)
				return -1;
			if (pqCheckOutBufferSpace(conn->outCount + 5 + (size_t) nbytes,
									  conn))
				return pqIsnonblocking(conn) ? 0 : -1;
		}
		/* Send the data (too simple to delegate to fe-protocol files) */
		if (pqPutMsgStart('d', conn) < 0 ||
			pqPutnchar(buffer, nbytes, conn) < 0 ||
			pqPutMsgEnd(conn) < 0)
			return -1;
	}
	return 1;
}

/*
 * PQputCopyEnd - send EOF indication to the backend during COPY IN
 *
 * After calling this, use PQgetResult() to check command completion status.
 *
 * Returns 1 if successful, 0 if data could not be sent (only possible
 * in nonblock mode), or -1 if an error occurs.
 */
int
PQputCopyEnd(PGconn *conn, const char *errormsg)
{
	if (!conn)
		return -1;
	if (conn->asyncStatus != PGASYNC_COPY_IN &&
		conn->asyncStatus != PGASYNC_COPY_BOTH)
	{
		appendPQExpBufferStr(&conn->errorMessage,
							 libpq_gettext("no COPY in progress\n"));
		return -1;
	}

	/*
	 * Send the COPY END indicator.  This is simple enough that we don't
	 * bother delegating it to the fe-protocol files.
	 */
	if (errormsg)
	{
		/* Send COPY FAIL */
		if (pqPutMsgStart('f', conn) < 0 ||
			pqPuts(errormsg, conn) < 0 ||
			pqPutMsgEnd(conn) < 0)
			return -1;
	}
	else
	{
		/* Send COPY DONE */
		if (pqPutMsgStart('c', conn) < 0 ||
			pqPutMsgEnd(conn) < 0)
			return -1;
	}

	/*
	 * If we sent the COPY command in extended-query mode, we must issue a
	 * Sync as well.
	 */
	if (conn->cmd_queue_head &&
		conn->cmd_queue_head->queryclass != PGQUERY_SIMPLE)
	{
		if (pqPutMsgStart('S', conn) < 0 ||
			pqPutMsgEnd(conn) < 0)
			return -1;
	}

	/* Return to active duty */
	if (conn->asyncStatus == PGASYNC_COPY_BOTH)
		conn->asyncStatus = PGASYNC_COPY_OUT;
	else
		conn->asyncStatus = PGASYNC_BUSY;

	/* Try to flush data */
	if (pqFlush(conn) < 0)
		return -1;

	return 1;
}

/*
 * PQgetCopyData - read a row of data from the backend during COPY OUT
 * or COPY BOTH
 *
 * If successful, sets *buffer to point to a malloc'd row of data, and
 * returns row length (always > 0) as result.
 * Returns 0 if no row available yet (only possible if async is true),
 * -1 if end of copy (consult PQgetResult), or -2 if error (consult
 * PQerrorMessage).
 */
int
PQgetCopyData(PGconn *conn, char **buffer, int async)
{
	*buffer = NULL;				/* for all failure cases */
	if (!conn)
		return -2;
	if (conn->asyncStatus != PGASYNC_COPY_OUT &&
		conn->asyncStatus != PGASYNC_COPY_BOTH)
	{
		appendPQExpBufferStr(&conn->errorMessage,
							 libpq_gettext("no COPY in progress\n"));
		return -2;
	}
	return pqGetCopyData3(conn, buffer, async);
}

/*
 * PQgetline - gets a newline-terminated string from the backend.
 *
 * Chiefly here so that applications can use "COPY <rel> to stdout"
 * and read the output string.  Returns a null-terminated string in s.
 *
 * XXX this routine is now deprecated, because it can't handle binary data.
 * If called during a COPY BINARY we return EOF.
 *
 * PQgetline reads up to maxlen-1 characters (like fgets(3)) but strips
 * the terminating \n (like gets(3)).
 *
 * CAUTION: the caller is responsible for detecting the end-of-copy signal
 * (a line containing just "\.") when using this routine.
 *
 * RETURNS:
 *		EOF if error (eg, invalid arguments are given)
 *		0 if EOL is reached (i.e., \n has been read)
 *				(this is required for backward-compatibility -- this
 *				 routine used to always return EOF or 0, assuming that
 *				 the line ended within maxlen bytes.)
 *		1 in other cases (i.e., the buffer was filled before \n is reached)
 */
int
PQgetline(PGconn *conn, char *s, int maxlen)
{
	if (!s || maxlen <= 0)
		return EOF;
	*s = '\0';
	/* maxlen must be at least 3 to hold the \. terminator! */
	if (maxlen < 3)
		return EOF;

	if (!conn)
		return EOF;

	return pqGetline3(conn, s, maxlen);
}

/*
 * PQgetlineAsync - gets a COPY data row without blocking.
 *
 * This routine is for applications that want to do "COPY <rel> to stdout"
 * asynchronously, that is without blocking.  Having issued the COPY command
 * and gotten a PGRES_COPY_OUT response, the app should call PQconsumeInput
 * and this routine until the end-of-data signal is detected.  Unlike
 * PQgetline, this routine takes responsibility for detecting end-of-data.
 *
 * On each call, PQgetlineAsync will return data if a complete data row
 * is available in libpq's input buffer.  Otherwise, no data is returned
 * until the rest of the row arrives.
 *
 * If -1 is returned, the end-of-data signal has been recognized (and removed
 * from libpq's input buffer).  The caller *must* next call PQendcopy and
 * then return to normal processing.
 *
 * RETURNS:
 *	 -1    if the end-of-copy-data marker has been recognized
 *	 0	   if no data is available
 *	 >0    the number of bytes returned.
 *
 * The data returned will not extend beyond a data-row boundary.  If possible
 * a whole row will be returned at one time.  But if the buffer offered by
 * the caller is too small to hold a row sent by the backend, then a partial
 * data row will be returned.  In text mode this can be detected by testing
 * whether the last returned byte is '\n' or not.
 *
 * The returned data is *not* null-terminated.
 */

int
PQgetlineAsync(PGconn *conn, char *buffer, int bufsize)
{
	if (!conn)
		return -1;

	return pqGetlineAsync3(conn, buffer, bufsize);
}

/*
 * PQputline -- sends a string to the backend during COPY IN.
 * Returns 0 if OK, EOF if not.
 *
 * This is deprecated primarily because the return convention doesn't allow
 * caller to tell the difference between a hard error and a nonblock-mode
 * send failure.
 */
int
PQputline(PGconn *conn, const char *s)
{
	return PQputnbytes(conn, s, strlen(s));
}

/*
 * PQputnbytes -- like PQputline, but buffer need not be null-terminated.
 * Returns 0 if OK, EOF if not.
 */
int
PQputnbytes(PGconn *conn, const char *buffer, int nbytes)
{
	if (PQputCopyData(conn, buffer, nbytes) > 0)
		return 0;
	else
		return EOF;
}

/*
 * PQendcopy
 *		After completing the data transfer portion of a copy in/out,
 *		the application must call this routine to finish the command protocol.
 *
 * This is deprecated; it's cleaner to use PQgetResult to get the transfer
 * status.
 *
 * RETURNS:
 *		0 on success
 *		1 on failure
 */
int
PQendcopy(PGconn *conn)
{
	if (!conn)
		return 0;

	return pqEndcopy3(conn);
}


/* ----------------
 *		PQfn -	Send a function call to the POSTGRES backend.
 *
 *		conn			: backend connection
 *		fnid			: OID of function to be called
 *		result_buf		: pointer to result buffer
 *		result_len		: actual length of result is returned here
 *		result_is_int	: If the result is an integer, this must be 1,
 *						  otherwise this should be 0
 *		args			: pointer to an array of function arguments
 *						  (each has length, if integer, and value/pointer)
 *		nargs			: # of arguments in args array.
 *
 * RETURNS
 *		PGresult with status = PGRES_COMMAND_OK if successful.
 *			*result_len is > 0 if there is a return value, 0 if not.
 *		PGresult with status = PGRES_FATAL_ERROR if backend returns an error.
 *		NULL on communications failure.  conn->errorMessage will be set.
 * ----------------
 */

PGresult *
PQfn(PGconn *conn,
	 int fnid,
	 int *result_buf,
	 int *result_len,
	 int result_is_int,
	 const PQArgBlock *args,
	 int nargs)
{
	*result_len = 0;

	if (!conn)
		return NULL;

	/*
	 * Since this is the beginning of a query cycle, reset the error state.
	 * However, in pipeline mode with something already queued, the error
	 * buffer belongs to that command and we shouldn't clear it.
	 */
	if (conn->cmd_queue_head == NULL)
		pqClearConnErrorState(conn);

	if (conn->pipelineStatus != PQ_PIPELINE_OFF)
	{
		appendPQExpBuffer(&conn->errorMessage,
						  libpq_gettext("%s not allowed in pipeline mode\n"),
						  "PQfn");
		return NULL;
	}

	if (conn->sock == PGINVALID_SOCKET || conn->asyncStatus != PGASYNC_IDLE ||
		pgHavePendingResult(conn))
	{
		appendPQExpBufferStr(&conn->errorMessage,
							 libpq_gettext("connection in wrong state\n"));
		return NULL;
	}

	return pqFunctionCall3(conn, fnid,
						   result_buf, result_len,
						   result_is_int,
						   args, nargs);
}

/* ====== Pipeline mode support ======== */

/*
 * PQenterPipelineMode
 *		Put an idle connection in pipeline mode.
 *
 * Returns 1 on success. On failure, errorMessage is set and 0 is returned.
 *
 * Commands submitted after this can be pipelined on the connection;
 * there's no requirement to wait for one to finish before the next is
 * dispatched.
 *
 * Queuing of a new query or syncing during COPY is not allowed.
 *
 * A set of commands is terminated by a PQpipelineSync.  Multiple sync
 * points can be established while in pipeline mode.  Pipeline mode can
 * be exited by calling PQexitPipelineMode() once all results are processed.
 *
 * This doesn't actually send anything on the wire, it just puts libpq
 * into a state where it can pipeline work.
 */
int
PQenterPipelineMode(PGconn *conn)
{
	if (!conn)
		return 0;

	/* succeed with no action if already in pipeline mode */
	if (conn->pipelineStatus != PQ_PIPELINE_OFF)
		return 1;

	if (conn->asyncStatus != PGASYNC_IDLE)
	{
		appendPQExpBufferStr(&conn->errorMessage,
							 libpq_gettext("cannot enter pipeline mode, connection not idle\n"));
		return 0;
	}

	conn->pipelineStatus = PQ_PIPELINE_ON;

	return 1;
}

/*
 * PQexitPipelineMode
 *		End pipeline mode and return to normal command mode.
 *
 * Returns 1 in success (pipeline mode successfully ended, or not in pipeline
 * mode).
 *
 * Returns 0 if in pipeline mode and cannot be ended yet.  Error message will
 * be set.
 */
int
PQexitPipelineMode(PGconn *conn)
{
	if (!conn)
		return 0;

	if (conn->pipelineStatus == PQ_PIPELINE_OFF &&
		(conn->asyncStatus == PGASYNC_IDLE ||
		 conn->asyncStatus == PGASYNC_PIPELINE_IDLE) &&
		conn->cmd_queue_head == NULL)
		return 1;

	switch (conn->asyncStatus)
	{
		case PGASYNC_READY:
		case PGASYNC_READY_MORE:
			/* there are some uncollected results */
			appendPQExpBufferStr(&conn->errorMessage,
								 libpq_gettext("cannot exit pipeline mode with uncollected results\n"));
			return 0;

		case PGASYNC_BUSY:
			appendPQExpBufferStr(&conn->errorMessage,
								 libpq_gettext("cannot exit pipeline mode while busy\n"));
			return 0;

		case PGASYNC_IDLE:
		case PGASYNC_PIPELINE_IDLE:
			/* OK */
			break;

		case PGASYNC_COPY_IN:
		case PGASYNC_COPY_OUT:
		case PGASYNC_COPY_BOTH:
			appendPQExpBufferStr(&conn->errorMessage,
								 libpq_gettext("cannot exit pipeline mode while in COPY\n"));
	}

	/* still work to process */
	if (conn->cmd_queue_head != NULL)
	{
		appendPQExpBufferStr(&conn->errorMessage,
							 libpq_gettext("cannot exit pipeline mode with uncollected results\n"));
		return 0;
	}

	conn->pipelineStatus = PQ_PIPELINE_OFF;
	conn->asyncStatus = PGASYNC_IDLE;

	/* Flush any pending data in out buffer */
	if (pqFlush(conn) < 0)
		return 0;				/* error message is setup already */
	return 1;
}

/*
 * pqCommandQueueAdvance
 *		Remove one query from the command queue, when we receive
 *		all results from the server that pertain to it.
 */
void
pqCommandQueueAdvance(PGconn *conn)
{
	PGcmdQueueEntry *prevquery;

	if (conn->cmd_queue_head == NULL)
		return;

	/* delink from queue */
	prevquery = conn->cmd_queue_head;
	conn->cmd_queue_head = conn->cmd_queue_head->next;

	/* If the queue is now empty, reset the tail too */
	if (conn->cmd_queue_head == NULL)
		conn->cmd_queue_tail = NULL;

	/* and make it recyclable */
	prevquery->next = NULL;
	pqRecycleCmdQueueEntry(conn, prevquery);
}

/*
 * pqPipelineProcessQueue: subroutine for PQgetResult
 *		In pipeline mode, start processing the results of the next query in the queue.
 */
static void
pqPipelineProcessQueue(PGconn *conn)
{
	switch (conn->asyncStatus)
	{
		case PGASYNC_COPY_IN:
		case PGASYNC_COPY_OUT:
		case PGASYNC_COPY_BOTH:
		case PGASYNC_READY:
		case PGASYNC_READY_MORE:
		case PGASYNC_BUSY:
			/* client still has to process current query or results */
			return;

		case PGASYNC_IDLE:
			/*
			 * If we're in IDLE mode and there's some command in the queue,
			 * get us into PIPELINE_IDLE mode and process normally.  Otherwise
			 * there's nothing for us to do.
			 */
			if (conn->cmd_queue_head != NULL)
			{
				conn->asyncStatus = PGASYNC_PIPELINE_IDLE;
				break;
			}
			return;

		case PGASYNC_PIPELINE_IDLE:
			Assert(conn->pipelineStatus != PQ_PIPELINE_OFF);
			/* next query please */
			break;
	}

	/*
	 * If there are no further commands to process in the queue, get us in
	 * "real idle" mode now.
	 */
	if (conn->cmd_queue_head == NULL)
	{
		conn->asyncStatus = PGASYNC_IDLE;
		return;
	}
<<<<<<< HEAD

	/*
	 * Reset the error state.  This and the next couple of steps correspond to
	 * what PQsendQueryStart didn't do for this query.
	 */
	pqClearConnErrorState(conn);
=======
>>>>>>> 185876a6

	/* Initialize async result-accumulation state */
	pqClearAsyncResult(conn);

	/*
	 * Reset single-row processing mode.  (Client has to set it up for each
	 * query, if desired.)
	 */
	conn->singleRowMode = false;

	if (conn->pipelineStatus == PQ_PIPELINE_ABORTED &&
		conn->cmd_queue_head->queryclass != PGQUERY_SYNC)
	{
		/*
		 * In an aborted pipeline we don't get anything from the server for
		 * each result; we're just discarding commands from the queue until we
		 * get to the next sync from the server.
		 *
		 * The PGRES_PIPELINE_ABORTED results tell the client that its queries
		 * got aborted.
		 */
		conn->result = PQmakeEmptyPGresult(conn, PGRES_PIPELINE_ABORTED);
		if (!conn->result)
		{
			appendPQExpBufferStr(&conn->errorMessage,
								 libpq_gettext("out of memory\n"));
			pqSaveErrorResult(conn);
			return;
		}
		conn->asyncStatus = PGASYNC_READY;
	}
	else
	{
		/* allow parsing to continue */
		conn->asyncStatus = PGASYNC_BUSY;
	}
}

/*
 * PQpipelineSync
 *		Send a Sync message as part of a pipeline, and flush to server
 *
 * It's legal to start submitting more commands in the pipeline immediately,
 * without waiting for the results of the current pipeline. There's no need to
 * end pipeline mode and start it again.
 *
 * If a command in a pipeline fails, every subsequent command up to and including
 * the result to the Sync message sent by PQpipelineSync gets set to
 * PGRES_PIPELINE_ABORTED state. If the whole pipeline is processed without
 * error, a PGresult with PGRES_PIPELINE_SYNC is produced.
 *
 * Queries can already have been sent before PQpipelineSync is called, but
 * PQpipelineSync need to be called before retrieving command results.
 *
 * The connection will remain in pipeline mode and unavailable for new
 * synchronous command execution functions until all results from the pipeline
 * are processed by the client.
 */
int
PQpipelineSync(PGconn *conn)
{
	PGcmdQueueEntry *entry;

	if (!conn)
		return 0;

	if (conn->pipelineStatus == PQ_PIPELINE_OFF)
	{
		appendPQExpBufferStr(&conn->errorMessage,
							 libpq_gettext("cannot send pipeline when not in pipeline mode\n"));
		return 0;
	}

	switch (conn->asyncStatus)
	{
		case PGASYNC_COPY_IN:
		case PGASYNC_COPY_OUT:
		case PGASYNC_COPY_BOTH:
			/* should be unreachable */
			appendPQExpBufferStr(&conn->errorMessage,
								 "internal error: cannot send pipeline while in COPY\n");
			return 0;
		case PGASYNC_READY:
		case PGASYNC_READY_MORE:
		case PGASYNC_BUSY:
		case PGASYNC_IDLE:
		case PGASYNC_PIPELINE_IDLE:
			/* OK to send sync */
			break;
	}

	entry = pqAllocCmdQueueEntry(conn);
	if (entry == NULL)
		return 0;				/* error msg already set */

	entry->queryclass = PGQUERY_SYNC;
	entry->query = NULL;

	/* construct the Sync message */
	if (pqPutMsgStart('S', conn) < 0 ||
		pqPutMsgEnd(conn) < 0)
		goto sendFailed;

	/*
	 * Give the data a push.  In nonblock mode, don't complain if we're unable
	 * to send it all; PQgetResult() will do any additional flushing needed.
	 */
	if (PQflush(conn) < 0)
		goto sendFailed;

	/* OK, it's launched! */
	pqAppendCmdQueueEntry(conn, entry);

	return 1;

sendFailed:
	pqRecycleCmdQueueEntry(conn, entry);
	/* error message should be set up already */
	return 0;
}

/*
 * PQsendFlushRequest
 *		Send request for server to flush its buffer.  Useful in pipeline
 *		mode when a sync point is not desired.
 */
int
PQsendFlushRequest(PGconn *conn)
{
	if (!conn)
		return 0;

	/* Don't try to send if we know there's no live connection. */
	if (conn->status != CONNECTION_OK)
	{
		appendPQExpBufferStr(&conn->errorMessage,
							 libpq_gettext("no connection to the server\n"));
		return 0;
	}

	/* Can't send while already busy, either, unless enqueuing for later */
	if (conn->asyncStatus != PGASYNC_IDLE &&
		conn->pipelineStatus == PQ_PIPELINE_OFF)
	{
		appendPQExpBufferStr(&conn->errorMessage,
							 libpq_gettext("another command is already in progress\n"));
		return 0;
	}

	if (pqPutMsgStart('H', conn) < 0 ||
		pqPutMsgEnd(conn) < 0)
	{
		return 0;
	}

	return 1;
}

/* ====== accessor funcs for PGresult ======== */

ExecStatusType
PQresultStatus(const PGresult *res)
{
	if (!res)
		return PGRES_FATAL_ERROR;
	return res->resultStatus;
}

char *
PQresStatus(ExecStatusType status)
{
	if ((unsigned int) status >= lengthof(pgresStatus))
		return libpq_gettext("invalid ExecStatusType code");
	return pgresStatus[status];
}

char *
PQresultErrorMessage(const PGresult *res)
{
	if (!res || !res->errMsg)
		return "";
	return res->errMsg;
}

char *
PQresultVerboseErrorMessage(const PGresult *res,
							PGVerbosity verbosity,
							PGContextVisibility show_context)
{
	PQExpBufferData workBuf;

	/*
	 * Because the caller is expected to free the result string, we must
	 * strdup any constant result.  We use plain strdup and document that
	 * callers should expect NULL if out-of-memory.
	 */
	if (!res ||
		(res->resultStatus != PGRES_FATAL_ERROR &&
		 res->resultStatus != PGRES_NONFATAL_ERROR))
		return strdup(libpq_gettext("PGresult is not an error result\n"));

	initPQExpBuffer(&workBuf);

	pqBuildErrorMessage3(&workBuf, res, verbosity, show_context);

	/* If insufficient memory to format the message, fail cleanly */
	if (PQExpBufferDataBroken(workBuf))
	{
		termPQExpBuffer(&workBuf);
		return strdup(libpq_gettext("out of memory\n"));
	}

	return workBuf.data;
}

char *
PQresultErrorField(const PGresult *res, int fieldcode)
{
	PGMessageField *pfield;

	if (!res)
		return NULL;
	for (pfield = res->errFields; pfield != NULL; pfield = pfield->next)
	{
		if (pfield->code == fieldcode)
			return pfield->contents;
	}
	return NULL;
}

int
PQntuples(const PGresult *res)
{
	if (!res)
		return 0;
	return res->ntups;
}

int
PQnfields(const PGresult *res)
{
	if (!res)
		return 0;
	return res->numAttributes;
}

int
PQbinaryTuples(const PGresult *res)
{
	if (!res)
		return 0;
	return res->binary;
}

/*
 * Helper routines to range-check field numbers and tuple numbers.
 * Return true if OK, false if not
 */

static int
check_field_number(const PGresult *res, int field_num)
{
	if (!res)
		return false;			/* no way to display error message... */
	if (field_num < 0 || field_num >= res->numAttributes)
	{
		pqInternalNotice(&res->noticeHooks,
						 "column number %d is out of range 0..%d",
						 field_num, res->numAttributes - 1);
		return false;
	}
	return true;
}

static int
check_tuple_field_number(const PGresult *res,
						 int tup_num, int field_num)
{
	if (!res)
		return false;			/* no way to display error message... */
	if (tup_num < 0 || tup_num >= res->ntups)
	{
		pqInternalNotice(&res->noticeHooks,
						 "row number %d is out of range 0..%d",
						 tup_num, res->ntups - 1);
		return false;
	}
	if (field_num < 0 || field_num >= res->numAttributes)
	{
		pqInternalNotice(&res->noticeHooks,
						 "column number %d is out of range 0..%d",
						 field_num, res->numAttributes - 1);
		return false;
	}
	return true;
}

static int
check_param_number(const PGresult *res, int param_num)
{
	if (!res)
		return false;			/* no way to display error message... */
	if (param_num < 0 || param_num >= res->numParameters)
	{
		pqInternalNotice(&res->noticeHooks,
						 "parameter number %d is out of range 0..%d",
						 param_num, res->numParameters - 1);
		return false;
	}

	return true;
}

/*
 * returns NULL if the field_num is invalid
 */
char *
PQfname(const PGresult *res, int field_num)
{
	if (!check_field_number(res, field_num))
		return NULL;
	if (res->attDescs)
		return res->attDescs[field_num].name;
	else
		return NULL;
}

/*
 * PQfnumber: find column number given column name
 *
 * The column name is parsed as if it were in a SQL statement, including
 * case-folding and double-quote processing.  But note a possible gotcha:
 * downcasing in the frontend might follow different locale rules than
 * downcasing in the backend...
 *
 * Returns -1 if no match.  In the present backend it is also possible
 * to have multiple matches, in which case the first one is found.
 */
int
PQfnumber(const PGresult *res, const char *field_name)
{
	char	   *field_case;
	bool		in_quotes;
	bool		all_lower = true;
	const char *iptr;
	char	   *optr;
	int			i;

	if (!res)
		return -1;

	/*
	 * Note: it is correct to reject a zero-length input string; the proper
	 * input to match a zero-length field name would be "".
	 */
	if (field_name == NULL ||
		field_name[0] == '\0' ||
		res->attDescs == NULL)
		return -1;

	/*
	 * Check if we can avoid the strdup() and related work because the
	 * passed-in string wouldn't be changed before we do the check anyway.
	 */
	for (iptr = field_name; *iptr; iptr++)
	{
		char		c = *iptr;

		if (c == '"' || c != pg_tolower((unsigned char) c))
		{
			all_lower = false;
			break;
		}
	}

	if (all_lower)
		for (i = 0; i < res->numAttributes; i++)
			if (strcmp(field_name, res->attDescs[i].name) == 0)
				return i;

	/* Fall through to the normal check if that didn't work out. */

	/*
	 * Note: this code will not reject partially quoted strings, eg
	 * foo"BAR"foo will become fooBARfoo when it probably ought to be an error
	 * condition.
	 */
	field_case = strdup(field_name);
	if (field_case == NULL)
		return -1;				/* grotty */

	in_quotes = false;
	optr = field_case;
	for (iptr = field_case; *iptr; iptr++)
	{
		char		c = *iptr;

		if (in_quotes)
		{
			if (c == '"')
			{
				if (iptr[1] == '"')
				{
					/* doubled quotes become a single quote */
					*optr++ = '"';
					iptr++;
				}
				else
					in_quotes = false;
			}
			else
				*optr++ = c;
		}
		else if (c == '"')
			in_quotes = true;
		else
		{
			c = pg_tolower((unsigned char) c);
			*optr++ = c;
		}
	}
	*optr = '\0';

	for (i = 0; i < res->numAttributes; i++)
	{
		if (strcmp(field_case, res->attDescs[i].name) == 0)
		{
			free(field_case);
			return i;
		}
	}
	free(field_case);
	return -1;
}

Oid
PQftable(const PGresult *res, int field_num)
{
	if (!check_field_number(res, field_num))
		return InvalidOid;
	if (res->attDescs)
		return res->attDescs[field_num].tableid;
	else
		return InvalidOid;
}

int
PQftablecol(const PGresult *res, int field_num)
{
	if (!check_field_number(res, field_num))
		return 0;
	if (res->attDescs)
		return res->attDescs[field_num].columnid;
	else
		return 0;
}

int
PQfformat(const PGresult *res, int field_num)
{
	if (!check_field_number(res, field_num))
		return 0;
	if (res->attDescs)
		return res->attDescs[field_num].format;
	else
		return 0;
}

Oid
PQftype(const PGresult *res, int field_num)
{
	if (!check_field_number(res, field_num))
		return InvalidOid;
	if (res->attDescs)
		return res->attDescs[field_num].typid;
	else
		return InvalidOid;
}

int
PQfsize(const PGresult *res, int field_num)
{
	if (!check_field_number(res, field_num))
		return 0;
	if (res->attDescs)
		return res->attDescs[field_num].typlen;
	else
		return 0;
}

int
PQfmod(const PGresult *res, int field_num)
{
	if (!check_field_number(res, field_num))
		return 0;
	if (res->attDescs)
		return res->attDescs[field_num].atttypmod;
	else
		return 0;
}

char *
PQcmdStatus(PGresult *res)
{
	if (!res)
		return NULL;
	return res->cmdStatus;
}

/*
 * PQoidStatus -
 *	if the last command was an INSERT, return the oid string
 *	if not, return ""
 */
char *
PQoidStatus(const PGresult *res)
{
	/*
	 * This must be enough to hold the result. Don't laugh, this is better
	 * than what this function used to do.
	 */
	static char buf[24];

	size_t		len;

	if (!res || strncmp(res->cmdStatus, "INSERT ", 7) != 0)
		return "";

	len = strspn(res->cmdStatus + 7, "0123456789");
	if (len > sizeof(buf) - 1)
		len = sizeof(buf) - 1;
	memcpy(buf, res->cmdStatus + 7, len);
	buf[len] = '\0';

	return buf;
}

/*
 * PQoidValue -
 *	a perhaps preferable form of the above which just returns
 *	an Oid type
 */
Oid
PQoidValue(const PGresult *res)
{
	char	   *endptr = NULL;
	unsigned long result;

	if (!res ||
		strncmp(res->cmdStatus, "INSERT ", 7) != 0 ||
		res->cmdStatus[7] < '0' ||
		res->cmdStatus[7] > '9')
		return InvalidOid;

	result = strtoul(res->cmdStatus + 7, &endptr, 10);

	if (!endptr || (*endptr != ' ' && *endptr != '\0'))
		return InvalidOid;
	else
		return (Oid) result;
}


/*
 * PQcmdTuples -
 *	If the last command was INSERT/UPDATE/DELETE/MERGE/MOVE/FETCH/COPY,
 *	return a string containing the number of inserted/affected tuples.
 *	If not, return "".
 *
 *	XXX: this should probably return an int
 */
char *
PQcmdTuples(PGresult *res)
{
	char	   *p,
			   *c;

	if (!res)
		return "";

	if (strncmp(res->cmdStatus, "INSERT ", 7) == 0)
	{
		p = res->cmdStatus + 7;
		/* INSERT: skip oid and space */
		while (*p && *p != ' ')
			p++;
		if (*p == 0)
			goto interpret_error;	/* no space? */
		p++;
	}
	else if (strncmp(res->cmdStatus, "SELECT ", 7) == 0 ||
			 strncmp(res->cmdStatus, "DELETE ", 7) == 0 ||
			 strncmp(res->cmdStatus, "UPDATE ", 7) == 0)
		p = res->cmdStatus + 7;
	else if (strncmp(res->cmdStatus, "FETCH ", 6) == 0 ||
			 strncmp(res->cmdStatus, "MERGE ", 6) == 0)
		p = res->cmdStatus + 6;
	else if (strncmp(res->cmdStatus, "MOVE ", 5) == 0 ||
			 strncmp(res->cmdStatus, "COPY ", 5) == 0)
		p = res->cmdStatus + 5;
	else
		return "";

	/* check that we have an integer (at least one digit, nothing else) */
	for (c = p; *c; c++)
	{
		if (!isdigit((unsigned char) *c))
			goto interpret_error;
	}
	if (c == p)
		goto interpret_error;

	return p;

interpret_error:
	pqInternalNotice(&res->noticeHooks,
					 "could not interpret result from server: %s",
					 res->cmdStatus);
	return "";
}

/*
 * PQgetvalue:
 *	return the value of field 'field_num' of row 'tup_num'
 */
char *
PQgetvalue(const PGresult *res, int tup_num, int field_num)
{
	if (!check_tuple_field_number(res, tup_num, field_num))
		return NULL;
	return res->tuples[tup_num][field_num].value;
}

/* PQgetlength:
 *	returns the actual length of a field value in bytes.
 */
int
PQgetlength(const PGresult *res, int tup_num, int field_num)
{
	if (!check_tuple_field_number(res, tup_num, field_num))
		return 0;
	if (res->tuples[tup_num][field_num].len != NULL_LEN)
		return res->tuples[tup_num][field_num].len;
	else
		return 0;
}

/* PQgetisnull:
 *	returns the null status of a field value.
 */
int
PQgetisnull(const PGresult *res, int tup_num, int field_num)
{
	if (!check_tuple_field_number(res, tup_num, field_num))
		return 1;				/* pretend it is null */
	if (res->tuples[tup_num][field_num].len == NULL_LEN)
		return 1;
	else
		return 0;
}

/* PQnparams:
 *	returns the number of input parameters of a prepared statement.
 */
int
PQnparams(const PGresult *res)
{
	if (!res)
		return 0;
	return res->numParameters;
}

/* PQparamtype:
 *	returns type Oid of the specified statement parameter.
 */
Oid
PQparamtype(const PGresult *res, int param_num)
{
	if (!check_param_number(res, param_num))
		return InvalidOid;
	if (res->paramDescs)
		return res->paramDescs[param_num].typid;
	else
		return InvalidOid;
}


/* PQsetnonblocking:
 *	sets the PGconn's database connection non-blocking if the arg is true
 *	or makes it blocking if the arg is false, this will not protect
 *	you from PQexec(), you'll only be safe when using the non-blocking API.
 *	Needs to be called only on a connected database connection.
 */
int
PQsetnonblocking(PGconn *conn, int arg)
{
	bool		barg;

	if (!conn || conn->status == CONNECTION_BAD)
		return -1;

	barg = (arg ? true : false);

	/* early out if the socket is already in the state requested */
	if (barg == conn->nonblocking)
		return 0;

	/*
	 * to guarantee constancy for flushing/query/result-polling behavior we
	 * need to flush the send queue at this point in order to guarantee proper
	 * behavior. this is ok because either they are making a transition _from_
	 * or _to_ blocking mode, either way we can block them.
	 *
	 * Clear error state in case pqFlush adds to it, unless we're actively
	 * pipelining, in which case it seems best not to.
	 */
	if (conn->cmd_queue_head == NULL)
		pqClearConnErrorState(conn);

	/* if we are going from blocking to non-blocking flush here */
	if (pqFlush(conn))
		return -1;

	conn->nonblocking = barg;

	return 0;
}

/*
 * return the blocking status of the database connection
 *		true == nonblocking, false == blocking
 */
int
PQisnonblocking(const PGconn *conn)
{
	if (!conn || conn->status == CONNECTION_BAD)
		return false;
	return pqIsnonblocking(conn);
}

/* libpq is thread-safe? */
int
PQisthreadsafe(void)
{
#ifdef ENABLE_THREAD_SAFETY
	return true;
#else
	return false;
#endif
}


/* try to force data out, really only useful for non-blocking users */
int
PQflush(PGconn *conn)
{
	if (!conn || conn->status == CONNECTION_BAD)
		return -1;
	return pqFlush(conn);
}

/*
 * pqPipelineFlush
 *
 * In pipeline mode, data will be flushed only when the out buffer reaches the
 * threshold value.  In non-pipeline mode, it behaves as stock pqFlush.
 *
 * Returns 0 on success.
 */
static int
pqPipelineFlush(PGconn *conn)
{
	if ((conn->pipelineStatus != PQ_PIPELINE_ON) ||
		(conn->outCount >= OUTBUFFER_THRESHOLD))
		return pqFlush(conn);
	return 0;
}


/*
 *		PQfreemem - safely frees memory allocated
 *
 * Needed mostly by Win32, unless multithreaded DLL (/MD in VC6)
 * Used for freeing memory from PQescapeBytea()/PQunescapeBytea()
 */
void
PQfreemem(void *ptr)
{
	free(ptr);
}

/*
 * PQfreeNotify - free's the memory associated with a PGnotify
 *
 * This function is here only for binary backward compatibility.
 * New code should use PQfreemem().  A macro will automatically map
 * calls to PQfreemem.  It should be removed in the future.  bjm 2003-03-24
 */

#undef PQfreeNotify
void		PQfreeNotify(PGnotify *notify);

void
PQfreeNotify(PGnotify *notify)
{
	PQfreemem(notify);
}


/*
 * Escaping arbitrary strings to get valid SQL literal strings.
 *
 * Replaces "'" with "''", and if not std_strings, replaces "\" with "\\".
 *
 * length is the length of the source string.  (Note: if a terminating NUL
 * is encountered sooner, PQescapeString stops short of "length"; the behavior
 * is thus rather like strncpy.)
 *
 * For safety the buffer at "to" must be at least 2*length + 1 bytes long.
 * A terminating NUL character is added to the output string, whether the
 * input is NUL-terminated or not.
 *
 * Returns the actual length of the output (not counting the terminating NUL).
 */
static size_t
PQescapeStringInternal(PGconn *conn,
					   char *to, const char *from, size_t length,
					   int *error,
					   int encoding, bool std_strings)
{
	const char *source = from;
	char	   *target = to;
	size_t		remaining = length;

	if (error)
		*error = 0;

	while (remaining > 0 && *source != '\0')
	{
		char		c = *source;
		int			len;
		int			i;

		/* Fast path for plain ASCII */
		if (!IS_HIGHBIT_SET(c))
		{
			/* Apply quoting if needed */
			if (SQL_STR_DOUBLE(c, !std_strings))
				*target++ = c;
			/* Copy the character */
			*target++ = c;
			source++;
			remaining--;
			continue;
		}

		/* Slow path for possible multibyte characters */
		len = pg_encoding_mblen(encoding, source);

		/* Copy the character */
		for (i = 0; i < len; i++)
		{
			if (remaining == 0 || *source == '\0')
				break;
			*target++ = *source++;
			remaining--;
		}

		/*
		 * If we hit premature end of string (ie, incomplete multibyte
		 * character), try to pad out to the correct length with spaces. We
		 * may not be able to pad completely, but we will always be able to
		 * insert at least one pad space (since we'd not have quoted a
		 * multibyte character).  This should be enough to make a string that
		 * the server will error out on.
		 */
		if (i < len)
		{
			if (error)
				*error = 1;
			if (conn)
				appendPQExpBufferStr(&conn->errorMessage,
									 libpq_gettext("incomplete multibyte character\n"));
			for (; i < len; i++)
			{
				if (((size_t) (target - to)) / 2 >= length)
					break;
				*target++ = ' ';
			}
			break;
		}
	}

	/* Write the terminating NUL character. */
	*target = '\0';

	return target - to;
}

size_t
PQescapeStringConn(PGconn *conn,
				   char *to, const char *from, size_t length,
				   int *error)
{
	if (!conn)
	{
		/* force empty-string result */
		*to = '\0';
		if (error)
			*error = 1;
		return 0;
	}

	if (conn->cmd_queue_head == NULL)
		pqClearConnErrorState(conn);

	return PQescapeStringInternal(conn, to, from, length, error,
								  conn->client_encoding,
								  conn->std_strings);
}

size_t
PQescapeString(char *to, const char *from, size_t length)
{
	return PQescapeStringInternal(NULL, to, from, length, NULL,
								  static_client_encoding,
								  static_std_strings);
}


/*
 * Escape arbitrary strings.  If as_ident is true, we escape the result
 * as an identifier; if false, as a literal.  The result is returned in
 * a newly allocated buffer.  If we fail due to an encoding violation or out
 * of memory condition, we return NULL, storing an error message into conn.
 */
static char *
PQescapeInternal(PGconn *conn, const char *str, size_t len, bool as_ident)
{
	const char *s;
	char	   *result;
	char	   *rp;
	int			num_quotes = 0; /* single or double, depending on as_ident */
	int			num_backslashes = 0;
	int			input_len;
	int			result_size;
	char		quote_char = as_ident ? '"' : '\'';

	/* We must have a connection, else fail immediately. */
	if (!conn)
		return NULL;

	if (conn->cmd_queue_head == NULL)
		pqClearConnErrorState(conn);

	/* Scan the string for characters that must be escaped. */
	for (s = str; (s - str) < len && *s != '\0'; ++s)
	{
		if (*s == quote_char)
			++num_quotes;
		else if (*s == '\\')
			++num_backslashes;
		else if (IS_HIGHBIT_SET(*s))
		{
			int			charlen;

			/* Slow path for possible multibyte characters */
			charlen = pg_encoding_mblen(conn->client_encoding, s);

			/* Multibyte character overruns allowable length. */
			if ((s - str) + charlen > len || memchr(s, 0, charlen) != NULL)
			{
				appendPQExpBufferStr(&conn->errorMessage,
									 libpq_gettext("incomplete multibyte character\n"));
				return NULL;
			}

			/* Adjust s, bearing in mind that for loop will increment it. */
			s += charlen - 1;
		}
	}

	/* Allocate output buffer. */
	input_len = s - str;
	result_size = input_len + num_quotes + 3;	/* two quotes, plus a NUL */
	if (!as_ident && num_backslashes > 0)
		result_size += num_backslashes + 2;
	result = rp = (char *) malloc(result_size);
	if (rp == NULL)
	{
		appendPQExpBufferStr(&conn->errorMessage,
							 libpq_gettext("out of memory\n"));
		return NULL;
	}

	/*
	 * If we are escaping a literal that contains backslashes, we use the
	 * escape string syntax so that the result is correct under either value
	 * of standard_conforming_strings.  We also emit a leading space in this
	 * case, to guard against the possibility that the result might be
	 * interpolated immediately following an identifier.
	 */
	if (!as_ident && num_backslashes > 0)
	{
		*rp++ = ' ';
		*rp++ = 'E';
	}

	/* Opening quote. */
	*rp++ = quote_char;

	/*
	 * Use fast path if possible.
	 *
	 * We've already verified that the input string is well-formed in the
	 * current encoding.  If it contains no quotes and, in the case of
	 * literal-escaping, no backslashes, then we can just copy it directly to
	 * the output buffer, adding the necessary quotes.
	 *
	 * If not, we must rescan the input and process each character
	 * individually.
	 */
	if (num_quotes == 0 && (num_backslashes == 0 || as_ident))
	{
		memcpy(rp, str, input_len);
		rp += input_len;
	}
	else
	{
		for (s = str; s - str < input_len; ++s)
		{
			if (*s == quote_char || (!as_ident && *s == '\\'))
			{
				*rp++ = *s;
				*rp++ = *s;
			}
			else if (!IS_HIGHBIT_SET(*s))
				*rp++ = *s;
			else
			{
				int			i = pg_encoding_mblen(conn->client_encoding, s);

				while (1)
				{
					*rp++ = *s;
					if (--i == 0)
						break;
					++s;		/* for loop will provide the final increment */
				}
			}
		}
	}

	/* Closing quote and terminating NUL. */
	*rp++ = quote_char;
	*rp = '\0';

	return result;
}

char *
PQescapeLiteral(PGconn *conn, const char *str, size_t len)
{
	return PQescapeInternal(conn, str, len, false);
}

char *
PQescapeIdentifier(PGconn *conn, const char *str, size_t len)
{
	return PQescapeInternal(conn, str, len, true);
}

/* HEX encoding support for bytea */
static const char hextbl[] = "0123456789abcdef";

static const int8 hexlookup[128] = {
	-1, -1, -1, -1, -1, -1, -1, -1, -1, -1, -1, -1, -1, -1, -1, -1,
	-1, -1, -1, -1, -1, -1, -1, -1, -1, -1, -1, -1, -1, -1, -1, -1,
	-1, -1, -1, -1, -1, -1, -1, -1, -1, -1, -1, -1, -1, -1, -1, -1,
	0, 1, 2, 3, 4, 5, 6, 7, 8, 9, -1, -1, -1, -1, -1, -1,
	-1, 10, 11, 12, 13, 14, 15, -1, -1, -1, -1, -1, -1, -1, -1, -1,
	-1, -1, -1, -1, -1, -1, -1, -1, -1, -1, -1, -1, -1, -1, -1, -1,
	-1, 10, 11, 12, 13, 14, 15, -1, -1, -1, -1, -1, -1, -1, -1, -1,
	-1, -1, -1, -1, -1, -1, -1, -1, -1, -1, -1, -1, -1, -1, -1, -1,
};

static inline char
get_hex(char c)
{
	int			res = -1;

	if (c > 0 && c < 127)
		res = hexlookup[(unsigned char) c];

	return (char) res;
}


/*
 *		PQescapeBytea	- converts from binary string to the
 *		minimal encoding necessary to include the string in an SQL
 *		INSERT statement with a bytea type column as the target.
 *
 *		We can use either hex or escape (traditional) encoding.
 *		In escape mode, the following transformations are applied:
 *		'\0' == ASCII  0 == \000
 *		'\'' == ASCII 39 == ''
 *		'\\' == ASCII 92 == \\
 *		anything < 0x20, or > 0x7e ---> \ooo
 *										(where ooo is an octal expression)
 *
 *		If not std_strings, all backslashes sent to the output are doubled.
 */
static unsigned char *
PQescapeByteaInternal(PGconn *conn,
					  const unsigned char *from, size_t from_length,
					  size_t *to_length, bool std_strings, bool use_hex)
{
	const unsigned char *vp;
	unsigned char *rp;
	unsigned char *result;
	size_t		i;
	size_t		len;
	size_t		bslash_len = (std_strings ? 1 : 2);

	/*
	 * empty string has 1 char ('\0')
	 */
	len = 1;

	if (use_hex)
	{
		len += bslash_len + 1 + 2 * from_length;
	}
	else
	{
		vp = from;
		for (i = from_length; i > 0; i--, vp++)
		{
			if (*vp < 0x20 || *vp > 0x7e)
				len += bslash_len + 3;
			else if (*vp == '\'')
				len += 2;
			else if (*vp == '\\')
				len += bslash_len + bslash_len;
			else
				len++;
		}
	}

	*to_length = len;
	rp = result = (unsigned char *) malloc(len);
	if (rp == NULL)
	{
		if (conn)
			appendPQExpBufferStr(&conn->errorMessage,
								 libpq_gettext("out of memory\n"));
		return NULL;
	}

	if (use_hex)
	{
		if (!std_strings)
			*rp++ = '\\';
		*rp++ = '\\';
		*rp++ = 'x';
	}

	vp = from;
	for (i = from_length; i > 0; i--, vp++)
	{
		unsigned char c = *vp;

		if (use_hex)
		{
			*rp++ = hextbl[(c >> 4) & 0xF];
			*rp++ = hextbl[c & 0xF];
		}
		else if (c < 0x20 || c > 0x7e)
		{
			if (!std_strings)
				*rp++ = '\\';
			*rp++ = '\\';
			*rp++ = (c >> 6) + '0';
			*rp++ = ((c >> 3) & 07) + '0';
			*rp++ = (c & 07) + '0';
		}
		else if (c == '\'')
		{
			*rp++ = '\'';
			*rp++ = '\'';
		}
		else if (c == '\\')
		{
			if (!std_strings)
			{
				*rp++ = '\\';
				*rp++ = '\\';
			}
			*rp++ = '\\';
			*rp++ = '\\';
		}
		else
			*rp++ = c;
	}
	*rp = '\0';

	return result;
}

unsigned char *
PQescapeByteaConn(PGconn *conn,
				  const unsigned char *from, size_t from_length,
				  size_t *to_length)
{
	if (!conn)
		return NULL;

	if (conn->cmd_queue_head == NULL)
		pqClearConnErrorState(conn);

	return PQescapeByteaInternal(conn, from, from_length, to_length,
								 conn->std_strings,
								 (conn->sversion >= 90000));
}

unsigned char *
PQescapeBytea(const unsigned char *from, size_t from_length, size_t *to_length)
{
	return PQescapeByteaInternal(NULL, from, from_length, to_length,
								 static_std_strings,
								 false /* can't use hex */ );
}


#define ISFIRSTOCTDIGIT(CH) ((CH) >= '0' && (CH) <= '3')
#define ISOCTDIGIT(CH) ((CH) >= '0' && (CH) <= '7')
#define OCTVAL(CH) ((CH) - '0')

/*
 *		PQunescapeBytea - converts the null terminated string representation
 *		of a bytea, strtext, into binary, filling a buffer. It returns a
 *		pointer to the buffer (or NULL on error), and the size of the
 *		buffer in retbuflen. The pointer may subsequently be used as an
 *		argument to the function PQfreemem.
 *
 *		The following transformations are made:
 *		\\	 == ASCII 92 == \
 *		\ooo == a byte whose value = ooo (ooo is an octal number)
 *		\x	 == x (x is any character not matched by the above transformations)
 */
unsigned char *
PQunescapeBytea(const unsigned char *strtext, size_t *retbuflen)
{
	size_t		strtextlen,
				buflen;
	unsigned char *buffer,
			   *tmpbuf;
	size_t		i,
				j;

	if (strtext == NULL)
		return NULL;

	strtextlen = strlen((const char *) strtext);

	if (strtext[0] == '\\' && strtext[1] == 'x')
	{
		const unsigned char *s;
		unsigned char *p;

		buflen = (strtextlen - 2) / 2;
		/* Avoid unportable malloc(0) */
		buffer = (unsigned char *) malloc(buflen > 0 ? buflen : 1);
		if (buffer == NULL)
			return NULL;

		s = strtext + 2;
		p = buffer;
		while (*s)
		{
			char		v1,
						v2;

			/*
			 * Bad input is silently ignored.  Note that this includes
			 * whitespace between hex pairs, which is allowed by byteain.
			 */
			v1 = get_hex(*s++);
			if (!*s || v1 == (char) -1)
				continue;
			v2 = get_hex(*s++);
			if (v2 != (char) -1)
				*p++ = (v1 << 4) | v2;
		}

		buflen = p - buffer;
	}
	else
	{
		/*
		 * Length of input is max length of output, but add one to avoid
		 * unportable malloc(0) if input is zero-length.
		 */
		buffer = (unsigned char *) malloc(strtextlen + 1);
		if (buffer == NULL)
			return NULL;

		for (i = j = 0; i < strtextlen;)
		{
			switch (strtext[i])
			{
				case '\\':
					i++;
					if (strtext[i] == '\\')
						buffer[j++] = strtext[i++];
					else
					{
						if ((ISFIRSTOCTDIGIT(strtext[i])) &&
							(ISOCTDIGIT(strtext[i + 1])) &&
							(ISOCTDIGIT(strtext[i + 2])))
						{
							int			byte;

							byte = OCTVAL(strtext[i++]);
							byte = (byte << 3) + OCTVAL(strtext[i++]);
							byte = (byte << 3) + OCTVAL(strtext[i++]);
							buffer[j++] = byte;
						}
					}

					/*
					 * Note: if we see '\' followed by something that isn't a
					 * recognized escape sequence, we loop around having done
					 * nothing except advance i.  Therefore the something will
					 * be emitted as ordinary data on the next cycle. Corner
					 * case: '\' at end of string will just be discarded.
					 */
					break;

				default:
					buffer[j++] = strtext[i++];
					break;
			}
		}
		buflen = j;				/* buflen is the length of the dequoted data */
	}

	/* Shrink the buffer to be no larger than necessary */
	/* +1 avoids unportable behavior when buflen==0 */
	tmpbuf = realloc(buffer, buflen + 1);

	/* It would only be a very brain-dead realloc that could fail, but... */
	if (!tmpbuf)
	{
		free(buffer);
		return NULL;
	}

	*retbuflen = buflen;
	return tmpbuf;
}<|MERGE_RESOLUTION|>--- conflicted
+++ resolved
@@ -202,12 +202,8 @@
 				/* non-error cases */
 				break;
 			default:
-<<<<<<< HEAD
 				/* we intentionally do not use or modify errorReported here */
 				pqSetResultError(result, &conn->errorMessage, 0);
-=======
-				pqSetResultError(result, &conn->errorMessage);
->>>>>>> 185876a6
 				break;
 		}
 
@@ -690,11 +686,7 @@
  * (it's caller's responsibility that offset is valid)
  */
 void
-<<<<<<< HEAD
 pqSetResultError(PGresult *res, PQExpBuffer errorMessage, int offset)
-=======
-pqSetResultError(PGresult *res, PQExpBuffer errorMessage)
->>>>>>> 185876a6
 {
 	char	   *msg;
 
@@ -709,11 +701,7 @@
 	 * at a constant "out of memory" string.
 	 */
 	if (!PQExpBufferBroken(errorMessage))
-<<<<<<< HEAD
 		msg = pqResultStrdup(res, errorMessage->data + offset);
-=======
-		msg = pqResultStrdup(res, errorMessage->data);
->>>>>>> 185876a6
 	else
 		msg = NULL;
 	if (msg)
@@ -1394,14 +1382,7 @@
 			 */
 			if (conn->asyncStatus == PGASYNC_IDLE ||
 				conn->asyncStatus == PGASYNC_PIPELINE_IDLE)
-<<<<<<< HEAD
 				pqPipelineProcessQueue(conn);
-=======
-			{
-				resetPQExpBuffer(&conn->errorMessage);
-				pqPipelineProcessQueue(conn);
-			}
->>>>>>> 185876a6
 			break;
 	}
 }
@@ -1513,22 +1494,6 @@
 	/* OK, it's launched! */
 	pqAppendCmdQueueEntry(conn, entry);
 
-<<<<<<< HEAD
-=======
-	/*
-	 * When pipeline mode is in use, we need a second entry in the command
-	 * queue to represent Close Portal message.  This allows us later to wait
-	 * for the CloseComplete message to be received before getting in IDLE
-	 * state.
-	 */
-	if (conn->pipelineStatus != PQ_PIPELINE_OFF)
-	{
-		entry2->queryclass = PGQUERY_CLOSE;
-		entry2->query = NULL;
-		pqAppendCmdQueueEntry(conn, entry2);
-	}
-
->>>>>>> 185876a6
 	return 1;
 
 sendFailed:
@@ -2167,10 +2132,6 @@
 			 * no next element in the command queue, this gets us in IDLE
 			 * state.
 			 */
-<<<<<<< HEAD
-=======
-			resetPQExpBuffer(&conn->errorMessage);
->>>>>>> 185876a6
 			pqPipelineProcessQueue(conn);
 			res = NULL;			/* query is complete */
 			break;
@@ -2241,51 +2202,9 @@
 			break;
 	}
 
-<<<<<<< HEAD
 	/* Time to fire PGEVT_RESULTCREATE events, if there are any */
 	if (res && res->nEvents > 0)
 		(void) PQfireResultCreateEvents(conn, res);
-=======
-	/* If the next command we expect is CLOSE, read and consume it */
-	if (conn->asyncStatus == PGASYNC_PIPELINE_IDLE &&
-		conn->cmd_queue_head &&
-		conn->cmd_queue_head->queryclass == PGQUERY_CLOSE)
-	{
-		if (res && res->resultStatus != PGRES_FATAL_ERROR)
-		{
-			conn->asyncStatus = PGASYNC_BUSY;
-			parseInput(conn);
-			conn->asyncStatus = PGASYNC_PIPELINE_IDLE;
-		}
-		else
-			/* we won't ever see the Close */
-			pqCommandQueueAdvance(conn);
-	}
-
-	if (res)
-	{
-		int			i;
-
-		for (i = 0; i < res->nEvents; i++)
-		{
-			PGEventResultCreate evt;
-
-			evt.conn = conn;
-			evt.result = res;
-			if (!res->events[i].proc(PGEVT_RESULTCREATE, &evt,
-									 res->events[i].passThrough))
-			{
-				appendPQExpBuffer(&conn->errorMessage,
-								  libpq_gettext("PGEventProc \"%s\" failed during PGEVT_RESULTCREATE event\n"),
-								  res->events[i].name);
-				pqSetResultError(res, &conn->errorMessage);
-				res->resultStatus = PGRES_FATAL_ERROR;
-				break;
-			}
-			res->events[i].resultInitialized = true;
-		}
-	}
->>>>>>> 185876a6
 
 	return res;
 }
@@ -3199,15 +3118,12 @@
 		conn->asyncStatus = PGASYNC_IDLE;
 		return;
 	}
-<<<<<<< HEAD
 
 	/*
 	 * Reset the error state.  This and the next couple of steps correspond to
 	 * what PQsendQueryStart didn't do for this query.
 	 */
 	pqClearConnErrorState(conn);
-=======
->>>>>>> 185876a6
 
 	/* Initialize async result-accumulation state */
 	pqClearAsyncResult(conn);

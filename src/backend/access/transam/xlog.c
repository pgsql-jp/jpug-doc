/*-------------------------------------------------------------------------
 *
 * xlog.c
 *		PostgreSQL write-ahead log manager
 *
 * The Write-Ahead Log (WAL) functionality is split into several source
 * files, in addition to this one:
 *
 * xloginsert.c - Functions for constructing WAL records
 * xlogrecovery.c - WAL recovery and standby code
 * xlogreader.c - Facility for reading WAL files and parsing WAL records
 * xlogutils.c - Helper functions for WAL redo routines
 *
 * This file contains functions for coordinating database startup and
 * checkpointing, and managing the write-ahead log buffers when the
 * system is running.
 *
 * StartupXLOG() is the main entry point of the startup process.  It
 * coordinates database startup, performing WAL recovery, and the
 * transition from WAL recovery into normal operations.
 *
 * XLogInsertRecord() inserts a WAL record into the WAL buffers.  Most
 * callers should not call this directly, but use the functions in
 * xloginsert.c to construct the WAL record.  XLogFlush() can be used
 * to force the WAL to disk.
 *
 * In addition to those, there are many other functions for interrogating
 * the current system state, and for starting/stopping backups.
 *
 *
 * Portions Copyright (c) 1996-2022, PostgreSQL Global Development Group
 * Portions Copyright (c) 1994, Regents of the University of California
 *
 * src/backend/access/transam/xlog.c
 *
 *-------------------------------------------------------------------------
 */

#include "postgres.h"

#include <ctype.h>
#include <math.h>
#include <time.h>
#include <fcntl.h>
#include <sys/stat.h>
#include <sys/time.h>
#include <unistd.h>

#include "access/clog.h"
#include "access/commit_ts.h"
#include "access/heaptoast.h"
#include "access/multixact.h"
#include "access/rewriteheap.h"
#include "access/subtrans.h"
#include "access/timeline.h"
#include "access/transam.h"
#include "access/twophase.h"
#include "access/xact.h"
#include "access/xlog_internal.h"
#include "access/xlogarchive.h"
#include "access/xloginsert.h"
#include "access/xlogprefetcher.h"
#include "access/xlogreader.h"
#include "access/xlogrecovery.h"
#include "access/xlogutils.h"
#include "backup/basebackup.h"
#include "catalog/catversion.h"
#include "catalog/pg_control.h"
#include "catalog/pg_database.h"
#include "common/controldata_utils.h"
#include "common/file_utils.h"
#include "executor/instrument.h"
#include "miscadmin.h"
#include "pg_trace.h"
#include "pgstat.h"
#include "port/atomics.h"
#include "port/pg_iovec.h"
#include "postmaster/bgwriter.h"
#include "postmaster/startup.h"
#include "postmaster/walwriter.h"
#include "replication/logical.h"
#include "replication/origin.h"
#include "replication/slot.h"
#include "replication/snapbuild.h"
#include "replication/walreceiver.h"
#include "replication/walsender.h"
#include "storage/bufmgr.h"
#include "storage/fd.h"
#include "storage/ipc.h"
#include "storage/large_object.h"
#include "storage/latch.h"
#include "storage/pmsignal.h"
#include "storage/predicate.h"
#include "storage/proc.h"
#include "storage/procarray.h"
#include "storage/reinit.h"
#include "storage/smgr.h"
#include "storage/spin.h"
#include "storage/sync.h"
#include "utils/guc.h"
#include "utils/memutils.h"
#include "utils/ps_status.h"
#include "utils/relmapper.h"
#include "utils/pg_rusage.h"
#include "utils/snapmgr.h"
#include "utils/timeout.h"
#include "utils/timestamp.h"

extern uint32 bootstrap_data_checksum_version;

/* timeline ID to be used when bootstrapping */
#define BootstrapTimeLineID		1

/* User-settable parameters */
int			max_wal_size_mb = 1024; /* 1 GB */
int			min_wal_size_mb = 80;	/* 80 MB */
int			wal_keep_size_mb = 0;
int			XLOGbuffers = -1;
int			XLogArchiveTimeout = 0;
int			XLogArchiveMode = ARCHIVE_MODE_OFF;
char	   *XLogArchiveCommand = NULL;
bool		EnableHotStandby = false;
bool		fullPageWrites = true;
bool		wal_log_hints = false;
int			wal_compression = WAL_COMPRESSION_NONE;
char	   *wal_consistency_checking_string = NULL;
bool	   *wal_consistency_checking = NULL;
bool		wal_init_zero = true;
bool		wal_recycle = true;
bool		log_checkpoints = true;
int			sync_method = DEFAULT_SYNC_METHOD;
int			wal_level = WAL_LEVEL_MINIMAL;
int			CommitDelay = 0;	/* precommit delay in microseconds */
int			CommitSiblings = 5; /* # concurrent xacts needed to sleep */
int			wal_retrieve_retry_interval = 5000;
int			max_slot_wal_keep_size_mb = -1;
int			wal_decode_buffer_size = 512 * 1024;
bool		track_wal_io_timing = false;

#ifdef WAL_DEBUG
bool		XLOG_DEBUG = false;
#endif

int			wal_segment_size = DEFAULT_XLOG_SEG_SIZE;

/*
 * Number of WAL insertion locks to use. A higher value allows more insertions
 * to happen concurrently, but adds some CPU overhead to flushing the WAL,
 * which needs to iterate all the locks.
 */
#define NUM_XLOGINSERT_LOCKS  8

/*
 * Max distance from last checkpoint, before triggering a new xlog-based
 * checkpoint.
 */
int			CheckPointSegments;

/* Estimated distance between checkpoints, in bytes */
static double CheckPointDistanceEstimate = 0;
static double PrevCheckPointDistance = 0;

/*
 * GUC support
 */
const struct config_enum_entry sync_method_options[] = {
	{"fsync", SYNC_METHOD_FSYNC, false},
#ifdef HAVE_FSYNC_WRITETHROUGH
	{"fsync_writethrough", SYNC_METHOD_FSYNC_WRITETHROUGH, false},
#endif
#ifdef HAVE_FDATASYNC
	{"fdatasync", SYNC_METHOD_FDATASYNC, false},
#endif
#ifdef OPEN_SYNC_FLAG
	{"open_sync", SYNC_METHOD_OPEN, false},
#endif
#ifdef OPEN_DATASYNC_FLAG
	{"open_datasync", SYNC_METHOD_OPEN_DSYNC, false},
#endif
	{NULL, 0, false}
};


/*
 * Although only "on", "off", and "always" are documented,
 * we accept all the likely variants of "on" and "off".
 */
const struct config_enum_entry archive_mode_options[] = {
	{"always", ARCHIVE_MODE_ALWAYS, false},
	{"on", ARCHIVE_MODE_ON, false},
	{"off", ARCHIVE_MODE_OFF, false},
	{"true", ARCHIVE_MODE_ON, true},
	{"false", ARCHIVE_MODE_OFF, true},
	{"yes", ARCHIVE_MODE_ON, true},
	{"no", ARCHIVE_MODE_OFF, true},
	{"1", ARCHIVE_MODE_ON, true},
	{"0", ARCHIVE_MODE_OFF, true},
	{NULL, 0, false}
};

/*
 * Statistics for current checkpoint are collected in this global struct.
 * Because only the checkpointer or a stand-alone backend can perform
 * checkpoints, this will be unused in normal backends.
 */
CheckpointStatsData CheckpointStats;

/*
<<<<<<< HEAD
=======
 * ThisTimeLineID will be same in all backends --- it identifies current
 * WAL timeline for the database system.
 */
TimeLineID	ThisTimeLineID = 0;

/*
 * Are we doing recovery from XLOG?
 *
 * This is only ever true in the startup process; it should be read as meaning
 * "this process is replaying WAL records", rather than "the system is in
 * recovery mode".  It should be examined primarily by functions that need
 * to act differently when called from a WAL redo function (e.g., to skip WAL
 * logging).  To check whether the system is in recovery regardless of which
 * process you're running in, use RecoveryInProgress() but only after shared
 * memory startup and lock initialization.
 */
bool		InRecovery = false;

/* Are we in Hot Standby mode? Only valid in startup process, see xlog.h */
HotStandbyState standbyState = STANDBY_DISABLED;

static XLogRecPtr LastRec;

/* Local copy of WalRcv->flushedUpto */
static XLogRecPtr flushedUpto = 0;
static TimeLineID receiveTLI = 0;

/*
 * abortedRecPtr is the start pointer of a broken record at end of WAL when
 * recovery completes; missingContrecPtr is the location of the first
 * contrecord that went missing.  See CreateOverwriteContrecordRecord for
 * details.
 */
static XLogRecPtr abortedRecPtr;
static XLogRecPtr missingContrecPtr;

/*
>>>>>>> 185876a6
 * During recovery, lastFullPageWrites keeps track of full_page_writes that
 * the replayed WAL records indicate. It's initialized with full_page_writes
 * that the recovery starting checkpoint record indicates, and then updated
 * each time XLOG_FPW_CHANGE record is replayed.
 */
static bool lastFullPageWrites;

/*
 * Local copy of the state tracked by SharedRecoveryState in shared memory,
 * It is false if SharedRecoveryState is RECOVERY_STATE_DONE.  True actually
 * means "not known, need to check the shared state".
 */
static bool LocalRecoveryInProgress = true;

/*
 * Local state for XLogInsertAllowed():
 *		1: unconditionally allowed to insert XLOG
 *		0: unconditionally not allowed to insert XLOG
 *		-1: must check RecoveryInProgress(); disallow until it is false
 * Most processes start with -1 and transition to 1 after seeing that recovery
 * is not in progress.  But we can also force the value for special cases.
 * The coding in XLogInsertAllowed() depends on the first two of these states
 * being numerically the same as bool true and false.
 */
static int	LocalXLogInsertAllowed = -1;

/*
 * ProcLastRecPtr points to the start of the last XLOG record inserted by the
 * current backend.  It is updated for all inserts.  XactLastRecEnd points to
 * end+1 of the last record, and is reset when we end a top-level transaction,
 * or start a new one; so it can be used to tell if the current transaction has
 * created any XLOG records.
 *
 * While in parallel mode, this may not be fully up to date.  When committing,
 * a transaction can assume this covers all xlog records written either by the
 * user backend or by any parallel worker which was present at any point during
 * the transaction.  But when aborting, or when still in parallel mode, other
 * parallel backends may have written WAL records at later LSNs than the value
 * stored here.  The parallel leader advances its own copy, when necessary,
 * in WaitForParallelWorkersToFinish.
 */
XLogRecPtr	ProcLastRecPtr = InvalidXLogRecPtr;
XLogRecPtr	XactLastRecEnd = InvalidXLogRecPtr;
XLogRecPtr	XactLastCommitEnd = InvalidXLogRecPtr;

/*
 * RedoRecPtr is this backend's local copy of the REDO record pointer
 * (which is almost but not quite the same as a pointer to the most recent
 * CHECKPOINT record).  We update this from the shared-memory copy,
 * XLogCtl->Insert.RedoRecPtr, whenever we can safely do so (ie, when we
 * hold an insertion lock).  See XLogInsertRecord for details.  We are also
 * allowed to update from XLogCtl->RedoRecPtr if we hold the info_lck;
 * see GetRedoRecPtr.
 *
 * NB: Code that uses this variable must be prepared not only for the
 * possibility that it may be arbitrarily out of date, but also for the
 * possibility that it might be set to InvalidXLogRecPtr. We used to
 * initialize it as a side effect of the first call to RecoveryInProgress(),
 * which meant that most code that might use it could assume that it had a
 * real if perhaps stale value. That's no longer the case.
 */
static XLogRecPtr RedoRecPtr;

/*
 * doPageWrites is this backend's local copy of (forcePageWrites ||
 * fullPageWrites).  It is used together with RedoRecPtr to decide whether
 * a full-page image of a page need to be taken.
 *
 * NB: Initially this is false, and there's no guarantee that it will be
 * initialized to any other value before it is first used. Any code that
 * makes use of it must recheck the value after obtaining a WALInsertLock,
 * and respond appropriately if it turns out that the previous value wasn't
 * accurate.
 */
static bool doPageWrites;

/*----------
 * Shared-memory data structures for XLOG control
 *
 * LogwrtRqst indicates a byte position that we need to write and/or fsync
 * the log up to (all records before that point must be written or fsynced).
 * LogwrtResult indicates the byte positions we have already written/fsynced.
 * These structs are identical but are declared separately to indicate their
 * slightly different functions.
 *
 * To read XLogCtl->LogwrtResult, you must hold either info_lck or
 * WALWriteLock.  To update it, you need to hold both locks.  The point of
 * this arrangement is that the value can be examined by code that already
 * holds WALWriteLock without needing to grab info_lck as well.  In addition
 * to the shared variable, each backend has a private copy of LogwrtResult,
 * which is updated when convenient.
 *
 * The request bookkeeping is simpler: there is a shared XLogCtl->LogwrtRqst
 * (protected by info_lck), but we don't need to cache any copies of it.
 *
 * info_lck is only held long enough to read/update the protected variables,
 * so it's a plain spinlock.  The other locks are held longer (potentially
 * over I/O operations), so we use LWLocks for them.  These locks are:
 *
 * WALBufMappingLock: must be held to replace a page in the WAL buffer cache.
 * It is only held while initializing and changing the mapping.  If the
 * contents of the buffer being replaced haven't been written yet, the mapping
 * lock is released while the write is done, and reacquired afterwards.
 *
 * WALWriteLock: must be held to write WAL buffers to disk (XLogWrite or
 * XLogFlush).
 *
 * ControlFileLock: must be held to read/update control file or create
 * new log file.
 *
 *----------
 */

typedef struct XLogwrtRqst
{
	XLogRecPtr	Write;			/* last byte + 1 to write out */
	XLogRecPtr	Flush;			/* last byte + 1 to flush */
} XLogwrtRqst;

typedef struct XLogwrtResult
{
	XLogRecPtr	Write;			/* last byte + 1 written out */
	XLogRecPtr	Flush;			/* last byte + 1 flushed */
} XLogwrtResult;

/*
 * Inserting to WAL is protected by a small fixed number of WAL insertion
 * locks. To insert to the WAL, you must hold one of the locks - it doesn't
 * matter which one. To lock out other concurrent insertions, you must hold
 * of them. Each WAL insertion lock consists of a lightweight lock, plus an
 * indicator of how far the insertion has progressed (insertingAt).
 *
 * The insertingAt values are read when a process wants to flush WAL from
 * the in-memory buffers to disk, to check that all the insertions to the
 * region the process is about to write out have finished. You could simply
 * wait for all currently in-progress insertions to finish, but the
 * insertingAt indicator allows you to ignore insertions to later in the WAL,
 * so that you only wait for the insertions that are modifying the buffers
 * you're about to write out.
 *
 * This isn't just an optimization. If all the WAL buffers are dirty, an
 * inserter that's holding a WAL insert lock might need to evict an old WAL
 * buffer, which requires flushing the WAL. If it's possible for an inserter
 * to block on another inserter unnecessarily, deadlock can arise when two
 * inserters holding a WAL insert lock wait for each other to finish their
 * insertion.
 *
 * Small WAL records that don't cross a page boundary never update the value,
 * the WAL record is just copied to the page and the lock is released. But
 * to avoid the deadlock-scenario explained above, the indicator is always
 * updated before sleeping while holding an insertion lock.
 *
 * lastImportantAt contains the LSN of the last important WAL record inserted
 * using a given lock. This value is used to detect if there has been
 * important WAL activity since the last time some action, like a checkpoint,
 * was performed - allowing to not repeat the action if not. The LSN is
 * updated for all insertions, unless the XLOG_MARK_UNIMPORTANT flag was
 * set. lastImportantAt is never cleared, only overwritten by the LSN of newer
 * records.  Tracking the WAL activity directly in WALInsertLock has the
 * advantage of not needing any additional locks to update the value.
 */
typedef struct
{
	LWLock		lock;
	XLogRecPtr	insertingAt;
	XLogRecPtr	lastImportantAt;
} WALInsertLock;

/*
 * All the WAL insertion locks are allocated as an array in shared memory. We
 * force the array stride to be a power of 2, which saves a few cycles in
 * indexing, but more importantly also ensures that individual slots don't
 * cross cache line boundaries. (Of course, we have to also ensure that the
 * array start address is suitably aligned.)
 */
typedef union WALInsertLockPadded
{
	WALInsertLock l;
	char		pad[PG_CACHE_LINE_SIZE];
} WALInsertLockPadded;

/*
 * Session status of running backup, used for sanity checks in SQL-callable
 * functions to start and stop backups.
 */
static SessionBackupState sessionBackupState = SESSION_BACKUP_NONE;

/*
 * Shared state data for WAL insertion.
 */
typedef struct XLogCtlInsert
{
	slock_t		insertpos_lck;	/* protects CurrBytePos and PrevBytePos */

	/*
	 * CurrBytePos is the end of reserved WAL. The next record will be
	 * inserted at that position. PrevBytePos is the start position of the
	 * previously inserted (or rather, reserved) record - it is copied to the
	 * prev-link of the next record. These are stored as "usable byte
	 * positions" rather than XLogRecPtrs (see XLogBytePosToRecPtr()).
	 */
	uint64		CurrBytePos;
	uint64		PrevBytePos;

	/*
	 * Make sure the above heavily-contended spinlock and byte positions are
	 * on their own cache line. In particular, the RedoRecPtr and full page
	 * write variables below should be on a different cache line. They are
	 * read on every WAL insertion, but updated rarely, and we don't want
	 * those reads to steal the cache line containing Curr/PrevBytePos.
	 */
	char		pad[PG_CACHE_LINE_SIZE];

	/*
	 * fullPageWrites is the authoritative value used by all backends to
	 * determine whether to write full-page image to WAL. This shared value,
	 * instead of the process-local fullPageWrites, is required because, when
	 * full_page_writes is changed by SIGHUP, we must WAL-log it before it
	 * actually affects WAL-logging by backends.  Checkpointer sets at startup
	 * or after SIGHUP.
	 *
	 * To read these fields, you must hold an insertion lock. To modify them,
	 * you must hold ALL the locks.
	 */
	XLogRecPtr	RedoRecPtr;		/* current redo point for insertions */
	bool		forcePageWrites;	/* forcing full-page writes for PITR? */
	bool		fullPageWrites;

	/*
	 * runningBackups is a counter indicating the number of backups currently
	 * in progress. forcePageWrites is set to true when runningBackups is
	 * non-zero. lastBackupStart is the latest checkpoint redo location used
	 * as a starting point for an online backup.
	 */
	int			runningBackups;
	XLogRecPtr	lastBackupStart;

	/*
	 * WAL insertion locks.
	 */
	WALInsertLockPadded *WALInsertLocks;
} XLogCtlInsert;

/*
 * Total shared-memory state for XLOG.
 */
typedef struct XLogCtlData
{
	XLogCtlInsert Insert;

	/* Protected by info_lck: */
	XLogwrtRqst LogwrtRqst;
	XLogRecPtr	RedoRecPtr;		/* a recent copy of Insert->RedoRecPtr */
	FullTransactionId ckptFullXid;	/* nextXid of latest checkpoint */
	XLogRecPtr	asyncXactLSN;	/* LSN of newest async commit/abort */
	XLogRecPtr	replicationSlotMinLSN;	/* oldest LSN needed by any slot */

	XLogSegNo	lastRemovedSegNo;	/* latest removed/recycled XLOG segment */

	/* Fake LSN counter, for unlogged relations. Protected by ulsn_lck. */
	XLogRecPtr	unloggedLSN;
	slock_t		ulsn_lck;

	/* Time and LSN of last xlog segment switch. Protected by WALWriteLock. */
	pg_time_t	lastSegSwitchTime;
	XLogRecPtr	lastSegSwitchLSN;

	/*
	 * Protected by info_lck and WALWriteLock (you must hold either lock to
	 * read it, but both to update)
	 */
	XLogwrtResult LogwrtResult;

	/*
	 * Latest initialized page in the cache (last byte position + 1).
	 *
	 * To change the identity of a buffer (and InitializedUpTo), you need to
	 * hold WALBufMappingLock.  To change the identity of a buffer that's
	 * still dirty, the old page needs to be written out first, and for that
	 * you need WALWriteLock, and you need to ensure that there are no
	 * in-progress insertions to the page by calling
	 * WaitXLogInsertionsToFinish().
	 */
	XLogRecPtr	InitializedUpTo;

	/*
	 * These values do not change after startup, although the pointed-to pages
	 * and xlblocks values certainly do.  xlblocks values are protected by
	 * WALBufMappingLock.
	 */
	char	   *pages;			/* buffers for unwritten XLOG pages */
	XLogRecPtr *xlblocks;		/* 1st byte ptr-s + XLOG_BLCKSZ */
	int			XLogCacheBlck;	/* highest allocated xlog buffer index */

	/*
	 * InsertTimeLineID is the timeline into which new WAL is being inserted
	 * and flushed. It is zero during recovery, and does not change once set.
	 *
	 * If we create a new timeline when the system was started up,
	 * PrevTimeLineID is the old timeline's ID that we forked off from.
	 * Otherwise it's equal to InsertTimeLineID.
	 */
	TimeLineID	InsertTimeLineID;
	TimeLineID	PrevTimeLineID;

	/*
	 * SharedRecoveryState indicates if we're still in crash or archive
	 * recovery.  Protected by info_lck.
	 */
	RecoveryState SharedRecoveryState;

	/*
	 * InstallXLogFileSegmentActive indicates whether the checkpointer should
	 * arrange for future segments by recycling and/or PreallocXlogFiles().
	 * Protected by ControlFileLock.  Only the startup process changes it.  If
	 * true, anyone can use InstallXLogFileSegment().  If false, the startup
	 * process owns the exclusive right to install segments, by reading from
	 * the archive and possibly replacing existing files.
	 */
	bool		InstallXLogFileSegmentActive;

	/*
	 * WalWriterSleeping indicates whether the WAL writer is currently in
	 * low-power mode (and hence should be nudged if an async commit occurs).
	 * Protected by info_lck.
	 */
	bool		WalWriterSleeping;

	/*
	 * During recovery, we keep a copy of the latest checkpoint record here.
	 * lastCheckPointRecPtr points to start of checkpoint record and
	 * lastCheckPointEndPtr points to end+1 of checkpoint record.  Used by the
	 * checkpointer when it wants to create a restartpoint.
	 *
	 * Protected by info_lck.
	 */
	XLogRecPtr	lastCheckPointRecPtr;
	XLogRecPtr	lastCheckPointEndPtr;
	CheckPoint	lastCheckPoint;

	/*
	 * lastFpwDisableRecPtr points to the start of the last replayed
	 * XLOG_FPW_CHANGE record that instructs full_page_writes is disabled.
	 */
	XLogRecPtr	lastFpwDisableRecPtr;

	slock_t		info_lck;		/* locks shared variables shown above */
} XLogCtlData;

static XLogCtlData *XLogCtl = NULL;

/* a private copy of XLogCtl->Insert.WALInsertLocks, for convenience */
static WALInsertLockPadded *WALInsertLocks = NULL;

/*
 * We maintain an image of pg_control in shared memory.
 */
static ControlFileData *ControlFile = NULL;

/*
 * Calculate the amount of space left on the page after 'endptr'. Beware
 * multiple evaluation!
 */
#define INSERT_FREESPACE(endptr)	\
	(((endptr) % XLOG_BLCKSZ == 0) ? 0 : (XLOG_BLCKSZ - (endptr) % XLOG_BLCKSZ))

/* Macro to advance to next buffer index. */
#define NextBufIdx(idx)		\
		(((idx) == XLogCtl->XLogCacheBlck) ? 0 : ((idx) + 1))

/*
 * XLogRecPtrToBufIdx returns the index of the WAL buffer that holds, or
 * would hold if it was in cache, the page containing 'recptr'.
 */
#define XLogRecPtrToBufIdx(recptr)	\
	(((recptr) / XLOG_BLCKSZ) % (XLogCtl->XLogCacheBlck + 1))

/*
 * These are the number of bytes in a WAL page usable for WAL data.
 */
#define UsableBytesInPage (XLOG_BLCKSZ - SizeOfXLogShortPHD)

/*
 * Convert values of GUCs measured in megabytes to equiv. segment count.
 * Rounds down.
 */
#define ConvertToXSegs(x, segsize)	XLogMBVarToSegs((x), (segsize))

/* The number of bytes in a WAL segment usable for WAL data. */
static int	UsableBytesInSegment;

/*
 * Private, possibly out-of-date copy of shared LogwrtResult.
 * See discussion above.
 */
static XLogwrtResult LogwrtResult = {0, 0};

/*
 * openLogFile is -1 or a kernel FD for an open log file segment.
 * openLogSegNo identifies the segment, and openLogTLI the corresponding TLI.
 * These variables are only used to write the XLOG, and so will normally refer
 * to the active segment.
 *
 * Note: call Reserve/ReleaseExternalFD to track consumption of this FD.
 */
static int	openLogFile = -1;
static XLogSegNo openLogSegNo = 0;
static TimeLineID openLogTLI = 0;

/*
 * Local copies of equivalent fields in the control file.  When running
 * crash recovery, LocalMinRecoveryPoint is set to InvalidXLogRecPtr as we
 * expect to replay all the WAL available, and updateMinRecoveryPoint is
 * switched to false to prevent any updates while replaying records.
 * Those values are kept consistent as long as crash recovery runs.
 */
static XLogRecPtr LocalMinRecoveryPoint;
static TimeLineID LocalMinRecoveryPointTLI;
static bool updateMinRecoveryPoint = true;

/* For WALInsertLockAcquire/Release functions */
static int	MyLockNo = 0;
static bool holdingAllLocks = false;

#ifdef WAL_DEBUG
static MemoryContext walDebugCxt = NULL;
#endif

static void CleanupAfterArchiveRecovery(TimeLineID EndOfLogTLI,
										XLogRecPtr EndOfLog,
										TimeLineID newTLI);
static void CheckRequiredParameterValues(void);
static void XLogReportParameters(void);
<<<<<<< HEAD
static int	LocalSetXLogInsertAllowed(void);
static void CreateEndOfRecoveryRecord(void);
static XLogRecPtr CreateOverwriteContrecordRecord(XLogRecPtr aborted_lsn,
												  XLogRecPtr missingContrecPtr,
												  TimeLineID newTLI);
=======
static void checkTimeLineSwitch(XLogRecPtr lsn, TimeLineID newTLI,
								TimeLineID prevTLI);
static void VerifyOverwriteContrecord(xl_overwrite_contrecord *xlrec,
									  XLogReaderState *state);
static void LocalSetXLogInsertAllowed(void);
static void CreateEndOfRecoveryRecord(void);
static XLogRecPtr CreateOverwriteContrecordRecord(XLogRecPtr aborted_lsn);
>>>>>>> 185876a6
static void CheckPointGuts(XLogRecPtr checkPointRedo, int flags);
static void KeepLogSeg(XLogRecPtr recptr, XLogSegNo *logSegNo);
static XLogRecPtr XLogGetReplicationSlotMinimumLSN(void);

static void AdvanceXLInsertBuffer(XLogRecPtr upto, TimeLineID tli,
								  bool opportunistic);
static void XLogWrite(XLogwrtRqst WriteRqst, TimeLineID tli, bool flexible);
static bool InstallXLogFileSegment(XLogSegNo *segno, char *tmppath,
								   bool find_free, XLogSegNo max_segno,
								   TimeLineID tli);
static void XLogFileClose(void);
static void PreallocXlogFiles(XLogRecPtr endptr, TimeLineID tli);
static void RemoveTempXlogFiles(void);
static void RemoveOldXlogFiles(XLogSegNo segno, XLogRecPtr lastredoptr,
							   XLogRecPtr endptr, TimeLineID insertTLI);
static void RemoveXlogFile(const char *segname, XLogSegNo recycleSegNo,
						   XLogSegNo *endlogSegNo, TimeLineID insertTLI);
static void UpdateLastRemovedPtr(char *filename);
static void ValidateXLOGDirectoryStructure(void);
static void CleanupBackupHistory(void);
static void UpdateMinRecoveryPoint(XLogRecPtr lsn, bool force);
static bool PerformRecoveryXLogAction(void);
static void InitControlFile(uint64 sysidentifier);
static void WriteControlFile(void);
static void ReadControlFile(void);
static void UpdateControlFile(void);
static char *str_time(pg_time_t tnow);

static void pg_backup_start_callback(int code, Datum arg);

static int	get_sync_bit(int method);

static void CopyXLogRecordToWAL(int write_len, bool isLogSwitch,
								XLogRecData *rdata,
								XLogRecPtr StartPos, XLogRecPtr EndPos,
								TimeLineID tli);
static void ReserveXLogInsertLocation(int size, XLogRecPtr *StartPos,
									  XLogRecPtr *EndPos, XLogRecPtr *PrevPtr);
static bool ReserveXLogSwitch(XLogRecPtr *StartPos, XLogRecPtr *EndPos,
							  XLogRecPtr *PrevPtr);
static XLogRecPtr WaitXLogInsertionsToFinish(XLogRecPtr upto);
static char *GetXLogBuffer(XLogRecPtr ptr, TimeLineID tli);
static XLogRecPtr XLogBytePosToRecPtr(uint64 bytepos);
static XLogRecPtr XLogBytePosToEndRecPtr(uint64 bytepos);
static uint64 XLogRecPtrToBytePos(XLogRecPtr ptr);

static void WALInsertLockAcquire(void);
static void WALInsertLockAcquireExclusive(void);
static void WALInsertLockRelease(void);
static void WALInsertLockUpdateInsertingAt(XLogRecPtr insertingAt);

/*
 * Insert an XLOG record represented by an already-constructed chain of data
 * chunks.  This is a low-level routine; to construct the WAL record header
 * and data, use the higher-level routines in xloginsert.c.
 *
 * If 'fpw_lsn' is valid, it is the oldest LSN among the pages that this
 * WAL record applies to, that were not included in the record as full page
 * images.  If fpw_lsn <= RedoRecPtr, the function does not perform the
 * insertion and returns InvalidXLogRecPtr.  The caller can then recalculate
 * which pages need a full-page image, and retry.  If fpw_lsn is invalid, the
 * record is always inserted.
 *
 * 'flags' gives more in-depth control on the record being inserted. See
 * XLogSetRecordFlags() for details.
 *
 * 'topxid_included' tells whether the top-transaction id is logged along with
 * current subtransaction. See XLogRecordAssemble().
 *
 * The first XLogRecData in the chain must be for the record header, and its
 * data must be MAXALIGNed.  XLogInsertRecord fills in the xl_prev and
 * xl_crc fields in the header, the rest of the header must already be filled
 * by the caller.
 *
 * Returns XLOG pointer to end of record (beginning of next record).
 * This can be used as LSN for data pages affected by the logged action.
 * (LSN is the XLOG point up to which the XLOG must be flushed to disk
 * before the data page can be written out.  This implements the basic
 * WAL rule "write the log before the data".)
 */
XLogRecPtr
XLogInsertRecord(XLogRecData *rdata,
				 XLogRecPtr fpw_lsn,
				 uint8 flags,
				 int num_fpi,
				 bool topxid_included)
{
	XLogCtlInsert *Insert = &XLogCtl->Insert;
	pg_crc32c	rdata_crc;
	bool		inserted;
	XLogRecord *rechdr = (XLogRecord *) rdata->data;
	uint8		info = rechdr->xl_info & ~XLR_INFO_MASK;
	bool		isLogSwitch = (rechdr->xl_rmid == RM_XLOG_ID &&
							   info == XLOG_SWITCH);
	XLogRecPtr	StartPos;
	XLogRecPtr	EndPos;
	bool		prevDoPageWrites = doPageWrites;
	TimeLineID	insertTLI;

	/* we assume that all of the record header is in the first chunk */
	Assert(rdata->len >= SizeOfXLogRecord);

	/* cross-check on whether we should be here or not */
	if (!XLogInsertAllowed())
		elog(ERROR, "cannot make new WAL entries during recovery");

	/*
	 * Given that we're not in recovery, InsertTimeLineID is set and can't
	 * change, so we can read it without a lock.
	 */
	insertTLI = XLogCtl->InsertTimeLineID;

	/*----------
	 *
	 * We have now done all the preparatory work we can without holding a
	 * lock or modifying shared state. From here on, inserting the new WAL
	 * record to the shared WAL buffer cache is a two-step process:
	 *
	 * 1. Reserve the right amount of space from the WAL. The current head of
	 *	  reserved space is kept in Insert->CurrBytePos, and is protected by
	 *	  insertpos_lck.
	 *
	 * 2. Copy the record to the reserved WAL space. This involves finding the
	 *	  correct WAL buffer containing the reserved space, and copying the
	 *	  record in place. This can be done concurrently in multiple processes.
	 *
	 * To keep track of which insertions are still in-progress, each concurrent
	 * inserter acquires an insertion lock. In addition to just indicating that
	 * an insertion is in progress, the lock tells others how far the inserter
	 * has progressed. There is a small fixed number of insertion locks,
	 * determined by NUM_XLOGINSERT_LOCKS. When an inserter crosses a page
	 * boundary, it updates the value stored in the lock to the how far it has
	 * inserted, to allow the previous buffer to be flushed.
	 *
	 * Holding onto an insertion lock also protects RedoRecPtr and
	 * fullPageWrites from changing until the insertion is finished.
	 *
	 * Step 2 can usually be done completely in parallel. If the required WAL
	 * page is not initialized yet, you have to grab WALBufMappingLock to
	 * initialize it, but the WAL writer tries to do that ahead of insertions
	 * to avoid that from happening in the critical path.
	 *
	 *----------
	 */
	START_CRIT_SECTION();
	if (isLogSwitch)
		WALInsertLockAcquireExclusive();
	else
		WALInsertLockAcquire();

	/*
	 * Check to see if my copy of RedoRecPtr is out of date. If so, may have
	 * to go back and have the caller recompute everything. This can only
	 * happen just after a checkpoint, so it's better to be slow in this case
	 * and fast otherwise.
	 *
	 * Also check to see if fullPageWrites or forcePageWrites was just turned
	 * on; if we weren't already doing full-page writes then go back and
	 * recompute.
	 *
	 * If we aren't doing full-page writes then RedoRecPtr doesn't actually
	 * affect the contents of the XLOG record, so we'll update our local copy
	 * but not force a recomputation.  (If doPageWrites was just turned off,
	 * we could recompute the record without full pages, but we choose not to
	 * bother.)
	 */
	if (RedoRecPtr != Insert->RedoRecPtr)
	{
		Assert(RedoRecPtr < Insert->RedoRecPtr);
		RedoRecPtr = Insert->RedoRecPtr;
	}
	doPageWrites = (Insert->fullPageWrites || Insert->forcePageWrites);

	if (doPageWrites &&
		(!prevDoPageWrites ||
		 (fpw_lsn != InvalidXLogRecPtr && fpw_lsn <= RedoRecPtr)))
	{
		/*
		 * Oops, some buffer now needs to be backed up that the caller didn't
		 * back up.  Start over.
		 */
		WALInsertLockRelease();
		END_CRIT_SECTION();
		return InvalidXLogRecPtr;
	}

	/*
	 * Reserve space for the record in the WAL. This also sets the xl_prev
	 * pointer.
	 */
	if (isLogSwitch)
		inserted = ReserveXLogSwitch(&StartPos, &EndPos, &rechdr->xl_prev);
	else
	{
		ReserveXLogInsertLocation(rechdr->xl_tot_len, &StartPos, &EndPos,
								  &rechdr->xl_prev);
		inserted = true;
	}

	if (inserted)
	{
		/*
		 * Now that xl_prev has been filled in, calculate CRC of the record
		 * header.
		 */
		rdata_crc = rechdr->xl_crc;
		COMP_CRC32C(rdata_crc, rechdr, offsetof(XLogRecord, xl_crc));
		FIN_CRC32C(rdata_crc);
		rechdr->xl_crc = rdata_crc;

		/*
		 * All the record data, including the header, is now ready to be
		 * inserted. Copy the record in the space reserved.
		 */
		CopyXLogRecordToWAL(rechdr->xl_tot_len, isLogSwitch, rdata,
							StartPos, EndPos, insertTLI);

		/*
		 * Unless record is flagged as not important, update LSN of last
		 * important record in the current slot. When holding all locks, just
		 * update the first one.
		 */
		if ((flags & XLOG_MARK_UNIMPORTANT) == 0)
		{
			int			lockno = holdingAllLocks ? 0 : MyLockNo;

			WALInsertLocks[lockno].l.lastImportantAt = StartPos;
		}
	}
	else
	{
		/*
		 * This was an xlog-switch record, but the current insert location was
		 * already exactly at the beginning of a segment, so there was no need
		 * to do anything.
		 */
	}

	/*
	 * Done! Let others know that we're finished.
	 */
	WALInsertLockRelease();

	END_CRIT_SECTION();

	MarkCurrentTransactionIdLoggedIfAny();

	/*
	 * Mark top transaction id is logged (if needed) so that we should not try
	 * to log it again with the next WAL record in the current subtransaction.
	 */
	if (topxid_included)
		MarkSubxactTopXidLogged();

	/*
	 * Update shared LogwrtRqst.Write, if we crossed page boundary.
	 */
	if (StartPos / XLOG_BLCKSZ != EndPos / XLOG_BLCKSZ)
	{
		SpinLockAcquire(&XLogCtl->info_lck);
		/* advance global request to include new block(s) */
		if (XLogCtl->LogwrtRqst.Write < EndPos)
			XLogCtl->LogwrtRqst.Write = EndPos;
		/* update local result copy while I have the chance */
		LogwrtResult = XLogCtl->LogwrtResult;
		SpinLockRelease(&XLogCtl->info_lck);
	}

	/*
	 * If this was an XLOG_SWITCH record, flush the record and the empty
	 * padding space that fills the rest of the segment, and perform
	 * end-of-segment actions (eg, notifying archiver).
	 */
	if (isLogSwitch)
	{
		TRACE_POSTGRESQL_WAL_SWITCH();
		XLogFlush(EndPos);

		/*
		 * Even though we reserved the rest of the segment for us, which is
		 * reflected in EndPos, we return a pointer to just the end of the
		 * xlog-switch record.
		 */
		if (inserted)
		{
			EndPos = StartPos + SizeOfXLogRecord;
			if (StartPos / XLOG_BLCKSZ != EndPos / XLOG_BLCKSZ)
			{
				uint64		offset = XLogSegmentOffset(EndPos, wal_segment_size);

				if (offset == EndPos % XLOG_BLCKSZ)
					EndPos += SizeOfXLogLongPHD;
				else
					EndPos += SizeOfXLogShortPHD;
			}
		}
	}

#ifdef WAL_DEBUG
	if (XLOG_DEBUG)
	{
		static XLogReaderState *debug_reader = NULL;
		XLogRecord *record;
		DecodedXLogRecord *decoded;
		StringInfoData buf;
		StringInfoData recordBuf;
		char	   *errormsg = NULL;
		MemoryContext oldCxt;

		oldCxt = MemoryContextSwitchTo(walDebugCxt);

		initStringInfo(&buf);
		appendStringInfo(&buf, "INSERT @ %X/%X: ", LSN_FORMAT_ARGS(EndPos));

		/*
		 * We have to piece together the WAL record data from the XLogRecData
		 * entries, so that we can pass it to the rm_desc function as one
		 * contiguous chunk.
		 */
		initStringInfo(&recordBuf);
		for (; rdata != NULL; rdata = rdata->next)
			appendBinaryStringInfo(&recordBuf, rdata->data, rdata->len);

		/* We also need temporary space to decode the record. */
		record = (XLogRecord *) recordBuf.data;
		decoded = (DecodedXLogRecord *)
			palloc(DecodeXLogRecordRequiredSpace(record->xl_tot_len));

		if (!debug_reader)
			debug_reader = XLogReaderAllocate(wal_segment_size, NULL,
											  XL_ROUTINE(), NULL);

		if (!debug_reader)
		{
			appendStringInfoString(&buf, "error decoding record: out of memory while allocating a WAL reading processor");
		}
		else if (!DecodeXLogRecord(debug_reader,
								   decoded,
								   record,
								   EndPos,
								   &errormsg))
		{
			appendStringInfo(&buf, "error decoding record: %s",
							 errormsg ? errormsg : "no error message");
		}
		else
		{
			appendStringInfoString(&buf, " - ");

			debug_reader->record = decoded;
			xlog_outdesc(&buf, debug_reader);
			debug_reader->record = NULL;
		}
		elog(LOG, "%s", buf.data);

		pfree(decoded);
		pfree(buf.data);
		pfree(recordBuf.data);
		MemoryContextSwitchTo(oldCxt);
	}
#endif

	/*
	 * Update our global variables
	 */
	ProcLastRecPtr = StartPos;
	XactLastRecEnd = EndPos;

	/* Report WAL traffic to the instrumentation. */
	if (inserted)
	{
		pgWalUsage.wal_bytes += rechdr->xl_tot_len;
		pgWalUsage.wal_records++;
		pgWalUsage.wal_fpi += num_fpi;
	}

	return EndPos;
}

/*
 * Reserves the right amount of space for a record of given size from the WAL.
 * *StartPos is set to the beginning of the reserved section, *EndPos to
 * its end+1. *PrevPtr is set to the beginning of the previous record; it is
 * used to set the xl_prev of this record.
 *
 * This is the performance critical part of XLogInsert that must be serialized
 * across backends. The rest can happen mostly in parallel. Try to keep this
 * section as short as possible, insertpos_lck can be heavily contended on a
 * busy system.
 *
 * NB: The space calculation here must match the code in CopyXLogRecordToWAL,
 * where we actually copy the record to the reserved space.
 */
static void
ReserveXLogInsertLocation(int size, XLogRecPtr *StartPos, XLogRecPtr *EndPos,
						  XLogRecPtr *PrevPtr)
{
	XLogCtlInsert *Insert = &XLogCtl->Insert;
	uint64		startbytepos;
	uint64		endbytepos;
	uint64		prevbytepos;

	size = MAXALIGN(size);

	/* All (non xlog-switch) records should contain data. */
	Assert(size > SizeOfXLogRecord);

	/*
	 * The duration the spinlock needs to be held is minimized by minimizing
	 * the calculations that have to be done while holding the lock. The
	 * current tip of reserved WAL is kept in CurrBytePos, as a byte position
	 * that only counts "usable" bytes in WAL, that is, it excludes all WAL
	 * page headers. The mapping between "usable" byte positions and physical
	 * positions (XLogRecPtrs) can be done outside the locked region, and
	 * because the usable byte position doesn't include any headers, reserving
	 * X bytes from WAL is almost as simple as "CurrBytePos += X".
	 */
	SpinLockAcquire(&Insert->insertpos_lck);

	startbytepos = Insert->CurrBytePos;
	endbytepos = startbytepos + size;
	prevbytepos = Insert->PrevBytePos;
	Insert->CurrBytePos = endbytepos;
	Insert->PrevBytePos = startbytepos;

	SpinLockRelease(&Insert->insertpos_lck);

	*StartPos = XLogBytePosToRecPtr(startbytepos);
	*EndPos = XLogBytePosToEndRecPtr(endbytepos);
	*PrevPtr = XLogBytePosToRecPtr(prevbytepos);

	/*
	 * Check that the conversions between "usable byte positions" and
	 * XLogRecPtrs work consistently in both directions.
	 */
	Assert(XLogRecPtrToBytePos(*StartPos) == startbytepos);
	Assert(XLogRecPtrToBytePos(*EndPos) == endbytepos);
	Assert(XLogRecPtrToBytePos(*PrevPtr) == prevbytepos);
}

/*
 * Like ReserveXLogInsertLocation(), but for an xlog-switch record.
 *
 * A log-switch record is handled slightly differently. The rest of the
 * segment will be reserved for this insertion, as indicated by the returned
 * *EndPos value. However, if we are already at the beginning of the current
 * segment, *StartPos and *EndPos are set to the current location without
 * reserving any space, and the function returns false.
*/
static bool
ReserveXLogSwitch(XLogRecPtr *StartPos, XLogRecPtr *EndPos, XLogRecPtr *PrevPtr)
{
	XLogCtlInsert *Insert = &XLogCtl->Insert;
	uint64		startbytepos;
	uint64		endbytepos;
	uint64		prevbytepos;
	uint32		size = MAXALIGN(SizeOfXLogRecord);
	XLogRecPtr	ptr;
	uint32		segleft;

	/*
	 * These calculations are a bit heavy-weight to be done while holding a
	 * spinlock, but since we're holding all the WAL insertion locks, there
	 * are no other inserters competing for it. GetXLogInsertRecPtr() does
	 * compete for it, but that's not called very frequently.
	 */
	SpinLockAcquire(&Insert->insertpos_lck);

	startbytepos = Insert->CurrBytePos;

	ptr = XLogBytePosToEndRecPtr(startbytepos);
	if (XLogSegmentOffset(ptr, wal_segment_size) == 0)
	{
		SpinLockRelease(&Insert->insertpos_lck);
		*EndPos = *StartPos = ptr;
		return false;
	}

	endbytepos = startbytepos + size;
	prevbytepos = Insert->PrevBytePos;

	*StartPos = XLogBytePosToRecPtr(startbytepos);
	*EndPos = XLogBytePosToEndRecPtr(endbytepos);

	segleft = wal_segment_size - XLogSegmentOffset(*EndPos, wal_segment_size);
	if (segleft != wal_segment_size)
	{
		/* consume the rest of the segment */
		*EndPos += segleft;
		endbytepos = XLogRecPtrToBytePos(*EndPos);
	}
	Insert->CurrBytePos = endbytepos;
	Insert->PrevBytePos = startbytepos;

	SpinLockRelease(&Insert->insertpos_lck);

	*PrevPtr = XLogBytePosToRecPtr(prevbytepos);

	Assert(XLogSegmentOffset(*EndPos, wal_segment_size) == 0);
	Assert(XLogRecPtrToBytePos(*EndPos) == endbytepos);
	Assert(XLogRecPtrToBytePos(*StartPos) == startbytepos);
	Assert(XLogRecPtrToBytePos(*PrevPtr) == prevbytepos);

	return true;
}

/*
 * Subroutine of XLogInsertRecord.  Copies a WAL record to an already-reserved
 * area in the WAL.
 */
static void
CopyXLogRecordToWAL(int write_len, bool isLogSwitch, XLogRecData *rdata,
					XLogRecPtr StartPos, XLogRecPtr EndPos, TimeLineID tli)
{
	char	   *currpos;
	int			freespace;
	int			written;
	XLogRecPtr	CurrPos;
	XLogPageHeader pagehdr;

	/*
	 * Get a pointer to the right place in the right WAL buffer to start
	 * inserting to.
	 */
	CurrPos = StartPos;
	currpos = GetXLogBuffer(CurrPos, tli);
	freespace = INSERT_FREESPACE(CurrPos);

	/*
	 * there should be enough space for at least the first field (xl_tot_len)
	 * on this page.
	 */
	Assert(freespace >= sizeof(uint32));

	/* Copy record data */
	written = 0;
	while (rdata != NULL)
	{
		char	   *rdata_data = rdata->data;
		int			rdata_len = rdata->len;

		while (rdata_len > freespace)
		{
			/*
			 * Write what fits on this page, and continue on the next page.
			 */
			Assert(CurrPos % XLOG_BLCKSZ >= SizeOfXLogShortPHD || freespace == 0);
			memcpy(currpos, rdata_data, freespace);
			rdata_data += freespace;
			rdata_len -= freespace;
			written += freespace;
			CurrPos += freespace;

			/*
			 * Get pointer to beginning of next page, and set the xlp_rem_len
			 * in the page header. Set XLP_FIRST_IS_CONTRECORD.
			 *
			 * It's safe to set the contrecord flag and xlp_rem_len without a
			 * lock on the page. All the other flags were already set when the
			 * page was initialized, in AdvanceXLInsertBuffer, and we're the
			 * only backend that needs to set the contrecord flag.
			 */
			currpos = GetXLogBuffer(CurrPos, tli);
			pagehdr = (XLogPageHeader) currpos;
			pagehdr->xlp_rem_len = write_len - written;
			pagehdr->xlp_info |= XLP_FIRST_IS_CONTRECORD;

			/* skip over the page header */
			if (XLogSegmentOffset(CurrPos, wal_segment_size) == 0)
			{
				CurrPos += SizeOfXLogLongPHD;
				currpos += SizeOfXLogLongPHD;
			}
			else
			{
				CurrPos += SizeOfXLogShortPHD;
				currpos += SizeOfXLogShortPHD;
			}
			freespace = INSERT_FREESPACE(CurrPos);
		}

		Assert(CurrPos % XLOG_BLCKSZ >= SizeOfXLogShortPHD || rdata_len == 0);
		memcpy(currpos, rdata_data, rdata_len);
		currpos += rdata_len;
		CurrPos += rdata_len;
		freespace -= rdata_len;
		written += rdata_len;

		rdata = rdata->next;
	}
	Assert(written == write_len);

	/*
	 * If this was an xlog-switch, it's not enough to write the switch record,
	 * we also have to consume all the remaining space in the WAL segment.  We
	 * have already reserved that space, but we need to actually fill it.
	 */
	if (isLogSwitch && XLogSegmentOffset(CurrPos, wal_segment_size) != 0)
	{
		/* An xlog-switch record doesn't contain any data besides the header */
		Assert(write_len == SizeOfXLogRecord);

		/* Assert that we did reserve the right amount of space */
		Assert(XLogSegmentOffset(EndPos, wal_segment_size) == 0);

		/* Use up all the remaining space on the current page */
		CurrPos += freespace;

		/*
		 * Cause all remaining pages in the segment to be flushed, leaving the
		 * XLog position where it should be, at the start of the next segment.
		 * We do this one page at a time, to make sure we don't deadlock
		 * against ourselves if wal_buffers < wal_segment_size.
		 */
		while (CurrPos < EndPos)
		{
			/*
			 * The minimal action to flush the page would be to call
			 * WALInsertLockUpdateInsertingAt(CurrPos) followed by
			 * AdvanceXLInsertBuffer(...).  The page would be left initialized
			 * mostly to zeros, except for the page header (always the short
			 * variant, as this is never a segment's first page).
			 *
			 * The large vistas of zeros are good for compressibility, but the
			 * headers interrupting them every XLOG_BLCKSZ (with values that
			 * differ from page to page) are not.  The effect varies with
			 * compression tool, but bzip2 for instance compresses about an
			 * order of magnitude worse if those headers are left in place.
			 *
			 * Rather than complicating AdvanceXLInsertBuffer itself (which is
			 * called in heavily-loaded circumstances as well as this lightly-
			 * loaded one) with variant behavior, we just use GetXLogBuffer
			 * (which itself calls the two methods we need) to get the pointer
			 * and zero most of the page.  Then we just zero the page header.
			 */
			currpos = GetXLogBuffer(CurrPos, tli);
			MemSet(currpos, 0, SizeOfXLogShortPHD);

			CurrPos += XLOG_BLCKSZ;
		}
	}
	else
	{
		/* Align the end position, so that the next record starts aligned */
		CurrPos = MAXALIGN64(CurrPos);
	}

	if (CurrPos != EndPos)
		elog(PANIC, "space reserved for WAL record does not match what was written");
}

/*
 * Acquire a WAL insertion lock, for inserting to WAL.
 */
static void
WALInsertLockAcquire(void)
{
	bool		immed;

	/*
	 * It doesn't matter which of the WAL insertion locks we acquire, so try
	 * the one we used last time.  If the system isn't particularly busy, it's
	 * a good bet that it's still available, and it's good to have some
	 * affinity to a particular lock so that you don't unnecessarily bounce
	 * cache lines between processes when there's no contention.
	 *
	 * If this is the first time through in this backend, pick a lock
	 * (semi-)randomly.  This allows the locks to be used evenly if you have a
	 * lot of very short connections.
	 */
	static int	lockToTry = -1;

	if (lockToTry == -1)
		lockToTry = MyProc->pgprocno % NUM_XLOGINSERT_LOCKS;
	MyLockNo = lockToTry;

	/*
	 * The insertingAt value is initially set to 0, as we don't know our
	 * insert location yet.
	 */
	immed = LWLockAcquire(&WALInsertLocks[MyLockNo].l.lock, LW_EXCLUSIVE);
	if (!immed)
	{
		/*
		 * If we couldn't get the lock immediately, try another lock next
		 * time.  On a system with more insertion locks than concurrent
		 * inserters, this causes all the inserters to eventually migrate to a
		 * lock that no-one else is using.  On a system with more inserters
		 * than locks, it still helps to distribute the inserters evenly
		 * across the locks.
		 */
		lockToTry = (lockToTry + 1) % NUM_XLOGINSERT_LOCKS;
	}
}

/*
 * Acquire all WAL insertion locks, to prevent other backends from inserting
 * to WAL.
 */
static void
WALInsertLockAcquireExclusive(void)
{
	int			i;

	/*
	 * When holding all the locks, all but the last lock's insertingAt
	 * indicator is set to 0xFFFFFFFFFFFFFFFF, which is higher than any real
	 * XLogRecPtr value, to make sure that no-one blocks waiting on those.
	 */
	for (i = 0; i < NUM_XLOGINSERT_LOCKS - 1; i++)
	{
		LWLockAcquire(&WALInsertLocks[i].l.lock, LW_EXCLUSIVE);
		LWLockUpdateVar(&WALInsertLocks[i].l.lock,
						&WALInsertLocks[i].l.insertingAt,
						PG_UINT64_MAX);
	}
	/* Variable value reset to 0 at release */
	LWLockAcquire(&WALInsertLocks[i].l.lock, LW_EXCLUSIVE);

	holdingAllLocks = true;
}

/*
 * Release our insertion lock (or locks, if we're holding them all).
 *
 * NB: Reset all variables to 0, so they cause LWLockWaitForVar to block the
 * next time the lock is acquired.
 */
static void
WALInsertLockRelease(void)
{
	if (holdingAllLocks)
	{
		int			i;

		for (i = 0; i < NUM_XLOGINSERT_LOCKS; i++)
			LWLockReleaseClearVar(&WALInsertLocks[i].l.lock,
								  &WALInsertLocks[i].l.insertingAt,
								  0);

		holdingAllLocks = false;
	}
	else
	{
		LWLockReleaseClearVar(&WALInsertLocks[MyLockNo].l.lock,
							  &WALInsertLocks[MyLockNo].l.insertingAt,
							  0);
	}
}

/*
 * Update our insertingAt value, to let others know that we've finished
 * inserting up to that point.
 */
static void
WALInsertLockUpdateInsertingAt(XLogRecPtr insertingAt)
{
	if (holdingAllLocks)
	{
		/*
		 * We use the last lock to mark our actual position, see comments in
		 * WALInsertLockAcquireExclusive.
		 */
		LWLockUpdateVar(&WALInsertLocks[NUM_XLOGINSERT_LOCKS - 1].l.lock,
						&WALInsertLocks[NUM_XLOGINSERT_LOCKS - 1].l.insertingAt,
						insertingAt);
	}
	else
		LWLockUpdateVar(&WALInsertLocks[MyLockNo].l.lock,
						&WALInsertLocks[MyLockNo].l.insertingAt,
						insertingAt);
}

/*
 * Wait for any WAL insertions < upto to finish.
 *
 * Returns the location of the oldest insertion that is still in-progress.
 * Any WAL prior to that point has been fully copied into WAL buffers, and
 * can be flushed out to disk. Because this waits for any insertions older
 * than 'upto' to finish, the return value is always >= 'upto'.
 *
 * Note: When you are about to write out WAL, you must call this function
 * *before* acquiring WALWriteLock, to avoid deadlocks. This function might
 * need to wait for an insertion to finish (or at least advance to next
 * uninitialized page), and the inserter might need to evict an old WAL buffer
 * to make room for a new one, which in turn requires WALWriteLock.
 */
static XLogRecPtr
WaitXLogInsertionsToFinish(XLogRecPtr upto)
{
	uint64		bytepos;
	XLogRecPtr	reservedUpto;
	XLogRecPtr	finishedUpto;
	XLogCtlInsert *Insert = &XLogCtl->Insert;
	int			i;

	if (MyProc == NULL)
		elog(PANIC, "cannot wait without a PGPROC structure");

	/* Read the current insert position */
	SpinLockAcquire(&Insert->insertpos_lck);
	bytepos = Insert->CurrBytePos;
	SpinLockRelease(&Insert->insertpos_lck);
	reservedUpto = XLogBytePosToEndRecPtr(bytepos);

	/*
	 * No-one should request to flush a piece of WAL that hasn't even been
	 * reserved yet. However, it can happen if there is a block with a bogus
	 * LSN on disk, for example. XLogFlush checks for that situation and
	 * complains, but only after the flush. Here we just assume that to mean
	 * that all WAL that has been reserved needs to be finished. In this
	 * corner-case, the return value can be smaller than 'upto' argument.
	 */
	if (upto > reservedUpto)
	{
		ereport(LOG,
				(errmsg("request to flush past end of generated WAL; request %X/%X, current position %X/%X",
						LSN_FORMAT_ARGS(upto), LSN_FORMAT_ARGS(reservedUpto))));
		upto = reservedUpto;
	}

	/*
	 * Loop through all the locks, sleeping on any in-progress insert older
	 * than 'upto'.
	 *
	 * finishedUpto is our return value, indicating the point upto which all
	 * the WAL insertions have been finished. Initialize it to the head of
	 * reserved WAL, and as we iterate through the insertion locks, back it
	 * out for any insertion that's still in progress.
	 */
	finishedUpto = reservedUpto;
	for (i = 0; i < NUM_XLOGINSERT_LOCKS; i++)
	{
		XLogRecPtr	insertingat = InvalidXLogRecPtr;

		do
		{
			/*
			 * See if this insertion is in progress.  LWLockWaitForVar will
			 * wait for the lock to be released, or for the 'value' to be set
			 * by a LWLockUpdateVar call.  When a lock is initially acquired,
			 * its value is 0 (InvalidXLogRecPtr), which means that we don't
			 * know where it's inserting yet.  We will have to wait for it. If
			 * it's a small insertion, the record will most likely fit on the
			 * same page and the inserter will release the lock without ever
			 * calling LWLockUpdateVar.  But if it has to sleep, it will
			 * advertise the insertion point with LWLockUpdateVar before
			 * sleeping.
			 */
			if (LWLockWaitForVar(&WALInsertLocks[i].l.lock,
								 &WALInsertLocks[i].l.insertingAt,
								 insertingat, &insertingat))
			{
				/* the lock was free, so no insertion in progress */
				insertingat = InvalidXLogRecPtr;
				break;
			}

			/*
			 * This insertion is still in progress. Have to wait, unless the
			 * inserter has proceeded past 'upto'.
			 */
		} while (insertingat < upto);

		if (insertingat != InvalidXLogRecPtr && insertingat < finishedUpto)
			finishedUpto = insertingat;
	}
	return finishedUpto;
}

/*
 * Get a pointer to the right location in the WAL buffer containing the
 * given XLogRecPtr.
 *
 * If the page is not initialized yet, it is initialized. That might require
 * evicting an old dirty buffer from the buffer cache, which means I/O.
 *
 * The caller must ensure that the page containing the requested location
 * isn't evicted yet, and won't be evicted. The way to ensure that is to
 * hold onto a WAL insertion lock with the insertingAt position set to
 * something <= ptr. GetXLogBuffer() will update insertingAt if it needs
 * to evict an old page from the buffer. (This means that once you call
 * GetXLogBuffer() with a given 'ptr', you must not access anything before
 * that point anymore, and must not call GetXLogBuffer() with an older 'ptr'
 * later, because older buffers might be recycled already)
 */
static char *
GetXLogBuffer(XLogRecPtr ptr, TimeLineID tli)
{
	int			idx;
	XLogRecPtr	endptr;
	static uint64 cachedPage = 0;
	static char *cachedPos = NULL;
	XLogRecPtr	expectedEndPtr;

	/*
	 * Fast path for the common case that we need to access again the same
	 * page as last time.
	 */
	if (ptr / XLOG_BLCKSZ == cachedPage)
	{
		Assert(((XLogPageHeader) cachedPos)->xlp_magic == XLOG_PAGE_MAGIC);
		Assert(((XLogPageHeader) cachedPos)->xlp_pageaddr == ptr - (ptr % XLOG_BLCKSZ));
		return cachedPos + ptr % XLOG_BLCKSZ;
	}

	/*
	 * The XLog buffer cache is organized so that a page is always loaded to a
	 * particular buffer.  That way we can easily calculate the buffer a given
	 * page must be loaded into, from the XLogRecPtr alone.
	 */
	idx = XLogRecPtrToBufIdx(ptr);

	/*
	 * See what page is loaded in the buffer at the moment. It could be the
	 * page we're looking for, or something older. It can't be anything newer
	 * - that would imply the page we're looking for has already been written
	 * out to disk and evicted, and the caller is responsible for making sure
	 * that doesn't happen.
	 *
	 * However, we don't hold a lock while we read the value. If someone has
	 * just initialized the page, it's possible that we get a "torn read" of
	 * the XLogRecPtr if 64-bit fetches are not atomic on this platform. In
	 * that case we will see a bogus value. That's ok, we'll grab the mapping
	 * lock (in AdvanceXLInsertBuffer) and retry if we see anything else than
	 * the page we're looking for. But it means that when we do this unlocked
	 * read, we might see a value that appears to be ahead of the page we're
	 * looking for. Don't PANIC on that, until we've verified the value while
	 * holding the lock.
	 */
	expectedEndPtr = ptr;
	expectedEndPtr += XLOG_BLCKSZ - ptr % XLOG_BLCKSZ;

	endptr = XLogCtl->xlblocks[idx];
	if (expectedEndPtr != endptr)
	{
		XLogRecPtr	initializedUpto;

		/*
		 * Before calling AdvanceXLInsertBuffer(), which can block, let others
		 * know how far we're finished with inserting the record.
		 *
		 * NB: If 'ptr' points to just after the page header, advertise a
		 * position at the beginning of the page rather than 'ptr' itself. If
		 * there are no other insertions running, someone might try to flush
		 * up to our advertised location. If we advertised a position after
		 * the page header, someone might try to flush the page header, even
		 * though page might actually not be initialized yet. As the first
		 * inserter on the page, we are effectively responsible for making
		 * sure that it's initialized, before we let insertingAt to move past
		 * the page header.
		 */
		if (ptr % XLOG_BLCKSZ == SizeOfXLogShortPHD &&
			XLogSegmentOffset(ptr, wal_segment_size) > XLOG_BLCKSZ)
			initializedUpto = ptr - SizeOfXLogShortPHD;
		else if (ptr % XLOG_BLCKSZ == SizeOfXLogLongPHD &&
				 XLogSegmentOffset(ptr, wal_segment_size) < XLOG_BLCKSZ)
			initializedUpto = ptr - SizeOfXLogLongPHD;
		else
			initializedUpto = ptr;

		WALInsertLockUpdateInsertingAt(initializedUpto);

		AdvanceXLInsertBuffer(ptr, tli, false);
		endptr = XLogCtl->xlblocks[idx];

		if (expectedEndPtr != endptr)
			elog(PANIC, "could not find WAL buffer for %X/%X",
				 LSN_FORMAT_ARGS(ptr));
	}
	else
	{
		/*
		 * Make sure the initialization of the page is visible to us, and
		 * won't arrive later to overwrite the WAL data we write on the page.
		 */
		pg_memory_barrier();
	}

	/*
	 * Found the buffer holding this page. Return a pointer to the right
	 * offset within the page.
	 */
	cachedPage = ptr / XLOG_BLCKSZ;
	cachedPos = XLogCtl->pages + idx * (Size) XLOG_BLCKSZ;

	Assert(((XLogPageHeader) cachedPos)->xlp_magic == XLOG_PAGE_MAGIC);
	Assert(((XLogPageHeader) cachedPos)->xlp_pageaddr == ptr - (ptr % XLOG_BLCKSZ));

	return cachedPos + ptr % XLOG_BLCKSZ;
}

/*
 * Converts a "usable byte position" to XLogRecPtr. A usable byte position
 * is the position starting from the beginning of WAL, excluding all WAL
 * page headers.
 */
static XLogRecPtr
XLogBytePosToRecPtr(uint64 bytepos)
{
	uint64		fullsegs;
	uint64		fullpages;
	uint64		bytesleft;
	uint32		seg_offset;
	XLogRecPtr	result;

	fullsegs = bytepos / UsableBytesInSegment;
	bytesleft = bytepos % UsableBytesInSegment;

	if (bytesleft < XLOG_BLCKSZ - SizeOfXLogLongPHD)
	{
		/* fits on first page of segment */
		seg_offset = bytesleft + SizeOfXLogLongPHD;
	}
	else
	{
		/* account for the first page on segment with long header */
		seg_offset = XLOG_BLCKSZ;
		bytesleft -= XLOG_BLCKSZ - SizeOfXLogLongPHD;

		fullpages = bytesleft / UsableBytesInPage;
		bytesleft = bytesleft % UsableBytesInPage;

		seg_offset += fullpages * XLOG_BLCKSZ + bytesleft + SizeOfXLogShortPHD;
	}

	XLogSegNoOffsetToRecPtr(fullsegs, seg_offset, wal_segment_size, result);

	return result;
}

/*
 * Like XLogBytePosToRecPtr, but if the position is at a page boundary,
 * returns a pointer to the beginning of the page (ie. before page header),
 * not to where the first xlog record on that page would go to. This is used
 * when converting a pointer to the end of a record.
 */
static XLogRecPtr
XLogBytePosToEndRecPtr(uint64 bytepos)
{
	uint64		fullsegs;
	uint64		fullpages;
	uint64		bytesleft;
	uint32		seg_offset;
	XLogRecPtr	result;

	fullsegs = bytepos / UsableBytesInSegment;
	bytesleft = bytepos % UsableBytesInSegment;

	if (bytesleft < XLOG_BLCKSZ - SizeOfXLogLongPHD)
	{
		/* fits on first page of segment */
		if (bytesleft == 0)
			seg_offset = 0;
		else
			seg_offset = bytesleft + SizeOfXLogLongPHD;
	}
	else
	{
		/* account for the first page on segment with long header */
		seg_offset = XLOG_BLCKSZ;
		bytesleft -= XLOG_BLCKSZ - SizeOfXLogLongPHD;

		fullpages = bytesleft / UsableBytesInPage;
		bytesleft = bytesleft % UsableBytesInPage;

		if (bytesleft == 0)
			seg_offset += fullpages * XLOG_BLCKSZ + bytesleft;
		else
			seg_offset += fullpages * XLOG_BLCKSZ + bytesleft + SizeOfXLogShortPHD;
	}

	XLogSegNoOffsetToRecPtr(fullsegs, seg_offset, wal_segment_size, result);

	return result;
}

/*
 * Convert an XLogRecPtr to a "usable byte position".
 */
static uint64
XLogRecPtrToBytePos(XLogRecPtr ptr)
{
	uint64		fullsegs;
	uint32		fullpages;
	uint32		offset;
	uint64		result;

	XLByteToSeg(ptr, fullsegs, wal_segment_size);

	fullpages = (XLogSegmentOffset(ptr, wal_segment_size)) / XLOG_BLCKSZ;
	offset = ptr % XLOG_BLCKSZ;

	if (fullpages == 0)
	{
		result = fullsegs * UsableBytesInSegment;
		if (offset > 0)
		{
			Assert(offset >= SizeOfXLogLongPHD);
			result += offset - SizeOfXLogLongPHD;
		}
	}
	else
	{
		result = fullsegs * UsableBytesInSegment +
			(XLOG_BLCKSZ - SizeOfXLogLongPHD) + /* account for first page */
			(fullpages - 1) * UsableBytesInPage;	/* full pages */
		if (offset > 0)
		{
			Assert(offset >= SizeOfXLogShortPHD);
			result += offset - SizeOfXLogShortPHD;
		}
	}

	return result;
}

/*
 * Initialize XLOG buffers, writing out old buffers if they still contain
 * unwritten data, upto the page containing 'upto'. Or if 'opportunistic' is
 * true, initialize as many pages as we can without having to write out
 * unwritten data. Any new pages are initialized to zeros, with pages headers
 * initialized properly.
 */
static void
AdvanceXLInsertBuffer(XLogRecPtr upto, TimeLineID tli, bool opportunistic)
{
	XLogCtlInsert *Insert = &XLogCtl->Insert;
	int			nextidx;
	XLogRecPtr	OldPageRqstPtr;
	XLogwrtRqst WriteRqst;
	XLogRecPtr	NewPageEndPtr = InvalidXLogRecPtr;
	XLogRecPtr	NewPageBeginPtr;
	XLogPageHeader NewPage;
	int			npages pg_attribute_unused() = 0;

	LWLockAcquire(WALBufMappingLock, LW_EXCLUSIVE);

	/*
	 * Now that we have the lock, check if someone initialized the page
	 * already.
	 */
	while (upto >= XLogCtl->InitializedUpTo || opportunistic)
	{
		nextidx = XLogRecPtrToBufIdx(XLogCtl->InitializedUpTo);

		/*
		 * Get ending-offset of the buffer page we need to replace (this may
		 * be zero if the buffer hasn't been used yet).  Fall through if it's
		 * already written out.
		 */
		OldPageRqstPtr = XLogCtl->xlblocks[nextidx];
		if (LogwrtResult.Write < OldPageRqstPtr)
		{
			/*
			 * Nope, got work to do. If we just want to pre-initialize as much
			 * as we can without flushing, give up now.
			 */
			if (opportunistic)
				break;

			/* Before waiting, get info_lck and update LogwrtResult */
			SpinLockAcquire(&XLogCtl->info_lck);
			if (XLogCtl->LogwrtRqst.Write < OldPageRqstPtr)
				XLogCtl->LogwrtRqst.Write = OldPageRqstPtr;
			LogwrtResult = XLogCtl->LogwrtResult;
			SpinLockRelease(&XLogCtl->info_lck);

			/*
			 * Now that we have an up-to-date LogwrtResult value, see if we
			 * still need to write it or if someone else already did.
			 */
			if (LogwrtResult.Write < OldPageRqstPtr)
			{
				/*
				 * Must acquire write lock. Release WALBufMappingLock first,
				 * to make sure that all insertions that we need to wait for
				 * can finish (up to this same position). Otherwise we risk
				 * deadlock.
				 */
				LWLockRelease(WALBufMappingLock);

				WaitXLogInsertionsToFinish(OldPageRqstPtr);

				LWLockAcquire(WALWriteLock, LW_EXCLUSIVE);

				LogwrtResult = XLogCtl->LogwrtResult;
				if (LogwrtResult.Write >= OldPageRqstPtr)
				{
					/* OK, someone wrote it already */
					LWLockRelease(WALWriteLock);
				}
				else
				{
					/* Have to write it ourselves */
					TRACE_POSTGRESQL_WAL_BUFFER_WRITE_DIRTY_START();
					WriteRqst.Write = OldPageRqstPtr;
					WriteRqst.Flush = 0;
					XLogWrite(WriteRqst, tli, false);
					LWLockRelease(WALWriteLock);
					PendingWalStats.wal_buffers_full++;
					TRACE_POSTGRESQL_WAL_BUFFER_WRITE_DIRTY_DONE();
				}
				/* Re-acquire WALBufMappingLock and retry */
				LWLockAcquire(WALBufMappingLock, LW_EXCLUSIVE);
				continue;
			}
		}

		/*
		 * Now the next buffer slot is free and we can set it up to be the
		 * next output page.
		 */
		NewPageBeginPtr = XLogCtl->InitializedUpTo;
		NewPageEndPtr = NewPageBeginPtr + XLOG_BLCKSZ;

		Assert(XLogRecPtrToBufIdx(NewPageBeginPtr) == nextidx);

		NewPage = (XLogPageHeader) (XLogCtl->pages + nextidx * (Size) XLOG_BLCKSZ);

		/*
		 * Be sure to re-zero the buffer so that bytes beyond what we've
		 * written will look like zeroes and not valid XLOG records...
		 */
		MemSet((char *) NewPage, 0, XLOG_BLCKSZ);

		/*
		 * Fill the new page's header
		 */
		NewPage->xlp_magic = XLOG_PAGE_MAGIC;

		/* NewPage->xlp_info = 0; */	/* done by memset */
		NewPage->xlp_tli = tli;
		NewPage->xlp_pageaddr = NewPageBeginPtr;

		/* NewPage->xlp_rem_len = 0; */	/* done by memset */

		/*
		 * If online backup is not in progress, mark the header to indicate
		 * that WAL records beginning in this page have removable backup
		 * blocks.  This allows the WAL archiver to know whether it is safe to
		 * compress archived WAL data by transforming full-block records into
		 * the non-full-block format.  It is sufficient to record this at the
		 * page level because we force a page switch (in fact a segment
		 * switch) when starting a backup, so the flag will be off before any
		 * records can be written during the backup.  At the end of a backup,
		 * the last page will be marked as all unsafe when perhaps only part
		 * is unsafe, but at worst the archiver would miss the opportunity to
		 * compress a few records.
		 */
		if (!Insert->forcePageWrites)
			NewPage->xlp_info |= XLP_BKP_REMOVABLE;

		/*
		 * If a record was found to be broken at the end of recovery, and
		 * we're going to write on the page where its first contrecord was
		 * lost, set the XLP_FIRST_IS_OVERWRITE_CONTRECORD flag on the page
		 * header.  See CreateOverwriteContrecordRecord().
		 */
		if (missingContrecPtr == NewPageBeginPtr)
		{
			NewPage->xlp_info |= XLP_FIRST_IS_OVERWRITE_CONTRECORD;
			missingContrecPtr = InvalidXLogRecPtr;
		}

		/*
		 * If first page of an XLOG segment file, make it a long header.
		 */
		if ((XLogSegmentOffset(NewPage->xlp_pageaddr, wal_segment_size)) == 0)
		{
			XLogLongPageHeader NewLongPage = (XLogLongPageHeader) NewPage;

			NewLongPage->xlp_sysid = ControlFile->system_identifier;
			NewLongPage->xlp_seg_size = wal_segment_size;
			NewLongPage->xlp_xlog_blcksz = XLOG_BLCKSZ;
			NewPage->xlp_info |= XLP_LONG_HEADER;
		}

		/*
		 * Make sure the initialization of the page becomes visible to others
		 * before the xlblocks update. GetXLogBuffer() reads xlblocks without
		 * holding a lock.
		 */
		pg_write_barrier();

		*((volatile XLogRecPtr *) &XLogCtl->xlblocks[nextidx]) = NewPageEndPtr;

		XLogCtl->InitializedUpTo = NewPageEndPtr;

		npages++;
	}
	LWLockRelease(WALBufMappingLock);

#ifdef WAL_DEBUG
	if (XLOG_DEBUG && npages > 0)
	{
		elog(DEBUG1, "initialized %d pages, up to %X/%X",
			 npages, LSN_FORMAT_ARGS(NewPageEndPtr));
	}
#endif
}

/*
 * Calculate CheckPointSegments based on max_wal_size_mb and
 * checkpoint_completion_target.
 */
static void
CalculateCheckpointSegments(void)
{
	double		target;

	/*-------
	 * Calculate the distance at which to trigger a checkpoint, to avoid
	 * exceeding max_wal_size_mb. This is based on two assumptions:
	 *
	 * a) we keep WAL for only one checkpoint cycle (prior to PG11 we kept
	 *    WAL for two checkpoint cycles to allow us to recover from the
	 *    secondary checkpoint if the first checkpoint failed, though we
	 *    only did this on the primary anyway, not on standby. Keeping just
	 *    one checkpoint simplifies processing and reduces disk space in
	 *    many smaller databases.)
	 * b) during checkpoint, we consume checkpoint_completion_target *
	 *	  number of segments consumed between checkpoints.
	 *-------
	 */
	target = (double) ConvertToXSegs(max_wal_size_mb, wal_segment_size) /
		(1.0 + CheckPointCompletionTarget);

	/* round down */
	CheckPointSegments = (int) target;

	if (CheckPointSegments < 1)
		CheckPointSegments = 1;
}

void
assign_max_wal_size(int newval, void *extra)
{
	max_wal_size_mb = newval;
	CalculateCheckpointSegments();
}

void
assign_checkpoint_completion_target(double newval, void *extra)
{
	CheckPointCompletionTarget = newval;
	CalculateCheckpointSegments();
}

/*
 * At a checkpoint, how many WAL segments to recycle as preallocated future
 * XLOG segments? Returns the highest segment that should be preallocated.
 */
static XLogSegNo
XLOGfileslop(XLogRecPtr lastredoptr)
{
	XLogSegNo	minSegNo;
	XLogSegNo	maxSegNo;
	double		distance;
	XLogSegNo	recycleSegNo;

	/*
	 * Calculate the segment numbers that min_wal_size_mb and max_wal_size_mb
	 * correspond to. Always recycle enough segments to meet the minimum, and
	 * remove enough segments to stay below the maximum.
	 */
	minSegNo = lastredoptr / wal_segment_size +
		ConvertToXSegs(min_wal_size_mb, wal_segment_size) - 1;
	maxSegNo = lastredoptr / wal_segment_size +
		ConvertToXSegs(max_wal_size_mb, wal_segment_size) - 1;

	/*
	 * Between those limits, recycle enough segments to get us through to the
	 * estimated end of next checkpoint.
	 *
	 * To estimate where the next checkpoint will finish, assume that the
	 * system runs steadily consuming CheckPointDistanceEstimate bytes between
	 * every checkpoint.
	 */
	distance = (1.0 + CheckPointCompletionTarget) * CheckPointDistanceEstimate;
	/* add 10% for good measure. */
	distance *= 1.10;

	recycleSegNo = (XLogSegNo) ceil(((double) lastredoptr + distance) /
									wal_segment_size);

	if (recycleSegNo < minSegNo)
		recycleSegNo = minSegNo;
	if (recycleSegNo > maxSegNo)
		recycleSegNo = maxSegNo;

	return recycleSegNo;
}

/*
 * Check whether we've consumed enough xlog space that a checkpoint is needed.
 *
 * new_segno indicates a log file that has just been filled up (or read
 * during recovery). We measure the distance from RedoRecPtr to new_segno
 * and see if that exceeds CheckPointSegments.
 *
 * Note: it is caller's responsibility that RedoRecPtr is up-to-date.
 */
bool
XLogCheckpointNeeded(XLogSegNo new_segno)
{
	XLogSegNo	old_segno;

	XLByteToSeg(RedoRecPtr, old_segno, wal_segment_size);

	if (new_segno >= old_segno + (uint64) (CheckPointSegments - 1))
		return true;
	return false;
}

/*
 * Write and/or fsync the log at least as far as WriteRqst indicates.
 *
 * If flexible == true, we don't have to write as far as WriteRqst, but
 * may stop at any convenient boundary (such as a cache or logfile boundary).
 * This option allows us to avoid uselessly issuing multiple writes when a
 * single one would do.
 *
 * Must be called with WALWriteLock held. WaitXLogInsertionsToFinish(WriteRqst)
 * must be called before grabbing the lock, to make sure the data is ready to
 * write.
 */
static void
XLogWrite(XLogwrtRqst WriteRqst, TimeLineID tli, bool flexible)
{
	bool		ispartialpage;
	bool		last_iteration;
	bool		finishing_seg;
	int			curridx;
	int			npages;
	int			startidx;
	uint32		startoffset;

	/* We should always be inside a critical section here */
	Assert(CritSectionCount > 0);

	/*
	 * Update local LogwrtResult (caller probably did this already, but...)
	 */
	LogwrtResult = XLogCtl->LogwrtResult;

	/*
	 * Since successive pages in the xlog cache are consecutively allocated,
	 * we can usually gather multiple pages together and issue just one
	 * write() call.  npages is the number of pages we have determined can be
	 * written together; startidx is the cache block index of the first one,
	 * and startoffset is the file offset at which it should go. The latter
	 * two variables are only valid when npages > 0, but we must initialize
	 * all of them to keep the compiler quiet.
	 */
	npages = 0;
	startidx = 0;
	startoffset = 0;

	/*
	 * Within the loop, curridx is the cache block index of the page to
	 * consider writing.  Begin at the buffer containing the next unwritten
	 * page, or last partially written page.
	 */
	curridx = XLogRecPtrToBufIdx(LogwrtResult.Write);

	while (LogwrtResult.Write < WriteRqst.Write)
	{
		/*
		 * Make sure we're not ahead of the insert process.  This could happen
		 * if we're passed a bogus WriteRqst.Write that is past the end of the
		 * last page that's been initialized by AdvanceXLInsertBuffer.
		 */
		XLogRecPtr	EndPtr = XLogCtl->xlblocks[curridx];

		if (LogwrtResult.Write >= EndPtr)
			elog(PANIC, "xlog write request %X/%X is past end of log %X/%X",
				 LSN_FORMAT_ARGS(LogwrtResult.Write),
				 LSN_FORMAT_ARGS(EndPtr));

		/* Advance LogwrtResult.Write to end of current buffer page */
		LogwrtResult.Write = EndPtr;
		ispartialpage = WriteRqst.Write < LogwrtResult.Write;

		if (!XLByteInPrevSeg(LogwrtResult.Write, openLogSegNo,
							 wal_segment_size))
		{
			/*
			 * Switch to new logfile segment.  We cannot have any pending
			 * pages here (since we dump what we have at segment end).
			 */
			Assert(npages == 0);
			if (openLogFile >= 0)
				XLogFileClose();
			XLByteToPrevSeg(LogwrtResult.Write, openLogSegNo,
							wal_segment_size);
			openLogTLI = tli;

			/* create/use new log file */
			openLogFile = XLogFileInit(openLogSegNo, tli);
			ReserveExternalFD();
		}

		/* Make sure we have the current logfile open */
		if (openLogFile < 0)
		{
			XLByteToPrevSeg(LogwrtResult.Write, openLogSegNo,
							wal_segment_size);
			openLogTLI = tli;
			openLogFile = XLogFileOpen(openLogSegNo, tli);
			ReserveExternalFD();
		}

		/* Add current page to the set of pending pages-to-dump */
		if (npages == 0)
		{
			/* first of group */
			startidx = curridx;
			startoffset = XLogSegmentOffset(LogwrtResult.Write - XLOG_BLCKSZ,
											wal_segment_size);
		}
		npages++;

		/*
		 * Dump the set if this will be the last loop iteration, or if we are
		 * at the last page of the cache area (since the next page won't be
		 * contiguous in memory), or if we are at the end of the logfile
		 * segment.
		 */
		last_iteration = WriteRqst.Write <= LogwrtResult.Write;

		finishing_seg = !ispartialpage &&
			(startoffset + npages * XLOG_BLCKSZ) >= wal_segment_size;

		if (last_iteration ||
			curridx == XLogCtl->XLogCacheBlck ||
			finishing_seg)
		{
			char	   *from;
			Size		nbytes;
			Size		nleft;
			int			written;
			instr_time	start;

			/* OK to write the page(s) */
			from = XLogCtl->pages + startidx * (Size) XLOG_BLCKSZ;
			nbytes = npages * (Size) XLOG_BLCKSZ;
			nleft = nbytes;
			do
			{
				errno = 0;

				/* Measure I/O timing to write WAL data */
				if (track_wal_io_timing)
					INSTR_TIME_SET_CURRENT(start);

				pgstat_report_wait_start(WAIT_EVENT_WAL_WRITE);
				written = pg_pwrite(openLogFile, from, nleft, startoffset);
				pgstat_report_wait_end();

				/*
				 * Increment the I/O timing and the number of times WAL data
				 * were written out to disk.
				 */
				if (track_wal_io_timing)
				{
					instr_time	duration;

					INSTR_TIME_SET_CURRENT(duration);
					INSTR_TIME_SUBTRACT(duration, start);
					PendingWalStats.wal_write_time += INSTR_TIME_GET_MICROSEC(duration);
				}

				PendingWalStats.wal_write++;

				if (written <= 0)
				{
					char		xlogfname[MAXFNAMELEN];
					int			save_errno;

					if (errno == EINTR)
						continue;

					save_errno = errno;
					XLogFileName(xlogfname, tli, openLogSegNo,
								 wal_segment_size);
					errno = save_errno;
					ereport(PANIC,
							(errcode_for_file_access(),
							 errmsg("could not write to log file %s "
									"at offset %u, length %zu: %m",
									xlogfname, startoffset, nleft)));
				}
				nleft -= written;
				from += written;
				startoffset += written;
			} while (nleft > 0);

			npages = 0;

			/*
			 * If we just wrote the whole last page of a logfile segment,
			 * fsync the segment immediately.  This avoids having to go back
			 * and re-open prior segments when an fsync request comes along
			 * later. Doing it here ensures that one and only one backend will
			 * perform this fsync.
			 *
			 * This is also the right place to notify the Archiver that the
			 * segment is ready to copy to archival storage, and to update the
			 * timer for archive_timeout, and to signal for a checkpoint if
			 * too many logfile segments have been used since the last
			 * checkpoint.
			 */
			if (finishing_seg)
			{
				issue_xlog_fsync(openLogFile, openLogSegNo, tli);

				/* signal that we need to wakeup walsenders later */
				WalSndWakeupRequest();

				LogwrtResult.Flush = LogwrtResult.Write;	/* end of page */

				if (XLogArchivingActive())
					XLogArchiveNotifySeg(openLogSegNo, tli);

				XLogCtl->lastSegSwitchTime = (pg_time_t) time(NULL);
				XLogCtl->lastSegSwitchLSN = LogwrtResult.Flush;

				/*
				 * Request a checkpoint if we've consumed too much xlog since
				 * the last one.  For speed, we first check using the local
				 * copy of RedoRecPtr, which might be out of date; if it looks
				 * like a checkpoint is needed, forcibly update RedoRecPtr and
				 * recheck.
				 */
				if (IsUnderPostmaster && XLogCheckpointNeeded(openLogSegNo))
				{
					(void) GetRedoRecPtr();
					if (XLogCheckpointNeeded(openLogSegNo))
						RequestCheckpoint(CHECKPOINT_CAUSE_XLOG);
				}
			}
		}

		if (ispartialpage)
		{
			/* Only asked to write a partial page */
			LogwrtResult.Write = WriteRqst.Write;
			break;
		}
		curridx = NextBufIdx(curridx);

		/* If flexible, break out of loop as soon as we wrote something */
		if (flexible && npages == 0)
			break;
	}

	Assert(npages == 0);

	/*
	 * If asked to flush, do so
	 */
	if (LogwrtResult.Flush < WriteRqst.Flush &&
		LogwrtResult.Flush < LogwrtResult.Write)
	{
		/*
		 * Could get here without iterating above loop, in which case we might
		 * have no open file or the wrong one.  However, we do not need to
		 * fsync more than one file.
		 */
		if (sync_method != SYNC_METHOD_OPEN &&
			sync_method != SYNC_METHOD_OPEN_DSYNC)
		{
			if (openLogFile >= 0 &&
				!XLByteInPrevSeg(LogwrtResult.Write, openLogSegNo,
								 wal_segment_size))
				XLogFileClose();
			if (openLogFile < 0)
			{
				XLByteToPrevSeg(LogwrtResult.Write, openLogSegNo,
								wal_segment_size);
				openLogTLI = tli;
				openLogFile = XLogFileOpen(openLogSegNo, tli);
				ReserveExternalFD();
			}

			issue_xlog_fsync(openLogFile, openLogSegNo, tli);
		}

		/* signal that we need to wakeup walsenders later */
		WalSndWakeupRequest();

		LogwrtResult.Flush = LogwrtResult.Write;
	}

	/*
	 * Update shared-memory status
	 *
	 * We make sure that the shared 'request' values do not fall behind the
	 * 'result' values.  This is not absolutely essential, but it saves some
	 * code in a couple of places.
	 */
	{
		SpinLockAcquire(&XLogCtl->info_lck);
		XLogCtl->LogwrtResult = LogwrtResult;
		if (XLogCtl->LogwrtRqst.Write < LogwrtResult.Write)
			XLogCtl->LogwrtRqst.Write = LogwrtResult.Write;
		if (XLogCtl->LogwrtRqst.Flush < LogwrtResult.Flush)
			XLogCtl->LogwrtRqst.Flush = LogwrtResult.Flush;
		SpinLockRelease(&XLogCtl->info_lck);
	}
}

/*
 * Record the LSN for an asynchronous transaction commit/abort
 * and nudge the WALWriter if there is work for it to do.
 * (This should not be called for synchronous commits.)
 */
void
XLogSetAsyncXactLSN(XLogRecPtr asyncXactLSN)
{
	XLogRecPtr	WriteRqstPtr = asyncXactLSN;
	bool		sleeping;

	SpinLockAcquire(&XLogCtl->info_lck);
	LogwrtResult = XLogCtl->LogwrtResult;
	sleeping = XLogCtl->WalWriterSleeping;
	if (XLogCtl->asyncXactLSN < asyncXactLSN)
		XLogCtl->asyncXactLSN = asyncXactLSN;
	SpinLockRelease(&XLogCtl->info_lck);

	/*
	 * If the WALWriter is sleeping, we should kick it to make it come out of
	 * low-power mode.  Otherwise, determine whether there's a full page of
	 * WAL available to write.
	 */
	if (!sleeping)
	{
		/* back off to last completed page boundary */
		WriteRqstPtr -= WriteRqstPtr % XLOG_BLCKSZ;

		/* if we have already flushed that far, we're done */
		if (WriteRqstPtr <= LogwrtResult.Flush)
			return;
	}

	/*
	 * Nudge the WALWriter: it has a full page of WAL to write, or we want it
	 * to come out of low-power mode so that this async commit will reach disk
	 * within the expected amount of time.
	 */
	if (ProcGlobal->walwriterLatch)
		SetLatch(ProcGlobal->walwriterLatch);
}

/*
 * Record the LSN up to which we can remove WAL because it's not required by
 * any replication slot.
 */
void
XLogSetReplicationSlotMinimumLSN(XLogRecPtr lsn)
{
	SpinLockAcquire(&XLogCtl->info_lck);
	XLogCtl->replicationSlotMinLSN = lsn;
	SpinLockRelease(&XLogCtl->info_lck);
}


/*
 * Return the oldest LSN we must retain to satisfy the needs of some
 * replication slot.
 */
static XLogRecPtr
XLogGetReplicationSlotMinimumLSN(void)
{
	XLogRecPtr	retval;

	SpinLockAcquire(&XLogCtl->info_lck);
	retval = XLogCtl->replicationSlotMinLSN;
	SpinLockRelease(&XLogCtl->info_lck);

	return retval;
}

/*
 * Advance minRecoveryPoint in control file.
 *
 * If we crash during recovery, we must reach this point again before the
 * database is consistent.
 *
 * If 'force' is true, 'lsn' argument is ignored. Otherwise, minRecoveryPoint
 * is only updated if it's not already greater than or equal to 'lsn'.
 */
static void
UpdateMinRecoveryPoint(XLogRecPtr lsn, bool force)
{
	/* Quick check using our local copy of the variable */
	if (!updateMinRecoveryPoint || (!force && lsn <= LocalMinRecoveryPoint))
		return;

	/*
	 * An invalid minRecoveryPoint means that we need to recover all the WAL,
	 * i.e., we're doing crash recovery.  We never modify the control file's
	 * value in that case, so we can short-circuit future checks here too. The
	 * local values of minRecoveryPoint and minRecoveryPointTLI should not be
	 * updated until crash recovery finishes.  We only do this for the startup
	 * process as it should not update its own reference of minRecoveryPoint
	 * until it has finished crash recovery to make sure that all WAL
	 * available is replayed in this case.  This also saves from extra locks
	 * taken on the control file from the startup process.
	 */
	if (XLogRecPtrIsInvalid(LocalMinRecoveryPoint) && InRecovery)
	{
		updateMinRecoveryPoint = false;
		return;
	}

	LWLockAcquire(ControlFileLock, LW_EXCLUSIVE);

	/* update local copy */
	LocalMinRecoveryPoint = ControlFile->minRecoveryPoint;
	LocalMinRecoveryPointTLI = ControlFile->minRecoveryPointTLI;

	if (XLogRecPtrIsInvalid(LocalMinRecoveryPoint))
		updateMinRecoveryPoint = false;
	else if (force || LocalMinRecoveryPoint < lsn)
	{
		XLogRecPtr	newMinRecoveryPoint;
		TimeLineID	newMinRecoveryPointTLI;

		/*
		 * To avoid having to update the control file too often, we update it
		 * all the way to the last record being replayed, even though 'lsn'
		 * would suffice for correctness.  This also allows the 'force' case
		 * to not need a valid 'lsn' value.
		 *
		 * Another important reason for doing it this way is that the passed
		 * 'lsn' value could be bogus, i.e., past the end of available WAL, if
		 * the caller got it from a corrupted heap page.  Accepting such a
		 * value as the min recovery point would prevent us from coming up at
		 * all.  Instead, we just log a warning and continue with recovery.
		 * (See also the comments about corrupt LSNs in XLogFlush.)
		 */
		newMinRecoveryPoint = GetCurrentReplayRecPtr(&newMinRecoveryPointTLI);
		if (!force && newMinRecoveryPoint < lsn)
			elog(WARNING,
				 "xlog min recovery request %X/%X is past current point %X/%X",
				 LSN_FORMAT_ARGS(lsn), LSN_FORMAT_ARGS(newMinRecoveryPoint));

		/* update control file */
		if (ControlFile->minRecoveryPoint < newMinRecoveryPoint)
		{
			ControlFile->minRecoveryPoint = newMinRecoveryPoint;
			ControlFile->minRecoveryPointTLI = newMinRecoveryPointTLI;
			UpdateControlFile();
			LocalMinRecoveryPoint = newMinRecoveryPoint;
			LocalMinRecoveryPointTLI = newMinRecoveryPointTLI;

			ereport(DEBUG2,
					(errmsg_internal("updated min recovery point to %X/%X on timeline %u",
									 LSN_FORMAT_ARGS(newMinRecoveryPoint),
									 newMinRecoveryPointTLI)));
		}
	}
	LWLockRelease(ControlFileLock);
}

/*
 * Ensure that all XLOG data through the given position is flushed to disk.
 *
 * NOTE: this differs from XLogWrite mainly in that the WALWriteLock is not
 * already held, and we try to avoid acquiring it if possible.
 */
void
XLogFlush(XLogRecPtr record)
{
	XLogRecPtr	WriteRqstPtr;
	XLogwrtRqst WriteRqst;
	TimeLineID	insertTLI = XLogCtl->InsertTimeLineID;

	/*
	 * During REDO, we are reading not writing WAL.  Therefore, instead of
	 * trying to flush the WAL, we should update minRecoveryPoint instead. We
	 * test XLogInsertAllowed(), not InRecovery, because we need checkpointer
	 * to act this way too, and because when it tries to write the
	 * end-of-recovery checkpoint, it should indeed flush.
	 */
	if (!XLogInsertAllowed())
	{
		UpdateMinRecoveryPoint(record, false);
		return;
	}

	/* Quick exit if already known flushed */
	if (record <= LogwrtResult.Flush)
		return;

#ifdef WAL_DEBUG
	if (XLOG_DEBUG)
		elog(LOG, "xlog flush request %X/%X; write %X/%X; flush %X/%X",
			 LSN_FORMAT_ARGS(record),
			 LSN_FORMAT_ARGS(LogwrtResult.Write),
			 LSN_FORMAT_ARGS(LogwrtResult.Flush));
#endif

	START_CRIT_SECTION();

	/*
	 * Since fsync is usually a horribly expensive operation, we try to
	 * piggyback as much data as we can on each fsync: if we see any more data
	 * entered into the xlog buffer, we'll write and fsync that too, so that
	 * the final value of LogwrtResult.Flush is as large as possible. This
	 * gives us some chance of avoiding another fsync immediately after.
	 */

	/* initialize to given target; may increase below */
	WriteRqstPtr = record;

	/*
	 * Now wait until we get the write lock, or someone else does the flush
	 * for us.
	 */
	for (;;)
	{
		XLogRecPtr	insertpos;

		/* read LogwrtResult and update local state */
		SpinLockAcquire(&XLogCtl->info_lck);
		if (WriteRqstPtr < XLogCtl->LogwrtRqst.Write)
			WriteRqstPtr = XLogCtl->LogwrtRqst.Write;
		LogwrtResult = XLogCtl->LogwrtResult;
		SpinLockRelease(&XLogCtl->info_lck);

		/* done already? */
		if (record <= LogwrtResult.Flush)
			break;

		/*
		 * Before actually performing the write, wait for all in-flight
		 * insertions to the pages we're about to write to finish.
		 */
		insertpos = WaitXLogInsertionsToFinish(WriteRqstPtr);

		/*
		 * Try to get the write lock. If we can't get it immediately, wait
		 * until it's released, and recheck if we still need to do the flush
		 * or if the backend that held the lock did it for us already. This
		 * helps to maintain a good rate of group committing when the system
		 * is bottlenecked by the speed of fsyncing.
		 */
		if (!LWLockAcquireOrWait(WALWriteLock, LW_EXCLUSIVE))
		{
			/*
			 * The lock is now free, but we didn't acquire it yet. Before we
			 * do, loop back to check if someone else flushed the record for
			 * us already.
			 */
			continue;
		}

		/* Got the lock; recheck whether request is satisfied */
		LogwrtResult = XLogCtl->LogwrtResult;
		if (record <= LogwrtResult.Flush)
		{
			LWLockRelease(WALWriteLock);
			break;
		}

		/*
		 * Sleep before flush! By adding a delay here, we may give further
		 * backends the opportunity to join the backlog of group commit
		 * followers; this can significantly improve transaction throughput,
		 * at the risk of increasing transaction latency.
		 *
		 * We do not sleep if enableFsync is not turned on, nor if there are
		 * fewer than CommitSiblings other backends with active transactions.
		 */
		if (CommitDelay > 0 && enableFsync &&
			MinimumActiveBackends(CommitSiblings))
		{
			pg_usleep(CommitDelay);

			/*
			 * Re-check how far we can now flush the WAL. It's generally not
			 * safe to call WaitXLogInsertionsToFinish while holding
			 * WALWriteLock, because an in-progress insertion might need to
			 * also grab WALWriteLock to make progress. But we know that all
			 * the insertions up to insertpos have already finished, because
			 * that's what the earlier WaitXLogInsertionsToFinish() returned.
			 * We're only calling it again to allow insertpos to be moved
			 * further forward, not to actually wait for anyone.
			 */
			insertpos = WaitXLogInsertionsToFinish(insertpos);
		}

		/* try to write/flush later additions to XLOG as well */
		WriteRqst.Write = insertpos;
		WriteRqst.Flush = insertpos;

		XLogWrite(WriteRqst, insertTLI, false);

		LWLockRelease(WALWriteLock);
		/* done */
		break;
	}

	END_CRIT_SECTION();

	/* wake up walsenders now that we've released heavily contended locks */
	WalSndWakeupProcessRequests();

	/*
	 * If we still haven't flushed to the request point then we have a
	 * problem; most likely, the requested flush point is past end of XLOG.
	 * This has been seen to occur when a disk page has a corrupted LSN.
	 *
	 * Formerly we treated this as a PANIC condition, but that hurts the
	 * system's robustness rather than helping it: we do not want to take down
	 * the whole system due to corruption on one data page.  In particular, if
	 * the bad page is encountered again during recovery then we would be
	 * unable to restart the database at all!  (This scenario actually
	 * happened in the field several times with 7.1 releases.)	As of 8.4, bad
	 * LSNs encountered during recovery are UpdateMinRecoveryPoint's problem;
	 * the only time we can reach here during recovery is while flushing the
	 * end-of-recovery checkpoint record, and we don't expect that to have a
	 * bad LSN.
	 *
	 * Note that for calls from xact.c, the ERROR will be promoted to PANIC
	 * since xact.c calls this routine inside a critical section.  However,
	 * calls from bufmgr.c are not within critical sections and so we will not
	 * force a restart for a bad LSN on a data page.
	 */
	if (LogwrtResult.Flush < record)
		elog(ERROR,
			 "xlog flush request %X/%X is not satisfied --- flushed only to %X/%X",
			 LSN_FORMAT_ARGS(record),
			 LSN_FORMAT_ARGS(LogwrtResult.Flush));
}

/*
 * Write & flush xlog, but without specifying exactly where to.
 *
 * We normally write only completed blocks; but if there is nothing to do on
 * that basis, we check for unwritten async commits in the current incomplete
 * block, and write through the latest one of those.  Thus, if async commits
 * are not being used, we will write complete blocks only.
 *
 * If, based on the above, there's anything to write we do so immediately. But
 * to avoid calling fsync, fdatasync et. al. at a rate that'd impact
 * concurrent IO, we only flush WAL every wal_writer_delay ms, or if there's
 * more than wal_writer_flush_after unflushed blocks.
 *
 * We can guarantee that async commits reach disk after at most three
 * wal_writer_delay cycles. (When flushing complete blocks, we allow XLogWrite
 * to write "flexibly", meaning it can stop at the end of the buffer ring;
 * this makes a difference only with very high load or long wal_writer_delay,
 * but imposes one extra cycle for the worst case for async commits.)
 *
 * This routine is invoked periodically by the background walwriter process.
 *
 * Returns true if there was any work to do, even if we skipped flushing due
 * to wal_writer_delay/wal_writer_flush_after.
 */
bool
XLogBackgroundFlush(void)
{
	XLogwrtRqst WriteRqst;
	bool		flexible = true;
	static TimestampTz lastflush;
	TimestampTz now;
	int			flushbytes;
	TimeLineID	insertTLI;

	/* XLOG doesn't need flushing during recovery */
	if (RecoveryInProgress())
		return false;

	/*
	 * Since we're not in recovery, InsertTimeLineID is set and can't change,
	 * so we can read it without a lock.
	 */
	insertTLI = XLogCtl->InsertTimeLineID;

	/* read LogwrtResult and update local state */
	SpinLockAcquire(&XLogCtl->info_lck);
	LogwrtResult = XLogCtl->LogwrtResult;
	WriteRqst = XLogCtl->LogwrtRqst;
	SpinLockRelease(&XLogCtl->info_lck);

	/* back off to last completed page boundary */
	WriteRqst.Write -= WriteRqst.Write % XLOG_BLCKSZ;

	/* if we have already flushed that far, consider async commit records */
	if (WriteRqst.Write <= LogwrtResult.Flush)
	{
		SpinLockAcquire(&XLogCtl->info_lck);
		WriteRqst.Write = XLogCtl->asyncXactLSN;
		SpinLockRelease(&XLogCtl->info_lck);
		flexible = false;		/* ensure it all gets written */
	}

	/*
	 * If already known flushed, we're done. Just need to check if we are
	 * holding an open file handle to a logfile that's no longer in use,
	 * preventing the file from being deleted.
	 */
	if (WriteRqst.Write <= LogwrtResult.Flush)
	{
		if (openLogFile >= 0)
		{
			if (!XLByteInPrevSeg(LogwrtResult.Write, openLogSegNo,
								 wal_segment_size))
			{
				XLogFileClose();
			}
		}
		return false;
	}

	/*
	 * Determine how far to flush WAL, based on the wal_writer_delay and
	 * wal_writer_flush_after GUCs.
	 */
	now = GetCurrentTimestamp();
	flushbytes =
		WriteRqst.Write / XLOG_BLCKSZ - LogwrtResult.Flush / XLOG_BLCKSZ;

	if (WalWriterFlushAfter == 0 || lastflush == 0)
	{
		/* first call, or block based limits disabled */
		WriteRqst.Flush = WriteRqst.Write;
		lastflush = now;
	}
	else if (TimestampDifferenceExceeds(lastflush, now, WalWriterDelay))
	{
		/*
		 * Flush the writes at least every WalWriterDelay ms. This is
		 * important to bound the amount of time it takes for an asynchronous
		 * commit to hit disk.
		 */
		WriteRqst.Flush = WriteRqst.Write;
		lastflush = now;
	}
	else if (flushbytes >= WalWriterFlushAfter)
	{
		/* exceeded wal_writer_flush_after blocks, flush */
		WriteRqst.Flush = WriteRqst.Write;
		lastflush = now;
	}
	else
	{
		/* no flushing, this time round */
		WriteRqst.Flush = 0;
	}

#ifdef WAL_DEBUG
	if (XLOG_DEBUG)
		elog(LOG, "xlog bg flush request write %X/%X; flush: %X/%X, current is write %X/%X; flush %X/%X",
			 LSN_FORMAT_ARGS(WriteRqst.Write),
			 LSN_FORMAT_ARGS(WriteRqst.Flush),
			 LSN_FORMAT_ARGS(LogwrtResult.Write),
			 LSN_FORMAT_ARGS(LogwrtResult.Flush));
#endif

	START_CRIT_SECTION();

	/* now wait for any in-progress insertions to finish and get write lock */
	WaitXLogInsertionsToFinish(WriteRqst.Write);
	LWLockAcquire(WALWriteLock, LW_EXCLUSIVE);
	LogwrtResult = XLogCtl->LogwrtResult;
	if (WriteRqst.Write > LogwrtResult.Write ||
		WriteRqst.Flush > LogwrtResult.Flush)
	{
		XLogWrite(WriteRqst, insertTLI, flexible);
	}
	LWLockRelease(WALWriteLock);

	END_CRIT_SECTION();

	/* wake up walsenders now that we've released heavily contended locks */
	WalSndWakeupProcessRequests();

	/*
	 * Great, done. To take some work off the critical path, try to initialize
	 * as many of the no-longer-needed WAL buffers for future use as we can.
	 */
	AdvanceXLInsertBuffer(InvalidXLogRecPtr, insertTLI, true);

	/*
	 * If we determined that we need to write data, but somebody else
	 * wrote/flushed already, it should be considered as being active, to
	 * avoid hibernating too early.
	 */
	return true;
}

/*
 * Test whether XLOG data has been flushed up to (at least) the given position.
 *
 * Returns true if a flush is still needed.  (It may be that someone else
 * is already in process of flushing that far, however.)
 */
bool
XLogNeedsFlush(XLogRecPtr record)
{
	/*
	 * During recovery, we don't flush WAL but update minRecoveryPoint
	 * instead. So "needs flush" is taken to mean whether minRecoveryPoint
	 * would need to be updated.
	 */
	if (RecoveryInProgress())
	{
		/*
		 * An invalid minRecoveryPoint means that we need to recover all the
		 * WAL, i.e., we're doing crash recovery.  We never modify the control
		 * file's value in that case, so we can short-circuit future checks
		 * here too.  This triggers a quick exit path for the startup process,
		 * which cannot update its local copy of minRecoveryPoint as long as
		 * it has not replayed all WAL available when doing crash recovery.
		 */
		if (XLogRecPtrIsInvalid(LocalMinRecoveryPoint) && InRecovery)
			updateMinRecoveryPoint = false;

		/* Quick exit if already known to be updated or cannot be updated */
		if (record <= LocalMinRecoveryPoint || !updateMinRecoveryPoint)
			return false;

		/*
		 * Update local copy of minRecoveryPoint. But if the lock is busy,
		 * just return a conservative guess.
		 */
		if (!LWLockConditionalAcquire(ControlFileLock, LW_SHARED))
			return true;
		LocalMinRecoveryPoint = ControlFile->minRecoveryPoint;
		LocalMinRecoveryPointTLI = ControlFile->minRecoveryPointTLI;
		LWLockRelease(ControlFileLock);

		/*
		 * Check minRecoveryPoint for any other process than the startup
		 * process doing crash recovery, which should not update the control
		 * file value if crash recovery is still running.
		 */
		if (XLogRecPtrIsInvalid(LocalMinRecoveryPoint))
			updateMinRecoveryPoint = false;

		/* check again */
		if (record <= LocalMinRecoveryPoint || !updateMinRecoveryPoint)
			return false;
		else
			return true;
	}

	/* Quick exit if already known flushed */
	if (record <= LogwrtResult.Flush)
		return false;

	/* read LogwrtResult and update local state */
	SpinLockAcquire(&XLogCtl->info_lck);
	LogwrtResult = XLogCtl->LogwrtResult;
	SpinLockRelease(&XLogCtl->info_lck);

	/* check again */
	if (record <= LogwrtResult.Flush)
		return false;

	return true;
}

/*
 * Try to make a given XLOG file segment exist.
 *
 * logsegno: identify segment.
 *
 * *added: on return, true if this call raised the number of extant segments.
 *
 * path: on return, this char[MAXPGPATH] has the path to the logsegno file.
 *
 * Returns -1 or FD of opened file.  A -1 here is not an error; a caller
 * wanting an open segment should attempt to open "path", which usually will
 * succeed.  (This is weird, but it's efficient for the callers.)
 */
static int
XLogFileInitInternal(XLogSegNo logsegno, TimeLineID logtli,
					 bool *added, char *path)
{
	char		tmppath[MAXPGPATH];
	PGAlignedXLogBlock zbuffer;
	XLogSegNo	installed_segno;
	XLogSegNo	max_segno;
	int			fd;
	int			save_errno;

	Assert(logtli != 0);

	XLogFilePath(path, logtli, logsegno, wal_segment_size);

	/*
	 * Try to use existent file (checkpoint maker may have created it already)
	 */
	*added = false;
	fd = BasicOpenFile(path, O_RDWR | PG_BINARY | get_sync_bit(sync_method));
	if (fd < 0)
	{
		if (errno != ENOENT)
			ereport(ERROR,
					(errcode_for_file_access(),
					 errmsg("could not open file \"%s\": %m", path)));
	}
	else
		return fd;

	/*
	 * Initialize an empty (all zeroes) segment.  NOTE: it is possible that
	 * another process is doing the same thing.  If so, we will end up
	 * pre-creating an extra log segment.  That seems OK, and better than
	 * holding the lock throughout this lengthy process.
	 */
	elog(DEBUG2, "creating and filling new WAL file");

	snprintf(tmppath, MAXPGPATH, XLOGDIR "/xlogtemp.%d", (int) getpid());

	unlink(tmppath);

	/* do not use get_sync_bit() here --- want to fsync only at end of fill */
	fd = BasicOpenFile(tmppath, O_RDWR | O_CREAT | O_EXCL | PG_BINARY);
	if (fd < 0)
		ereport(ERROR,
				(errcode_for_file_access(),
				 errmsg("could not create file \"%s\": %m", tmppath)));

	memset(zbuffer.data, 0, XLOG_BLCKSZ);

	pgstat_report_wait_start(WAIT_EVENT_WAL_INIT_WRITE);
	save_errno = 0;
	if (wal_init_zero)
	{
		struct iovec iov[PG_IOV_MAX];
		int			blocks;

		/*
		 * Zero-fill the file.  With this setting, we do this the hard way to
		 * ensure that all the file space has really been allocated.  On
		 * platforms that allow "holes" in files, just seeking to the end
		 * doesn't allocate intermediate space.  This way, we know that we
		 * have all the space and (after the fsync below) that all the
		 * indirect blocks are down on disk.  Therefore, fdatasync(2) or
		 * O_DSYNC will be sufficient to sync future writes to the log file.
		 */

		/* Prepare to write out a lot of copies of our zero buffer at once. */
		for (int i = 0; i < lengthof(iov); ++i)
		{
			iov[i].iov_base = zbuffer.data;
			iov[i].iov_len = XLOG_BLCKSZ;
		}

		/* Loop, writing as many blocks as we can for each system call. */
		blocks = wal_segment_size / XLOG_BLCKSZ;
		for (int i = 0; i < blocks;)
		{
			int			iovcnt = Min(blocks - i, lengthof(iov));
			off_t		offset = i * XLOG_BLCKSZ;

			if (pg_pwritev_with_retry(fd, iov, iovcnt, offset) < 0)
			{
				save_errno = errno;
				break;
			}

			i += iovcnt;
		}
	}
	else
	{
		/*
		 * Otherwise, seeking to the end and writing a solitary byte is
		 * enough.
		 */
		errno = 0;
		if (pg_pwrite(fd, zbuffer.data, 1, wal_segment_size - 1) != 1)
		{
			/* if write didn't set errno, assume no disk space */
			save_errno = errno ? errno : ENOSPC;
		}
	}
	pgstat_report_wait_end();

	if (save_errno)
	{
		/*
		 * If we fail to make the file, delete it to release disk space
		 */
		unlink(tmppath);

		close(fd);

		errno = save_errno;

		ereport(ERROR,
				(errcode_for_file_access(),
				 errmsg("could not write to file \"%s\": %m", tmppath)));
	}

	pgstat_report_wait_start(WAIT_EVENT_WAL_INIT_SYNC);
	if (pg_fsync(fd) != 0)
	{
		int			save_errno = errno;

		close(fd);
		errno = save_errno;
		ereport(ERROR,
				(errcode_for_file_access(),
				 errmsg("could not fsync file \"%s\": %m", tmppath)));
	}
	pgstat_report_wait_end();

	if (close(fd) != 0)
		ereport(ERROR,
				(errcode_for_file_access(),
				 errmsg("could not close file \"%s\": %m", tmppath)));

	/*
	 * Now move the segment into place with its final name.  Cope with
	 * possibility that someone else has created the file while we were
	 * filling ours: if so, use ours to pre-create a future log segment.
	 */
	installed_segno = logsegno;

	/*
	 * XXX: What should we use as max_segno? We used to use XLOGfileslop when
	 * that was a constant, but that was always a bit dubious: normally, at a
	 * checkpoint, XLOGfileslop was the offset from the checkpoint record, but
	 * here, it was the offset from the insert location. We can't do the
	 * normal XLOGfileslop calculation here because we don't have access to
	 * the prior checkpoint's redo location. So somewhat arbitrarily, just use
	 * CheckPointSegments.
	 */
	max_segno = logsegno + CheckPointSegments;
	if (InstallXLogFileSegment(&installed_segno, tmppath, true, max_segno,
							   logtli))
	{
		*added = true;
		elog(DEBUG2, "done creating and filling new WAL file");
	}
	else
	{
		/*
		 * No need for any more future segments, or InstallXLogFileSegment()
		 * failed to rename the file into place. If the rename failed, a
		 * caller opening the file may fail.
		 */
		unlink(tmppath);
		elog(DEBUG2, "abandoned new WAL file");
	}

	return -1;
}

/*
 * Create a new XLOG file segment, or open a pre-existing one.
 *
 * logsegno: identify segment to be created/opened.
 *
 * Returns FD of opened file.
 *
 * Note: errors here are ERROR not PANIC because we might or might not be
 * inside a critical section (eg, during checkpoint there is no reason to
 * take down the system on failure).  They will promote to PANIC if we are
 * in a critical section.
 */
int
XLogFileInit(XLogSegNo logsegno, TimeLineID logtli)
{
	bool		ignore_added;
	char		path[MAXPGPATH];
	int			fd;

	Assert(logtli != 0);

	fd = XLogFileInitInternal(logsegno, logtli, &ignore_added, path);
	if (fd >= 0)
		return fd;

	/* Now open original target segment (might not be file I just made) */
	fd = BasicOpenFile(path, O_RDWR | PG_BINARY | get_sync_bit(sync_method));
	if (fd < 0)
		ereport(ERROR,
				(errcode_for_file_access(),
<<<<<<< HEAD
				 errmsg("could not open file \"%s\": %m", path)));
=======
				 errmsg("could not open file \"%s\": %m", path),
				 (AmCheckpointerProcess() ?
				  errhint("This is known to fail occasionally during archive recovery, where it is harmless.") :
				  0)));

	elog(DEBUG2, "done creating and filling new WAL file");

>>>>>>> 185876a6
	return fd;
}

/*
 * Create a new XLOG file segment by copying a pre-existing one.
 *
 * destsegno: identify segment to be created.
 *
 * srcTLI, srcsegno: identify segment to be copied (could be from
 *		a different timeline)
 *
 * upto: how much of the source file to copy (the rest is filled with
 *		zeros)
 *
 * Currently this is only used during recovery, and so there are no locking
 * considerations.  But we should be just as tense as XLogFileInit to avoid
 * emplacing a bogus file.
 */
static void
XLogFileCopy(TimeLineID destTLI, XLogSegNo destsegno,
			 TimeLineID srcTLI, XLogSegNo srcsegno,
			 int upto)
{
	char		path[MAXPGPATH];
	char		tmppath[MAXPGPATH];
	PGAlignedXLogBlock buffer;
	int			srcfd;
	int			fd;
	int			nbytes;

	/*
	 * Open the source file
	 */
	XLogFilePath(path, srcTLI, srcsegno, wal_segment_size);
	srcfd = OpenTransientFile(path, O_RDONLY | PG_BINARY);
	if (srcfd < 0)
		ereport(ERROR,
				(errcode_for_file_access(),
				 errmsg("could not open file \"%s\": %m", path)));

	/*
	 * Copy into a temp file name.
	 */
	snprintf(tmppath, MAXPGPATH, XLOGDIR "/xlogtemp.%d", (int) getpid());

	unlink(tmppath);

	/* do not use get_sync_bit() here --- want to fsync only at end of fill */
	fd = OpenTransientFile(tmppath, O_RDWR | O_CREAT | O_EXCL | PG_BINARY);
	if (fd < 0)
		ereport(ERROR,
				(errcode_for_file_access(),
				 errmsg("could not create file \"%s\": %m", tmppath)));

	/*
	 * Do the data copying.
	 */
	for (nbytes = 0; nbytes < wal_segment_size; nbytes += sizeof(buffer))
	{
		int			nread;

		nread = upto - nbytes;

		/*
		 * The part that is not read from the source file is filled with
		 * zeros.
		 */
		if (nread < sizeof(buffer))
			memset(buffer.data, 0, sizeof(buffer));

		if (nread > 0)
		{
			int			r;

			if (nread > sizeof(buffer))
				nread = sizeof(buffer);
			pgstat_report_wait_start(WAIT_EVENT_WAL_COPY_READ);
			r = read(srcfd, buffer.data, nread);
			if (r != nread)
			{
				if (r < 0)
					ereport(ERROR,
							(errcode_for_file_access(),
							 errmsg("could not read file \"%s\": %m",
									path)));
				else
					ereport(ERROR,
							(errcode(ERRCODE_DATA_CORRUPTED),
							 errmsg("could not read file \"%s\": read %d of %zu",
									path, r, (Size) nread)));
			}
			pgstat_report_wait_end();
		}
		errno = 0;
		pgstat_report_wait_start(WAIT_EVENT_WAL_COPY_WRITE);
		if ((int) write(fd, buffer.data, sizeof(buffer)) != (int) sizeof(buffer))
		{
			int			save_errno = errno;

			/*
			 * If we fail to make the file, delete it to release disk space
			 */
			unlink(tmppath);
			/* if write didn't set errno, assume problem is no disk space */
			errno = save_errno ? save_errno : ENOSPC;

			ereport(ERROR,
					(errcode_for_file_access(),
					 errmsg("could not write to file \"%s\": %m", tmppath)));
		}
		pgstat_report_wait_end();
	}

	pgstat_report_wait_start(WAIT_EVENT_WAL_COPY_SYNC);
	if (pg_fsync(fd) != 0)
		ereport(data_sync_elevel(ERROR),
				(errcode_for_file_access(),
				 errmsg("could not fsync file \"%s\": %m", tmppath)));
	pgstat_report_wait_end();

	if (CloseTransientFile(fd) != 0)
		ereport(ERROR,
				(errcode_for_file_access(),
				 errmsg("could not close file \"%s\": %m", tmppath)));

	if (CloseTransientFile(srcfd) != 0)
		ereport(ERROR,
				(errcode_for_file_access(),
				 errmsg("could not close file \"%s\": %m", path)));

	/*
	 * Now move the segment into place with its final name.
	 */
	if (!InstallXLogFileSegment(&destsegno, tmppath, false, 0, destTLI))
		elog(ERROR, "InstallXLogFileSegment should not have failed");
}

/*
 * Install a new XLOG segment file as a current or future log segment.
 *
 * This is used both to install a newly-created segment (which has a temp
 * filename while it's being created) and to recycle an old segment.
 *
 * *segno: identify segment to install as (or first possible target).
 * When find_free is true, this is modified on return to indicate the
 * actual installation location or last segment searched.
 *
 * tmppath: initial name of file to install.  It will be renamed into place.
 *
 * find_free: if true, install the new segment at the first empty segno
 * number at or after the passed numbers.  If false, install the new segment
 * exactly where specified, deleting any existing segment file there.
 *
 * max_segno: maximum segment number to install the new file as.  Fail if no
 * free slot is found between *segno and max_segno. (Ignored when find_free
 * is false.)
 *
 * tli: The timeline on which the new segment should be installed.
 *
 * Returns true if the file was installed successfully.  false indicates that
 * max_segno limit was exceeded, the startup process has disabled this
 * function for now, or an error occurred while renaming the file into place.
 */
static bool
InstallXLogFileSegment(XLogSegNo *segno, char *tmppath,
					   bool find_free, XLogSegNo max_segno, TimeLineID tli)
{
	char		path[MAXPGPATH];
	struct stat stat_buf;

	Assert(tli != 0);

	XLogFilePath(path, tli, *segno, wal_segment_size);

	LWLockAcquire(ControlFileLock, LW_EXCLUSIVE);
	if (!XLogCtl->InstallXLogFileSegmentActive)
	{
		LWLockRelease(ControlFileLock);
		return false;
	}

	if (!find_free)
	{
		/* Force installation: get rid of any pre-existing segment file */
		durable_unlink(path, DEBUG1);
	}
	else
	{
		/* Find a free slot to put it in */
		while (stat(path, &stat_buf) == 0)
		{
			if ((*segno) >= max_segno)
			{
				/* Failed to find a free slot within specified range */
				LWLockRelease(ControlFileLock);
				return false;
			}
			(*segno)++;
			XLogFilePath(path, tli, *segno, wal_segment_size);
		}
	}

	/*
	 * Perform the rename using link if available, paranoidly trying to avoid
	 * overwriting an existing file (there shouldn't be one).
	 */
	if (durable_rename_excl(tmppath, path, LOG) != 0)
	{
		LWLockRelease(ControlFileLock);
		/* durable_rename_excl already emitted log message */
		return false;
	}

	LWLockRelease(ControlFileLock);

	return true;
}

/*
 * Open a pre-existing logfile segment for writing.
 */
int
XLogFileOpen(XLogSegNo segno, TimeLineID tli)
{
	char		path[MAXPGPATH];
	int			fd;

	XLogFilePath(path, tli, segno, wal_segment_size);

	fd = BasicOpenFile(path, O_RDWR | PG_BINARY | get_sync_bit(sync_method));
	if (fd < 0)
		ereport(PANIC,
				(errcode_for_file_access(),
				 errmsg("could not open file \"%s\": %m", path)));

	return fd;
}

/*
 * Close the current logfile segment for writing.
 */
static void
XLogFileClose(void)
{
	Assert(openLogFile >= 0);

	/*
	 * WAL segment files will not be re-read in normal operation, so we advise
	 * the OS to release any cached pages.  But do not do so if WAL archiving
	 * or streaming is active, because archiver and walsender process could
	 * use the cache to read the WAL segment.
	 */
#if defined(USE_POSIX_FADVISE) && defined(POSIX_FADV_DONTNEED)
	if (!XLogIsNeeded())
		(void) posix_fadvise(openLogFile, 0, 0, POSIX_FADV_DONTNEED);
#endif

	if (close(openLogFile) != 0)
	{
		char		xlogfname[MAXFNAMELEN];
		int			save_errno = errno;

		XLogFileName(xlogfname, openLogTLI, openLogSegNo, wal_segment_size);
		errno = save_errno;
		ereport(PANIC,
				(errcode_for_file_access(),
				 errmsg("could not close file \"%s\": %m", xlogfname)));
	}

	openLogFile = -1;
	ReleaseExternalFD();
}

/*
 * Preallocate log files beyond the specified log endpoint.
 *
 * XXX this is currently extremely conservative, since it forces only one
 * future log segment to exist, and even that only if we are 75% done with
 * the current one.  This is only appropriate for very low-WAL-volume systems.
 * High-volume systems will be OK once they've built up a sufficient set of
 * recycled log segments, but the startup transient is likely to include
 * a lot of segment creations by foreground processes, which is not so good.
 *
 * XLogFileInitInternal() can ereport(ERROR).  All known causes indicate big
 * trouble; for example, a full filesystem is one cause.  The checkpoint WAL
 * and/or ControlFile updates already completed.  If a RequestCheckpoint()
 * initiated the present checkpoint and an ERROR ends this function, the
 * command that called RequestCheckpoint() fails.  That's not ideal, but it's
 * not worth contorting more functions to use caller-specified elevel values.
 * (With or without RequestCheckpoint(), an ERROR forestalls some inessential
 * reporting and resource reclamation.)
 */
static void
PreallocXlogFiles(XLogRecPtr endptr, TimeLineID tli)
{
	XLogSegNo	_logSegNo;
	int			lf;
	bool		added;
	char		path[MAXPGPATH];
	uint64		offset;

	if (!XLogCtl->InstallXLogFileSegmentActive)
		return;					/* unlocked check says no */

	XLByteToPrevSeg(endptr, _logSegNo, wal_segment_size);
	offset = XLogSegmentOffset(endptr - 1, wal_segment_size);
	if (offset >= (uint32) (0.75 * wal_segment_size))
	{
		_logSegNo++;
		lf = XLogFileInitInternal(_logSegNo, tli, &added, path);
		if (lf >= 0)
			close(lf);
		if (added)
			CheckpointStats.ckpt_segs_added++;
	}
}

/*
 * Throws an error if the given log segment has already been removed or
 * recycled. The caller should only pass a segment that it knows to have
 * existed while the server has been running, as this function always
 * succeeds if no WAL segments have been removed since startup.
 * 'tli' is only used in the error message.
 *
 * Note: this function guarantees to keep errno unchanged on return.
 * This supports callers that use this to possibly deliver a better
 * error message about a missing file, while still being able to throw
 * a normal file-access error afterwards, if this does return.
 */
void
CheckXLogRemoved(XLogSegNo segno, TimeLineID tli)
{
	int			save_errno = errno;
	XLogSegNo	lastRemovedSegNo;

	SpinLockAcquire(&XLogCtl->info_lck);
	lastRemovedSegNo = XLogCtl->lastRemovedSegNo;
	SpinLockRelease(&XLogCtl->info_lck);

	if (segno <= lastRemovedSegNo)
	{
		char		filename[MAXFNAMELEN];

		XLogFileName(filename, tli, segno, wal_segment_size);
		errno = save_errno;
		ereport(ERROR,
				(errcode_for_file_access(),
				 errmsg("requested WAL segment %s has already been removed",
						filename)));
	}
	errno = save_errno;
}

/*
 * Return the last WAL segment removed, or 0 if no segment has been removed
 * since startup.
 *
 * NB: the result can be out of date arbitrarily fast, the caller has to deal
 * with that.
 */
XLogSegNo
XLogGetLastRemovedSegno(void)
{
	XLogSegNo	lastRemovedSegNo;

	SpinLockAcquire(&XLogCtl->info_lck);
	lastRemovedSegNo = XLogCtl->lastRemovedSegNo;
	SpinLockRelease(&XLogCtl->info_lck);

	return lastRemovedSegNo;
}


/*
 * Update the last removed segno pointer in shared memory, to reflect that the
 * given XLOG file has been removed.
 */
static void
UpdateLastRemovedPtr(char *filename)
{
	uint32		tli;
	XLogSegNo	segno;

	XLogFromFileName(filename, &tli, &segno, wal_segment_size);

	SpinLockAcquire(&XLogCtl->info_lck);
	if (segno > XLogCtl->lastRemovedSegNo)
		XLogCtl->lastRemovedSegNo = segno;
	SpinLockRelease(&XLogCtl->info_lck);
}

/*
 * Remove all temporary log files in pg_wal
 *
 * This is called at the beginning of recovery after a previous crash,
 * at a point where no other processes write fresh WAL data.
 */
static void
RemoveTempXlogFiles(void)
{
	DIR		   *xldir;
	struct dirent *xlde;

	elog(DEBUG2, "removing all temporary WAL segments");

	xldir = AllocateDir(XLOGDIR);
	while ((xlde = ReadDir(xldir, XLOGDIR)) != NULL)
	{
		char		path[MAXPGPATH];

		if (strncmp(xlde->d_name, "xlogtemp.", 9) != 0)
			continue;

		snprintf(path, MAXPGPATH, XLOGDIR "/%s", xlde->d_name);
		unlink(path);
		elog(DEBUG2, "removed temporary WAL segment \"%s\"", path);
	}
	FreeDir(xldir);
}

/*
 * Recycle or remove all log files older or equal to passed segno.
 *
 * endptr is current (or recent) end of xlog, and lastredoptr is the
 * redo pointer of the last checkpoint. These are used to determine
 * whether we want to recycle rather than delete no-longer-wanted log files.
 *
 * insertTLI is the current timeline for XLOG insertion. Any recycled
 * segments should be reused for this timeline.
 */
static void
RemoveOldXlogFiles(XLogSegNo segno, XLogRecPtr lastredoptr, XLogRecPtr endptr,
				   TimeLineID insertTLI)
{
	DIR		   *xldir;
	struct dirent *xlde;
	char		lastoff[MAXFNAMELEN];
	XLogSegNo	endlogSegNo;
	XLogSegNo	recycleSegNo;

	/* Initialize info about where to try to recycle to */
	XLByteToSeg(endptr, endlogSegNo, wal_segment_size);
	recycleSegNo = XLOGfileslop(lastredoptr);

	/*
	 * Construct a filename of the last segment to be kept. The timeline ID
	 * doesn't matter, we ignore that in the comparison. (During recovery,
	 * InsertTimeLineID isn't set, so we can't use that.)
	 */
	XLogFileName(lastoff, 0, segno, wal_segment_size);

	elog(DEBUG2, "attempting to remove WAL segments older than log file %s",
		 lastoff);

	xldir = AllocateDir(XLOGDIR);

	while ((xlde = ReadDir(xldir, XLOGDIR)) != NULL)
	{
		/* Ignore files that are not XLOG segments */
		if (!IsXLogFileName(xlde->d_name) &&
			!IsPartialXLogFileName(xlde->d_name))
			continue;

		/*
		 * We ignore the timeline part of the XLOG segment identifiers in
		 * deciding whether a segment is still needed.  This ensures that we
		 * won't prematurely remove a segment from a parent timeline. We could
		 * probably be a little more proactive about removing segments of
		 * non-parent timelines, but that would be a whole lot more
		 * complicated.
		 *
		 * We use the alphanumeric sorting property of the filenames to decide
		 * which ones are earlier than the lastoff segment.
		 */
		if (strcmp(xlde->d_name + 8, lastoff + 8) <= 0)
		{
			if (XLogArchiveCheckDone(xlde->d_name))
			{
				/* Update the last removed location in shared memory first */
				UpdateLastRemovedPtr(xlde->d_name);

				RemoveXlogFile(xlde->d_name, recycleSegNo, &endlogSegNo,
							   insertTLI);
			}
		}
	}

	FreeDir(xldir);
}

/*
 * Remove WAL files that are not part of the given timeline's history.
 *
 * This is called during recovery, whenever we switch to follow a new
 * timeline, and at the end of recovery when we create a new timeline. We
 * wouldn't otherwise care about extra WAL files lying in pg_wal, but they
 * might be leftover pre-allocated or recycled WAL segments on the old timeline
 * that we haven't used yet, and contain garbage. If we just leave them in
 * pg_wal, they will eventually be archived, and we can't let that happen.
 * Files that belong to our timeline history are valid, because we have
 * successfully replayed them, but from others we can't be sure.
 *
 * 'switchpoint' is the current point in WAL where we switch to new timeline,
 * and 'newTLI' is the new timeline we switch to.
 */
void
RemoveNonParentXlogFiles(XLogRecPtr switchpoint, TimeLineID newTLI)
{
	DIR		   *xldir;
	struct dirent *xlde;
	char		switchseg[MAXFNAMELEN];
	XLogSegNo	endLogSegNo;
	XLogSegNo	switchLogSegNo;
	XLogSegNo	recycleSegNo;

	/*
	 * Initialize info about where to begin the work.  This will recycle,
	 * somewhat arbitrarily, 10 future segments.
	 */
	XLByteToPrevSeg(switchpoint, switchLogSegNo, wal_segment_size);
	XLByteToSeg(switchpoint, endLogSegNo, wal_segment_size);
	recycleSegNo = endLogSegNo + 10;

	/*
	 * Construct a filename of the last segment to be kept.
	 */
	XLogFileName(switchseg, newTLI, switchLogSegNo, wal_segment_size);

	elog(DEBUG2, "attempting to remove WAL segments newer than log file %s",
		 switchseg);

	xldir = AllocateDir(XLOGDIR);

	while ((xlde = ReadDir(xldir, XLOGDIR)) != NULL)
	{
		/* Ignore files that are not XLOG segments */
		if (!IsXLogFileName(xlde->d_name))
			continue;

		/*
		 * Remove files that are on a timeline older than the new one we're
		 * switching to, but with a segment number >= the first segment on the
		 * new timeline.
		 */
		if (strncmp(xlde->d_name, switchseg, 8) < 0 &&
			strcmp(xlde->d_name + 8, switchseg + 8) > 0)
		{
			/*
			 * If the file has already been marked as .ready, however, don't
			 * remove it yet. It should be OK to remove it - files that are
			 * not part of our timeline history are not required for recovery
			 * - but seems safer to let them be archived and removed later.
			 */
			if (!XLogArchiveIsReady(xlde->d_name))
				RemoveXlogFile(xlde->d_name, recycleSegNo, &endLogSegNo,
							   newTLI);
		}
	}

	FreeDir(xldir);
}

/*
 * Recycle or remove a log file that's no longer needed.
 *
 * segname is the name of the segment to recycle or remove.  recycleSegNo
 * is the segment number to recycle up to.  endlogSegNo is the segment
 * number of the current (or recent) end of WAL.
 *
 * endlogSegNo gets incremented if the segment is recycled so as it is not
 * checked again with future callers of this function.
 *
 * insertTLI is the current timeline for XLOG insertion. Any recycled segments
 * should be used for this timeline.
 */
static void
RemoveXlogFile(const char *segname, XLogSegNo recycleSegNo,
			   XLogSegNo *endlogSegNo, TimeLineID insertTLI)
{
	char		path[MAXPGPATH];
#ifdef WIN32
	char		newpath[MAXPGPATH];
#endif
	struct stat statbuf;

	snprintf(path, MAXPGPATH, XLOGDIR "/%s", segname);

	/*
	 * Before deleting the file, see if it can be recycled as a future log
	 * segment. Only recycle normal files, because we don't want to recycle
	 * symbolic links pointing to a separate archive directory.
	 */
	if (wal_recycle &&
		*endlogSegNo <= recycleSegNo &&
		XLogCtl->InstallXLogFileSegmentActive &&	/* callee rechecks this */
		lstat(path, &statbuf) == 0 && S_ISREG(statbuf.st_mode) &&
		InstallXLogFileSegment(endlogSegNo, path,
							   true, recycleSegNo, insertTLI))
	{
		ereport(DEBUG2,
				(errmsg_internal("recycled write-ahead log file \"%s\"",
								 segname)));
		CheckpointStats.ckpt_segs_recycled++;
		/* Needn't recheck that slot on future iterations */
		(*endlogSegNo)++;
	}
	else
	{
		/* No need for any more future segments, or recycling failed ... */
		int			rc;

		ereport(DEBUG2,
				(errmsg_internal("removing write-ahead log file \"%s\"",
								 segname)));

#ifdef WIN32

		/*
		 * On Windows, if another process (e.g another backend) holds the file
		 * open in FILE_SHARE_DELETE mode, unlink will succeed, but the file
		 * will still show up in directory listing until the last handle is
		 * closed. To avoid confusing the lingering deleted file for a live
		 * WAL file that needs to be archived, rename it before deleting it.
		 *
		 * If another process holds the file open without FILE_SHARE_DELETE
		 * flag, rename will fail. We'll try again at the next checkpoint.
		 */
		snprintf(newpath, MAXPGPATH, "%s.deleted", path);
		if (rename(path, newpath) != 0)
		{
			ereport(LOG,
					(errcode_for_file_access(),
					 errmsg("could not rename file \"%s\": %m",
							path)));
			return;
		}
		rc = durable_unlink(newpath, LOG);
#else
		rc = durable_unlink(path, LOG);
#endif
		if (rc != 0)
		{
			/* Message already logged by durable_unlink() */
			return;
		}
		CheckpointStats.ckpt_segs_removed++;
	}

	XLogArchiveCleanup(segname);
}

/*
 * Verify whether pg_wal and pg_wal/archive_status exist.
 * If the latter does not exist, recreate it.
 *
 * It is not the goal of this function to verify the contents of these
 * directories, but to help in cases where someone has performed a cluster
 * copy for PITR purposes but omitted pg_wal from the copy.
 *
 * We could also recreate pg_wal if it doesn't exist, but a deliberate
 * policy decision was made not to.  It is fairly common for pg_wal to be
 * a symlink, and if that was the DBA's intent then automatically making a
 * plain directory would result in degraded performance with no notice.
 */
static void
ValidateXLOGDirectoryStructure(void)
{
	char		path[MAXPGPATH];
	struct stat stat_buf;

	/* Check for pg_wal; if it doesn't exist, error out */
	if (stat(XLOGDIR, &stat_buf) != 0 ||
		!S_ISDIR(stat_buf.st_mode))
		ereport(FATAL,
				(errmsg("required WAL directory \"%s\" does not exist",
						XLOGDIR)));

	/* Check for archive_status */
	snprintf(path, MAXPGPATH, XLOGDIR "/archive_status");
	if (stat(path, &stat_buf) == 0)
	{
		/* Check for weird cases where it exists but isn't a directory */
		if (!S_ISDIR(stat_buf.st_mode))
			ereport(FATAL,
					(errmsg("required WAL directory \"%s\" does not exist",
							path)));
	}
	else
	{
		ereport(LOG,
				(errmsg("creating missing WAL directory \"%s\"", path)));
		if (MakePGDirectory(path) < 0)
			ereport(FATAL,
					(errmsg("could not create missing directory \"%s\": %m",
							path)));
	}
}

/*
 * Remove previous backup history files.  This also retries creation of
 * .ready files for any backup history files for which XLogArchiveNotify
 * failed earlier.
 */
static void
CleanupBackupHistory(void)
{
	DIR		   *xldir;
	struct dirent *xlde;
	char		path[MAXPGPATH + sizeof(XLOGDIR)];

	xldir = AllocateDir(XLOGDIR);

	while ((xlde = ReadDir(xldir, XLOGDIR)) != NULL)
	{
		if (IsBackupHistoryFileName(xlde->d_name))
		{
			if (XLogArchiveCheckDone(xlde->d_name))
			{
				elog(DEBUG2, "removing WAL backup history file \"%s\"",
					 xlde->d_name);
				snprintf(path, sizeof(path), XLOGDIR "/%s", xlde->d_name);
				unlink(path);
				XLogArchiveCleanup(xlde->d_name);
			}
		}
	}

	FreeDir(xldir);
}

/*
<<<<<<< HEAD
=======
 * Attempt to read the next XLOG record.
 *
 * Before first call, the reader needs to be positioned to the first record
 * by calling XLogBeginRead().
 *
 * If no valid record is available, returns NULL, or fails if emode is PANIC.
 * (emode must be either PANIC, LOG). In standby mode, retries until a valid
 * record is available.
 */
static XLogRecord *
ReadRecord(XLogReaderState *xlogreader, int emode,
		   bool fetching_ckpt)
{
	XLogRecord *record;
	XLogPageReadPrivate *private = (XLogPageReadPrivate *) xlogreader->private_data;

	/* Pass through parameters to XLogPageRead */
	private->fetching_ckpt = fetching_ckpt;
	private->emode = emode;
	private->randAccess = (xlogreader->ReadRecPtr == InvalidXLogRecPtr);

	/* This is the first attempt to read this page. */
	lastSourceFailed = false;

	for (;;)
	{
		char	   *errormsg;

		record = XLogReadRecord(xlogreader, &errormsg);
		ReadRecPtr = xlogreader->ReadRecPtr;
		EndRecPtr = xlogreader->EndRecPtr;
		if (record == NULL)
		{
			/*
			 * When not in standby mode we find that WAL ends in an incomplete
			 * record, keep track of that record.  After recovery is done,
			 * we'll write a record to indicate downstream WAL readers that
			 * that portion is to be ignored.
			 */
			if (!StandbyMode &&
				!XLogRecPtrIsInvalid(xlogreader->abortedRecPtr))
			{
				abortedRecPtr = xlogreader->abortedRecPtr;
				missingContrecPtr = xlogreader->missingContrecPtr;
			}

			if (readFile >= 0)
			{
				close(readFile);
				readFile = -1;
			}

			/*
			 * We only end up here without a message when XLogPageRead()
			 * failed - in that case we already logged something. In
			 * StandbyMode that only happens if we have been triggered, so we
			 * shouldn't loop anymore in that case.
			 */
			if (errormsg)
				ereport(emode_for_corrupt_record(emode, EndRecPtr),
						(errmsg_internal("%s", errormsg) /* already translated */ ));
		}

		/*
		 * Check page TLI is one of the expected values.
		 */
		else if (!tliInHistory(xlogreader->latestPageTLI, expectedTLEs))
		{
			char		fname[MAXFNAMELEN];
			XLogSegNo	segno;
			int32		offset;

			XLByteToSeg(xlogreader->latestPagePtr, segno, wal_segment_size);
			offset = XLogSegmentOffset(xlogreader->latestPagePtr,
									   wal_segment_size);
			XLogFileName(fname, xlogreader->seg.ws_tli, segno,
						 wal_segment_size);
			ereport(emode_for_corrupt_record(emode, EndRecPtr),
					(errmsg("unexpected timeline ID %u in log segment %s, offset %u",
							xlogreader->latestPageTLI,
							fname,
							offset)));
			record = NULL;
		}

		if (record)
		{
			/* Great, got a record */
			return record;
		}
		else
		{
			/* No valid record available from this source */
			lastSourceFailed = true;

			/*
			 * If archive recovery was requested, but we were still doing
			 * crash recovery, switch to archive recovery and retry using the
			 * offline archive. We have now replayed all the valid WAL in
			 * pg_wal, so we are presumably now consistent.
			 *
			 * We require that there's at least some valid WAL present in
			 * pg_wal, however (!fetching_ckpt).  We could recover using the
			 * WAL from the archive, even if pg_wal is completely empty, but
			 * we'd have no idea how far we'd have to replay to reach
			 * consistency.  So err on the safe side and give up.
			 */
			if (!InArchiveRecovery && ArchiveRecoveryRequested &&
				!fetching_ckpt)
			{
				ereport(DEBUG1,
						(errmsg_internal("reached end of WAL in pg_wal, entering archive recovery")));
				InArchiveRecovery = true;
				if (StandbyModeRequested)
					StandbyMode = true;

				/* initialize minRecoveryPoint to this record */
				LWLockAcquire(ControlFileLock, LW_EXCLUSIVE);
				ControlFile->state = DB_IN_ARCHIVE_RECOVERY;
				if (ControlFile->minRecoveryPoint < EndRecPtr)
				{
					ControlFile->minRecoveryPoint = EndRecPtr;
					ControlFile->minRecoveryPointTLI = ThisTimeLineID;
				}
				/* update local copy */
				minRecoveryPoint = ControlFile->minRecoveryPoint;
				minRecoveryPointTLI = ControlFile->minRecoveryPointTLI;

				/*
				 * The startup process can update its local copy of
				 * minRecoveryPoint from this point.
				 */
				updateMinRecoveryPoint = true;

				UpdateControlFile();

				/*
				 * We update SharedRecoveryState while holding the lock on
				 * ControlFileLock so both states are consistent in shared
				 * memory.
				 */
				SpinLockAcquire(&XLogCtl->info_lck);
				XLogCtl->SharedRecoveryState = RECOVERY_STATE_ARCHIVE;
				SpinLockRelease(&XLogCtl->info_lck);

				LWLockRelease(ControlFileLock);

				CheckRecoveryConsistency();

				/*
				 * Before we retry, reset lastSourceFailed and currentSource
				 * so that we will check the archive next.
				 */
				lastSourceFailed = false;
				currentSource = XLOG_FROM_ANY;

				continue;
			}

			/* In standby mode, loop back to retry. Otherwise, give up. */
			if (StandbyMode && !CheckForStandbyTrigger())
				continue;
			else
				return NULL;
		}
	}
}

/*
 * Scan for new timelines that might have appeared in the archive since we
 * started recovery.
 *
 * If there are any, the function changes recovery target TLI to the latest
 * one and returns 'true'.
 */
static bool
rescanLatestTimeLine(void)
{
	List	   *newExpectedTLEs;
	bool		found;
	ListCell   *cell;
	TimeLineID	newtarget;
	TimeLineID	oldtarget = recoveryTargetTLI;
	TimeLineHistoryEntry *currentTle = NULL;

	newtarget = findNewestTimeLine(recoveryTargetTLI);
	if (newtarget == recoveryTargetTLI)
	{
		/* No new timelines found */
		return false;
	}

	/*
	 * Determine the list of expected TLIs for the new TLI
	 */

	newExpectedTLEs = readTimeLineHistory(newtarget);

	/*
	 * If the current timeline is not part of the history of the new timeline,
	 * we cannot proceed to it.
	 */
	found = false;
	foreach(cell, newExpectedTLEs)
	{
		currentTle = (TimeLineHistoryEntry *) lfirst(cell);

		if (currentTle->tli == recoveryTargetTLI)
		{
			found = true;
			break;
		}
	}
	if (!found)
	{
		ereport(LOG,
				(errmsg("new timeline %u is not a child of database system timeline %u",
						newtarget,
						ThisTimeLineID)));
		return false;
	}

	/*
	 * The current timeline was found in the history file, but check that the
	 * next timeline was forked off from it *after* the current recovery
	 * location.
	 */
	if (currentTle->end < EndRecPtr)
	{
		ereport(LOG,
				(errmsg("new timeline %u forked off current database system timeline %u before current recovery point %X/%X",
						newtarget,
						ThisTimeLineID,
						LSN_FORMAT_ARGS(EndRecPtr))));
		return false;
	}

	/* The new timeline history seems valid. Switch target */
	recoveryTargetTLI = newtarget;
	list_free_deep(expectedTLEs);
	expectedTLEs = newExpectedTLEs;

	/*
	 * As in StartupXLOG(), try to ensure we have all the history files
	 * between the old target and new target in pg_wal.
	 */
	restoreTimeLineHistoryFiles(oldtarget + 1, newtarget);

	ereport(LOG,
			(errmsg("new target timeline is %u",
					recoveryTargetTLI)));

	return true;
}

/*
>>>>>>> 185876a6
 * I/O routines for pg_control
 *
 * *ControlFile is a buffer in shared memory that holds an image of the
 * contents of pg_control.  WriteControlFile() initializes pg_control
 * given a preloaded buffer, ReadControlFile() loads the buffer from
 * the pg_control file (during postmaster or standalone-backend startup),
 * and UpdateControlFile() rewrites pg_control after we modify xlog state.
 * InitControlFile() fills the buffer with initial values.
 *
 * For simplicity, WriteControlFile() initializes the fields of pg_control
 * that are related to checking backend/database compatibility, and
 * ReadControlFile() verifies they are correct.  We could split out the
 * I/O and compatibility-check functions, but there seems no need currently.
 */

static void
InitControlFile(uint64 sysidentifier)
{
	char		mock_auth_nonce[MOCK_AUTH_NONCE_LEN];

	/*
	 * Generate a random nonce. This is used for authentication requests that
	 * will fail because the user does not exist. The nonce is used to create
	 * a genuine-looking password challenge for the non-existent user, in lieu
	 * of an actual stored password.
	 */
	if (!pg_strong_random(mock_auth_nonce, MOCK_AUTH_NONCE_LEN))
		ereport(PANIC,
				(errcode(ERRCODE_INTERNAL_ERROR),
				 errmsg("could not generate secret authorization token")));

	memset(ControlFile, 0, sizeof(ControlFileData));
	/* Initialize pg_control status fields */
	ControlFile->system_identifier = sysidentifier;
	memcpy(ControlFile->mock_authentication_nonce, mock_auth_nonce, MOCK_AUTH_NONCE_LEN);
	ControlFile->state = DB_SHUTDOWNED;
	ControlFile->unloggedLSN = FirstNormalUnloggedLSN;

	/* Set important parameter values for use when replaying WAL */
	ControlFile->MaxConnections = MaxConnections;
	ControlFile->max_worker_processes = max_worker_processes;
	ControlFile->max_wal_senders = max_wal_senders;
	ControlFile->max_prepared_xacts = max_prepared_xacts;
	ControlFile->max_locks_per_xact = max_locks_per_xact;
	ControlFile->wal_level = wal_level;
	ControlFile->wal_log_hints = wal_log_hints;
	ControlFile->track_commit_timestamp = track_commit_timestamp;
	ControlFile->data_checksum_version = bootstrap_data_checksum_version;
}

static void
WriteControlFile(void)
{
	int			fd;
	char		buffer[PG_CONTROL_FILE_SIZE];	/* need not be aligned */

	/*
	 * Ensure that the size of the pg_control data structure is sane.  See the
	 * comments for these symbols in pg_control.h.
	 */
	StaticAssertStmt(sizeof(ControlFileData) <= PG_CONTROL_MAX_SAFE_SIZE,
					 "pg_control is too large for atomic disk writes");
	StaticAssertStmt(sizeof(ControlFileData) <= PG_CONTROL_FILE_SIZE,
					 "sizeof(ControlFileData) exceeds PG_CONTROL_FILE_SIZE");

	/*
	 * Initialize version and compatibility-check fields
	 */
	ControlFile->pg_control_version = PG_CONTROL_VERSION;
	ControlFile->catalog_version_no = CATALOG_VERSION_NO;

	ControlFile->maxAlign = MAXIMUM_ALIGNOF;
	ControlFile->floatFormat = FLOATFORMAT_VALUE;

	ControlFile->blcksz = BLCKSZ;
	ControlFile->relseg_size = RELSEG_SIZE;
	ControlFile->xlog_blcksz = XLOG_BLCKSZ;
	ControlFile->xlog_seg_size = wal_segment_size;

	ControlFile->nameDataLen = NAMEDATALEN;
	ControlFile->indexMaxKeys = INDEX_MAX_KEYS;

	ControlFile->toast_max_chunk_size = TOAST_MAX_CHUNK_SIZE;
	ControlFile->loblksize = LOBLKSIZE;

	ControlFile->float8ByVal = FLOAT8PASSBYVAL;

	/* Contents are protected with a CRC */
	INIT_CRC32C(ControlFile->crc);
	COMP_CRC32C(ControlFile->crc,
				(char *) ControlFile,
				offsetof(ControlFileData, crc));
	FIN_CRC32C(ControlFile->crc);

	/*
	 * We write out PG_CONTROL_FILE_SIZE bytes into pg_control, zero-padding
	 * the excess over sizeof(ControlFileData).  This reduces the odds of
	 * premature-EOF errors when reading pg_control.  We'll still fail when we
	 * check the contents of the file, but hopefully with a more specific
	 * error than "couldn't read pg_control".
	 */
	memset(buffer, 0, PG_CONTROL_FILE_SIZE);
	memcpy(buffer, ControlFile, sizeof(ControlFileData));

	fd = BasicOpenFile(XLOG_CONTROL_FILE,
					   O_RDWR | O_CREAT | O_EXCL | PG_BINARY);
	if (fd < 0)
		ereport(PANIC,
				(errcode_for_file_access(),
				 errmsg("could not create file \"%s\": %m",
						XLOG_CONTROL_FILE)));

	errno = 0;
	pgstat_report_wait_start(WAIT_EVENT_CONTROL_FILE_WRITE);
	if (write(fd, buffer, PG_CONTROL_FILE_SIZE) != PG_CONTROL_FILE_SIZE)
	{
		/* if write didn't set errno, assume problem is no disk space */
		if (errno == 0)
			errno = ENOSPC;
		ereport(PANIC,
				(errcode_for_file_access(),
				 errmsg("could not write to file \"%s\": %m",
						XLOG_CONTROL_FILE)));
	}
	pgstat_report_wait_end();

	pgstat_report_wait_start(WAIT_EVENT_CONTROL_FILE_SYNC);
	if (pg_fsync(fd) != 0)
		ereport(PANIC,
				(errcode_for_file_access(),
				 errmsg("could not fsync file \"%s\": %m",
						XLOG_CONTROL_FILE)));
	pgstat_report_wait_end();

	if (close(fd) != 0)
		ereport(PANIC,
				(errcode_for_file_access(),
				 errmsg("could not close file \"%s\": %m",
						XLOG_CONTROL_FILE)));
}

static void
ReadControlFile(void)
{
	pg_crc32c	crc;
	int			fd;
	static char wal_segsz_str[20];
	int			r;

	/*
	 * Read data...
	 */
	fd = BasicOpenFile(XLOG_CONTROL_FILE,
					   O_RDWR | PG_BINARY);
	if (fd < 0)
		ereport(PANIC,
				(errcode_for_file_access(),
				 errmsg("could not open file \"%s\": %m",
						XLOG_CONTROL_FILE)));

	pgstat_report_wait_start(WAIT_EVENT_CONTROL_FILE_READ);
	r = read(fd, ControlFile, sizeof(ControlFileData));
	if (r != sizeof(ControlFileData))
	{
		if (r < 0)
			ereport(PANIC,
					(errcode_for_file_access(),
					 errmsg("could not read file \"%s\": %m",
							XLOG_CONTROL_FILE)));
		else
			ereport(PANIC,
					(errcode(ERRCODE_DATA_CORRUPTED),
					 errmsg("could not read file \"%s\": read %d of %zu",
							XLOG_CONTROL_FILE, r, sizeof(ControlFileData))));
	}
	pgstat_report_wait_end();

	close(fd);

	/*
	 * Check for expected pg_control format version.  If this is wrong, the
	 * CRC check will likely fail because we'll be checking the wrong number
	 * of bytes.  Complaining about wrong version will probably be more
	 * enlightening than complaining about wrong CRC.
	 */

	if (ControlFile->pg_control_version != PG_CONTROL_VERSION && ControlFile->pg_control_version % 65536 == 0 && ControlFile->pg_control_version / 65536 != 0)
		ereport(FATAL,
				(errmsg("database files are incompatible with server"),
				 errdetail("The database cluster was initialized with PG_CONTROL_VERSION %d (0x%08x),"
						   " but the server was compiled with PG_CONTROL_VERSION %d (0x%08x).",
						   ControlFile->pg_control_version, ControlFile->pg_control_version,
						   PG_CONTROL_VERSION, PG_CONTROL_VERSION),
				 errhint("This could be a problem of mismatched byte ordering.  It looks like you need to initdb.")));

	if (ControlFile->pg_control_version != PG_CONTROL_VERSION)
		ereport(FATAL,
				(errmsg("database files are incompatible with server"),
				 errdetail("The database cluster was initialized with PG_CONTROL_VERSION %d,"
						   " but the server was compiled with PG_CONTROL_VERSION %d.",
						   ControlFile->pg_control_version, PG_CONTROL_VERSION),
				 errhint("It looks like you need to initdb.")));

	/* Now check the CRC. */
	INIT_CRC32C(crc);
	COMP_CRC32C(crc,
				(char *) ControlFile,
				offsetof(ControlFileData, crc));
	FIN_CRC32C(crc);

	if (!EQ_CRC32C(crc, ControlFile->crc))
		ereport(FATAL,
				(errmsg("incorrect checksum in control file")));

	/*
	 * Do compatibility checking immediately.  If the database isn't
	 * compatible with the backend executable, we want to abort before we can
	 * possibly do any damage.
	 */
	if (ControlFile->catalog_version_no != CATALOG_VERSION_NO)
		ereport(FATAL,
				(errmsg("database files are incompatible with server"),
				 errdetail("The database cluster was initialized with CATALOG_VERSION_NO %d,"
						   " but the server was compiled with CATALOG_VERSION_NO %d.",
						   ControlFile->catalog_version_no, CATALOG_VERSION_NO),
				 errhint("It looks like you need to initdb.")));
	if (ControlFile->maxAlign != MAXIMUM_ALIGNOF)
		ereport(FATAL,
				(errmsg("database files are incompatible with server"),
				 errdetail("The database cluster was initialized with MAXALIGN %d,"
						   " but the server was compiled with MAXALIGN %d.",
						   ControlFile->maxAlign, MAXIMUM_ALIGNOF),
				 errhint("It looks like you need to initdb.")));
	if (ControlFile->floatFormat != FLOATFORMAT_VALUE)
		ereport(FATAL,
				(errmsg("database files are incompatible with server"),
				 errdetail("The database cluster appears to use a different floating-point number format than the server executable."),
				 errhint("It looks like you need to initdb.")));
	if (ControlFile->blcksz != BLCKSZ)
		ereport(FATAL,
				(errmsg("database files are incompatible with server"),
				 errdetail("The database cluster was initialized with BLCKSZ %d,"
						   " but the server was compiled with BLCKSZ %d.",
						   ControlFile->blcksz, BLCKSZ),
				 errhint("It looks like you need to recompile or initdb.")));
	if (ControlFile->relseg_size != RELSEG_SIZE)
		ereport(FATAL,
				(errmsg("database files are incompatible with server"),
				 errdetail("The database cluster was initialized with RELSEG_SIZE %d,"
						   " but the server was compiled with RELSEG_SIZE %d.",
						   ControlFile->relseg_size, RELSEG_SIZE),
				 errhint("It looks like you need to recompile or initdb.")));
	if (ControlFile->xlog_blcksz != XLOG_BLCKSZ)
		ereport(FATAL,
				(errmsg("database files are incompatible with server"),
				 errdetail("The database cluster was initialized with XLOG_BLCKSZ %d,"
						   " but the server was compiled with XLOG_BLCKSZ %d.",
						   ControlFile->xlog_blcksz, XLOG_BLCKSZ),
				 errhint("It looks like you need to recompile or initdb.")));
	if (ControlFile->nameDataLen != NAMEDATALEN)
		ereport(FATAL,
				(errmsg("database files are incompatible with server"),
				 errdetail("The database cluster was initialized with NAMEDATALEN %d,"
						   " but the server was compiled with NAMEDATALEN %d.",
						   ControlFile->nameDataLen, NAMEDATALEN),
				 errhint("It looks like you need to recompile or initdb.")));
	if (ControlFile->indexMaxKeys != INDEX_MAX_KEYS)
		ereport(FATAL,
				(errmsg("database files are incompatible with server"),
				 errdetail("The database cluster was initialized with INDEX_MAX_KEYS %d,"
						   " but the server was compiled with INDEX_MAX_KEYS %d.",
						   ControlFile->indexMaxKeys, INDEX_MAX_KEYS),
				 errhint("It looks like you need to recompile or initdb.")));
	if (ControlFile->toast_max_chunk_size != TOAST_MAX_CHUNK_SIZE)
		ereport(FATAL,
				(errmsg("database files are incompatible with server"),
				 errdetail("The database cluster was initialized with TOAST_MAX_CHUNK_SIZE %d,"
						   " but the server was compiled with TOAST_MAX_CHUNK_SIZE %d.",
						   ControlFile->toast_max_chunk_size, (int) TOAST_MAX_CHUNK_SIZE),
				 errhint("It looks like you need to recompile or initdb.")));
	if (ControlFile->loblksize != LOBLKSIZE)
		ereport(FATAL,
				(errmsg("database files are incompatible with server"),
				 errdetail("The database cluster was initialized with LOBLKSIZE %d,"
						   " but the server was compiled with LOBLKSIZE %d.",
						   ControlFile->loblksize, (int) LOBLKSIZE),
				 errhint("It looks like you need to recompile or initdb.")));

#ifdef USE_FLOAT8_BYVAL
	if (ControlFile->float8ByVal != true)
		ereport(FATAL,
				(errmsg("database files are incompatible with server"),
				 errdetail("The database cluster was initialized without USE_FLOAT8_BYVAL"
						   " but the server was compiled with USE_FLOAT8_BYVAL."),
				 errhint("It looks like you need to recompile or initdb.")));
#else
	if (ControlFile->float8ByVal != false)
		ereport(FATAL,
				(errmsg("database files are incompatible with server"),
				 errdetail("The database cluster was initialized with USE_FLOAT8_BYVAL"
						   " but the server was compiled without USE_FLOAT8_BYVAL."),
				 errhint("It looks like you need to recompile or initdb.")));
#endif

	wal_segment_size = ControlFile->xlog_seg_size;

	if (!IsValidWalSegSize(wal_segment_size))
		ereport(ERROR, (errcode(ERRCODE_INVALID_PARAMETER_VALUE),
						errmsg_plural("WAL segment size must be a power of two between 1 MB and 1 GB, but the control file specifies %d byte",
									  "WAL segment size must be a power of two between 1 MB and 1 GB, but the control file specifies %d bytes",
									  wal_segment_size,
									  wal_segment_size)));

	snprintf(wal_segsz_str, sizeof(wal_segsz_str), "%d", wal_segment_size);
	SetConfigOption("wal_segment_size", wal_segsz_str, PGC_INTERNAL,
					PGC_S_DYNAMIC_DEFAULT);

	/* check and update variables dependent on wal_segment_size */
	if (ConvertToXSegs(min_wal_size_mb, wal_segment_size) < 2)
		ereport(ERROR, (errcode(ERRCODE_INVALID_PARAMETER_VALUE),
						errmsg("\"min_wal_size\" must be at least twice \"wal_segment_size\"")));

	if (ConvertToXSegs(max_wal_size_mb, wal_segment_size) < 2)
		ereport(ERROR, (errcode(ERRCODE_INVALID_PARAMETER_VALUE),
						errmsg("\"max_wal_size\" must be at least twice \"wal_segment_size\"")));

	UsableBytesInSegment =
		(wal_segment_size / XLOG_BLCKSZ * UsableBytesInPage) -
		(SizeOfXLogLongPHD - SizeOfXLogShortPHD);

	CalculateCheckpointSegments();

	/* Make the initdb settings visible as GUC variables, too */
	SetConfigOption("data_checksums", DataChecksumsEnabled() ? "yes" : "no",
					PGC_INTERNAL, PGC_S_DYNAMIC_DEFAULT);
}

/*
 * Utility wrapper to update the control file.  Note that the control
 * file gets flushed.
 */
static void
UpdateControlFile(void)
{
	update_controlfile(DataDir, ControlFile, true);
}

/*
 * Returns the unique system identifier from control file.
 */
uint64
GetSystemIdentifier(void)
{
	Assert(ControlFile != NULL);
	return ControlFile->system_identifier;
}

/*
 * Returns the random nonce from control file.
 */
char *
GetMockAuthenticationNonce(void)
{
	Assert(ControlFile != NULL);
	return ControlFile->mock_authentication_nonce;
}

/*
 * Are checksums enabled for data pages?
 */
bool
DataChecksumsEnabled(void)
{
	Assert(ControlFile != NULL);
	return (ControlFile->data_checksum_version > 0);
}

/*
 * Returns a fake LSN for unlogged relations.
 *
 * Each call generates an LSN that is greater than any previous value
 * returned. The current counter value is saved and restored across clean
 * shutdowns, but like unlogged relations, does not survive a crash. This can
 * be used in lieu of real LSN values returned by XLogInsert, if you need an
 * LSN-like increasing sequence of numbers without writing any WAL.
 */
XLogRecPtr
GetFakeLSNForUnloggedRel(void)
{
	XLogRecPtr	nextUnloggedLSN;

	/* increment the unloggedLSN counter, need SpinLock */
	SpinLockAcquire(&XLogCtl->ulsn_lck);
	nextUnloggedLSN = XLogCtl->unloggedLSN++;
	SpinLockRelease(&XLogCtl->ulsn_lck);

	return nextUnloggedLSN;
}

/*
 * Auto-tune the number of XLOG buffers.
 *
 * The preferred setting for wal_buffers is about 3% of shared_buffers, with
 * a maximum of one XLOG segment (there is little reason to think that more
 * is helpful, at least so long as we force an fsync when switching log files)
 * and a minimum of 8 blocks (which was the default value prior to PostgreSQL
 * 9.1, when auto-tuning was added).
 *
 * This should not be called until NBuffers has received its final value.
 */
static int
XLOGChooseNumBuffers(void)
{
	int			xbuffers;

	xbuffers = NBuffers / 32;
	if (xbuffers > (wal_segment_size / XLOG_BLCKSZ))
		xbuffers = (wal_segment_size / XLOG_BLCKSZ);
	if (xbuffers < 8)
		xbuffers = 8;
	return xbuffers;
}

/*
 * GUC check_hook for wal_buffers
 */
bool
check_wal_buffers(int *newval, void **extra, GucSource source)
{
	/*
	 * -1 indicates a request for auto-tune.
	 */
	if (*newval == -1)
	{
		/*
		 * If we haven't yet changed the boot_val default of -1, just let it
		 * be.  We'll fix it when XLOGShmemSize is called.
		 */
		if (XLOGbuffers == -1)
			return true;

		/* Otherwise, substitute the auto-tune value */
		*newval = XLOGChooseNumBuffers();
	}

	/*
	 * We clamp manually-set values to at least 4 blocks.  Prior to PostgreSQL
	 * 9.1, a minimum of 4 was enforced by guc.c, but since that is no longer
	 * the case, we just silently treat such values as a request for the
	 * minimum.  (We could throw an error instead, but that doesn't seem very
	 * helpful.)
	 */
	if (*newval < 4)
		*newval = 4;

	return true;
}

/*
 * Read the control file, set respective GUCs.
 *
 * This is to be called during startup, including a crash recovery cycle,
 * unless in bootstrap mode, where no control file yet exists.  As there's no
 * usable shared memory yet (its sizing can depend on the contents of the
 * control file!), first store the contents in local memory. XLOGShmemInit()
 * will then copy it to shared memory later.
 *
 * reset just controls whether previous contents are to be expected (in the
 * reset case, there's a dangling pointer into old shared memory), or not.
 */
void
LocalProcessControlFile(bool reset)
{
	Assert(reset || ControlFile == NULL);
	ControlFile = palloc(sizeof(ControlFileData));
	ReadControlFile();
}

/*
 * Initialization of shared memory for XLOG
 */
Size
XLOGShmemSize(void)
{
	Size		size;

	/*
	 * If the value of wal_buffers is -1, use the preferred auto-tune value.
	 * This isn't an amazingly clean place to do this, but we must wait till
	 * NBuffers has received its final value, and must do it before using the
	 * value of XLOGbuffers to do anything important.
	 *
	 * We prefer to report this value's source as PGC_S_DYNAMIC_DEFAULT.
	 * However, if the DBA explicitly set wal_buffers = -1 in the config file,
	 * then PGC_S_DYNAMIC_DEFAULT will fail to override that and we must force
	 * the matter with PGC_S_OVERRIDE.
	 */
	if (XLOGbuffers == -1)
	{
		char		buf[32];

		snprintf(buf, sizeof(buf), "%d", XLOGChooseNumBuffers());
		SetConfigOption("wal_buffers", buf, PGC_POSTMASTER,
						PGC_S_DYNAMIC_DEFAULT);
		if (XLOGbuffers == -1)	/* failed to apply it? */
			SetConfigOption("wal_buffers", buf, PGC_POSTMASTER,
							PGC_S_OVERRIDE);
	}
	Assert(XLOGbuffers > 0);

	/* XLogCtl */
	size = sizeof(XLogCtlData);

	/* WAL insertion locks, plus alignment */
	size = add_size(size, mul_size(sizeof(WALInsertLockPadded), NUM_XLOGINSERT_LOCKS + 1));
	/* xlblocks array */
	size = add_size(size, mul_size(sizeof(XLogRecPtr), XLOGbuffers));
	/* extra alignment padding for XLOG I/O buffers */
	size = add_size(size, XLOG_BLCKSZ);
	/* and the buffers themselves */
	size = add_size(size, mul_size(XLOG_BLCKSZ, XLOGbuffers));

	/*
	 * Note: we don't count ControlFileData, it comes out of the "slop factor"
	 * added by CreateSharedMemoryAndSemaphores.  This lets us use this
	 * routine again below to compute the actual allocation size.
	 */

	return size;
}

void
XLOGShmemInit(void)
{
	bool		foundCFile,
				foundXLog;
	char	   *allocptr;
	int			i;
	ControlFileData *localControlFile;

#ifdef WAL_DEBUG

	/*
	 * Create a memory context for WAL debugging that's exempt from the normal
	 * "no pallocs in critical section" rule. Yes, that can lead to a PANIC if
	 * an allocation fails, but wal_debug is not for production use anyway.
	 */
	if (walDebugCxt == NULL)
	{
		walDebugCxt = AllocSetContextCreate(TopMemoryContext,
											"WAL Debug",
											ALLOCSET_DEFAULT_SIZES);
		MemoryContextAllowInCriticalSection(walDebugCxt, true);
	}
#endif


	XLogCtl = (XLogCtlData *)
		ShmemInitStruct("XLOG Ctl", XLOGShmemSize(), &foundXLog);

	localControlFile = ControlFile;
	ControlFile = (ControlFileData *)
		ShmemInitStruct("Control File", sizeof(ControlFileData), &foundCFile);

	if (foundCFile || foundXLog)
	{
		/* both should be present or neither */
		Assert(foundCFile && foundXLog);

		/* Initialize local copy of WALInsertLocks */
		WALInsertLocks = XLogCtl->Insert.WALInsertLocks;

		if (localControlFile)
			pfree(localControlFile);
		return;
	}
	memset(XLogCtl, 0, sizeof(XLogCtlData));

	/*
	 * Already have read control file locally, unless in bootstrap mode. Move
	 * contents into shared memory.
	 */
	if (localControlFile)
	{
		memcpy(ControlFile, localControlFile, sizeof(ControlFileData));
		pfree(localControlFile);
	}

	/*
	 * Since XLogCtlData contains XLogRecPtr fields, its sizeof should be a
	 * multiple of the alignment for same, so no extra alignment padding is
	 * needed here.
	 */
	allocptr = ((char *) XLogCtl) + sizeof(XLogCtlData);
	XLogCtl->xlblocks = (XLogRecPtr *) allocptr;
	memset(XLogCtl->xlblocks, 0, sizeof(XLogRecPtr) * XLOGbuffers);
	allocptr += sizeof(XLogRecPtr) * XLOGbuffers;


	/* WAL insertion locks. Ensure they're aligned to the full padded size */
	allocptr += sizeof(WALInsertLockPadded) -
		((uintptr_t) allocptr) % sizeof(WALInsertLockPadded);
	WALInsertLocks = XLogCtl->Insert.WALInsertLocks =
		(WALInsertLockPadded *) allocptr;
	allocptr += sizeof(WALInsertLockPadded) * NUM_XLOGINSERT_LOCKS;

	for (i = 0; i < NUM_XLOGINSERT_LOCKS; i++)
	{
		LWLockInitialize(&WALInsertLocks[i].l.lock, LWTRANCHE_WAL_INSERT);
		WALInsertLocks[i].l.insertingAt = InvalidXLogRecPtr;
		WALInsertLocks[i].l.lastImportantAt = InvalidXLogRecPtr;
	}

	/*
	 * Align the start of the page buffers to a full xlog block size boundary.
	 * This simplifies some calculations in XLOG insertion. It is also
	 * required for O_DIRECT.
	 */
	allocptr = (char *) TYPEALIGN(XLOG_BLCKSZ, allocptr);
	XLogCtl->pages = allocptr;
	memset(XLogCtl->pages, 0, (Size) XLOG_BLCKSZ * XLOGbuffers);

	/*
	 * Do basic initialization of XLogCtl shared data. (StartupXLOG will fill
	 * in additional info.)
	 */
	XLogCtl->XLogCacheBlck = XLOGbuffers - 1;
	XLogCtl->SharedRecoveryState = RECOVERY_STATE_CRASH;
	XLogCtl->InstallXLogFileSegmentActive = false;
	XLogCtl->WalWriterSleeping = false;

	SpinLockInit(&XLogCtl->Insert.insertpos_lck);
	SpinLockInit(&XLogCtl->info_lck);
	SpinLockInit(&XLogCtl->ulsn_lck);
}

/*
 * This func must be called ONCE on system install.  It creates pg_control
 * and the initial XLOG segment.
 */
void
BootStrapXLOG(void)
{
	CheckPoint	checkPoint;
	char	   *buffer;
	XLogPageHeader page;
	XLogLongPageHeader longpage;
	XLogRecord *record;
	char	   *recptr;
	uint64		sysidentifier;
	struct timeval tv;
	pg_crc32c	crc;

	/* allow ordinary WAL segment creation, like StartupXLOG() would */
	LWLockAcquire(ControlFileLock, LW_EXCLUSIVE);
	XLogCtl->InstallXLogFileSegmentActive = true;
	LWLockRelease(ControlFileLock);

	/*
	 * Select a hopefully-unique system identifier code for this installation.
	 * We use the result of gettimeofday(), including the fractional seconds
	 * field, as being about as unique as we can easily get.  (Think not to
	 * use random(), since it hasn't been seeded and there's no portable way
	 * to seed it other than the system clock value...)  The upper half of the
	 * uint64 value is just the tv_sec part, while the lower half contains the
	 * tv_usec part (which must fit in 20 bits), plus 12 bits from our current
	 * PID for a little extra uniqueness.  A person knowing this encoding can
	 * determine the initialization time of the installation, which could
	 * perhaps be useful sometimes.
	 */
	gettimeofday(&tv, NULL);
	sysidentifier = ((uint64) tv.tv_sec) << 32;
	sysidentifier |= ((uint64) tv.tv_usec) << 12;
	sysidentifier |= getpid() & 0xFFF;

	/* page buffer must be aligned suitably for O_DIRECT */
	buffer = (char *) palloc(XLOG_BLCKSZ + XLOG_BLCKSZ);
	page = (XLogPageHeader) TYPEALIGN(XLOG_BLCKSZ, buffer);
	memset(page, 0, XLOG_BLCKSZ);

	/*
	 * Set up information for the initial checkpoint record
	 *
	 * The initial checkpoint record is written to the beginning of the WAL
	 * segment with logid=0 logseg=1. The very first WAL segment, 0/0, is not
	 * used, so that we can use 0/0 to mean "before any valid WAL segment".
	 */
	checkPoint.redo = wal_segment_size + SizeOfXLogLongPHD;
	checkPoint.ThisTimeLineID = BootstrapTimeLineID;
	checkPoint.PrevTimeLineID = BootstrapTimeLineID;
	checkPoint.fullPageWrites = fullPageWrites;
	checkPoint.nextXid =
		FullTransactionIdFromEpochAndXid(0, FirstNormalTransactionId);
	checkPoint.nextOid = FirstGenbkiObjectId;
	checkPoint.nextMulti = FirstMultiXactId;
	checkPoint.nextMultiOffset = 0;
	checkPoint.oldestXid = FirstNormalTransactionId;
	checkPoint.oldestXidDB = Template1DbOid;
	checkPoint.oldestMulti = FirstMultiXactId;
	checkPoint.oldestMultiDB = Template1DbOid;
	checkPoint.oldestCommitTsXid = InvalidTransactionId;
	checkPoint.newestCommitTsXid = InvalidTransactionId;
	checkPoint.time = (pg_time_t) time(NULL);
	checkPoint.oldestActiveXid = InvalidTransactionId;

	ShmemVariableCache->nextXid = checkPoint.nextXid;
	ShmemVariableCache->nextOid = checkPoint.nextOid;
	ShmemVariableCache->oidCount = 0;
	MultiXactSetNextMXact(checkPoint.nextMulti, checkPoint.nextMultiOffset);
	AdvanceOldestClogXid(checkPoint.oldestXid);
	SetTransactionIdLimit(checkPoint.oldestXid, checkPoint.oldestXidDB);
	SetMultiXactIdLimit(checkPoint.oldestMulti, checkPoint.oldestMultiDB, true);
	SetCommitTsLimit(InvalidTransactionId, InvalidTransactionId);

	/* Set up the XLOG page header */
	page->xlp_magic = XLOG_PAGE_MAGIC;
	page->xlp_info = XLP_LONG_HEADER;
	page->xlp_tli = BootstrapTimeLineID;
	page->xlp_pageaddr = wal_segment_size;
	longpage = (XLogLongPageHeader) page;
	longpage->xlp_sysid = sysidentifier;
	longpage->xlp_seg_size = wal_segment_size;
	longpage->xlp_xlog_blcksz = XLOG_BLCKSZ;

	/* Insert the initial checkpoint record */
	recptr = ((char *) page + SizeOfXLogLongPHD);
	record = (XLogRecord *) recptr;
	record->xl_prev = 0;
	record->xl_xid = InvalidTransactionId;
	record->xl_tot_len = SizeOfXLogRecord + SizeOfXLogRecordDataHeaderShort + sizeof(checkPoint);
	record->xl_info = XLOG_CHECKPOINT_SHUTDOWN;
	record->xl_rmid = RM_XLOG_ID;
	recptr += SizeOfXLogRecord;
	/* fill the XLogRecordDataHeaderShort struct */
	*(recptr++) = (char) XLR_BLOCK_ID_DATA_SHORT;
	*(recptr++) = sizeof(checkPoint);
	memcpy(recptr, &checkPoint, sizeof(checkPoint));
	recptr += sizeof(checkPoint);
	Assert(recptr - (char *) record == record->xl_tot_len);

	INIT_CRC32C(crc);
	COMP_CRC32C(crc, ((char *) record) + SizeOfXLogRecord, record->xl_tot_len - SizeOfXLogRecord);
	COMP_CRC32C(crc, (char *) record, offsetof(XLogRecord, xl_crc));
	FIN_CRC32C(crc);
	record->xl_crc = crc;

	/* Create first XLOG segment file */
	openLogTLI = BootstrapTimeLineID;
	openLogFile = XLogFileInit(1, BootstrapTimeLineID);

	/*
	 * We needn't bother with Reserve/ReleaseExternalFD here, since we'll
	 * close the file again in a moment.
	 */

	/* Write the first page with the initial record */
	errno = 0;
	pgstat_report_wait_start(WAIT_EVENT_WAL_BOOTSTRAP_WRITE);
	if (write(openLogFile, page, XLOG_BLCKSZ) != XLOG_BLCKSZ)
	{
		/* if write didn't set errno, assume problem is no disk space */
		if (errno == 0)
			errno = ENOSPC;
		ereport(PANIC,
				(errcode_for_file_access(),
				 errmsg("could not write bootstrap write-ahead log file: %m")));
	}
	pgstat_report_wait_end();

	pgstat_report_wait_start(WAIT_EVENT_WAL_BOOTSTRAP_SYNC);
	if (pg_fsync(openLogFile) != 0)
		ereport(PANIC,
				(errcode_for_file_access(),
				 errmsg("could not fsync bootstrap write-ahead log file: %m")));
	pgstat_report_wait_end();

	if (close(openLogFile) != 0)
		ereport(PANIC,
				(errcode_for_file_access(),
				 errmsg("could not close bootstrap write-ahead log file: %m")));

	openLogFile = -1;

	/* Now create pg_control */
	InitControlFile(sysidentifier);
	ControlFile->time = checkPoint.time;
	ControlFile->checkPoint = checkPoint.redo;
	ControlFile->checkPointCopy = checkPoint;

	/* some additional ControlFile fields are set in WriteControlFile() */
	WriteControlFile();

	/* Bootstrap the commit log, too */
	BootStrapCLOG();
	BootStrapCommitTs();
	BootStrapSUBTRANS();
	BootStrapMultiXact();

	pfree(buffer);

	/*
	 * Force control file to be read - in contrast to normal processing we'd
	 * otherwise never run the checks and GUC related initializations therein.
	 */
	ReadControlFile();
}

static char *
str_time(pg_time_t tnow)
{
	static char buf[128];

	pg_strftime(buf, sizeof(buf),
				"%Y-%m-%d %H:%M:%S %Z",
				pg_localtime(&tnow, log_timezone));

	return buf;
}

/*
 * Initialize the first WAL segment on new timeline.
 */
static void
XLogInitNewTimeline(TimeLineID endTLI, XLogRecPtr endOfLog, TimeLineID newTLI)
{
	char		xlogfname[MAXFNAMELEN];
	XLogSegNo	endLogSegNo;
	XLogSegNo	startLogSegNo;

	/* we always switch to a new timeline after archive recovery */
	Assert(endTLI != newTLI);

	/*
	 * Update min recovery point one last time.
	 */
	UpdateMinRecoveryPoint(InvalidXLogRecPtr, true);

	/*
	 * Calculate the last segment on the old timeline, and the first segment
	 * on the new timeline. If the switch happens in the middle of a segment,
	 * they are the same, but if the switch happens exactly at a segment
	 * boundary, startLogSegNo will be endLogSegNo + 1.
	 */
	XLByteToPrevSeg(endOfLog, endLogSegNo, wal_segment_size);
	XLByteToSeg(endOfLog, startLogSegNo, wal_segment_size);

	/*
	 * Initialize the starting WAL segment for the new timeline. If the switch
	 * happens in the middle of a segment, copy data from the last WAL segment
	 * of the old timeline up to the switch point, to the starting WAL segment
	 * on the new timeline.
	 */
	if (endLogSegNo == startLogSegNo)
	{
		/*
		 * Make a copy of the file on the new timeline.
		 *
		 * Writing WAL isn't allowed yet, so there are no locking
		 * considerations. But we should be just as tense as XLogFileInit to
		 * avoid emplacing a bogus file.
		 */
		XLogFileCopy(newTLI, endLogSegNo, endTLI, endLogSegNo,
					 XLogSegmentOffset(endOfLog, wal_segment_size));
	}
	else
	{
		/*
		 * The switch happened at a segment boundary, so just create the next
		 * segment on the new timeline.
		 */
		int			fd;

		fd = XLogFileInit(startLogSegNo, newTLI);

		if (close(fd) != 0)
		{
			char		xlogfname[MAXFNAMELEN];
			int			save_errno = errno;

			XLogFileName(xlogfname, newTLI, startLogSegNo, wal_segment_size);
			errno = save_errno;
			ereport(ERROR,
					(errcode_for_file_access(),
					 errmsg("could not close file \"%s\": %m", xlogfname)));
		}
	}

	/*
	 * Let's just make real sure there are not .ready or .done flags posted
	 * for the new segment.
	 */
	XLogFileName(xlogfname, newTLI, startLogSegNo, wal_segment_size);
	XLogArchiveCleanup(xlogfname);
}

/*
 * Perform cleanup actions at the conclusion of archive recovery.
 */
static void
CleanupAfterArchiveRecovery(TimeLineID EndOfLogTLI, XLogRecPtr EndOfLog,
							TimeLineID newTLI)
{
	/*
	 * Execute the recovery_end_command, if any.
	 */
	if (recoveryEndCommand && strcmp(recoveryEndCommand, "") != 0)
		ExecuteRecoveryCommand(recoveryEndCommand,
							   "recovery_end_command",
							   true,
							   WAIT_EVENT_RECOVERY_END_COMMAND);

	/*
	 * We switched to a new timeline. Clean up segments on the old timeline.
	 *
	 * If there are any higher-numbered segments on the old timeline, remove
	 * them. They might contain valid WAL, but they might also be
	 * pre-allocated files containing garbage. In any case, they are not part
	 * of the new timeline's history so we don't need them.
	 */
	RemoveNonParentXlogFiles(EndOfLog, newTLI);

	/*
	 * If the switch happened in the middle of a segment, what to do with the
	 * last, partial segment on the old timeline? If we don't archive it, and
	 * the server that created the WAL never archives it either (e.g. because
	 * it was hit by a meteor), it will never make it to the archive. That's
	 * OK from our point of view, because the new segment that we created with
	 * the new TLI contains all the WAL from the old timeline up to the switch
	 * point. But if you later try to do PITR to the "missing" WAL on the old
	 * timeline, recovery won't find it in the archive. It's physically
	 * present in the new file with new TLI, but recovery won't look there
	 * when it's recovering to the older timeline. On the other hand, if we
	 * archive the partial segment, and the original server on that timeline
	 * is still running and archives the completed version of the same segment
	 * later, it will fail. (We used to do that in 9.4 and below, and it
	 * caused such problems).
	 *
	 * As a compromise, we rename the last segment with the .partial suffix,
	 * and archive it. Archive recovery will never try to read .partial
	 * segments, so they will normally go unused. But in the odd PITR case,
	 * the administrator can copy them manually to the pg_wal directory
	 * (removing the suffix). They can be useful in debugging, too.
	 *
	 * If a .done or .ready file already exists for the old timeline, however,
	 * we had already determined that the segment is complete, so we can let
	 * it be archived normally. (In particular, if it was restored from the
	 * archive to begin with, it's expected to have a .done file).
	 */
	if (XLogSegmentOffset(EndOfLog, wal_segment_size) != 0 &&
		XLogArchivingActive())
	{
		char		origfname[MAXFNAMELEN];
		XLogSegNo	endLogSegNo;

		XLByteToPrevSeg(EndOfLog, endLogSegNo, wal_segment_size);
		XLogFileName(origfname, EndOfLogTLI, endLogSegNo, wal_segment_size);

		if (!XLogArchiveIsReadyOrDone(origfname))
		{
			char		origpath[MAXPGPATH];
			char		partialfname[MAXFNAMELEN];
			char		partialpath[MAXPGPATH];

			XLogFilePath(origpath, EndOfLogTLI, endLogSegNo, wal_segment_size);
			snprintf(partialfname, MAXFNAMELEN, "%s.partial", origfname);
			snprintf(partialpath, MAXPGPATH, "%s.partial", origpath);

			/*
			 * Make sure there's no .done or .ready file for the .partial
			 * file.
			 */
			XLogArchiveCleanup(partialfname);

			durable_rename(origpath, partialpath, ERROR);
			XLogArchiveNotify(partialfname);
		}
	}
}

/*
 * Check to see if required parameters are set high enough on this server
 * for various aspects of recovery operation.
 *
 * Note that all the parameters which this function tests need to be
 * listed in Administrator's Overview section in high-availability.sgml.
 * If you change them, don't forget to update the list.
 */
static void
CheckRequiredParameterValues(void)
{
	/*
	 * For archive recovery, the WAL must be generated with at least 'replica'
	 * wal_level.
	 */
	if (ArchiveRecoveryRequested && ControlFile->wal_level == WAL_LEVEL_MINIMAL)
	{
		ereport(FATAL,
				(errmsg("WAL was generated with wal_level=minimal, cannot continue recovering"),
				 errdetail("This happens if you temporarily set wal_level=minimal on the server."),
				 errhint("Use a backup taken after setting wal_level to higher than minimal.")));
	}

	/*
	 * For Hot Standby, the WAL must be generated with 'replica' mode, and we
	 * must have at least as many backend slots as the primary.
	 */
	if (ArchiveRecoveryRequested && EnableHotStandby)
	{
		/* We ignore autovacuum_max_workers when we make this test. */
		RecoveryRequiresIntParameter("max_connections",
									 MaxConnections,
									 ControlFile->MaxConnections);
		RecoveryRequiresIntParameter("max_worker_processes",
									 max_worker_processes,
									 ControlFile->max_worker_processes);
		RecoveryRequiresIntParameter("max_wal_senders",
									 max_wal_senders,
									 ControlFile->max_wal_senders);
		RecoveryRequiresIntParameter("max_prepared_transactions",
									 max_prepared_xacts,
									 ControlFile->max_prepared_xacts);
		RecoveryRequiresIntParameter("max_locks_per_transaction",
									 max_locks_per_xact,
									 ControlFile->max_locks_per_xact);
	}
}

/*
 * This must be called ONCE during postmaster or standalone-backend startup
 */
void
StartupXLOG(void)
{
	XLogCtlInsert *Insert;
	CheckPoint	checkPoint;
	bool		wasShutdown;
	bool		didCrash;
	bool		haveTblspcMap;
	bool		haveBackupLabel;
	XLogRecPtr	EndOfLog;
	TimeLineID	EndOfLogTLI;
	TimeLineID	newTLI;
	bool		performedWalRecovery;
	EndOfWalRecoveryInfo *endOfRecoveryInfo;
	XLogRecPtr	abortedRecPtr;
	XLogRecPtr	missingContrecPtr;
	TransactionId oldestActiveXID;
	bool		promoted = false;

	/*
	 * We should have an aux process resource owner to use, and we should not
	 * be in a transaction that's installed some other resowner.
	 */
	Assert(AuxProcessResourceOwner != NULL);
	Assert(CurrentResourceOwner == NULL ||
		   CurrentResourceOwner == AuxProcessResourceOwner);
	CurrentResourceOwner = AuxProcessResourceOwner;

	/*
	 * Check that contents look valid.
	 */
	if (!XRecOffIsValid(ControlFile->checkPoint))
		ereport(FATAL,
				(errmsg("control file contains invalid checkpoint location")));

	switch (ControlFile->state)
	{
		case DB_SHUTDOWNED:

			/*
			 * This is the expected case, so don't be chatty in standalone
			 * mode
			 */
			ereport(IsPostmasterEnvironment ? LOG : NOTICE,
					(errmsg("database system was shut down at %s",
							str_time(ControlFile->time))));
			break;

		case DB_SHUTDOWNED_IN_RECOVERY:
			ereport(LOG,
					(errmsg("database system was shut down in recovery at %s",
							str_time(ControlFile->time))));
			break;

		case DB_SHUTDOWNING:
			ereport(LOG,
					(errmsg("database system shutdown was interrupted; last known up at %s",
							str_time(ControlFile->time))));
			break;

		case DB_IN_CRASH_RECOVERY:
			ereport(LOG,
					(errmsg("database system was interrupted while in recovery at %s",
							str_time(ControlFile->time)),
					 errhint("This probably means that some data is corrupted and"
							 " you will have to use the last backup for recovery.")));
			break;

		case DB_IN_ARCHIVE_RECOVERY:
			ereport(LOG,
					(errmsg("database system was interrupted while in recovery at log time %s",
							str_time(ControlFile->checkPointCopy.time)),
					 errhint("If this has occurred more than once some data might be corrupted"
							 " and you might need to choose an earlier recovery target.")));
			break;

		case DB_IN_PRODUCTION:
			ereport(LOG,
					(errmsg("database system was interrupted; last known up at %s",
							str_time(ControlFile->time))));
			break;

		default:
			ereport(FATAL,
					(errmsg("control file contains invalid database cluster state")));
	}

	/* This is just to allow attaching to startup process with a debugger */
#ifdef XLOG_REPLAY_DELAY
	if (ControlFile->state != DB_SHUTDOWNED)
		pg_usleep(60000000L);
#endif

	/*
	 * Verify that pg_wal and pg_wal/archive_status exist.  In cases where
	 * someone has performed a copy for PITR, these directories may have been
	 * excluded and need to be re-created.
	 */
	ValidateXLOGDirectoryStructure();

	/* Set up timeout handler needed to report startup progress. */
	if (!IsBootstrapProcessingMode())
		RegisterTimeout(STARTUP_PROGRESS_TIMEOUT,
						startup_progress_timeout_handler);

	/*----------
	 * If we previously crashed, perform a couple of actions:
	 *
	 * - The pg_wal directory may still include some temporary WAL segments
	 *   used when creating a new segment, so perform some clean up to not
	 *   bloat this path.  This is done first as there is no point to sync
	 *   this temporary data.
	 *
	 * - There might be data which we had written, intending to fsync it, but
	 *   which we had not actually fsync'd yet.  Therefore, a power failure in
	 *   the near future might cause earlier unflushed writes to be lost, even
	 *   though more recent data written to disk from here on would be
	 *   persisted.  To avoid that, fsync the entire data directory.
	 */
	if (ControlFile->state != DB_SHUTDOWNED &&
		ControlFile->state != DB_SHUTDOWNED_IN_RECOVERY)
	{
		RemoveTempXlogFiles();
		SyncDataDirectory();
		didCrash = true;
	}
	else
		didCrash = false;

	/*
	 * Prepare for WAL recovery if needed.
	 *
	 * InitWalRecovery analyzes the control file and the backup label file, if
	 * any.  It updates the in-memory ControlFile buffer according to the
	 * starting checkpoint, and sets InRecovery and ArchiveRecoveryRequested.
	 * It also applies the tablespace map file, if any.
	 */
	InitWalRecovery(ControlFile, &wasShutdown,
					&haveBackupLabel, &haveTblspcMap);
	checkPoint = ControlFile->checkPointCopy;

	/* initialize shared memory variables from the checkpoint record */
	ShmemVariableCache->nextXid = checkPoint.nextXid;
	ShmemVariableCache->nextOid = checkPoint.nextOid;
	ShmemVariableCache->oidCount = 0;
	MultiXactSetNextMXact(checkPoint.nextMulti, checkPoint.nextMultiOffset);
	AdvanceOldestClogXid(checkPoint.oldestXid);
	SetTransactionIdLimit(checkPoint.oldestXid, checkPoint.oldestXidDB);
	SetMultiXactIdLimit(checkPoint.oldestMulti, checkPoint.oldestMultiDB, true);
	SetCommitTsLimit(checkPoint.oldestCommitTsXid,
					 checkPoint.newestCommitTsXid);
	XLogCtl->ckptFullXid = checkPoint.nextXid;

	/*
	 * Clear out any old relcache cache files.  This is *necessary* if we do
	 * any WAL replay, since that would probably result in the cache files
	 * being out of sync with database reality.  In theory we could leave them
	 * in place if the database had been cleanly shut down, but it seems
	 * safest to just remove them always and let them be rebuilt during the
	 * first backend startup.  These files needs to be removed from all
	 * directories including pg_tblspc, however the symlinks are created only
	 * after reading tablespace_map file in case of archive recovery from
	 * backup, so needs to clear old relcache files here after creating
	 * symlinks.
	 */
	RelationCacheInitFileRemove();

	/*
	 * Initialize replication slots, before there's a chance to remove
	 * required resources.
	 */
	StartupReplicationSlots();

	/*
	 * Startup logical state, needs to be setup now so we have proper data
	 * during crash recovery.
	 */
	StartupReorderBuffer();

	/*
	 * Startup CLOG. This must be done after ShmemVariableCache->nextXid has
	 * been initialized and before we accept connections or begin WAL replay.
	 */
	StartupCLOG();

	/*
	 * Startup MultiXact. We need to do this early to be able to replay
	 * truncations.
	 */
	StartupMultiXact();

	/*
	 * Ditto for commit timestamps.  Activate the facility if the setting is
	 * enabled in the control file, as there should be no tracking of commit
	 * timestamps done when the setting was disabled.  This facility can be
	 * started or stopped when replaying a XLOG_PARAMETER_CHANGE record.
	 */
	if (ControlFile->track_commit_timestamp)
		StartupCommitTs();

	/*
	 * Recover knowledge about replay progress of known replication partners.
	 */
	StartupReplicationOrigin();

	/*
	 * Initialize unlogged LSN. On a clean shutdown, it's restored from the
	 * control file. On recovery, all unlogged relations are blown away, so
	 * the unlogged LSN counter can be reset too.
	 */
	if (ControlFile->state == DB_SHUTDOWNED)
		XLogCtl->unloggedLSN = ControlFile->unloggedLSN;
	else
		XLogCtl->unloggedLSN = FirstNormalUnloggedLSN;

	/*
	 * Copy any missing timeline history files between 'now' and the recovery
	 * target timeline from archive to pg_wal. While we don't need those files
	 * ourselves - the history file of the recovery target timeline covers all
	 * the previous timelines in the history too - a cascading standby server
	 * might be interested in them. Or, if you archive the WAL from this
	 * server to a different archive than the primary, it'd be good for all
	 * the history files to get archived there after failover, so that you can
	 * use one of the old timelines as a PITR target. Timeline history files
	 * are small, so it's better to copy them unnecessarily than not copy them
	 * and regret later.
	 */
	restoreTimeLineHistoryFiles(checkPoint.ThisTimeLineID, recoveryTargetTLI);

	/*
	 * Before running in recovery, scan pg_twophase and fill in its status to
	 * be able to work on entries generated by redo.  Doing a scan before
	 * taking any recovery action has the merit to discard any 2PC files that
	 * are newer than the first record to replay, saving from any conflicts at
	 * replay.  This avoids as well any subsequent scans when doing recovery
	 * of the on-disk two-phase data.
	 */
	restoreTwoPhaseData();

	/*
	 * When starting with crash recovery, reset pgstat data - it might not be
	 * valid. Otherwise restore pgstat data. It's safe to do this here,
	 * because postmaster will not yet have started any other processes.
	 *
	 * NB: Restoring replication slot stats relies on slot state to have
	 * already been restored from disk.
	 *
	 * TODO: With a bit of extra work we could just start with a pgstat file
	 * associated with the checkpoint redo location we're starting from.
	 */
	if (didCrash)
		pgstat_discard_stats();
	else
		pgstat_restore_stats();

	lastFullPageWrites = checkPoint.fullPageWrites;

	RedoRecPtr = XLogCtl->RedoRecPtr = XLogCtl->Insert.RedoRecPtr = checkPoint.redo;
	doPageWrites = lastFullPageWrites;

	/* REDO */
	if (InRecovery)
	{
<<<<<<< HEAD
		/* Initialize state for RecoveryInProgress() */
		SpinLockAcquire(&XLogCtl->info_lck);
		if (InArchiveRecovery)
			XLogCtl->SharedRecoveryState = RECOVERY_STATE_ARCHIVE;
		else
			XLogCtl->SharedRecoveryState = RECOVERY_STATE_CRASH;
		SpinLockRelease(&XLogCtl->info_lck);
=======
		xl_xact_abort *xlrec = (xl_xact_abort *) XLogRecGetData(record);
		xl_xact_parsed_abort parsed;

		isCommit = false;
		ParseAbortRecord(XLogRecGetInfo(record),
						 xlrec,
						 &parsed);
		recordXid = parsed.twophase_xid;
	}
	else
		return false;
>>>>>>> 185876a6

		/*
		 * Update pg_control to show that we are recovering and to show the
		 * selected checkpoint as the place we are starting from. We also mark
		 * pg_control with any minimum recovery stop point obtained from a
		 * backup history file.
		 *
		 * No need to hold ControlFileLock yet, we aren't up far enough.
		 */
		UpdateControlFile();

		/*
		 * If there was a backup label file, it's done its job and the info
		 * has now been propagated into pg_control.  We must get rid of the
		 * label file so that if we crash during recovery, we'll pick up at
		 * the latest recovery restartpoint instead of going all the way back
		 * to the backup start point.  It seems prudent though to just rename
		 * the file out of the way rather than delete it completely.
		 */
		if (haveBackupLabel)
		{
			unlink(BACKUP_LABEL_OLD);
			durable_rename(BACKUP_LABEL_FILE, BACKUP_LABEL_OLD, FATAL);
		}

		/*
		 * If there was a tablespace_map file, it's done its job and the
		 * symlinks have been created.  We must get rid of the map file so
		 * that if we crash during recovery, we don't create symlinks again.
		 * It seems prudent though to just rename the file out of the way
		 * rather than delete it completely.
		 */
		if (haveTblspcMap)
		{
			unlink(TABLESPACE_MAP_OLD);
			durable_rename(TABLESPACE_MAP, TABLESPACE_MAP_OLD, FATAL);
		}

		/*
		 * Initialize our local copy of minRecoveryPoint.  When doing crash
		 * recovery we want to replay up to the end of WAL.  Particularly, in
		 * the case of a promoted standby minRecoveryPoint value in the
		 * control file is only updated after the first checkpoint.  However,
		 * if the instance crashes before the first post-recovery checkpoint
		 * is completed then recovery will use a stale location causing the
		 * startup process to think that there are still invalid page
		 * references when checking for data consistency.
		 */
		if (InArchiveRecovery)
		{
			LocalMinRecoveryPoint = ControlFile->minRecoveryPoint;
			LocalMinRecoveryPointTLI = ControlFile->minRecoveryPointTLI;
		}
		else
		{
			LocalMinRecoveryPoint = InvalidXLogRecPtr;
			LocalMinRecoveryPointTLI = 0;
		}

		/* Check that the GUCs used to generate the WAL allow recovery */
		CheckRequiredParameterValues();

		/*
		 * We're in recovery, so unlogged relations may be trashed and must be
		 * reset.  This should be done BEFORE allowing Hot Standby
		 * connections, so that read-only backends don't try to read whatever
		 * garbage is left over from before.
		 */
		ResetUnloggedRelations(UNLOGGED_RELATION_CLEANUP);

		/*
		 * Likewise, delete any saved transaction snapshot files that got left
		 * behind by crashed backends.
		 */
		DeleteAllExportedSnapshotFiles();

		/*
		 * Initialize for Hot Standby, if enabled. We won't let backends in
		 * yet, not until we've reached the min recovery point specified in
		 * control file and we've established a recovery snapshot from a
		 * running-xacts WAL record.
		 */
		if (ArchiveRecoveryRequested && EnableHotStandby)
		{
			TransactionId *xids;
			int			nxids;

			ereport(DEBUG1,
					(errmsg_internal("initializing for hot standby")));

			InitRecoveryTransactionEnvironment();

			if (wasShutdown)
				oldestActiveXID = PrescanPreparedTransactions(&xids, &nxids);
			else
				oldestActiveXID = checkPoint.oldestActiveXid;
			Assert(TransactionIdIsValid(oldestActiveXID));

			/* Tell procarray about the range of xids it has to deal with */
			ProcArrayInitRecovery(XidFromFullTransactionId(ShmemVariableCache->nextXid));

			/*
			 * Startup subtrans only.  CLOG, MultiXact and commit timestamp
			 * have already been started up and other SLRUs are not maintained
			 * during recovery and need not be started yet.
			 */
			StartupSUBTRANS(oldestActiveXID);

			/*
			 * If we're beginning at a shutdown checkpoint, we know that
			 * nothing was running on the primary at this point. So fake-up an
			 * empty running-xacts record and use that here and now. Recover
			 * additional standby state for prepared transactions.
			 */
			if (wasShutdown)
			{
				RunningTransactionsData running;
				TransactionId latestCompletedXid;

				/*
				 * Construct a RunningTransactions snapshot representing a
				 * shut down server, with only prepared transactions still
				 * alive. We're never overflowed at this point because all
				 * subxids are listed with their parent prepared transactions.
				 */
				running.xcnt = nxids;
				running.subxcnt = 0;
				running.subxid_overflow = false;
				running.nextXid = XidFromFullTransactionId(checkPoint.nextXid);
				running.oldestRunningXid = oldestActiveXID;
				latestCompletedXid = XidFromFullTransactionId(checkPoint.nextXid);
				TransactionIdRetreat(latestCompletedXid);
				Assert(TransactionIdIsNormal(latestCompletedXid));
				running.latestCompletedXid = latestCompletedXid;
				running.xids = xids;

				ProcArrayApplyRecoveryInfo(&running);

				StandbyRecoverPreparedTransactions();
			}
		}

		/*
		 * We're all set for replaying the WAL now. Do it.
		 */
		PerformWalRecovery();
		performedWalRecovery = true;
	}
	else
		performedWalRecovery = false;

	/*
	 * Finish WAL recovery.
	 */
	endOfRecoveryInfo = FinishWalRecovery();
	EndOfLog = endOfRecoveryInfo->endOfLog;
	EndOfLogTLI = endOfRecoveryInfo->endOfLogTLI;
	abortedRecPtr = endOfRecoveryInfo->abortedRecPtr;
	missingContrecPtr = endOfRecoveryInfo->missingContrecPtr;

	/*
	 * Reset ps status display, so as no information related to recovery
	 * shows up.
	 */
	set_ps_display("");

	/*
	 * When recovering from a backup (we are in recovery, and archive recovery
	 * was requested), complain if we did not roll forward far enough to reach
	 * the point where the database is consistent.  For regular online
	 * backup-from-primary, that means reaching the end-of-backup WAL record
	 * (at which point we reset backupStartPoint to be Invalid), for
	 * backup-from-replica (which can't inject records into the WAL stream),
	 * that point is when we reach the minRecoveryPoint in pg_control (which
	 * we purposefully copy last when backing up from a replica).  For
	 * pg_rewind (which creates a backup_label with a method of "pg_rewind")
	 * or snapshot-style backups (which don't), backupEndRequired will be set
	 * to false.
	 *
	 * Note: it is indeed okay to look at the local variable
	 * LocalMinRecoveryPoint here, even though ControlFile->minRecoveryPoint
	 * might be further ahead --- ControlFile->minRecoveryPoint cannot have
	 * been advanced beyond the WAL we processed.
	 */
	if (InRecovery &&
		(EndOfLog < LocalMinRecoveryPoint ||
		 !XLogRecPtrIsInvalid(ControlFile->backupStartPoint)))
	{
		/*
		 * Ran off end of WAL before reaching end-of-backup WAL record, or
		 * minRecoveryPoint. That's a bad sign, indicating that you tried to
		 * recover from an online backup but never called pg_backup_stop(), or
		 * you didn't archive all the WAL needed.
		 */
		if (ArchiveRecoveryRequested || ControlFile->backupEndRequired)
		{
			if (!XLogRecPtrIsInvalid(ControlFile->backupStartPoint) || ControlFile->backupEndRequired)
				ereport(FATAL,
						(errmsg("WAL ends before end of online backup"),
						 errhint("All WAL generated while online backup was taken must be available at recovery.")));
			else
				ereport(FATAL,
						(errmsg("WAL ends before consistent recovery point")));
		}
	}

	/*
	 * Reset unlogged relations to the contents of their INIT fork. This is
	 * done AFTER recovery is complete so as to include any unlogged relations
	 * created during recovery, but BEFORE recovery is marked as having
	 * completed successfully. Otherwise we'd not retry if any of the post
	 * end-of-recovery steps fail.
	 */
	if (InRecovery)
		ResetUnloggedRelations(UNLOGGED_RELATION_INIT);

	/*
	 * Pre-scan prepared transactions to find out the range of XIDs present.
	 * This information is not quite needed yet, but it is positioned here so
	 * as potential problems are detected before any on-disk change is done.
	 */
	oldestActiveXID = PrescanPreparedTransactions(NULL, NULL);

	/*
	 * Allow ordinary WAL segment creation before possibly switching to a new
	 * timeline, which creates a new segment, and after the last ReadRecord().
	 */
	LWLockAcquire(ControlFileLock, LW_EXCLUSIVE);
	XLogCtl->InstallXLogFileSegmentActive = true;
	LWLockRelease(ControlFileLock);

	/*
	 * Consider whether we need to assign a new timeline ID.
	 *
	 * If we did archive recovery, we always assign a new ID.  This handles a
	 * couple of issues.  If we stopped short of the end of WAL during
	 * recovery, then we are clearly generating a new timeline and must assign
	 * it a unique new ID.  Even if we ran to the end, modifying the current
	 * last segment is problematic because it may result in trying to
	 * overwrite an already-archived copy of that segment, and we encourage
	 * DBAs to make their archive_commands reject that.  We can dodge the
	 * problem by making the new active segment have a new timeline ID.
	 *
	 * In a normal crash recovery, we can just extend the timeline we were in.
	 */
	newTLI = endOfRecoveryInfo->lastRecTLI;
	if (ArchiveRecoveryRequested)
	{
		newTLI = findNewestTimeLine(recoveryTargetTLI) + 1;
		ereport(LOG,
				(errmsg("selected new timeline ID: %u", newTLI)));

		/*
		 * Make a writable copy of the last WAL segment.  (Note that we also
		 * have a copy of the last block of the old WAL in
		 * endOfRecovery->lastPage; we will use that below.)
		 */
		XLogInitNewTimeline(EndOfLogTLI, EndOfLog, newTLI);

		/*
		 * Remove the signal files out of the way, so that we don't
		 * accidentally re-enter archive recovery mode in a subsequent crash.
		 */
		if (endOfRecoveryInfo->standby_signal_file_found)
			durable_unlink(STANDBY_SIGNAL_FILE, FATAL);

		if (endOfRecoveryInfo->recovery_signal_file_found)
			durable_unlink(RECOVERY_SIGNAL_FILE, FATAL);

		/*
		 * Write the timeline history file, and have it archived. After this
		 * point (or rather, as soon as the file is archived), the timeline
		 * will appear as "taken" in the WAL archive and to any standby
		 * servers.  If we crash before actually switching to the new
		 * timeline, standby servers will nevertheless think that we switched
		 * to the new timeline, and will try to connect to the new timeline.
		 * To minimize the window for that, try to do as little as possible
		 * between here and writing the end-of-recovery record.
		 */
		writeTimeLineHistory(newTLI, recoveryTargetTLI,
							 EndOfLog, endOfRecoveryInfo->recoveryStopReason);

		ereport(LOG,
				(errmsg("archive recovery complete")));
	}

	/* Save the selected TimeLineID in shared memory, too */
	XLogCtl->InsertTimeLineID = newTLI;
	XLogCtl->PrevTimeLineID = endOfRecoveryInfo->lastRecTLI;

	/*
	 * Actually, if WAL ended in an incomplete record, skip the parts that
	 * made it through and start writing after the portion that persisted.
	 * (It's critical to first write an OVERWRITE_CONTRECORD message, which
	 * we'll do as soon as we're open for writing new WAL.)
	 */
	if (!XLogRecPtrIsInvalid(missingContrecPtr))
	{
		/*
		 * We should only have a missingContrecPtr if we're not switching to
		 * a new timeline. When a timeline switch occurs, WAL is copied from
		 * the old timeline to the new only up to the end of the last complete
		 * record, so there can't be an incomplete WAL record that we need to
		 * disregard.
		 */
		Assert(newTLI == endOfRecoveryInfo->lastRecTLI);
		Assert(!XLogRecPtrIsInvalid(abortedRecPtr));
		EndOfLog = missingContrecPtr;
	}

	/*
	 * Prepare to write WAL starting at EndOfLog location, and init xlog
	 * buffer cache using the block containing the last record from the
	 * previous incarnation.
	 */
	Insert = &XLogCtl->Insert;
	Insert->PrevBytePos = XLogRecPtrToBytePos(endOfRecoveryInfo->lastRec);
	Insert->CurrBytePos = XLogRecPtrToBytePos(EndOfLog);

	/*
	 * Tricky point here: lastPage contains the *last* block that the LastRec
	 * record spans, not the one it starts in.  The last block is indeed the
	 * one we want to use.
	 */
	if (EndOfLog % XLOG_BLCKSZ != 0)
	{
		char	   *page;
		int			len;
		int			firstIdx;

<<<<<<< HEAD
		firstIdx = XLogRecPtrToBufIdx(EndOfLog);
		len = EndOfLog - endOfRecoveryInfo->lastPageBeginPtr;
		Assert(len < XLOG_BLCKSZ);
=======
		/*
		 * This might change recovery_min_apply_delay or the trigger file's
		 * location.
		 */
		HandleStartupProcInterrupts();
>>>>>>> 185876a6

		/* Copy the valid part of the last block, and zero the rest */
		page = &XLogCtl->pages[firstIdx * XLOG_BLCKSZ];
		memcpy(page, endOfRecoveryInfo->lastPage, len);
		memset(page + len, 0, XLOG_BLCKSZ - len);

		XLogCtl->xlblocks[firstIdx] = endOfRecoveryInfo->lastPageBeginPtr + XLOG_BLCKSZ;
		XLogCtl->InitializedUpTo = endOfRecoveryInfo->lastPageBeginPtr + XLOG_BLCKSZ;
	}
	else
	{
		/*
<<<<<<< HEAD
		 * There is no partial block to copy. Just set InitializedUpTo, and
		 * let the first attempt to insert a log record to initialize the next
		 * buffer.
=======
		 * Recalculate delayUntil as recovery_min_apply_delay could have
		 * changed while waiting in this loop.
		 */
		delayUntil = TimestampTzPlusMilliseconds(xtime, recovery_min_apply_delay);

		/*
		 * Wait for difference between GetCurrentTimestamp() and delayUntil.
>>>>>>> 185876a6
		 */
		XLogCtl->InitializedUpTo = EndOfLog;
	}

	LogwrtResult.Write = LogwrtResult.Flush = EndOfLog;

	XLogCtl->LogwrtResult = LogwrtResult;

	XLogCtl->LogwrtRqst.Write = EndOfLog;
	XLogCtl->LogwrtRqst.Flush = EndOfLog;

	/*
	 * Preallocate additional log files, if wanted.
	 */
	PreallocXlogFiles(EndOfLog, newTLI);

	/*
	 * Okay, we're officially UP.
	 */
	InRecovery = false;

	/* start the archive_timeout timer and LSN running */
	XLogCtl->lastSegSwitchTime = (pg_time_t) time(NULL);
	XLogCtl->lastSegSwitchLSN = EndOfLog;

	/* also initialize latestCompletedXid, to nextXid - 1 */
	LWLockAcquire(ProcArrayLock, LW_EXCLUSIVE);
	ShmemVariableCache->latestCompletedXid = ShmemVariableCache->nextXid;
	FullTransactionIdRetreat(&ShmemVariableCache->latestCompletedXid);
	LWLockRelease(ProcArrayLock);

	/*
	 * Start up subtrans, if not already done for hot standby.  (commit
	 * timestamps are started below, if necessary.)
	 */
	if (standbyState == STANDBY_DISABLED)
		StartupSUBTRANS(oldestActiveXID);

	/*
	 * Perform end of recovery actions for any SLRUs that need it.
	 */
	TrimCLOG();
	TrimMultiXact();

	/* Reload shared-memory state for prepared transactions */
	RecoverPreparedTransactions();

	/* Shut down xlogreader */
	ShutdownWalRecovery();

	/* Enable WAL writes for this backend only. */
	LocalSetXLogInsertAllowed();

	/* If necessary, write overwrite-contrecord before doing anything else */
	if (!XLogRecPtrIsInvalid(abortedRecPtr))
	{
		Assert(!XLogRecPtrIsInvalid(missingContrecPtr));
		CreateOverwriteContrecordRecord(abortedRecPtr, missingContrecPtr, newTLI);
	}

	/*
	 * Update full_page_writes in shared memory and write an XLOG_FPW_CHANGE
	 * record before resource manager writes cleanup WAL records or checkpoint
	 * record is written.
	 */
	Insert->fullPageWrites = lastFullPageWrites;
	UpdateFullPageWrites();

	/*
	 * Emit checkpoint or end-of-recovery record in XLOG, if required.
	 */
	if (performedWalRecovery)
		promoted = PerformRecoveryXLogAction();

	/*
	 * If any of the critical GUCs have changed, log them before we allow
	 * backends to write WAL.
	 */
	XLogReportParameters();

	/* If this is archive recovery, perform post-recovery cleanup actions. */
	if (ArchiveRecoveryRequested)
		CleanupAfterArchiveRecovery(EndOfLogTLI, EndOfLog, newTLI);

	/*
	 * Local WAL inserts enabled, so it's time to finish initialization of
	 * commit timestamp.
	 */
	CompleteCommitTsInitialization();

	/*
	 * All done with end-of-recovery actions.
	 *
	 * Now allow backends to write WAL and update the control file status in
	 * consequence.  SharedRecoveryState, that controls if backends can write
	 * WAL, is updated while holding ControlFileLock to prevent other backends
	 * to look at an inconsistent state of the control file in shared memory.
	 * There is still a small window during which backends can write WAL and
	 * the control file is still referring to a system not in DB_IN_PRODUCTION
	 * state while looking at the on-disk control file.
	 *
	 * Also, we use info_lck to update SharedRecoveryState to ensure that
	 * there are no race conditions concerning visibility of other recent
	 * updates to shared memory.
	 */
	LWLockAcquire(ControlFileLock, LW_EXCLUSIVE);
	ControlFile->state = DB_IN_PRODUCTION;

	SpinLockAcquire(&XLogCtl->info_lck);
	XLogCtl->SharedRecoveryState = RECOVERY_STATE_DONE;
	SpinLockRelease(&XLogCtl->info_lck);

	UpdateControlFile();
	LWLockRelease(ControlFileLock);

	/*
	 * Shutdown the recovery environment.  This must occur after
	 * RecoverPreparedTransactions() (see notes in lock_twophase_recover())
	 * and after switching SharedRecoveryState to RECOVERY_STATE_DONE so as
	 * any session building a snapshot will not rely on KnownAssignedXids as
	 * RecoveryInProgress() would return false at this stage.  This is
	 * particularly critical for prepared 2PC transactions, that would still
	 * need to be included in snapshots once recovery has ended.
	 */
	if (standbyState != STANDBY_DISABLED)
		ShutdownRecoveryTransactionEnvironment();

	/*
	 * If there were cascading standby servers connected to us, nudge any wal
	 * sender processes to notice that we've been promoted.
	 */
	WalSndWakeup();

	/*
	 * If this was a promotion, request an (online) checkpoint now. This isn't
	 * required for consistency, but the last restartpoint might be far back,
	 * and in case of a crash, recovering from it might take a longer than is
	 * appropriate now that we're not in standby mode anymore.
	 */
	if (promoted)
		RequestCheckpoint(CHECKPOINT_FORCE);
}

/*
 * Callback from PerformWalRecovery(), called when we switch from crash
 * recovery to archive recovery mode.  Updates the control file accordingly.
 */
void
SwitchIntoArchiveRecovery(XLogRecPtr EndRecPtr, TimeLineID replayTLI)
{
	/* initialize minRecoveryPoint to this record */
	LWLockAcquire(ControlFileLock, LW_EXCLUSIVE);
	ControlFile->state = DB_IN_ARCHIVE_RECOVERY;
	if (ControlFile->minRecoveryPoint < EndRecPtr)
	{
		ControlFile->minRecoveryPoint = EndRecPtr;
		ControlFile->minRecoveryPointTLI = replayTLI;
	}
	/* update local copy */
	LocalMinRecoveryPoint = ControlFile->minRecoveryPoint;
	LocalMinRecoveryPointTLI = ControlFile->minRecoveryPointTLI;

	/*
	 * The startup process can update its local copy of minRecoveryPoint from
	 * this point.
	 */
	updateMinRecoveryPoint = true;

	UpdateControlFile();

	/*
	 * We update SharedRecoveryState while holding the lock on ControlFileLock
	 * so both states are consistent in shared memory.
	 */
	SpinLockAcquire(&XLogCtl->info_lck);
	XLogCtl->SharedRecoveryState = RECOVERY_STATE_ARCHIVE;
	SpinLockRelease(&XLogCtl->info_lck);

	LWLockRelease(ControlFileLock);
}

/*
 * Callback from PerformWalRecovery(), called when we reach the end of backup.
 * Updates the control file accordingly.
 */
void
ReachedEndOfBackup(XLogRecPtr EndRecPtr, TimeLineID tli)
{
	/*
	 * We have reached the end of base backup, as indicated by pg_control. The
	 * data on disk is now consistent (unless minRecovery point is further
	 * ahead, which can happen if we crashed during previous recovery).  Reset
	 * backupStartPoint and backupEndPoint, and update minRecoveryPoint to
	 * make sure we don't allow starting up at an earlier point even if
	 * recovery is stopped and restarted soon after this.
	 */
	LWLockAcquire(ControlFileLock, LW_EXCLUSIVE);

	if (ControlFile->minRecoveryPoint < EndRecPtr)
	{
		ControlFile->minRecoveryPoint = EndRecPtr;
		ControlFile->minRecoveryPointTLI = tli;
	}

	ControlFile->backupStartPoint = InvalidXLogRecPtr;
	ControlFile->backupEndPoint = InvalidXLogRecPtr;
	ControlFile->backupEndRequired = false;
	UpdateControlFile();

	LWLockRelease(ControlFileLock);
}

/*
 * Perform whatever XLOG actions are necessary at end of REDO.
 *
 * The goal here is to make sure that we'll be able to recover properly if
 * we crash again. If we choose to write a checkpoint, we'll write a shutdown
 * checkpoint rather than an on-line one. This is not particularly critical,
 * but since we may be assigning a new TLI, using a shutdown checkpoint allows
 * us to have the rule that TLI only changes in shutdown checkpoints, which
 * allows some extra error checking in xlog_redo.
 */
static bool
PerformRecoveryXLogAction(void)
{
	bool		promoted = false;

	/*
	 * Perform a checkpoint to update all our recovery activity to disk.
	 *
	 * Note that we write a shutdown checkpoint rather than an on-line one.
	 * This is not particularly critical, but since we may be assigning a new
	 * TLI, using a shutdown checkpoint allows us to have the rule that TLI
	 * only changes in shutdown checkpoints, which allows some extra error
	 * checking in xlog_redo.
	 *
	 * In promotion, only create a lightweight end-of-recovery record instead
	 * of a full checkpoint. A checkpoint is requested later, after we're
	 * fully out of recovery mode and already accepting queries.
	 */
	if (ArchiveRecoveryRequested && IsUnderPostmaster &&
		PromoteIsTriggered())
	{
		promoted = true;

		/*
		 * Insert a special WAL record to mark the end of recovery, since we
		 * aren't doing a checkpoint. That means that the checkpointer process
		 * may likely be in the middle of a time-smoothed restartpoint and
		 * could continue to be for minutes after this.  That sounds strange,
		 * but the effect is roughly the same and it would be stranger to try
		 * to come out of the restartpoint and then checkpoint. We request a
		 * checkpoint later anyway, just for safety.
		 */
		CreateEndOfRecoveryRecord();
	}
	else
	{
		RequestCheckpoint(CHECKPOINT_END_OF_RECOVERY |
						  CHECKPOINT_IMMEDIATE |
						  CHECKPOINT_WAIT);
	}

	return promoted;
}

/*
 * Is the system still in recovery?
 *
 * Unlike testing InRecovery, this works in any process that's connected to
 * shared memory.
 */
bool
RecoveryInProgress(void)
{
	/*
	 * We check shared state each time only until we leave recovery mode. We
	 * can't re-enter recovery, so there's no need to keep checking after the
	 * shared variable has once been seen false.
	 */
	if (!LocalRecoveryInProgress)
		return false;
	else
	{
		/*
		 * use volatile pointer to make sure we make a fresh read of the
		 * shared variable.
		 */
		volatile XLogCtlData *xlogctl = XLogCtl;

		LocalRecoveryInProgress = (xlogctl->SharedRecoveryState != RECOVERY_STATE_DONE);

		/*
		 * Note: We don't need a memory barrier when we're still in recovery.
		 * We might exit recovery immediately after return, so the caller
		 * can't rely on 'true' meaning that we're still in recovery anyway.
		 */

		return LocalRecoveryInProgress;
	}
}

/*
 * Returns current recovery state from shared memory.
 *
 * This returned state is kept consistent with the contents of the control
 * file.  See details about the possible values of RecoveryState in xlog.h.
 */
RecoveryState
GetRecoveryState(void)
{
	RecoveryState retval;

	SpinLockAcquire(&XLogCtl->info_lck);
	retval = XLogCtl->SharedRecoveryState;
	SpinLockRelease(&XLogCtl->info_lck);

	return retval;
}

/*
 * Is this process allowed to insert new WAL records?
 *
 * Ordinarily this is essentially equivalent to !RecoveryInProgress().
 * But we also have provisions for forcing the result "true" or "false"
 * within specific processes regardless of the global state.
 */
bool
XLogInsertAllowed(void)
{
	/*
	 * If value is "unconditionally true" or "unconditionally false", just
	 * return it.  This provides the normal fast path once recovery is known
	 * done.
	 */
	if (LocalXLogInsertAllowed >= 0)
		return (bool) LocalXLogInsertAllowed;

	/*
	 * Else, must check to see if we're still in recovery.
	 */
	if (RecoveryInProgress())
		return false;

	/*
	 * On exit from recovery, reset to "unconditionally true", since there is
	 * no need to keep checking.
	 */
	LocalXLogInsertAllowed = 1;
	return true;
}

/*
 * Make XLogInsertAllowed() return true in the current process only.
 *
 * Note: it is allowed to switch LocalXLogInsertAllowed back to -1 later,
 * and even call LocalSetXLogInsertAllowed() again after that.
 *
 * Returns the previous value of LocalXLogInsertAllowed.
 */
static int
LocalSetXLogInsertAllowed(void)
{
	int			oldXLogAllowed = LocalXLogInsertAllowed;

	LocalXLogInsertAllowed = 1;

	return oldXLogAllowed;
}

/*
 * Return the current Redo pointer from shared memory.
 *
 * As a side-effect, the local RedoRecPtr copy is updated.
 */
XLogRecPtr
GetRedoRecPtr(void)
{
	XLogRecPtr	ptr;

	/*
	 * The possibly not up-to-date copy in XlogCtl is enough. Even if we
	 * grabbed a WAL insertion lock to read the authoritative value in
	 * Insert->RedoRecPtr, someone might update it just after we've released
	 * the lock.
	 */
	SpinLockAcquire(&XLogCtl->info_lck);
	ptr = XLogCtl->RedoRecPtr;
	SpinLockRelease(&XLogCtl->info_lck);

	if (RedoRecPtr < ptr)
		RedoRecPtr = ptr;

	return RedoRecPtr;
}

/*
 * Return information needed to decide whether a modified block needs a
 * full-page image to be included in the WAL record.
 *
 * The returned values are cached copies from backend-private memory, and
 * possibly out-of-date or, indeed, uninitialized, in which case they will
 * be InvalidXLogRecPtr and false, respectively.  XLogInsertRecord will
 * re-check them against up-to-date values, while holding the WAL insert lock.
 */
void
GetFullPageWriteInfo(XLogRecPtr *RedoRecPtr_p, bool *doPageWrites_p)
{
	*RedoRecPtr_p = RedoRecPtr;
	*doPageWrites_p = doPageWrites;
}

/*
 * GetInsertRecPtr -- Returns the current insert position.
 *
 * NOTE: The value *actually* returned is the position of the last full
 * xlog page. It lags behind the real insert position by at most 1 page.
 * For that, we don't need to scan through WAL insertion locks, and an
 * approximation is enough for the current usage of this function.
 */
XLogRecPtr
GetInsertRecPtr(void)
{
	XLogRecPtr	recptr;

	SpinLockAcquire(&XLogCtl->info_lck);
	recptr = XLogCtl->LogwrtRqst.Write;
	SpinLockRelease(&XLogCtl->info_lck);

	return recptr;
}

/*
 * GetFlushRecPtr -- Returns the current flush position, ie, the last WAL
 * position known to be fsync'd to disk. This should only be used on a
 * system that is known not to be in recovery.
 */
XLogRecPtr
GetFlushRecPtr(TimeLineID *insertTLI)
{
	Assert(XLogCtl->SharedRecoveryState == RECOVERY_STATE_DONE);

	SpinLockAcquire(&XLogCtl->info_lck);
	LogwrtResult = XLogCtl->LogwrtResult;
	SpinLockRelease(&XLogCtl->info_lck);

	/*
	 * If we're writing and flushing WAL, the time line can't be changing, so
	 * no lock is required.
	 */
	if (insertTLI)
		*insertTLI = XLogCtl->InsertTimeLineID;

	return LogwrtResult.Flush;
}

/*
 * GetWALInsertionTimeLine -- Returns the current timeline of a system that
 * is not in recovery.
 */
TimeLineID
GetWALInsertionTimeLine(void)
{
	Assert(XLogCtl->SharedRecoveryState == RECOVERY_STATE_DONE);

	/* Since the value can't be changing, no lock is required. */
	return XLogCtl->InsertTimeLineID;
}

/*
 * GetLastImportantRecPtr -- Returns the LSN of the last important record
 * inserted. All records not explicitly marked as unimportant are considered
 * important.
 *
 * The LSN is determined by computing the maximum of
 * WALInsertLocks[i].lastImportantAt.
 */
XLogRecPtr
GetLastImportantRecPtr(void)
{
	XLogRecPtr	res = InvalidXLogRecPtr;
	int			i;

	for (i = 0; i < NUM_XLOGINSERT_LOCKS; i++)
	{
		XLogRecPtr	last_important;

		/*
		 * Need to take a lock to prevent torn reads of the LSN, which are
		 * possible on some of the supported platforms. WAL insert locks only
		 * support exclusive mode, so we have to use that.
		 */
		LWLockAcquire(&WALInsertLocks[i].l.lock, LW_EXCLUSIVE);
		last_important = WALInsertLocks[i].l.lastImportantAt;
		LWLockRelease(&WALInsertLocks[i].l.lock);

		if (res < last_important)
			res = last_important;
	}

	return res;
}

/*
 * Get the time and LSN of the last xlog segment switch
 */
pg_time_t
GetLastSegSwitchData(XLogRecPtr *lastSwitchLSN)
{
	pg_time_t	result;

	/* Need WALWriteLock, but shared lock is sufficient */
	LWLockAcquire(WALWriteLock, LW_SHARED);
	result = XLogCtl->lastSegSwitchTime;
	*lastSwitchLSN = XLogCtl->lastSegSwitchLSN;
	LWLockRelease(WALWriteLock);

	return result;
}

/*
 * This must be called ONCE during postmaster or standalone-backend shutdown
 */
void
ShutdownXLOG(int code, Datum arg)
{
	/*
	 * We should have an aux process resource owner to use, and we should not
	 * be in a transaction that's installed some other resowner.
	 */
<<<<<<< HEAD
	Assert(AuxProcessResourceOwner != NULL);
	Assert(CurrentResourceOwner == NULL ||
		   CurrentResourceOwner == AuxProcessResourceOwner);
	CurrentResourceOwner = AuxProcessResourceOwner;
=======
	if (checkPoint.redo < RecPtr)
	{
		if (wasShutdown)
			ereport(PANIC,
					(errmsg("invalid redo record in shutdown checkpoint")));
		InRecovery = true;
	}
	else if (ControlFile->state != DB_SHUTDOWNED)
		InRecovery = true;
	else if (ArchiveRecoveryRequested)
	{
		/* force recovery due to presence of recovery signal file */
		InRecovery = true;
	}

	/*
	 * Start recovery assuming that the final record isn't lost.
	 */
	abortedRecPtr = InvalidXLogRecPtr;
	missingContrecPtr = InvalidXLogRecPtr;

	/* REDO */
	if (InRecovery)
	{
		int			rmid;
>>>>>>> 185876a6

	/* Don't be chatty in standalone mode */
	ereport(IsPostmasterEnvironment ? LOG : NOTICE,
			(errmsg("shutting down")));

	/*
	 * Signal walsenders to move to stopping state.
	 */
	WalSndInitStopping();

	/*
	 * Wait for WAL senders to be in stopping state.  This prevents commands
	 * from writing new WAL.
	 */
	WalSndWaitStopping();

	if (RecoveryInProgress())
		CreateRestartPoint(CHECKPOINT_IS_SHUTDOWN | CHECKPOINT_IMMEDIATE);
	else
	{
		/*
		 * If archiving is enabled, rotate the last XLOG file so that all the
		 * remaining records are archived (postmaster wakes up the archiver
		 * process one more time at the end of shutdown). The checkpoint
		 * record will go to the next XLOG file and won't be archived (yet).
		 */
		if (XLogArchivingActive())
			RequestXLogSwitch(false);

		CreateCheckPoint(CHECKPOINT_IS_SHUTDOWN | CHECKPOINT_IMMEDIATE);
	}
}

/*
 * Log start of a checkpoint.
 */
static void
LogCheckpointStart(int flags, bool restartpoint)
{
	if (restartpoint)
		ereport(LOG,
		/* translator: the placeholders show checkpoint options */
				(errmsg("restartpoint starting:%s%s%s%s%s%s%s%s",
						(flags & CHECKPOINT_IS_SHUTDOWN) ? " shutdown" : "",
						(flags & CHECKPOINT_END_OF_RECOVERY) ? " end-of-recovery" : "",
						(flags & CHECKPOINT_IMMEDIATE) ? " immediate" : "",
						(flags & CHECKPOINT_FORCE) ? " force" : "",
						(flags & CHECKPOINT_WAIT) ? " wait" : "",
						(flags & CHECKPOINT_CAUSE_XLOG) ? " wal" : "",
						(flags & CHECKPOINT_CAUSE_TIME) ? " time" : "",
						(flags & CHECKPOINT_FLUSH_ALL) ? " flush-all" : "")));
	else
		ereport(LOG,
		/* translator: the placeholders show checkpoint options */
				(errmsg("checkpoint starting:%s%s%s%s%s%s%s%s",
						(flags & CHECKPOINT_IS_SHUTDOWN) ? " shutdown" : "",
						(flags & CHECKPOINT_END_OF_RECOVERY) ? " end-of-recovery" : "",
						(flags & CHECKPOINT_IMMEDIATE) ? " immediate" : "",
						(flags & CHECKPOINT_FORCE) ? " force" : "",
						(flags & CHECKPOINT_WAIT) ? " wait" : "",
						(flags & CHECKPOINT_CAUSE_XLOG) ? " wal" : "",
						(flags & CHECKPOINT_CAUSE_TIME) ? " time" : "",
						(flags & CHECKPOINT_FLUSH_ALL) ? " flush-all" : "")));
}

/*
 * Log end of a checkpoint.
 */
static void
LogCheckpointEnd(bool restartpoint)
{
	long		write_msecs,
				sync_msecs,
				total_msecs,
				longest_msecs,
				average_msecs;
	uint64		average_sync_time;

	CheckpointStats.ckpt_end_t = GetCurrentTimestamp();

	write_msecs = TimestampDifferenceMilliseconds(CheckpointStats.ckpt_write_t,
												  CheckpointStats.ckpt_sync_t);

	sync_msecs = TimestampDifferenceMilliseconds(CheckpointStats.ckpt_sync_t,
												 CheckpointStats.ckpt_sync_end_t);

<<<<<<< HEAD
	/* Accumulate checkpoint timing summary data, in milliseconds. */
	PendingCheckpointerStats.checkpoint_write_time += write_msecs;
	PendingCheckpointerStats.checkpoint_sync_time += sync_msecs;
=======
		/*
		 * We're in recovery, so unlogged relations may be trashed and must be
		 * reset.  This should be done BEFORE allowing Hot Standby
		 * connections, so that read-only backends don't try to read whatever
		 * garbage is left over from before.
		 */
		ResetUnloggedRelations(UNLOGGED_RELATION_CLEANUP);

		/*
		 * Likewise, delete any saved transaction snapshot files that got left
		 * behind by crashed backends.
		 */
		DeleteAllExportedSnapshotFiles();

		/*
		 * Initialize for Hot Standby, if enabled. We won't let backends in
		 * yet, not until we've reached the min recovery point specified in
		 * control file and we've established a recovery snapshot from a
		 * running-xacts WAL record.
		 */
		if (ArchiveRecoveryRequested && EnableHotStandby)
		{
			TransactionId *xids;
			int			nxids;

			ereport(DEBUG1,
					(errmsg_internal("initializing for hot standby")));

			InitRecoveryTransactionEnvironment();

			if (wasShutdown)
				oldestActiveXID = PrescanPreparedTransactions(&xids, &nxids);
			else
				oldestActiveXID = checkPoint.oldestActiveXid;
			Assert(TransactionIdIsValid(oldestActiveXID));

			/* Tell procarray about the range of xids it has to deal with */
			ProcArrayInitRecovery(XidFromFullTransactionId(ShmemVariableCache->nextXid));

			/*
			 * Startup subtrans only.  CLOG, MultiXact and commit timestamp
			 * have already been started up and other SLRUs are not maintained
			 * during recovery and need not be started yet.
			 */
			StartupSUBTRANS(oldestActiveXID);

			/*
			 * If we're beginning at a shutdown checkpoint, we know that
			 * nothing was running on the primary at this point. So fake-up an
			 * empty running-xacts record and use that here and now. Recover
			 * additional standby state for prepared transactions.
			 */
			if (wasShutdown)
			{
				RunningTransactionsData running;
				TransactionId latestCompletedXid;

				/*
				 * Construct a RunningTransactions snapshot representing a
				 * shut down server, with only prepared transactions still
				 * alive. We're never overflowed at this point because all
				 * subxids are listed with their parent prepared transactions.
				 */
				running.xcnt = nxids;
				running.subxcnt = 0;
				running.subxid_overflow = false;
				running.nextXid = XidFromFullTransactionId(checkPoint.nextXid);
				running.oldestRunningXid = oldestActiveXID;
				latestCompletedXid = XidFromFullTransactionId(checkPoint.nextXid);
				TransactionIdRetreat(latestCompletedXid);
				Assert(TransactionIdIsNormal(latestCompletedXid));
				running.latestCompletedXid = latestCompletedXid;
				running.xids = xids;

				ProcArrayApplyRecoveryInfo(&running);

				StandbyRecoverPreparedTransactions();
			}
		}

		/* Initialize resource managers */
		for (rmid = 0; rmid <= RM_MAX_ID; rmid++)
		{
			if (RmgrTable[rmid].rm_startup != NULL)
				RmgrTable[rmid].rm_startup();
		}

		/*
		 * Initialize shared variables for tracking progress of WAL replay, as
		 * if we had just replayed the record before the REDO location (or the
		 * checkpoint record itself, if it's a shutdown checkpoint).
		 */
		SpinLockAcquire(&XLogCtl->info_lck);
		if (checkPoint.redo < RecPtr)
			XLogCtl->replayEndRecPtr = checkPoint.redo;
		else
			XLogCtl->replayEndRecPtr = EndRecPtr;
		XLogCtl->replayEndTLI = ThisTimeLineID;
		XLogCtl->lastReplayedEndRecPtr = XLogCtl->replayEndRecPtr;
		XLogCtl->lastReplayedTLI = XLogCtl->replayEndTLI;
		XLogCtl->recoveryLastXTime = 0;
		XLogCtl->currentChunkStartTime = 0;
		XLogCtl->recoveryPauseState = RECOVERY_NOT_PAUSED;
		SpinLockRelease(&XLogCtl->info_lck);

		/* Also ensure XLogReceiptTime has a sane value */
		XLogReceiptTime = GetCurrentTimestamp();

		/*
		 * Let postmaster know we've started redo now, so that it can launch
		 * checkpointer to perform restartpoints.  We don't bother during
		 * crash recovery as restartpoints can only be performed during
		 * archive recovery.  And we'd like to keep crash recovery simple, to
		 * avoid introducing bugs that could affect you when recovering after
		 * crash.
		 *
		 * After this point, we can no longer assume that we're the only
		 * process in addition to postmaster!  Also, fsync requests are
		 * subsequently to be handled by the checkpointer, not locally.
		 */
		if (ArchiveRecoveryRequested && IsUnderPostmaster)
		{
			PublishStartupProcessInformation();
			EnableSyncRequestForwarding();
			SendPostmasterSignal(PMSIGNAL_RECOVERY_STARTED);
			bgwriterLaunched = true;
		}

		/*
		 * Allow read-only connections immediately if we're consistent
		 * already.
		 */
		CheckRecoveryConsistency();

		/*
		 * Find the first record that logically follows the checkpoint --- it
		 * might physically precede it, though.
		 */
		if (checkPoint.redo < RecPtr)
		{
			/* back up to find the record */
			XLogBeginRead(xlogreader, checkPoint.redo);
			record = ReadRecord(xlogreader, PANIC, false);
		}
		else
		{
			/* just have to read next record after CheckPoint */
			record = ReadRecord(xlogreader, LOG, false);
		}

		if (record != NULL)
		{
			ErrorContextCallback errcallback;
			TimestampTz xtime;
			PGRUsage	ru0;

			pg_rusage_init(&ru0);

			InRedo = true;

			ereport(LOG,
					(errmsg("redo starts at %X/%X",
							LSN_FORMAT_ARGS(ReadRecPtr))));

			/*
			 * main redo apply loop
			 */
			do
			{
				bool		switchedTLI = false;

#ifdef WAL_DEBUG
				if (XLOG_DEBUG ||
					(rmid == RM_XACT_ID && trace_recovery_messages <= DEBUG2) ||
					(rmid != RM_XACT_ID && trace_recovery_messages <= DEBUG3))
				{
					StringInfoData buf;

					initStringInfo(&buf);
					appendStringInfo(&buf, "REDO @ %X/%X; LSN %X/%X: ",
									 LSN_FORMAT_ARGS(ReadRecPtr),
									 LSN_FORMAT_ARGS(EndRecPtr));
					xlog_outrec(&buf, xlogreader);
					appendStringInfoString(&buf, " - ");
					xlog_outdesc(&buf, xlogreader);
					elog(LOG, "%s", buf.data);
					pfree(buf.data);
				}
#endif

				/* Handle interrupt signals of startup process */
				HandleStartupProcInterrupts();

				/*
				 * Pause WAL replay, if requested by a hot-standby session via
				 * SetRecoveryPause().
				 *
				 * Note that we intentionally don't take the info_lck spinlock
				 * here.  We might therefore read a slightly stale value of
				 * the recoveryPause flag, but it can't be very stale (no
				 * worse than the last spinlock we did acquire).  Since a
				 * pause request is a pretty asynchronous thing anyway,
				 * possibly responding to it one WAL record later than we
				 * otherwise would is a minor issue, so it doesn't seem worth
				 * adding another spinlock cycle to prevent that.
				 */
				if (((volatile XLogCtlData *) XLogCtl)->recoveryPauseState !=
					RECOVERY_NOT_PAUSED)
					recoveryPausesHere(false);

				/*
				 * Have we reached our recovery target?
				 */
				if (recoveryStopsBefore(xlogreader))
				{
					reachedRecoveryTarget = true;
					break;
				}

				/*
				 * If we've been asked to lag the primary, wait on latch until
				 * enough time has passed.
				 */
				if (recoveryApplyDelay(xlogreader))
				{
					/*
					 * We test for paused recovery again here. If user sets
					 * delayed apply, it may be because they expect to pause
					 * recovery in case of problems, so we must test again
					 * here otherwise pausing during the delay-wait wouldn't
					 * work.
					 */
					if (((volatile XLogCtlData *) XLogCtl)->recoveryPauseState !=
						RECOVERY_NOT_PAUSED)
						recoveryPausesHere(false);
				}

				/* Setup error traceback support for ereport() */
				errcallback.callback = rm_redo_error_callback;
				errcallback.arg = (void *) xlogreader;
				errcallback.previous = error_context_stack;
				error_context_stack = &errcallback;

				/*
				 * ShmemVariableCache->nextXid must be beyond record's xid.
				 */
				AdvanceNextFullTransactionIdPastXid(record->xl_xid);

				/*
				 * Before replaying this record, check if this record causes
				 * the current timeline to change. The record is already
				 * considered to be part of the new timeline, so we update
				 * ThisTimeLineID before replaying it. That's important so
				 * that replayEndTLI, which is recorded as the minimum
				 * recovery point's TLI if recovery stops after this record,
				 * is set correctly.
				 */
				if (record->xl_rmid == RM_XLOG_ID)
				{
					TimeLineID	newTLI = ThisTimeLineID;
					TimeLineID	prevTLI = ThisTimeLineID;
					uint8		info = record->xl_info & ~XLR_INFO_MASK;

					if (info == XLOG_CHECKPOINT_SHUTDOWN)
					{
						CheckPoint	checkPoint;

						memcpy(&checkPoint, XLogRecGetData(xlogreader), sizeof(CheckPoint));
						newTLI = checkPoint.ThisTimeLineID;
						prevTLI = checkPoint.PrevTimeLineID;
					}
					else if (info == XLOG_END_OF_RECOVERY)
					{
						xl_end_of_recovery xlrec;

						memcpy(&xlrec, XLogRecGetData(xlogreader), sizeof(xl_end_of_recovery));
						newTLI = xlrec.ThisTimeLineID;
						prevTLI = xlrec.PrevTimeLineID;
					}

					if (newTLI != ThisTimeLineID)
					{
						/* Check that it's OK to switch to this TLI */
						checkTimeLineSwitch(EndRecPtr, newTLI, prevTLI);

						/* Following WAL records should be run with new TLI */
						ThisTimeLineID = newTLI;
						switchedTLI = true;
					}
				}

				/*
				 * Update shared replayEndRecPtr before replaying this record,
				 * so that XLogFlush will update minRecoveryPoint correctly.
				 */
				SpinLockAcquire(&XLogCtl->info_lck);
				XLogCtl->replayEndRecPtr = EndRecPtr;
				XLogCtl->replayEndTLI = ThisTimeLineID;
				SpinLockRelease(&XLogCtl->info_lck);

				/*
				 * If we are attempting to enter Hot Standby mode, process
				 * XIDs we see
				 */
				if (standbyState >= STANDBY_INITIALIZED &&
					TransactionIdIsValid(record->xl_xid))
					RecordKnownAssignedTransactionIds(record->xl_xid);

				/* Now apply the WAL record itself */
				RmgrTable[record->xl_rmid].rm_redo(xlogreader);

				/*
				 * After redo, check whether the backup pages associated with
				 * the WAL record are consistent with the existing pages. This
				 * check is done only if consistency check is enabled for this
				 * record.
				 */
				if ((record->xl_info & XLR_CHECK_CONSISTENCY) != 0)
					checkXLogConsistency(xlogreader);

				/* Pop the error context stack */
				error_context_stack = errcallback.previous;

				/*
				 * Update lastReplayedEndRecPtr after this record has been
				 * successfully replayed.
				 */
				SpinLockAcquire(&XLogCtl->info_lck);
				XLogCtl->lastReplayedEndRecPtr = EndRecPtr;
				XLogCtl->lastReplayedTLI = ThisTimeLineID;
				SpinLockRelease(&XLogCtl->info_lck);

				/*
				 * If rm_redo called XLogRequestWalReceiverReply, then we wake
				 * up the receiver so that it notices the updated
				 * lastReplayedEndRecPtr and sends a reply to the primary.
				 */
				if (doRequestWalReceiverReply)
				{
					doRequestWalReceiverReply = false;
					WalRcvForceReply();
				}

				/* Remember this record as the last-applied one */
				LastRec = ReadRecPtr;

				/* Allow read-only connections if we're consistent now */
				CheckRecoveryConsistency();

				/* Is this a timeline switch? */
				if (switchedTLI)
				{
					/*
					 * Before we continue on the new timeline, clean up any
					 * (possibly bogus) future WAL segments on the old
					 * timeline.
					 */
					RemoveNonParentXlogFiles(EndRecPtr, ThisTimeLineID);

					/*
					 * Wake up any walsenders to notice that we are on a new
					 * timeline.
					 */
					if (AllowCascadeReplication())
						WalSndWakeup();
				}

				/* Exit loop if we reached inclusive recovery target */
				if (recoveryStopsAfter(xlogreader))
				{
					reachedRecoveryTarget = true;
					break;
				}

				/* Else, try to fetch the next WAL record */
				record = ReadRecord(xlogreader, LOG, false);
			} while (record != NULL);

			/*
			 * end of main redo apply loop
			 */

			if (reachedRecoveryTarget)
			{
				if (!reachedConsistency)
					ereport(FATAL,
							(errmsg("requested recovery stop point is before consistent recovery point")));

				/*
				 * This is the last point where we can restart recovery with a
				 * new recovery target, if we shutdown and begin again. After
				 * this, Resource Managers may choose to do permanent
				 * corrective actions at end of recovery.
				 */
				switch (recoveryTargetAction)
				{
					case RECOVERY_TARGET_ACTION_SHUTDOWN:

						/*
						 * exit with special return code to request shutdown
						 * of postmaster.  Log messages issued from
						 * postmaster.
						 */
						proc_exit(3);

					case RECOVERY_TARGET_ACTION_PAUSE:
						SetRecoveryPause(true);
						recoveryPausesHere(true);

						/* drop into promote */

					case RECOVERY_TARGET_ACTION_PROMOTE:
						break;
				}
			}

			/* Allow resource managers to do any required cleanup. */
			for (rmid = 0; rmid <= RM_MAX_ID; rmid++)
			{
				if (RmgrTable[rmid].rm_cleanup != NULL)
					RmgrTable[rmid].rm_cleanup();
			}

			ereport(LOG,
					(errmsg("redo done at %X/%X system usage: %s",
							LSN_FORMAT_ARGS(ReadRecPtr),
							pg_rusage_show(&ru0))));
			xtime = GetLatestXTime();
			if (xtime)
				ereport(LOG,
						(errmsg("last completed transaction was at log time %s",
								timestamptz_to_str(xtime))));

			InRedo = false;
		}
		else
		{
			/* there are no WAL records following the checkpoint */
			ereport(LOG,
					(errmsg("redo is not required")));

		}

		/*
		 * This check is intentionally after the above log messages that
		 * indicate how far recovery went.
		 */
		if (ArchiveRecoveryRequested &&
			recoveryTarget != RECOVERY_TARGET_UNSET &&
			!reachedRecoveryTarget)
			ereport(FATAL,
					(errmsg("recovery ended before configured recovery target was reached")));
	}

	/*
	 * Kill WAL receiver, if it's still running, before we continue to write
	 * the startup checkpoint and aborted-contrecord records. It will trump
	 * over these records and subsequent ones if it's still alive when we
	 * start writing WAL.
	 */
	ShutdownWalRcv();

	/*
	 * Reset unlogged relations to the contents of their INIT fork. This is
	 * done AFTER recovery is complete so as to include any unlogged relations
	 * created during recovery, but BEFORE recovery is marked as having
	 * completed successfully. Otherwise we'd not retry if any of the post
	 * end-of-recovery steps fail.
	 */
	if (InRecovery)
		ResetUnloggedRelations(UNLOGGED_RELATION_INIT);

	/*
	 * We don't need the latch anymore. It's not strictly necessary to disown
	 * it, but let's do it for the sake of tidiness.
	 */
	if (ArchiveRecoveryRequested)
		DisownLatch(&XLogCtl->recoveryWakeupLatch);

	/*
	 * We are now done reading the xlog from stream. Turn off streaming
	 * recovery to force fetching the files (which would be required at end of
	 * recovery, e.g., timeline history file) from archive or pg_wal.
	 *
	 * Note that standby mode must be turned off after killing WAL receiver,
	 * i.e., calling ShutdownWalRcv().
	 */
	Assert(!WalRcvStreaming());
	StandbyMode = false;

	/*
	 * Determine where to start writing WAL next.
	 *
	 * When recovery ended in an incomplete record, write a WAL record about
	 * that and continue after it.  In all other cases, re-fetch the last
	 * valid or last applied record, so we can identify the exact endpoint of
	 * what we consider the valid portion of WAL.
	 */
	XLogBeginRead(xlogreader, LastRec);
	record = ReadRecord(xlogreader, PANIC, false);
	EndOfLog = EndRecPtr;

	/*
	 * EndOfLogTLI is the TLI in the filename of the XLOG segment containing
	 * the end-of-log. It could be different from the timeline that EndOfLog
	 * nominally belongs to, if there was a timeline switch in that segment,
	 * and we were reading the old WAL from a segment belonging to a higher
	 * timeline.
	 */
	EndOfLogTLI = xlogreader->seg.ws_tli;

	/*
	 * Complain if we did not roll forward far enough to render the backup
	 * dump consistent.  Note: it is indeed okay to look at the local variable
	 * minRecoveryPoint here, even though ControlFile->minRecoveryPoint might
	 * be further ahead --- ControlFile->minRecoveryPoint cannot have been
	 * advanced beyond the WAL we processed.
	 */
	if (InRecovery &&
		(EndOfLog < minRecoveryPoint ||
		 !XLogRecPtrIsInvalid(ControlFile->backupStartPoint)))
	{
		/*
		 * Ran off end of WAL before reaching end-of-backup WAL record, or
		 * minRecoveryPoint. That's usually a bad sign, indicating that you
		 * tried to recover from an online backup but never called
		 * pg_stop_backup(), or you didn't archive all the WAL up to that
		 * point. However, this also happens in crash recovery, if the system
		 * crashes while an online backup is in progress. We must not treat
		 * that as an error, or the database will refuse to start up.
		 */
		if (ArchiveRecoveryRequested || ControlFile->backupEndRequired)
		{
			if (ControlFile->backupEndRequired)
				ereport(FATAL,
						(errmsg("WAL ends before end of online backup"),
						 errhint("All WAL generated while online backup was taken must be available at recovery.")));
			else if (!XLogRecPtrIsInvalid(ControlFile->backupStartPoint))
				ereport(FATAL,
						(errmsg("WAL ends before end of online backup"),
						 errhint("Online backup started with pg_start_backup() must be ended with pg_stop_backup(), and all WAL up to that point must be available at recovery.")));
			else
				ereport(FATAL,
						(errmsg("WAL ends before consistent recovery point")));
		}
	}

	/*
	 * Pre-scan prepared transactions to find out the range of XIDs present.
	 * This information is not quite needed yet, but it is positioned here so
	 * as potential problems are detected before any on-disk change is done.
	 */
	oldestActiveXID = PrescanPreparedTransactions(NULL, NULL);

	/*
	 * Consider whether we need to assign a new timeline ID.
	 *
	 * If we are doing an archive recovery, we always assign a new ID.  This
	 * handles a couple of issues.  If we stopped short of the end of WAL
	 * during recovery, then we are clearly generating a new timeline and must
	 * assign it a unique new ID.  Even if we ran to the end, modifying the
	 * current last segment is problematic because it may result in trying to
	 * overwrite an already-archived copy of that segment, and we encourage
	 * DBAs to make their archive_commands reject that.  We can dodge the
	 * problem by making the new active segment have a new timeline ID.
	 *
	 * In a normal crash recovery, we can just extend the timeline we were in.
	 */
	PrevTimeLineID = ThisTimeLineID;
	if (ArchiveRecoveryRequested)
	{
		char		reason[200];
		char		recoveryPath[MAXPGPATH];

		Assert(InArchiveRecovery);

		ThisTimeLineID = findNewestTimeLine(recoveryTargetTLI) + 1;
		ereport(LOG,
				(errmsg("selected new timeline ID: %u", ThisTimeLineID)));

		/*
		 * Create a comment for the history file to explain why and where
		 * timeline changed.
		 */
		if (recoveryTarget == RECOVERY_TARGET_XID)
			snprintf(reason, sizeof(reason),
					 "%s transaction %u",
					 recoveryStopAfter ? "after" : "before",
					 recoveryStopXid);
		else if (recoveryTarget == RECOVERY_TARGET_TIME)
			snprintf(reason, sizeof(reason),
					 "%s %s\n",
					 recoveryStopAfter ? "after" : "before",
					 timestamptz_to_str(recoveryStopTime));
		else if (recoveryTarget == RECOVERY_TARGET_LSN)
			snprintf(reason, sizeof(reason),
					 "%s LSN %X/%X\n",
					 recoveryStopAfter ? "after" : "before",
					 LSN_FORMAT_ARGS(recoveryStopLSN));
		else if (recoveryTarget == RECOVERY_TARGET_NAME)
			snprintf(reason, sizeof(reason),
					 "at restore point \"%s\"",
					 recoveryStopName);
		else if (recoveryTarget == RECOVERY_TARGET_IMMEDIATE)
			snprintf(reason, sizeof(reason), "reached consistency");
		else
			snprintf(reason, sizeof(reason), "no recovery target specified");

		/*
		 * We are now done reading the old WAL.  Turn off archive fetching if
		 * it was active, and make a writable copy of the last WAL segment.
		 * (Note that we also have a copy of the last block of the old WAL in
		 * readBuf; we will use that below.)
		 */
		exitArchiveRecovery(EndOfLogTLI, EndOfLog);

		/*
		 * Write the timeline history file, and have it archived. After this
		 * point (or rather, as soon as the file is archived), the timeline
		 * will appear as "taken" in the WAL archive and to any standby
		 * servers.  If we crash before actually switching to the new
		 * timeline, standby servers will nevertheless think that we switched
		 * to the new timeline, and will try to connect to the new timeline.
		 * To minimize the window for that, try to do as little as possible
		 * between here and writing the end-of-recovery record.
		 */
		writeTimeLineHistory(ThisTimeLineID, recoveryTargetTLI,
							 EndRecPtr, reason);

		/*
		 * Since there might be a partial WAL segment named RECOVERYXLOG, get
		 * rid of it.
		 */
		snprintf(recoveryPath, MAXPGPATH, XLOGDIR "/RECOVERYXLOG");
		unlink(recoveryPath);	/* ignore any error */

		/* Get rid of any remaining recovered timeline-history file, too */
		snprintf(recoveryPath, MAXPGPATH, XLOGDIR "/RECOVERYHISTORY");
		unlink(recoveryPath);	/* ignore any error */
	}

	/* Save the selected TimeLineID in shared memory, too */
	XLogCtl->ThisTimeLineID = ThisTimeLineID;
	XLogCtl->PrevTimeLineID = PrevTimeLineID;

	/*
	 * Actually, if WAL ended in an incomplete record, skip the parts that
	 * made it through and start writing after the portion that persisted.
	 * (It's critical to first write an OVERWRITE_CONTRECORD message, which
	 * we'll do as soon as we're open for writing new WAL.)
	 */
	if (!XLogRecPtrIsInvalid(missingContrecPtr))
	{
		Assert(!XLogRecPtrIsInvalid(abortedRecPtr));
		EndOfLog = missingContrecPtr;
	}

	/*
	 * Prepare to write WAL starting at EndOfLog location, and init xlog
	 * buffer cache using the block containing the last record from the
	 * previous incarnation.
	 */
	Insert = &XLogCtl->Insert;
	Insert->PrevBytePos = XLogRecPtrToBytePos(LastRec);
	Insert->CurrBytePos = XLogRecPtrToBytePos(EndOfLog);

	/*
	 * Tricky point here: readBuf contains the *last* block that the LastRec
	 * record spans, not the one it starts in.  The last block is indeed the
	 * one we want to use.
	 */
	if (EndOfLog % XLOG_BLCKSZ != 0)
	{
		char	   *page;
		int			len;
		int			firstIdx;
		XLogRecPtr	pageBeginPtr;

		pageBeginPtr = EndOfLog - (EndOfLog % XLOG_BLCKSZ);
		Assert(readOff == XLogSegmentOffset(pageBeginPtr, wal_segment_size));

		firstIdx = XLogRecPtrToBufIdx(EndOfLog);

		/* Copy the valid part of the last block, and zero the rest */
		page = &XLogCtl->pages[firstIdx * XLOG_BLCKSZ];
		len = EndOfLog % XLOG_BLCKSZ;
		memcpy(page, xlogreader->readBuf, len);
		memset(page + len, 0, XLOG_BLCKSZ - len);

		XLogCtl->xlblocks[firstIdx] = pageBeginPtr + XLOG_BLCKSZ;
		XLogCtl->InitializedUpTo = pageBeginPtr + XLOG_BLCKSZ;
	}
	else
	{
		/*
		 * There is no partial block to copy. Just set InitializedUpTo, and
		 * let the first attempt to insert a log record to initialize the next
		 * buffer.
		 */
		XLogCtl->InitializedUpTo = EndOfLog;
	}

	LogwrtResult.Write = LogwrtResult.Flush = EndOfLog;

	XLogCtl->LogwrtResult = LogwrtResult;

	XLogCtl->LogwrtRqst.Write = EndOfLog;
	XLogCtl->LogwrtRqst.Flush = EndOfLog;

	LocalSetXLogInsertAllowed();

	/* If necessary, write overwrite-contrecord before doing anything else */
	if (!XLogRecPtrIsInvalid(abortedRecPtr))
	{
		Assert(!XLogRecPtrIsInvalid(missingContrecPtr));
		CreateOverwriteContrecordRecord(abortedRecPtr);
		abortedRecPtr = InvalidXLogRecPtr;
		missingContrecPtr = InvalidXLogRecPtr;
	}

	/*
	 * Update full_page_writes in shared memory and write an XLOG_FPW_CHANGE
	 * record before resource manager writes cleanup WAL records or checkpoint
	 * record is written.
	 */
	Insert->fullPageWrites = lastFullPageWrites;
	UpdateFullPageWrites();
	LocalXLogInsertAllowed = -1;

	if (InRecovery)
	{
		/*
		 * Perform a checkpoint to update all our recovery activity to disk.
		 *
		 * Note that we write a shutdown checkpoint rather than an on-line
		 * one. This is not particularly critical, but since we may be
		 * assigning a new TLI, using a shutdown checkpoint allows us to have
		 * the rule that TLI only changes in shutdown checkpoints, which
		 * allows some extra error checking in xlog_redo.
		 *
		 * In promotion, only create a lightweight end-of-recovery record
		 * instead of a full checkpoint. A checkpoint is requested later,
		 * after we're fully out of recovery mode and already accepting
		 * queries.
		 */
		if (bgwriterLaunched)
		{
			if (LocalPromoteIsTriggered)
			{
				checkPointLoc = ControlFile->checkPoint;

				/*
				 * Confirm the last checkpoint is available for us to recover
				 * from if we fail.
				 */
				record = ReadCheckpointRecord(xlogreader, checkPointLoc, 1, false);
				if (record != NULL)
				{
					promoted = true;

					/*
					 * Insert a special WAL record to mark the end of
					 * recovery, since we aren't doing a checkpoint. That
					 * means that the checkpointer process may likely be in
					 * the middle of a time-smoothed restartpoint and could
					 * continue to be for minutes after this. That sounds
					 * strange, but the effect is roughly the same and it
					 * would be stranger to try to come out of the
					 * restartpoint and then checkpoint. We request a
					 * checkpoint later anyway, just for safety.
					 */
					CreateEndOfRecoveryRecord();
				}
			}

			if (!promoted)
				RequestCheckpoint(CHECKPOINT_END_OF_RECOVERY |
								  CHECKPOINT_IMMEDIATE |
								  CHECKPOINT_WAIT);
		}
		else
			CreateCheckPoint(CHECKPOINT_END_OF_RECOVERY | CHECKPOINT_IMMEDIATE);
	}

	if (ArchiveRecoveryRequested)
	{
		/*
		 * And finally, execute the recovery_end_command, if any.
		 */
		if (recoveryEndCommand && strcmp(recoveryEndCommand, "") != 0)
			ExecuteRecoveryCommand(recoveryEndCommand,
								   "recovery_end_command",
								   true);

		/*
		 * We switched to a new timeline. Clean up segments on the old
		 * timeline.
		 *
		 * If there are any higher-numbered segments on the old timeline,
		 * remove them. They might contain valid WAL, but they might also be
		 * pre-allocated files containing garbage. In any case, they are not
		 * part of the new timeline's history so we don't need them.
		 */
		RemoveNonParentXlogFiles(EndOfLog, ThisTimeLineID);

		/*
		 * If the switch happened in the middle of a segment, what to do with
		 * the last, partial segment on the old timeline? If we don't archive
		 * it, and the server that created the WAL never archives it either
		 * (e.g. because it was hit by a meteor), it will never make it to the
		 * archive. That's OK from our point of view, because the new segment
		 * that we created with the new TLI contains all the WAL from the old
		 * timeline up to the switch point. But if you later try to do PITR to
		 * the "missing" WAL on the old timeline, recovery won't find it in
		 * the archive. It's physically present in the new file with new TLI,
		 * but recovery won't look there when it's recovering to the older
		 * timeline. On the other hand, if we archive the partial segment, and
		 * the original server on that timeline is still running and archives
		 * the completed version of the same segment later, it will fail. (We
		 * used to do that in 9.4 and below, and it caused such problems).
		 *
		 * As a compromise, we rename the last segment with the .partial
		 * suffix, and archive it. Archive recovery will never try to read
		 * .partial segments, so they will normally go unused. But in the odd
		 * PITR case, the administrator can copy them manually to the pg_wal
		 * directory (removing the suffix). They can be useful in debugging,
		 * too.
		 *
		 * If a .done or .ready file already exists for the old timeline,
		 * however, we had already determined that the segment is complete, so
		 * we can let it be archived normally. (In particular, if it was
		 * restored from the archive to begin with, it's expected to have a
		 * .done file).
		 */
		if (XLogSegmentOffset(EndOfLog, wal_segment_size) != 0 &&
			XLogArchivingActive())
		{
			char		origfname[MAXFNAMELEN];
			XLogSegNo	endLogSegNo;

			XLByteToPrevSeg(EndOfLog, endLogSegNo, wal_segment_size);
			XLogFileName(origfname, EndOfLogTLI, endLogSegNo, wal_segment_size);

			if (!XLogArchiveIsReadyOrDone(origfname))
			{
				char		origpath[MAXPGPATH];
				char		partialfname[MAXFNAMELEN];
				char		partialpath[MAXPGPATH];

				XLogFilePath(origpath, EndOfLogTLI, endLogSegNo, wal_segment_size);
				snprintf(partialfname, MAXFNAMELEN, "%s.partial", origfname);
				snprintf(partialpath, MAXPGPATH, "%s.partial", origpath);

				/*
				 * Make sure there's no .done or .ready file for the .partial
				 * file.
				 */
				XLogArchiveCleanup(partialfname);

				durable_rename(origpath, partialpath, ERROR);
				XLogArchiveNotify(partialfname);
			}
		}
	}

	/*
	 * Preallocate additional log files, if wanted.
	 */
	PreallocXlogFiles(EndOfLog);

	/*
	 * Okay, we're officially UP.
	 */
	InRecovery = false;

	/* start the archive_timeout timer and LSN running */
	XLogCtl->lastSegSwitchTime = (pg_time_t) time(NULL);
	XLogCtl->lastSegSwitchLSN = EndOfLog;

	/* also initialize latestCompletedXid, to nextXid - 1 */
	LWLockAcquire(ProcArrayLock, LW_EXCLUSIVE);
	ShmemVariableCache->latestCompletedXid = ShmemVariableCache->nextXid;
	FullTransactionIdRetreat(&ShmemVariableCache->latestCompletedXid);
	LWLockRelease(ProcArrayLock);

	/*
	 * Start up subtrans, if not already done for hot standby.  (commit
	 * timestamps are started below, if necessary.)
	 */
	if (standbyState == STANDBY_DISABLED)
		StartupSUBTRANS(oldestActiveXID);

	/*
	 * Perform end of recovery actions for any SLRUs that need it.
	 */
	TrimCLOG();
	TrimMultiXact();

	/* Reload shared-memory state for prepared transactions */
	RecoverPreparedTransactions();

	/* Shut down xlogreader */
	if (readFile >= 0)
	{
		close(readFile);
		readFile = -1;
	}
	XLogReaderFree(xlogreader);

	/*
	 * If any of the critical GUCs have changed, log them before we allow
	 * backends to write WAL.
	 */
	LocalSetXLogInsertAllowed();
	XLogReportParameters();

	/*
	 * Local WAL inserts enabled, so it's time to finish initialization of
	 * commit timestamp.
	 */
	CompleteCommitTsInitialization();

	/*
	 * All done with end-of-recovery actions.
	 *
	 * Now allow backends to write WAL and update the control file status in
	 * consequence.  SharedRecoveryState, that controls if backends can write
	 * WAL, is updated while holding ControlFileLock to prevent other backends
	 * to look at an inconsistent state of the control file in shared memory.
	 * There is still a small window during which backends can write WAL and
	 * the control file is still referring to a system not in DB_IN_PRODUCTION
	 * state while looking at the on-disk control file.
	 *
	 * Also, we use info_lck to update SharedRecoveryState to ensure that
	 * there are no race conditions concerning visibility of other recent
	 * updates to shared memory.
	 */
	LWLockAcquire(ControlFileLock, LW_EXCLUSIVE);
	ControlFile->state = DB_IN_PRODUCTION;
	ControlFile->time = (pg_time_t) time(NULL);

	SpinLockAcquire(&XLogCtl->info_lck);
	XLogCtl->SharedRecoveryState = RECOVERY_STATE_DONE;
	SpinLockRelease(&XLogCtl->info_lck);

	UpdateControlFile();
	LWLockRelease(ControlFileLock);

	/*
	 * Shutdown the recovery environment.  This must occur after
	 * RecoverPreparedTransactions() (see notes in lock_twophase_recover())
	 * and after switching SharedRecoveryState to RECOVERY_STATE_DONE so as
	 * any session building a snapshot will not rely on KnownAssignedXids as
	 * RecoveryInProgress() would return false at this stage.  This is
	 * particularly critical for prepared 2PC transactions, that would still
	 * need to be included in snapshots once recovery has ended.
	 */
	if (standbyState != STANDBY_DISABLED)
		ShutdownRecoveryTransactionEnvironment();

	/*
	 * If there were cascading standby servers connected to us, nudge any wal
	 * sender processes to notice that we've been promoted.
	 */
	WalSndWakeup();

	/*
	 * If this was a promotion, request an (online) checkpoint now. This isn't
	 * required for consistency, but the last restartpoint might be far back,
	 * and in case of a crash, recovering from it might take a longer than is
	 * appropriate now that we're not in standby mode anymore.
	 */
	if (promoted)
		RequestCheckpoint(CHECKPOINT_FORCE);
}

/*
 * Verify that, in non-test mode, ./pg_tblspc doesn't contain any real
 * directories.
 *
 * Replay of database creation XLOG records for databases that were later
 * dropped can create fake directories in pg_tblspc.  By the time consistency
 * is reached these directories should have been removed; here we verify
 * that this did indeed happen.  This is to be called at the point where
 * consistent state is reached.
 *
 * allow_in_place_tablespaces turns the PANIC into a WARNING, which is
 * useful for testing purposes, and also allows for an escape hatch in case
 * things go south.
 */
static void
CheckTablespaceDirectory(void)
{
	DIR        *dir;
	struct dirent *de;

	dir = AllocateDir("pg_tblspc");
	while ((de = ReadDir(dir, "pg_tblspc")) != NULL)
	{
		char        path[MAXPGPATH + 10];

		/* Skip entries of non-oid names */
		if (strspn(de->d_name, "0123456789") != strlen(de->d_name))
			continue;

		snprintf(path, sizeof(path), "pg_tblspc/%s", de->d_name);

		if (get_dirent_type(path, de, false, ERROR) != PGFILETYPE_LNK)
			ereport(allow_in_place_tablespaces ? WARNING : PANIC,
					(errcode(ERRCODE_DATA_CORRUPTED),
					 errmsg("unexpected directory entry \"%s\" found in %s",
							de->d_name, "pg_tblspc/"),
					 errdetail("All directory entries in pg_tblspc/ should be symbolic links."),
					 errhint("Remove those directories, or set allow_in_place_tablespaces to ON transiently to let recovery complete.")));
	}
}

/*
 * Checks if recovery has reached a consistent state. When consistency is
 * reached and we have a valid starting standby snapshot, tell postmaster
 * that it can start accepting read-only connections.
 */
static void
CheckRecoveryConsistency(void)
{
	XLogRecPtr	lastReplayedEndRecPtr;

	/*
	 * During crash recovery, we don't reach a consistent state until we've
	 * replayed all the WAL.
	 */
	if (XLogRecPtrIsInvalid(minRecoveryPoint))
		return;

	Assert(InArchiveRecovery);

	/*
	 * assume that we are called in the startup process, and hence don't need
	 * a lock to read lastReplayedEndRecPtr
	 */
	lastReplayedEndRecPtr = XLogCtl->lastReplayedEndRecPtr;

	/*
	 * Have we reached the point where our base backup was completed?
	 */
	if (!XLogRecPtrIsInvalid(ControlFile->backupEndPoint) &&
		ControlFile->backupEndPoint <= lastReplayedEndRecPtr)
	{
		/*
		 * We have reached the end of base backup, as indicated by pg_control.
		 * The data on disk is now consistent. Reset backupStartPoint and
		 * backupEndPoint, and update minRecoveryPoint to make sure we don't
		 * allow starting up at an earlier point even if recovery is stopped
		 * and restarted soon after this.
		 */
		elog(DEBUG1, "end of backup reached");

		LWLockAcquire(ControlFileLock, LW_EXCLUSIVE);

		if (ControlFile->minRecoveryPoint < lastReplayedEndRecPtr)
			ControlFile->minRecoveryPoint = lastReplayedEndRecPtr;

		ControlFile->backupStartPoint = InvalidXLogRecPtr;
		ControlFile->backupEndPoint = InvalidXLogRecPtr;
		ControlFile->backupEndRequired = false;
		UpdateControlFile();

		LWLockRelease(ControlFileLock);
	}

	/*
	 * Have we passed our safe starting point? Note that minRecoveryPoint is
	 * known to be incorrectly set if ControlFile->backupEndRequired, until
	 * the XLOG_BACKUP_END arrives to advise us of the correct
	 * minRecoveryPoint. All we know prior to that is that we're not
	 * consistent yet.
	 */
	if (!reachedConsistency && !ControlFile->backupEndRequired &&
		minRecoveryPoint <= lastReplayedEndRecPtr &&
		XLogRecPtrIsInvalid(ControlFile->backupStartPoint))
	{
		/*
		 * Check to see if the XLOG sequence contained any unresolved
		 * references to uninitialized pages.
		 */
		XLogCheckInvalidPages();

		/*
		 * Check that pg_tblspc doesn't contain any real directories. Replay
		 * of Database/CREATE_* records may have created ficticious tablespace
		 * directories that should have been removed by the time consistency
		 * was reached.
		 */
		CheckTablespaceDirectory();

		reachedConsistency = true;
		ereport(LOG,
				(errmsg("consistent recovery state reached at %X/%X",
						LSN_FORMAT_ARGS(lastReplayedEndRecPtr))));
	}

	/*
	 * Have we got a valid starting snapshot that will allow queries to be
	 * run? If so, we can tell postmaster that the database is consistent now,
	 * enabling connections.
	 */
	if (standbyState == STANDBY_SNAPSHOT_READY &&
		!LocalHotStandbyActive &&
		reachedConsistency &&
		IsUnderPostmaster)
	{
		SpinLockAcquire(&XLogCtl->info_lck);
		XLogCtl->SharedHotStandbyActive = true;
		SpinLockRelease(&XLogCtl->info_lck);

		LocalHotStandbyActive = true;

		SendPostmasterSignal(PMSIGNAL_BEGIN_HOT_STANDBY);
	}
}

/*
 * Is the system still in recovery?
 *
 * Unlike testing InRecovery, this works in any process that's connected to
 * shared memory.
 *
 * As a side-effect, we initialize the local TimeLineID and RedoRecPtr
 * variables the first time we see that recovery is finished.
 */
bool
RecoveryInProgress(void)
{
	/*
	 * We check shared state each time only until we leave recovery mode. We
	 * can't re-enter recovery, so there's no need to keep checking after the
	 * shared variable has once been seen false.
	 */
	if (!LocalRecoveryInProgress)
		return false;
	else
	{
		/*
		 * use volatile pointer to make sure we make a fresh read of the
		 * shared variable.
		 */
		volatile XLogCtlData *xlogctl = XLogCtl;

		LocalRecoveryInProgress = (xlogctl->SharedRecoveryState != RECOVERY_STATE_DONE);

		/*
		 * Initialize TimeLineID and RedoRecPtr when we discover that recovery
		 * is finished. InitPostgres() relies upon this behaviour to ensure
		 * that InitXLOGAccess() is called at backend startup.  (If you change
		 * this, see also LocalSetXLogInsertAllowed.)
		 */
		if (!LocalRecoveryInProgress)
		{
			/*
			 * If we just exited recovery, make sure we read TimeLineID and
			 * RedoRecPtr after SharedRecoveryState (for machines with weak
			 * memory ordering).
			 */
			pg_memory_barrier();
			InitXLOGAccess();
		}

		/*
		 * Note: We don't need a memory barrier when we're still in recovery.
		 * We might exit recovery immediately after return, so the caller
		 * can't rely on 'true' meaning that we're still in recovery anyway.
		 */

		return LocalRecoveryInProgress;
	}
}

/*
 * Returns current recovery state from shared memory.
 *
 * This returned state is kept consistent with the contents of the control
 * file.  See details about the possible values of RecoveryState in xlog.h.
 */
RecoveryState
GetRecoveryState(void)
{
	RecoveryState retval;

	SpinLockAcquire(&XLogCtl->info_lck);
	retval = XLogCtl->SharedRecoveryState;
	SpinLockRelease(&XLogCtl->info_lck);

	return retval;
}

/*
 * Is HotStandby active yet? This is only important in special backends
 * since normal backends won't ever be able to connect until this returns
 * true. Postmaster knows this by way of signal, not via shared memory.
 *
 * Unlike testing standbyState, this works in any process that's connected to
 * shared memory.  (And note that standbyState alone doesn't tell the truth
 * anyway.)
 */
bool
HotStandbyActive(void)
{
	/*
	 * We check shared state each time only until Hot Standby is active. We
	 * can't de-activate Hot Standby, so there's no need to keep checking
	 * after the shared variable has once been seen true.
	 */
	if (LocalHotStandbyActive)
		return true;
	else
	{
		/* spinlock is essential on machines with weak memory ordering! */
		SpinLockAcquire(&XLogCtl->info_lck);
		LocalHotStandbyActive = XLogCtl->SharedHotStandbyActive;
		SpinLockRelease(&XLogCtl->info_lck);

		return LocalHotStandbyActive;
	}
}

/*
 * Like HotStandbyActive(), but to be used only in WAL replay code,
 * where we don't need to ask any other process what the state is.
 */
bool
HotStandbyActiveInReplay(void)
{
	Assert(AmStartupProcess() || !IsPostmasterEnvironment);
	return LocalHotStandbyActive;
}

/*
 * Is this process allowed to insert new WAL records?
 *
 * Ordinarily this is essentially equivalent to !RecoveryInProgress().
 * But we also have provisions for forcing the result "true" or "false"
 * within specific processes regardless of the global state.
 */
bool
XLogInsertAllowed(void)
{
	/*
	 * If value is "unconditionally true" or "unconditionally false", just
	 * return it.  This provides the normal fast path once recovery is known
	 * done.
	 */
	if (LocalXLogInsertAllowed >= 0)
		return (bool) LocalXLogInsertAllowed;

	/*
	 * Else, must check to see if we're still in recovery.
	 */
	if (RecoveryInProgress())
		return false;

	/*
	 * On exit from recovery, reset to "unconditionally true", since there is
	 * no need to keep checking.
	 */
	LocalXLogInsertAllowed = 1;
	return true;
}

/*
 * Make XLogInsertAllowed() return true in the current process only.
 *
 * Note: it is allowed to switch LocalXLogInsertAllowed back to -1 later,
 * and even call LocalSetXLogInsertAllowed() again after that.
 */
static void
LocalSetXLogInsertAllowed(void)
{
	Assert(LocalXLogInsertAllowed == -1);
	LocalXLogInsertAllowed = 1;

	/* Initialize as RecoveryInProgress() would do when switching state */
	InitXLOGAccess();
}

/*
 * Subroutine to try to fetch and validate a prior checkpoint record.
 *
 * whichChkpt identifies the checkpoint (merely for reporting purposes).
 * 1 for "primary", 0 for "other" (backup_label)
 */
static XLogRecord *
ReadCheckpointRecord(XLogReaderState *xlogreader, XLogRecPtr RecPtr,
					 int whichChkpt, bool report)
{
	XLogRecord *record;
	uint8		info;

	if (!XRecOffIsValid(RecPtr))
	{
		if (!report)
			return NULL;

		switch (whichChkpt)
		{
			case 1:
				ereport(LOG,
						(errmsg("invalid primary checkpoint link in control file")));
				break;
			default:
				ereport(LOG,
						(errmsg("invalid checkpoint link in backup_label file")));
				break;
		}
		return NULL;
	}

	XLogBeginRead(xlogreader, RecPtr);
	record = ReadRecord(xlogreader, LOG, true);

	if (record == NULL)
	{
		if (!report)
			return NULL;

		switch (whichChkpt)
		{
			case 1:
				ereport(LOG,
						(errmsg("invalid primary checkpoint record")));
				break;
			default:
				ereport(LOG,
						(errmsg("invalid checkpoint record")));
				break;
		}
		return NULL;
	}
	if (record->xl_rmid != RM_XLOG_ID)
	{
		switch (whichChkpt)
		{
			case 1:
				ereport(LOG,
						(errmsg("invalid resource manager ID in primary checkpoint record")));
				break;
			default:
				ereport(LOG,
						(errmsg("invalid resource manager ID in checkpoint record")));
				break;
		}
		return NULL;
	}
	info = record->xl_info & ~XLR_INFO_MASK;
	if (info != XLOG_CHECKPOINT_SHUTDOWN &&
		info != XLOG_CHECKPOINT_ONLINE)
	{
		switch (whichChkpt)
		{
			case 1:
				ereport(LOG,
						(errmsg("invalid xl_info in primary checkpoint record")));
				break;
			default:
				ereport(LOG,
						(errmsg("invalid xl_info in checkpoint record")));
				break;
		}
		return NULL;
	}
	if (record->xl_tot_len != SizeOfXLogRecord + SizeOfXLogRecordDataHeaderShort + sizeof(CheckPoint))
	{
		switch (whichChkpt)
		{
			case 1:
				ereport(LOG,
						(errmsg("invalid length of primary checkpoint record")));
				break;
			default:
				ereport(LOG,
						(errmsg("invalid length of checkpoint record")));
				break;
		}
		return NULL;
	}
	return record;
}

/*
 * This must be called in a backend process before creating WAL records
 * (except in a standalone backend, which does StartupXLOG instead).  We need
 * to initialize the local copies of ThisTimeLineID and RedoRecPtr.
 *
 * Note: before Postgres 8.0, we went to some effort to keep the postmaster
 * process's copies of ThisTimeLineID and RedoRecPtr valid too.  This was
 * unnecessary however, since the postmaster itself never touches XLOG anyway.
 */
void
InitXLOGAccess(void)
{
	XLogCtlInsert *Insert = &XLogCtl->Insert;

	/* ThisTimeLineID doesn't change so we need no lock to copy it */
	ThisTimeLineID = XLogCtl->ThisTimeLineID;
	Assert(ThisTimeLineID != 0 || IsBootstrapProcessingMode());

	/* set wal_segment_size */
	wal_segment_size = ControlFile->xlog_seg_size;

	/* Use GetRedoRecPtr to copy the RedoRecPtr safely */
	(void) GetRedoRecPtr();
	/* Also update our copy of doPageWrites. */
	doPageWrites = (Insert->fullPageWrites || Insert->forcePageWrites);

	/* Also initialize the working areas for constructing WAL records */
	InitXLogInsert();
}

/*
 * Return the current Redo pointer from shared memory.
 *
 * As a side-effect, the local RedoRecPtr copy is updated.
 */
XLogRecPtr
GetRedoRecPtr(void)
{
	XLogRecPtr	ptr;

	/*
	 * The possibly not up-to-date copy in XlogCtl is enough. Even if we
	 * grabbed a WAL insertion lock to read the authoritative value in
	 * Insert->RedoRecPtr, someone might update it just after we've released
	 * the lock.
	 */
	SpinLockAcquire(&XLogCtl->info_lck);
	ptr = XLogCtl->RedoRecPtr;
	SpinLockRelease(&XLogCtl->info_lck);

	if (RedoRecPtr < ptr)
		RedoRecPtr = ptr;

	return RedoRecPtr;
}

/*
 * Return information needed to decide whether a modified block needs a
 * full-page image to be included in the WAL record.
 *
 * The returned values are cached copies from backend-private memory, and
 * possibly out-of-date.  XLogInsertRecord will re-check them against
 * up-to-date values, while holding the WAL insert lock.
 */
void
GetFullPageWriteInfo(XLogRecPtr *RedoRecPtr_p, bool *doPageWrites_p)
{
	*RedoRecPtr_p = RedoRecPtr;
	*doPageWrites_p = doPageWrites;
}

/*
 * GetInsertRecPtr -- Returns the current insert position.
 *
 * NOTE: The value *actually* returned is the position of the last full
 * xlog page. It lags behind the real insert position by at most 1 page.
 * For that, we don't need to scan through WAL insertion locks, and an
 * approximation is enough for the current usage of this function.
 */
XLogRecPtr
GetInsertRecPtr(void)
{
	XLogRecPtr	recptr;

	SpinLockAcquire(&XLogCtl->info_lck);
	recptr = XLogCtl->LogwrtRqst.Write;
	SpinLockRelease(&XLogCtl->info_lck);

	return recptr;
}

/*
 * GetFlushRecPtr -- Returns the current flush position, ie, the last WAL
 * position known to be fsync'd to disk.
 */
XLogRecPtr
GetFlushRecPtr(void)
{
	SpinLockAcquire(&XLogCtl->info_lck);
	LogwrtResult = XLogCtl->LogwrtResult;
	SpinLockRelease(&XLogCtl->info_lck);

	return LogwrtResult.Flush;
}

/*
 * GetLastImportantRecPtr -- Returns the LSN of the last important record
 * inserted. All records not explicitly marked as unimportant are considered
 * important.
 *
 * The LSN is determined by computing the maximum of
 * WALInsertLocks[i].lastImportantAt.
 */
XLogRecPtr
GetLastImportantRecPtr(void)
{
	XLogRecPtr	res = InvalidXLogRecPtr;
	int			i;

	for (i = 0; i < NUM_XLOGINSERT_LOCKS; i++)
	{
		XLogRecPtr	last_important;

		/*
		 * Need to take a lock to prevent torn reads of the LSN, which are
		 * possible on some of the supported platforms. WAL insert locks only
		 * support exclusive mode, so we have to use that.
		 */
		LWLockAcquire(&WALInsertLocks[i].l.lock, LW_EXCLUSIVE);
		last_important = WALInsertLocks[i].l.lastImportantAt;
		LWLockRelease(&WALInsertLocks[i].l.lock);

		if (res < last_important)
			res = last_important;
	}

	return res;
}

/*
 * Get the time and LSN of the last xlog segment switch
 */
pg_time_t
GetLastSegSwitchData(XLogRecPtr *lastSwitchLSN)
{
	pg_time_t	result;

	/* Need WALWriteLock, but shared lock is sufficient */
	LWLockAcquire(WALWriteLock, LW_SHARED);
	result = XLogCtl->lastSegSwitchTime;
	*lastSwitchLSN = XLogCtl->lastSegSwitchLSN;
	LWLockRelease(WALWriteLock);

	return result;
}

/*
 * This must be called ONCE during postmaster or standalone-backend shutdown
 */
void
ShutdownXLOG(int code, Datum arg)
{
	/*
	 * We should have an aux process resource owner to use, and we should not
	 * be in a transaction that's installed some other resowner.
	 */
	Assert(AuxProcessResourceOwner != NULL);
	Assert(CurrentResourceOwner == NULL ||
		   CurrentResourceOwner == AuxProcessResourceOwner);
	CurrentResourceOwner = AuxProcessResourceOwner;

	/* Don't be chatty in standalone mode */
	ereport(IsPostmasterEnvironment ? LOG : NOTICE,
			(errmsg("shutting down")));

	/*
	 * Signal walsenders to move to stopping state.
	 */
	WalSndInitStopping();

	/*
	 * Wait for WAL senders to be in stopping state.  This prevents commands
	 * from writing new WAL.
	 */
	WalSndWaitStopping();

	if (RecoveryInProgress())
		CreateRestartPoint(CHECKPOINT_IS_SHUTDOWN | CHECKPOINT_IMMEDIATE);
	else
	{
		/*
		 * If archiving is enabled, rotate the last XLOG file so that all the
		 * remaining records are archived (postmaster wakes up the archiver
		 * process one more time at the end of shutdown). The checkpoint
		 * record will go to the next XLOG file and won't be archived (yet).
		 */
		if (XLogArchivingActive() && XLogArchiveCommandSet())
			RequestXLogSwitch(false);

		CreateCheckPoint(CHECKPOINT_IS_SHUTDOWN | CHECKPOINT_IMMEDIATE);
	}
}

/*
 * Log start of a checkpoint.
 */
static void
LogCheckpointStart(int flags, bool restartpoint)
{
	if (restartpoint)
		ereport(LOG,
		/* translator: the placeholders show checkpoint options */
				(errmsg("restartpoint starting:%s%s%s%s%s%s%s%s",
						(flags & CHECKPOINT_IS_SHUTDOWN) ? " shutdown" : "",
						(flags & CHECKPOINT_END_OF_RECOVERY) ? " end-of-recovery" : "",
						(flags & CHECKPOINT_IMMEDIATE) ? " immediate" : "",
						(flags & CHECKPOINT_FORCE) ? " force" : "",
						(flags & CHECKPOINT_WAIT) ? " wait" : "",
						(flags & CHECKPOINT_CAUSE_XLOG) ? " wal" : "",
						(flags & CHECKPOINT_CAUSE_TIME) ? " time" : "",
						(flags & CHECKPOINT_FLUSH_ALL) ? " flush-all" : "")));
	else
		ereport(LOG,
		/* translator: the placeholders show checkpoint options */
				(errmsg("checkpoint starting:%s%s%s%s%s%s%s%s",
						(flags & CHECKPOINT_IS_SHUTDOWN) ? " shutdown" : "",
						(flags & CHECKPOINT_END_OF_RECOVERY) ? " end-of-recovery" : "",
						(flags & CHECKPOINT_IMMEDIATE) ? " immediate" : "",
						(flags & CHECKPOINT_FORCE) ? " force" : "",
						(flags & CHECKPOINT_WAIT) ? " wait" : "",
						(flags & CHECKPOINT_CAUSE_XLOG) ? " wal" : "",
						(flags & CHECKPOINT_CAUSE_TIME) ? " time" : "",
						(flags & CHECKPOINT_FLUSH_ALL) ? " flush-all" : "")));
}

/*
 * Log end of a checkpoint.
 */
static void
LogCheckpointEnd(bool restartpoint)
{
	long		write_msecs,
				sync_msecs,
				total_msecs,
				longest_msecs,
				average_msecs;
	uint64		average_sync_time;

	CheckpointStats.ckpt_end_t = GetCurrentTimestamp();

	write_msecs = TimestampDifferenceMilliseconds(CheckpointStats.ckpt_write_t,
												  CheckpointStats.ckpt_sync_t);

	sync_msecs = TimestampDifferenceMilliseconds(CheckpointStats.ckpt_sync_t,
												 CheckpointStats.ckpt_sync_end_t);

	/* Accumulate checkpoint timing summary data, in milliseconds. */
	BgWriterStats.m_checkpoint_write_time += write_msecs;
	BgWriterStats.m_checkpoint_sync_time += sync_msecs;

	/*
	 * All of the published timing statistics are accounted for.  Only
	 * continue if a log message is to be written.
	 */
	if (!log_checkpoints)
		return;

	total_msecs = TimestampDifferenceMilliseconds(CheckpointStats.ckpt_start_t,
												  CheckpointStats.ckpt_end_t);

	/*
	 * Timing values returned from CheckpointStats are in microseconds.
	 * Convert to milliseconds for consistent printing.
	 */
	longest_msecs = (long) ((CheckpointStats.ckpt_longest_sync + 999) / 1000);

	average_sync_time = 0;
	if (CheckpointStats.ckpt_sync_rels > 0)
		average_sync_time = CheckpointStats.ckpt_agg_sync_time /
			CheckpointStats.ckpt_sync_rels;
	average_msecs = (long) ((average_sync_time + 999) / 1000);

	if (restartpoint)
		ereport(LOG,
				(errmsg("restartpoint complete: wrote %d buffers (%.1f%%); "
						"%d WAL file(s) added, %d removed, %d recycled; "
						"write=%ld.%03d s, sync=%ld.%03d s, total=%ld.%03d s; "
						"sync files=%d, longest=%ld.%03d s, average=%ld.%03d s; "
						"distance=%d kB, estimate=%d kB",
						CheckpointStats.ckpt_bufs_written,
						(double) CheckpointStats.ckpt_bufs_written * 100 / NBuffers,
						CheckpointStats.ckpt_segs_added,
						CheckpointStats.ckpt_segs_removed,
						CheckpointStats.ckpt_segs_recycled,
						write_msecs / 1000, (int) (write_msecs % 1000),
						sync_msecs / 1000, (int) (sync_msecs % 1000),
						total_msecs / 1000, (int) (total_msecs % 1000),
						CheckpointStats.ckpt_sync_rels,
						longest_msecs / 1000, (int) (longest_msecs % 1000),
						average_msecs / 1000, (int) (average_msecs % 1000),
						(int) (PrevCheckPointDistance / 1024.0),
						(int) (CheckPointDistanceEstimate / 1024.0))));
	else
		ereport(LOG,
				(errmsg("checkpoint complete: wrote %d buffers (%.1f%%); "
						"%d WAL file(s) added, %d removed, %d recycled; "
						"write=%ld.%03d s, sync=%ld.%03d s, total=%ld.%03d s; "
						"sync files=%d, longest=%ld.%03d s, average=%ld.%03d s; "
						"distance=%d kB, estimate=%d kB",
						CheckpointStats.ckpt_bufs_written,
						(double) CheckpointStats.ckpt_bufs_written * 100 / NBuffers,
						CheckpointStats.ckpt_segs_added,
						CheckpointStats.ckpt_segs_removed,
						CheckpointStats.ckpt_segs_recycled,
						write_msecs / 1000, (int) (write_msecs % 1000),
						sync_msecs / 1000, (int) (sync_msecs % 1000),
						total_msecs / 1000, (int) (total_msecs % 1000),
						CheckpointStats.ckpt_sync_rels,
						longest_msecs / 1000, (int) (longest_msecs % 1000),
						average_msecs / 1000, (int) (average_msecs % 1000),
						(int) (PrevCheckPointDistance / 1024.0),
						(int) (CheckPointDistanceEstimate / 1024.0))));
}

/*
 * Update the estimate of distance between checkpoints.
 *
 * The estimate is used to calculate the number of WAL segments to keep
 * preallocated, see XLOGfileslop().
 */
static void
UpdateCheckPointDistanceEstimate(uint64 nbytes)
{
	/*
	 * To estimate the number of segments consumed between checkpoints, keep a
	 * moving average of the amount of WAL generated in previous checkpoint
	 * cycles. However, if the load is bursty, with quiet periods and busy
	 * periods, we want to cater for the peak load. So instead of a plain
	 * moving average, let the average decline slowly if the previous cycle
	 * used less WAL than estimated, but bump it up immediately if it used
	 * more.
	 *
	 * When checkpoints are triggered by max_wal_size, this should converge to
	 * CheckpointSegments * wal_segment_size,
	 *
	 * Note: This doesn't pay any attention to what caused the checkpoint.
	 * Checkpoints triggered manually with CHECKPOINT command, or by e.g.
	 * starting a base backup, are counted the same as those created
	 * automatically. The slow-decline will largely mask them out, if they are
	 * not frequent. If they are frequent, it seems reasonable to count them
	 * in as any others; if you issue a manual checkpoint every 5 minutes and
	 * never let a timed checkpoint happen, it makes sense to base the
	 * preallocation on that 5 minute interval rather than whatever
	 * checkpoint_timeout is set to.
	 */
	PrevCheckPointDistance = nbytes;
	if (CheckPointDistanceEstimate < nbytes)
		CheckPointDistanceEstimate = nbytes;
	else
		CheckPointDistanceEstimate =
			(0.90 * CheckPointDistanceEstimate + 0.10 * (double) nbytes);
}

/*
 * Update the ps display for a process running a checkpoint.  Note that
 * this routine should not do any allocations so as it can be called
 * from a critical section.
 */
static void
update_checkpoint_display(int flags, bool restartpoint, bool reset)
{
	/*
	 * The status is reported only for end-of-recovery and shutdown
	 * checkpoints or shutdown restartpoints.  Updating the ps display is
	 * useful in those situations as it may not be possible to rely on
	 * pg_stat_activity to see the status of the checkpointer or the startup
	 * process.
	 */
	if ((flags & (CHECKPOINT_END_OF_RECOVERY | CHECKPOINT_IS_SHUTDOWN)) == 0)
		return;

	if (reset)
		set_ps_display("");
	else
	{
		char		activitymsg[128];

		snprintf(activitymsg, sizeof(activitymsg), "performing %s%s%s",
				 (flags & CHECKPOINT_END_OF_RECOVERY) ? "end-of-recovery " : "",
				 (flags & CHECKPOINT_IS_SHUTDOWN) ? "shutdown " : "",
				 restartpoint ? "restartpoint" : "checkpoint");
		set_ps_display(activitymsg);
	}
}


/*
 * Perform a checkpoint --- either during shutdown, or on-the-fly
 *
 * flags is a bitwise OR of the following:
 *	CHECKPOINT_IS_SHUTDOWN: checkpoint is for database shutdown.
 *	CHECKPOINT_END_OF_RECOVERY: checkpoint is for end of WAL recovery.
 *	CHECKPOINT_IMMEDIATE: finish the checkpoint ASAP,
 *		ignoring checkpoint_completion_target parameter.
 *	CHECKPOINT_FORCE: force a checkpoint even if no XLOG activity has occurred
 *		since the last one (implied by CHECKPOINT_IS_SHUTDOWN or
 *		CHECKPOINT_END_OF_RECOVERY).
 *	CHECKPOINT_FLUSH_ALL: also flush buffers of unlogged tables.
 *
 * Note: flags contains other bits, of interest here only for logging purposes.
 * In particular note that this routine is synchronous and does not pay
 * attention to CHECKPOINT_WAIT.
 *
 * If !shutdown then we are writing an online checkpoint. This is a very special
 * kind of operation and WAL record because the checkpoint action occurs over
 * a period of time yet logically occurs at just a single LSN. The logical
 * position of the WAL record (redo ptr) is the same or earlier than the
 * physical position. When we replay WAL we locate the checkpoint via its
 * physical position then read the redo ptr and actually start replay at the
 * earlier logical position. Note that we don't write *anything* to WAL at
 * the logical position, so that location could be any other kind of WAL record.
 * All of this mechanism allows us to continue working while we checkpoint.
 * As a result, timing of actions is critical here and be careful to note that
 * this function will likely take minutes to execute on a busy system.
 */
void
CreateCheckPoint(int flags)
{
	bool		shutdown;
	CheckPoint	checkPoint;
	XLogRecPtr	recptr;
	XLogSegNo	_logSegNo;
	XLogCtlInsert *Insert = &XLogCtl->Insert;
	uint32		freespace;
	XLogRecPtr	PriorRedoPtr;
	XLogRecPtr	curInsert;
	XLogRecPtr	last_important_lsn;
	VirtualTransactionId *vxids;
	int			nvxids;

	/*
	 * An end-of-recovery checkpoint is really a shutdown checkpoint, just
	 * issued at a different time.
	 */
	if (flags & (CHECKPOINT_IS_SHUTDOWN | CHECKPOINT_END_OF_RECOVERY))
		shutdown = true;
	else
		shutdown = false;

	/* sanity check */
	if (RecoveryInProgress() && (flags & CHECKPOINT_END_OF_RECOVERY) == 0)
		elog(ERROR, "can't create a checkpoint during recovery");

	/*
	 * Initialize InitXLogInsert working areas before entering the critical
	 * section.  Normally, this is done by the first call to
	 * RecoveryInProgress() or LocalSetXLogInsertAllowed(), but when creating
	 * an end-of-recovery checkpoint, the LocalSetXLogInsertAllowed call is
	 * done below in a critical section, and InitXLogInsert cannot be called
	 * in a critical section.
	 */
	InitXLogInsert();

	/*
	 * Prepare to accumulate statistics.
	 *
	 * Note: because it is possible for log_checkpoints to change while a
	 * checkpoint proceeds, we always accumulate stats, even if
	 * log_checkpoints is currently off.
	 */
	MemSet(&CheckpointStats, 0, sizeof(CheckpointStats));
	CheckpointStats.ckpt_start_t = GetCurrentTimestamp();

	/*
	 * Let smgr prepare for checkpoint; this has to happen outside the
	 * critical section and before we determine the REDO pointer.  Note that
	 * smgr must not do anything that'd have to be undone if we decide no
	 * checkpoint is needed.
	 */
	SyncPreCheckpoint();

	/*
	 * Use a critical section to force system panic if we have trouble.
	 */
	START_CRIT_SECTION();

	if (shutdown)
	{
		LWLockAcquire(ControlFileLock, LW_EXCLUSIVE);
		ControlFile->state = DB_SHUTDOWNING;
		ControlFile->time = (pg_time_t) time(NULL);
		UpdateControlFile();
		LWLockRelease(ControlFileLock);
	}

	/* Begin filling in the checkpoint WAL record */
	MemSet(&checkPoint, 0, sizeof(checkPoint));
	checkPoint.time = (pg_time_t) time(NULL);

	/*
	 * For Hot Standby, derive the oldestActiveXid before we fix the redo
	 * pointer. This allows us to begin accumulating changes to assemble our
	 * starting snapshot of locks and transactions.
	 */
	if (!shutdown && XLogStandbyInfoActive())
		checkPoint.oldestActiveXid = GetOldestActiveTransactionId();
	else
		checkPoint.oldestActiveXid = InvalidTransactionId;

	/*
	 * Get location of last important record before acquiring insert locks (as
	 * GetLastImportantRecPtr() also locks WAL locks).
	 */
	last_important_lsn = GetLastImportantRecPtr();

	/*
	 * We must block concurrent insertions while examining insert state to
	 * determine the checkpoint REDO pointer.
	 */
	WALInsertLockAcquireExclusive();
	curInsert = XLogBytePosToRecPtr(Insert->CurrBytePos);

	/*
	 * If this isn't a shutdown or forced checkpoint, and if there has been no
	 * WAL activity requiring a checkpoint, skip it.  The idea here is to
	 * avoid inserting duplicate checkpoints when the system is idle.
	 */
	if ((flags & (CHECKPOINT_IS_SHUTDOWN | CHECKPOINT_END_OF_RECOVERY |
				  CHECKPOINT_FORCE)) == 0)
	{
		if (last_important_lsn == ControlFile->checkPoint)
		{
			WALInsertLockRelease();
			END_CRIT_SECTION();
			ereport(DEBUG1,
					(errmsg_internal("checkpoint skipped because system is idle")));
			return;
		}
	}

	/*
	 * An end-of-recovery checkpoint is created before anyone is allowed to
	 * write WAL. To allow us to write the checkpoint record, temporarily
	 * enable XLogInsertAllowed.  (This also ensures ThisTimeLineID is
	 * initialized, which we need here and in AdvanceXLInsertBuffer.)
	 */
	if (flags & CHECKPOINT_END_OF_RECOVERY)
		LocalSetXLogInsertAllowed();

	checkPoint.ThisTimeLineID = ThisTimeLineID;
	if (flags & CHECKPOINT_END_OF_RECOVERY)
		checkPoint.PrevTimeLineID = XLogCtl->PrevTimeLineID;
	else
		checkPoint.PrevTimeLineID = ThisTimeLineID;

	checkPoint.fullPageWrites = Insert->fullPageWrites;

	/*
	 * Compute new REDO record ptr = location of next XLOG record.
	 *
	 * NB: this is NOT necessarily where the checkpoint record itself will be,
	 * since other backends may insert more XLOG records while we're off doing
	 * the buffer flush work.  Those XLOG records are logically after the
	 * checkpoint, even though physically before it.  Got that?
	 */
	freespace = INSERT_FREESPACE(curInsert);
	if (freespace == 0)
	{
		if (XLogSegmentOffset(curInsert, wal_segment_size) == 0)
			curInsert += SizeOfXLogLongPHD;
		else
			curInsert += SizeOfXLogShortPHD;
	}
	checkPoint.redo = curInsert;

	/*
	 * Here we update the shared RedoRecPtr for future XLogInsert calls; this
	 * must be done while holding all the insertion locks.
	 *
	 * Note: if we fail to complete the checkpoint, RedoRecPtr will be left
	 * pointing past where it really needs to point.  This is okay; the only
	 * consequence is that XLogInsert might back up whole buffers that it
	 * didn't really need to.  We can't postpone advancing RedoRecPtr because
	 * XLogInserts that happen while we are dumping buffers must assume that
	 * their buffer changes are not included in the checkpoint.
	 */
	RedoRecPtr = XLogCtl->Insert.RedoRecPtr = checkPoint.redo;

	/*
	 * Now we can release the WAL insertion locks, allowing other xacts to
	 * proceed while we are flushing disk buffers.
	 */
	WALInsertLockRelease();

	/* Update the info_lck-protected copy of RedoRecPtr as well */
	SpinLockAcquire(&XLogCtl->info_lck);
	XLogCtl->RedoRecPtr = checkPoint.redo;
	SpinLockRelease(&XLogCtl->info_lck);

	/*
	 * If enabled, log checkpoint start.  We postpone this until now so as not
	 * to log anything if we decided to skip the checkpoint.
	 */
	if (log_checkpoints)
		LogCheckpointStart(flags, false);

	/* Update the process title */
	update_checkpoint_display(flags, false, false);

	TRACE_POSTGRESQL_CHECKPOINT_START(flags);

	/*
	 * Get the other info we need for the checkpoint record.
	 *
	 * We don't need to save oldestClogXid in the checkpoint, it only matters
	 * for the short period in which clog is being truncated, and if we crash
	 * during that we'll redo the clog truncation and fix up oldestClogXid
	 * there.
	 */
	LWLockAcquire(XidGenLock, LW_SHARED);
	checkPoint.nextXid = ShmemVariableCache->nextXid;
	checkPoint.oldestXid = ShmemVariableCache->oldestXid;
	checkPoint.oldestXidDB = ShmemVariableCache->oldestXidDB;
	LWLockRelease(XidGenLock);

	LWLockAcquire(CommitTsLock, LW_SHARED);
	checkPoint.oldestCommitTsXid = ShmemVariableCache->oldestCommitTsXid;
	checkPoint.newestCommitTsXid = ShmemVariableCache->newestCommitTsXid;
	LWLockRelease(CommitTsLock);

	LWLockAcquire(OidGenLock, LW_SHARED);
	checkPoint.nextOid = ShmemVariableCache->nextOid;
	if (!shutdown)
		checkPoint.nextOid += ShmemVariableCache->oidCount;
	LWLockRelease(OidGenLock);

	MultiXactGetCheckptMulti(shutdown,
							 &checkPoint.nextMulti,
							 &checkPoint.nextMultiOffset,
							 &checkPoint.oldestMulti,
							 &checkPoint.oldestMultiDB);

	/*
	 * Having constructed the checkpoint record, ensure all shmem disk buffers
	 * and commit-log buffers are flushed to disk.
	 *
	 * This I/O could fail for various reasons.  If so, we will fail to
	 * complete the checkpoint, but there is no reason to force a system
	 * panic. Accordingly, exit critical section while doing it.
	 */
	END_CRIT_SECTION();

	/*
	 * In some cases there are groups of actions that must all occur on one
	 * side or the other of a checkpoint record. Before flushing the
	 * checkpoint record we must explicitly wait for any backend currently
	 * performing those groups of actions.
	 *
	 * One example is end of transaction, so we must wait for any transactions
	 * that are currently in commit critical sections.  If an xact inserted
	 * its commit record into XLOG just before the REDO point, then a crash
	 * restart from the REDO point would not replay that record, which means
	 * that our flushing had better include the xact's update of pg_xact.  So
	 * we wait till he's out of his commit critical section before proceeding.
	 * See notes in RecordTransactionCommit().
	 *
	 * Because we've already released the insertion locks, this test is a bit
	 * fuzzy: it is possible that we will wait for xacts we didn't really need
	 * to wait for.  But the delay should be short and it seems better to make
	 * checkpoint take a bit longer than to hold off insertions longer than
	 * necessary. (In fact, the whole reason we have this issue is that xact.c
	 * does commit record XLOG insertion and clog update as two separate steps
	 * protected by different locks, but again that seems best on grounds of
	 * minimizing lock contention.)
	 *
	 * A transaction that has not yet set delayChkpt when we look cannot be at
	 * risk, since he's not inserted his commit record yet; and one that's
	 * already cleared it is not at risk either, since he's done fixing clog
	 * and we will correctly flush the update below.  So we cannot miss any
	 * xacts we need to wait for.
	 */
	vxids = GetVirtualXIDsDelayingChkpt(&nvxids);
	if (nvxids > 0)
	{
		do
		{
			pg_usleep(10000L);	/* wait for 10 msec */
		} while (HaveVirtualXIDsDelayingChkpt(vxids, nvxids));
	}
	pfree(vxids);

	CheckPointGuts(checkPoint.redo, flags);

	vxids = GetVirtualXIDsDelayingChkptEnd(&nvxids);
	if (nvxids > 0)
	{
		do
		{
			pg_usleep(10000L);	/* wait for 10 msec */
		} while (HaveVirtualXIDsDelayingChkptEnd(vxids, nvxids));
	}
	pfree(vxids);

	/*
	 * Take a snapshot of running transactions and write this to WAL. This
	 * allows us to reconstruct the state of running transactions during
	 * archive recovery, if required. Skip, if this info disabled.
	 *
	 * If we are shutting down, or Startup process is completing crash
	 * recovery we don't need to write running xact data.
	 */
	if (!shutdown && XLogStandbyInfoActive())
		LogStandbySnapshot();

	START_CRIT_SECTION();

	/*
	 * Now insert the checkpoint record into XLOG.
	 */
	XLogBeginInsert();
	XLogRegisterData((char *) (&checkPoint), sizeof(checkPoint));
	recptr = XLogInsert(RM_XLOG_ID,
						shutdown ? XLOG_CHECKPOINT_SHUTDOWN :
						XLOG_CHECKPOINT_ONLINE);

	XLogFlush(recptr);

	/*
	 * We mustn't write any new WAL after a shutdown checkpoint, or it will be
	 * overwritten at next startup.  No-one should even try, this just allows
	 * sanity-checking.  In the case of an end-of-recovery checkpoint, we want
	 * to just temporarily disable writing until the system has exited
	 * recovery.
	 */
	if (shutdown)
	{
		if (flags & CHECKPOINT_END_OF_RECOVERY)
			LocalXLogInsertAllowed = -1;	/* return to "check" state */
		else
			LocalXLogInsertAllowed = 0; /* never again write WAL */
	}

	/*
	 * We now have ProcLastRecPtr = start of actual checkpoint record, recptr
	 * = end of actual checkpoint record.
	 */
	if (shutdown && checkPoint.redo != ProcLastRecPtr)
		ereport(PANIC,
				(errmsg("concurrent write-ahead log activity while database system is shutting down")));

	/*
	 * Remember the prior checkpoint's redo ptr for
	 * UpdateCheckPointDistanceEstimate()
	 */
	PriorRedoPtr = ControlFile->checkPointCopy.redo;

	/*
	 * Update the control file.
	 */
	LWLockAcquire(ControlFileLock, LW_EXCLUSIVE);
	if (shutdown)
		ControlFile->state = DB_SHUTDOWNED;
	ControlFile->checkPoint = ProcLastRecPtr;
	ControlFile->checkPointCopy = checkPoint;
	ControlFile->time = (pg_time_t) time(NULL);
	/* crash recovery should always recover to the end of WAL */
	ControlFile->minRecoveryPoint = InvalidXLogRecPtr;
	ControlFile->minRecoveryPointTLI = 0;

	/*
	 * Persist unloggedLSN value. It's reset on crash recovery, so this goes
	 * unused on non-shutdown checkpoints, but seems useful to store it always
	 * for debugging purposes.
	 */
	SpinLockAcquire(&XLogCtl->ulsn_lck);
	ControlFile->unloggedLSN = XLogCtl->unloggedLSN;
	SpinLockRelease(&XLogCtl->ulsn_lck);

	UpdateControlFile();
	LWLockRelease(ControlFileLock);

	/* Update shared-memory copy of checkpoint XID/epoch */
	SpinLockAcquire(&XLogCtl->info_lck);
	XLogCtl->ckptFullXid = checkPoint.nextXid;
	SpinLockRelease(&XLogCtl->info_lck);

	/*
	 * We are now done with critical updates; no need for system panic if we
	 * have trouble while fooling with old log segments.
	 */
	END_CRIT_SECTION();

	/*
	 * Let smgr do post-checkpoint cleanup (eg, deleting old files).
	 */
	SyncPostCheckpoint();

	/*
	 * Update the average distance between checkpoints if the prior checkpoint
	 * exists.
	 */
	if (PriorRedoPtr != InvalidXLogRecPtr)
		UpdateCheckPointDistanceEstimate(RedoRecPtr - PriorRedoPtr);

	/*
	 * Delete old log files, those no longer needed for last checkpoint to
	 * prevent the disk holding the xlog from growing full.
	 */
	XLByteToSeg(RedoRecPtr, _logSegNo, wal_segment_size);
	KeepLogSeg(recptr, &_logSegNo);
	if (InvalidateObsoleteReplicationSlots(_logSegNo))
	{
		/*
		 * Some slots have been invalidated; recalculate the old-segment
		 * horizon, starting again from RedoRecPtr.
		 */
		XLByteToSeg(RedoRecPtr, _logSegNo, wal_segment_size);
		KeepLogSeg(recptr, &_logSegNo);
	}
	_logSegNo--;
	RemoveOldXlogFiles(_logSegNo, RedoRecPtr, recptr);

	/*
	 * Make more log segments if needed.  (Do this after recycling old log
	 * segments, since that may supply some of the needed files.)
	 */
	if (!shutdown)
		PreallocXlogFiles(recptr);

	/*
	 * Truncate pg_subtrans if possible.  We can throw away all data before
	 * the oldest XMIN of any running transaction.  No future transaction will
	 * attempt to reference any pg_subtrans entry older than that (see Asserts
	 * in subtrans.c).  During recovery, though, we mustn't do this because
	 * StartupSUBTRANS hasn't been called yet.
	 */
	if (!RecoveryInProgress())
		TruncateSUBTRANS(GetOldestTransactionIdConsideredRunning());

	/* Real work is done; log and update stats. */
	LogCheckpointEnd(false);

	/* Reset the process title */
	update_checkpoint_display(flags, false, true);

	TRACE_POSTGRESQL_CHECKPOINT_DONE(CheckpointStats.ckpt_bufs_written,
									 NBuffers,
									 CheckpointStats.ckpt_segs_added,
									 CheckpointStats.ckpt_segs_removed,
									 CheckpointStats.ckpt_segs_recycled);
}

/*
 * Mark the end of recovery in WAL though without running a full checkpoint.
 * We can expect that a restartpoint is likely to be in progress as we
 * do this, though we are unwilling to wait for it to complete.
 *
 * CreateRestartPoint() allows for the case where recovery may end before
 * the restartpoint completes so there is no concern of concurrent behaviour.
 */
static void
CreateEndOfRecoveryRecord(void)
{
	xl_end_of_recovery xlrec;
	XLogRecPtr	recptr;

	/* sanity check */
	if (!RecoveryInProgress())
		elog(ERROR, "can only be used to end recovery");

	xlrec.end_time = GetCurrentTimestamp();

	WALInsertLockAcquireExclusive();
	xlrec.ThisTimeLineID = ThisTimeLineID;
	xlrec.PrevTimeLineID = XLogCtl->PrevTimeLineID;
	WALInsertLockRelease();

	LocalSetXLogInsertAllowed();

	START_CRIT_SECTION();

	XLogBeginInsert();
	XLogRegisterData((char *) &xlrec, sizeof(xl_end_of_recovery));
	recptr = XLogInsert(RM_XLOG_ID, XLOG_END_OF_RECOVERY);

	XLogFlush(recptr);

	/*
	 * Update the control file so that crash recovery can follow the timeline
	 * changes to this point.
	 */
	LWLockAcquire(ControlFileLock, LW_EXCLUSIVE);
	ControlFile->time = (pg_time_t) time(NULL);
	ControlFile->minRecoveryPoint = recptr;
	ControlFile->minRecoveryPointTLI = ThisTimeLineID;
	UpdateControlFile();
	LWLockRelease(ControlFileLock);

	END_CRIT_SECTION();

	LocalXLogInsertAllowed = -1;	/* return to "check" state */
}

/*
 * Write an OVERWRITE_CONTRECORD message.
 *
 * When on WAL replay we expect a continuation record at the start of a page
 * that is not there, recovery ends and WAL writing resumes at that point.
 * But it's wrong to resume writing new WAL back at the start of the record
 * that was broken, because downstream consumers of that WAL (physical
 * replicas) are not prepared to "rewind".  So the first action after
 * finishing replay of all valid WAL must be to write a record of this type
 * at the point where the contrecord was missing; to support xlogreader
 * detecting the special case, XLP_FIRST_IS_OVERWRITE_CONTRECORD is also added
 * to the page header where the record occurs.  xlogreader has an ad-hoc
 * mechanism to report metadata about the broken record, which is what we
 * use here.
 *
 * At replay time, XLP_FIRST_IS_OVERWRITE_CONTRECORD instructs xlogreader to
 * skip the record it was reading, and pass back the LSN of the skipped
 * record, so that its caller can verify (on "replay" of that record) that the
 * XLOG_OVERWRITE_CONTRECORD matches what was effectively overwritten.
 */
static XLogRecPtr
CreateOverwriteContrecordRecord(XLogRecPtr aborted_lsn)
{
	xl_overwrite_contrecord xlrec;
	XLogRecPtr	recptr;

	/* sanity check */
	if (!RecoveryInProgress())
		elog(ERROR, "can only be used at end of recovery");

	xlrec.overwritten_lsn = aborted_lsn;
	xlrec.overwrite_time = GetCurrentTimestamp();

	START_CRIT_SECTION();

	XLogBeginInsert();
	XLogRegisterData((char *) &xlrec, sizeof(xl_overwrite_contrecord));

	recptr = XLogInsert(RM_XLOG_ID, XLOG_OVERWRITE_CONTRECORD);

	XLogFlush(recptr);

	END_CRIT_SECTION();

	return recptr;
}

/*
 * Flush all data in shared memory to disk, and fsync
 *
 * This is the common code shared between regular checkpoints and
 * recovery restartpoints.
 */
static void
CheckPointGuts(XLogRecPtr checkPointRedo, int flags)
{
	CheckPointRelationMap();
	CheckPointReplicationSlots();
	CheckPointSnapBuild();
	CheckPointLogicalRewriteHeap();
	CheckPointReplicationOrigin();

	/* Write out all dirty data in SLRUs and the main buffer pool */
	TRACE_POSTGRESQL_BUFFER_CHECKPOINT_START(flags);
	CheckpointStats.ckpt_write_t = GetCurrentTimestamp();
	CheckPointCLOG();
	CheckPointCommitTs();
	CheckPointSUBTRANS();
	CheckPointMultiXact();
	CheckPointPredicate();
	CheckPointBuffers(flags);

	/* Perform all queued up fsyncs */
	TRACE_POSTGRESQL_BUFFER_CHECKPOINT_SYNC_START();
	CheckpointStats.ckpt_sync_t = GetCurrentTimestamp();
	ProcessSyncRequests();
	CheckpointStats.ckpt_sync_end_t = GetCurrentTimestamp();
	TRACE_POSTGRESQL_BUFFER_CHECKPOINT_DONE();

	/* We deliberately delay 2PC checkpointing as long as possible */
	CheckPointTwoPhase(checkPointRedo);
}

/*
 * Save a checkpoint for recovery restart if appropriate
 *
 * This function is called each time a checkpoint record is read from XLOG.
 * It must determine whether the checkpoint represents a safe restartpoint or
 * not.  If so, the checkpoint record is stashed in shared memory so that
 * CreateRestartPoint can consult it.  (Note that the latter function is
 * executed by the checkpointer, while this one will be executed by the
 * startup process.)
 */
static void
RecoveryRestartPoint(const CheckPoint *checkPoint)
{
	/*
	 * Also refrain from creating a restartpoint if we have seen any
	 * references to non-existent pages. Restarting recovery from the
	 * restartpoint would not see the references, so we would lose the
	 * cross-check that the pages belonged to a relation that was dropped
	 * later.
	 */
	if (XLogHaveInvalidPages())
	{
		elog(trace_recovery(DEBUG2),
			 "could not record restart point at %X/%X because there "
			 "are unresolved references to invalid pages",
			 LSN_FORMAT_ARGS(checkPoint->redo));
		return;
	}

	/*
	 * Copy the checkpoint record to shared memory, so that checkpointer can
	 * work out the next time it wants to perform a restartpoint.
	 */
	SpinLockAcquire(&XLogCtl->info_lck);
	XLogCtl->lastCheckPointRecPtr = ReadRecPtr;
	XLogCtl->lastCheckPointEndPtr = EndRecPtr;
	XLogCtl->lastCheckPoint = *checkPoint;
	SpinLockRelease(&XLogCtl->info_lck);
}

/*
 * Establish a restartpoint if possible.
 *
 * This is similar to CreateCheckPoint, but is used during WAL recovery
 * to establish a point from which recovery can roll forward without
 * replaying the entire recovery log.
 *
 * Returns true if a new restartpoint was established. We can only establish
 * a restartpoint if we have replayed a safe checkpoint record since last
 * restartpoint.
 */
bool
CreateRestartPoint(int flags)
{
	XLogRecPtr	lastCheckPointRecPtr;
	XLogRecPtr	lastCheckPointEndPtr;
	CheckPoint	lastCheckPoint;
	XLogRecPtr	PriorRedoPtr;
	XLogRecPtr	receivePtr;
	XLogRecPtr	replayPtr;
	TimeLineID	replayTLI;
	XLogRecPtr	endptr;
	XLogSegNo	_logSegNo;
	TimestampTz xtime;

	/* Get a local copy of the last safe checkpoint record. */
	SpinLockAcquire(&XLogCtl->info_lck);
	lastCheckPointRecPtr = XLogCtl->lastCheckPointRecPtr;
	lastCheckPointEndPtr = XLogCtl->lastCheckPointEndPtr;
	lastCheckPoint = XLogCtl->lastCheckPoint;
	SpinLockRelease(&XLogCtl->info_lck);

	/*
	 * Check that we're still in recovery mode. It's ok if we exit recovery
	 * mode after this check, the restart point is valid anyway.
	 */
	if (!RecoveryInProgress())
	{
		ereport(DEBUG2,
				(errmsg_internal("skipping restartpoint, recovery has already ended")));
		return false;
	}

	/*
	 * If the last checkpoint record we've replayed is already our last
	 * restartpoint, we can't perform a new restart point. We still update
	 * minRecoveryPoint in that case, so that if this is a shutdown restart
	 * point, we won't start up earlier than before. That's not strictly
	 * necessary, but when hot standby is enabled, it would be rather weird if
	 * the database opened up for read-only connections at a point-in-time
	 * before the last shutdown. Such time travel is still possible in case of
	 * immediate shutdown, though.
	 *
	 * We don't explicitly advance minRecoveryPoint when we do create a
	 * restartpoint. It's assumed that flushing the buffers will do that as a
	 * side-effect.
	 */
	if (XLogRecPtrIsInvalid(lastCheckPointRecPtr) ||
		lastCheckPoint.redo <= ControlFile->checkPointCopy.redo)
	{
		ereport(DEBUG2,
				(errmsg_internal("skipping restartpoint, already performed at %X/%X",
								 LSN_FORMAT_ARGS(lastCheckPoint.redo))));

		UpdateMinRecoveryPoint(InvalidXLogRecPtr, true);
		if (flags & CHECKPOINT_IS_SHUTDOWN)
		{
			LWLockAcquire(ControlFileLock, LW_EXCLUSIVE);
			ControlFile->state = DB_SHUTDOWNED_IN_RECOVERY;
			ControlFile->time = (pg_time_t) time(NULL);
			UpdateControlFile();
			LWLockRelease(ControlFileLock);
		}
		return false;
	}

	/*
	 * Update the shared RedoRecPtr so that the startup process can calculate
	 * the number of segments replayed since last restartpoint, and request a
	 * restartpoint if it exceeds CheckPointSegments.
	 *
	 * Like in CreateCheckPoint(), hold off insertions to update it, although
	 * during recovery this is just pro forma, because no WAL insertions are
	 * happening.
	 */
	WALInsertLockAcquireExclusive();
	RedoRecPtr = XLogCtl->Insert.RedoRecPtr = lastCheckPoint.redo;
	WALInsertLockRelease();

	/* Also update the info_lck-protected copy */
	SpinLockAcquire(&XLogCtl->info_lck);
	XLogCtl->RedoRecPtr = lastCheckPoint.redo;
	SpinLockRelease(&XLogCtl->info_lck);

	/*
	 * Prepare to accumulate statistics.
	 *
	 * Note: because it is possible for log_checkpoints to change while a
	 * checkpoint proceeds, we always accumulate stats, even if
	 * log_checkpoints is currently off.
	 */
	MemSet(&CheckpointStats, 0, sizeof(CheckpointStats));
	CheckpointStats.ckpt_start_t = GetCurrentTimestamp();

	if (log_checkpoints)
		LogCheckpointStart(flags, true);

	/* Update the process title */
	update_checkpoint_display(flags, true, false);

	CheckPointGuts(lastCheckPoint.redo, flags);

	/*
	 * Remember the prior checkpoint's redo ptr for
	 * UpdateCheckPointDistanceEstimate()
	 */
	PriorRedoPtr = ControlFile->checkPointCopy.redo;

	/*
	 * Update pg_control, using current time.  Check that it still shows an
	 * older checkpoint, else do nothing; this is a quick hack to make sure
	 * nothing really bad happens if somehow we get here after the
	 * end-of-recovery checkpoint.
	 */
	LWLockAcquire(ControlFileLock, LW_EXCLUSIVE);
	if (ControlFile->checkPointCopy.redo < lastCheckPoint.redo)
	{
		/*
		 * Update the checkpoint information.  We do this even if the cluster
		 * does not show DB_IN_ARCHIVE_RECOVERY to match with the set of WAL
		 * segments recycled below.
		 */
		ControlFile->checkPoint = lastCheckPointRecPtr;
		ControlFile->checkPointCopy = lastCheckPoint;
		ControlFile->time = (pg_time_t) time(NULL);

		/*
		 * Ensure minRecoveryPoint is past the checkpoint record and update it
		 * if the control file still shows DB_IN_ARCHIVE_RECOVERY.  Normally,
		 * this will have happened already while writing out dirty buffers,
		 * but not necessarily - e.g. because no buffers were dirtied.  We do
		 * this because a non-exclusive base backup uses minRecoveryPoint to
		 * determine which WAL files must be included in the backup, and the
		 * file (or files) containing the checkpoint record must be included,
		 * at a minimum. Note that for an ordinary restart of recovery there's
		 * no value in having the minimum recovery point any earlier than this
		 * anyway, because redo will begin just after the checkpoint record.
		 * this because a non-exclusive base backup uses minRecoveryPoint to
		 * determine which WAL files must be included in the backup, and the
		 * file (or files) containing the checkpoint record must be included,
		 * at a minimum. Note that for an ordinary restart of recovery there's
		 * no value in having the minimum recovery point any earlier than this
		 * anyway, because redo will begin just after the checkpoint record.
		 */
		if (ControlFile->state == DB_IN_ARCHIVE_RECOVERY)
		{
			if (ControlFile->minRecoveryPoint < lastCheckPointEndPtr)
			{
				ControlFile->minRecoveryPoint = lastCheckPointEndPtr;
				ControlFile->minRecoveryPointTLI = lastCheckPoint.ThisTimeLineID;

				/* update local copy */
				minRecoveryPoint = ControlFile->minRecoveryPoint;
				minRecoveryPointTLI = ControlFile->minRecoveryPointTLI;
			}
			if (flags & CHECKPOINT_IS_SHUTDOWN)
				ControlFile->state = DB_SHUTDOWNED_IN_RECOVERY;
		}
		UpdateControlFile();
	}
	LWLockRelease(ControlFileLock);

	/*
	 * Update the average distance between checkpoints/restartpoints if the
	 * prior checkpoint exists.
	 */
	if (PriorRedoPtr != InvalidXLogRecPtr)
		UpdateCheckPointDistanceEstimate(RedoRecPtr - PriorRedoPtr);

	/*
	 * Delete old log files, those no longer needed for last restartpoint to
	 * prevent the disk holding the xlog from growing full.
	 */
	XLByteToSeg(RedoRecPtr, _logSegNo, wal_segment_size);

	/*
	 * Retreat _logSegNo using the current end of xlog replayed or received,
	 * whichever is later.
	 */
	receivePtr = GetWalRcvFlushRecPtr(NULL, NULL);
	replayPtr = GetXLogReplayRecPtr(&replayTLI);
	endptr = (receivePtr < replayPtr) ? replayPtr : receivePtr;
	KeepLogSeg(endptr, &_logSegNo);
	if (InvalidateObsoleteReplicationSlots(_logSegNo))
	{
		/*
		 * Some slots have been invalidated; recalculate the old-segment
		 * horizon, starting again from RedoRecPtr.
		 */
		XLByteToSeg(RedoRecPtr, _logSegNo, wal_segment_size);
		KeepLogSeg(endptr, &_logSegNo);
	}
	_logSegNo--;

	/*
	 * Try to recycle segments on a useful timeline. If we've been promoted
	 * since the beginning of this restartpoint, use the new timeline chosen
	 * at end of recovery (RecoveryInProgress() sets ThisTimeLineID in that
	 * case). If we're still in recovery, use the timeline we're currently
	 * replaying.
	 *
	 * There is no guarantee that the WAL segments will be useful on the
	 * current timeline; if recovery proceeds to a new timeline right after
	 * this, the pre-allocated WAL segments on this timeline will not be used,
	 * and will go wasted until recycled on the next restartpoint. We'll live
	 * with that.
	 */
	if (RecoveryInProgress())
		ThisTimeLineID = replayTLI;

	RemoveOldXlogFiles(_logSegNo, RedoRecPtr, endptr);
>>>>>>> 185876a6

	/*
	 * All of the published timing statistics are accounted for.  Only
	 * continue if a log message is to be written.
	 */
	if (!log_checkpoints)
		return;

	total_msecs = TimestampDifferenceMilliseconds(CheckpointStats.ckpt_start_t,
												  CheckpointStats.ckpt_end_t);

	/*
	 * Timing values returned from CheckpointStats are in microseconds.
	 * Convert to milliseconds for consistent printing.
	 */
<<<<<<< HEAD
	longest_msecs = (long) ((CheckpointStats.ckpt_longest_sync + 999) / 1000);
=======
	if (EnableHotStandby)
		TruncateSUBTRANS(GetOldestTransactionIdConsideredRunning());

	/* Real work is done; log and update stats. */
	LogCheckpointEnd(true);

	/* Reset the process title */
	update_checkpoint_display(flags, true, true);

	xtime = GetLatestXTime();
	ereport((log_checkpoints ? LOG : DEBUG2),
			(errmsg("recovery restart point at %X/%X",
					LSN_FORMAT_ARGS(lastCheckPoint.redo)),
			 xtime ? errdetail("Last completed transaction was at log time %s.",
							   timestamptz_to_str(xtime)) : 0));
>>>>>>> 185876a6

	average_sync_time = 0;
	if (CheckpointStats.ckpt_sync_rels > 0)
		average_sync_time = CheckpointStats.ckpt_agg_sync_time /
			CheckpointStats.ckpt_sync_rels;
	average_msecs = (long) ((average_sync_time + 999) / 1000);

	if (restartpoint)
		ereport(LOG,
				(errmsg("restartpoint complete: wrote %d buffers (%.1f%%); "
						"%d WAL file(s) added, %d removed, %d recycled; "
						"write=%ld.%03d s, sync=%ld.%03d s, total=%ld.%03d s; "
						"sync files=%d, longest=%ld.%03d s, average=%ld.%03d s; "
						"distance=%d kB, estimate=%d kB",
						CheckpointStats.ckpt_bufs_written,
						(double) CheckpointStats.ckpt_bufs_written * 100 / NBuffers,
						CheckpointStats.ckpt_segs_added,
						CheckpointStats.ckpt_segs_removed,
						CheckpointStats.ckpt_segs_recycled,
						write_msecs / 1000, (int) (write_msecs % 1000),
						sync_msecs / 1000, (int) (sync_msecs % 1000),
						total_msecs / 1000, (int) (total_msecs % 1000),
						CheckpointStats.ckpt_sync_rels,
						longest_msecs / 1000, (int) (longest_msecs % 1000),
						average_msecs / 1000, (int) (average_msecs % 1000),
						(int) (PrevCheckPointDistance / 1024.0),
						(int) (CheckPointDistanceEstimate / 1024.0))));
	else
		ereport(LOG,
				(errmsg("checkpoint complete: wrote %d buffers (%.1f%%); "
						"%d WAL file(s) added, %d removed, %d recycled; "
						"write=%ld.%03d s, sync=%ld.%03d s, total=%ld.%03d s; "
						"sync files=%d, longest=%ld.%03d s, average=%ld.%03d s; "
						"distance=%d kB, estimate=%d kB",
						CheckpointStats.ckpt_bufs_written,
						(double) CheckpointStats.ckpt_bufs_written * 100 / NBuffers,
						CheckpointStats.ckpt_segs_added,
						CheckpointStats.ckpt_segs_removed,
						CheckpointStats.ckpt_segs_recycled,
						write_msecs / 1000, (int) (write_msecs % 1000),
						sync_msecs / 1000, (int) (sync_msecs % 1000),
						total_msecs / 1000, (int) (total_msecs % 1000),
						CheckpointStats.ckpt_sync_rels,
						longest_msecs / 1000, (int) (longest_msecs % 1000),
						average_msecs / 1000, (int) (average_msecs % 1000),
						(int) (PrevCheckPointDistance / 1024.0),
						(int) (CheckPointDistanceEstimate / 1024.0))));
}

/*
 * Update the estimate of distance between checkpoints.
 *
 * The estimate is used to calculate the number of WAL segments to keep
 * preallocated, see XLOGfileslop().
 */
static void
UpdateCheckPointDistanceEstimate(uint64 nbytes)
{
	/*
	 * To estimate the number of segments consumed between checkpoints, keep a
	 * moving average of the amount of WAL generated in previous checkpoint
	 * cycles. However, if the load is bursty, with quiet periods and busy
	 * periods, we want to cater for the peak load. So instead of a plain
	 * moving average, let the average decline slowly if the previous cycle
	 * used less WAL than estimated, but bump it up immediately if it used
	 * more.
	 *
	 * When checkpoints are triggered by max_wal_size, this should converge to
	 * CheckpointSegments * wal_segment_size,
	 *
	 * Note: This doesn't pay any attention to what caused the checkpoint.
	 * Checkpoints triggered manually with CHECKPOINT command, or by e.g.
	 * starting a base backup, are counted the same as those created
	 * automatically. The slow-decline will largely mask them out, if they are
	 * not frequent. If they are frequent, it seems reasonable to count them
	 * in as any others; if you issue a manual checkpoint every 5 minutes and
	 * never let a timed checkpoint happen, it makes sense to base the
	 * preallocation on that 5 minute interval rather than whatever
	 * checkpoint_timeout is set to.
	 */
	PrevCheckPointDistance = nbytes;
	if (CheckPointDistanceEstimate < nbytes)
		CheckPointDistanceEstimate = nbytes;
	else
		CheckPointDistanceEstimate =
			(0.90 * CheckPointDistanceEstimate + 0.10 * (double) nbytes);
}

/*
 * Update the ps display for a process running a checkpoint.  Note that
 * this routine should not do any allocations so as it can be called
 * from a critical section.
 */
static void
update_checkpoint_display(int flags, bool restartpoint, bool reset)
{
	/*
	 * The status is reported only for end-of-recovery and shutdown
	 * checkpoints or shutdown restartpoints.  Updating the ps display is
	 * useful in those situations as it may not be possible to rely on
	 * pg_stat_activity to see the status of the checkpointer or the startup
	 * process.
	 */
	if ((flags & (CHECKPOINT_END_OF_RECOVERY | CHECKPOINT_IS_SHUTDOWN)) == 0)
		return;

	if (reset)
		set_ps_display("");
	else
	{
		char		activitymsg[128];

		snprintf(activitymsg, sizeof(activitymsg), "performing %s%s%s",
				 (flags & CHECKPOINT_END_OF_RECOVERY) ? "end-of-recovery " : "",
				 (flags & CHECKPOINT_IS_SHUTDOWN) ? "shutdown " : "",
				 restartpoint ? "restartpoint" : "checkpoint");
		set_ps_display(activitymsg);
	}
}


/*
 * Perform a checkpoint --- either during shutdown, or on-the-fly
 *
<<<<<<< HEAD
 * flags is a bitwise OR of the following:
 *	CHECKPOINT_IS_SHUTDOWN: checkpoint is for database shutdown.
 *	CHECKPOINT_END_OF_RECOVERY: checkpoint is for end of WAL recovery.
 *	CHECKPOINT_IMMEDIATE: finish the checkpoint ASAP,
 *		ignoring checkpoint_completion_target parameter.
 *	CHECKPOINT_FORCE: force a checkpoint even if no XLOG activity has occurred
 *		since the last one (implied by CHECKPOINT_IS_SHUTDOWN or
 *		CHECKPOINT_END_OF_RECOVERY).
 *	CHECKPOINT_FLUSH_ALL: also flush buffers of unlogged tables.
 *
 * Note: flags contains other bits, of interest here only for logging purposes.
 * In particular note that this routine is synchronous and does not pay
 * attention to CHECKPOINT_WAIT.
 *
 * If !shutdown then we are writing an online checkpoint. This is a very special
 * kind of operation and WAL record because the checkpoint action occurs over
 * a period of time yet logically occurs at just a single LSN. The logical
 * position of the WAL record (redo ptr) is the same or earlier than the
 * physical position. When we replay WAL we locate the checkpoint via its
 * physical position then read the redo ptr and actually start replay at the
 * earlier logical position. Note that we don't write *anything* to WAL at
 * the logical position, so that location could be any other kind of WAL record.
 * All of this mechanism allows us to continue working while we checkpoint.
 * As a result, timing of actions is critical here and be careful to note that
 * this function will likely take minutes to execute on a busy system.
=======
 * This is calculated by subtracting wal_keep_size from the given xlog
 * location, recptr and by making sure that that result is below the
 * requirement of replication slots.  For the latter criterion we do consider
 * the effects of max_slot_wal_keep_size: reserve at most that much space back
 * from recptr.
 *
 * Note about replication slots: if this function calculates a value
 * that's further ahead than what slots need reserved, then affected
 * slots need to be invalidated and this function invoked again.
 * XXX it might be a good idea to rewrite this function so that
 * invalidation is optionally done here, instead.
>>>>>>> 185876a6
 */
void
CreateCheckPoint(int flags)
{
	bool		shutdown;
	CheckPoint	checkPoint;
	XLogRecPtr	recptr;
	XLogSegNo	_logSegNo;
	XLogCtlInsert *Insert = &XLogCtl->Insert;
	uint32		freespace;
	XLogRecPtr	PriorRedoPtr;
	XLogRecPtr	curInsert;
	XLogRecPtr	last_important_lsn;
	VirtualTransactionId *vxids;
	int			nvxids;
	int			oldXLogAllowed = 0;

	/*
	 * An end-of-recovery checkpoint is really a shutdown checkpoint, just
	 * issued at a different time.
	 */
	if (flags & (CHECKPOINT_IS_SHUTDOWN | CHECKPOINT_END_OF_RECOVERY))
		shutdown = true;
	else
		shutdown = false;

	/* sanity check */
	if (RecoveryInProgress() && (flags & CHECKPOINT_END_OF_RECOVERY) == 0)
		elog(ERROR, "can't create a checkpoint during recovery");

	/*
	 * Prepare to accumulate statistics.
	 *
	 * Note: because it is possible for log_checkpoints to change while a
	 * checkpoint proceeds, we always accumulate stats, even if
	 * log_checkpoints is currently off.
	 */
	MemSet(&CheckpointStats, 0, sizeof(CheckpointStats));
	CheckpointStats.ckpt_start_t = GetCurrentTimestamp();

	/*
	 * Let smgr prepare for checkpoint; this has to happen outside the
	 * critical section and before we determine the REDO pointer.  Note that
	 * smgr must not do anything that'd have to be undone if we decide no
	 * checkpoint is needed.
	 */
	SyncPreCheckpoint();

	/*
	 * Use a critical section to force system panic if we have trouble.
	 */
	START_CRIT_SECTION();

	if (shutdown)
	{
		LWLockAcquire(ControlFileLock, LW_EXCLUSIVE);
		ControlFile->state = DB_SHUTDOWNING;
		UpdateControlFile();
		LWLockRelease(ControlFileLock);
	}

	/* Begin filling in the checkpoint WAL record */
	MemSet(&checkPoint, 0, sizeof(checkPoint));
	checkPoint.time = (pg_time_t) time(NULL);

	/*
	 * For Hot Standby, derive the oldestActiveXid before we fix the redo
	 * pointer. This allows us to begin accumulating changes to assemble our
	 * starting snapshot of locks and transactions.
	 */
	if (!shutdown && XLogStandbyInfoActive())
		checkPoint.oldestActiveXid = GetOldestActiveTransactionId();
	else
		checkPoint.oldestActiveXid = InvalidTransactionId;

	/*
	 * Get location of last important record before acquiring insert locks (as
	 * GetLastImportantRecPtr() also locks WAL locks).
	 */
	last_important_lsn = GetLastImportantRecPtr();

	/*
	 * We must block concurrent insertions while examining insert state to
	 * determine the checkpoint REDO pointer.
	 */
	WALInsertLockAcquireExclusive();
	curInsert = XLogBytePosToRecPtr(Insert->CurrBytePos);

	/*
	 * If this isn't a shutdown or forced checkpoint, and if there has been no
	 * WAL activity requiring a checkpoint, skip it.  The idea here is to
	 * avoid inserting duplicate checkpoints when the system is idle.
	 */
	if ((flags & (CHECKPOINT_IS_SHUTDOWN | CHECKPOINT_END_OF_RECOVERY |
				  CHECKPOINT_FORCE)) == 0)
	{
		if (last_important_lsn == ControlFile->checkPoint)
		{
			WALInsertLockRelease();
			END_CRIT_SECTION();
			ereport(DEBUG1,
					(errmsg_internal("checkpoint skipped because system is idle")));
			return;
		}
	}

	/*
	 * An end-of-recovery checkpoint is created before anyone is allowed to
	 * write WAL. To allow us to write the checkpoint record, temporarily
	 * enable XLogInsertAllowed.
	 */
	if (flags & CHECKPOINT_END_OF_RECOVERY)
		oldXLogAllowed = LocalSetXLogInsertAllowed();

	checkPoint.ThisTimeLineID = XLogCtl->InsertTimeLineID;
	if (flags & CHECKPOINT_END_OF_RECOVERY)
		checkPoint.PrevTimeLineID = XLogCtl->PrevTimeLineID;
	else
		checkPoint.PrevTimeLineID = checkPoint.ThisTimeLineID;

	checkPoint.fullPageWrites = Insert->fullPageWrites;

	/*
	 * Compute new REDO record ptr = location of next XLOG record.
	 *
	 * NB: this is NOT necessarily where the checkpoint record itself will be,
	 * since other backends may insert more XLOG records while we're off doing
	 * the buffer flush work.  Those XLOG records are logically after the
	 * checkpoint, even though physically before it.  Got that?
	 */
	freespace = INSERT_FREESPACE(curInsert);
	if (freespace == 0)
	{
		if (XLogSegmentOffset(curInsert, wal_segment_size) == 0)
			curInsert += SizeOfXLogLongPHD;
		else
			curInsert += SizeOfXLogShortPHD;
	}
	checkPoint.redo = curInsert;

	/*
	 * Here we update the shared RedoRecPtr for future XLogInsert calls; this
	 * must be done while holding all the insertion locks.
	 *
	 * Note: if we fail to complete the checkpoint, RedoRecPtr will be left
	 * pointing past where it really needs to point.  This is okay; the only
	 * consequence is that XLogInsert might back up whole buffers that it
	 * didn't really need to.  We can't postpone advancing RedoRecPtr because
	 * XLogInserts that happen while we are dumping buffers must assume that
	 * their buffer changes are not included in the checkpoint.
	 */
	RedoRecPtr = XLogCtl->Insert.RedoRecPtr = checkPoint.redo;

	/*
	 * Now we can release the WAL insertion locks, allowing other xacts to
	 * proceed while we are flushing disk buffers.
	 */
	WALInsertLockRelease();

	/* Update the info_lck-protected copy of RedoRecPtr as well */
	SpinLockAcquire(&XLogCtl->info_lck);
	XLogCtl->RedoRecPtr = checkPoint.redo;
	SpinLockRelease(&XLogCtl->info_lck);

	/*
	 * If enabled, log checkpoint start.  We postpone this until now so as not
	 * to log anything if we decided to skip the checkpoint.
	 */
	if (log_checkpoints)
		LogCheckpointStart(flags, false);

	/* Update the process title */
	update_checkpoint_display(flags, false, false);

	TRACE_POSTGRESQL_CHECKPOINT_START(flags);

	/*
	 * Get the other info we need for the checkpoint record.
	 *
	 * We don't need to save oldestClogXid in the checkpoint, it only matters
	 * for the short period in which clog is being truncated, and if we crash
	 * during that we'll redo the clog truncation and fix up oldestClogXid
	 * there.
	 */
	LWLockAcquire(XidGenLock, LW_SHARED);
	checkPoint.nextXid = ShmemVariableCache->nextXid;
	checkPoint.oldestXid = ShmemVariableCache->oldestXid;
	checkPoint.oldestXidDB = ShmemVariableCache->oldestXidDB;
	LWLockRelease(XidGenLock);

	LWLockAcquire(CommitTsLock, LW_SHARED);
	checkPoint.oldestCommitTsXid = ShmemVariableCache->oldestCommitTsXid;
	checkPoint.newestCommitTsXid = ShmemVariableCache->newestCommitTsXid;
	LWLockRelease(CommitTsLock);

	LWLockAcquire(OidGenLock, LW_SHARED);
	checkPoint.nextOid = ShmemVariableCache->nextOid;
	if (!shutdown)
		checkPoint.nextOid += ShmemVariableCache->oidCount;
	LWLockRelease(OidGenLock);

	MultiXactGetCheckptMulti(shutdown,
							 &checkPoint.nextMulti,
							 &checkPoint.nextMultiOffset,
							 &checkPoint.oldestMulti,
							 &checkPoint.oldestMultiDB);

	/*
	 * Having constructed the checkpoint record, ensure all shmem disk buffers
	 * and commit-log buffers are flushed to disk.
	 *
	 * This I/O could fail for various reasons.  If so, we will fail to
	 * complete the checkpoint, but there is no reason to force a system
	 * panic. Accordingly, exit critical section while doing it.
	 */
	END_CRIT_SECTION();

	/*
	 * In some cases there are groups of actions that must all occur on one
	 * side or the other of a checkpoint record. Before flushing the
	 * checkpoint record we must explicitly wait for any backend currently
	 * performing those groups of actions.
	 *
	 * One example is end of transaction, so we must wait for any transactions
	 * that are currently in commit critical sections.  If an xact inserted
	 * its commit record into XLOG just before the REDO point, then a crash
	 * restart from the REDO point would not replay that record, which means
	 * that our flushing had better include the xact's update of pg_xact.  So
	 * we wait till he's out of his commit critical section before proceeding.
	 * See notes in RecordTransactionCommit().
	 *
	 * Because we've already released the insertion locks, this test is a bit
	 * fuzzy: it is possible that we will wait for xacts we didn't really need
	 * to wait for.  But the delay should be short and it seems better to make
	 * checkpoint take a bit longer than to hold off insertions longer than
	 * necessary. (In fact, the whole reason we have this issue is that xact.c
	 * does commit record XLOG insertion and clog update as two separate steps
	 * protected by different locks, but again that seems best on grounds of
	 * minimizing lock contention.)
	 *
	 * A transaction that has not yet set delayChkptFlags when we look cannot
	 * be at risk, since it has not inserted its commit record yet; and one
	 * that's already cleared it is not at risk either, since it's done fixing
	 * clog and we will correctly flush the update below.  So we cannot miss
	 * any xacts we need to wait for.
	 */
	vxids = GetVirtualXIDsDelayingChkpt(&nvxids, DELAY_CHKPT_START);
	if (nvxids > 0)
	{
		do
		{
			pg_usleep(10000L);	/* wait for 10 msec */
		} while (HaveVirtualXIDsDelayingChkpt(vxids, nvxids,
											  DELAY_CHKPT_START));
	}
	pfree(vxids);

	CheckPointGuts(checkPoint.redo, flags);

	vxids = GetVirtualXIDsDelayingChkpt(&nvxids, DELAY_CHKPT_COMPLETE);
	if (nvxids > 0)
	{
		do
		{
			pg_usleep(10000L);	/* wait for 10 msec */
		} while (HaveVirtualXIDsDelayingChkpt(vxids, nvxids,
											  DELAY_CHKPT_COMPLETE));
	}
	pfree(vxids);

	/*
	 * Take a snapshot of running transactions and write this to WAL. This
	 * allows us to reconstruct the state of running transactions during
	 * archive recovery, if required. Skip, if this info disabled.
	 *
	 * If we are shutting down, or Startup process is completing crash
	 * recovery we don't need to write running xact data.
	 */
	if (!shutdown && XLogStandbyInfoActive())
		LogStandbySnapshot();

	START_CRIT_SECTION();

	/*
	 * Now insert the checkpoint record into XLOG.
	 */
	XLogBeginInsert();
	XLogRegisterData((char *) (&checkPoint), sizeof(checkPoint));
	recptr = XLogInsert(RM_XLOG_ID,
						shutdown ? XLOG_CHECKPOINT_SHUTDOWN :
						XLOG_CHECKPOINT_ONLINE);

	XLogFlush(recptr);

	/*
	 * We mustn't write any new WAL after a shutdown checkpoint, or it will be
	 * overwritten at next startup.  No-one should even try, this just allows
	 * sanity-checking.  In the case of an end-of-recovery checkpoint, we want
	 * to just temporarily disable writing until the system has exited
	 * recovery.
	 */
	if (shutdown)
	{
		if (flags & CHECKPOINT_END_OF_RECOVERY)
			LocalXLogInsertAllowed = oldXLogAllowed;
		else
			LocalXLogInsertAllowed = 0; /* never again write WAL */
	}

	/*
	 * We now have ProcLastRecPtr = start of actual checkpoint record, recptr
	 * = end of actual checkpoint record.
	 */
	if (shutdown && checkPoint.redo != ProcLastRecPtr)
		ereport(PANIC,
				(errmsg("concurrent write-ahead log activity while database system is shutting down")));

	/*
	 * Remember the prior checkpoint's redo ptr for
	 * UpdateCheckPointDistanceEstimate()
	 */
	PriorRedoPtr = ControlFile->checkPointCopy.redo;

	/*
	 * Update the control file.
	 */
	LWLockAcquire(ControlFileLock, LW_EXCLUSIVE);
	if (shutdown)
		ControlFile->state = DB_SHUTDOWNED;
	ControlFile->checkPoint = ProcLastRecPtr;
	ControlFile->checkPointCopy = checkPoint;
	/* crash recovery should always recover to the end of WAL */
	ControlFile->minRecoveryPoint = InvalidXLogRecPtr;
	ControlFile->minRecoveryPointTLI = 0;

	/*
	 * Persist unloggedLSN value. It's reset on crash recovery, so this goes
	 * unused on non-shutdown checkpoints, but seems useful to store it always
	 * for debugging purposes.
	 */
	SpinLockAcquire(&XLogCtl->ulsn_lck);
	ControlFile->unloggedLSN = XLogCtl->unloggedLSN;
	SpinLockRelease(&XLogCtl->ulsn_lck);

	UpdateControlFile();
	LWLockRelease(ControlFileLock);

	/* Update shared-memory copy of checkpoint XID/epoch */
	SpinLockAcquire(&XLogCtl->info_lck);
	XLogCtl->ckptFullXid = checkPoint.nextXid;
	SpinLockRelease(&XLogCtl->info_lck);

	/*
	 * We are now done with critical updates; no need for system panic if we
	 * have trouble while fooling with old log segments.
	 */
	END_CRIT_SECTION();

	/*
	 * Let smgr do post-checkpoint cleanup (eg, deleting old files).
	 */
	SyncPostCheckpoint();

	/*
	 * Update the average distance between checkpoints if the prior checkpoint
	 * exists.
	 */
	if (PriorRedoPtr != InvalidXLogRecPtr)
		UpdateCheckPointDistanceEstimate(RedoRecPtr - PriorRedoPtr);

	/*
	 * Delete old log files, those no longer needed for last checkpoint to
	 * prevent the disk holding the xlog from growing full.
	 */
	XLByteToSeg(RedoRecPtr, _logSegNo, wal_segment_size);
	KeepLogSeg(recptr, &_logSegNo);
	if (InvalidateObsoleteReplicationSlots(_logSegNo))
	{
		/*
		 * Some slots have been invalidated; recalculate the old-segment
		 * horizon, starting again from RedoRecPtr.
		 */
		XLByteToSeg(RedoRecPtr, _logSegNo, wal_segment_size);
		KeepLogSeg(recptr, &_logSegNo);
	}
	_logSegNo--;
	RemoveOldXlogFiles(_logSegNo, RedoRecPtr, recptr,
					   checkPoint.ThisTimeLineID);

	/*
	 * Make more log segments if needed.  (Do this after recycling old log
	 * segments, since that may supply some of the needed files.)
	 */
	if (!shutdown)
		PreallocXlogFiles(recptr, checkPoint.ThisTimeLineID);

	/*
	 * Truncate pg_subtrans if possible.  We can throw away all data before
	 * the oldest XMIN of any running transaction.  No future transaction will
	 * attempt to reference any pg_subtrans entry older than that (see Asserts
	 * in subtrans.c).  During recovery, though, we mustn't do this because
	 * StartupSUBTRANS hasn't been called yet.
	 */
	if (!RecoveryInProgress())
		TruncateSUBTRANS(GetOldestTransactionIdConsideredRunning());

	/* Real work is done; log and update stats. */
	LogCheckpointEnd(false);

	/* Reset the process title */
	update_checkpoint_display(flags, false, true);

<<<<<<< HEAD
	TRACE_POSTGRESQL_CHECKPOINT_DONE(CheckpointStats.ckpt_bufs_written,
									 NBuffers,
									 CheckpointStats.ckpt_segs_added,
									 CheckpointStats.ckpt_segs_removed,
									 CheckpointStats.ckpt_segs_recycled);
}
=======
		RecoveryRestartPoint(&checkPoint);
	}
	else if (info == XLOG_OVERWRITE_CONTRECORD)
	{
		xl_overwrite_contrecord xlrec;

		memcpy(&xlrec, XLogRecGetData(record), sizeof(xl_overwrite_contrecord));
		VerifyOverwriteContrecord(&xlrec, record);
	}
	else if (info == XLOG_END_OF_RECOVERY)
	{
		xl_end_of_recovery xlrec;
>>>>>>> 185876a6

/*
 * Mark the end of recovery in WAL though without running a full checkpoint.
 * We can expect that a restartpoint is likely to be in progress as we
 * do this, though we are unwilling to wait for it to complete.
 *
 * CreateRestartPoint() allows for the case where recovery may end before
 * the restartpoint completes so there is no concern of concurrent behaviour.
 */
static void
CreateEndOfRecoveryRecord(void)
{
	xl_end_of_recovery xlrec;
	XLogRecPtr	recptr;

	/* sanity check */
	if (!RecoveryInProgress())
		elog(ERROR, "can only be used to end recovery");

	xlrec.end_time = GetCurrentTimestamp();

	WALInsertLockAcquireExclusive();
	xlrec.ThisTimeLineID = XLogCtl->InsertTimeLineID;
	xlrec.PrevTimeLineID = XLogCtl->PrevTimeLineID;
	WALInsertLockRelease();

	START_CRIT_SECTION();

	XLogBeginInsert();
	XLogRegisterData((char *) &xlrec, sizeof(xl_end_of_recovery));
	recptr = XLogInsert(RM_XLOG_ID, XLOG_END_OF_RECOVERY);

	XLogFlush(recptr);

	/*
	 * Update the control file so that crash recovery can follow the timeline
	 * changes to this point.
	 */
	LWLockAcquire(ControlFileLock, LW_EXCLUSIVE);
	ControlFile->minRecoveryPoint = recptr;
	ControlFile->minRecoveryPointTLI = xlrec.ThisTimeLineID;
	UpdateControlFile();
	LWLockRelease(ControlFileLock);

	END_CRIT_SECTION();
}

/*
 * Write an OVERWRITE_CONTRECORD message.
 *
 * When on WAL replay we expect a continuation record at the start of a page
 * that is not there, recovery ends and WAL writing resumes at that point.
 * But it's wrong to resume writing new WAL back at the start of the record
 * that was broken, because downstream consumers of that WAL (physical
 * replicas) are not prepared to "rewind".  So the first action after
 * finishing replay of all valid WAL must be to write a record of this type
 * at the point where the contrecord was missing; to support xlogreader
 * detecting the special case, XLP_FIRST_IS_OVERWRITE_CONTRECORD is also added
 * to the page header where the record occurs.  xlogreader has an ad-hoc
 * mechanism to report metadata about the broken record, which is what we
 * use here.
 *
 * At replay time, XLP_FIRST_IS_OVERWRITE_CONTRECORD instructs xlogreader to
 * skip the record it was reading, and pass back the LSN of the skipped
 * record, so that its caller can verify (on "replay" of that record) that the
 * XLOG_OVERWRITE_CONTRECORD matches what was effectively overwritten.
 *
 * 'aborted_lsn' is the beginning position of the record that was incomplete.
 * It is included in the WAL record.  'pagePtr' and 'newTLI' point to the
 * beginning of the XLOG page where the record is to be inserted.  They must
 * match the current WAL insert position, they're passed here just so that we
 * can verify that.
 */
static XLogRecPtr
CreateOverwriteContrecordRecord(XLogRecPtr aborted_lsn, XLogRecPtr pagePtr,
								TimeLineID newTLI)
{
	xl_overwrite_contrecord xlrec;
	XLogRecPtr	recptr;
	XLogPageHeader pagehdr;
	XLogRecPtr	startPos;

	/* sanity checks */
	if (!RecoveryInProgress())
		elog(ERROR, "can only be used at end of recovery");
	if (pagePtr % XLOG_BLCKSZ != 0)
		elog(ERROR, "invalid position for missing continuation record %X/%X",
			 LSN_FORMAT_ARGS(pagePtr));

	/* The current WAL insert position should be right after the page header */
	startPos = pagePtr;
	if (XLogSegmentOffset(startPos, wal_segment_size) == 0)
		startPos += SizeOfXLogLongPHD;
	else
		startPos += SizeOfXLogShortPHD;
	recptr = GetXLogInsertRecPtr();
	if (recptr != startPos)
		elog(ERROR, "invalid WAL insert position %X/%X for OVERWRITE_CONTRECORD",
			 LSN_FORMAT_ARGS(recptr));

	START_CRIT_SECTION();

	/*
	 * Initialize the XLOG page header (by GetXLogBuffer), and set the
	 * XLP_FIRST_IS_OVERWRITE_CONTRECORD flag.
	 *
	 * No other backend is allowed to write WAL yet, so acquiring the WAL
	 * insertion lock is just pro forma.
	 */
	WALInsertLockAcquire();
	pagehdr = (XLogPageHeader) GetXLogBuffer(pagePtr, newTLI);
	pagehdr->xlp_info |= XLP_FIRST_IS_OVERWRITE_CONTRECORD;
	WALInsertLockRelease();

	/*
	 * Insert the XLOG_OVERWRITE_CONTRECORD record as the first record on the
	 * page.  We know it becomes the first record, because no other backend is
	 * allowed to write WAL yet.
	 */
	XLogBeginInsert();
	xlrec.overwritten_lsn = aborted_lsn;
	xlrec.overwrite_time = GetCurrentTimestamp();
	XLogRegisterData((char *) &xlrec, sizeof(xl_overwrite_contrecord));
	recptr = XLogInsert(RM_XLOG_ID, XLOG_OVERWRITE_CONTRECORD);

	/* check that the record was inserted to the right place */
	if (ProcLastRecPtr != startPos)
		elog(ERROR, "OVERWRITE_CONTRECORD was inserted to unexpected position %X/%X",
			 LSN_FORMAT_ARGS(ProcLastRecPtr));

	XLogFlush(recptr);

	END_CRIT_SECTION();

	return recptr;
}

/*
<<<<<<< HEAD
 * Flush all data in shared memory to disk, and fsync
 *
 * This is the common code shared between regular checkpoints and
 * recovery restartpoints.
 */
static void
CheckPointGuts(XLogRecPtr checkPointRedo, int flags)
{
	CheckPointRelationMap();
	CheckPointReplicationSlots();
	CheckPointSnapBuild();
	CheckPointLogicalRewriteHeap();
	CheckPointReplicationOrigin();

	/* Write out all dirty data in SLRUs and the main buffer pool */
	TRACE_POSTGRESQL_BUFFER_CHECKPOINT_START(flags);
	CheckpointStats.ckpt_write_t = GetCurrentTimestamp();
	CheckPointCLOG();
	CheckPointCommitTs();
	CheckPointSUBTRANS();
	CheckPointMultiXact();
	CheckPointPredicate();
	CheckPointBuffers(flags);

	/* Perform all queued up fsyncs */
	TRACE_POSTGRESQL_BUFFER_CHECKPOINT_SYNC_START();
	CheckpointStats.ckpt_sync_t = GetCurrentTimestamp();
	ProcessSyncRequests();
	CheckpointStats.ckpt_sync_end_t = GetCurrentTimestamp();
	TRACE_POSTGRESQL_BUFFER_CHECKPOINT_DONE();

	/* We deliberately delay 2PC checkpointing as long as possible */
	CheckPointTwoPhase(checkPointRedo);
}
=======
 * Verify the payload of a XLOG_OVERWRITE_CONTRECORD record.
 */
static void
VerifyOverwriteContrecord(xl_overwrite_contrecord *xlrec, XLogReaderState *state)
{
	if (xlrec->overwritten_lsn != state->overwrittenRecPtr)
		elog(FATAL, "mismatching overwritten LSN %X/%X -> %X/%X",
			 LSN_FORMAT_ARGS(xlrec->overwritten_lsn),
			 LSN_FORMAT_ARGS(state->overwrittenRecPtr));

	/* We have safely skipped the aborted record */
	abortedRecPtr = InvalidXLogRecPtr;
	missingContrecPtr = InvalidXLogRecPtr;

	ereport(LOG,
			(errmsg("successfully skipped missing contrecord at %X/%X, overwritten at %s",
					LSN_FORMAT_ARGS(xlrec->overwritten_lsn),
					timestamptz_to_str(xlrec->overwrite_time))));

	/* Verifying the record should only happen once */
	state->overwrittenRecPtr = InvalidXLogRecPtr;
}

#ifdef WAL_DEBUG
>>>>>>> 185876a6

/*
 * Save a checkpoint for recovery restart if appropriate
 *
 * This function is called each time a checkpoint record is read from XLOG.
 * It must determine whether the checkpoint represents a safe restartpoint or
 * not.  If so, the checkpoint record is stashed in shared memory so that
 * CreateRestartPoint can consult it.  (Note that the latter function is
 * executed by the checkpointer, while this one will be executed by the
 * startup process.)
 */
static void
RecoveryRestartPoint(const CheckPoint *checkPoint, XLogReaderState *record)
{
	/*
	 * Also refrain from creating a restartpoint if we have seen any
	 * references to non-existent pages. Restarting recovery from the
	 * restartpoint would not see the references, so we would lose the
	 * cross-check that the pages belonged to a relation that was dropped
	 * later.
	 */
	if (XLogHaveInvalidPages())
	{
		elog(trace_recovery(DEBUG2),
			 "could not record restart point at %X/%X because there "
			 "are unresolved references to invalid pages",
			 LSN_FORMAT_ARGS(checkPoint->redo));
		return;
	}

	/*
	 * Copy the checkpoint record to shared memory, so that checkpointer can
	 * work out the next time it wants to perform a restartpoint.
	 */
	SpinLockAcquire(&XLogCtl->info_lck);
	XLogCtl->lastCheckPointRecPtr = record->ReadRecPtr;
	XLogCtl->lastCheckPointEndPtr = record->EndRecPtr;
	XLogCtl->lastCheckPoint = *checkPoint;
	SpinLockRelease(&XLogCtl->info_lck);
}

/*
 * Establish a restartpoint if possible.
 *
 * This is similar to CreateCheckPoint, but is used during WAL recovery
 * to establish a point from which recovery can roll forward without
 * replaying the entire recovery log.
 *
 * Returns true if a new restartpoint was established. We can only establish
 * a restartpoint if we have replayed a safe checkpoint record since last
 * restartpoint.
 */
bool
CreateRestartPoint(int flags)
{
	XLogRecPtr	lastCheckPointRecPtr;
	XLogRecPtr	lastCheckPointEndPtr;
	CheckPoint	lastCheckPoint;
	XLogRecPtr	PriorRedoPtr;
	XLogRecPtr	receivePtr;
	XLogRecPtr	replayPtr;
	TimeLineID	replayTLI;
	XLogRecPtr	endptr;
	XLogSegNo	_logSegNo;
	TimestampTz xtime;

	/* Concurrent checkpoint/restartpoint cannot happen */
	Assert(!IsUnderPostmaster || MyBackendType == B_CHECKPOINTER);

	/* Get a local copy of the last safe checkpoint record. */
	SpinLockAcquire(&XLogCtl->info_lck);
	lastCheckPointRecPtr = XLogCtl->lastCheckPointRecPtr;
	lastCheckPointEndPtr = XLogCtl->lastCheckPointEndPtr;
	lastCheckPoint = XLogCtl->lastCheckPoint;
	SpinLockRelease(&XLogCtl->info_lck);

	/*
	 * Check that we're still in recovery mode. It's ok if we exit recovery
	 * mode after this check, the restart point is valid anyway.
	 */
	if (!RecoveryInProgress())
	{
		ereport(DEBUG2,
				(errmsg_internal("skipping restartpoint, recovery has already ended")));
		return false;
	}

	/*
	 * If the last checkpoint record we've replayed is already our last
	 * restartpoint, we can't perform a new restart point. We still update
	 * minRecoveryPoint in that case, so that if this is a shutdown restart
	 * point, we won't start up earlier than before. That's not strictly
	 * necessary, but when hot standby is enabled, it would be rather weird if
	 * the database opened up for read-only connections at a point-in-time
	 * before the last shutdown. Such time travel is still possible in case of
	 * immediate shutdown, though.
	 *
	 * We don't explicitly advance minRecoveryPoint when we do create a
	 * restartpoint. It's assumed that flushing the buffers will do that as a
	 * side-effect.
	 */
	if (XLogRecPtrIsInvalid(lastCheckPointRecPtr) ||
		lastCheckPoint.redo <= ControlFile->checkPointCopy.redo)
	{
		ereport(DEBUG2,
				(errmsg_internal("skipping restartpoint, already performed at %X/%X",
								 LSN_FORMAT_ARGS(lastCheckPoint.redo))));

		UpdateMinRecoveryPoint(InvalidXLogRecPtr, true);
		if (flags & CHECKPOINT_IS_SHUTDOWN)
		{
			LWLockAcquire(ControlFileLock, LW_EXCLUSIVE);
			ControlFile->state = DB_SHUTDOWNED_IN_RECOVERY;
			UpdateControlFile();
			LWLockRelease(ControlFileLock);
		}
		return false;
	}

	/*
	 * Update the shared RedoRecPtr so that the startup process can calculate
	 * the number of segments replayed since last restartpoint, and request a
	 * restartpoint if it exceeds CheckPointSegments.
	 *
	 * Like in CreateCheckPoint(), hold off insertions to update it, although
	 * during recovery this is just pro forma, because no WAL insertions are
	 * happening.
	 */
	WALInsertLockAcquireExclusive();
	RedoRecPtr = XLogCtl->Insert.RedoRecPtr = lastCheckPoint.redo;
	WALInsertLockRelease();

	/* Also update the info_lck-protected copy */
	SpinLockAcquire(&XLogCtl->info_lck);
	XLogCtl->RedoRecPtr = lastCheckPoint.redo;
	SpinLockRelease(&XLogCtl->info_lck);

	/*
	 * Prepare to accumulate statistics.
	 *
	 * Note: because it is possible for log_checkpoints to change while a
	 * checkpoint proceeds, we always accumulate stats, even if
	 * log_checkpoints is currently off.
	 */
	MemSet(&CheckpointStats, 0, sizeof(CheckpointStats));
	CheckpointStats.ckpt_start_t = GetCurrentTimestamp();

	if (log_checkpoints)
		LogCheckpointStart(flags, true);

	/* Update the process title */
	update_checkpoint_display(flags, true, false);

	CheckPointGuts(lastCheckPoint.redo, flags);

	/*
	 * Remember the prior checkpoint's redo ptr for
	 * UpdateCheckPointDistanceEstimate()
	 */
	PriorRedoPtr = ControlFile->checkPointCopy.redo;

	/*
	 * Update pg_control, using current time.  Check that it still shows an
	 * older checkpoint, else do nothing; this is a quick hack to make sure
	 * nothing really bad happens if somehow we get here after the
	 * end-of-recovery checkpoint.
	 */
	LWLockAcquire(ControlFileLock, LW_EXCLUSIVE);
	if (ControlFile->checkPointCopy.redo < lastCheckPoint.redo)
	{
		/*
		 * Update the checkpoint information.  We do this even if the cluster
		 * does not show DB_IN_ARCHIVE_RECOVERY to match with the set of WAL
		 * segments recycled below.
		 */
		ControlFile->checkPoint = lastCheckPointRecPtr;
		ControlFile->checkPointCopy = lastCheckPoint;

		/*
		 * Ensure minRecoveryPoint is past the checkpoint record and update it
		 * if the control file still shows DB_IN_ARCHIVE_RECOVERY.  Normally,
		 * this will have happened already while writing out dirty buffers,
		 * but not necessarily - e.g. because no buffers were dirtied.  We do
		 * this because a backup performed in recovery uses minRecoveryPoint
		 * to determine which WAL files must be included in the backup, and
		 * the file (or files) containing the checkpoint record must be
		 * included, at a minimum.  Note that for an ordinary restart of
		 * recovery there's no value in having the minimum recovery point any
		 * earlier than this anyway, because redo will begin just after the
		 * checkpoint record.
		 */
		if (ControlFile->state == DB_IN_ARCHIVE_RECOVERY)
		{
			if (ControlFile->minRecoveryPoint < lastCheckPointEndPtr)
			{
				ControlFile->minRecoveryPoint = lastCheckPointEndPtr;
				ControlFile->minRecoveryPointTLI = lastCheckPoint.ThisTimeLineID;

				/* update local copy */
				LocalMinRecoveryPoint = ControlFile->minRecoveryPoint;
				LocalMinRecoveryPointTLI = ControlFile->minRecoveryPointTLI;
			}
			if (flags & CHECKPOINT_IS_SHUTDOWN)
				ControlFile->state = DB_SHUTDOWNED_IN_RECOVERY;
		}
		UpdateControlFile();
	}
	LWLockRelease(ControlFileLock);

	/*
	 * Update the average distance between checkpoints/restartpoints if the
	 * prior checkpoint exists.
	 */
	if (PriorRedoPtr != InvalidXLogRecPtr)
		UpdateCheckPointDistanceEstimate(RedoRecPtr - PriorRedoPtr);

	/*
	 * Delete old log files, those no longer needed for last restartpoint to
	 * prevent the disk holding the xlog from growing full.
	 */
	XLByteToSeg(RedoRecPtr, _logSegNo, wal_segment_size);

	/*
	 * Retreat _logSegNo using the current end of xlog replayed or received,
	 * whichever is later.
	 */
	receivePtr = GetWalRcvFlushRecPtr(NULL, NULL);
	replayPtr = GetXLogReplayRecPtr(&replayTLI);
	endptr = (receivePtr < replayPtr) ? replayPtr : receivePtr;
	KeepLogSeg(endptr, &_logSegNo);
	if (InvalidateObsoleteReplicationSlots(_logSegNo))
	{
		/*
		 * Some slots have been invalidated; recalculate the old-segment
		 * horizon, starting again from RedoRecPtr.
		 */
		XLByteToSeg(RedoRecPtr, _logSegNo, wal_segment_size);
		KeepLogSeg(endptr, &_logSegNo);
	}
	_logSegNo--;

	/*
	 * Try to recycle segments on a useful timeline. If we've been promoted
	 * since the beginning of this restartpoint, use the new timeline chosen
	 * at end of recovery.  If we're still in recovery, use the timeline we're
	 * currently replaying.
	 *
	 * There is no guarantee that the WAL segments will be useful on the
	 * current timeline; if recovery proceeds to a new timeline right after
	 * this, the pre-allocated WAL segments on this timeline will not be used,
	 * and will go wasted until recycled on the next restartpoint. We'll live
	 * with that.
	 */
	if (!RecoveryInProgress())
		replayTLI = XLogCtl->InsertTimeLineID;

	RemoveOldXlogFiles(_logSegNo, RedoRecPtr, endptr, replayTLI);

	/*
	 * Make more log segments if needed.  (Do this after recycling old log
	 * segments, since that may supply some of the needed files.)
	 */
	PreallocXlogFiles(endptr, replayTLI);

	/*
	 * Truncate pg_subtrans if possible.  We can throw away all data before
	 * the oldest XMIN of any running transaction.  No future transaction will
	 * attempt to reference any pg_subtrans entry older than that (see Asserts
	 * in subtrans.c).  When hot standby is disabled, though, we mustn't do
	 * this because StartupSUBTRANS hasn't been called yet.
	 */
	if (EnableHotStandby)
		TruncateSUBTRANS(GetOldestTransactionIdConsideredRunning());

	/* Real work is done; log and update stats. */
	LogCheckpointEnd(true);

	/* Reset the process title */
	update_checkpoint_display(flags, true, true);

	xtime = GetLatestXTime();
	ereport((log_checkpoints ? LOG : DEBUG2),
			(errmsg("recovery restart point at %X/%X",
					LSN_FORMAT_ARGS(lastCheckPoint.redo)),
			 xtime ? errdetail("Last completed transaction was at log time %s.",
							   timestamptz_to_str(xtime)) : 0));

	/*
	 * Finally, execute archive_cleanup_command, if any.
	 */
	if (archiveCleanupCommand && strcmp(archiveCleanupCommand, "") != 0)
		ExecuteRecoveryCommand(archiveCleanupCommand,
							   "archive_cleanup_command",
							   false,
							   WAIT_EVENT_ARCHIVE_CLEANUP_COMMAND);

	return true;
}

/*
 * Report availability of WAL for the given target LSN
 *		(typically a slot's restart_lsn)
 *
 * Returns one of the following enum values:
 *
 * * WALAVAIL_RESERVED means targetLSN is available and it is in the range of
 *   max_wal_size.
 *
 * * WALAVAIL_EXTENDED means it is still available by preserving extra
 *   segments beyond max_wal_size. If max_slot_wal_keep_size is smaller
 *   than max_wal_size, this state is not returned.
 *
 * * WALAVAIL_UNRESERVED means it is being lost and the next checkpoint will
 *   remove reserved segments. The walsender using this slot may return to the
 *   above.
 *
 * * WALAVAIL_REMOVED means it has been removed. A replication stream on
 *   a slot with this LSN cannot continue after a restart.
 *
 * * WALAVAIL_INVALID_LSN means the slot hasn't been set to reserve WAL.
 */
WALAvailability
GetWALAvailability(XLogRecPtr targetLSN)
{
	XLogRecPtr	currpos;		/* current write LSN */
	XLogSegNo	currSeg;		/* segid of currpos */
	XLogSegNo	targetSeg;		/* segid of targetLSN */
	XLogSegNo	oldestSeg;		/* actual oldest segid */
	XLogSegNo	oldestSegMaxWalSize;	/* oldest segid kept by max_wal_size */
	XLogSegNo	oldestSlotSeg;	/* oldest segid kept by slot */
	uint64		keepSegs;

	/*
	 * slot does not reserve WAL. Either deactivated, or has never been active
	 */
	if (XLogRecPtrIsInvalid(targetLSN))
		return WALAVAIL_INVALID_LSN;

	/*
	 * Calculate the oldest segment currently reserved by all slots,
	 * considering wal_keep_size and max_slot_wal_keep_size.  Initialize
	 * oldestSlotSeg to the current segment.
	 */
	currpos = GetXLogWriteRecPtr();
	XLByteToSeg(currpos, oldestSlotSeg, wal_segment_size);
	KeepLogSeg(currpos, &oldestSlotSeg);

	/*
	 * Find the oldest extant segment file. We get 1 until checkpoint removes
	 * the first WAL segment file since startup, which causes the status being
	 * wrong under certain abnormal conditions but that doesn't actually harm.
	 */
	oldestSeg = XLogGetLastRemovedSegno() + 1;

	/* calculate oldest segment by max_wal_size */
	XLByteToSeg(currpos, currSeg, wal_segment_size);
	keepSegs = ConvertToXSegs(max_wal_size_mb, wal_segment_size) + 1;

	if (currSeg > keepSegs)
		oldestSegMaxWalSize = currSeg - keepSegs;
	else
		oldestSegMaxWalSize = 1;

	/* the segment we care about */
	XLByteToSeg(targetLSN, targetSeg, wal_segment_size);

	/*
	 * No point in returning reserved or extended status values if the
	 * targetSeg is known to be lost.
	 */
	if (targetSeg >= oldestSlotSeg)
	{
		/* show "reserved" when targetSeg is within max_wal_size */
		if (targetSeg >= oldestSegMaxWalSize)
			return WALAVAIL_RESERVED;

		/* being retained by slots exceeding max_wal_size */
		return WALAVAIL_EXTENDED;
	}

	/* WAL segments are no longer retained but haven't been removed yet */
	if (targetSeg >= oldestSeg)
		return WALAVAIL_UNRESERVED;

	/* Definitely lost */
	return WALAVAIL_REMOVED;
}


/*
 * Retreat *logSegNo to the last segment that we need to retain because of
 * either wal_keep_size or replication slots.
 *
 * This is calculated by subtracting wal_keep_size from the given xlog
 * location, recptr and by making sure that that result is below the
 * requirement of replication slots.  For the latter criterion we do consider
 * the effects of max_slot_wal_keep_size: reserve at most that much space back
 * from recptr.
 *
 * Note about replication slots: if this function calculates a value
 * that's further ahead than what slots need reserved, then affected
 * slots need to be invalidated and this function invoked again.
 * XXX it might be a good idea to rewrite this function so that
 * invalidation is optionally done here, instead.
 */
static void
KeepLogSeg(XLogRecPtr recptr, XLogSegNo *logSegNo)
{
	XLogSegNo	currSegNo;
	XLogSegNo	segno;
	XLogRecPtr	keep;

	XLByteToSeg(recptr, currSegNo, wal_segment_size);
	segno = currSegNo;

	/*
	 * Calculate how many segments are kept by slots first, adjusting for
	 * max_slot_wal_keep_size.
	 */
	keep = XLogGetReplicationSlotMinimumLSN();
	if (keep != InvalidXLogRecPtr)
	{
		XLByteToSeg(keep, segno, wal_segment_size);

		/* Cap by max_slot_wal_keep_size ... */
		if (max_slot_wal_keep_size_mb >= 0)
		{
			uint64		slot_keep_segs;

			slot_keep_segs =
				ConvertToXSegs(max_slot_wal_keep_size_mb, wal_segment_size);

			if (currSegNo - segno > slot_keep_segs)
				segno = currSegNo - slot_keep_segs;
		}
	}

	/* but, keep at least wal_keep_size if that's set */
	if (wal_keep_size_mb > 0)
	{
		uint64		keep_segs;

		keep_segs = ConvertToXSegs(wal_keep_size_mb, wal_segment_size);
		if (currSegNo - segno < keep_segs)
		{
			/* avoid underflow, don't go below 1 */
			if (currSegNo <= keep_segs)
				segno = 1;
			else
				segno = currSegNo - keep_segs;
		}
	}

	/* don't delete WAL segments newer than the calculated segment */
	if (segno < *logSegNo)
		*logSegNo = segno;
}

/*
 * Write a NEXTOID log record
 */
void
XLogPutNextOid(Oid nextOid)
{
	XLogBeginInsert();
	XLogRegisterData((char *) (&nextOid), sizeof(Oid));
	(void) XLogInsert(RM_XLOG_ID, XLOG_NEXTOID);

<<<<<<< HEAD
	/*
	 * We need not flush the NEXTOID record immediately, because any of the
	 * just-allocated OIDs could only reach disk as part of a tuple insert or
	 * update that would have its own XLOG record that must follow the NEXTOID
	 * record.  Therefore, the standard buffer LSN interlock applied to those
	 * records will ensure no such OID reaches disk before the NEXTOID record
	 * does.
	 *
	 * Note, however, that the above statement only covers state "within" the
	 * database.  When we use a generated OID as a file or directory name, we
	 * are in a sense violating the basic WAL rule, because that filesystem
	 * change may reach disk before the NEXTOID WAL record does.  The impact
	 * of this is that if a database crash occurs immediately afterward, we
	 * might after restart re-generate the same OID and find that it conflicts
	 * with the leftover file or directory.  But since for safety's sake we
	 * always loop until finding a nonconflicting filename, this poses no real
	 * problem in practice. See pgsql-hackers discussion 27-Sep-2006.
	 */
}
=======
			/*
			 * Skip anything that isn't a symlink/junction.  For testing only,
			 * we sometimes use allow_in_place_tablespaces to create
			 * directories directly under pg_tblspc, which would fail below.
			 */
			if (get_dirent_type(fullpath, de, false, ERROR) != PGFILETYPE_LNK)
				continue;

#if defined(HAVE_READLINK) || defined(WIN32)
			rllen = readlink(fullpath, linkpath, sizeof(linkpath));
			if (rllen < 0)
			{
				ereport(WARNING,
						(errmsg("could not read symbolic link \"%s\": %m",
								fullpath)));
				continue;
			}
			else if (rllen >= sizeof(linkpath))
			{
				ereport(WARNING,
						(errmsg("symbolic link \"%s\" target is too long",
								fullpath)));
				continue;
			}
			linkpath[rllen] = '\0';
>>>>>>> 185876a6

/*
 * Write an XLOG SWITCH record.
 *
 * Here we just blindly issue an XLogInsert request for the record.
 * All the magic happens inside XLogInsert.
 *
 * The return value is either the end+1 address of the switch record,
 * or the end+1 address of the prior segment if we did not need to
 * write a switch record because we are already at segment start.
 */
XLogRecPtr
RequestXLogSwitch(bool mark_unimportant)
{
	XLogRecPtr	RecPtr;

	/* XLOG SWITCH has no data */
	XLogBeginInsert();

	if (mark_unimportant)
		XLogSetRecordFlags(XLOG_MARK_UNIMPORTANT);
	RecPtr = XLogInsert(RM_XLOG_ID, XLOG_SWITCH);

	return RecPtr;
}

/*
 * Write a RESTORE POINT record
 */
XLogRecPtr
XLogRestorePoint(const char *rpName)
{
	XLogRecPtr	RecPtr;
	xl_restore_point xlrec;

	xlrec.rp_time = GetCurrentTimestamp();
	strlcpy(xlrec.rp_name, rpName, MAXFNAMELEN);

	XLogBeginInsert();
	XLogRegisterData((char *) &xlrec, sizeof(xl_restore_point));

	RecPtr = XLogInsert(RM_XLOG_ID, XLOG_RESTORE_POINT);

	ereport(LOG,
			(errmsg("restore point \"%s\" created at %X/%X",
					rpName, LSN_FORMAT_ARGS(RecPtr))));

	return RecPtr;
}

/*
 * Check if any of the GUC parameters that are critical for hot standby
 * have changed, and update the value in pg_control file if necessary.
 */
static void
XLogReportParameters(void)
{
	if (wal_level != ControlFile->wal_level ||
		wal_log_hints != ControlFile->wal_log_hints ||
		MaxConnections != ControlFile->MaxConnections ||
		max_worker_processes != ControlFile->max_worker_processes ||
		max_wal_senders != ControlFile->max_wal_senders ||
		max_prepared_xacts != ControlFile->max_prepared_xacts ||
		max_locks_per_xact != ControlFile->max_locks_per_xact ||
		track_commit_timestamp != ControlFile->track_commit_timestamp)
	{
		/*
		 * The change in number of backend slots doesn't need to be WAL-logged
		 * if archiving is not enabled, as you can't start archive recovery
		 * with wal_level=minimal anyway. We don't really care about the
		 * values in pg_control either if wal_level=minimal, but seems better
		 * to keep them up-to-date to avoid confusion.
		 */
		if (wal_level != ControlFile->wal_level || XLogIsNeeded())
		{
			xl_parameter_change xlrec;
			XLogRecPtr	recptr;

			xlrec.MaxConnections = MaxConnections;
			xlrec.max_worker_processes = max_worker_processes;
			xlrec.max_wal_senders = max_wal_senders;
			xlrec.max_prepared_xacts = max_prepared_xacts;
			xlrec.max_locks_per_xact = max_locks_per_xact;
			xlrec.wal_level = wal_level;
			xlrec.wal_log_hints = wal_log_hints;
			xlrec.track_commit_timestamp = track_commit_timestamp;

			XLogBeginInsert();
			XLogRegisterData((char *) &xlrec, sizeof(xlrec));

			recptr = XLogInsert(RM_XLOG_ID, XLOG_PARAMETER_CHANGE);
			XLogFlush(recptr);
		}

		LWLockAcquire(ControlFileLock, LW_EXCLUSIVE);

		ControlFile->MaxConnections = MaxConnections;
		ControlFile->max_worker_processes = max_worker_processes;
		ControlFile->max_wal_senders = max_wal_senders;
		ControlFile->max_prepared_xacts = max_prepared_xacts;
		ControlFile->max_locks_per_xact = max_locks_per_xact;
		ControlFile->wal_level = wal_level;
		ControlFile->wal_log_hints = wal_log_hints;
		ControlFile->track_commit_timestamp = track_commit_timestamp;
		UpdateControlFile();

		LWLockRelease(ControlFileLock);
	}
}

/*
 * Update full_page_writes in shared memory, and write an
 * XLOG_FPW_CHANGE record if necessary.
 *
 * Note: this function assumes there is no other process running
 * concurrently that could update it.
 */
void
UpdateFullPageWrites(void)
{
	XLogCtlInsert *Insert = &XLogCtl->Insert;
	bool		recoveryInProgress;

	/*
	 * Do nothing if full_page_writes has not been changed.
	 *
	 * It's safe to check the shared full_page_writes without the lock,
	 * because we assume that there is no concurrently running process which
	 * can update it.
	 */
	if (fullPageWrites == Insert->fullPageWrites)
		return;

	/*
	 * Perform this outside critical section so that the WAL insert
	 * initialization done by RecoveryInProgress() doesn't trigger an
	 * assertion failure.
	 */
	recoveryInProgress = RecoveryInProgress();

	START_CRIT_SECTION();

	/*
	 * It's always safe to take full page images, even when not strictly
	 * required, but not the other round. So if we're setting full_page_writes
	 * to true, first set it true and then write the WAL record. If we're
	 * setting it to false, first write the WAL record and then set the global
	 * flag.
	 */
	if (fullPageWrites)
	{
		WALInsertLockAcquireExclusive();
		Insert->fullPageWrites = true;
		WALInsertLockRelease();
	}

	/*
	 * Write an XLOG_FPW_CHANGE record. This allows us to keep track of
	 * full_page_writes during archive recovery, if required.
	 */
	if (XLogStandbyInfoActive() && !recoveryInProgress)
	{
		XLogBeginInsert();
		XLogRegisterData((char *) (&fullPageWrites), sizeof(bool));

		XLogInsert(RM_XLOG_ID, XLOG_FPW_CHANGE);
	}

	if (!fullPageWrites)
	{
		WALInsertLockAcquireExclusive();
		Insert->fullPageWrites = false;
		WALInsertLockRelease();
	}
	END_CRIT_SECTION();
}

/*
 * XLOG resource manager's routines
 *
 * Definitions of info values are in include/catalog/pg_control.h, though
 * not all record types are related to control file updates.
 *
 * NOTE: Some XLOG record types that are directly related to WAL recovery
 * are handled in xlogrecovery_redo().
 */
void
xlog_redo(XLogReaderState *record)
{
	uint8		info = XLogRecGetInfo(record) & ~XLR_INFO_MASK;
	XLogRecPtr	lsn = record->EndRecPtr;

	/*
	 * In XLOG rmgr, backup blocks are only used by XLOG_FPI and
	 * XLOG_FPI_FOR_HINT records.
	 */
	Assert(info == XLOG_FPI || info == XLOG_FPI_FOR_HINT ||
		   !XLogRecHasAnyBlockRefs(record));

	if (info == XLOG_NEXTOID)
	{
		Oid			nextOid;

		/*
		 * We used to try to take the maximum of ShmemVariableCache->nextOid
		 * and the recorded nextOid, but that fails if the OID counter wraps
		 * around.  Since no OID allocation should be happening during replay
		 * anyway, better to just believe the record exactly.  We still take
		 * OidGenLock while setting the variable, just in case.
		 */
		memcpy(&nextOid, XLogRecGetData(record), sizeof(Oid));
		LWLockAcquire(OidGenLock, LW_EXCLUSIVE);
		ShmemVariableCache->nextOid = nextOid;
		ShmemVariableCache->oidCount = 0;
		LWLockRelease(OidGenLock);
	}
	else if (info == XLOG_CHECKPOINT_SHUTDOWN)
	{
		CheckPoint	checkPoint;
		TimeLineID	replayTLI;

		memcpy(&checkPoint, XLogRecGetData(record), sizeof(CheckPoint));
		/* In a SHUTDOWN checkpoint, believe the counters exactly */
		LWLockAcquire(XidGenLock, LW_EXCLUSIVE);
		ShmemVariableCache->nextXid = checkPoint.nextXid;
		LWLockRelease(XidGenLock);
		LWLockAcquire(OidGenLock, LW_EXCLUSIVE);
		ShmemVariableCache->nextOid = checkPoint.nextOid;
		ShmemVariableCache->oidCount = 0;
		LWLockRelease(OidGenLock);
		MultiXactSetNextMXact(checkPoint.nextMulti,
							  checkPoint.nextMultiOffset);

		MultiXactAdvanceOldest(checkPoint.oldestMulti,
							   checkPoint.oldestMultiDB);

		/*
		 * No need to set oldestClogXid here as well; it'll be set when we
		 * redo an xl_clog_truncate if it changed since initialization.
		 */
		SetTransactionIdLimit(checkPoint.oldestXid, checkPoint.oldestXidDB);

		/*
		 * If we see a shutdown checkpoint while waiting for an end-of-backup
		 * record, the backup was canceled and the end-of-backup record will
		 * never arrive.
		 */
		if (ArchiveRecoveryRequested &&
			!XLogRecPtrIsInvalid(ControlFile->backupStartPoint) &&
			XLogRecPtrIsInvalid(ControlFile->backupEndPoint))
			ereport(PANIC,
					(errmsg("online backup was canceled, recovery cannot continue")));

		/*
		 * If we see a shutdown checkpoint, we know that nothing was running
		 * on the primary at this point. So fake-up an empty running-xacts
		 * record and use that here and now. Recover additional standby state
		 * for prepared transactions.
		 */
		if (standbyState >= STANDBY_INITIALIZED)
		{
			TransactionId *xids;
			int			nxids;
			TransactionId oldestActiveXID;
			TransactionId latestCompletedXid;
			RunningTransactionsData running;

			oldestActiveXID = PrescanPreparedTransactions(&xids, &nxids);

			/*
			 * Construct a RunningTransactions snapshot representing a shut
			 * down server, with only prepared transactions still alive. We're
			 * never overflowed at this point because all subxids are listed
			 * with their parent prepared transactions.
			 */
			running.xcnt = nxids;
			running.subxcnt = 0;
			running.subxid_overflow = false;
			running.nextXid = XidFromFullTransactionId(checkPoint.nextXid);
			running.oldestRunningXid = oldestActiveXID;
			latestCompletedXid = XidFromFullTransactionId(checkPoint.nextXid);
			TransactionIdRetreat(latestCompletedXid);
			Assert(TransactionIdIsNormal(latestCompletedXid));
			running.latestCompletedXid = latestCompletedXid;
			running.xids = xids;

			ProcArrayApplyRecoveryInfo(&running);

			StandbyRecoverPreparedTransactions();
		}

		/* ControlFile->checkPointCopy always tracks the latest ckpt XID */
		LWLockAcquire(ControlFileLock, LW_EXCLUSIVE);
		ControlFile->checkPointCopy.nextXid = checkPoint.nextXid;
		LWLockRelease(ControlFileLock);

		/* Update shared-memory copy of checkpoint XID/epoch */
		SpinLockAcquire(&XLogCtl->info_lck);
		XLogCtl->ckptFullXid = checkPoint.nextXid;
		SpinLockRelease(&XLogCtl->info_lck);

		/*
		 * We should've already switched to the new TLI before replaying this
		 * record.
		 */
		(void) GetCurrentReplayRecPtr(&replayTLI);
		if (checkPoint.ThisTimeLineID != replayTLI)
			ereport(PANIC,
					(errmsg("unexpected timeline ID %u (should be %u) in shutdown checkpoint record",
							checkPoint.ThisTimeLineID, replayTLI)));

		RecoveryRestartPoint(&checkPoint, record);
	}
	else if (info == XLOG_CHECKPOINT_ONLINE)
	{
		CheckPoint	checkPoint;
		TimeLineID	replayTLI;

		memcpy(&checkPoint, XLogRecGetData(record), sizeof(CheckPoint));
		/* In an ONLINE checkpoint, treat the XID counter as a minimum */
		LWLockAcquire(XidGenLock, LW_EXCLUSIVE);
		if (FullTransactionIdPrecedes(ShmemVariableCache->nextXid,
									  checkPoint.nextXid))
			ShmemVariableCache->nextXid = checkPoint.nextXid;
		LWLockRelease(XidGenLock);

		/*
		 * We ignore the nextOid counter in an ONLINE checkpoint, preferring
		 * to track OID assignment through XLOG_NEXTOID records.  The nextOid
		 * counter is from the start of the checkpoint and might well be stale
		 * compared to later XLOG_NEXTOID records.  We could try to take the
		 * maximum of the nextOid counter and our latest value, but since
		 * there's no particular guarantee about the speed with which the OID
		 * counter wraps around, that's a risky thing to do.  In any case,
		 * users of the nextOid counter are required to avoid assignment of
		 * duplicates, so that a somewhat out-of-date value should be safe.
		 */

		/* Handle multixact */
		MultiXactAdvanceNextMXact(checkPoint.nextMulti,
								  checkPoint.nextMultiOffset);

		/*
		 * NB: This may perform multixact truncation when replaying WAL
		 * generated by an older primary.
		 */
		MultiXactAdvanceOldest(checkPoint.oldestMulti,
							   checkPoint.oldestMultiDB);
		if (TransactionIdPrecedes(ShmemVariableCache->oldestXid,
								  checkPoint.oldestXid))
			SetTransactionIdLimit(checkPoint.oldestXid,
								  checkPoint.oldestXidDB);
		/* ControlFile->checkPointCopy always tracks the latest ckpt XID */
		LWLockAcquire(ControlFileLock, LW_EXCLUSIVE);
		ControlFile->checkPointCopy.nextXid = checkPoint.nextXid;
		LWLockRelease(ControlFileLock);

		/* Update shared-memory copy of checkpoint XID/epoch */
		SpinLockAcquire(&XLogCtl->info_lck);
		XLogCtl->ckptFullXid = checkPoint.nextXid;
		SpinLockRelease(&XLogCtl->info_lck);

		/* TLI should not change in an on-line checkpoint */
		(void) GetCurrentReplayRecPtr(&replayTLI);
		if (checkPoint.ThisTimeLineID != replayTLI)
			ereport(PANIC,
					(errmsg("unexpected timeline ID %u (should be %u) in online checkpoint record",
							checkPoint.ThisTimeLineID, replayTLI)));

		RecoveryRestartPoint(&checkPoint, record);
	}
	else if (info == XLOG_OVERWRITE_CONTRECORD)
	{
		/* nothing to do here, handled in xlogrecovery_redo() */
	}
	else if (info == XLOG_END_OF_RECOVERY)
	{
		xl_end_of_recovery xlrec;
		TimeLineID	replayTLI;

		memcpy(&xlrec, XLogRecGetData(record), sizeof(xl_end_of_recovery));

		/*
		 * For Hot Standby, we could treat this like a Shutdown Checkpoint,
		 * but this case is rarer and harder to test, so the benefit doesn't
		 * outweigh the potential extra cost of maintenance.
		 */

		/*
		 * We should've already switched to the new TLI before replaying this
		 * record.
		 */
		(void) GetCurrentReplayRecPtr(&replayTLI);
		if (xlrec.ThisTimeLineID != replayTLI)
			ereport(PANIC,
					(errmsg("unexpected timeline ID %u (should be %u) in end-of-recovery record",
							xlrec.ThisTimeLineID, replayTLI)));
	}
	else if (info == XLOG_NOOP)
	{
		/* nothing to do here */
	}
	else if (info == XLOG_SWITCH)
	{
		/* nothing to do here */
	}
	else if (info == XLOG_RESTORE_POINT)
	{
		/* nothing to do here, handled in xlogrecovery.c */
	}
	else if (info == XLOG_FPI || info == XLOG_FPI_FOR_HINT)
	{
		/*
		 * XLOG_FPI records contain nothing else but one or more block
		 * references. Every block reference must include a full-page image
		 * even if full_page_writes was disabled when the record was generated
		 * - otherwise there would be no point in this record.
		 *
		 * XLOG_FPI_FOR_HINT records are generated when a page needs to be
		 * WAL-logged because of a hint bit update. They are only generated
		 * when checksums and/or wal_log_hints are enabled. They may include
		 * no full-page images if full_page_writes was disabled when they were
		 * generated. In this case there is nothing to do here.
		 *
		 * No recovery conflicts are generated by these generic records - if a
		 * resource manager needs to generate conflicts, it has to define a
		 * separate WAL record type and redo routine.
		 */
		for (uint8 block_id = 0; block_id <= XLogRecMaxBlockId(record); block_id++)
		{
			Buffer		buffer;

			if (!XLogRecHasBlockImage(record, block_id))
			{
				if (info == XLOG_FPI)
					elog(ERROR, "XLOG_FPI record did not contain a full-page image");
				continue;
			}

			if (XLogReadBufferForRedo(record, block_id, &buffer) != BLK_RESTORED)
				elog(ERROR, "unexpected XLogReadBufferForRedo result when restoring backup block");
			UnlockReleaseBuffer(buffer);
		}
	}
	else if (info == XLOG_BACKUP_END)
	{
		/* nothing to do here, handled in xlogrecovery_redo() */
	}
	else if (info == XLOG_PARAMETER_CHANGE)
	{
		xl_parameter_change xlrec;

		/* Update our copy of the parameters in pg_control */
		memcpy(&xlrec, XLogRecGetData(record), sizeof(xl_parameter_change));

		LWLockAcquire(ControlFileLock, LW_EXCLUSIVE);
		ControlFile->MaxConnections = xlrec.MaxConnections;
		ControlFile->max_worker_processes = xlrec.max_worker_processes;
		ControlFile->max_wal_senders = xlrec.max_wal_senders;
		ControlFile->max_prepared_xacts = xlrec.max_prepared_xacts;
		ControlFile->max_locks_per_xact = xlrec.max_locks_per_xact;
		ControlFile->wal_level = xlrec.wal_level;
		ControlFile->wal_log_hints = xlrec.wal_log_hints;

		/*
		 * Update minRecoveryPoint to ensure that if recovery is aborted, we
		 * recover back up to this point before allowing hot standby again.
		 * This is important if the max_* settings are decreased, to ensure
		 * you don't run queries against the WAL preceding the change. The
		 * local copies cannot be updated as long as crash recovery is
		 * happening and we expect all the WAL to be replayed.
		 */
		if (InArchiveRecovery)
		{
			LocalMinRecoveryPoint = ControlFile->minRecoveryPoint;
			LocalMinRecoveryPointTLI = ControlFile->minRecoveryPointTLI;
		}
		if (LocalMinRecoveryPoint != InvalidXLogRecPtr && LocalMinRecoveryPoint < lsn)
		{
			TimeLineID	replayTLI;

			(void) GetCurrentReplayRecPtr(&replayTLI);
			ControlFile->minRecoveryPoint = lsn;
			ControlFile->minRecoveryPointTLI = replayTLI;
		}

		CommitTsParameterChange(xlrec.track_commit_timestamp,
								ControlFile->track_commit_timestamp);
		ControlFile->track_commit_timestamp = xlrec.track_commit_timestamp;

		UpdateControlFile();
		LWLockRelease(ControlFileLock);

		/* Check to see if any parameter change gives a problem on recovery */
		CheckRequiredParameterValues();
	}
	else if (info == XLOG_FPW_CHANGE)
	{
		bool		fpw;

		memcpy(&fpw, XLogRecGetData(record), sizeof(bool));

		/*
		 * Update the LSN of the last replayed XLOG_FPW_CHANGE record so that
		 * do_pg_backup_start() and do_pg_backup_stop() can check whether
		 * full_page_writes has been disabled during online backup.
		 */
		if (!fpw)
		{
			SpinLockAcquire(&XLogCtl->info_lck);
			if (XLogCtl->lastFpwDisableRecPtr < record->ReadRecPtr)
				XLogCtl->lastFpwDisableRecPtr = record->ReadRecPtr;
			SpinLockRelease(&XLogCtl->info_lck);
		}

		/* Keep track of full_page_writes */
		lastFullPageWrites = fpw;
	}
}

/*
 * Return the (possible) sync flag used for opening a file, depending on the
 * value of the GUC wal_sync_method.
 */
static int
get_sync_bit(int method)
{
	int			o_direct_flag = 0;

	/* If fsync is disabled, never open in sync mode */
	if (!enableFsync)
		return 0;

	/*
	 * Optimize writes by bypassing kernel cache with O_DIRECT when using
	 * O_SYNC/O_FSYNC and O_DSYNC.  But only if archiving and streaming are
	 * disabled, otherwise the archive command or walsender process will read
	 * the WAL soon after writing it, which is guaranteed to cause a physical
	 * read if we bypassed the kernel cache. We also skip the
	 * posix_fadvise(POSIX_FADV_DONTNEED) call in XLogFileClose() for the same
	 * reason.
	 *
	 * Never use O_DIRECT in walreceiver process for similar reasons; the WAL
	 * written by walreceiver is normally read by the startup process soon
	 * after it's written. Also, walreceiver performs unaligned writes, which
	 * don't work with O_DIRECT, so it is required for correctness too.
	 */
	if (!XLogIsNeeded() && !AmWalReceiverProcess())
		o_direct_flag = PG_O_DIRECT;

	switch (method)
	{
			/*
			 * enum values for all sync options are defined even if they are
			 * not supported on the current platform.  But if not, they are
			 * not included in the enum option array, and therefore will never
			 * be seen here.
			 */
		case SYNC_METHOD_FSYNC:
		case SYNC_METHOD_FSYNC_WRITETHROUGH:
		case SYNC_METHOD_FDATASYNC:
			return 0;
#ifdef OPEN_SYNC_FLAG
		case SYNC_METHOD_OPEN:
			return OPEN_SYNC_FLAG | o_direct_flag;
#endif
#ifdef OPEN_DATASYNC_FLAG
		case SYNC_METHOD_OPEN_DSYNC:
			return OPEN_DATASYNC_FLAG | o_direct_flag;
#endif
		default:
			/* can't happen (unless we are out of sync with option array) */
			elog(ERROR, "unrecognized wal_sync_method: %d", method);
			return 0;			/* silence warning */
	}
}

/*
 * GUC support
 */
void
assign_xlog_sync_method(int new_sync_method, void *extra)
{
	if (sync_method != new_sync_method)
	{
		/*
		 * To ensure that no blocks escape unsynced, force an fsync on the
		 * currently open log segment (if any).  Also, if the open flag is
		 * changing, close the log file so it will be reopened (with new flag
		 * bit) at next use.
		 */
		if (openLogFile >= 0)
		{
			pgstat_report_wait_start(WAIT_EVENT_WAL_SYNC_METHOD_ASSIGN);
			if (pg_fsync(openLogFile) != 0)
			{
				char		xlogfname[MAXFNAMELEN];
				int			save_errno;

				save_errno = errno;
				XLogFileName(xlogfname, openLogTLI, openLogSegNo,
							 wal_segment_size);
				errno = save_errno;
				ereport(PANIC,
						(errcode_for_file_access(),
						 errmsg("could not fsync file \"%s\": %m", xlogfname)));
			}

			pgstat_report_wait_end();
			if (get_sync_bit(sync_method) != get_sync_bit(new_sync_method))
				XLogFileClose();
		}
	}
}


/*
 * Issue appropriate kind of fsync (if any) for an XLOG output file.
 *
 * 'fd' is a file descriptor for the XLOG file to be fsync'd.
 * 'segno' is for error reporting purposes.
 */
void
issue_xlog_fsync(int fd, XLogSegNo segno, TimeLineID tli)
{
	char	   *msg = NULL;
	instr_time	start;

	Assert(tli != 0);

	/*
	 * Quick exit if fsync is disabled or write() has already synced the WAL
	 * file.
	 */
	if (!enableFsync ||
		sync_method == SYNC_METHOD_OPEN ||
		sync_method == SYNC_METHOD_OPEN_DSYNC)
		return;

	/* Measure I/O timing to sync the WAL file */
	if (track_wal_io_timing)
		INSTR_TIME_SET_CURRENT(start);

	pgstat_report_wait_start(WAIT_EVENT_WAL_SYNC);
	switch (sync_method)
	{
		case SYNC_METHOD_FSYNC:
			if (pg_fsync_no_writethrough(fd) != 0)
				msg = _("could not fsync file \"%s\": %m");
			break;
#ifdef HAVE_FSYNC_WRITETHROUGH
		case SYNC_METHOD_FSYNC_WRITETHROUGH:
			if (pg_fsync_writethrough(fd) != 0)
				msg = _("could not fsync write-through file \"%s\": %m");
			break;
#endif
#ifdef HAVE_FDATASYNC
		case SYNC_METHOD_FDATASYNC:
			if (pg_fdatasync(fd) != 0)
				msg = _("could not fdatasync file \"%s\": %m");
			break;
#endif
		case SYNC_METHOD_OPEN:
		case SYNC_METHOD_OPEN_DSYNC:
			/* not reachable */
			Assert(false);
			break;
		default:
			elog(PANIC, "unrecognized wal_sync_method: %d", sync_method);
			break;
	}
<<<<<<< HEAD
=======

	sessionBackupState = SESSION_BACKUP_NONE;
	WALInsertLockRelease();
>>>>>>> 185876a6

	/* PANIC if failed to fsync */
	if (msg)
	{
		char		xlogfname[MAXFNAMELEN];
		int			save_errno = errno;

		XLogFileName(xlogfname, tli, segno, wal_segment_size);
		errno = save_errno;
		ereport(PANIC,
				(errcode_for_file_access(),
				 errmsg(msg, xlogfname)));
	}

	pgstat_report_wait_end();

	/*
	 * Increment the I/O timing and the number of times WAL files were synced.
	 */
	if (track_wal_io_timing)
	{
		instr_time	duration;

		INSTR_TIME_SET_CURRENT(duration);
		INSTR_TIME_SUBTRACT(duration, start);
		PendingWalStats.wal_sync_time += INSTR_TIME_GET_MICROSEC(duration);
	}

	PendingWalStats.wal_sync++;
}

/*
 * do_pg_backup_start is the workhorse of the user-visible pg_backup_start()
 * function. It creates the necessary starting checkpoint and constructs the
 * backup label and tablespace map.
 *
 * Input parameters are "backupidstr" (the backup label string) and "fast"
 * (if true, we do the checkpoint in immediate mode to make it faster).
 *
 * The backup label and tablespace map contents are appended to *labelfile and
 * *tblspcmapfile, and the caller is responsible for including them in the
 * backup archive as 'backup_label' and 'tablespace_map'.
 * tblspcmapfile is required mainly for tar format in windows as native windows
 * utilities are not able to create symlinks while extracting files from tar.
 * However for consistency and platform-independence, we do it the same way
 * everywhere.
 *
 * If "tablespaces" isn't NULL, it receives a list of tablespaceinfo structs
 * describing the cluster's tablespaces.
 *
 * Returns the minimum WAL location that must be present to restore from this
 * backup, and the corresponding timeline ID in *starttli_p.
 *
 * Every successfully started backup must be stopped by calling
 * do_pg_backup_stop() or do_pg_abort_backup(). There can be many
 * backups active at the same time.
 *
 * It is the responsibility of the caller of this function to verify the
 * permissions of the calling user!
 */
XLogRecPtr
do_pg_backup_start(const char *backupidstr, bool fast, TimeLineID *starttli_p,
				   StringInfo labelfile, List **tablespaces,
				   StringInfo tblspcmapfile)
{
	bool		backup_started_in_recovery = false;
	XLogRecPtr	checkpointloc;
	XLogRecPtr	startpoint;
	TimeLineID	starttli;
	pg_time_t	stamp_time;
	char		strfbuf[128];
	char		xlogfilename[MAXFNAMELEN];
	XLogSegNo	_logSegNo;

	backup_started_in_recovery = RecoveryInProgress();

	/*
	 * During recovery, we don't need to check WAL level. Because, if WAL
	 * level is not sufficient, it's impossible to get here during recovery.
	 */
	if (!backup_started_in_recovery && !XLogIsNeeded())
		ereport(ERROR,
				(errcode(ERRCODE_OBJECT_NOT_IN_PREREQUISITE_STATE),
				 errmsg("WAL level not sufficient for making an online backup"),
				 errhint("wal_level must be set to \"replica\" or \"logical\" at server start.")));

	if (strlen(backupidstr) > MAXPGPATH)
		ereport(ERROR,
				(errcode(ERRCODE_INVALID_PARAMETER_VALUE),
				 errmsg("backup label too long (max %d bytes)",
						MAXPGPATH)));

	/*
	 * Mark backup active in shared memory.  We must do full-page WAL writes
	 * during an on-line backup even if not doing so at other times, because
	 * it's quite possible for the backup dump to obtain a "torn" (partially
	 * written) copy of a database page if it reads the page concurrently with
	 * our write to the same page.  This can be fixed as long as the first
	 * write to the page in the WAL sequence is a full-page write. Hence, we
	 * turn on forcePageWrites and then force a CHECKPOINT, to ensure there
	 * are no dirty pages in shared memory that might get dumped while the
	 * backup is in progress without having a corresponding WAL record.  (Once
	 * the backup is complete, we need not force full-page writes anymore,
	 * since we expect that any pages not modified during the backup interval
	 * must have been correctly captured by the backup.)
	 *
	 * Note that forcePageWrites has no effect during an online backup from
	 * the standby.
	 *
	 * We must hold all the insertion locks to change the value of
	 * forcePageWrites, to ensure adequate interlocking against
	 * XLogInsertRecord().
	 */
	WALInsertLockAcquireExclusive();
	XLogCtl->Insert.runningBackups++;
	XLogCtl->Insert.forcePageWrites = true;
	WALInsertLockRelease();

	/* Ensure we release forcePageWrites if fail below */
	PG_ENSURE_ERROR_CLEANUP(pg_backup_start_callback, (Datum) 0);
	{
		bool		gotUniqueStartpoint = false;
		DIR		   *tblspcdir;
		struct dirent *de;
		tablespaceinfo *ti;
		int			datadirpathlen;

		/*
		 * Force an XLOG file switch before the checkpoint, to ensure that the
		 * WAL segment the checkpoint is written to doesn't contain pages with
		 * old timeline IDs.  That would otherwise happen if you called
		 * pg_backup_start() right after restoring from a PITR archive: the
		 * first WAL segment containing the startup checkpoint has pages in
		 * the beginning with the old timeline ID.  That can cause trouble at
		 * recovery: we won't have a history file covering the old timeline if
		 * pg_wal directory was not included in the base backup and the WAL
		 * archive was cleared too before starting the backup.
		 *
		 * This also ensures that we have emitted a WAL page header that has
		 * XLP_BKP_REMOVABLE off before we emit the checkpoint record.
		 * Therefore, if a WAL archiver (such as pglesslog) is trying to
		 * compress out removable backup blocks, it won't remove any that
		 * occur after this point.
		 *
		 * During recovery, we skip forcing XLOG file switch, which means that
		 * the backup taken during recovery is not available for the special
		 * recovery case described above.
		 */
		if (!backup_started_in_recovery)
			RequestXLogSwitch(false);

		do
		{
			bool		checkpointfpw;

			/*
			 * Force a CHECKPOINT.  Aside from being necessary to prevent torn
			 * page problems, this guarantees that two successive backup runs
			 * will have different checkpoint positions and hence different
			 * history file names, even if nothing happened in between.
			 *
			 * During recovery, establish a restartpoint if possible. We use
			 * the last restartpoint as the backup starting checkpoint. This
			 * means that two successive backup runs can have same checkpoint
			 * positions.
			 *
			 * Since the fact that we are executing do_pg_backup_start()
			 * during recovery means that checkpointer is running, we can use
			 * RequestCheckpoint() to establish a restartpoint.
			 *
			 * We use CHECKPOINT_IMMEDIATE only if requested by user (via
			 * passing fast = true).  Otherwise this can take awhile.
			 */
			RequestCheckpoint(CHECKPOINT_FORCE | CHECKPOINT_WAIT |
							  (fast ? CHECKPOINT_IMMEDIATE : 0));

			/*
			 * Now we need to fetch the checkpoint record location, and also
			 * its REDO pointer.  The oldest point in WAL that would be needed
			 * to restore starting from the checkpoint is precisely the REDO
			 * pointer.
			 */
			LWLockAcquire(ControlFileLock, LW_SHARED);
			checkpointloc = ControlFile->checkPoint;
			startpoint = ControlFile->checkPointCopy.redo;
			starttli = ControlFile->checkPointCopy.ThisTimeLineID;
			checkpointfpw = ControlFile->checkPointCopy.fullPageWrites;
			LWLockRelease(ControlFileLock);

			if (backup_started_in_recovery)
			{
				XLogRecPtr	recptr;

				/*
				 * Check to see if all WAL replayed during online backup
				 * (i.e., since last restartpoint used as backup starting
				 * checkpoint) contain full-page writes.
				 */
				SpinLockAcquire(&XLogCtl->info_lck);
				recptr = XLogCtl->lastFpwDisableRecPtr;
				SpinLockRelease(&XLogCtl->info_lck);

				if (!checkpointfpw || startpoint <= recptr)
					ereport(ERROR,
							(errcode(ERRCODE_OBJECT_NOT_IN_PREREQUISITE_STATE),
							 errmsg("WAL generated with full_page_writes=off was replayed "
									"since last restartpoint"),
							 errhint("This means that the backup being taken on the standby "
									 "is corrupt and should not be used. "
									 "Enable full_page_writes and run CHECKPOINT on the primary, "
									 "and then try an online backup again.")));

				/*
				 * During recovery, since we don't use the end-of-backup WAL
				 * record and don't write the backup history file, the
				 * starting WAL location doesn't need to be unique. This means
				 * that two base backups started at the same time might use
				 * the same checkpoint as starting locations.
				 */
				gotUniqueStartpoint = true;
			}

			/*
			 * If two base backups are started at the same time (in WAL sender
			 * processes), we need to make sure that they use different
			 * checkpoints as starting locations, because we use the starting
			 * WAL location as a unique identifier for the base backup in the
			 * end-of-backup WAL record and when we write the backup history
			 * file. Perhaps it would be better generate a separate unique ID
			 * for each backup instead of forcing another checkpoint, but
			 * taking a checkpoint right after another is not that expensive
			 * either because only few buffers have been dirtied yet.
			 */
			WALInsertLockAcquireExclusive();
			if (XLogCtl->Insert.lastBackupStart < startpoint)
			{
				XLogCtl->Insert.lastBackupStart = startpoint;
				gotUniqueStartpoint = true;
			}
			WALInsertLockRelease();
		} while (!gotUniqueStartpoint);

		XLByteToSeg(startpoint, _logSegNo, wal_segment_size);
		XLogFileName(xlogfilename, starttli, _logSegNo, wal_segment_size);

		/*
		 * Construct tablespace_map file.
		 */
		datadirpathlen = strlen(DataDir);

		/* Collect information about all tablespaces */
		tblspcdir = AllocateDir("pg_tblspc");
		while ((de = ReadDir(tblspcdir, "pg_tblspc")) != NULL)
		{
			char		fullpath[MAXPGPATH + 10];
			char		linkpath[MAXPGPATH];
			char	   *relpath = NULL;
			int			rllen;
			StringInfoData escapedpath;
			char	   *s;

			/* Skip anything that doesn't look like a tablespace */
			if (strspn(de->d_name, "0123456789") != strlen(de->d_name))
				continue;

			snprintf(fullpath, sizeof(fullpath), "pg_tblspc/%s", de->d_name);

			/*
			 * Skip anything that isn't a symlink/junction.  For testing only,
			 * we sometimes use allow_in_place_tablespaces to create
			 * directories directly under pg_tblspc, which would fail below.
			 */
			if (get_dirent_type(fullpath, de, false, ERROR) != PGFILETYPE_LNK)
				continue;

#if defined(HAVE_READLINK) || defined(WIN32)
			rllen = readlink(fullpath, linkpath, sizeof(linkpath));
			if (rllen < 0)
			{
				ereport(WARNING,
						(errmsg("could not read symbolic link \"%s\": %m",
								fullpath)));
				continue;
			}
			else if (rllen >= sizeof(linkpath))
			{
				ereport(WARNING,
						(errmsg("symbolic link \"%s\" target is too long",
								fullpath)));
				continue;
			}
			linkpath[rllen] = '\0';

			/*
			 * Build a backslash-escaped version of the link path to include
			 * in the tablespace map file.
			 */
			initStringInfo(&escapedpath);
			for (s = linkpath; *s; s++)
			{
				if (*s == '\n' || *s == '\r' || *s == '\\')
					appendStringInfoChar(&escapedpath, '\\');
				appendStringInfoChar(&escapedpath, *s);
			}

			/*
			 * Relpath holds the relative path of the tablespace directory
			 * when it's located within PGDATA, or NULL if it's located
			 * elsewhere.
			 */
			if (rllen > datadirpathlen &&
				strncmp(linkpath, DataDir, datadirpathlen) == 0 &&
				IS_DIR_SEP(linkpath[datadirpathlen]))
				relpath = linkpath + datadirpathlen + 1;

			ti = palloc(sizeof(tablespaceinfo));
			ti->oid = pstrdup(de->d_name);
			ti->path = pstrdup(linkpath);
			ti->rpath = relpath ? pstrdup(relpath) : NULL;
			ti->size = -1;

			if (tablespaces)
				*tablespaces = lappend(*tablespaces, ti);

			appendStringInfo(tblspcmapfile, "%s %s\n",
							 ti->oid, escapedpath.data);

			pfree(escapedpath.data);
#else

			/*
			 * If the platform does not have symbolic links, it should not be
			 * possible to have tablespaces - clearly somebody else created
			 * them. Warn about it and ignore.
			 */
			ereport(WARNING,
					(errcode(ERRCODE_FEATURE_NOT_SUPPORTED),
					 errmsg("tablespaces are not supported on this platform")));
#endif
		}
		FreeDir(tblspcdir);

		/*
		 * Construct backup label file.
		 */

		/* Use the log timezone here, not the session timezone */
		stamp_time = (pg_time_t) time(NULL);
		pg_strftime(strfbuf, sizeof(strfbuf),
					"%Y-%m-%d %H:%M:%S %Z",
					pg_localtime(&stamp_time, log_timezone));
		appendStringInfo(labelfile, "START WAL LOCATION: %X/%X (file %s)\n",
						 LSN_FORMAT_ARGS(startpoint), xlogfilename);
		appendStringInfo(labelfile, "CHECKPOINT LOCATION: %X/%X\n",
						 LSN_FORMAT_ARGS(checkpointloc));
		appendStringInfo(labelfile, "BACKUP METHOD: streamed\n");
		appendStringInfo(labelfile, "BACKUP FROM: %s\n",
						 backup_started_in_recovery ? "standby" : "primary");
		appendStringInfo(labelfile, "START TIME: %s\n", strfbuf);
		appendStringInfo(labelfile, "LABEL: %s\n", backupidstr);
		appendStringInfo(labelfile, "START TIMELINE: %u\n", starttli);
	}
	PG_END_ENSURE_ERROR_CLEANUP(pg_backup_start_callback, (Datum) 0);

	/*
	 * Mark that the start phase has correctly finished for the backup.
	 */
	sessionBackupState = SESSION_BACKUP_RUNNING;

	/*
	 * We're done.  As a convenience, return the starting WAL location.
	 */
	if (starttli_p)
		*starttli_p = starttli;
	return startpoint;
}

/* Error cleanup callback for pg_backup_start */
static void
pg_backup_start_callback(int code, Datum arg)
{
	/* Update backup counters and forcePageWrites on failure */
	WALInsertLockAcquireExclusive();

	Assert(XLogCtl->Insert.runningBackups > 0);
	XLogCtl->Insert.runningBackups--;

	if (XLogCtl->Insert.runningBackups == 0)
	{
		XLogCtl->Insert.forcePageWrites = false;
	}
	WALInsertLockRelease();
}

/*
 * Utility routine to fetch the session-level status of a backup running.
 */
SessionBackupState
get_backup_status(void)
{
	return sessionBackupState;
}

/*
 * do_pg_backup_stop
 *
 * Utility function called at the end of an online backup. It cleans up the
 * backup state and can optionally wait for WAL segments to be archived.
 *
 * Returns the last WAL location that must be present to restore from this
 * backup, and the corresponding timeline ID in *stoptli_p.
 *
 * It is the responsibility of the caller of this function to verify the
 * permissions of the calling user!
 */
XLogRecPtr
do_pg_backup_stop(char *labelfile, bool waitforarchive, TimeLineID *stoptli_p)
{
	bool		backup_started_in_recovery = false;
	XLogRecPtr	startpoint;
	XLogRecPtr	stoppoint;
	TimeLineID	stoptli;
	pg_time_t	stamp_time;
	char		strfbuf[128];
	char		histfilepath[MAXPGPATH];
	char		startxlogfilename[MAXFNAMELEN];
	char		stopxlogfilename[MAXFNAMELEN];
	char		lastxlogfilename[MAXFNAMELEN];
	char		histfilename[MAXFNAMELEN];
	char		backupfrom[20];
	XLogSegNo	_logSegNo;
	FILE	   *fp;
	char		ch;
	int			seconds_before_warning;
	int			waits = 0;
	bool		reported_waiting = false;
	char	   *remaining;
	char	   *ptr;
	uint32		hi,
				lo;

	backup_started_in_recovery = RecoveryInProgress();

	/*
	 * During recovery, we don't need to check WAL level. Because, if WAL
	 * level is not sufficient, it's impossible to get here during recovery.
	 */
	if (!backup_started_in_recovery && !XLogIsNeeded())
		ereport(ERROR,
				(errcode(ERRCODE_OBJECT_NOT_IN_PREREQUISITE_STATE),
				 errmsg("WAL level not sufficient for making an online backup"),
				 errhint("wal_level must be set to \"replica\" or \"logical\" at server start.")));

	/*
	 * OK to update backup counters, forcePageWrites, and session-level lock.
	 *
	 * Note that CHECK_FOR_INTERRUPTS() must not occur while updating them.
	 * Otherwise they can be updated inconsistently, and which might cause
	 * do_pg_abort_backup() to fail.
	 */
	WALInsertLockAcquireExclusive();

	/*
	 * It is expected that each do_pg_backup_start() call is matched by
	 * exactly one do_pg_backup_stop() call.
	 */
	Assert(XLogCtl->Insert.runningBackups > 0);
	XLogCtl->Insert.runningBackups--;

	if (XLogCtl->Insert.runningBackups == 0)
	{
		XLogCtl->Insert.forcePageWrites = false;
	}

	/*
	 * Clean up session-level lock.
	 *
	 * You might think that WALInsertLockRelease() can be called before
	 * cleaning up session-level lock because session-level lock doesn't need
	 * to be protected with WAL insertion lock. But since
	 * CHECK_FOR_INTERRUPTS() can occur in it, session-level lock must be
	 * cleaned up before it.
	 */
	sessionBackupState = SESSION_BACKUP_NONE;

	WALInsertLockRelease();

	/*
	 * Read and parse the START WAL LOCATION line (this code is pretty crude,
	 * but we are not expecting any variability in the file format).
	 */
	if (sscanf(labelfile, "START WAL LOCATION: %X/%X (file %24s)%c",
			   &hi, &lo, startxlogfilename,
			   &ch) != 4 || ch != '\n')
		ereport(ERROR,
				(errcode(ERRCODE_OBJECT_NOT_IN_PREREQUISITE_STATE),
				 errmsg("invalid data in file \"%s\"", BACKUP_LABEL_FILE)));
	startpoint = ((uint64) hi) << 32 | lo;
	remaining = strchr(labelfile, '\n') + 1;	/* %n is not portable enough */

	/*
	 * Parse the BACKUP FROM line. If we are taking an online backup from the
	 * standby, we confirm that the standby has not been promoted during the
	 * backup.
	 */
	ptr = strstr(remaining, "BACKUP FROM:");
	if (!ptr || sscanf(ptr, "BACKUP FROM: %19s\n", backupfrom) != 1)
		ereport(ERROR,
				(errcode(ERRCODE_OBJECT_NOT_IN_PREREQUISITE_STATE),
				 errmsg("invalid data in file \"%s\"", BACKUP_LABEL_FILE)));
	if (strcmp(backupfrom, "standby") == 0 && !backup_started_in_recovery)
		ereport(ERROR,
				(errcode(ERRCODE_OBJECT_NOT_IN_PREREQUISITE_STATE),
				 errmsg("the standby was promoted during online backup"),
				 errhint("This means that the backup being taken is corrupt "
						 "and should not be used. "
						 "Try taking another online backup.")));

	/*
	 * During recovery, we don't write an end-of-backup record. We assume that
	 * pg_control was backed up last and its minimum recovery point can be
	 * available as the backup end location. Since we don't have an
	 * end-of-backup record, we use the pg_control value to check whether
	 * we've reached the end of backup when starting recovery from this
	 * backup. We have no way of checking if pg_control wasn't backed up last
	 * however.
	 *
	 * We don't force a switch to new WAL file but it is still possible to
	 * wait for all the required files to be archived if waitforarchive is
	 * true. This is okay if we use the backup to start a standby and fetch
	 * the missing WAL using streaming replication. But in the case of an
	 * archive recovery, a user should set waitforarchive to true and wait for
	 * them to be archived to ensure that all the required files are
	 * available.
	 *
	 * We return the current minimum recovery point as the backup end
	 * location. Note that it can be greater than the exact backup end
	 * location if the minimum recovery point is updated after the backup of
	 * pg_control. This is harmless for current uses.
	 *
	 * XXX currently a backup history file is for informational and debug
	 * purposes only. It's not essential for an online backup. Furthermore,
	 * even if it's created, it will not be archived during recovery because
	 * an archiver is not invoked. So it doesn't seem worthwhile to write a
	 * backup history file during recovery.
	 */
	if (backup_started_in_recovery)
	{
		XLogRecPtr	recptr;

		/*
		 * Check to see if all WAL replayed during online backup contain
		 * full-page writes.
		 */
		SpinLockAcquire(&XLogCtl->info_lck);
		recptr = XLogCtl->lastFpwDisableRecPtr;
		SpinLockRelease(&XLogCtl->info_lck);

		if (startpoint <= recptr)
			ereport(ERROR,
					(errcode(ERRCODE_OBJECT_NOT_IN_PREREQUISITE_STATE),
					 errmsg("WAL generated with full_page_writes=off was replayed "
							"during online backup"),
					 errhint("This means that the backup being taken on the standby "
							 "is corrupt and should not be used. "
							 "Enable full_page_writes and run CHECKPOINT on the primary, "
							 "and then try an online backup again.")));


		LWLockAcquire(ControlFileLock, LW_SHARED);
		stoppoint = ControlFile->minRecoveryPoint;
		stoptli = ControlFile->minRecoveryPointTLI;
		LWLockRelease(ControlFileLock);
	}
	else
	{
		/*
		 * Write the backup-end xlog record
		 */
		XLogBeginInsert();
		XLogRegisterData((char *) (&startpoint), sizeof(startpoint));
		stoppoint = XLogInsert(RM_XLOG_ID, XLOG_BACKUP_END);

		/*
		 * Given that we're not in recovery, InsertTimeLineID is set and can't
		 * change, so we can read it without a lock.
		 */
		stoptli = XLogCtl->InsertTimeLineID;

		/*
		 * Force a switch to a new xlog segment file, so that the backup is
		 * valid as soon as archiver moves out the current segment file.
		 */
		RequestXLogSwitch(false);

		XLByteToPrevSeg(stoppoint, _logSegNo, wal_segment_size);
		XLogFileName(stopxlogfilename, stoptli, _logSegNo, wal_segment_size);

		/* Use the log timezone here, not the session timezone */
		stamp_time = (pg_time_t) time(NULL);
		pg_strftime(strfbuf, sizeof(strfbuf),
					"%Y-%m-%d %H:%M:%S %Z",
					pg_localtime(&stamp_time, log_timezone));

		/*
		 * Write the backup history file
		 */
		XLByteToSeg(startpoint, _logSegNo, wal_segment_size);
		BackupHistoryFilePath(histfilepath, stoptli, _logSegNo,
							  startpoint, wal_segment_size);
		fp = AllocateFile(histfilepath, "w");
		if (!fp)
			ereport(ERROR,
					(errcode_for_file_access(),
					 errmsg("could not create file \"%s\": %m",
							histfilepath)));
		fprintf(fp, "START WAL LOCATION: %X/%X (file %s)\n",
				LSN_FORMAT_ARGS(startpoint), startxlogfilename);
		fprintf(fp, "STOP WAL LOCATION: %X/%X (file %s)\n",
				LSN_FORMAT_ARGS(stoppoint), stopxlogfilename);

		/*
		 * Transfer remaining lines including label and start timeline to
		 * history file.
		 */
		fprintf(fp, "%s", remaining);
		fprintf(fp, "STOP TIME: %s\n", strfbuf);
		fprintf(fp, "STOP TIMELINE: %u\n", stoptli);
		if (fflush(fp) || ferror(fp) || FreeFile(fp))
			ereport(ERROR,
					(errcode_for_file_access(),
					 errmsg("could not write file \"%s\": %m",
							histfilepath)));

		/*
		 * Clean out any no-longer-needed history files.  As a side effect,
		 * this will post a .ready file for the newly created history file,
		 * notifying the archiver that history file may be archived
		 * immediately.
		 */
		CleanupBackupHistory();
	}

	/*
	 * If archiving is enabled, wait for all the required WAL files to be
	 * archived before returning. If archiving isn't enabled, the required WAL
	 * needs to be transported via streaming replication (hopefully with
	 * wal_keep_size set high enough), or some more exotic mechanism like
	 * polling and copying files from pg_wal with script. We have no knowledge
	 * of those mechanisms, so it's up to the user to ensure that he gets all
	 * the required WAL.
	 *
	 * We wait until both the last WAL file filled during backup and the
	 * history file have been archived, and assume that the alphabetic sorting
	 * property of the WAL files ensures any earlier WAL files are safely
	 * archived as well.
	 *
	 * We wait forever, since archive_command is supposed to work and we
	 * assume the admin wanted his backup to work completely. If you don't
	 * wish to wait, then either waitforarchive should be passed in as false,
	 * or you can set statement_timeout.  Also, some notices are issued to
	 * clue in anyone who might be doing this interactively.
	 */

	if (waitforarchive &&
		((!backup_started_in_recovery && XLogArchivingActive()) ||
		 (backup_started_in_recovery && XLogArchivingAlways())))
	{
		XLByteToPrevSeg(stoppoint, _logSegNo, wal_segment_size);
		XLogFileName(lastxlogfilename, stoptli, _logSegNo, wal_segment_size);

		XLByteToSeg(startpoint, _logSegNo, wal_segment_size);
		BackupHistoryFileName(histfilename, stoptli, _logSegNo,
							  startpoint, wal_segment_size);

		seconds_before_warning = 60;
		waits = 0;

		while (XLogArchiveIsBusy(lastxlogfilename) ||
			   XLogArchiveIsBusy(histfilename))
		{
			CHECK_FOR_INTERRUPTS();

			if (!reported_waiting && waits > 5)
			{
				ereport(NOTICE,
						(errmsg("base backup done, waiting for required WAL segments to be archived")));
				reported_waiting = true;
			}

			(void) WaitLatch(MyLatch,
							 WL_LATCH_SET | WL_TIMEOUT | WL_EXIT_ON_PM_DEATH,
							 1000L,
							 WAIT_EVENT_BACKUP_WAIT_WAL_ARCHIVE);
			ResetLatch(MyLatch);

			if (++waits >= seconds_before_warning)
			{
				seconds_before_warning *= 2;	/* This wraps in >10 years... */
				ereport(WARNING,
						(errmsg("still waiting for all required WAL segments to be archived (%d seconds elapsed)",
								waits),
						 errhint("Check that your archive_command is executing properly.  "
								 "You can safely cancel this backup, "
								 "but the database backup will not be usable without all the WAL segments.")));
			}
		}

		ereport(NOTICE,
				(errmsg("all required WAL segments have been archived")));
	}
	else if (waitforarchive)
		ereport(NOTICE,
				(errmsg("WAL archiving is not enabled; you must ensure that all required WAL segments are copied through other means to complete the backup")));

	/*
	 * We're done.  As a convenience, return the ending WAL location.
	 */
	if (stoptli_p)
		*stoptli_p = stoptli;
	return stoppoint;
}


/*
 * do_pg_abort_backup: abort a running backup
 *
 * This does just the most basic steps of do_pg_backup_stop(), by taking the
 * system out of backup mode, thus making it a lot more safe to call from
 * an error handler.
 *
 * The caller can pass 'arg' as 'true' or 'false' to control whether a warning
 * is emitted.
 *
 * NB: This gets used as a before_shmem_exit handler, hence the odd-looking
 * signature.
 */
void
do_pg_abort_backup(int code, Datum arg)
{
	bool		emit_warning = DatumGetBool(arg);

	/*
	 * Quick exit if session does not have a running backup.
	 */
	if (sessionBackupState != SESSION_BACKUP_RUNNING)
		return;

	WALInsertLockAcquireExclusive();
	Assert(XLogCtl->Insert.runningBackups > 0);
	XLogCtl->Insert.runningBackups--;

	if (XLogCtl->Insert.runningBackups == 0)
	{
		XLogCtl->Insert.forcePageWrites = false;
	}

	sessionBackupState = SESSION_BACKUP_NONE;
	WALInsertLockRelease();

	if (emit_warning)
		ereport(WARNING,
				(errmsg("aborting backup due to backend exiting before pg_backup_stop was called")));
}

/*
 * Register a handler that will warn about unterminated backups at end of
 * session, unless this has already been done.
 */
void
register_persistent_abort_backup_handler(void)
{
	static bool already_done = false;

	if (already_done)
		return;
	before_shmem_exit(do_pg_abort_backup, DatumGetBool(true));
	already_done = true;
}

/*
 * Get latest WAL insert pointer
 */
XLogRecPtr
GetXLogInsertRecPtr(void)
{
	XLogCtlInsert *Insert = &XLogCtl->Insert;
	uint64		current_bytepos;

	SpinLockAcquire(&Insert->insertpos_lck);
	current_bytepos = Insert->CurrBytePos;
	SpinLockRelease(&Insert->insertpos_lck);

	return XLogBytePosToRecPtr(current_bytepos);
}

/*
 * Get latest WAL write pointer
 */
XLogRecPtr
GetXLogWriteRecPtr(void)
{
	SpinLockAcquire(&XLogCtl->info_lck);
	LogwrtResult = XLogCtl->LogwrtResult;
	SpinLockRelease(&XLogCtl->info_lck);

	return LogwrtResult.Write;
}

/*
 * Returns the redo pointer of the last checkpoint or restartpoint. This is
 * the oldest point in WAL that we still need, if we have to restart recovery.
 */
void
GetOldestRestartPoint(XLogRecPtr *oldrecptr, TimeLineID *oldtli)
{
	LWLockAcquire(ControlFileLock, LW_SHARED);
	*oldrecptr = ControlFile->checkPointCopy.redo;
	*oldtli = ControlFile->checkPointCopy.ThisTimeLineID;
	LWLockRelease(ControlFileLock);
}

/* Thin wrapper around ShutdownWalRcv(). */
void
XLogShutdownWalRcv(void)
{
	ShutdownWalRcv();

	LWLockAcquire(ControlFileLock, LW_EXCLUSIVE);
	XLogCtl->InstallXLogFileSegmentActive = false;
	LWLockRelease(ControlFileLock);
}

/* Enable WAL file recycling and preallocation. */
void
SetInstallXLogFileSegmentActive(void)
{
	LWLockAcquire(ControlFileLock, LW_EXCLUSIVE);
	XLogCtl->InstallXLogFileSegmentActive = true;
	LWLockRelease(ControlFileLock);
}

bool
IsInstallXLogFileSegmentActive(void)
{
	bool		result;

	LWLockAcquire(ControlFileLock, LW_SHARED);
	result = XLogCtl->InstallXLogFileSegmentActive;
	LWLockRelease(ControlFileLock);

	return result;
}

/*
 * Update the WalWriterSleeping flag.
 */
void
SetWalWriterSleeping(bool sleeping)
{
	SpinLockAcquire(&XLogCtl->info_lck);
	XLogCtl->WalWriterSleeping = sleeping;
	SpinLockRelease(&XLogCtl->info_lck);
}<|MERGE_RESOLUTION|>--- conflicted
+++ resolved
@@ -206,46 +206,6 @@
 CheckpointStatsData CheckpointStats;
 
 /*
-<<<<<<< HEAD
-=======
- * ThisTimeLineID will be same in all backends --- it identifies current
- * WAL timeline for the database system.
- */
-TimeLineID	ThisTimeLineID = 0;
-
-/*
- * Are we doing recovery from XLOG?
- *
- * This is only ever true in the startup process; it should be read as meaning
- * "this process is replaying WAL records", rather than "the system is in
- * recovery mode".  It should be examined primarily by functions that need
- * to act differently when called from a WAL redo function (e.g., to skip WAL
- * logging).  To check whether the system is in recovery regardless of which
- * process you're running in, use RecoveryInProgress() but only after shared
- * memory startup and lock initialization.
- */
-bool		InRecovery = false;
-
-/* Are we in Hot Standby mode? Only valid in startup process, see xlog.h */
-HotStandbyState standbyState = STANDBY_DISABLED;
-
-static XLogRecPtr LastRec;
-
-/* Local copy of WalRcv->flushedUpto */
-static XLogRecPtr flushedUpto = 0;
-static TimeLineID receiveTLI = 0;
-
-/*
- * abortedRecPtr is the start pointer of a broken record at end of WAL when
- * recovery completes; missingContrecPtr is the location of the first
- * contrecord that went missing.  See CreateOverwriteContrecordRecord for
- * details.
- */
-static XLogRecPtr abortedRecPtr;
-static XLogRecPtr missingContrecPtr;
-
-/*
->>>>>>> 185876a6
  * During recovery, lastFullPageWrites keeps track of full_page_writes that
  * the replayed WAL records indicate. It's initialized with full_page_writes
  * that the recovery starting checkpoint record indicates, and then updated
@@ -679,21 +639,11 @@
 										TimeLineID newTLI);
 static void CheckRequiredParameterValues(void);
 static void XLogReportParameters(void);
-<<<<<<< HEAD
 static int	LocalSetXLogInsertAllowed(void);
 static void CreateEndOfRecoveryRecord(void);
 static XLogRecPtr CreateOverwriteContrecordRecord(XLogRecPtr aborted_lsn,
 												  XLogRecPtr missingContrecPtr,
 												  TimeLineID newTLI);
-=======
-static void checkTimeLineSwitch(XLogRecPtr lsn, TimeLineID newTLI,
-								TimeLineID prevTLI);
-static void VerifyOverwriteContrecord(xl_overwrite_contrecord *xlrec,
-									  XLogReaderState *state);
-static void LocalSetXLogInsertAllowed(void);
-static void CreateEndOfRecoveryRecord(void);
-static XLogRecPtr CreateOverwriteContrecordRecord(XLogRecPtr aborted_lsn);
->>>>>>> 185876a6
 static void CheckPointGuts(XLogRecPtr checkPointRedo, int flags);
 static void KeepLogSeg(XLogRecPtr recptr, XLogSegNo *logSegNo);
 static XLogRecPtr XLogGetReplicationSlotMinimumLSN(void);
@@ -3182,17 +3132,7 @@
 	if (fd < 0)
 		ereport(ERROR,
 				(errcode_for_file_access(),
-<<<<<<< HEAD
 				 errmsg("could not open file \"%s\": %m", path)));
-=======
-				 errmsg("could not open file \"%s\": %m", path),
-				 (AmCheckpointerProcess() ?
-				  errhint("This is known to fail occasionally during archive recovery, where it is harmless.") :
-				  0)));
-
-	elog(DEBUG2, "done creating and filling new WAL file");
-
->>>>>>> 185876a6
 	return fd;
 }
 
@@ -3924,265 +3864,6 @@
 }
 
 /*
-<<<<<<< HEAD
-=======
- * Attempt to read the next XLOG record.
- *
- * Before first call, the reader needs to be positioned to the first record
- * by calling XLogBeginRead().
- *
- * If no valid record is available, returns NULL, or fails if emode is PANIC.
- * (emode must be either PANIC, LOG). In standby mode, retries until a valid
- * record is available.
- */
-static XLogRecord *
-ReadRecord(XLogReaderState *xlogreader, int emode,
-		   bool fetching_ckpt)
-{
-	XLogRecord *record;
-	XLogPageReadPrivate *private = (XLogPageReadPrivate *) xlogreader->private_data;
-
-	/* Pass through parameters to XLogPageRead */
-	private->fetching_ckpt = fetching_ckpt;
-	private->emode = emode;
-	private->randAccess = (xlogreader->ReadRecPtr == InvalidXLogRecPtr);
-
-	/* This is the first attempt to read this page. */
-	lastSourceFailed = false;
-
-	for (;;)
-	{
-		char	   *errormsg;
-
-		record = XLogReadRecord(xlogreader, &errormsg);
-		ReadRecPtr = xlogreader->ReadRecPtr;
-		EndRecPtr = xlogreader->EndRecPtr;
-		if (record == NULL)
-		{
-			/*
-			 * When not in standby mode we find that WAL ends in an incomplete
-			 * record, keep track of that record.  After recovery is done,
-			 * we'll write a record to indicate downstream WAL readers that
-			 * that portion is to be ignored.
-			 */
-			if (!StandbyMode &&
-				!XLogRecPtrIsInvalid(xlogreader->abortedRecPtr))
-			{
-				abortedRecPtr = xlogreader->abortedRecPtr;
-				missingContrecPtr = xlogreader->missingContrecPtr;
-			}
-
-			if (readFile >= 0)
-			{
-				close(readFile);
-				readFile = -1;
-			}
-
-			/*
-			 * We only end up here without a message when XLogPageRead()
-			 * failed - in that case we already logged something. In
-			 * StandbyMode that only happens if we have been triggered, so we
-			 * shouldn't loop anymore in that case.
-			 */
-			if (errormsg)
-				ereport(emode_for_corrupt_record(emode, EndRecPtr),
-						(errmsg_internal("%s", errormsg) /* already translated */ ));
-		}
-
-		/*
-		 * Check page TLI is one of the expected values.
-		 */
-		else if (!tliInHistory(xlogreader->latestPageTLI, expectedTLEs))
-		{
-			char		fname[MAXFNAMELEN];
-			XLogSegNo	segno;
-			int32		offset;
-
-			XLByteToSeg(xlogreader->latestPagePtr, segno, wal_segment_size);
-			offset = XLogSegmentOffset(xlogreader->latestPagePtr,
-									   wal_segment_size);
-			XLogFileName(fname, xlogreader->seg.ws_tli, segno,
-						 wal_segment_size);
-			ereport(emode_for_corrupt_record(emode, EndRecPtr),
-					(errmsg("unexpected timeline ID %u in log segment %s, offset %u",
-							xlogreader->latestPageTLI,
-							fname,
-							offset)));
-			record = NULL;
-		}
-
-		if (record)
-		{
-			/* Great, got a record */
-			return record;
-		}
-		else
-		{
-			/* No valid record available from this source */
-			lastSourceFailed = true;
-
-			/*
-			 * If archive recovery was requested, but we were still doing
-			 * crash recovery, switch to archive recovery and retry using the
-			 * offline archive. We have now replayed all the valid WAL in
-			 * pg_wal, so we are presumably now consistent.
-			 *
-			 * We require that there's at least some valid WAL present in
-			 * pg_wal, however (!fetching_ckpt).  We could recover using the
-			 * WAL from the archive, even if pg_wal is completely empty, but
-			 * we'd have no idea how far we'd have to replay to reach
-			 * consistency.  So err on the safe side and give up.
-			 */
-			if (!InArchiveRecovery && ArchiveRecoveryRequested &&
-				!fetching_ckpt)
-			{
-				ereport(DEBUG1,
-						(errmsg_internal("reached end of WAL in pg_wal, entering archive recovery")));
-				InArchiveRecovery = true;
-				if (StandbyModeRequested)
-					StandbyMode = true;
-
-				/* initialize minRecoveryPoint to this record */
-				LWLockAcquire(ControlFileLock, LW_EXCLUSIVE);
-				ControlFile->state = DB_IN_ARCHIVE_RECOVERY;
-				if (ControlFile->minRecoveryPoint < EndRecPtr)
-				{
-					ControlFile->minRecoveryPoint = EndRecPtr;
-					ControlFile->minRecoveryPointTLI = ThisTimeLineID;
-				}
-				/* update local copy */
-				minRecoveryPoint = ControlFile->minRecoveryPoint;
-				minRecoveryPointTLI = ControlFile->minRecoveryPointTLI;
-
-				/*
-				 * The startup process can update its local copy of
-				 * minRecoveryPoint from this point.
-				 */
-				updateMinRecoveryPoint = true;
-
-				UpdateControlFile();
-
-				/*
-				 * We update SharedRecoveryState while holding the lock on
-				 * ControlFileLock so both states are consistent in shared
-				 * memory.
-				 */
-				SpinLockAcquire(&XLogCtl->info_lck);
-				XLogCtl->SharedRecoveryState = RECOVERY_STATE_ARCHIVE;
-				SpinLockRelease(&XLogCtl->info_lck);
-
-				LWLockRelease(ControlFileLock);
-
-				CheckRecoveryConsistency();
-
-				/*
-				 * Before we retry, reset lastSourceFailed and currentSource
-				 * so that we will check the archive next.
-				 */
-				lastSourceFailed = false;
-				currentSource = XLOG_FROM_ANY;
-
-				continue;
-			}
-
-			/* In standby mode, loop back to retry. Otherwise, give up. */
-			if (StandbyMode && !CheckForStandbyTrigger())
-				continue;
-			else
-				return NULL;
-		}
-	}
-}
-
-/*
- * Scan for new timelines that might have appeared in the archive since we
- * started recovery.
- *
- * If there are any, the function changes recovery target TLI to the latest
- * one and returns 'true'.
- */
-static bool
-rescanLatestTimeLine(void)
-{
-	List	   *newExpectedTLEs;
-	bool		found;
-	ListCell   *cell;
-	TimeLineID	newtarget;
-	TimeLineID	oldtarget = recoveryTargetTLI;
-	TimeLineHistoryEntry *currentTle = NULL;
-
-	newtarget = findNewestTimeLine(recoveryTargetTLI);
-	if (newtarget == recoveryTargetTLI)
-	{
-		/* No new timelines found */
-		return false;
-	}
-
-	/*
-	 * Determine the list of expected TLIs for the new TLI
-	 */
-
-	newExpectedTLEs = readTimeLineHistory(newtarget);
-
-	/*
-	 * If the current timeline is not part of the history of the new timeline,
-	 * we cannot proceed to it.
-	 */
-	found = false;
-	foreach(cell, newExpectedTLEs)
-	{
-		currentTle = (TimeLineHistoryEntry *) lfirst(cell);
-
-		if (currentTle->tli == recoveryTargetTLI)
-		{
-			found = true;
-			break;
-		}
-	}
-	if (!found)
-	{
-		ereport(LOG,
-				(errmsg("new timeline %u is not a child of database system timeline %u",
-						newtarget,
-						ThisTimeLineID)));
-		return false;
-	}
-
-	/*
-	 * The current timeline was found in the history file, but check that the
-	 * next timeline was forked off from it *after* the current recovery
-	 * location.
-	 */
-	if (currentTle->end < EndRecPtr)
-	{
-		ereport(LOG,
-				(errmsg("new timeline %u forked off current database system timeline %u before current recovery point %X/%X",
-						newtarget,
-						ThisTimeLineID,
-						LSN_FORMAT_ARGS(EndRecPtr))));
-		return false;
-	}
-
-	/* The new timeline history seems valid. Switch target */
-	recoveryTargetTLI = newtarget;
-	list_free_deep(expectedTLEs);
-	expectedTLEs = newExpectedTLEs;
-
-	/*
-	 * As in StartupXLOG(), try to ensure we have all the history files
-	 * between the old target and new target in pg_wal.
-	 */
-	restoreTimeLineHistoryFiles(oldtarget + 1, newtarget);
-
-	ereport(LOG,
-			(errmsg("new target timeline is %u",
-					recoveryTargetTLI)));
-
-	return true;
-}
-
-/*
->>>>>>> 185876a6
  * I/O routines for pg_control
  *
  * *ControlFile is a buffer in shared memory that holds an image of the
@@ -5476,7 +5157,6 @@
 	/* REDO */
 	if (InRecovery)
 	{
-<<<<<<< HEAD
 		/* Initialize state for RecoveryInProgress() */
 		SpinLockAcquire(&XLogCtl->info_lck);
 		if (InArchiveRecovery)
@@ -5484,19 +5164,6 @@
 		else
 			XLogCtl->SharedRecoveryState = RECOVERY_STATE_CRASH;
 		SpinLockRelease(&XLogCtl->info_lck);
-=======
-		xl_xact_abort *xlrec = (xl_xact_abort *) XLogRecGetData(record);
-		xl_xact_parsed_abort parsed;
-
-		isCommit = false;
-		ParseAbortRecord(XLogRecGetInfo(record),
-						 xlrec,
-						 &parsed);
-		recordXid = parsed.twophase_xid;
-	}
-	else
-		return false;
->>>>>>> 185876a6
 
 		/*
 		 * Update pg_control to show that we are recovering and to show the
@@ -5808,6 +5475,18 @@
 	}
 
 	/*
+	 * Actually, if WAL ended in an incomplete record, skip the parts that
+	 * made it through and start writing after the portion that persisted.
+	 * (It's critical to first write an OVERWRITE_CONTRECORD message, which
+	 * we'll do as soon as we're open for writing new WAL.)
+	 */
+	if (!XLogRecPtrIsInvalid(missingContrecPtr))
+	{
+		Assert(!XLogRecPtrIsInvalid(abortedRecPtr));
+		EndOfLog = missingContrecPtr;
+	}
+
+	/*
 	 * Prepare to write WAL starting at EndOfLog location, and init xlog
 	 * buffer cache using the block containing the last record from the
 	 * previous incarnation.
@@ -5827,17 +5506,9 @@
 		int			len;
 		int			firstIdx;
 
-<<<<<<< HEAD
 		firstIdx = XLogRecPtrToBufIdx(EndOfLog);
 		len = EndOfLog - endOfRecoveryInfo->lastPageBeginPtr;
 		Assert(len < XLOG_BLCKSZ);
-=======
-		/*
-		 * This might change recovery_min_apply_delay or the trigger file's
-		 * location.
-		 */
-		HandleStartupProcInterrupts();
->>>>>>> 185876a6
 
 		/* Copy the valid part of the last block, and zero the rest */
 		page = &XLogCtl->pages[firstIdx * XLOG_BLCKSZ];
@@ -5850,19 +5521,9 @@
 	else
 	{
 		/*
-<<<<<<< HEAD
 		 * There is no partial block to copy. Just set InitializedUpTo, and
 		 * let the first attempt to insert a log record to initialize the next
 		 * buffer.
-=======
-		 * Recalculate delayUntil as recovery_min_apply_delay could have
-		 * changed while waiting in this loop.
-		 */
-		delayUntil = TimestampTzPlusMilliseconds(xtime, recovery_min_apply_delay);
-
-		/*
-		 * Wait for difference between GetCurrentTimestamp() and delayUntil.
->>>>>>> 185876a6
 		 */
 		XLogCtl->InitializedUpTo = EndOfLog;
 	}
@@ -5873,6 +5534,17 @@
 
 	XLogCtl->LogwrtRqst.Write = EndOfLog;
 	XLogCtl->LogwrtRqst.Flush = EndOfLog;
+
+	LocalSetXLogInsertAllowed();
+
+	/* If necessary, write overwrite-contrecord before doing anything else */
+	if (!XLogRecPtrIsInvalid(abortedRecPtr))
+	{
+		Assert(!XLogRecPtrIsInvalid(missingContrecPtr));
+		CreateOverwriteContrecordRecord(abortedRecPtr);
+		abortedRecPtr = InvalidXLogRecPtr;
+		missingContrecPtr = InvalidXLogRecPtr;
+	}
 
 	/*
 	 * Preallocate additional log files, if wanted.
@@ -6393,38 +6065,10 @@
 	 * We should have an aux process resource owner to use, and we should not
 	 * be in a transaction that's installed some other resowner.
 	 */
-<<<<<<< HEAD
 	Assert(AuxProcessResourceOwner != NULL);
 	Assert(CurrentResourceOwner == NULL ||
 		   CurrentResourceOwner == AuxProcessResourceOwner);
 	CurrentResourceOwner = AuxProcessResourceOwner;
-=======
-	if (checkPoint.redo < RecPtr)
-	{
-		if (wasShutdown)
-			ereport(PANIC,
-					(errmsg("invalid redo record in shutdown checkpoint")));
-		InRecovery = true;
-	}
-	else if (ControlFile->state != DB_SHUTDOWNED)
-		InRecovery = true;
-	else if (ArchiveRecoveryRequested)
-	{
-		/* force recovery due to presence of recovery signal file */
-		InRecovery = true;
-	}
-
-	/*
-	 * Start recovery assuming that the final record isn't lost.
-	 */
-	abortedRecPtr = InvalidXLogRecPtr;
-	missingContrecPtr = InvalidXLogRecPtr;
-
-	/* REDO */
-	if (InRecovery)
-	{
-		int			rmid;
->>>>>>> 185876a6
 
 	/* Don't be chatty in standalone mode */
 	ereport(IsPostmasterEnvironment ? LOG : NOTICE,
@@ -6511,1657 +6155,9 @@
 	sync_msecs = TimestampDifferenceMilliseconds(CheckpointStats.ckpt_sync_t,
 												 CheckpointStats.ckpt_sync_end_t);
 
-<<<<<<< HEAD
 	/* Accumulate checkpoint timing summary data, in milliseconds. */
 	PendingCheckpointerStats.checkpoint_write_time += write_msecs;
 	PendingCheckpointerStats.checkpoint_sync_time += sync_msecs;
-=======
-		/*
-		 * We're in recovery, so unlogged relations may be trashed and must be
-		 * reset.  This should be done BEFORE allowing Hot Standby
-		 * connections, so that read-only backends don't try to read whatever
-		 * garbage is left over from before.
-		 */
-		ResetUnloggedRelations(UNLOGGED_RELATION_CLEANUP);
-
-		/*
-		 * Likewise, delete any saved transaction snapshot files that got left
-		 * behind by crashed backends.
-		 */
-		DeleteAllExportedSnapshotFiles();
-
-		/*
-		 * Initialize for Hot Standby, if enabled. We won't let backends in
-		 * yet, not until we've reached the min recovery point specified in
-		 * control file and we've established a recovery snapshot from a
-		 * running-xacts WAL record.
-		 */
-		if (ArchiveRecoveryRequested && EnableHotStandby)
-		{
-			TransactionId *xids;
-			int			nxids;
-
-			ereport(DEBUG1,
-					(errmsg_internal("initializing for hot standby")));
-
-			InitRecoveryTransactionEnvironment();
-
-			if (wasShutdown)
-				oldestActiveXID = PrescanPreparedTransactions(&xids, &nxids);
-			else
-				oldestActiveXID = checkPoint.oldestActiveXid;
-			Assert(TransactionIdIsValid(oldestActiveXID));
-
-			/* Tell procarray about the range of xids it has to deal with */
-			ProcArrayInitRecovery(XidFromFullTransactionId(ShmemVariableCache->nextXid));
-
-			/*
-			 * Startup subtrans only.  CLOG, MultiXact and commit timestamp
-			 * have already been started up and other SLRUs are not maintained
-			 * during recovery and need not be started yet.
-			 */
-			StartupSUBTRANS(oldestActiveXID);
-
-			/*
-			 * If we're beginning at a shutdown checkpoint, we know that
-			 * nothing was running on the primary at this point. So fake-up an
-			 * empty running-xacts record and use that here and now. Recover
-			 * additional standby state for prepared transactions.
-			 */
-			if (wasShutdown)
-			{
-				RunningTransactionsData running;
-				TransactionId latestCompletedXid;
-
-				/*
-				 * Construct a RunningTransactions snapshot representing a
-				 * shut down server, with only prepared transactions still
-				 * alive. We're never overflowed at this point because all
-				 * subxids are listed with their parent prepared transactions.
-				 */
-				running.xcnt = nxids;
-				running.subxcnt = 0;
-				running.subxid_overflow = false;
-				running.nextXid = XidFromFullTransactionId(checkPoint.nextXid);
-				running.oldestRunningXid = oldestActiveXID;
-				latestCompletedXid = XidFromFullTransactionId(checkPoint.nextXid);
-				TransactionIdRetreat(latestCompletedXid);
-				Assert(TransactionIdIsNormal(latestCompletedXid));
-				running.latestCompletedXid = latestCompletedXid;
-				running.xids = xids;
-
-				ProcArrayApplyRecoveryInfo(&running);
-
-				StandbyRecoverPreparedTransactions();
-			}
-		}
-
-		/* Initialize resource managers */
-		for (rmid = 0; rmid <= RM_MAX_ID; rmid++)
-		{
-			if (RmgrTable[rmid].rm_startup != NULL)
-				RmgrTable[rmid].rm_startup();
-		}
-
-		/*
-		 * Initialize shared variables for tracking progress of WAL replay, as
-		 * if we had just replayed the record before the REDO location (or the
-		 * checkpoint record itself, if it's a shutdown checkpoint).
-		 */
-		SpinLockAcquire(&XLogCtl->info_lck);
-		if (checkPoint.redo < RecPtr)
-			XLogCtl->replayEndRecPtr = checkPoint.redo;
-		else
-			XLogCtl->replayEndRecPtr = EndRecPtr;
-		XLogCtl->replayEndTLI = ThisTimeLineID;
-		XLogCtl->lastReplayedEndRecPtr = XLogCtl->replayEndRecPtr;
-		XLogCtl->lastReplayedTLI = XLogCtl->replayEndTLI;
-		XLogCtl->recoveryLastXTime = 0;
-		XLogCtl->currentChunkStartTime = 0;
-		XLogCtl->recoveryPauseState = RECOVERY_NOT_PAUSED;
-		SpinLockRelease(&XLogCtl->info_lck);
-
-		/* Also ensure XLogReceiptTime has a sane value */
-		XLogReceiptTime = GetCurrentTimestamp();
-
-		/*
-		 * Let postmaster know we've started redo now, so that it can launch
-		 * checkpointer to perform restartpoints.  We don't bother during
-		 * crash recovery as restartpoints can only be performed during
-		 * archive recovery.  And we'd like to keep crash recovery simple, to
-		 * avoid introducing bugs that could affect you when recovering after
-		 * crash.
-		 *
-		 * After this point, we can no longer assume that we're the only
-		 * process in addition to postmaster!  Also, fsync requests are
-		 * subsequently to be handled by the checkpointer, not locally.
-		 */
-		if (ArchiveRecoveryRequested && IsUnderPostmaster)
-		{
-			PublishStartupProcessInformation();
-			EnableSyncRequestForwarding();
-			SendPostmasterSignal(PMSIGNAL_RECOVERY_STARTED);
-			bgwriterLaunched = true;
-		}
-
-		/*
-		 * Allow read-only connections immediately if we're consistent
-		 * already.
-		 */
-		CheckRecoveryConsistency();
-
-		/*
-		 * Find the first record that logically follows the checkpoint --- it
-		 * might physically precede it, though.
-		 */
-		if (checkPoint.redo < RecPtr)
-		{
-			/* back up to find the record */
-			XLogBeginRead(xlogreader, checkPoint.redo);
-			record = ReadRecord(xlogreader, PANIC, false);
-		}
-		else
-		{
-			/* just have to read next record after CheckPoint */
-			record = ReadRecord(xlogreader, LOG, false);
-		}
-
-		if (record != NULL)
-		{
-			ErrorContextCallback errcallback;
-			TimestampTz xtime;
-			PGRUsage	ru0;
-
-			pg_rusage_init(&ru0);
-
-			InRedo = true;
-
-			ereport(LOG,
-					(errmsg("redo starts at %X/%X",
-							LSN_FORMAT_ARGS(ReadRecPtr))));
-
-			/*
-			 * main redo apply loop
-			 */
-			do
-			{
-				bool		switchedTLI = false;
-
-#ifdef WAL_DEBUG
-				if (XLOG_DEBUG ||
-					(rmid == RM_XACT_ID && trace_recovery_messages <= DEBUG2) ||
-					(rmid != RM_XACT_ID && trace_recovery_messages <= DEBUG3))
-				{
-					StringInfoData buf;
-
-					initStringInfo(&buf);
-					appendStringInfo(&buf, "REDO @ %X/%X; LSN %X/%X: ",
-									 LSN_FORMAT_ARGS(ReadRecPtr),
-									 LSN_FORMAT_ARGS(EndRecPtr));
-					xlog_outrec(&buf, xlogreader);
-					appendStringInfoString(&buf, " - ");
-					xlog_outdesc(&buf, xlogreader);
-					elog(LOG, "%s", buf.data);
-					pfree(buf.data);
-				}
-#endif
-
-				/* Handle interrupt signals of startup process */
-				HandleStartupProcInterrupts();
-
-				/*
-				 * Pause WAL replay, if requested by a hot-standby session via
-				 * SetRecoveryPause().
-				 *
-				 * Note that we intentionally don't take the info_lck spinlock
-				 * here.  We might therefore read a slightly stale value of
-				 * the recoveryPause flag, but it can't be very stale (no
-				 * worse than the last spinlock we did acquire).  Since a
-				 * pause request is a pretty asynchronous thing anyway,
-				 * possibly responding to it one WAL record later than we
-				 * otherwise would is a minor issue, so it doesn't seem worth
-				 * adding another spinlock cycle to prevent that.
-				 */
-				if (((volatile XLogCtlData *) XLogCtl)->recoveryPauseState !=
-					RECOVERY_NOT_PAUSED)
-					recoveryPausesHere(false);
-
-				/*
-				 * Have we reached our recovery target?
-				 */
-				if (recoveryStopsBefore(xlogreader))
-				{
-					reachedRecoveryTarget = true;
-					break;
-				}
-
-				/*
-				 * If we've been asked to lag the primary, wait on latch until
-				 * enough time has passed.
-				 */
-				if (recoveryApplyDelay(xlogreader))
-				{
-					/*
-					 * We test for paused recovery again here. If user sets
-					 * delayed apply, it may be because they expect to pause
-					 * recovery in case of problems, so we must test again
-					 * here otherwise pausing during the delay-wait wouldn't
-					 * work.
-					 */
-					if (((volatile XLogCtlData *) XLogCtl)->recoveryPauseState !=
-						RECOVERY_NOT_PAUSED)
-						recoveryPausesHere(false);
-				}
-
-				/* Setup error traceback support for ereport() */
-				errcallback.callback = rm_redo_error_callback;
-				errcallback.arg = (void *) xlogreader;
-				errcallback.previous = error_context_stack;
-				error_context_stack = &errcallback;
-
-				/*
-				 * ShmemVariableCache->nextXid must be beyond record's xid.
-				 */
-				AdvanceNextFullTransactionIdPastXid(record->xl_xid);
-
-				/*
-				 * Before replaying this record, check if this record causes
-				 * the current timeline to change. The record is already
-				 * considered to be part of the new timeline, so we update
-				 * ThisTimeLineID before replaying it. That's important so
-				 * that replayEndTLI, which is recorded as the minimum
-				 * recovery point's TLI if recovery stops after this record,
-				 * is set correctly.
-				 */
-				if (record->xl_rmid == RM_XLOG_ID)
-				{
-					TimeLineID	newTLI = ThisTimeLineID;
-					TimeLineID	prevTLI = ThisTimeLineID;
-					uint8		info = record->xl_info & ~XLR_INFO_MASK;
-
-					if (info == XLOG_CHECKPOINT_SHUTDOWN)
-					{
-						CheckPoint	checkPoint;
-
-						memcpy(&checkPoint, XLogRecGetData(xlogreader), sizeof(CheckPoint));
-						newTLI = checkPoint.ThisTimeLineID;
-						prevTLI = checkPoint.PrevTimeLineID;
-					}
-					else if (info == XLOG_END_OF_RECOVERY)
-					{
-						xl_end_of_recovery xlrec;
-
-						memcpy(&xlrec, XLogRecGetData(xlogreader), sizeof(xl_end_of_recovery));
-						newTLI = xlrec.ThisTimeLineID;
-						prevTLI = xlrec.PrevTimeLineID;
-					}
-
-					if (newTLI != ThisTimeLineID)
-					{
-						/* Check that it's OK to switch to this TLI */
-						checkTimeLineSwitch(EndRecPtr, newTLI, prevTLI);
-
-						/* Following WAL records should be run with new TLI */
-						ThisTimeLineID = newTLI;
-						switchedTLI = true;
-					}
-				}
-
-				/*
-				 * Update shared replayEndRecPtr before replaying this record,
-				 * so that XLogFlush will update minRecoveryPoint correctly.
-				 */
-				SpinLockAcquire(&XLogCtl->info_lck);
-				XLogCtl->replayEndRecPtr = EndRecPtr;
-				XLogCtl->replayEndTLI = ThisTimeLineID;
-				SpinLockRelease(&XLogCtl->info_lck);
-
-				/*
-				 * If we are attempting to enter Hot Standby mode, process
-				 * XIDs we see
-				 */
-				if (standbyState >= STANDBY_INITIALIZED &&
-					TransactionIdIsValid(record->xl_xid))
-					RecordKnownAssignedTransactionIds(record->xl_xid);
-
-				/* Now apply the WAL record itself */
-				RmgrTable[record->xl_rmid].rm_redo(xlogreader);
-
-				/*
-				 * After redo, check whether the backup pages associated with
-				 * the WAL record are consistent with the existing pages. This
-				 * check is done only if consistency check is enabled for this
-				 * record.
-				 */
-				if ((record->xl_info & XLR_CHECK_CONSISTENCY) != 0)
-					checkXLogConsistency(xlogreader);
-
-				/* Pop the error context stack */
-				error_context_stack = errcallback.previous;
-
-				/*
-				 * Update lastReplayedEndRecPtr after this record has been
-				 * successfully replayed.
-				 */
-				SpinLockAcquire(&XLogCtl->info_lck);
-				XLogCtl->lastReplayedEndRecPtr = EndRecPtr;
-				XLogCtl->lastReplayedTLI = ThisTimeLineID;
-				SpinLockRelease(&XLogCtl->info_lck);
-
-				/*
-				 * If rm_redo called XLogRequestWalReceiverReply, then we wake
-				 * up the receiver so that it notices the updated
-				 * lastReplayedEndRecPtr and sends a reply to the primary.
-				 */
-				if (doRequestWalReceiverReply)
-				{
-					doRequestWalReceiverReply = false;
-					WalRcvForceReply();
-				}
-
-				/* Remember this record as the last-applied one */
-				LastRec = ReadRecPtr;
-
-				/* Allow read-only connections if we're consistent now */
-				CheckRecoveryConsistency();
-
-				/* Is this a timeline switch? */
-				if (switchedTLI)
-				{
-					/*
-					 * Before we continue on the new timeline, clean up any
-					 * (possibly bogus) future WAL segments on the old
-					 * timeline.
-					 */
-					RemoveNonParentXlogFiles(EndRecPtr, ThisTimeLineID);
-
-					/*
-					 * Wake up any walsenders to notice that we are on a new
-					 * timeline.
-					 */
-					if (AllowCascadeReplication())
-						WalSndWakeup();
-				}
-
-				/* Exit loop if we reached inclusive recovery target */
-				if (recoveryStopsAfter(xlogreader))
-				{
-					reachedRecoveryTarget = true;
-					break;
-				}
-
-				/* Else, try to fetch the next WAL record */
-				record = ReadRecord(xlogreader, LOG, false);
-			} while (record != NULL);
-
-			/*
-			 * end of main redo apply loop
-			 */
-
-			if (reachedRecoveryTarget)
-			{
-				if (!reachedConsistency)
-					ereport(FATAL,
-							(errmsg("requested recovery stop point is before consistent recovery point")));
-
-				/*
-				 * This is the last point where we can restart recovery with a
-				 * new recovery target, if we shutdown and begin again. After
-				 * this, Resource Managers may choose to do permanent
-				 * corrective actions at end of recovery.
-				 */
-				switch (recoveryTargetAction)
-				{
-					case RECOVERY_TARGET_ACTION_SHUTDOWN:
-
-						/*
-						 * exit with special return code to request shutdown
-						 * of postmaster.  Log messages issued from
-						 * postmaster.
-						 */
-						proc_exit(3);
-
-					case RECOVERY_TARGET_ACTION_PAUSE:
-						SetRecoveryPause(true);
-						recoveryPausesHere(true);
-
-						/* drop into promote */
-
-					case RECOVERY_TARGET_ACTION_PROMOTE:
-						break;
-				}
-			}
-
-			/* Allow resource managers to do any required cleanup. */
-			for (rmid = 0; rmid <= RM_MAX_ID; rmid++)
-			{
-				if (RmgrTable[rmid].rm_cleanup != NULL)
-					RmgrTable[rmid].rm_cleanup();
-			}
-
-			ereport(LOG,
-					(errmsg("redo done at %X/%X system usage: %s",
-							LSN_FORMAT_ARGS(ReadRecPtr),
-							pg_rusage_show(&ru0))));
-			xtime = GetLatestXTime();
-			if (xtime)
-				ereport(LOG,
-						(errmsg("last completed transaction was at log time %s",
-								timestamptz_to_str(xtime))));
-
-			InRedo = false;
-		}
-		else
-		{
-			/* there are no WAL records following the checkpoint */
-			ereport(LOG,
-					(errmsg("redo is not required")));
-
-		}
-
-		/*
-		 * This check is intentionally after the above log messages that
-		 * indicate how far recovery went.
-		 */
-		if (ArchiveRecoveryRequested &&
-			recoveryTarget != RECOVERY_TARGET_UNSET &&
-			!reachedRecoveryTarget)
-			ereport(FATAL,
-					(errmsg("recovery ended before configured recovery target was reached")));
-	}
-
-	/*
-	 * Kill WAL receiver, if it's still running, before we continue to write
-	 * the startup checkpoint and aborted-contrecord records. It will trump
-	 * over these records and subsequent ones if it's still alive when we
-	 * start writing WAL.
-	 */
-	ShutdownWalRcv();
-
-	/*
-	 * Reset unlogged relations to the contents of their INIT fork. This is
-	 * done AFTER recovery is complete so as to include any unlogged relations
-	 * created during recovery, but BEFORE recovery is marked as having
-	 * completed successfully. Otherwise we'd not retry if any of the post
-	 * end-of-recovery steps fail.
-	 */
-	if (InRecovery)
-		ResetUnloggedRelations(UNLOGGED_RELATION_INIT);
-
-	/*
-	 * We don't need the latch anymore. It's not strictly necessary to disown
-	 * it, but let's do it for the sake of tidiness.
-	 */
-	if (ArchiveRecoveryRequested)
-		DisownLatch(&XLogCtl->recoveryWakeupLatch);
-
-	/*
-	 * We are now done reading the xlog from stream. Turn off streaming
-	 * recovery to force fetching the files (which would be required at end of
-	 * recovery, e.g., timeline history file) from archive or pg_wal.
-	 *
-	 * Note that standby mode must be turned off after killing WAL receiver,
-	 * i.e., calling ShutdownWalRcv().
-	 */
-	Assert(!WalRcvStreaming());
-	StandbyMode = false;
-
-	/*
-	 * Determine where to start writing WAL next.
-	 *
-	 * When recovery ended in an incomplete record, write a WAL record about
-	 * that and continue after it.  In all other cases, re-fetch the last
-	 * valid or last applied record, so we can identify the exact endpoint of
-	 * what we consider the valid portion of WAL.
-	 */
-	XLogBeginRead(xlogreader, LastRec);
-	record = ReadRecord(xlogreader, PANIC, false);
-	EndOfLog = EndRecPtr;
-
-	/*
-	 * EndOfLogTLI is the TLI in the filename of the XLOG segment containing
-	 * the end-of-log. It could be different from the timeline that EndOfLog
-	 * nominally belongs to, if there was a timeline switch in that segment,
-	 * and we were reading the old WAL from a segment belonging to a higher
-	 * timeline.
-	 */
-	EndOfLogTLI = xlogreader->seg.ws_tli;
-
-	/*
-	 * Complain if we did not roll forward far enough to render the backup
-	 * dump consistent.  Note: it is indeed okay to look at the local variable
-	 * minRecoveryPoint here, even though ControlFile->minRecoveryPoint might
-	 * be further ahead --- ControlFile->minRecoveryPoint cannot have been
-	 * advanced beyond the WAL we processed.
-	 */
-	if (InRecovery &&
-		(EndOfLog < minRecoveryPoint ||
-		 !XLogRecPtrIsInvalid(ControlFile->backupStartPoint)))
-	{
-		/*
-		 * Ran off end of WAL before reaching end-of-backup WAL record, or
-		 * minRecoveryPoint. That's usually a bad sign, indicating that you
-		 * tried to recover from an online backup but never called
-		 * pg_stop_backup(), or you didn't archive all the WAL up to that
-		 * point. However, this also happens in crash recovery, if the system
-		 * crashes while an online backup is in progress. We must not treat
-		 * that as an error, or the database will refuse to start up.
-		 */
-		if (ArchiveRecoveryRequested || ControlFile->backupEndRequired)
-		{
-			if (ControlFile->backupEndRequired)
-				ereport(FATAL,
-						(errmsg("WAL ends before end of online backup"),
-						 errhint("All WAL generated while online backup was taken must be available at recovery.")));
-			else if (!XLogRecPtrIsInvalid(ControlFile->backupStartPoint))
-				ereport(FATAL,
-						(errmsg("WAL ends before end of online backup"),
-						 errhint("Online backup started with pg_start_backup() must be ended with pg_stop_backup(), and all WAL up to that point must be available at recovery.")));
-			else
-				ereport(FATAL,
-						(errmsg("WAL ends before consistent recovery point")));
-		}
-	}
-
-	/*
-	 * Pre-scan prepared transactions to find out the range of XIDs present.
-	 * This information is not quite needed yet, but it is positioned here so
-	 * as potential problems are detected before any on-disk change is done.
-	 */
-	oldestActiveXID = PrescanPreparedTransactions(NULL, NULL);
-
-	/*
-	 * Consider whether we need to assign a new timeline ID.
-	 *
-	 * If we are doing an archive recovery, we always assign a new ID.  This
-	 * handles a couple of issues.  If we stopped short of the end of WAL
-	 * during recovery, then we are clearly generating a new timeline and must
-	 * assign it a unique new ID.  Even if we ran to the end, modifying the
-	 * current last segment is problematic because it may result in trying to
-	 * overwrite an already-archived copy of that segment, and we encourage
-	 * DBAs to make their archive_commands reject that.  We can dodge the
-	 * problem by making the new active segment have a new timeline ID.
-	 *
-	 * In a normal crash recovery, we can just extend the timeline we were in.
-	 */
-	PrevTimeLineID = ThisTimeLineID;
-	if (ArchiveRecoveryRequested)
-	{
-		char		reason[200];
-		char		recoveryPath[MAXPGPATH];
-
-		Assert(InArchiveRecovery);
-
-		ThisTimeLineID = findNewestTimeLine(recoveryTargetTLI) + 1;
-		ereport(LOG,
-				(errmsg("selected new timeline ID: %u", ThisTimeLineID)));
-
-		/*
-		 * Create a comment for the history file to explain why and where
-		 * timeline changed.
-		 */
-		if (recoveryTarget == RECOVERY_TARGET_XID)
-			snprintf(reason, sizeof(reason),
-					 "%s transaction %u",
-					 recoveryStopAfter ? "after" : "before",
-					 recoveryStopXid);
-		else if (recoveryTarget == RECOVERY_TARGET_TIME)
-			snprintf(reason, sizeof(reason),
-					 "%s %s\n",
-					 recoveryStopAfter ? "after" : "before",
-					 timestamptz_to_str(recoveryStopTime));
-		else if (recoveryTarget == RECOVERY_TARGET_LSN)
-			snprintf(reason, sizeof(reason),
-					 "%s LSN %X/%X\n",
-					 recoveryStopAfter ? "after" : "before",
-					 LSN_FORMAT_ARGS(recoveryStopLSN));
-		else if (recoveryTarget == RECOVERY_TARGET_NAME)
-			snprintf(reason, sizeof(reason),
-					 "at restore point \"%s\"",
-					 recoveryStopName);
-		else if (recoveryTarget == RECOVERY_TARGET_IMMEDIATE)
-			snprintf(reason, sizeof(reason), "reached consistency");
-		else
-			snprintf(reason, sizeof(reason), "no recovery target specified");
-
-		/*
-		 * We are now done reading the old WAL.  Turn off archive fetching if
-		 * it was active, and make a writable copy of the last WAL segment.
-		 * (Note that we also have a copy of the last block of the old WAL in
-		 * readBuf; we will use that below.)
-		 */
-		exitArchiveRecovery(EndOfLogTLI, EndOfLog);
-
-		/*
-		 * Write the timeline history file, and have it archived. After this
-		 * point (or rather, as soon as the file is archived), the timeline
-		 * will appear as "taken" in the WAL archive and to any standby
-		 * servers.  If we crash before actually switching to the new
-		 * timeline, standby servers will nevertheless think that we switched
-		 * to the new timeline, and will try to connect to the new timeline.
-		 * To minimize the window for that, try to do as little as possible
-		 * between here and writing the end-of-recovery record.
-		 */
-		writeTimeLineHistory(ThisTimeLineID, recoveryTargetTLI,
-							 EndRecPtr, reason);
-
-		/*
-		 * Since there might be a partial WAL segment named RECOVERYXLOG, get
-		 * rid of it.
-		 */
-		snprintf(recoveryPath, MAXPGPATH, XLOGDIR "/RECOVERYXLOG");
-		unlink(recoveryPath);	/* ignore any error */
-
-		/* Get rid of any remaining recovered timeline-history file, too */
-		snprintf(recoveryPath, MAXPGPATH, XLOGDIR "/RECOVERYHISTORY");
-		unlink(recoveryPath);	/* ignore any error */
-	}
-
-	/* Save the selected TimeLineID in shared memory, too */
-	XLogCtl->ThisTimeLineID = ThisTimeLineID;
-	XLogCtl->PrevTimeLineID = PrevTimeLineID;
-
-	/*
-	 * Actually, if WAL ended in an incomplete record, skip the parts that
-	 * made it through and start writing after the portion that persisted.
-	 * (It's critical to first write an OVERWRITE_CONTRECORD message, which
-	 * we'll do as soon as we're open for writing new WAL.)
-	 */
-	if (!XLogRecPtrIsInvalid(missingContrecPtr))
-	{
-		Assert(!XLogRecPtrIsInvalid(abortedRecPtr));
-		EndOfLog = missingContrecPtr;
-	}
-
-	/*
-	 * Prepare to write WAL starting at EndOfLog location, and init xlog
-	 * buffer cache using the block containing the last record from the
-	 * previous incarnation.
-	 */
-	Insert = &XLogCtl->Insert;
-	Insert->PrevBytePos = XLogRecPtrToBytePos(LastRec);
-	Insert->CurrBytePos = XLogRecPtrToBytePos(EndOfLog);
-
-	/*
-	 * Tricky point here: readBuf contains the *last* block that the LastRec
-	 * record spans, not the one it starts in.  The last block is indeed the
-	 * one we want to use.
-	 */
-	if (EndOfLog % XLOG_BLCKSZ != 0)
-	{
-		char	   *page;
-		int			len;
-		int			firstIdx;
-		XLogRecPtr	pageBeginPtr;
-
-		pageBeginPtr = EndOfLog - (EndOfLog % XLOG_BLCKSZ);
-		Assert(readOff == XLogSegmentOffset(pageBeginPtr, wal_segment_size));
-
-		firstIdx = XLogRecPtrToBufIdx(EndOfLog);
-
-		/* Copy the valid part of the last block, and zero the rest */
-		page = &XLogCtl->pages[firstIdx * XLOG_BLCKSZ];
-		len = EndOfLog % XLOG_BLCKSZ;
-		memcpy(page, xlogreader->readBuf, len);
-		memset(page + len, 0, XLOG_BLCKSZ - len);
-
-		XLogCtl->xlblocks[firstIdx] = pageBeginPtr + XLOG_BLCKSZ;
-		XLogCtl->InitializedUpTo = pageBeginPtr + XLOG_BLCKSZ;
-	}
-	else
-	{
-		/*
-		 * There is no partial block to copy. Just set InitializedUpTo, and
-		 * let the first attempt to insert a log record to initialize the next
-		 * buffer.
-		 */
-		XLogCtl->InitializedUpTo = EndOfLog;
-	}
-
-	LogwrtResult.Write = LogwrtResult.Flush = EndOfLog;
-
-	XLogCtl->LogwrtResult = LogwrtResult;
-
-	XLogCtl->LogwrtRqst.Write = EndOfLog;
-	XLogCtl->LogwrtRqst.Flush = EndOfLog;
-
-	LocalSetXLogInsertAllowed();
-
-	/* If necessary, write overwrite-contrecord before doing anything else */
-	if (!XLogRecPtrIsInvalid(abortedRecPtr))
-	{
-		Assert(!XLogRecPtrIsInvalid(missingContrecPtr));
-		CreateOverwriteContrecordRecord(abortedRecPtr);
-		abortedRecPtr = InvalidXLogRecPtr;
-		missingContrecPtr = InvalidXLogRecPtr;
-	}
-
-	/*
-	 * Update full_page_writes in shared memory and write an XLOG_FPW_CHANGE
-	 * record before resource manager writes cleanup WAL records or checkpoint
-	 * record is written.
-	 */
-	Insert->fullPageWrites = lastFullPageWrites;
-	UpdateFullPageWrites();
-	LocalXLogInsertAllowed = -1;
-
-	if (InRecovery)
-	{
-		/*
-		 * Perform a checkpoint to update all our recovery activity to disk.
-		 *
-		 * Note that we write a shutdown checkpoint rather than an on-line
-		 * one. This is not particularly critical, but since we may be
-		 * assigning a new TLI, using a shutdown checkpoint allows us to have
-		 * the rule that TLI only changes in shutdown checkpoints, which
-		 * allows some extra error checking in xlog_redo.
-		 *
-		 * In promotion, only create a lightweight end-of-recovery record
-		 * instead of a full checkpoint. A checkpoint is requested later,
-		 * after we're fully out of recovery mode and already accepting
-		 * queries.
-		 */
-		if (bgwriterLaunched)
-		{
-			if (LocalPromoteIsTriggered)
-			{
-				checkPointLoc = ControlFile->checkPoint;
-
-				/*
-				 * Confirm the last checkpoint is available for us to recover
-				 * from if we fail.
-				 */
-				record = ReadCheckpointRecord(xlogreader, checkPointLoc, 1, false);
-				if (record != NULL)
-				{
-					promoted = true;
-
-					/*
-					 * Insert a special WAL record to mark the end of
-					 * recovery, since we aren't doing a checkpoint. That
-					 * means that the checkpointer process may likely be in
-					 * the middle of a time-smoothed restartpoint and could
-					 * continue to be for minutes after this. That sounds
-					 * strange, but the effect is roughly the same and it
-					 * would be stranger to try to come out of the
-					 * restartpoint and then checkpoint. We request a
-					 * checkpoint later anyway, just for safety.
-					 */
-					CreateEndOfRecoveryRecord();
-				}
-			}
-
-			if (!promoted)
-				RequestCheckpoint(CHECKPOINT_END_OF_RECOVERY |
-								  CHECKPOINT_IMMEDIATE |
-								  CHECKPOINT_WAIT);
-		}
-		else
-			CreateCheckPoint(CHECKPOINT_END_OF_RECOVERY | CHECKPOINT_IMMEDIATE);
-	}
-
-	if (ArchiveRecoveryRequested)
-	{
-		/*
-		 * And finally, execute the recovery_end_command, if any.
-		 */
-		if (recoveryEndCommand && strcmp(recoveryEndCommand, "") != 0)
-			ExecuteRecoveryCommand(recoveryEndCommand,
-								   "recovery_end_command",
-								   true);
-
-		/*
-		 * We switched to a new timeline. Clean up segments on the old
-		 * timeline.
-		 *
-		 * If there are any higher-numbered segments on the old timeline,
-		 * remove them. They might contain valid WAL, but they might also be
-		 * pre-allocated files containing garbage. In any case, they are not
-		 * part of the new timeline's history so we don't need them.
-		 */
-		RemoveNonParentXlogFiles(EndOfLog, ThisTimeLineID);
-
-		/*
-		 * If the switch happened in the middle of a segment, what to do with
-		 * the last, partial segment on the old timeline? If we don't archive
-		 * it, and the server that created the WAL never archives it either
-		 * (e.g. because it was hit by a meteor), it will never make it to the
-		 * archive. That's OK from our point of view, because the new segment
-		 * that we created with the new TLI contains all the WAL from the old
-		 * timeline up to the switch point. But if you later try to do PITR to
-		 * the "missing" WAL on the old timeline, recovery won't find it in
-		 * the archive. It's physically present in the new file with new TLI,
-		 * but recovery won't look there when it's recovering to the older
-		 * timeline. On the other hand, if we archive the partial segment, and
-		 * the original server on that timeline is still running and archives
-		 * the completed version of the same segment later, it will fail. (We
-		 * used to do that in 9.4 and below, and it caused such problems).
-		 *
-		 * As a compromise, we rename the last segment with the .partial
-		 * suffix, and archive it. Archive recovery will never try to read
-		 * .partial segments, so they will normally go unused. But in the odd
-		 * PITR case, the administrator can copy them manually to the pg_wal
-		 * directory (removing the suffix). They can be useful in debugging,
-		 * too.
-		 *
-		 * If a .done or .ready file already exists for the old timeline,
-		 * however, we had already determined that the segment is complete, so
-		 * we can let it be archived normally. (In particular, if it was
-		 * restored from the archive to begin with, it's expected to have a
-		 * .done file).
-		 */
-		if (XLogSegmentOffset(EndOfLog, wal_segment_size) != 0 &&
-			XLogArchivingActive())
-		{
-			char		origfname[MAXFNAMELEN];
-			XLogSegNo	endLogSegNo;
-
-			XLByteToPrevSeg(EndOfLog, endLogSegNo, wal_segment_size);
-			XLogFileName(origfname, EndOfLogTLI, endLogSegNo, wal_segment_size);
-
-			if (!XLogArchiveIsReadyOrDone(origfname))
-			{
-				char		origpath[MAXPGPATH];
-				char		partialfname[MAXFNAMELEN];
-				char		partialpath[MAXPGPATH];
-
-				XLogFilePath(origpath, EndOfLogTLI, endLogSegNo, wal_segment_size);
-				snprintf(partialfname, MAXFNAMELEN, "%s.partial", origfname);
-				snprintf(partialpath, MAXPGPATH, "%s.partial", origpath);
-
-				/*
-				 * Make sure there's no .done or .ready file for the .partial
-				 * file.
-				 */
-				XLogArchiveCleanup(partialfname);
-
-				durable_rename(origpath, partialpath, ERROR);
-				XLogArchiveNotify(partialfname);
-			}
-		}
-	}
-
-	/*
-	 * Preallocate additional log files, if wanted.
-	 */
-	PreallocXlogFiles(EndOfLog);
-
-	/*
-	 * Okay, we're officially UP.
-	 */
-	InRecovery = false;
-
-	/* start the archive_timeout timer and LSN running */
-	XLogCtl->lastSegSwitchTime = (pg_time_t) time(NULL);
-	XLogCtl->lastSegSwitchLSN = EndOfLog;
-
-	/* also initialize latestCompletedXid, to nextXid - 1 */
-	LWLockAcquire(ProcArrayLock, LW_EXCLUSIVE);
-	ShmemVariableCache->latestCompletedXid = ShmemVariableCache->nextXid;
-	FullTransactionIdRetreat(&ShmemVariableCache->latestCompletedXid);
-	LWLockRelease(ProcArrayLock);
-
-	/*
-	 * Start up subtrans, if not already done for hot standby.  (commit
-	 * timestamps are started below, if necessary.)
-	 */
-	if (standbyState == STANDBY_DISABLED)
-		StartupSUBTRANS(oldestActiveXID);
-
-	/*
-	 * Perform end of recovery actions for any SLRUs that need it.
-	 */
-	TrimCLOG();
-	TrimMultiXact();
-
-	/* Reload shared-memory state for prepared transactions */
-	RecoverPreparedTransactions();
-
-	/* Shut down xlogreader */
-	if (readFile >= 0)
-	{
-		close(readFile);
-		readFile = -1;
-	}
-	XLogReaderFree(xlogreader);
-
-	/*
-	 * If any of the critical GUCs have changed, log them before we allow
-	 * backends to write WAL.
-	 */
-	LocalSetXLogInsertAllowed();
-	XLogReportParameters();
-
-	/*
-	 * Local WAL inserts enabled, so it's time to finish initialization of
-	 * commit timestamp.
-	 */
-	CompleteCommitTsInitialization();
-
-	/*
-	 * All done with end-of-recovery actions.
-	 *
-	 * Now allow backends to write WAL and update the control file status in
-	 * consequence.  SharedRecoveryState, that controls if backends can write
-	 * WAL, is updated while holding ControlFileLock to prevent other backends
-	 * to look at an inconsistent state of the control file in shared memory.
-	 * There is still a small window during which backends can write WAL and
-	 * the control file is still referring to a system not in DB_IN_PRODUCTION
-	 * state while looking at the on-disk control file.
-	 *
-	 * Also, we use info_lck to update SharedRecoveryState to ensure that
-	 * there are no race conditions concerning visibility of other recent
-	 * updates to shared memory.
-	 */
-	LWLockAcquire(ControlFileLock, LW_EXCLUSIVE);
-	ControlFile->state = DB_IN_PRODUCTION;
-	ControlFile->time = (pg_time_t) time(NULL);
-
-	SpinLockAcquire(&XLogCtl->info_lck);
-	XLogCtl->SharedRecoveryState = RECOVERY_STATE_DONE;
-	SpinLockRelease(&XLogCtl->info_lck);
-
-	UpdateControlFile();
-	LWLockRelease(ControlFileLock);
-
-	/*
-	 * Shutdown the recovery environment.  This must occur after
-	 * RecoverPreparedTransactions() (see notes in lock_twophase_recover())
-	 * and after switching SharedRecoveryState to RECOVERY_STATE_DONE so as
-	 * any session building a snapshot will not rely on KnownAssignedXids as
-	 * RecoveryInProgress() would return false at this stage.  This is
-	 * particularly critical for prepared 2PC transactions, that would still
-	 * need to be included in snapshots once recovery has ended.
-	 */
-	if (standbyState != STANDBY_DISABLED)
-		ShutdownRecoveryTransactionEnvironment();
-
-	/*
-	 * If there were cascading standby servers connected to us, nudge any wal
-	 * sender processes to notice that we've been promoted.
-	 */
-	WalSndWakeup();
-
-	/*
-	 * If this was a promotion, request an (online) checkpoint now. This isn't
-	 * required for consistency, but the last restartpoint might be far back,
-	 * and in case of a crash, recovering from it might take a longer than is
-	 * appropriate now that we're not in standby mode anymore.
-	 */
-	if (promoted)
-		RequestCheckpoint(CHECKPOINT_FORCE);
-}
-
-/*
- * Verify that, in non-test mode, ./pg_tblspc doesn't contain any real
- * directories.
- *
- * Replay of database creation XLOG records for databases that were later
- * dropped can create fake directories in pg_tblspc.  By the time consistency
- * is reached these directories should have been removed; here we verify
- * that this did indeed happen.  This is to be called at the point where
- * consistent state is reached.
- *
- * allow_in_place_tablespaces turns the PANIC into a WARNING, which is
- * useful for testing purposes, and also allows for an escape hatch in case
- * things go south.
- */
-static void
-CheckTablespaceDirectory(void)
-{
-	DIR        *dir;
-	struct dirent *de;
-
-	dir = AllocateDir("pg_tblspc");
-	while ((de = ReadDir(dir, "pg_tblspc")) != NULL)
-	{
-		char        path[MAXPGPATH + 10];
-
-		/* Skip entries of non-oid names */
-		if (strspn(de->d_name, "0123456789") != strlen(de->d_name))
-			continue;
-
-		snprintf(path, sizeof(path), "pg_tblspc/%s", de->d_name);
-
-		if (get_dirent_type(path, de, false, ERROR) != PGFILETYPE_LNK)
-			ereport(allow_in_place_tablespaces ? WARNING : PANIC,
-					(errcode(ERRCODE_DATA_CORRUPTED),
-					 errmsg("unexpected directory entry \"%s\" found in %s",
-							de->d_name, "pg_tblspc/"),
-					 errdetail("All directory entries in pg_tblspc/ should be symbolic links."),
-					 errhint("Remove those directories, or set allow_in_place_tablespaces to ON transiently to let recovery complete.")));
-	}
-}
-
-/*
- * Checks if recovery has reached a consistent state. When consistency is
- * reached and we have a valid starting standby snapshot, tell postmaster
- * that it can start accepting read-only connections.
- */
-static void
-CheckRecoveryConsistency(void)
-{
-	XLogRecPtr	lastReplayedEndRecPtr;
-
-	/*
-	 * During crash recovery, we don't reach a consistent state until we've
-	 * replayed all the WAL.
-	 */
-	if (XLogRecPtrIsInvalid(minRecoveryPoint))
-		return;
-
-	Assert(InArchiveRecovery);
-
-	/*
-	 * assume that we are called in the startup process, and hence don't need
-	 * a lock to read lastReplayedEndRecPtr
-	 */
-	lastReplayedEndRecPtr = XLogCtl->lastReplayedEndRecPtr;
-
-	/*
-	 * Have we reached the point where our base backup was completed?
-	 */
-	if (!XLogRecPtrIsInvalid(ControlFile->backupEndPoint) &&
-		ControlFile->backupEndPoint <= lastReplayedEndRecPtr)
-	{
-		/*
-		 * We have reached the end of base backup, as indicated by pg_control.
-		 * The data on disk is now consistent. Reset backupStartPoint and
-		 * backupEndPoint, and update minRecoveryPoint to make sure we don't
-		 * allow starting up at an earlier point even if recovery is stopped
-		 * and restarted soon after this.
-		 */
-		elog(DEBUG1, "end of backup reached");
-
-		LWLockAcquire(ControlFileLock, LW_EXCLUSIVE);
-
-		if (ControlFile->minRecoveryPoint < lastReplayedEndRecPtr)
-			ControlFile->minRecoveryPoint = lastReplayedEndRecPtr;
-
-		ControlFile->backupStartPoint = InvalidXLogRecPtr;
-		ControlFile->backupEndPoint = InvalidXLogRecPtr;
-		ControlFile->backupEndRequired = false;
-		UpdateControlFile();
-
-		LWLockRelease(ControlFileLock);
-	}
-
-	/*
-	 * Have we passed our safe starting point? Note that minRecoveryPoint is
-	 * known to be incorrectly set if ControlFile->backupEndRequired, until
-	 * the XLOG_BACKUP_END arrives to advise us of the correct
-	 * minRecoveryPoint. All we know prior to that is that we're not
-	 * consistent yet.
-	 */
-	if (!reachedConsistency && !ControlFile->backupEndRequired &&
-		minRecoveryPoint <= lastReplayedEndRecPtr &&
-		XLogRecPtrIsInvalid(ControlFile->backupStartPoint))
-	{
-		/*
-		 * Check to see if the XLOG sequence contained any unresolved
-		 * references to uninitialized pages.
-		 */
-		XLogCheckInvalidPages();
-
-		/*
-		 * Check that pg_tblspc doesn't contain any real directories. Replay
-		 * of Database/CREATE_* records may have created ficticious tablespace
-		 * directories that should have been removed by the time consistency
-		 * was reached.
-		 */
-		CheckTablespaceDirectory();
-
-		reachedConsistency = true;
-		ereport(LOG,
-				(errmsg("consistent recovery state reached at %X/%X",
-						LSN_FORMAT_ARGS(lastReplayedEndRecPtr))));
-	}
-
-	/*
-	 * Have we got a valid starting snapshot that will allow queries to be
-	 * run? If so, we can tell postmaster that the database is consistent now,
-	 * enabling connections.
-	 */
-	if (standbyState == STANDBY_SNAPSHOT_READY &&
-		!LocalHotStandbyActive &&
-		reachedConsistency &&
-		IsUnderPostmaster)
-	{
-		SpinLockAcquire(&XLogCtl->info_lck);
-		XLogCtl->SharedHotStandbyActive = true;
-		SpinLockRelease(&XLogCtl->info_lck);
-
-		LocalHotStandbyActive = true;
-
-		SendPostmasterSignal(PMSIGNAL_BEGIN_HOT_STANDBY);
-	}
-}
-
-/*
- * Is the system still in recovery?
- *
- * Unlike testing InRecovery, this works in any process that's connected to
- * shared memory.
- *
- * As a side-effect, we initialize the local TimeLineID and RedoRecPtr
- * variables the first time we see that recovery is finished.
- */
-bool
-RecoveryInProgress(void)
-{
-	/*
-	 * We check shared state each time only until we leave recovery mode. We
-	 * can't re-enter recovery, so there's no need to keep checking after the
-	 * shared variable has once been seen false.
-	 */
-	if (!LocalRecoveryInProgress)
-		return false;
-	else
-	{
-		/*
-		 * use volatile pointer to make sure we make a fresh read of the
-		 * shared variable.
-		 */
-		volatile XLogCtlData *xlogctl = XLogCtl;
-
-		LocalRecoveryInProgress = (xlogctl->SharedRecoveryState != RECOVERY_STATE_DONE);
-
-		/*
-		 * Initialize TimeLineID and RedoRecPtr when we discover that recovery
-		 * is finished. InitPostgres() relies upon this behaviour to ensure
-		 * that InitXLOGAccess() is called at backend startup.  (If you change
-		 * this, see also LocalSetXLogInsertAllowed.)
-		 */
-		if (!LocalRecoveryInProgress)
-		{
-			/*
-			 * If we just exited recovery, make sure we read TimeLineID and
-			 * RedoRecPtr after SharedRecoveryState (for machines with weak
-			 * memory ordering).
-			 */
-			pg_memory_barrier();
-			InitXLOGAccess();
-		}
-
-		/*
-		 * Note: We don't need a memory barrier when we're still in recovery.
-		 * We might exit recovery immediately after return, so the caller
-		 * can't rely on 'true' meaning that we're still in recovery anyway.
-		 */
-
-		return LocalRecoveryInProgress;
-	}
-}
-
-/*
- * Returns current recovery state from shared memory.
- *
- * This returned state is kept consistent with the contents of the control
- * file.  See details about the possible values of RecoveryState in xlog.h.
- */
-RecoveryState
-GetRecoveryState(void)
-{
-	RecoveryState retval;
-
-	SpinLockAcquire(&XLogCtl->info_lck);
-	retval = XLogCtl->SharedRecoveryState;
-	SpinLockRelease(&XLogCtl->info_lck);
-
-	return retval;
-}
-
-/*
- * Is HotStandby active yet? This is only important in special backends
- * since normal backends won't ever be able to connect until this returns
- * true. Postmaster knows this by way of signal, not via shared memory.
- *
- * Unlike testing standbyState, this works in any process that's connected to
- * shared memory.  (And note that standbyState alone doesn't tell the truth
- * anyway.)
- */
-bool
-HotStandbyActive(void)
-{
-	/*
-	 * We check shared state each time only until Hot Standby is active. We
-	 * can't de-activate Hot Standby, so there's no need to keep checking
-	 * after the shared variable has once been seen true.
-	 */
-	if (LocalHotStandbyActive)
-		return true;
-	else
-	{
-		/* spinlock is essential on machines with weak memory ordering! */
-		SpinLockAcquire(&XLogCtl->info_lck);
-		LocalHotStandbyActive = XLogCtl->SharedHotStandbyActive;
-		SpinLockRelease(&XLogCtl->info_lck);
-
-		return LocalHotStandbyActive;
-	}
-}
-
-/*
- * Like HotStandbyActive(), but to be used only in WAL replay code,
- * where we don't need to ask any other process what the state is.
- */
-bool
-HotStandbyActiveInReplay(void)
-{
-	Assert(AmStartupProcess() || !IsPostmasterEnvironment);
-	return LocalHotStandbyActive;
-}
-
-/*
- * Is this process allowed to insert new WAL records?
- *
- * Ordinarily this is essentially equivalent to !RecoveryInProgress().
- * But we also have provisions for forcing the result "true" or "false"
- * within specific processes regardless of the global state.
- */
-bool
-XLogInsertAllowed(void)
-{
-	/*
-	 * If value is "unconditionally true" or "unconditionally false", just
-	 * return it.  This provides the normal fast path once recovery is known
-	 * done.
-	 */
-	if (LocalXLogInsertAllowed >= 0)
-		return (bool) LocalXLogInsertAllowed;
-
-	/*
-	 * Else, must check to see if we're still in recovery.
-	 */
-	if (RecoveryInProgress())
-		return false;
-
-	/*
-	 * On exit from recovery, reset to "unconditionally true", since there is
-	 * no need to keep checking.
-	 */
-	LocalXLogInsertAllowed = 1;
-	return true;
-}
-
-/*
- * Make XLogInsertAllowed() return true in the current process only.
- *
- * Note: it is allowed to switch LocalXLogInsertAllowed back to -1 later,
- * and even call LocalSetXLogInsertAllowed() again after that.
- */
-static void
-LocalSetXLogInsertAllowed(void)
-{
-	Assert(LocalXLogInsertAllowed == -1);
-	LocalXLogInsertAllowed = 1;
-
-	/* Initialize as RecoveryInProgress() would do when switching state */
-	InitXLOGAccess();
-}
-
-/*
- * Subroutine to try to fetch and validate a prior checkpoint record.
- *
- * whichChkpt identifies the checkpoint (merely for reporting purposes).
- * 1 for "primary", 0 for "other" (backup_label)
- */
-static XLogRecord *
-ReadCheckpointRecord(XLogReaderState *xlogreader, XLogRecPtr RecPtr,
-					 int whichChkpt, bool report)
-{
-	XLogRecord *record;
-	uint8		info;
-
-	if (!XRecOffIsValid(RecPtr))
-	{
-		if (!report)
-			return NULL;
-
-		switch (whichChkpt)
-		{
-			case 1:
-				ereport(LOG,
-						(errmsg("invalid primary checkpoint link in control file")));
-				break;
-			default:
-				ereport(LOG,
-						(errmsg("invalid checkpoint link in backup_label file")));
-				break;
-		}
-		return NULL;
-	}
-
-	XLogBeginRead(xlogreader, RecPtr);
-	record = ReadRecord(xlogreader, LOG, true);
-
-	if (record == NULL)
-	{
-		if (!report)
-			return NULL;
-
-		switch (whichChkpt)
-		{
-			case 1:
-				ereport(LOG,
-						(errmsg("invalid primary checkpoint record")));
-				break;
-			default:
-				ereport(LOG,
-						(errmsg("invalid checkpoint record")));
-				break;
-		}
-		return NULL;
-	}
-	if (record->xl_rmid != RM_XLOG_ID)
-	{
-		switch (whichChkpt)
-		{
-			case 1:
-				ereport(LOG,
-						(errmsg("invalid resource manager ID in primary checkpoint record")));
-				break;
-			default:
-				ereport(LOG,
-						(errmsg("invalid resource manager ID in checkpoint record")));
-				break;
-		}
-		return NULL;
-	}
-	info = record->xl_info & ~XLR_INFO_MASK;
-	if (info != XLOG_CHECKPOINT_SHUTDOWN &&
-		info != XLOG_CHECKPOINT_ONLINE)
-	{
-		switch (whichChkpt)
-		{
-			case 1:
-				ereport(LOG,
-						(errmsg("invalid xl_info in primary checkpoint record")));
-				break;
-			default:
-				ereport(LOG,
-						(errmsg("invalid xl_info in checkpoint record")));
-				break;
-		}
-		return NULL;
-	}
-	if (record->xl_tot_len != SizeOfXLogRecord + SizeOfXLogRecordDataHeaderShort + sizeof(CheckPoint))
-	{
-		switch (whichChkpt)
-		{
-			case 1:
-				ereport(LOG,
-						(errmsg("invalid length of primary checkpoint record")));
-				break;
-			default:
-				ereport(LOG,
-						(errmsg("invalid length of checkpoint record")));
-				break;
-		}
-		return NULL;
-	}
-	return record;
-}
-
-/*
- * This must be called in a backend process before creating WAL records
- * (except in a standalone backend, which does StartupXLOG instead).  We need
- * to initialize the local copies of ThisTimeLineID and RedoRecPtr.
- *
- * Note: before Postgres 8.0, we went to some effort to keep the postmaster
- * process's copies of ThisTimeLineID and RedoRecPtr valid too.  This was
- * unnecessary however, since the postmaster itself never touches XLOG anyway.
- */
-void
-InitXLOGAccess(void)
-{
-	XLogCtlInsert *Insert = &XLogCtl->Insert;
-
-	/* ThisTimeLineID doesn't change so we need no lock to copy it */
-	ThisTimeLineID = XLogCtl->ThisTimeLineID;
-	Assert(ThisTimeLineID != 0 || IsBootstrapProcessingMode());
-
-	/* set wal_segment_size */
-	wal_segment_size = ControlFile->xlog_seg_size;
-
-	/* Use GetRedoRecPtr to copy the RedoRecPtr safely */
-	(void) GetRedoRecPtr();
-	/* Also update our copy of doPageWrites. */
-	doPageWrites = (Insert->fullPageWrites || Insert->forcePageWrites);
-
-	/* Also initialize the working areas for constructing WAL records */
-	InitXLogInsert();
-}
-
-/*
- * Return the current Redo pointer from shared memory.
- *
- * As a side-effect, the local RedoRecPtr copy is updated.
- */
-XLogRecPtr
-GetRedoRecPtr(void)
-{
-	XLogRecPtr	ptr;
-
-	/*
-	 * The possibly not up-to-date copy in XlogCtl is enough. Even if we
-	 * grabbed a WAL insertion lock to read the authoritative value in
-	 * Insert->RedoRecPtr, someone might update it just after we've released
-	 * the lock.
-	 */
-	SpinLockAcquire(&XLogCtl->info_lck);
-	ptr = XLogCtl->RedoRecPtr;
-	SpinLockRelease(&XLogCtl->info_lck);
-
-	if (RedoRecPtr < ptr)
-		RedoRecPtr = ptr;
-
-	return RedoRecPtr;
-}
-
-/*
- * Return information needed to decide whether a modified block needs a
- * full-page image to be included in the WAL record.
- *
- * The returned values are cached copies from backend-private memory, and
- * possibly out-of-date.  XLogInsertRecord will re-check them against
- * up-to-date values, while holding the WAL insert lock.
- */
-void
-GetFullPageWriteInfo(XLogRecPtr *RedoRecPtr_p, bool *doPageWrites_p)
-{
-	*RedoRecPtr_p = RedoRecPtr;
-	*doPageWrites_p = doPageWrites;
-}
-
-/*
- * GetInsertRecPtr -- Returns the current insert position.
- *
- * NOTE: The value *actually* returned is the position of the last full
- * xlog page. It lags behind the real insert position by at most 1 page.
- * For that, we don't need to scan through WAL insertion locks, and an
- * approximation is enough for the current usage of this function.
- */
-XLogRecPtr
-GetInsertRecPtr(void)
-{
-	XLogRecPtr	recptr;
-
-	SpinLockAcquire(&XLogCtl->info_lck);
-	recptr = XLogCtl->LogwrtRqst.Write;
-	SpinLockRelease(&XLogCtl->info_lck);
-
-	return recptr;
-}
-
-/*
- * GetFlushRecPtr -- Returns the current flush position, ie, the last WAL
- * position known to be fsync'd to disk.
- */
-XLogRecPtr
-GetFlushRecPtr(void)
-{
-	SpinLockAcquire(&XLogCtl->info_lck);
-	LogwrtResult = XLogCtl->LogwrtResult;
-	SpinLockRelease(&XLogCtl->info_lck);
-
-	return LogwrtResult.Flush;
-}
-
-/*
- * GetLastImportantRecPtr -- Returns the LSN of the last important record
- * inserted. All records not explicitly marked as unimportant are considered
- * important.
- *
- * The LSN is determined by computing the maximum of
- * WALInsertLocks[i].lastImportantAt.
- */
-XLogRecPtr
-GetLastImportantRecPtr(void)
-{
-	XLogRecPtr	res = InvalidXLogRecPtr;
-	int			i;
-
-	for (i = 0; i < NUM_XLOGINSERT_LOCKS; i++)
-	{
-		XLogRecPtr	last_important;
-
-		/*
-		 * Need to take a lock to prevent torn reads of the LSN, which are
-		 * possible on some of the supported platforms. WAL insert locks only
-		 * support exclusive mode, so we have to use that.
-		 */
-		LWLockAcquire(&WALInsertLocks[i].l.lock, LW_EXCLUSIVE);
-		last_important = WALInsertLocks[i].l.lastImportantAt;
-		LWLockRelease(&WALInsertLocks[i].l.lock);
-
-		if (res < last_important)
-			res = last_important;
-	}
-
-	return res;
-}
-
-/*
- * Get the time and LSN of the last xlog segment switch
- */
-pg_time_t
-GetLastSegSwitchData(XLogRecPtr *lastSwitchLSN)
-{
-	pg_time_t	result;
-
-	/* Need WALWriteLock, but shared lock is sufficient */
-	LWLockAcquire(WALWriteLock, LW_SHARED);
-	result = XLogCtl->lastSegSwitchTime;
-	*lastSwitchLSN = XLogCtl->lastSegSwitchLSN;
-	LWLockRelease(WALWriteLock);
-
-	return result;
-}
-
-/*
- * This must be called ONCE during postmaster or standalone-backend shutdown
- */
-void
-ShutdownXLOG(int code, Datum arg)
-{
-	/*
-	 * We should have an aux process resource owner to use, and we should not
-	 * be in a transaction that's installed some other resowner.
-	 */
-	Assert(AuxProcessResourceOwner != NULL);
-	Assert(CurrentResourceOwner == NULL ||
-		   CurrentResourceOwner == AuxProcessResourceOwner);
-	CurrentResourceOwner = AuxProcessResourceOwner;
-
-	/* Don't be chatty in standalone mode */
-	ereport(IsPostmasterEnvironment ? LOG : NOTICE,
-			(errmsg("shutting down")));
-
-	/*
-	 * Signal walsenders to move to stopping state.
-	 */
-	WalSndInitStopping();
-
-	/*
-	 * Wait for WAL senders to be in stopping state.  This prevents commands
-	 * from writing new WAL.
-	 */
-	WalSndWaitStopping();
-
-	if (RecoveryInProgress())
-		CreateRestartPoint(CHECKPOINT_IS_SHUTDOWN | CHECKPOINT_IMMEDIATE);
-	else
-	{
-		/*
-		 * If archiving is enabled, rotate the last XLOG file so that all the
-		 * remaining records are archived (postmaster wakes up the archiver
-		 * process one more time at the end of shutdown). The checkpoint
-		 * record will go to the next XLOG file and won't be archived (yet).
-		 */
-		if (XLogArchivingActive() && XLogArchiveCommandSet())
-			RequestXLogSwitch(false);
-
-		CreateCheckPoint(CHECKPOINT_IS_SHUTDOWN | CHECKPOINT_IMMEDIATE);
-	}
-}
-
-/*
- * Log start of a checkpoint.
- */
-static void
-LogCheckpointStart(int flags, bool restartpoint)
-{
-	if (restartpoint)
-		ereport(LOG,
-		/* translator: the placeholders show checkpoint options */
-				(errmsg("restartpoint starting:%s%s%s%s%s%s%s%s",
-						(flags & CHECKPOINT_IS_SHUTDOWN) ? " shutdown" : "",
-						(flags & CHECKPOINT_END_OF_RECOVERY) ? " end-of-recovery" : "",
-						(flags & CHECKPOINT_IMMEDIATE) ? " immediate" : "",
-						(flags & CHECKPOINT_FORCE) ? " force" : "",
-						(flags & CHECKPOINT_WAIT) ? " wait" : "",
-						(flags & CHECKPOINT_CAUSE_XLOG) ? " wal" : "",
-						(flags & CHECKPOINT_CAUSE_TIME) ? " time" : "",
-						(flags & CHECKPOINT_FLUSH_ALL) ? " flush-all" : "")));
-	else
-		ereport(LOG,
-		/* translator: the placeholders show checkpoint options */
-				(errmsg("checkpoint starting:%s%s%s%s%s%s%s%s",
-						(flags & CHECKPOINT_IS_SHUTDOWN) ? " shutdown" : "",
-						(flags & CHECKPOINT_END_OF_RECOVERY) ? " end-of-recovery" : "",
-						(flags & CHECKPOINT_IMMEDIATE) ? " immediate" : "",
-						(flags & CHECKPOINT_FORCE) ? " force" : "",
-						(flags & CHECKPOINT_WAIT) ? " wait" : "",
-						(flags & CHECKPOINT_CAUSE_XLOG) ? " wal" : "",
-						(flags & CHECKPOINT_CAUSE_TIME) ? " time" : "",
-						(flags & CHECKPOINT_FLUSH_ALL) ? " flush-all" : "")));
-}
-
-/*
- * Log end of a checkpoint.
- */
-static void
-LogCheckpointEnd(bool restartpoint)
-{
-	long		write_msecs,
-				sync_msecs,
-				total_msecs,
-				longest_msecs,
-				average_msecs;
-	uint64		average_sync_time;
-
-	CheckpointStats.ckpt_end_t = GetCurrentTimestamp();
-
-	write_msecs = TimestampDifferenceMilliseconds(CheckpointStats.ckpt_write_t,
-												  CheckpointStats.ckpt_sync_t);
-
-	sync_msecs = TimestampDifferenceMilliseconds(CheckpointStats.ckpt_sync_t,
-												 CheckpointStats.ckpt_sync_end_t);
-
-	/* Accumulate checkpoint timing summary data, in milliseconds. */
-	BgWriterStats.m_checkpoint_write_time += write_msecs;
-	BgWriterStats.m_checkpoint_sync_time += sync_msecs;
 
 	/*
 	 * All of the published timing statistics are accounted for.  Only
@@ -8342,1027 +6338,6 @@
 	XLogRecPtr	last_important_lsn;
 	VirtualTransactionId *vxids;
 	int			nvxids;
-
-	/*
-	 * An end-of-recovery checkpoint is really a shutdown checkpoint, just
-	 * issued at a different time.
-	 */
-	if (flags & (CHECKPOINT_IS_SHUTDOWN | CHECKPOINT_END_OF_RECOVERY))
-		shutdown = true;
-	else
-		shutdown = false;
-
-	/* sanity check */
-	if (RecoveryInProgress() && (flags & CHECKPOINT_END_OF_RECOVERY) == 0)
-		elog(ERROR, "can't create a checkpoint during recovery");
-
-	/*
-	 * Initialize InitXLogInsert working areas before entering the critical
-	 * section.  Normally, this is done by the first call to
-	 * RecoveryInProgress() or LocalSetXLogInsertAllowed(), but when creating
-	 * an end-of-recovery checkpoint, the LocalSetXLogInsertAllowed call is
-	 * done below in a critical section, and InitXLogInsert cannot be called
-	 * in a critical section.
-	 */
-	InitXLogInsert();
-
-	/*
-	 * Prepare to accumulate statistics.
-	 *
-	 * Note: because it is possible for log_checkpoints to change while a
-	 * checkpoint proceeds, we always accumulate stats, even if
-	 * log_checkpoints is currently off.
-	 */
-	MemSet(&CheckpointStats, 0, sizeof(CheckpointStats));
-	CheckpointStats.ckpt_start_t = GetCurrentTimestamp();
-
-	/*
-	 * Let smgr prepare for checkpoint; this has to happen outside the
-	 * critical section and before we determine the REDO pointer.  Note that
-	 * smgr must not do anything that'd have to be undone if we decide no
-	 * checkpoint is needed.
-	 */
-	SyncPreCheckpoint();
-
-	/*
-	 * Use a critical section to force system panic if we have trouble.
-	 */
-	START_CRIT_SECTION();
-
-	if (shutdown)
-	{
-		LWLockAcquire(ControlFileLock, LW_EXCLUSIVE);
-		ControlFile->state = DB_SHUTDOWNING;
-		ControlFile->time = (pg_time_t) time(NULL);
-		UpdateControlFile();
-		LWLockRelease(ControlFileLock);
-	}
-
-	/* Begin filling in the checkpoint WAL record */
-	MemSet(&checkPoint, 0, sizeof(checkPoint));
-	checkPoint.time = (pg_time_t) time(NULL);
-
-	/*
-	 * For Hot Standby, derive the oldestActiveXid before we fix the redo
-	 * pointer. This allows us to begin accumulating changes to assemble our
-	 * starting snapshot of locks and transactions.
-	 */
-	if (!shutdown && XLogStandbyInfoActive())
-		checkPoint.oldestActiveXid = GetOldestActiveTransactionId();
-	else
-		checkPoint.oldestActiveXid = InvalidTransactionId;
-
-	/*
-	 * Get location of last important record before acquiring insert locks (as
-	 * GetLastImportantRecPtr() also locks WAL locks).
-	 */
-	last_important_lsn = GetLastImportantRecPtr();
-
-	/*
-	 * We must block concurrent insertions while examining insert state to
-	 * determine the checkpoint REDO pointer.
-	 */
-	WALInsertLockAcquireExclusive();
-	curInsert = XLogBytePosToRecPtr(Insert->CurrBytePos);
-
-	/*
-	 * If this isn't a shutdown or forced checkpoint, and if there has been no
-	 * WAL activity requiring a checkpoint, skip it.  The idea here is to
-	 * avoid inserting duplicate checkpoints when the system is idle.
-	 */
-	if ((flags & (CHECKPOINT_IS_SHUTDOWN | CHECKPOINT_END_OF_RECOVERY |
-				  CHECKPOINT_FORCE)) == 0)
-	{
-		if (last_important_lsn == ControlFile->checkPoint)
-		{
-			WALInsertLockRelease();
-			END_CRIT_SECTION();
-			ereport(DEBUG1,
-					(errmsg_internal("checkpoint skipped because system is idle")));
-			return;
-		}
-	}
-
-	/*
-	 * An end-of-recovery checkpoint is created before anyone is allowed to
-	 * write WAL. To allow us to write the checkpoint record, temporarily
-	 * enable XLogInsertAllowed.  (This also ensures ThisTimeLineID is
-	 * initialized, which we need here and in AdvanceXLInsertBuffer.)
-	 */
-	if (flags & CHECKPOINT_END_OF_RECOVERY)
-		LocalSetXLogInsertAllowed();
-
-	checkPoint.ThisTimeLineID = ThisTimeLineID;
-	if (flags & CHECKPOINT_END_OF_RECOVERY)
-		checkPoint.PrevTimeLineID = XLogCtl->PrevTimeLineID;
-	else
-		checkPoint.PrevTimeLineID = ThisTimeLineID;
-
-	checkPoint.fullPageWrites = Insert->fullPageWrites;
-
-	/*
-	 * Compute new REDO record ptr = location of next XLOG record.
-	 *
-	 * NB: this is NOT necessarily where the checkpoint record itself will be,
-	 * since other backends may insert more XLOG records while we're off doing
-	 * the buffer flush work.  Those XLOG records are logically after the
-	 * checkpoint, even though physically before it.  Got that?
-	 */
-	freespace = INSERT_FREESPACE(curInsert);
-	if (freespace == 0)
-	{
-		if (XLogSegmentOffset(curInsert, wal_segment_size) == 0)
-			curInsert += SizeOfXLogLongPHD;
-		else
-			curInsert += SizeOfXLogShortPHD;
-	}
-	checkPoint.redo = curInsert;
-
-	/*
-	 * Here we update the shared RedoRecPtr for future XLogInsert calls; this
-	 * must be done while holding all the insertion locks.
-	 *
-	 * Note: if we fail to complete the checkpoint, RedoRecPtr will be left
-	 * pointing past where it really needs to point.  This is okay; the only
-	 * consequence is that XLogInsert might back up whole buffers that it
-	 * didn't really need to.  We can't postpone advancing RedoRecPtr because
-	 * XLogInserts that happen while we are dumping buffers must assume that
-	 * their buffer changes are not included in the checkpoint.
-	 */
-	RedoRecPtr = XLogCtl->Insert.RedoRecPtr = checkPoint.redo;
-
-	/*
-	 * Now we can release the WAL insertion locks, allowing other xacts to
-	 * proceed while we are flushing disk buffers.
-	 */
-	WALInsertLockRelease();
-
-	/* Update the info_lck-protected copy of RedoRecPtr as well */
-	SpinLockAcquire(&XLogCtl->info_lck);
-	XLogCtl->RedoRecPtr = checkPoint.redo;
-	SpinLockRelease(&XLogCtl->info_lck);
-
-	/*
-	 * If enabled, log checkpoint start.  We postpone this until now so as not
-	 * to log anything if we decided to skip the checkpoint.
-	 */
-	if (log_checkpoints)
-		LogCheckpointStart(flags, false);
-
-	/* Update the process title */
-	update_checkpoint_display(flags, false, false);
-
-	TRACE_POSTGRESQL_CHECKPOINT_START(flags);
-
-	/*
-	 * Get the other info we need for the checkpoint record.
-	 *
-	 * We don't need to save oldestClogXid in the checkpoint, it only matters
-	 * for the short period in which clog is being truncated, and if we crash
-	 * during that we'll redo the clog truncation and fix up oldestClogXid
-	 * there.
-	 */
-	LWLockAcquire(XidGenLock, LW_SHARED);
-	checkPoint.nextXid = ShmemVariableCache->nextXid;
-	checkPoint.oldestXid = ShmemVariableCache->oldestXid;
-	checkPoint.oldestXidDB = ShmemVariableCache->oldestXidDB;
-	LWLockRelease(XidGenLock);
-
-	LWLockAcquire(CommitTsLock, LW_SHARED);
-	checkPoint.oldestCommitTsXid = ShmemVariableCache->oldestCommitTsXid;
-	checkPoint.newestCommitTsXid = ShmemVariableCache->newestCommitTsXid;
-	LWLockRelease(CommitTsLock);
-
-	LWLockAcquire(OidGenLock, LW_SHARED);
-	checkPoint.nextOid = ShmemVariableCache->nextOid;
-	if (!shutdown)
-		checkPoint.nextOid += ShmemVariableCache->oidCount;
-	LWLockRelease(OidGenLock);
-
-	MultiXactGetCheckptMulti(shutdown,
-							 &checkPoint.nextMulti,
-							 &checkPoint.nextMultiOffset,
-							 &checkPoint.oldestMulti,
-							 &checkPoint.oldestMultiDB);
-
-	/*
-	 * Having constructed the checkpoint record, ensure all shmem disk buffers
-	 * and commit-log buffers are flushed to disk.
-	 *
-	 * This I/O could fail for various reasons.  If so, we will fail to
-	 * complete the checkpoint, but there is no reason to force a system
-	 * panic. Accordingly, exit critical section while doing it.
-	 */
-	END_CRIT_SECTION();
-
-	/*
-	 * In some cases there are groups of actions that must all occur on one
-	 * side or the other of a checkpoint record. Before flushing the
-	 * checkpoint record we must explicitly wait for any backend currently
-	 * performing those groups of actions.
-	 *
-	 * One example is end of transaction, so we must wait for any transactions
-	 * that are currently in commit critical sections.  If an xact inserted
-	 * its commit record into XLOG just before the REDO point, then a crash
-	 * restart from the REDO point would not replay that record, which means
-	 * that our flushing had better include the xact's update of pg_xact.  So
-	 * we wait till he's out of his commit critical section before proceeding.
-	 * See notes in RecordTransactionCommit().
-	 *
-	 * Because we've already released the insertion locks, this test is a bit
-	 * fuzzy: it is possible that we will wait for xacts we didn't really need
-	 * to wait for.  But the delay should be short and it seems better to make
-	 * checkpoint take a bit longer than to hold off insertions longer than
-	 * necessary. (In fact, the whole reason we have this issue is that xact.c
-	 * does commit record XLOG insertion and clog update as two separate steps
-	 * protected by different locks, but again that seems best on grounds of
-	 * minimizing lock contention.)
-	 *
-	 * A transaction that has not yet set delayChkpt when we look cannot be at
-	 * risk, since he's not inserted his commit record yet; and one that's
-	 * already cleared it is not at risk either, since he's done fixing clog
-	 * and we will correctly flush the update below.  So we cannot miss any
-	 * xacts we need to wait for.
-	 */
-	vxids = GetVirtualXIDsDelayingChkpt(&nvxids);
-	if (nvxids > 0)
-	{
-		do
-		{
-			pg_usleep(10000L);	/* wait for 10 msec */
-		} while (HaveVirtualXIDsDelayingChkpt(vxids, nvxids));
-	}
-	pfree(vxids);
-
-	CheckPointGuts(checkPoint.redo, flags);
-
-	vxids = GetVirtualXIDsDelayingChkptEnd(&nvxids);
-	if (nvxids > 0)
-	{
-		do
-		{
-			pg_usleep(10000L);	/* wait for 10 msec */
-		} while (HaveVirtualXIDsDelayingChkptEnd(vxids, nvxids));
-	}
-	pfree(vxids);
-
-	/*
-	 * Take a snapshot of running transactions and write this to WAL. This
-	 * allows us to reconstruct the state of running transactions during
-	 * archive recovery, if required. Skip, if this info disabled.
-	 *
-	 * If we are shutting down, or Startup process is completing crash
-	 * recovery we don't need to write running xact data.
-	 */
-	if (!shutdown && XLogStandbyInfoActive())
-		LogStandbySnapshot();
-
-	START_CRIT_SECTION();
-
-	/*
-	 * Now insert the checkpoint record into XLOG.
-	 */
-	XLogBeginInsert();
-	XLogRegisterData((char *) (&checkPoint), sizeof(checkPoint));
-	recptr = XLogInsert(RM_XLOG_ID,
-						shutdown ? XLOG_CHECKPOINT_SHUTDOWN :
-						XLOG_CHECKPOINT_ONLINE);
-
-	XLogFlush(recptr);
-
-	/*
-	 * We mustn't write any new WAL after a shutdown checkpoint, or it will be
-	 * overwritten at next startup.  No-one should even try, this just allows
-	 * sanity-checking.  In the case of an end-of-recovery checkpoint, we want
-	 * to just temporarily disable writing until the system has exited
-	 * recovery.
-	 */
-	if (shutdown)
-	{
-		if (flags & CHECKPOINT_END_OF_RECOVERY)
-			LocalXLogInsertAllowed = -1;	/* return to "check" state */
-		else
-			LocalXLogInsertAllowed = 0; /* never again write WAL */
-	}
-
-	/*
-	 * We now have ProcLastRecPtr = start of actual checkpoint record, recptr
-	 * = end of actual checkpoint record.
-	 */
-	if (shutdown && checkPoint.redo != ProcLastRecPtr)
-		ereport(PANIC,
-				(errmsg("concurrent write-ahead log activity while database system is shutting down")));
-
-	/*
-	 * Remember the prior checkpoint's redo ptr for
-	 * UpdateCheckPointDistanceEstimate()
-	 */
-	PriorRedoPtr = ControlFile->checkPointCopy.redo;
-
-	/*
-	 * Update the control file.
-	 */
-	LWLockAcquire(ControlFileLock, LW_EXCLUSIVE);
-	if (shutdown)
-		ControlFile->state = DB_SHUTDOWNED;
-	ControlFile->checkPoint = ProcLastRecPtr;
-	ControlFile->checkPointCopy = checkPoint;
-	ControlFile->time = (pg_time_t) time(NULL);
-	/* crash recovery should always recover to the end of WAL */
-	ControlFile->minRecoveryPoint = InvalidXLogRecPtr;
-	ControlFile->minRecoveryPointTLI = 0;
-
-	/*
-	 * Persist unloggedLSN value. It's reset on crash recovery, so this goes
-	 * unused on non-shutdown checkpoints, but seems useful to store it always
-	 * for debugging purposes.
-	 */
-	SpinLockAcquire(&XLogCtl->ulsn_lck);
-	ControlFile->unloggedLSN = XLogCtl->unloggedLSN;
-	SpinLockRelease(&XLogCtl->ulsn_lck);
-
-	UpdateControlFile();
-	LWLockRelease(ControlFileLock);
-
-	/* Update shared-memory copy of checkpoint XID/epoch */
-	SpinLockAcquire(&XLogCtl->info_lck);
-	XLogCtl->ckptFullXid = checkPoint.nextXid;
-	SpinLockRelease(&XLogCtl->info_lck);
-
-	/*
-	 * We are now done with critical updates; no need for system panic if we
-	 * have trouble while fooling with old log segments.
-	 */
-	END_CRIT_SECTION();
-
-	/*
-	 * Let smgr do post-checkpoint cleanup (eg, deleting old files).
-	 */
-	SyncPostCheckpoint();
-
-	/*
-	 * Update the average distance between checkpoints if the prior checkpoint
-	 * exists.
-	 */
-	if (PriorRedoPtr != InvalidXLogRecPtr)
-		UpdateCheckPointDistanceEstimate(RedoRecPtr - PriorRedoPtr);
-
-	/*
-	 * Delete old log files, those no longer needed for last checkpoint to
-	 * prevent the disk holding the xlog from growing full.
-	 */
-	XLByteToSeg(RedoRecPtr, _logSegNo, wal_segment_size);
-	KeepLogSeg(recptr, &_logSegNo);
-	if (InvalidateObsoleteReplicationSlots(_logSegNo))
-	{
-		/*
-		 * Some slots have been invalidated; recalculate the old-segment
-		 * horizon, starting again from RedoRecPtr.
-		 */
-		XLByteToSeg(RedoRecPtr, _logSegNo, wal_segment_size);
-		KeepLogSeg(recptr, &_logSegNo);
-	}
-	_logSegNo--;
-	RemoveOldXlogFiles(_logSegNo, RedoRecPtr, recptr);
-
-	/*
-	 * Make more log segments if needed.  (Do this after recycling old log
-	 * segments, since that may supply some of the needed files.)
-	 */
-	if (!shutdown)
-		PreallocXlogFiles(recptr);
-
-	/*
-	 * Truncate pg_subtrans if possible.  We can throw away all data before
-	 * the oldest XMIN of any running transaction.  No future transaction will
-	 * attempt to reference any pg_subtrans entry older than that (see Asserts
-	 * in subtrans.c).  During recovery, though, we mustn't do this because
-	 * StartupSUBTRANS hasn't been called yet.
-	 */
-	if (!RecoveryInProgress())
-		TruncateSUBTRANS(GetOldestTransactionIdConsideredRunning());
-
-	/* Real work is done; log and update stats. */
-	LogCheckpointEnd(false);
-
-	/* Reset the process title */
-	update_checkpoint_display(flags, false, true);
-
-	TRACE_POSTGRESQL_CHECKPOINT_DONE(CheckpointStats.ckpt_bufs_written,
-									 NBuffers,
-									 CheckpointStats.ckpt_segs_added,
-									 CheckpointStats.ckpt_segs_removed,
-									 CheckpointStats.ckpt_segs_recycled);
-}
-
-/*
- * Mark the end of recovery in WAL though without running a full checkpoint.
- * We can expect that a restartpoint is likely to be in progress as we
- * do this, though we are unwilling to wait for it to complete.
- *
- * CreateRestartPoint() allows for the case where recovery may end before
- * the restartpoint completes so there is no concern of concurrent behaviour.
- */
-static void
-CreateEndOfRecoveryRecord(void)
-{
-	xl_end_of_recovery xlrec;
-	XLogRecPtr	recptr;
-
-	/* sanity check */
-	if (!RecoveryInProgress())
-		elog(ERROR, "can only be used to end recovery");
-
-	xlrec.end_time = GetCurrentTimestamp();
-
-	WALInsertLockAcquireExclusive();
-	xlrec.ThisTimeLineID = ThisTimeLineID;
-	xlrec.PrevTimeLineID = XLogCtl->PrevTimeLineID;
-	WALInsertLockRelease();
-
-	LocalSetXLogInsertAllowed();
-
-	START_CRIT_SECTION();
-
-	XLogBeginInsert();
-	XLogRegisterData((char *) &xlrec, sizeof(xl_end_of_recovery));
-	recptr = XLogInsert(RM_XLOG_ID, XLOG_END_OF_RECOVERY);
-
-	XLogFlush(recptr);
-
-	/*
-	 * Update the control file so that crash recovery can follow the timeline
-	 * changes to this point.
-	 */
-	LWLockAcquire(ControlFileLock, LW_EXCLUSIVE);
-	ControlFile->time = (pg_time_t) time(NULL);
-	ControlFile->minRecoveryPoint = recptr;
-	ControlFile->minRecoveryPointTLI = ThisTimeLineID;
-	UpdateControlFile();
-	LWLockRelease(ControlFileLock);
-
-	END_CRIT_SECTION();
-
-	LocalXLogInsertAllowed = -1;	/* return to "check" state */
-}
-
-/*
- * Write an OVERWRITE_CONTRECORD message.
- *
- * When on WAL replay we expect a continuation record at the start of a page
- * that is not there, recovery ends and WAL writing resumes at that point.
- * But it's wrong to resume writing new WAL back at the start of the record
- * that was broken, because downstream consumers of that WAL (physical
- * replicas) are not prepared to "rewind".  So the first action after
- * finishing replay of all valid WAL must be to write a record of this type
- * at the point where the contrecord was missing; to support xlogreader
- * detecting the special case, XLP_FIRST_IS_OVERWRITE_CONTRECORD is also added
- * to the page header where the record occurs.  xlogreader has an ad-hoc
- * mechanism to report metadata about the broken record, which is what we
- * use here.
- *
- * At replay time, XLP_FIRST_IS_OVERWRITE_CONTRECORD instructs xlogreader to
- * skip the record it was reading, and pass back the LSN of the skipped
- * record, so that its caller can verify (on "replay" of that record) that the
- * XLOG_OVERWRITE_CONTRECORD matches what was effectively overwritten.
- */
-static XLogRecPtr
-CreateOverwriteContrecordRecord(XLogRecPtr aborted_lsn)
-{
-	xl_overwrite_contrecord xlrec;
-	XLogRecPtr	recptr;
-
-	/* sanity check */
-	if (!RecoveryInProgress())
-		elog(ERROR, "can only be used at end of recovery");
-
-	xlrec.overwritten_lsn = aborted_lsn;
-	xlrec.overwrite_time = GetCurrentTimestamp();
-
-	START_CRIT_SECTION();
-
-	XLogBeginInsert();
-	XLogRegisterData((char *) &xlrec, sizeof(xl_overwrite_contrecord));
-
-	recptr = XLogInsert(RM_XLOG_ID, XLOG_OVERWRITE_CONTRECORD);
-
-	XLogFlush(recptr);
-
-	END_CRIT_SECTION();
-
-	return recptr;
-}
-
-/*
- * Flush all data in shared memory to disk, and fsync
- *
- * This is the common code shared between regular checkpoints and
- * recovery restartpoints.
- */
-static void
-CheckPointGuts(XLogRecPtr checkPointRedo, int flags)
-{
-	CheckPointRelationMap();
-	CheckPointReplicationSlots();
-	CheckPointSnapBuild();
-	CheckPointLogicalRewriteHeap();
-	CheckPointReplicationOrigin();
-
-	/* Write out all dirty data in SLRUs and the main buffer pool */
-	TRACE_POSTGRESQL_BUFFER_CHECKPOINT_START(flags);
-	CheckpointStats.ckpt_write_t = GetCurrentTimestamp();
-	CheckPointCLOG();
-	CheckPointCommitTs();
-	CheckPointSUBTRANS();
-	CheckPointMultiXact();
-	CheckPointPredicate();
-	CheckPointBuffers(flags);
-
-	/* Perform all queued up fsyncs */
-	TRACE_POSTGRESQL_BUFFER_CHECKPOINT_SYNC_START();
-	CheckpointStats.ckpt_sync_t = GetCurrentTimestamp();
-	ProcessSyncRequests();
-	CheckpointStats.ckpt_sync_end_t = GetCurrentTimestamp();
-	TRACE_POSTGRESQL_BUFFER_CHECKPOINT_DONE();
-
-	/* We deliberately delay 2PC checkpointing as long as possible */
-	CheckPointTwoPhase(checkPointRedo);
-}
-
-/*
- * Save a checkpoint for recovery restart if appropriate
- *
- * This function is called each time a checkpoint record is read from XLOG.
- * It must determine whether the checkpoint represents a safe restartpoint or
- * not.  If so, the checkpoint record is stashed in shared memory so that
- * CreateRestartPoint can consult it.  (Note that the latter function is
- * executed by the checkpointer, while this one will be executed by the
- * startup process.)
- */
-static void
-RecoveryRestartPoint(const CheckPoint *checkPoint)
-{
-	/*
-	 * Also refrain from creating a restartpoint if we have seen any
-	 * references to non-existent pages. Restarting recovery from the
-	 * restartpoint would not see the references, so we would lose the
-	 * cross-check that the pages belonged to a relation that was dropped
-	 * later.
-	 */
-	if (XLogHaveInvalidPages())
-	{
-		elog(trace_recovery(DEBUG2),
-			 "could not record restart point at %X/%X because there "
-			 "are unresolved references to invalid pages",
-			 LSN_FORMAT_ARGS(checkPoint->redo));
-		return;
-	}
-
-	/*
-	 * Copy the checkpoint record to shared memory, so that checkpointer can
-	 * work out the next time it wants to perform a restartpoint.
-	 */
-	SpinLockAcquire(&XLogCtl->info_lck);
-	XLogCtl->lastCheckPointRecPtr = ReadRecPtr;
-	XLogCtl->lastCheckPointEndPtr = EndRecPtr;
-	XLogCtl->lastCheckPoint = *checkPoint;
-	SpinLockRelease(&XLogCtl->info_lck);
-}
-
-/*
- * Establish a restartpoint if possible.
- *
- * This is similar to CreateCheckPoint, but is used during WAL recovery
- * to establish a point from which recovery can roll forward without
- * replaying the entire recovery log.
- *
- * Returns true if a new restartpoint was established. We can only establish
- * a restartpoint if we have replayed a safe checkpoint record since last
- * restartpoint.
- */
-bool
-CreateRestartPoint(int flags)
-{
-	XLogRecPtr	lastCheckPointRecPtr;
-	XLogRecPtr	lastCheckPointEndPtr;
-	CheckPoint	lastCheckPoint;
-	XLogRecPtr	PriorRedoPtr;
-	XLogRecPtr	receivePtr;
-	XLogRecPtr	replayPtr;
-	TimeLineID	replayTLI;
-	XLogRecPtr	endptr;
-	XLogSegNo	_logSegNo;
-	TimestampTz xtime;
-
-	/* Get a local copy of the last safe checkpoint record. */
-	SpinLockAcquire(&XLogCtl->info_lck);
-	lastCheckPointRecPtr = XLogCtl->lastCheckPointRecPtr;
-	lastCheckPointEndPtr = XLogCtl->lastCheckPointEndPtr;
-	lastCheckPoint = XLogCtl->lastCheckPoint;
-	SpinLockRelease(&XLogCtl->info_lck);
-
-	/*
-	 * Check that we're still in recovery mode. It's ok if we exit recovery
-	 * mode after this check, the restart point is valid anyway.
-	 */
-	if (!RecoveryInProgress())
-	{
-		ereport(DEBUG2,
-				(errmsg_internal("skipping restartpoint, recovery has already ended")));
-		return false;
-	}
-
-	/*
-	 * If the last checkpoint record we've replayed is already our last
-	 * restartpoint, we can't perform a new restart point. We still update
-	 * minRecoveryPoint in that case, so that if this is a shutdown restart
-	 * point, we won't start up earlier than before. That's not strictly
-	 * necessary, but when hot standby is enabled, it would be rather weird if
-	 * the database opened up for read-only connections at a point-in-time
-	 * before the last shutdown. Such time travel is still possible in case of
-	 * immediate shutdown, though.
-	 *
-	 * We don't explicitly advance minRecoveryPoint when we do create a
-	 * restartpoint. It's assumed that flushing the buffers will do that as a
-	 * side-effect.
-	 */
-	if (XLogRecPtrIsInvalid(lastCheckPointRecPtr) ||
-		lastCheckPoint.redo <= ControlFile->checkPointCopy.redo)
-	{
-		ereport(DEBUG2,
-				(errmsg_internal("skipping restartpoint, already performed at %X/%X",
-								 LSN_FORMAT_ARGS(lastCheckPoint.redo))));
-
-		UpdateMinRecoveryPoint(InvalidXLogRecPtr, true);
-		if (flags & CHECKPOINT_IS_SHUTDOWN)
-		{
-			LWLockAcquire(ControlFileLock, LW_EXCLUSIVE);
-			ControlFile->state = DB_SHUTDOWNED_IN_RECOVERY;
-			ControlFile->time = (pg_time_t) time(NULL);
-			UpdateControlFile();
-			LWLockRelease(ControlFileLock);
-		}
-		return false;
-	}
-
-	/*
-	 * Update the shared RedoRecPtr so that the startup process can calculate
-	 * the number of segments replayed since last restartpoint, and request a
-	 * restartpoint if it exceeds CheckPointSegments.
-	 *
-	 * Like in CreateCheckPoint(), hold off insertions to update it, although
-	 * during recovery this is just pro forma, because no WAL insertions are
-	 * happening.
-	 */
-	WALInsertLockAcquireExclusive();
-	RedoRecPtr = XLogCtl->Insert.RedoRecPtr = lastCheckPoint.redo;
-	WALInsertLockRelease();
-
-	/* Also update the info_lck-protected copy */
-	SpinLockAcquire(&XLogCtl->info_lck);
-	XLogCtl->RedoRecPtr = lastCheckPoint.redo;
-	SpinLockRelease(&XLogCtl->info_lck);
-
-	/*
-	 * Prepare to accumulate statistics.
-	 *
-	 * Note: because it is possible for log_checkpoints to change while a
-	 * checkpoint proceeds, we always accumulate stats, even if
-	 * log_checkpoints is currently off.
-	 */
-	MemSet(&CheckpointStats, 0, sizeof(CheckpointStats));
-	CheckpointStats.ckpt_start_t = GetCurrentTimestamp();
-
-	if (log_checkpoints)
-		LogCheckpointStart(flags, true);
-
-	/* Update the process title */
-	update_checkpoint_display(flags, true, false);
-
-	CheckPointGuts(lastCheckPoint.redo, flags);
-
-	/*
-	 * Remember the prior checkpoint's redo ptr for
-	 * UpdateCheckPointDistanceEstimate()
-	 */
-	PriorRedoPtr = ControlFile->checkPointCopy.redo;
-
-	/*
-	 * Update pg_control, using current time.  Check that it still shows an
-	 * older checkpoint, else do nothing; this is a quick hack to make sure
-	 * nothing really bad happens if somehow we get here after the
-	 * end-of-recovery checkpoint.
-	 */
-	LWLockAcquire(ControlFileLock, LW_EXCLUSIVE);
-	if (ControlFile->checkPointCopy.redo < lastCheckPoint.redo)
-	{
-		/*
-		 * Update the checkpoint information.  We do this even if the cluster
-		 * does not show DB_IN_ARCHIVE_RECOVERY to match with the set of WAL
-		 * segments recycled below.
-		 */
-		ControlFile->checkPoint = lastCheckPointRecPtr;
-		ControlFile->checkPointCopy = lastCheckPoint;
-		ControlFile->time = (pg_time_t) time(NULL);
-
-		/*
-		 * Ensure minRecoveryPoint is past the checkpoint record and update it
-		 * if the control file still shows DB_IN_ARCHIVE_RECOVERY.  Normally,
-		 * this will have happened already while writing out dirty buffers,
-		 * but not necessarily - e.g. because no buffers were dirtied.  We do
-		 * this because a non-exclusive base backup uses minRecoveryPoint to
-		 * determine which WAL files must be included in the backup, and the
-		 * file (or files) containing the checkpoint record must be included,
-		 * at a minimum. Note that for an ordinary restart of recovery there's
-		 * no value in having the minimum recovery point any earlier than this
-		 * anyway, because redo will begin just after the checkpoint record.
-		 * this because a non-exclusive base backup uses minRecoveryPoint to
-		 * determine which WAL files must be included in the backup, and the
-		 * file (or files) containing the checkpoint record must be included,
-		 * at a minimum. Note that for an ordinary restart of recovery there's
-		 * no value in having the minimum recovery point any earlier than this
-		 * anyway, because redo will begin just after the checkpoint record.
-		 */
-		if (ControlFile->state == DB_IN_ARCHIVE_RECOVERY)
-		{
-			if (ControlFile->minRecoveryPoint < lastCheckPointEndPtr)
-			{
-				ControlFile->minRecoveryPoint = lastCheckPointEndPtr;
-				ControlFile->minRecoveryPointTLI = lastCheckPoint.ThisTimeLineID;
-
-				/* update local copy */
-				minRecoveryPoint = ControlFile->minRecoveryPoint;
-				minRecoveryPointTLI = ControlFile->minRecoveryPointTLI;
-			}
-			if (flags & CHECKPOINT_IS_SHUTDOWN)
-				ControlFile->state = DB_SHUTDOWNED_IN_RECOVERY;
-		}
-		UpdateControlFile();
-	}
-	LWLockRelease(ControlFileLock);
-
-	/*
-	 * Update the average distance between checkpoints/restartpoints if the
-	 * prior checkpoint exists.
-	 */
-	if (PriorRedoPtr != InvalidXLogRecPtr)
-		UpdateCheckPointDistanceEstimate(RedoRecPtr - PriorRedoPtr);
-
-	/*
-	 * Delete old log files, those no longer needed for last restartpoint to
-	 * prevent the disk holding the xlog from growing full.
-	 */
-	XLByteToSeg(RedoRecPtr, _logSegNo, wal_segment_size);
-
-	/*
-	 * Retreat _logSegNo using the current end of xlog replayed or received,
-	 * whichever is later.
-	 */
-	receivePtr = GetWalRcvFlushRecPtr(NULL, NULL);
-	replayPtr = GetXLogReplayRecPtr(&replayTLI);
-	endptr = (receivePtr < replayPtr) ? replayPtr : receivePtr;
-	KeepLogSeg(endptr, &_logSegNo);
-	if (InvalidateObsoleteReplicationSlots(_logSegNo))
-	{
-		/*
-		 * Some slots have been invalidated; recalculate the old-segment
-		 * horizon, starting again from RedoRecPtr.
-		 */
-		XLByteToSeg(RedoRecPtr, _logSegNo, wal_segment_size);
-		KeepLogSeg(endptr, &_logSegNo);
-	}
-	_logSegNo--;
-
-	/*
-	 * Try to recycle segments on a useful timeline. If we've been promoted
-	 * since the beginning of this restartpoint, use the new timeline chosen
-	 * at end of recovery (RecoveryInProgress() sets ThisTimeLineID in that
-	 * case). If we're still in recovery, use the timeline we're currently
-	 * replaying.
-	 *
-	 * There is no guarantee that the WAL segments will be useful on the
-	 * current timeline; if recovery proceeds to a new timeline right after
-	 * this, the pre-allocated WAL segments on this timeline will not be used,
-	 * and will go wasted until recycled on the next restartpoint. We'll live
-	 * with that.
-	 */
-	if (RecoveryInProgress())
-		ThisTimeLineID = replayTLI;
-
-	RemoveOldXlogFiles(_logSegNo, RedoRecPtr, endptr);
->>>>>>> 185876a6
-
-	/*
-	 * All of the published timing statistics are accounted for.  Only
-	 * continue if a log message is to be written.
-	 */
-	if (!log_checkpoints)
-		return;
-
-	total_msecs = TimestampDifferenceMilliseconds(CheckpointStats.ckpt_start_t,
-												  CheckpointStats.ckpt_end_t);
-
-	/*
-	 * Timing values returned from CheckpointStats are in microseconds.
-	 * Convert to milliseconds for consistent printing.
-	 */
-<<<<<<< HEAD
-	longest_msecs = (long) ((CheckpointStats.ckpt_longest_sync + 999) / 1000);
-=======
-	if (EnableHotStandby)
-		TruncateSUBTRANS(GetOldestTransactionIdConsideredRunning());
-
-	/* Real work is done; log and update stats. */
-	LogCheckpointEnd(true);
-
-	/* Reset the process title */
-	update_checkpoint_display(flags, true, true);
-
-	xtime = GetLatestXTime();
-	ereport((log_checkpoints ? LOG : DEBUG2),
-			(errmsg("recovery restart point at %X/%X",
-					LSN_FORMAT_ARGS(lastCheckPoint.redo)),
-			 xtime ? errdetail("Last completed transaction was at log time %s.",
-							   timestamptz_to_str(xtime)) : 0));
->>>>>>> 185876a6
-
-	average_sync_time = 0;
-	if (CheckpointStats.ckpt_sync_rels > 0)
-		average_sync_time = CheckpointStats.ckpt_agg_sync_time /
-			CheckpointStats.ckpt_sync_rels;
-	average_msecs = (long) ((average_sync_time + 999) / 1000);
-
-	if (restartpoint)
-		ereport(LOG,
-				(errmsg("restartpoint complete: wrote %d buffers (%.1f%%); "
-						"%d WAL file(s) added, %d removed, %d recycled; "
-						"write=%ld.%03d s, sync=%ld.%03d s, total=%ld.%03d s; "
-						"sync files=%d, longest=%ld.%03d s, average=%ld.%03d s; "
-						"distance=%d kB, estimate=%d kB",
-						CheckpointStats.ckpt_bufs_written,
-						(double) CheckpointStats.ckpt_bufs_written * 100 / NBuffers,
-						CheckpointStats.ckpt_segs_added,
-						CheckpointStats.ckpt_segs_removed,
-						CheckpointStats.ckpt_segs_recycled,
-						write_msecs / 1000, (int) (write_msecs % 1000),
-						sync_msecs / 1000, (int) (sync_msecs % 1000),
-						total_msecs / 1000, (int) (total_msecs % 1000),
-						CheckpointStats.ckpt_sync_rels,
-						longest_msecs / 1000, (int) (longest_msecs % 1000),
-						average_msecs / 1000, (int) (average_msecs % 1000),
-						(int) (PrevCheckPointDistance / 1024.0),
-						(int) (CheckPointDistanceEstimate / 1024.0))));
-	else
-		ereport(LOG,
-				(errmsg("checkpoint complete: wrote %d buffers (%.1f%%); "
-						"%d WAL file(s) added, %d removed, %d recycled; "
-						"write=%ld.%03d s, sync=%ld.%03d s, total=%ld.%03d s; "
-						"sync files=%d, longest=%ld.%03d s, average=%ld.%03d s; "
-						"distance=%d kB, estimate=%d kB",
-						CheckpointStats.ckpt_bufs_written,
-						(double) CheckpointStats.ckpt_bufs_written * 100 / NBuffers,
-						CheckpointStats.ckpt_segs_added,
-						CheckpointStats.ckpt_segs_removed,
-						CheckpointStats.ckpt_segs_recycled,
-						write_msecs / 1000, (int) (write_msecs % 1000),
-						sync_msecs / 1000, (int) (sync_msecs % 1000),
-						total_msecs / 1000, (int) (total_msecs % 1000),
-						CheckpointStats.ckpt_sync_rels,
-						longest_msecs / 1000, (int) (longest_msecs % 1000),
-						average_msecs / 1000, (int) (average_msecs % 1000),
-						(int) (PrevCheckPointDistance / 1024.0),
-						(int) (CheckPointDistanceEstimate / 1024.0))));
-}
-
-/*
- * Update the estimate of distance between checkpoints.
- *
- * The estimate is used to calculate the number of WAL segments to keep
- * preallocated, see XLOGfileslop().
- */
-static void
-UpdateCheckPointDistanceEstimate(uint64 nbytes)
-{
-	/*
-	 * To estimate the number of segments consumed between checkpoints, keep a
-	 * moving average of the amount of WAL generated in previous checkpoint
-	 * cycles. However, if the load is bursty, with quiet periods and busy
-	 * periods, we want to cater for the peak load. So instead of a plain
-	 * moving average, let the average decline slowly if the previous cycle
-	 * used less WAL than estimated, but bump it up immediately if it used
-	 * more.
-	 *
-	 * When checkpoints are triggered by max_wal_size, this should converge to
-	 * CheckpointSegments * wal_segment_size,
-	 *
-	 * Note: This doesn't pay any attention to what caused the checkpoint.
-	 * Checkpoints triggered manually with CHECKPOINT command, or by e.g.
-	 * starting a base backup, are counted the same as those created
-	 * automatically. The slow-decline will largely mask them out, if they are
-	 * not frequent. If they are frequent, it seems reasonable to count them
-	 * in as any others; if you issue a manual checkpoint every 5 minutes and
-	 * never let a timed checkpoint happen, it makes sense to base the
-	 * preallocation on that 5 minute interval rather than whatever
-	 * checkpoint_timeout is set to.
-	 */
-	PrevCheckPointDistance = nbytes;
-	if (CheckPointDistanceEstimate < nbytes)
-		CheckPointDistanceEstimate = nbytes;
-	else
-		CheckPointDistanceEstimate =
-			(0.90 * CheckPointDistanceEstimate + 0.10 * (double) nbytes);
-}
-
-/*
- * Update the ps display for a process running a checkpoint.  Note that
- * this routine should not do any allocations so as it can be called
- * from a critical section.
- */
-static void
-update_checkpoint_display(int flags, bool restartpoint, bool reset)
-{
-	/*
-	 * The status is reported only for end-of-recovery and shutdown
-	 * checkpoints or shutdown restartpoints.  Updating the ps display is
-	 * useful in those situations as it may not be possible to rely on
-	 * pg_stat_activity to see the status of the checkpointer or the startup
-	 * process.
-	 */
-	if ((flags & (CHECKPOINT_END_OF_RECOVERY | CHECKPOINT_IS_SHUTDOWN)) == 0)
-		return;
-
-	if (reset)
-		set_ps_display("");
-	else
-	{
-		char		activitymsg[128];
-
-		snprintf(activitymsg, sizeof(activitymsg), "performing %s%s%s",
-				 (flags & CHECKPOINT_END_OF_RECOVERY) ? "end-of-recovery " : "",
-				 (flags & CHECKPOINT_IS_SHUTDOWN) ? "shutdown " : "",
-				 restartpoint ? "restartpoint" : "checkpoint");
-		set_ps_display(activitymsg);
-	}
-}
-
-
-/*
- * Perform a checkpoint --- either during shutdown, or on-the-fly
- *
-<<<<<<< HEAD
- * flags is a bitwise OR of the following:
- *	CHECKPOINT_IS_SHUTDOWN: checkpoint is for database shutdown.
- *	CHECKPOINT_END_OF_RECOVERY: checkpoint is for end of WAL recovery.
- *	CHECKPOINT_IMMEDIATE: finish the checkpoint ASAP,
- *		ignoring checkpoint_completion_target parameter.
- *	CHECKPOINT_FORCE: force a checkpoint even if no XLOG activity has occurred
- *		since the last one (implied by CHECKPOINT_IS_SHUTDOWN or
- *		CHECKPOINT_END_OF_RECOVERY).
- *	CHECKPOINT_FLUSH_ALL: also flush buffers of unlogged tables.
- *
- * Note: flags contains other bits, of interest here only for logging purposes.
- * In particular note that this routine is synchronous and does not pay
- * attention to CHECKPOINT_WAIT.
- *
- * If !shutdown then we are writing an online checkpoint. This is a very special
- * kind of operation and WAL record because the checkpoint action occurs over
- * a period of time yet logically occurs at just a single LSN. The logical
- * position of the WAL record (redo ptr) is the same or earlier than the
- * physical position. When we replay WAL we locate the checkpoint via its
- * physical position then read the redo ptr and actually start replay at the
- * earlier logical position. Note that we don't write *anything* to WAL at
- * the logical position, so that location could be any other kind of WAL record.
- * All of this mechanism allows us to continue working while we checkpoint.
- * As a result, timing of actions is critical here and be careful to note that
- * this function will likely take minutes to execute on a busy system.
-=======
- * This is calculated by subtracting wal_keep_size from the given xlog
- * location, recptr and by making sure that that result is below the
- * requirement of replication slots.  For the latter criterion we do consider
- * the effects of max_slot_wal_keep_size: reserve at most that much space back
- * from recptr.
- *
- * Note about replication slots: if this function calculates a value
- * that's further ahead than what slots need reserved, then affected
- * slots need to be invalidated and this function invoked again.
- * XXX it might be a good idea to rewrite this function so that
- * invalidation is optionally done here, instead.
->>>>>>> 185876a6
- */
-void
-CreateCheckPoint(int flags)
-{
-	bool		shutdown;
-	CheckPoint	checkPoint;
-	XLogRecPtr	recptr;
-	XLogSegNo	_logSegNo;
-	XLogCtlInsert *Insert = &XLogCtl->Insert;
-	uint32		freespace;
-	XLogRecPtr	PriorRedoPtr;
-	XLogRecPtr	curInsert;
-	XLogRecPtr	last_important_lsn;
-	VirtualTransactionId *vxids;
-	int			nvxids;
 	int			oldXLogAllowed = 0;
 
 	/*
@@ -9760,27 +6735,12 @@
 	/* Reset the process title */
 	update_checkpoint_display(flags, false, true);
 
-<<<<<<< HEAD
 	TRACE_POSTGRESQL_CHECKPOINT_DONE(CheckpointStats.ckpt_bufs_written,
 									 NBuffers,
 									 CheckpointStats.ckpt_segs_added,
 									 CheckpointStats.ckpt_segs_removed,
 									 CheckpointStats.ckpt_segs_recycled);
 }
-=======
-		RecoveryRestartPoint(&checkPoint);
-	}
-	else if (info == XLOG_OVERWRITE_CONTRECORD)
-	{
-		xl_overwrite_contrecord xlrec;
-
-		memcpy(&xlrec, XLogRecGetData(record), sizeof(xl_overwrite_contrecord));
-		VerifyOverwriteContrecord(&xlrec, record);
-	}
-	else if (info == XLOG_END_OF_RECOVERY)
-	{
-		xl_end_of_recovery xlrec;
->>>>>>> 185876a6
 
 /*
  * Mark the end of recovery in WAL though without running a full checkpoint.
@@ -9919,7 +6879,53 @@
 }
 
 /*
-<<<<<<< HEAD
+ * Write an OVERWRITE_CONTRECORD message.
+ *
+ * When on WAL replay we expect a continuation record at the start of a page
+ * that is not there, recovery ends and WAL writing resumes at that point.
+ * But it's wrong to resume writing new WAL back at the start of the record
+ * that was broken, because downstream consumers of that WAL (physical
+ * replicas) are not prepared to "rewind".  So the first action after
+ * finishing replay of all valid WAL must be to write a record of this type
+ * at the point where the contrecord was missing; to support xlogreader
+ * detecting the special case, XLP_FIRST_IS_OVERWRITE_CONTRECORD is also added
+ * to the page header where the record occurs.  xlogreader has an ad-hoc
+ * mechanism to report metadata about the broken record, which is what we
+ * use here.
+ *
+ * At replay time, XLP_FIRST_IS_OVERWRITE_CONTRECORD instructs xlogreader to
+ * skip the record it was reading, and pass back the LSN of the skipped
+ * record, so that its caller can verify (on "replay" of that record) that the
+ * XLOG_OVERWRITE_CONTRECORD matches what was effectively overwritten.
+ */
+static XLogRecPtr
+CreateOverwriteContrecordRecord(XLogRecPtr aborted_lsn)
+{
+	xl_overwrite_contrecord xlrec;
+	XLogRecPtr	recptr;
+
+	/* sanity check */
+	if (!RecoveryInProgress())
+		elog(ERROR, "can only be used at end of recovery");
+
+	xlrec.overwritten_lsn = aborted_lsn;
+	xlrec.overwrite_time = GetCurrentTimestamp();
+
+	START_CRIT_SECTION();
+
+	XLogBeginInsert();
+	XLogRegisterData((char *) &xlrec, sizeof(xl_overwrite_contrecord));
+
+	recptr = XLogInsert(RM_XLOG_ID, XLOG_OVERWRITE_CONTRECORD);
+
+	XLogFlush(recptr);
+
+	END_CRIT_SECTION();
+
+	return recptr;
+}
+
+/*
  * Flush all data in shared memory to disk, and fsync
  *
  * This is the common code shared between regular checkpoints and
@@ -9954,32 +6960,6 @@
 	/* We deliberately delay 2PC checkpointing as long as possible */
 	CheckPointTwoPhase(checkPointRedo);
 }
-=======
- * Verify the payload of a XLOG_OVERWRITE_CONTRECORD record.
- */
-static void
-VerifyOverwriteContrecord(xl_overwrite_contrecord *xlrec, XLogReaderState *state)
-{
-	if (xlrec->overwritten_lsn != state->overwrittenRecPtr)
-		elog(FATAL, "mismatching overwritten LSN %X/%X -> %X/%X",
-			 LSN_FORMAT_ARGS(xlrec->overwritten_lsn),
-			 LSN_FORMAT_ARGS(state->overwrittenRecPtr));
-
-	/* We have safely skipped the aborted record */
-	abortedRecPtr = InvalidXLogRecPtr;
-	missingContrecPtr = InvalidXLogRecPtr;
-
-	ereport(LOG,
-			(errmsg("successfully skipped missing contrecord at %X/%X, overwritten at %s",
-					LSN_FORMAT_ARGS(xlrec->overwritten_lsn),
-					timestamptz_to_str(xlrec->overwrite_time))));
-
-	/* Verifying the record should only happen once */
-	state->overwrittenRecPtr = InvalidXLogRecPtr;
-}
-
-#ifdef WAL_DEBUG
->>>>>>> 185876a6
 
 /*
  * Save a checkpoint for recovery restart if appropriate
@@ -10448,7 +7428,6 @@
 	XLogRegisterData((char *) (&nextOid), sizeof(Oid));
 	(void) XLogInsert(RM_XLOG_ID, XLOG_NEXTOID);
 
-<<<<<<< HEAD
 	/*
 	 * We need not flush the NEXTOID record immediately, because any of the
 	 * just-allocated OIDs could only reach disk as part of a tuple insert or
@@ -10468,33 +7447,6 @@
 	 * problem in practice. See pgsql-hackers discussion 27-Sep-2006.
 	 */
 }
-=======
-			/*
-			 * Skip anything that isn't a symlink/junction.  For testing only,
-			 * we sometimes use allow_in_place_tablespaces to create
-			 * directories directly under pg_tblspc, which would fail below.
-			 */
-			if (get_dirent_type(fullpath, de, false, ERROR) != PGFILETYPE_LNK)
-				continue;
-
-#if defined(HAVE_READLINK) || defined(WIN32)
-			rllen = readlink(fullpath, linkpath, sizeof(linkpath));
-			if (rllen < 0)
-			{
-				ereport(WARNING,
-						(errmsg("could not read symbolic link \"%s\": %m",
-								fullpath)));
-				continue;
-			}
-			else if (rllen >= sizeof(linkpath))
-			{
-				ereport(WARNING,
-						(errmsg("symbolic link \"%s\" target is too long",
-								fullpath)));
-				continue;
-			}
-			linkpath[rllen] = '\0';
->>>>>>> 185876a6
 
 /*
  * Write an XLOG SWITCH record.
@@ -10869,6 +7821,13 @@
 	else if (info == XLOG_OVERWRITE_CONTRECORD)
 	{
 		/* nothing to do here, handled in xlogrecovery_redo() */
+	}
+	else if (info == XLOG_OVERWRITE_CONTRECORD)
+	{
+		xl_overwrite_contrecord xlrec;
+
+		memcpy(&xlrec, XLogRecGetData(record), sizeof(xl_overwrite_contrecord));
+		VerifyOverwriteContrecord(&xlrec, record);
 	}
 	else if (info == XLOG_END_OF_RECOVERY)
 	{
@@ -11166,12 +8125,6 @@
 			elog(PANIC, "unrecognized wal_sync_method: %d", sync_method);
 			break;
 	}
-<<<<<<< HEAD
-=======
-
-	sessionBackupState = SESSION_BACKUP_NONE;
-	WALInsertLockRelease();
->>>>>>> 185876a6
 
 	/* PANIC if failed to fsync */
 	if (msg)

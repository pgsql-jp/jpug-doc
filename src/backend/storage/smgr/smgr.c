/*-------------------------------------------------------------------------
 *
 * smgr.c
 *	  public interface routines to storage manager switch.
 *
 * All file system operations on relations dispatch through these routines.
 * An SMgrRelation represents physical on-disk relation files that are open
 * for reading and writing.
 *
 * When a relation is first accessed through the relation cache, the
 * corresponding SMgrRelation entry is opened by calling smgropen(), and the
 * reference is stored in the relation cache entry.
 *
 * Accesses that don't go through the relation cache open the SMgrRelation
 * directly.  That includes flushing buffers from the buffer cache, as well as
 * all accesses in auxiliary processes like the checkpointer or the WAL redo
 * in the startup process.
 *
 * Operations like CREATE, DROP, ALTER TABLE also hold SMgrRelation references
 * independent of the relation cache.  They need to prepare the physical files
 * before updating the relation cache.
 *
 * There is a hash table that holds all the SMgrRelation entries in the
 * backend.  If you call smgropen() twice for the same rel locator, you get a
 * reference to the same SMgrRelation. The reference is valid until the end of
 * transaction.  This makes repeated access to the same relation efficient,
 * and allows caching things like the relation size in the SMgrRelation entry.
 *
 * At end of transaction, all SMgrRelation entries that haven't been pinned
 * are removed.  An SMgrRelation can hold kernel file system descriptors for
 * the underlying files, and we'd like to close those reasonably soon if the
 * file gets deleted.  The SMgrRelations references held by the relcache are
 * pinned to prevent them from being closed.
 *
 * There is another mechanism to close file descriptors early:
 * PROCSIGNAL_BARRIER_SMGRRELEASE.  It is a request to immediately close all
 * file descriptors.  Upon receiving that signal, the backend closes all file
 * descriptors held open by SMgrRelations, but because it can happen in the
 * middle of a transaction, we cannot destroy the SMgrRelation objects
 * themselves, as there could pointers to them in active use.  See
 * smgrrelease() and smgrreleaseall().
 *
 * NB: We need to hold interrupts across most of the functions in this file,
 * as otherwise interrupt processing, e.g. due to a < ERROR elog/ereport, can
 * trigger procsignal processing, which in turn can trigger
 * smgrreleaseall(). Most of the relevant code is not reentrant.  It seems
 * better to put the HOLD_INTERRUPTS()/RESUME_INTERRUPTS() here, instead of
 * trying to push them down to md.c where possible: For one, every smgr
 * implementation would be vulnerable, for another, a good bit of smgr.c code
 * itself is affected too.  Eventually we might want a more targeted solution,
 * allowing e.g. a networked smgr implementation to be interrupted, but many
 * other, more complicated, problems would need to be fixed for that to be
 * viable (e.g. smgr.c is often called with interrupts already held).
 *
 * Portions Copyright (c) 1996-2025, PostgreSQL Global Development Group
 * Portions Copyright (c) 1994, Regents of the University of California
 *
 *
 * IDENTIFICATION
 *	  src/backend/storage/smgr/smgr.c
 *
 *-------------------------------------------------------------------------
 */
#include "postgres.h"

#include "access/xlogutils.h"
#include "lib/ilist.h"
#include "miscadmin.h"
#include "storage/aio.h"
#include "storage/bufmgr.h"
#include "storage/ipc.h"
#include "storage/md.h"
#include "storage/smgr.h"
#include "utils/hsearch.h"
#include "utils/inval.h"


/*
 * This struct of function pointers defines the API between smgr.c and
 * any individual storage manager module.  Note that smgr subfunctions are
 * generally expected to report problems via elog(ERROR).  An exception is
 * that smgr_unlink should use elog(WARNING), rather than erroring out,
 * because we normally unlink relations during post-commit/abort cleanup,
 * and so it's too late to raise an error.  Also, various conditions that
 * would normally be errors should be allowed during bootstrap and/or WAL
 * recovery --- see comments in md.c for details.
 */
typedef struct f_smgr
{
	void		(*smgr_init) (void);	/* may be NULL */
	void		(*smgr_shutdown) (void);	/* may be NULL */
	void		(*smgr_open) (SMgrRelation reln);
	void		(*smgr_close) (SMgrRelation reln, ForkNumber forknum);
	void		(*smgr_create) (SMgrRelation reln, ForkNumber forknum,
								bool isRedo);
	bool		(*smgr_exists) (SMgrRelation reln, ForkNumber forknum);
	void		(*smgr_unlink) (RelFileLocatorBackend rlocator, ForkNumber forknum,
								bool isRedo);
	void		(*smgr_extend) (SMgrRelation reln, ForkNumber forknum,
								BlockNumber blocknum, const void *buffer, bool skipFsync);
	void		(*smgr_zeroextend) (SMgrRelation reln, ForkNumber forknum,
									BlockNumber blocknum, int nblocks, bool skipFsync);
	bool		(*smgr_prefetch) (SMgrRelation reln, ForkNumber forknum,
								  BlockNumber blocknum, int nblocks);
	uint32		(*smgr_maxcombine) (SMgrRelation reln, ForkNumber forknum,
									BlockNumber blocknum);
	void		(*smgr_readv) (SMgrRelation reln, ForkNumber forknum,
							   BlockNumber blocknum,
							   void **buffers, BlockNumber nblocks);
	void		(*smgr_startreadv) (PgAioHandle *ioh,
									SMgrRelation reln, ForkNumber forknum,
									BlockNumber blocknum,
									void **buffers, BlockNumber nblocks);
	void		(*smgr_writev) (SMgrRelation reln, ForkNumber forknum,
								BlockNumber blocknum,
								const void **buffers, BlockNumber nblocks,
								bool skipFsync);
	void		(*smgr_writeback) (SMgrRelation reln, ForkNumber forknum,
								   BlockNumber blocknum, BlockNumber nblocks);
	BlockNumber (*smgr_nblocks) (SMgrRelation reln, ForkNumber forknum);
	void		(*smgr_truncate) (SMgrRelation reln, ForkNumber forknum,
								  BlockNumber old_blocks, BlockNumber nblocks);
	void		(*smgr_immedsync) (SMgrRelation reln, ForkNumber forknum);
	void		(*smgr_registersync) (SMgrRelation reln, ForkNumber forknum);
	int			(*smgr_fd) (SMgrRelation reln, ForkNumber forknum, BlockNumber blocknum, uint32 *off);
} f_smgr;

static const f_smgr smgrsw[] = {
	/* magnetic disk */
	{
		.smgr_init = mdinit,
		.smgr_shutdown = NULL,
		.smgr_open = mdopen,
		.smgr_close = mdclose,
		.smgr_create = mdcreate,
		.smgr_exists = mdexists,
		.smgr_unlink = mdunlink,
		.smgr_extend = mdextend,
		.smgr_zeroextend = mdzeroextend,
		.smgr_prefetch = mdprefetch,
		.smgr_maxcombine = mdmaxcombine,
		.smgr_readv = mdreadv,
		.smgr_startreadv = mdstartreadv,
		.smgr_writev = mdwritev,
		.smgr_writeback = mdwriteback,
		.smgr_nblocks = mdnblocks,
		.smgr_truncate = mdtruncate,
		.smgr_immedsync = mdimmedsync,
		.smgr_registersync = mdregistersync,
		.smgr_fd = mdfd,
	}
};

static const int NSmgr = lengthof(smgrsw);

/*
 * Each backend has a hashtable that stores all extant SMgrRelation objects.
 * In addition, "unpinned" SMgrRelation objects are chained together in a list.
 */
static HTAB *SMgrRelationHash = NULL;

static dlist_head unpinned_relns;

/* local function prototypes */
static void smgrshutdown(int code, Datum arg);
static void smgrdestroy(SMgrRelation reln);

static void smgr_aio_reopen(PgAioHandle *ioh);
static char *smgr_aio_describe_identity(const PgAioTargetData *sd);


const PgAioTargetInfo aio_smgr_target_info = {
	.name = "smgr",
	.reopen = smgr_aio_reopen,
	.describe_identity = smgr_aio_describe_identity,
};


/*
 * smgrinit(), smgrshutdown() -- Initialize or shut down storage
 *								 managers.
 *
 * Note: smgrinit is called during backend startup (normal or standalone
 * case), *not* during postmaster start.  Therefore, any resources created
 * here or destroyed in smgrshutdown are backend-local.
 */
void
smgrinit(void)
{
	int			i;

	HOLD_INTERRUPTS();

	for (i = 0; i < NSmgr; i++)
	{
		if (smgrsw[i].smgr_init)
			smgrsw[i].smgr_init();
	}

	RESUME_INTERRUPTS();

	/* register the shutdown proc */
	on_proc_exit(smgrshutdown, 0);
}

/*
 * on_proc_exit hook for smgr cleanup during backend shutdown
 */
static void
smgrshutdown(int code, Datum arg)
{
	int			i;

	HOLD_INTERRUPTS();

	for (i = 0; i < NSmgr; i++)
	{
		if (smgrsw[i].smgr_shutdown)
			smgrsw[i].smgr_shutdown();
	}

	RESUME_INTERRUPTS();
}

/*
 * smgropen() -- Return an SMgrRelation object, creating it if need be.
 *
 * In versions of PostgreSQL prior to 17, this function returned an object
 * with no defined lifetime.  Now, however, the object remains valid for the
 * lifetime of the transaction, up to the point where AtEOXact_SMgr() is
 * called, making it much easier for callers to know for how long they can
 * hold on to a pointer to the returned object.  If this function is called
 * outside of a transaction, the object remains valid until smgrdestroy() or
 * smgrdestroyall() is called.  Background processes that use smgr but not
 * transactions typically do this once per checkpoint cycle.
 *
 * This does not attempt to actually open the underlying files.
 */
SMgrRelation
smgropen(RelFileLocator rlocator, ProcNumber backend)
{
	RelFileLocatorBackend brlocator;
	SMgrRelation reln;
	bool		found;

	Assert(RelFileNumberIsValid(rlocator.relNumber));

	HOLD_INTERRUPTS();

	if (SMgrRelationHash == NULL)
	{
		/* First time through: initialize the hash table */
		HASHCTL		ctl;

		ctl.keysize = sizeof(RelFileLocatorBackend);
		ctl.entrysize = sizeof(SMgrRelationData);
		SMgrRelationHash = hash_create("smgr relation table", 400,
									   &ctl, HASH_ELEM | HASH_BLOBS);
		dlist_init(&unpinned_relns);
	}

	/* Look up or create an entry */
	brlocator.locator = rlocator;
	brlocator.backend = backend;
	reln = (SMgrRelation) hash_search(SMgrRelationHash,
									  &brlocator,
									  HASH_ENTER, &found);

	/* Initialize it if not present before */
	if (!found)
	{
		/* hash_search already filled in the lookup key */
		reln->smgr_targblock = InvalidBlockNumber;
		for (int i = 0; i <= MAX_FORKNUM; ++i)
			reln->smgr_cached_nblocks[i] = InvalidBlockNumber;
		reln->smgr_which = 0;	/* we only have md.c at present */

		/* it is not pinned yet */
		reln->pincount = 0;
		dlist_push_tail(&unpinned_relns, &reln->node);

		/* implementation-specific initialization */
		smgrsw[reln->smgr_which].smgr_open(reln);
	}

	RESUME_INTERRUPTS();

	return reln;
}

/*
 * smgrpin() -- Prevent an SMgrRelation object from being destroyed at end of
 *				transaction
 */
void
smgrpin(SMgrRelation reln)
{
	if (reln->pincount == 0)
		dlist_delete(&reln->node);
	reln->pincount++;
}

/*
 * smgrunpin() -- Allow an SMgrRelation object to be destroyed at end of
 *				  transaction
 *
 * The object remains valid, but if there are no other pins on it, it is moved
 * to the unpinned list where it will be destroyed by AtEOXact_SMgr().
 */
void
smgrunpin(SMgrRelation reln)
{
	Assert(reln->pincount > 0);
	reln->pincount--;
	if (reln->pincount == 0)
		dlist_push_tail(&unpinned_relns, &reln->node);
}

/*
 * smgrdestroy() -- Delete an SMgrRelation object.
 */
static void
smgrdestroy(SMgrRelation reln)
{
	ForkNumber	forknum;

	Assert(reln->pincount == 0);

	HOLD_INTERRUPTS();

	for (forknum = 0; forknum <= MAX_FORKNUM; forknum++)
		smgrsw[reln->smgr_which].smgr_close(reln, forknum);

	dlist_delete(&reln->node);

	if (hash_search(SMgrRelationHash,
					&(reln->smgr_rlocator),
					HASH_REMOVE, NULL) == NULL)
		elog(ERROR, "SMgrRelation hashtable corrupted");

	RESUME_INTERRUPTS();
}

/*
 * smgrrelease() -- Release all resources used by this object.
 *
 * The object remains valid.
 */
void
smgrrelease(SMgrRelation reln)
{
	HOLD_INTERRUPTS();

	for (ForkNumber forknum = 0; forknum <= MAX_FORKNUM; forknum++)
	{
		smgrsw[reln->smgr_which].smgr_close(reln, forknum);
		reln->smgr_cached_nblocks[forknum] = InvalidBlockNumber;
	}
	reln->smgr_targblock = InvalidBlockNumber;

	RESUME_INTERRUPTS();
}

/*
 * smgrclose() -- Close an SMgrRelation object.
 *
 * The SMgrRelation reference should not be used after this call.  However,
 * because we don't keep track of the references returned by smgropen(), we
 * don't know if there are other references still pointing to the same object,
 * so we cannot remove the SMgrRelation object yet.  Therefore, this is just a
 * synonym for smgrrelease() at the moment.
 */
void
smgrclose(SMgrRelation reln)
{
	smgrrelease(reln);
}

/*
 * smgrdestroyall() -- Release resources used by all unpinned objects.
 *
 * It must be known that there are no pointers to SMgrRelations, other than
 * those pinned with smgrpin().
 */
void
smgrdestroyall(void)
{
	dlist_mutable_iter iter;

	/* seems unsafe to accept interrupts while in a dlist_foreach_modify() */
	HOLD_INTERRUPTS();

	/*
	 * Zap all unpinned SMgrRelations.  We rely on smgrdestroy() to remove
	 * each one from the list.
	 */
	dlist_foreach_modify(iter, &unpinned_relns)
	{
		SMgrRelation rel = dlist_container(SMgrRelationData, node,
										   iter.cur);

		smgrdestroy(rel);
	}

	RESUME_INTERRUPTS();
}

/*
 * smgrreleaseall() -- Release resources used by all objects.
 */
void
smgrreleaseall(void)
{
	HASH_SEQ_STATUS status;
	SMgrRelation reln;

	/* Nothing to do if hashtable not set up */
	if (SMgrRelationHash == NULL)
		return;

	/* seems unsafe to accept interrupts while iterating */
	HOLD_INTERRUPTS();

	hash_seq_init(&status, SMgrRelationHash);

	while ((reln = (SMgrRelation) hash_seq_search(&status)) != NULL)
	{
		smgrrelease(reln);
	}

	RESUME_INTERRUPTS();
}

/*
 * smgrreleaserellocator() -- Release resources for given RelFileLocator, if
 *							  it's open.
 *
 * This has the same effects as smgrrelease(smgropen(rlocator)), but avoids
 * uselessly creating a hashtable entry only to drop it again when no
 * such entry exists already.
 */
void
smgrreleaserellocator(RelFileLocatorBackend rlocator)
{
	SMgrRelation reln;

	/* Nothing to do if hashtable not set up */
	if (SMgrRelationHash == NULL)
		return;

	reln = (SMgrRelation) hash_search(SMgrRelationHash,
									  &rlocator,
									  HASH_FIND, NULL);
	if (reln != NULL)
		smgrrelease(reln);
}

/*
 * smgrexists() -- Does the underlying file for a fork exist?
 */
bool
smgrexists(SMgrRelation reln, ForkNumber forknum)
{
	bool		ret;

	HOLD_INTERRUPTS();
	ret = smgrsw[reln->smgr_which].smgr_exists(reln, forknum);
	RESUME_INTERRUPTS();

	return ret;
}

/*
 * smgrcreate() -- Create a new relation.
 *
 * Given an already-created (but presumably unused) SMgrRelation,
 * cause the underlying disk file or other storage for the fork
 * to be created.
 */
void
smgrcreate(SMgrRelation reln, ForkNumber forknum, bool isRedo)
{
	HOLD_INTERRUPTS();
	smgrsw[reln->smgr_which].smgr_create(reln, forknum, isRedo);
	RESUME_INTERRUPTS();
}

/*
 * smgrdosyncall() -- Immediately sync all forks of all given relations
 *
 * All forks of all given relations are synced out to the store.
 *
 * This is equivalent to FlushRelationBuffers() for each smgr relation,
 * then calling smgrimmedsync() for all forks of each relation, but it's
 * significantly quicker so should be preferred when possible.
 */
void
smgrdosyncall(SMgrRelation *rels, int nrels)
{
	int			i = 0;
	ForkNumber	forknum;

	if (nrels == 0)
		return;

	FlushRelationsAllBuffers(rels, nrels);

	HOLD_INTERRUPTS();

	/*
	 * Sync the physical file(s).
	 */
	for (i = 0; i < nrels; i++)
	{
		int			which = rels[i]->smgr_which;

		for (forknum = 0; forknum <= MAX_FORKNUM; forknum++)
		{
			if (smgrsw[which].smgr_exists(rels[i], forknum))
				smgrsw[which].smgr_immedsync(rels[i], forknum);
		}
	}

	RESUME_INTERRUPTS();
}

/*
 * smgrdounlinkall() -- Immediately unlink all forks of all given relations
 *
 * All forks of all given relations are removed from the store.  This
 * should not be used during transactional operations, since it can't be
 * undone.
 *
 * If isRedo is true, it is okay for the underlying file(s) to be gone
 * already.
 */
void
smgrdounlinkall(SMgrRelation *rels, int nrels, bool isRedo)
{
	int			i = 0;
	RelFileLocatorBackend *rlocators;
	ForkNumber	forknum;

	if (nrels == 0)
		return;

	/*
	 * It would be unsafe to process interrupts between DropRelationBuffers()
	 * and unlinking the underlying files. This probably should be a critical
	 * section, but we're not there yet.
	 */
	HOLD_INTERRUPTS();

	/*
	 * Get rid of any remaining buffers for the relations.  bufmgr will just
	 * drop them without bothering to write the contents.
	 */
	DropRelationsAllBuffers(rels, nrels);

	/*
	 * create an array which contains all relations to be dropped, and close
	 * each relation's forks at the smgr level while at it
	 */
	rlocators = palloc(sizeof(RelFileLocatorBackend) * nrels);
	for (i = 0; i < nrels; i++)
	{
		RelFileLocatorBackend rlocator = rels[i]->smgr_rlocator;
		int			which = rels[i]->smgr_which;

		rlocators[i] = rlocator;

		/* Close the forks at smgr level */
		for (forknum = 0; forknum <= MAX_FORKNUM; forknum++)
			smgrsw[which].smgr_close(rels[i], forknum);
	}

	/*
	 * Send a shared-inval message to force other backends to close any
	 * dangling smgr references they may have for these rels.  We should do
	 * this before starting the actual unlinking, in case we fail partway
	 * through that step.  Note that the sinval messages will eventually come
	 * back to this backend, too, and thereby provide a backstop that we
	 * closed our own smgr rel.
	 */
	for (i = 0; i < nrels; i++)
		CacheInvalidateSmgr(rlocators[i]);

	/*
	 * Delete the physical file(s).
	 *
	 * Note: smgr_unlink must treat deletion failure as a WARNING, not an
	 * ERROR, because we've already decided to commit or abort the current
	 * xact.
	 */

	for (i = 0; i < nrels; i++)
	{
		int			which = rels[i]->smgr_which;

		for (forknum = 0; forknum <= MAX_FORKNUM; forknum++)
			smgrsw[which].smgr_unlink(rlocators[i], forknum, isRedo);
	}

	pfree(rlocators);

	RESUME_INTERRUPTS();
}


/*
 * smgrextend() -- Add a new block to a file.
 *
 * The semantics are nearly the same as smgrwrite(): write at the
 * specified position.  However, this is to be used for the case of
 * extending a relation (i.e., blocknum is at or beyond the current
 * EOF).  Note that we assume writing a block beyond current EOF
 * causes intervening file space to become filled with zeroes.
 */
void
smgrextend(SMgrRelation reln, ForkNumber forknum, BlockNumber blocknum,
		   const void *buffer, bool skipFsync)
{
	HOLD_INTERRUPTS();

	smgrsw[reln->smgr_which].smgr_extend(reln, forknum, blocknum,
										 buffer, skipFsync);

	/*
	 * Normally we expect this to increase nblocks by one, but if the cached
	 * value isn't as expected, just invalidate it so the next call asks the
	 * kernel.
	 */
	if (reln->smgr_cached_nblocks[forknum] == blocknum)
		reln->smgr_cached_nblocks[forknum] = blocknum + 1;
	else
		reln->smgr_cached_nblocks[forknum] = InvalidBlockNumber;

	RESUME_INTERRUPTS();
}

/*
 * smgrzeroextend() -- Add new zeroed out blocks to a file.
 *
 * Similar to smgrextend(), except the relation can be extended by
 * multiple blocks at once and the added blocks will be filled with
 * zeroes.
 */
void
smgrzeroextend(SMgrRelation reln, ForkNumber forknum, BlockNumber blocknum,
			   int nblocks, bool skipFsync)
{
	HOLD_INTERRUPTS();

	smgrsw[reln->smgr_which].smgr_zeroextend(reln, forknum, blocknum,
											 nblocks, skipFsync);

	/*
	 * Normally we expect this to increase the fork size by nblocks, but if
	 * the cached value isn't as expected, just invalidate it so the next call
	 * asks the kernel.
	 */
	if (reln->smgr_cached_nblocks[forknum] == blocknum)
		reln->smgr_cached_nblocks[forknum] = blocknum + nblocks;
	else
		reln->smgr_cached_nblocks[forknum] = InvalidBlockNumber;

	RESUME_INTERRUPTS();
}

/*
 * smgrprefetch() -- Initiate asynchronous read of the specified block of a relation.
 *
 * In recovery only, this can return false to indicate that a file
 * doesn't exist (presumably it has been dropped by a later WAL
 * record).
 */
bool
smgrprefetch(SMgrRelation reln, ForkNumber forknum, BlockNumber blocknum,
			 int nblocks)
{
	bool		ret;

	HOLD_INTERRUPTS();
	ret = smgrsw[reln->smgr_which].smgr_prefetch(reln, forknum, blocknum, nblocks);
	RESUME_INTERRUPTS();

	return ret;
}

/*
 * smgrmaxcombine() - Return the maximum number of total blocks that can be
 *				 combined with an IO starting at blocknum.
 *
 * The returned value includes the IO for blocknum itself.
 */
uint32
smgrmaxcombine(SMgrRelation reln, ForkNumber forknum,
			   BlockNumber blocknum)
{
	uint32		ret;

	HOLD_INTERRUPTS();
	ret = smgrsw[reln->smgr_which].smgr_maxcombine(reln, forknum, blocknum);
	RESUME_INTERRUPTS();

	return ret;
}

/*
 * smgrreadv() -- read a particular block range from a relation into the
 *				 supplied buffers.
 *
 * This routine is called from the buffer manager in order to
 * instantiate pages in the shared buffer cache.  All storage managers
 * return pages in the format that POSTGRES expects.
 *
 * If more than one block is intended to be read, callers need to use
 * smgrmaxcombine() to check how many blocks can be combined into one IO.
 */
void
smgrreadv(SMgrRelation reln, ForkNumber forknum, BlockNumber blocknum,
		  void **buffers, BlockNumber nblocks)
{
	HOLD_INTERRUPTS();
	smgrsw[reln->smgr_which].smgr_readv(reln, forknum, blocknum, buffers,
										nblocks);
	RESUME_INTERRUPTS();
}

/*
 * smgrstartreadv() -- asynchronous version of smgrreadv()
 *
 * This starts an asynchronous readv IO using the IO handle `ioh`. Other than
 * `ioh` all parameters are the same as smgrreadv().
 *
 * Completion callbacks above smgr will be passed the result as the number of
 * successfully read blocks if the read [partially] succeeds (Buffers for
 * blocks not successfully read might bear unspecified modifications, up to
 * the full nblocks). This maintains the abstraction that smgr operates on the
 * level of blocks, rather than bytes.
 *
 * Compared to smgrreadv(), more responsibilities fall on the caller:
 * - Partial reads need to be handled by the caller re-issuing IO for the
 *   unread blocks
 * - smgr will ereport(LOG_SERVER_ONLY) some problems, but higher layers are
 *   responsible for pgaio_result_report() to mirror that news to the user (if
 *   the IO results in PGAIO_RS_WARNING) or abort the (sub)transaction (if
 *   PGAIO_RS_ERROR).
 * - Under Valgrind, the "buffers" memory may or may not change status to
 *   DEFINED, depending on io_method and concurrent activity.
 */
void
smgrstartreadv(PgAioHandle *ioh,
			   SMgrRelation reln, ForkNumber forknum, BlockNumber blocknum,
			   void **buffers, BlockNumber nblocks)
{
	HOLD_INTERRUPTS();
	smgrsw[reln->smgr_which].smgr_startreadv(ioh,
											 reln, forknum, blocknum, buffers,
											 nblocks);
	RESUME_INTERRUPTS();
}

/*
 * smgrwritev() -- Write the supplied buffers out.
 *
 * This is to be used only for updating already-existing blocks of a
 * relation (ie, those before the current EOF).  To extend a relation,
 * use smgrextend().
 *
 * This is not a synchronous write -- the block is not necessarily
 * on disk at return, only dumped out to the kernel.  However,
 * provisions will be made to fsync the write before the next checkpoint.
 *
 * NB: The mechanism to ensure fsync at next checkpoint assumes that there is
 * something that prevents a concurrent checkpoint from "racing ahead" of the
 * write.  One way to prevent that is by holding a lock on the buffer; the
 * buffer manager's writes are protected by that.  The bulk writer facility
 * in bulk_write.c checks the redo pointer and calls smgrimmedsync() if a
 * checkpoint happened; that relies on the fact that no other backend can be
 * concurrently modifying the page.
 *
 * skipFsync indicates that the caller will make other provisions to
 * fsync the relation, so we needn't bother.  Temporary relations also
 * do not require fsync.
 *
 * If more than one block is intended to be read, callers need to use
 * smgrmaxcombine() to check how many blocks can be combined into one IO.
 */
void
smgrwritev(SMgrRelation reln, ForkNumber forknum, BlockNumber blocknum,
		   const void **buffers, BlockNumber nblocks, bool skipFsync)
{
	HOLD_INTERRUPTS();
	smgrsw[reln->smgr_which].smgr_writev(reln, forknum, blocknum,
										 buffers, nblocks, skipFsync);
	RESUME_INTERRUPTS();
}

/*
 * smgrwriteback() -- Trigger kernel writeback for the supplied range of
 *					   blocks.
 */
void
smgrwriteback(SMgrRelation reln, ForkNumber forknum, BlockNumber blocknum,
			  BlockNumber nblocks)
{
	HOLD_INTERRUPTS();
	smgrsw[reln->smgr_which].smgr_writeback(reln, forknum, blocknum,
											nblocks);
	RESUME_INTERRUPTS();
}

/*
 * smgrnblocks() -- Calculate the number of blocks in the
 *					supplied relation.
 */
BlockNumber
smgrnblocks(SMgrRelation reln, ForkNumber forknum)
{
	BlockNumber result;

	/* Check and return if we get the cached value for the number of blocks. */
	result = smgrnblocks_cached(reln, forknum);
	if (result != InvalidBlockNumber)
		return result;

	HOLD_INTERRUPTS();

	result = smgrsw[reln->smgr_which].smgr_nblocks(reln, forknum);

	reln->smgr_cached_nblocks[forknum] = result;

	RESUME_INTERRUPTS();

	return result;
}

/*
 * smgrnblocks_cached() -- Get the cached number of blocks in the supplied
 *						   relation.
 *
 * Returns an InvalidBlockNumber when not in recovery and when the relation
 * fork size is not cached.
 */
BlockNumber
smgrnblocks_cached(SMgrRelation reln, ForkNumber forknum)
{
	/*
	 * For now, this function uses cached values only in recovery due to lack
	 * of a shared invalidation mechanism for changes in file size.  Code
	 * elsewhere reads smgr_cached_nblocks and copes with stale data.
	 */
	if (InRecovery && reln->smgr_cached_nblocks[forknum] != InvalidBlockNumber)
		return reln->smgr_cached_nblocks[forknum];

	return InvalidBlockNumber;
}

/*
 * smgrtruncate() -- Truncate the given forks of supplied relation to
 *					 each specified numbers of blocks
 *
 * Backward-compatible version of smgrtruncate2() for the benefit of external
 * callers.  This version isn't used in PostgreSQL core code, and can't be
 * used in a critical section.
 */
void
smgrtruncate(SMgrRelation reln, ForkNumber *forknum, int nforks,
			 BlockNumber *nblocks)
{
	BlockNumber old_nblocks[MAX_FORKNUM + 1];

	for (int i = 0; i < nforks; ++i)
		old_nblocks[i] = smgrnblocks(reln, forknum[i]);

	smgrtruncate2(reln, forknum, nforks, old_nblocks, nblocks);
}

/*
 * smgrtruncate2() -- Truncate the given forks of supplied relation to
 *					  each specified numbers of blocks
 *
 * The truncation is done immediately, so this can't be rolled back.
 *
 * The caller must hold AccessExclusiveLock on the relation, to ensure that
 * other backends receive the smgr invalidation event that this function sends
 * before they access any forks of the relation again.  The current size of
 * the forks should be provided in old_nblocks.  This function should normally
 * be called in a critical section, but the current size must be checked
 * outside the critical section, and no interrupts or smgr functions relating
 * to this relation should be called in between.
 */
void
<<<<<<< HEAD
smgrtruncate2(SMgrRelation reln, ForkNumber *forknum, int nforks,
			  BlockNumber *old_nblocks, BlockNumber *nblocks)
=======
smgrtruncate(SMgrRelation reln, ForkNumber *forknum, int nforks,
			 BlockNumber *old_nblocks, BlockNumber *nblocks)
>>>>>>> 3d6a8289
{
	int			i;

	/*
	 * Get rid of any buffers for the about-to-be-deleted blocks. bufmgr will
	 * just drop them without bothering to write the contents.
	 */
	DropRelationBuffers(reln, forknum, nforks, nblocks);

	/*
	 * Send a shared-inval message to force other backends to close any smgr
	 * references they may have for this rel.  This is useful because they
	 * might have open file pointers to segments that got removed, and/or
	 * smgr_targblock variables pointing past the new rel end.  (The inval
	 * message will come back to our backend, too, causing a
	 * probably-unnecessary local smgr flush.  But we don't expect that this
	 * is a performance-critical path.)  As in the unlink code, we want to be
	 * sure the message is sent before we start changing things on-disk.
	 */
	CacheInvalidateSmgr(reln->smgr_rlocator);

	/* Do the truncation */
	for (i = 0; i < nforks; i++)
	{
		/* Make the cached size is invalid if we encounter an error. */
		reln->smgr_cached_nblocks[forknum[i]] = InvalidBlockNumber;

		smgrsw[reln->smgr_which].smgr_truncate(reln, forknum[i],
											   old_nblocks[i], nblocks[i]);

		/*
		 * We might as well update the local smgr_cached_nblocks values. The
		 * smgr cache inval message that this function sent will cause other
		 * backends to invalidate their copies of smgr_cached_nblocks, and
		 * these ones too at the next command boundary. But ensure they aren't
		 * outright wrong until then.
		 */
		reln->smgr_cached_nblocks[forknum[i]] = nblocks[i];
	}
}

/*
 * smgrregistersync() -- Request a relation to be sync'd at next checkpoint
 *
 * This can be used after calling smgrwrite() or smgrextend() with skipFsync =
 * true, to register the fsyncs that were skipped earlier.
 *
 * Note: be mindful that a checkpoint could already have happened between the
 * smgrwrite or smgrextend calls and this!  In that case, the checkpoint
 * already missed fsyncing this relation, and you should use smgrimmedsync
 * instead.  Most callers should use the bulk loading facility in bulk_write.c
 * which handles all that.
 */
void
smgrregistersync(SMgrRelation reln, ForkNumber forknum)
{
	HOLD_INTERRUPTS();
	smgrsw[reln->smgr_which].smgr_registersync(reln, forknum);
	RESUME_INTERRUPTS();
}

/*
 * smgrimmedsync() -- Force the specified relation to stable storage.
 *
 * Synchronously force all previous writes to the specified relation
 * down to disk.
 *
 * This is useful for building completely new relations (eg, new
 * indexes).  Instead of incrementally WAL-logging the index build
 * steps, we can just write completed index pages to disk with smgrwrite
 * or smgrextend, and then fsync the completed index file before
 * committing the transaction.  (This is sufficient for purposes of
 * crash recovery, since it effectively duplicates forcing a checkpoint
 * for the completed index.  But it is *not* sufficient if one wishes
 * to use the WAL log for PITR or replication purposes: in that case
 * we have to make WAL entries as well.)
 *
 * The preceding writes should specify skipFsync = true to avoid
 * duplicative fsyncs.
 *
 * Note that you need to do FlushRelationBuffers() first if there is
 * any possibility that there are dirty buffers for the relation;
 * otherwise the sync is not very meaningful.
 *
 * Most callers should use the bulk loading facility in bulk_write.c
 * instead of calling this directly.
 */
void
smgrimmedsync(SMgrRelation reln, ForkNumber forknum)
{
	HOLD_INTERRUPTS();
	smgrsw[reln->smgr_which].smgr_immedsync(reln, forknum);
	RESUME_INTERRUPTS();
}

/*
 * Return fd for the specified block number and update *off to the appropriate
 * position.
 *
 * This is only to be used for when AIO needs to perform the IO in a different
 * process than where it was issued (e.g. in an IO worker).
 */
static int
smgrfd(SMgrRelation reln, ForkNumber forknum, BlockNumber blocknum, uint32 *off)
{
	int			fd;

	/*
	 * The caller needs to prevent interrupts from being processed, otherwise
	 * the FD could be closed prematurely.
	 */
	Assert(!INTERRUPTS_CAN_BE_PROCESSED());

	fd = smgrsw[reln->smgr_which].smgr_fd(reln, forknum, blocknum, off);

	return fd;
}

/*
 * AtEOXact_SMgr
 *
 * This routine is called during transaction commit or abort (it doesn't
 * particularly care which).  All unpinned SMgrRelation objects are destroyed.
 *
 * We do this as a compromise between wanting transient SMgrRelations to
 * live awhile (to amortize the costs of blind writes of multiple blocks)
 * and needing them to not live forever (since we're probably holding open
 * a kernel file descriptor for the underlying file, and we need to ensure
 * that gets closed reasonably soon if the file gets deleted).
 */
void
AtEOXact_SMgr(void)
{
	smgrdestroyall();
}

/*
 * This routine is called when we are ordered to release all open files by a
 * ProcSignalBarrier.
 */
bool
ProcessBarrierSmgrRelease(void)
{
	smgrreleaseall();
	return true;
}

/*
 * Set target of the IO handle to be smgr and initialize all the relevant
 * pieces of data.
 */
void
pgaio_io_set_target_smgr(PgAioHandle *ioh,
						 SMgrRelationData *smgr,
						 ForkNumber forknum,
						 BlockNumber blocknum,
						 int nblocks,
						 bool skip_fsync)
{
	PgAioTargetData *sd = pgaio_io_get_target_data(ioh);

	pgaio_io_set_target(ioh, PGAIO_TID_SMGR);

	/* backend is implied via IO owner */
	sd->smgr.rlocator = smgr->smgr_rlocator.locator;
	sd->smgr.forkNum = forknum;
	sd->smgr.blockNum = blocknum;
	sd->smgr.nblocks = nblocks;
	sd->smgr.is_temp = SmgrIsTemp(smgr);
	/* Temp relations should never be fsync'd */
	sd->smgr.skip_fsync = skip_fsync && !SmgrIsTemp(smgr);
}

/*
 * Callback for the smgr AIO target, to reopen the file (e.g. because the IO
 * is executed in a worker).
 */
static void
smgr_aio_reopen(PgAioHandle *ioh)
{
	PgAioTargetData *sd = pgaio_io_get_target_data(ioh);
	PgAioOpData *od = pgaio_io_get_op_data(ioh);
	SMgrRelation reln;
	ProcNumber	procno;
	uint32		off;

	/*
	 * The caller needs to prevent interrupts from being processed, otherwise
	 * the FD could be closed again before we get to executing the IO.
	 */
	Assert(!INTERRUPTS_CAN_BE_PROCESSED());

	if (sd->smgr.is_temp)
		procno = pgaio_io_get_owner(ioh);
	else
		procno = INVALID_PROC_NUMBER;

	reln = smgropen(sd->smgr.rlocator, procno);
	switch (pgaio_io_get_op(ioh))
	{
		case PGAIO_OP_INVALID:
			pg_unreachable();
			break;
		case PGAIO_OP_READV:
			od->read.fd = smgrfd(reln, sd->smgr.forkNum, sd->smgr.blockNum, &off);
			Assert(off == od->read.offset);
			break;
		case PGAIO_OP_WRITEV:
			od->write.fd = smgrfd(reln, sd->smgr.forkNum, sd->smgr.blockNum, &off);
			Assert(off == od->write.offset);
			break;
	}
}

/*
 * Callback for the smgr AIO target, describing the target of the IO.
 */
static char *
smgr_aio_describe_identity(const PgAioTargetData *sd)
{
	RelPathStr	path;
	char	   *desc;

	path = relpathbackend(sd->smgr.rlocator,
						  sd->smgr.is_temp ?
						  MyProcNumber : INVALID_PROC_NUMBER,
						  sd->smgr.forkNum);

	if (sd->smgr.nblocks == 0)
		desc = psprintf(_("file \"%s\""), path.str);
	else if (sd->smgr.nblocks == 1)
		desc = psprintf(_("block %u in file \"%s\""),
						sd->smgr.blockNum,
						path.str);
	else
		desc = psprintf(_("blocks %u..%u in file \"%s\""),
						sd->smgr.blockNum,
						sd->smgr.blockNum + sd->smgr.nblocks - 1,
						path.str);

	return desc;
}<|MERGE_RESOLUTION|>--- conflicted
+++ resolved
@@ -861,26 +861,6 @@
  * smgrtruncate() -- Truncate the given forks of supplied relation to
  *					 each specified numbers of blocks
  *
- * Backward-compatible version of smgrtruncate2() for the benefit of external
- * callers.  This version isn't used in PostgreSQL core code, and can't be
- * used in a critical section.
- */
-void
-smgrtruncate(SMgrRelation reln, ForkNumber *forknum, int nforks,
-			 BlockNumber *nblocks)
-{
-	BlockNumber old_nblocks[MAX_FORKNUM + 1];
-
-	for (int i = 0; i < nforks; ++i)
-		old_nblocks[i] = smgrnblocks(reln, forknum[i]);
-
-	smgrtruncate2(reln, forknum, nforks, old_nblocks, nblocks);
-}
-
-/*
- * smgrtruncate2() -- Truncate the given forks of supplied relation to
- *					  each specified numbers of blocks
- *
  * The truncation is done immediately, so this can't be rolled back.
  *
  * The caller must hold AccessExclusiveLock on the relation, to ensure that
@@ -892,13 +872,8 @@
  * to this relation should be called in between.
  */
 void
-<<<<<<< HEAD
-smgrtruncate2(SMgrRelation reln, ForkNumber *forknum, int nforks,
-			  BlockNumber *old_nblocks, BlockNumber *nblocks)
-=======
 smgrtruncate(SMgrRelation reln, ForkNumber *forknum, int nforks,
 			 BlockNumber *old_nblocks, BlockNumber *nblocks)
->>>>>>> 3d6a8289
 {
 	int			i;
 

--- conflicted
+++ resolved
@@ -19,7 +19,10 @@
     <term><acronym>AM</acronym></term>
     <listitem>
      <para>
+<!--
       <link linkend="glossary-am">Access Method</link>
+-->
+《機械翻訳》«<link linkend="glossary-am">Access Method</link>»
      </para>
     </listitem>
    </varlistentry>
@@ -830,11 +833,8 @@
       url="https://en.wikipedia.org/wiki/Server_Name_Indication">
        Server Name Indication</ulink>,
       <ulink url="https://datatracker.ietf.org/doc/html/rfc6066#section-3">RFC 6066</ulink>
-<<<<<<< HEAD
-=======
 -->
 《機械翻訳》<ulink url="https://en.wikipedia.org/wiki/Server_Name_Indication">サーバ名表示</ulink>、 <ulink url="https://datatracker.ietf.org/doc/html/rfc6066#section-3">RFC 6066</ulink>。
->>>>>>> 43f2d855
      </para>
     </listitem>
    </varlistentry>

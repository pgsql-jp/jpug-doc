<!-- doc/src/sgml/trigger.sgml -->

 <chapter id="triggers">
<!--
  <title>Triggers</title>
-->
  <title>トリガ</title>

  <indexterm zone="triggers">
   <primary>trigger</primary>
  </indexterm>
  <indexterm zone="triggers">
   <primary>トリガ</primary>
  </indexterm>

  <para>
<!--
   This chapter provides general information about writing trigger functions.
   Trigger functions can be written in most of the available procedural
   languages, including
   <application>PL/pgSQL</application> (<xref linkend="plpgsql"/>),
   <application>PL/Tcl</application> (<xref linkend="pltcl"/>),
   <application>PL/Perl</application> (<xref linkend="plperl"/>), and
   <application>PL/Python</application> (<xref linkend="plpython"/>).
   After reading this chapter, you should consult the chapter for
   your favorite procedural language to find out the language-specific
   details of writing a trigger in it.
-->
本章ではトリガ関数の作成に関する一般的な情報を示します。
トリガ関数は、<application>PL/pgSQL</application> (<xref linkend="plpgsql"/>)、<application>PL/Tcl</application> (<xref linkend="pltcl"/>)、<application>PL/Perl</application> (<xref linkend="plperl"/>)、<application>PL/Python</application> (<xref linkend="plpython"/>)など、利用可能な手続き言語のほとんどで作成することができます。
本章を読んだ後、好みの手続き言語に関する章を参照して、トリガ作成に関する言語特有の詳細を確認すべきです。
  </para>

  <para>
<!--
   It is also possible to write a trigger function in C, although
   most people find it easier to use one of the procedural languages.
   It is not currently possible to write a trigger function in the
   plain SQL function language.
-->
また、C言語でトリガ関数を作成することができます。
しかし、ほとんどの方は、手続き言語のいずれかで作成する方が簡単であることに気づくでしょう。
現時点では、普通のSQL関数言語ではトリガ関数を作成することはできません。
  </para>

  <sect1 id="trigger-definition">
<!--
   <title>Overview of Trigger Behavior</title>
-->
   <title>トリガ動作の概要</title>

   <para>
<!--
    A trigger is a specification that the database should automatically
    execute a particular function whenever a certain type of operation is
    performed.  Triggers can be attached to tables (partitioned or not),
    views, and foreign tables.
-->
トリガとは、データベースが、ある特定の操作が行われた時に常に自動的に実行しなければならない特定の機能に関する規定です。
トリガはテーブル（パーティション化されているかどうかにかかわらず）、ビュー、外部テーブルに付与することができます。
  </para>

  <para>
<!--
    On tables and foreign tables, triggers can be defined to execute either
    before or after any <command>INSERT</command>, <command>UPDATE</command>,
    or <command>DELETE</command> operation, either once per modified row,
    or once per <acronym>SQL</acronym> statement.
    <command>UPDATE</command> triggers can moreover be set to fire only if
    certain columns are mentioned in the <literal>SET</literal> clause of
    the <command>UPDATE</command> statement.  Triggers can also fire
    for <command>TRUNCATE</command> statements.  If a trigger event occurs,
    the trigger's function is called at the appropriate time to handle the
    event.
-->
テーブルおよび外部テーブル上では、トリガを<command>INSERT</command>、<command>UPDATE</command>または<command>DELETE</command>操作の前後に、行を変更する度、あるいは<acronym>SQL</acronym>文ごとに実行するように定義することができます。
さらに、<command>UPDATE</command>トリガについては、特定のカラムが<command>UPDATE</command>文の<literal>SET</literal>句の対象になった時のみ発動するよう設定することができます。
また、トリガは<command>TRUNCATE</command>文についても発動できます。
トリガイベントが起こると、トリガ関数がそのイベントを扱う適切な時点で呼び出されます。
   </para>

   <para>
<!--
    On views, triggers can be defined to execute instead of
    <command>INSERT</command>, <command>UPDATE</command>, or
    <command>DELETE</command> operations.
    Such <literal>INSTEAD OF</literal> triggers
    are fired once for each row that needs to be modified in the view.
    It is the responsibility of the
    trigger's function to perform the necessary modifications to the view's
    underlying base table(s) and, where appropriate, return the modified
    row as it will appear in the view.  Triggers on views can also be defined
    to execute once per <acronym>SQL</acronym> statement, before or after
    <command>INSERT</command>, <command>UPDATE</command>, or
    <command>DELETE</command> operations.
    However, such triggers are fired only if there is also
    an <literal>INSTEAD OF</literal> trigger on the view.  Otherwise,
    any statement targeting the view must be rewritten into a statement
    affecting its underlying base table(s), and then the triggers
    that will be fired are the ones attached to the base table(s).
-->
ビュー上では、トリガを<command>INSERT</command>、<command>UPDATE</command>または<command>DELETE</command>操作の代わりに実行するものとして定義できます。
そうした<literal>INSTEAD OF</literal>トリガは、ビュー内の変更を行うために必要となる行それぞれに対して一度発行されます。
ビューの元になっている基底テーブルへの必要な変更の実施、そして必要に応じて、ビュー上で見えるであろう変更された行を返却するのは、トリガ関数の責任です。
ビューへのトリガは、<acronym>SQL</acronym>文ごとに、<command>INSERT</command>、<command>UPDATE</command>または<command>DELETE</command>操作の前後で実行させるよう定義することもできます。
しかし、そうしたトリガは、ビューに<literal>INSTEAD OF</literal>トリガがあるときにだけ発行されます。
<literal>INSTEAD OF</literal>トリガを定義しない場合は、ビューを操作しようとする文は、元になる基底テーブルに影響を与える文に書き換えなければなりません。
その結果、発行されるトリガは、基底テーブルに付けられたトリガとなります。
   </para>

   <para>
<!--
    The trigger function must be defined before the trigger itself can be
    created.  The trigger function must be declared as a
    function taking no arguments and returning type <literal>trigger</literal>.
    (The trigger function receives its input through a specially-passed
    <structname>TriggerData</structname> structure, not in the form of ordinary function
    arguments.)
-->
トリガ関数は、トリガ自体が作成される前までに定義しておく必要があります。
トリガ関数は、引数を取らない、<literal>trigger</literal>型を返す関数として宣言される必要があります。
（トリガ関数は、通常の関数で使用される引数という形ではなく、<structname>TriggerData</structname>構造体で入力を受け取ります。）
   </para>

   <para>
<!--
    Once a suitable trigger function has been created, the trigger is
    established with
    <xref linkend="sql-createtrigger"/>.
    The same trigger function can be used for multiple triggers.
-->
適切なトリガ関数が作成されると、<xref linkend="sql-createtrigger"/>を使用してトリガを構築することができます。
同一のトリガ関数を複数のトリガに使用することができます。
   </para>

   <para>
<!--
    <productname>PostgreSQL</productname> offers both <firstterm>per-row</firstterm>
    triggers and <firstterm>per-statement</firstterm> triggers.  With a per-row
    trigger, the trigger function
    is invoked once for each row that is affected by the statement
    that fired the trigger. In contrast, a per-statement trigger is
    invoked only once when an appropriate statement is executed,
    regardless of the number of rows affected by that statement. In
    particular, a statement that affects zero rows will still result
    in the execution of any applicable per-statement triggers. These
    two types of triggers are sometimes called <firstterm>row-level</firstterm>
    triggers and <firstterm>statement-level</firstterm> triggers,
    respectively. Triggers on <command>TRUNCATE</command> may only be
    defined at statement level, not per-row.
-->
<productname>PostgreSQL</productname>は、<firstterm>行単位の</firstterm>トリガと<firstterm>文単位の</firstterm>トリガの両方を提供します。
行単位のトリガでは、トリガを発行した文によって影響を受ける行ごとにトリガ関数が呼び出されます。
反対に、文単位のトリガでは、適切な文が実行された時に、その文で何行が影響を受けたかどうかは関係なく、一度だけ呼び出されます。
特に、行に影響を与えない文であっても、適切な文単位のトリガがあれば実行されます。
この2種類のトリガはそれぞれ<firstterm>行レベル</firstterm>トリガと<firstterm>文レベル</firstterm>トリガと呼ばれることがあります。
<command>TRUNCATE</command>に対するトリガは、行単位ではなく、文レベルにのみに定義することができます。
   </para>

   <para>
<!--
    Triggers are also classified according to whether they fire
    <firstterm>before</firstterm>, <firstterm>after</firstterm>, or
    <firstterm>instead of</firstterm> the operation. These are referred to
    as <literal>BEFORE</literal> triggers, <literal>AFTER</literal> triggers, and
    <literal>INSTEAD OF</literal> triggers respectively.
    Statement-level <literal>BEFORE</literal> triggers naturally fire before the
    statement starts to do anything, while statement-level <literal>AFTER</literal>
    triggers fire at the very end of the statement.  These types of
    triggers may be defined on tables, views, or foreign tables.  Row-level
    <literal>BEFORE</literal> triggers fire immediately before a particular row is
    operated on, while row-level <literal>AFTER</literal> triggers fire at the end of
    the statement (but before any statement-level <literal>AFTER</literal> triggers).
    These types of triggers may only be defined on tables and
    foreign tables, not views.
    <literal>INSTEAD OF</literal> triggers may only be
    defined on views, and only at row level; they fire immediately as each
    row in the view is identified as needing to be operated on.
-->
また、トリガはそれらが操作の<firstterm>前</firstterm>、<firstterm>後</firstterm>または<firstterm>代わり</firstterm>のどれで実行されるかに応じて分けられます。
これらはそれぞれ<literal>BEFORE</literal>トリガ、<literal>AFTER</literal>トリガ、そして<literal>INSTEAD OF</literal>トリガと呼ばれます。
文レベルの<literal>BEFORE</literal>トリガは、もちろん文が何かを始める前に発行され、文レベルの<literal>AFTER</literal>トリガは文の本当に最後に発行されます。
これらのタイプのトリガはテーブル、ビュー、あるいは外部テーブルに定義できます。
行レベルの<literal>BEFORE</literal>トリガは、特定の行が操作される直前に発行され、行レベルの<literal>AFTER</literal>トリガは文の終わり（ただし、全ての文レベルの<literal>AFTER</literal>トリガの前）に発行されます。
これらのタイプのトリガは、テーブルおよび外部テーブルにのみ定義でき、ビューには定義できません。
<literal>INSTEAD OF</literal>トリガはビューにのみ定義され、行レベルのみが許されます。
つまり、ビュー上のそれぞれの行で処理が必要と判断された場合には、即座に発動します。
   </para>

   <para>
<!--
    The execution of an <literal>AFTER</literal> trigger can be deferred
    to the end of the transaction, rather than the end of the statement,
    if it was defined as a <firstterm>constraint trigger</firstterm>.
    In all cases, a trigger is executed as part of the same transaction as
    the statement that triggered it, so if either the statement or the
    trigger causes an error, the effects of both will be rolled back.
<<<<<<< HEAD
-->
<firstterm>制約トリガ</firstterm>として定義されている場合、<literal>AFTER</literal>トリガの実行は、トリガ実行を文の終わりではなく、トランザクションの終わりまで保留することができます。
すべての場合において、トリガはトリガが引き金となった文と同じトランザクションの一部として実行されるため、文またはトリガのいずれかがエラーを引き起こした場合、両方の結果がロールバックされます。
=======
    Also, the trigger will always run as the role that queued the trigger
    event, unless the trigger function is marked as <literal>SECURITY
    DEFINER</literal>, in which case it will run as the function owner.
>>>>>>> 3d6a8289
   </para>

   <para>
<!--
    If an <command>INSERT</command> contains an <literal>ON CONFLICT
    DO UPDATE</literal> clause, it is possible for row-level
    <literal>BEFORE</literal> <command>INSERT</command> and then
    <literal>BEFORE</literal> <command>UPDATE</command> triggers
    to be executed on triggered rows.  Such interactions can be
    complex if the triggers are not idempotent because change made by
    <literal>BEFORE</literal> <command>INSERT</command> triggers will be
    seen by <literal>BEFORE</literal> <command>UPDATE</command> triggers,
    including changes to <varname>EXCLUDED</varname> columns.
-->
<command>INSERT</command>が<literal>ON CONFLICT DO UPDATE</literal>句を含む場合、トリガの発生した行では、行レベルの<literal>BEFORE</literal> <command>INSERT</command>トリガが実行され、次に行レベルの<literal>BEFORE</literal> <command>UPDATE</command>トリガが実行される可能性があります。
<literal>BEFORE</literal> <command>INSERT</command>トリガによって行われた変更が、<varname>EXCLUDED</varname>列への変更を含めて、<literal>BEFORE</literal> <command>UPDATE</command>トリガから見えるので、トリガが冪等ではない場合、このような相互作用は複雑になる可能性があります。
   </para>

   <para>
<!--
    Note that statement-level
    <command>UPDATE</command> triggers are executed when <literal>ON
    CONFLICT DO UPDATE</literal> is specified, regardless of whether or not
    any rows were affected by the <command>UPDATE</command> (and
    regardless of whether the alternative <command>UPDATE</command>
    path was ever taken).  An <command>INSERT</command> with an
    <literal>ON CONFLICT DO UPDATE</literal> clause will execute
    statement-level <literal>BEFORE</literal> <command>INSERT</command>
    triggers first, then statement-level <literal>BEFORE</literal>
    <command>UPDATE</command> triggers, followed by statement-level
    <literal>AFTER</literal> <command>UPDATE</command> triggers and finally
    statement-level <literal>AFTER</literal> <command>INSERT</command>
    triggers.
-->
文レベルの<command>UPDATE</command>トリガは<literal>ON CONFLICT DO UPDATE</literal>が指定されたとき、その<command>UPDATE</command>によって行が影響を受けたかどうかに関わらず（そしてその代替である<command>UPDATE</command>部分が実行されたかどうかに関わらず）実行されることに注意してください。
<literal>ON CONFLICT DO UPDATE</literal>句のある<command>INSERT</command>では、まず文レベルの<literal>BEFORE</literal> <command>INSERT</command>トリガ、次に文レベルの<literal>BEFORE</literal> <command>UPDATE</command>トリガ、次いで文レベルの<literal>AFTER</literal> <command>UPDATE</command>トリガ、最後に文レベルの<literal>AFTER</literal> <command>INSERT</command>トリガを実行します。
   </para>

   <para>
<!--
    A statement that targets a parent table in an inheritance or partitioning
    hierarchy does not cause the statement-level triggers of affected child
    tables to be fired; only the parent table's statement-level triggers are
    fired.  However, row-level triggers of any affected child tables will be
    fired.
-->
継承あるいはパーティショニング階層において、親テーブルをターゲットとする文は、影響を受けた子テーブルの文レベルトリガを発動しません。
すなわち、親テーブルの文レベルトリガのみが発動します。
しかし、影響を受けた子テーブルの行レベルトリガは発動します。
   </para>

   <para>
<!--
    If an <command>UPDATE</command> on a partitioned table causes a row to move
    to another partition, it will be performed as a <command>DELETE</command>
    from the original partition followed by an <command>INSERT</command> into
    the new partition. In this case, all row-level <literal>BEFORE</literal>
    <command>UPDATE</command> triggers and all row-level
    <literal>BEFORE</literal> <command>DELETE</command> triggers are fired on
    the original partition. Then all row-level <literal>BEFORE</literal>
    <command>INSERT</command> triggers are fired on the destination partition.
    The possibility of surprising outcomes should be considered when all these
    triggers affect the row being moved. As far as <literal>AFTER ROW</literal>
    triggers are concerned, <literal>AFTER</literal> <command>DELETE</command>
    and <literal>AFTER</literal> <command>INSERT</command> triggers are
    applied; but <literal>AFTER</literal> <command>UPDATE</command> triggers
    are not applied because the <command>UPDATE</command> has been converted to
    a <command>DELETE</command> and an <command>INSERT</command>. As far as
    statement-level triggers are concerned, none of the
    <command>DELETE</command> or <command>INSERT</command> triggers are fired,
    even if row movement occurs; only the <command>UPDATE</command> triggers
    defined on the target table used in the <command>UPDATE</command> statement
    will be fired.
-->
あるパーティション化されたテーブルに適用された<command>UPDATE</command>の結果、行が他のパーティションに移動することになるなら、元のパーティションで<command>DELETE</command>し、続いて新しいパーティションに<command>INSERT</command>する操作として実行されます。
この場合、すべての行レベル<literal>BEFORE</literal> <command>UPDATE</command>トリガと<literal>BEFORE</literal> <command>DELETE</command>トリガが元のパーティションで発動します。
そして、すべての行レベル<literal>BEFORE</literal> <command>INSERT</command>トリガが移動先のパーティションで発動します。
これらのトリガが移動対象の行に対して影響を及ぼす際に、驚くべき結果となる可能性を考慮しておくべきでしょう。
<literal>AFTER ROW</literal>トリガに関しては、<literal>AFTER</literal> <command>DELETE</command>と<literal>AFTER</literal> <command>INSERT</command>トリガが適用されます。しかし、<literal>AFTER</literal> <command>UPDATE</command>トリガは適用されません。なぜなら、<command>UPDATE</command>は<command>DELETE</command>と<command>INSERT</command>に変換されるからです。
文レベルのトリガに関しては、たとえ行の移動が起こったとしても<command>DELETE</command>トリガも<command>INSERT</command>トリガも発動されません。<command>UPDATE</command>文中に現れた対象テーブルに定義された<command>UPDATE</command>トリガだけが発動されます。
   </para>

   <para>
<!--
    No separate triggers are defined for <command>MERGE</command>. Instead,
    statement-level or row-level <command>UPDATE</command>,
    <command>DELETE</command>, and <command>INSERT</command> triggers are fired
    depending on (for statement-level triggers) what actions are specified in
    the <command>MERGE</command> query and (for row-level triggers) what
    actions are performed.
-->
<command>MERGE</command>には個別のトリガは定義されません。
代わりに、文レベルまたは行レベルの<command>UPDATE</command>、<command>DELETE</command>および<command>INSERT</command>トリガが、<command>MERGE</command>問い合わせで指定されたアクション（文レベルトリガの場合）および実行されたアクション（行レベルトリガの場合）に応じて起動されます。
   </para>

   <para>
<!--
    While running a <command>MERGE</command> command, statement-level
    <literal>BEFORE</literal> and <literal>AFTER</literal> triggers are
    fired for events specified in the actions of the <command>MERGE</command>
    command, irrespective of whether or not the action is ultimately performed.
    This is the same as an <command>UPDATE</command> statement that updates
    no rows, yet statement-level triggers are fired.
    The row-level triggers are fired only when a row is actually updated,
    inserted or deleted. So it's perfectly legal that while statement-level
    triggers are fired for certain types of action, no row-level triggers
    are fired for the same kind of action.
-->
<command>MERGE</command>コマンドの実行中、文レベルの<literal>BEFORE</literal>および<literal>AFTER</literal>トリガは、アクションが最終的に実行されるかどうかに関係なく、<command>MERGE</command>コマンドのアクションで指定されたイベントに対して発行されます。
これは、行を更新しない<command>UPDATE</command>文と同じですが、文レベルのトリガは発行されます。
行レベルのトリガは、行が実際に更新、挿入または削除されたときにのみ発行されます。
したがって、文レベルのトリガが特定のタイプのアクションに対して発行されるものの、同じ種類のアクションに対して行レベルのトリガが発行されないことは完全に合法です。
   </para>

   <para>
<!--
    Trigger functions invoked by per-statement triggers should always
    return <symbol>NULL</symbol>. Trigger functions invoked by per-row
    triggers can return a table row (a value of
    type <structname>HeapTuple</structname>) to the calling executor,
    if they choose.  A row-level trigger fired before an operation has
    the following choices:
-->
文単位のトリガによって呼び出されるトリガ関数は常に<symbol>NULL</symbol>を返さなければなりません。
行単位のトリガによって呼び出されるトリガ関数は呼び出し元のエグゼキュータにテーブル行（<structname>HeapTuple</structname>型の値）を返すように選択することができます。
操作前に発行された行レベルのトリガでは以下の選択肢があります。

    <itemizedlist>
     <listitem>
      <para>
<!--
       It can return <symbol>NULL</symbol> to skip the operation for the
       current row. This instructs the executor to not perform the
       row-level operation that invoked the trigger (the insertion,
       modification, or deletion of a particular table row).
-->
<symbol>NULL</symbol>を返して、現在の行への操作をスキップできます。
これは、エグゼキュータにトリガの元になった行レベルの操作（特定のテーブル行の挿入、更新、削除）を行わないよう指示します。
      </para>
     </listitem>

     <listitem>
      <para>
<!--
       For row-level <command>INSERT</command>
       and <command>UPDATE</command> triggers only, the returned row
       becomes the row that will be inserted or will replace the row
       being updated.  This allows the trigger function to modify the
       row being inserted or updated.
-->
行レベルの<command>INSERT</command>および<command>UPDATE</command>トリガの場合のみ、返される行が挿入される、もしくは実際に更新される行になります。
これにより、トリガ関数で、挿入される行もしくは更新される行を変更することができます。
      </para>
     </listitem>
    </itemizedlist>

<!--
    A row-level <literal>BEFORE</literal> trigger that does not intend to cause
    either of these behaviors must be careful to return as its result the same
    row that was passed in (that is, the <varname>NEW</varname> row
    for <command>INSERT</command> and <command>UPDATE</command>
    triggers, the <varname>OLD</varname> row for
    <command>DELETE</command> triggers).
-->
これらの動作をさせたくない行レベルの<literal>BEFORE</literal>トリガについては、渡された行（つまり、<command>INSERT</command>および<command>UPDATE</command>トリガでは<varname>NEW</varname>行、<command>DELETE</command>の場合は<varname>OLD</varname>行）と同じ行結果を返すように気を付ける必要があります。
   </para>

   <para>
<!--
    A row-level <literal>INSTEAD OF</literal> trigger should either return
    <symbol>NULL</symbol> to indicate that it did not modify any data from
    the view's underlying base tables, or it should return the view
    row that was passed in (the <varname>NEW</varname> row
    for <command>INSERT</command> and <command>UPDATE</command>
    operations, or the <varname>OLD</varname> row for
    <command>DELETE</command> operations). A nonnull return value is
    used to signal that the trigger performed the necessary data
    modifications in the view.  This will cause the count of the number
    of rows affected by the command to be incremented. For
    <command>INSERT</command> and <command>UPDATE</command> operations only, the trigger
    may modify the <varname>NEW</varname> row before returning it.  This will
    change the data returned by
    <command>INSERT RETURNING</command> or <command>UPDATE RETURNING</command>,
    and is useful when the view will not show exactly the same data
    that was provided.
-->
行レベルの<literal>INSTEAD OF</literal>トリガは、ビューの元となった元テーブルのデータをまったく変更しないことを表す<symbol>NULL</symbol>、または、渡されたビューの行（<command>INSERT</command>と<command>UPDATE</command>操作の場合<varname>NEW</varname>行、<command>DELETE</command>操作の場合<varname>OLD</varname>行）を返さなければなりません。
非NULLの戻り値は、そのトリガがビューにおいて必要なデータ変更を実行したことを通知するために使用されます。
これにより影響を受けた行数を数えるカウンタは増加されます。
<command>INSERT</command>と<command>UPDATE</command>操作のみ、トリガは戻す前に<varname>NEW</varname>行を変更することができます。
これは<command>INSERT RETURNING</command>または<command>UPDATE RETURNING</command>で返されるデータを変更しますので、ビューが提供されたデータと正確に同じ結果を返さない場合に有益です。
   </para>

   <para>
<!--
    The return value is ignored for row-level triggers fired after an
    operation, and so they can return <symbol>NULL</symbol>.
-->
操作の後に発生する行レベルトリガでは戻り値は無視されますので、これらは<symbol>NULL</symbol>を返すことができます。
   </para>

   <para>
<!--
    Some considerations apply for generated
    columns.<indexterm><primary>generated column</primary><secondary>in
    triggers</secondary></indexterm>  Stored generated columns are computed after
    <literal>BEFORE</literal> triggers and before <literal>AFTER</literal>
    triggers.  Therefore, the generated value can be inspected in
    <literal>AFTER</literal> triggers.  In <literal>BEFORE</literal> triggers,
    the <literal>OLD</literal> row contains the old generated value, as one
    would expect, but the <literal>NEW</literal> row does not yet contain the
    new generated value and should not be accessed.  In the C language
    interface, the content of the column is undefined at this point; a
    higher-level programming language should prevent access to a stored
    generated column in the <literal>NEW</literal> row in a
    <literal>BEFORE</literal> trigger.  Changes to the value of a generated
    column in a <literal>BEFORE</literal> trigger are ignored and will be
    overwritten.
<<<<<<< HEAD
-->
生成列に対してはいくつか考慮が必要です。<indexterm><primary>生成列</primary><secondary>トリガでの</secondary></indexterm>
格納された生成列は、<literal>BEFORE</literal>トリガの後、<literal>AFTER</literal>トリガの前に計算されます。
そのため、生成される値は<literal>AFTER</literal>トリガで調べることができます。
<literal>BEFORE</literal>トリガでは、皆さんが期待している通り<literal>OLD</literal>行は以前の生成された値を含んでいますが、<literal>NEW</literal>行は新しく生成される値をまだ含んでおらず、アクセスすべきではありません。
C言語インタフェースでは、この時点では列の内容は未定義です。高レベルプログラム言語は、<literal>BEFORE</literal>トリガ内では<literal>NEW</literal>行の生成列へのアクセスを避けるべきです。
<literal>BEFORE</literal>トリガでの生成列の値の変更は無視され、上書きされます。
=======
    Virtual generated columns are never computed when triggers fire.  In the C
    language interface, their content is undefined in a trigger function.
    Higher-level programming languages should prevent access to virtual
    generated columns in triggers.
>>>>>>> 3d6a8289
   </para>

   <para>
<!--
    If more than one trigger is defined for the same event on the same
    relation, the triggers will be fired in alphabetical order by
    trigger name.  In the case of <literal>BEFORE</literal> and
    <literal>INSTEAD OF</literal> triggers, the possibly-modified row returned by
    each trigger becomes the input to the next trigger.  If any
    <literal>BEFORE</literal> or <literal>INSTEAD OF</literal> trigger returns
    <symbol>NULL</symbol>, the operation is abandoned for that row and subsequent
    triggers are not fired (for that row).
-->
同一リレーション、同一イベントに対して1つ以上のトリガが定義された場合、トリガはその名前のアルファベット順に発生します。
<literal>BEFORE</literal>トリガと<literal>INSTEAD OF</literal>トリガの場合では、各トリガで返される、変更された可能性がある行が次のトリガの入力となります。
もし、ある<literal>BEFORE</literal>トリガや<literal>INSTEAD OF</literal>トリガが<symbol>NULL</symbol>を返したら、(いまのところ)操作はその行で中断し、残りのトリガは発生しません。
   </para>

   <para>
<!--
    A trigger definition can also specify a Boolean <literal>WHEN</literal>
    condition, which will be tested to see whether the trigger should
    be fired.  In row-level triggers the <literal>WHEN</literal> condition can
    examine the old and/or new values of columns of the row.  (Statement-level
    triggers can also have <literal>WHEN</literal> conditions, although the feature
    is not so useful for them.)  In a <literal>BEFORE</literal> trigger, the
    <literal>WHEN</literal>
    condition is evaluated just before the function is or would be executed,
    so using <literal>WHEN</literal> is not materially different from testing the
    same condition at the beginning of the trigger function.  However, in
    an <literal>AFTER</literal> trigger, the <literal>WHEN</literal> condition is evaluated
    just after the row update occurs, and it determines whether an event is
    queued to fire the trigger at the end of statement.  So when an
    <literal>AFTER</literal> trigger's
    <literal>WHEN</literal> condition does not return true, it is not necessary
    to queue an event nor to re-fetch the row at end of statement.  This
    can result in significant speedups in statements that modify many
    rows, if the trigger only needs to be fired for a few of the rows.
    <literal>INSTEAD OF</literal> triggers do not support
    <literal>WHEN</literal> conditions.
-->
トリガ定義は、トリガを発動するかどうかを<literal>WHEN</literal>句の論理条件で指定することも可能です。
行レベルトリガにおいて、<literal>WHEN</literal>条件は行の列の古い値と(あるいは)新しい値を検索することができます。
(あまり有用ではありませんが、文レベルトリガでも<literal>WHEN</literal>条件で同じことができます。)
<literal>BEFORE</literal>トリガでは、実質的にトリガ関数の開始時と同じ条件で検査できるように、<literal>WHEN</literal>条件の評価が関数の実施直前になされます。
したがって、<literal>WHEN</literal>を使用することは、トリガ関数の最初に同じ条件をテストすることと実質的に変わりません。
しかし<literal>AFTER</literal>トリガでは、<literal>WHEN</literal>条件の評価は行の更新直後に行われ、文の終わり(コミット時)にトリガを発動するためのイベントを待ち行列に入れるかどうかを決めます。
そのため、ある<literal>AFTER</literal>トリガの<literal>WHEN</literal>条件が真を返さなかった場合は、イベントを待ち行列に入れる必要も文の終わりに行を再取得する必要もありません。
これは、大量の行の変更が発生するけれども、トリガがその内の少数の行に対してのみ発動させる必要がある、といった文の処理速度を大幅に上げる効果があります。
<literal>INSTEAD OF</literal>トリガは<literal>WHEN</literal>条件をサポートしていません。
   </para>

   <para>
<!--
    Typically, row-level <literal>BEFORE</literal> triggers are used for checking or
    modifying the data that will be inserted or updated.  For example,
    a <literal>BEFORE</literal> trigger might be used to insert the current time into a
    <type>timestamp</type> column, or to check that two elements of the row are
    consistent. Row-level <literal>AFTER</literal> triggers are most sensibly
    used to propagate the updates to other tables, or make consistency
    checks against other tables.  The reason for this division of labor is
    that an <literal>AFTER</literal> trigger can be certain it is seeing the final
    value of the row, while a <literal>BEFORE</literal> trigger cannot; there might
    be other <literal>BEFORE</literal> triggers firing after it.  If you have no
    specific reason to make a trigger <literal>BEFORE</literal> or
    <literal>AFTER</literal>, the <literal>BEFORE</literal> case is more efficient, since
    the information about
    the operation doesn't have to be saved until end of statement.
-->
通常、行レベルの<literal>BEFORE</literal>トリガは、挿入あるいは更新される予定のデータの検査や変更のために使用されます。
例えば、<literal>BEFORE</literal>トリガは、<type>timestamp</type>型の列に現在時刻を挿入するために、あるいは行の2つの要素の整合性を検査するために使用される可能性があります。
行レベルの<literal>AFTER</literal>トリガは、ほとんど常識的に他のテーブルに更新を伝播させるために、あるいは他のテーブルとの整合性を検査するために使用されます。
こうした仕事の切り分け理由は、<literal>AFTER</literal>トリガは行の最終値を見ることができ、<literal>BEFORE</literal>トリガは見ることができないという点です。
その後に他の<literal>BEFORE</literal>トリガが起動する可能性があります。
トリガを<literal>BEFORE</literal>にするか<literal>AFTER</literal>にするかを決める時に特別な理由がないのであれば、操作の情報を行が終わるまで保持する必要がない分、<literal>BEFORE</literal>を使う方が効率的です。
   </para>

   <para>
<!--
    If a trigger function executes SQL commands then these
    commands might fire triggers again. This is known as cascading
    triggers.  There is no direct limitation on the number of cascade
    levels.  It is possible for cascades to cause a recursive invocation
    of the same trigger; for example, an <command>INSERT</command>
    trigger might execute a command that inserts an additional row
    into the same table, causing the <command>INSERT</command> trigger
    to be fired again.  It is the trigger programmer's responsibility
    to avoid infinite recursion in such scenarios.
-->
トリガ関数がSQLコマンドを処理する場合、これらの問い合わせがトリガを再度発行することがあります。
これはカスケードされたトリガと呼ばれます。
カスケードの段数に直接的な制限はありません。
カスケードの場合、同じトリガを再帰的に呼び出すことが可能です。
例えば、<command>INSERT</command>トリガで同じテーブルに追加の行を挿入する問い合わせが実行された場合、その結果として<command>INSERT</command>トリガが再度発行されます。
こうした状況で無限再帰を防ぐのは、トリガプログラマの責任です。
   </para>

   <para>
<!--
    If a foreign key constraint specifies referential actions (that
    is, cascading updates or deletes), those actions are performed via
    ordinary SQL <command>UPDATE</command> or <command>DELETE</command>
    commands on the referencing table.
    In particular, any triggers that exist on the referencing table
    will be fired for those changes.  If such a trigger modifies or
    blocks the effect of one of these commands, the end result could
    be to break referential integrity.  It is the trigger programmer's
    responsibility to avoid that.
-->
外部キー制約が参照アクション（すなわち、カスケード更新または削除）を指定している場合、これらのアクションは、参照テーブル上の通常のSQL更新または削除コマンドを介して実行されます。
特に、参照テーブルに存在するトリガは、これらの変更に対して起動されます。
このようなトリガがこれらのコマンドのいずれかの効果を変更またはブロックすると、最終的に参照整合性を破壊する可能性があります。
それを回避するのはトリガプログラマの責任です。
   </para>

   <para>
    <indexterm>
     <primary>trigger</primary>
     <secondary>arguments for trigger functions</secondary>
    </indexterm>
    <indexterm>
     <primary>トリガ</primary>
     <secondary>トリガ関数の引数</secondary>
    </indexterm>
<!--
    When a trigger is being defined, arguments can be specified for
    it. The purpose of including arguments in the
    trigger definition is to allow different triggers with similar
    requirements to call the same function.  As an example, there
    could be a generalized trigger function that takes as its
    arguments two column names and puts the current user in one and
    the current time stamp in the other.  Properly written, this
    trigger function would be independent of the specific table it is
    triggering on.  So the same function could be used for
    <command>INSERT</command> events on any table with suitable
    columns, to automatically track creation of records in a
    transaction table for example. It could also be used to track
    last-update events if defined as an <command>UPDATE</command>
    trigger.
-->
トリガを定義する時、そのトリガ用の引数を指定することができます。
トリガ定義に引数を含めた目的は、似たような要求の異なるトリガに同じ関数を呼び出すことができるようにすることです。
例えば、2つの列名を引数とし、片方に現在のユーザをもう片方に現在のタイムスタンプを取る、汎化トリガ関数があるとします。
適切に作成すれば、この関数が特定のトリガの発行元となるテーブルに依存することはなくなります。
同じ関数を使用して、例えば、トランザクションテーブルに作成記録を自動的に登録させるために、適切な列を持つ任意のテーブルの<command>INSERT</command>イベントに使用することができます。
また、<command>UPDATE</command>として定義すれば、最終更新イベントを追跡するために使用することも可能です。
   </para>

   <para>
<!--
    Each programming language that supports triggers has its own method
    for making the trigger input data available to the trigger function.
    This input data includes the type of trigger event (e.g.,
    <command>INSERT</command> or <command>UPDATE</command>) as well as any
    arguments that were listed in <command>CREATE TRIGGER</command>.
    For a row-level trigger, the input data also includes the
    <varname>NEW</varname> row for <command>INSERT</command> and
    <command>UPDATE</command> triggers, and/or the <varname>OLD</varname> row
    for <command>UPDATE</command> and <command>DELETE</command> triggers.
-->
トリガをサポートするプログラミング言語はそれぞれ独自の方法で、トリガ関数で利用できるトリガの入力データを作成します。
この入力データには、トリガイベントの種類（例えば<command>INSERT</command>や<command>UPDATE</command>）、および<command>CREATE TRIGGER</command>で指定された引数が含まれます。
行レベルトリガの入力データには、<command>INSERT</command>および<command>UPDATE</command>トリガの場合は<varname>NEW</varname>行が、<command>UPDATE</command>および<command>DELETE</command>トリガの場合は<varname>OLD</varname>行が含まれます。
   </para>

   <para>
<!--
    By default, statement-level triggers do not have any way to examine the
    individual row(s) modified by the statement.  But an <literal>AFTER
    STATEMENT</literal> trigger can request that <firstterm>transition tables</firstterm>
    be created to make the sets of affected rows available to the trigger.
    <literal>AFTER ROW</literal> triggers can also request transition tables, so
    that they can see the total changes in the table as well as the change in
    the individual row they are currently being fired for.  The method for
    examining the transition tables again depends on the programming language
    that is being used, but the typical approach is to make the transition
    tables act like read-only temporary tables that can be accessed by SQL
    commands issued within the trigger function.
-->
デフォルトでは、文レベルトリガには文によって変更された個々の行を検査するための手段がありません。
しかし、トリガがアクセスできる影響を受けた行の集合を作成するために、<literal>AFTER STATEMENT</literal>トリガは、<firstterm>遷移テーブル(transition tables)</firstterm>の作成を依頼することができます。
<literal>AFTER ROW</literal>トリガも遷移テーブルを依頼できるので、発動中の個々の行における変更だけでなく、テーブル全体におけるすべての変更を見ることができます。
遷移テーブルを検査する方法も使用中のプログラミング言語に依存しますが、典型的な方法は、トリガ関数の中で発行するSQLコマンドでアクセスできる、読み込み専用の一時テーブルのように振る舞う遷移テーブルを作成することです。
   </para>

  </sect1>

  <sect1 id="trigger-datachanges">
<!--
   <title>Visibility of Data Changes</title>
-->
   <title>データ変更の可視性</title>

   <para>
<!--
    If you execute SQL commands in your trigger function, and these
    commands access the table that the trigger is for, then
    you need to be aware of the data visibility rules, because they determine
    whether these SQL commands will see the data change that the trigger
    is fired for.  Briefly:
-->
トリガ関数内でSQLコマンドを実行し、このコマンドがトリガの元となったテーブルにアクセスする場合、データの可視性規則に注意する必要があります。
この規則が、SQLコマンドがトリガの発行原因となったデータ変更を見ることができるかどうかを決定するからです。
簡単に以下に示します。

    <itemizedlist>

     <listitem>
      <para>
<!--
       Statement-level triggers follow simple visibility rules: none of
       the changes made by a statement are visible to statement-level
       <literal>BEFORE</literal> triggers, whereas all
       modifications are visible to statement-level <literal>AFTER</literal>
       triggers.
-->
文レベルトリガは次に示す簡単な可視性規則に従います。
文によってなされた変更は、文レベルの<literal>BEFORE</literal>トリガでは不可視です。
一方、文レベルの<literal>AFTER</literal>トリガでは全ての変更が可視です。
      </para>
     </listitem>

     <listitem>
      <para>
<!--
       The data change (insertion, update, or deletion) causing the
       trigger to fire is naturally <emphasis>not</emphasis> visible
       to SQL commands executed in a row-level <literal>BEFORE</literal> trigger,
       because it hasn't happened yet.
-->
当然ながら行レベルの<literal>BEFORE</literal>トリガ内のSQLコマンドでは、トリガの発生原因となったデータ変更（挿入、更新、削除）はまだ発生していませんので、可視<emphasis>ではありません</emphasis>。
      </para>
     </listitem>

     <listitem>
      <para>
<!--
       However, SQL commands executed in a row-level <literal>BEFORE</literal>
       trigger <emphasis>will</emphasis> see the effects of data
       changes for rows previously processed in the same outer
       command.  This requires caution, since the ordering of these
       change events is not in general predictable; an SQL command that
       affects multiple rows can visit the rows in any order.
-->
しかし、行レベルの<literal>BEFORE</literal>トリガで実行されるSQLコマンドは、その外側のコマンドで以前に処理された行へのデータ変更の影響を見る<emphasis>ことになるでしょう</emphasis>。
これらの変更イベントの順序は一般的に予測できませんので、注意が必要です。
複数行に影響するSQLコマンドはどのような順番でもその行を更新することができます。
      </para>
     </listitem>

     <listitem>
      <para>
<!--
       Similarly, a row-level <literal>INSTEAD OF</literal> trigger will see the
       effects of data changes made by previous firings of <literal>INSTEAD
       OF</literal> triggers in the same outer command.
-->
同様に、行レベルの<literal>INSTEAD OF</literal>トリガは、同じ外側のコマンドで以前に処理された<literal>INSTEAD OF</literal>トリガよる変更結果を見ることになるでしょう。
      </para>
     </listitem>

     <listitem>
      <para>
<!--
       When a row-level <literal>AFTER</literal> trigger is fired, all data
       changes made
       by the outer command are already complete, and are visible to
       the invoked trigger function.
-->
行レベルの<literal>AFTER</literal>トリガが発生すると、その外側のコマンドによってなされた全ての変更は既に完了していますので、呼び出されたトリガ関数から可視になります。
      </para>
     </listitem>
    </itemizedlist>
   </para>

   <para>
<!--
    If your trigger function is written in any of the standard procedural
    languages, then the above statements apply only if the function is
    declared <literal>VOLATILE</literal>.  Functions that are declared
    <literal>STABLE</literal> or <literal>IMMUTABLE</literal> will not see changes made by
    the calling command in any case.
-->
もし、あなたのトリガが標準的な手続き型言語のいずれかで記述されている時、上記の可視性は関数が<literal>VOLATILE</literal>で定義されている場合のみ適用されます。
<literal>STABLE</literal>、もしくは<literal>IMMUTABLE</literal>で定義されている関数は、どのようなケースにおいても、呼び出しコマンドによる変更は見ないでしょう。
   </para>

   <para>
<!--
    Further information about data visibility rules can be found in
    <xref linkend="spi-visibility"/>.  The example in <xref
    linkend="trigger-example"/> contains a demonstration of these rules.
-->
データ可視性規則に関する詳細は<xref linkend="spi-visibility"/>にあります。
<xref linkend="trigger-example"/>の例にこの規則を示します。
   </para>
  </sect1>

  <sect1 id="trigger-interface">
<!--
   <title>Writing Trigger Functions in C</title>
-->
   <title>Cによるトリガ関数の作成</title>

   <indexterm zone="trigger-interface">
    <primary>trigger</primary>
    <secondary>in C</secondary>
   </indexterm>
   <indexterm zone="trigger-interface">
    <primary>トリガ</primary>
    <secondary>Cによる</secondary>
   </indexterm>

   <indexterm>
    <primary>transition tables</primary>
    <secondary>referencing from C trigger</secondary>
   </indexterm>
   <indexterm>
    <primary>遷移テーブル</primary>
    <secondary>Cトリガからの参照</secondary>
   </indexterm>

   <para>
<!--
    This section describes the low-level details of the interface to a
    trigger function.  This information is only needed when writing
    trigger functions in C.  If you are using a higher-level language then
    these details are handled for you.  In most cases you should consider
    using a procedural language before writing your triggers in C.  The
    documentation of each procedural language explains how to write a
    trigger in that language.
-->
本節ではトリガ関数とのインタフェースについて低レベルな詳細を説明します。
この情報はC言語でトリガ関数を作成する時にのみ必要です。
高レベルな言語で作成すれば、こうした詳細は代わりに扱ってもらえます。
たいていの場合、Cでトリガを作成する前に手続き言語を使用することを検討すべきです。
各手続き言語の文書で、その言語を使用したトリガの作成方法を説明します。
   </para>

   <para>
<!--
    Trigger functions must use the <quote>version 1</quote> function manager
    interface.
-->
トリガ関数は<quote>version 1</quote>関数マネージャインタフェースを使わなくてはいけません。
   </para>

   <para>
<!--
    When a function is called by the trigger manager, it is not passed
    any normal arguments, but it is passed a <quote>context</quote>
    pointer pointing to a <structname>TriggerData</structname> structure.  C
    functions can check whether they were called from the trigger
    manager or not by executing the macro:
-->
関数がトリガマネージャから呼び出される時は、通常の引数が渡されるのではなく、<structname>TriggerData</structname>構造体を指す<quote>context</quote>ポインタが渡されます。
C関数は、トリガマネージャから呼び出されたのかどうかを以下のマクロを実行することで検査することができます。
<programlisting>
CALLED_AS_TRIGGER(fcinfo)
</programlisting>
<!--
    which expands to:
-->
これは以下に展開されます。
<programlisting>
((fcinfo)-&gt;context != NULL &amp;&amp; IsA((fcinfo)-&gt;context, TriggerData))
</programlisting>
<!--
    If this returns true, then it is safe to cast
    <literal>fcinfo-&gt;context</literal> to type <literal>TriggerData
    *</literal> and make use of the pointed-to
    <structname>TriggerData</structname> structure.  The function must
    <emphasis>not</emphasis> alter the <structname>TriggerData</structname>
    structure or any of the data it points to.
-->
もしこれが真を返す場合、<literal>fcinfo-&gt;context</literal>を<literal>TriggerData *</literal>型にキャストし、指された<structname>TriggerData</structname>構造体を使用することは安全です。
その関数は、<structname>TriggerData</structname>構造体やそれが指すどのようなデータも変更しては<emphasis>いけません</emphasis>。
   </para>

   <para>
<!--
    <structname>struct TriggerData</structname> is defined in
    <filename>commands/trigger.h</filename>:
-->
<structname>struct TriggerData</structname>は<filename>commands/trigger.h</filename>の中で定義されています。

<programlisting>
typedef struct TriggerData
{
    NodeTag          type;
    TriggerEvent     tg_event;
    Relation         tg_relation;
    HeapTuple        tg_trigtuple;
    HeapTuple        tg_newtuple;
    Trigger         *tg_trigger;
    TupleTableSlot  *tg_trigslot;
    TupleTableSlot  *tg_newslot;
    Tuplestorestate *tg_oldtable;
    Tuplestorestate *tg_newtable;
    const Bitmapset *tg_updatedcols;
} TriggerData;
</programlisting>

<!--
    where the members are defined as follows:
-->
メンバは下記のように定義されています。

    <variablelist>
     <varlistentry>
      <term><structfield>type</structfield></term>
      <listitem>
       <para>
<!--
        Always <literal>T_TriggerData</literal>.
-->
常に<literal>T_TriggerData</literal>です。
       </para>
      </listitem>
     </varlistentry>

     <varlistentry>
      <term><structfield>tg_event</structfield></term>
      <listitem>
       <para>
<!--
        Describes the event for which the function is called. You can use the
        following macros to examine <literal>tg_event</literal>:
-->
その関数が呼び出されたイベントを記述します。
<literal>tg_event</literal>を調べるためには下記のマクロを使うことができます。

        <variablelist>
         <varlistentry>
          <term><literal>TRIGGER_FIRED_BEFORE(tg_event)</literal></term>
          <listitem>
           <para>
<!--
            Returns true if the trigger fired before the operation.
-->
トリガが操作の前に(before)発行された場合に真を返します。
           </para>
          </listitem>
         </varlistentry>

         <varlistentry>
          <term><literal>TRIGGER_FIRED_AFTER(tg_event)</literal></term>
          <listitem>
           <para>
<!--
            Returns true if the trigger fired after the operation.
-->
トリガが操作の後に(after)発行された場合に真を返します。
           </para>
          </listitem>
         </varlistentry>

         <varlistentry>
          <term><literal>TRIGGER_FIRED_INSTEAD(tg_event)</literal></term>
          <listitem>
           <para>
<!--
            Returns true if the trigger fired instead of the operation.
-->
トリガがINSTEAD OFで発行された場合に真を返します。
           </para>
          </listitem>
         </varlistentry>

         <varlistentry>
          <term><literal>TRIGGER_FIRED_FOR_ROW(tg_event)</literal></term>
          <listitem>
           <para>
<!--
            Returns true if the trigger fired for a row-level event.
-->
トリガが行レベルのイベントで発行された場合に真を返します。
           </para>
          </listitem>
         </varlistentry>

         <varlistentry>
          <term><literal>TRIGGER_FIRED_FOR_STATEMENT(tg_event)</literal></term>
          <listitem>
           <para>
<!--
            Returns true if the trigger fired for a statement-level event.
-->
トリガが文レベルのイベントで発行された場合に真を返します。
           </para>
          </listitem>
         </varlistentry>

         <varlistentry>
          <term><literal>TRIGGER_FIRED_BY_INSERT(tg_event)</literal></term>
          <listitem>
           <para>
<!--
            Returns true if the trigger was fired by an <command>INSERT</command> command.
-->
トリガが<command>INSERT</command>コマンドで発行された場合に真を返します。
           </para>
          </listitem>
         </varlistentry>

         <varlistentry>
          <term><literal>TRIGGER_FIRED_BY_UPDATE(tg_event)</literal></term>
          <listitem>
           <para>
<!--
            Returns true if the trigger was fired by an <command>UPDATE</command> command.
-->
トリガが<command>UPDATE</command>コマンドで発行された場合に真を返します。
           </para>
          </listitem>
         </varlistentry>

         <varlistentry>
          <term><literal>TRIGGER_FIRED_BY_DELETE(tg_event)</literal></term>
          <listitem>
           <para>
<!--
            Returns true if the trigger was fired by a <command>DELETE</command> command.
-->
トリガが<command>DELETE</command>コマンドで発行された場合に真を返します。
           </para>
          </listitem>
         </varlistentry>

         <varlistentry>
          <term><literal>TRIGGER_FIRED_BY_TRUNCATE(tg_event)</literal></term>
          <listitem>
           <para>
<!--
            Returns true if the trigger was fired by a <command>TRUNCATE</command> command.
-->
トリガが<command>TRUNCATE</command>コマンドで発行された場合に真を返します。
           </para>
          </listitem>
         </varlistentry>
        </variablelist>
       </para>
      </listitem>
     </varlistentry>

     <varlistentry>
      <term><structfield>tg_relation</structfield></term>
      <listitem>
       <para>
<!--
        A pointer to a structure describing the relation that the trigger fired for.
        Look at <filename>utils/rel.h</filename> for details about
        this structure.  The most interesting things are
        <literal>tg_relation-&gt;rd_att</literal> (descriptor of the relation
        tuples) and <literal>tg_relation-&gt;rd_rel-&gt;relname</literal>
        (relation name; the type is not <type>char*</type> but
        <type>NameData</type>; use
        <literal>SPI_getrelname(tg_relation)</literal> to get a <type>char*</type> if you
        need a copy of the name).
-->
トリガの発行元のリレーションを記述する構造体へのポインタです。
この構造体についての詳細は、<filename>utils/rel.h</filename>を参照してください。
最も興味深いのは、<literal>tg_relation-&gt;rd_att</literal>（リレーションタプルの記述子）と<literal>tg_relation-&gt;rd_rel-&gt;relname</literal>です（リレーション名、これは<type>char*</type>ではなく<type>NameData</type>です。
名前のコピーが必要な場合は、<type>char*</type>を得るために<literal>SPI_getrelname(tg_relation)</literal>を使用してください）。
       </para>
      </listitem>
     </varlistentry>

     <varlistentry>
      <term><structfield>tg_trigtuple</structfield></term>
      <listitem>
       <para>
<!--
        A pointer to the row for which the trigger was fired. This is
        the row being inserted, updated, or deleted.  If this trigger
        was fired for an <command>INSERT</command> or
        <command>DELETE</command> then this is what you should return
        from the function if you don't want to replace the row with
        a different one (in the case of <command>INSERT</command>) or
        skip the operation.  For triggers on foreign tables, values of system
        columns herein are unspecified.
-->
トリガが発行された行へのポインタです。
これは挿入される、削除される、あるいは更新される行です。
もし<command>INSERT</command>/<command>DELETE</command>でこのトリガが発行された時、この行を別のもので置き換えたくない（<command>INSERT</command>の場合）場合や、その操作をスキップしたくない場合は、これをこの関数から返してください。
外部テーブルのトリガに対しては、システム列の値はここでは指定されません。
       </para>
      </listitem>
     </varlistentry>

     <varlistentry>
      <term><structfield>tg_newtuple</structfield></term>
      <listitem>
       <para>
<!--
        A pointer to the new version of the row, if the trigger was
        fired for an <command>UPDATE</command>, and <symbol>NULL</symbol> if
        it is for an <command>INSERT</command> or a
        <command>DELETE</command>. This is what you have to return
        from the function if the event is an <command>UPDATE</command>
        and you don't want to replace this row by a different one or
        skip the operation.  For triggers on foreign tables, values of system
        columns herein are unspecified.
-->
トリガが<command>UPDATE</command>で発行された場合は、行の新しいバージョンへのポインタです。
<command>INSERT</command>もしくは<command>DELETE</command>の場合は、<symbol>NULL</symbol>です。
<command>UPDATE</command>イベントの時、この行を別のもので置き換えたくない場合や操作をスキップしたくない場合は、これをこの関数から返してください。
外部テーブルのトリガに対しては、システム列の値はここでは指定されません。
       </para>
      </listitem>
     </varlistentry>

     <varlistentry>
      <term><structfield>tg_trigger</structfield></term>
      <listitem>
       <para>
<!--
        A pointer to a structure of type <structname>Trigger</structname>,
        defined in <filename>utils/reltrigger.h</filename>:
-->
以下のように<filename>utils/reltrigger.h</filename>で定義された、<structname>Trigger</structname>構造体へのポインタです。

<programlisting>
typedef struct Trigger
{
    Oid         tgoid;
    char       *tgname;
    Oid         tgfoid;
    int16       tgtype;
    char        tgenabled;
    bool        tgisinternal;
    bool        tgisclone;
    Oid         tgconstrrelid;
    Oid         tgconstrindid;
    Oid         tgconstraint;
    bool        tgdeferrable;
    bool        tginitdeferred;
    int16       tgnargs;
    int16       tgnattr;
    int16      *tgattr;
    char      **tgargs;
    char       *tgqual;
    char       *tgoldtable;
    char       *tgnewtable;
} Trigger;
</programlisting>

<!--
       where <structfield>tgname</structfield> is the trigger's name,
       <structfield>tgnargs</structfield> is the number of arguments in
       <structfield>tgargs</structfield>, and <structfield>tgargs</structfield> is an array of
       pointers to the arguments specified in the <command>CREATE
       TRIGGER</command> statement. The other members are for internal use
       only.
-->
ここで、<structfield>tgname</structfield>がトリガの名前、<structfield>tgnargs</structfield>が<structfield>tgargs</structfield>内の引数の数、<structfield>tgargs</structfield>は<command>CREATE TRIGGER</command>文で指定された引数へのポインタの配列です。
他のメンバは内部でのみ使用されます。
       </para>
      </listitem>
     </varlistentry>

     <varlistentry>
      <term><structfield>tg_trigslot</structfield></term>
      <listitem>
       <para>
<!--
        The slot containing <structfield>tg_trigtuple</structfield>,
        or a <symbol>NULL</symbol> pointer if there is no such tuple.
-->
<structfield>tg_trigtuple</structfield>を含むスロット、またはタプルが存在しない場合は<symbol>NULL</symbol>ポインタです。
       </para>
      </listitem>
     </varlistentry>

     <varlistentry>
      <term><structfield>tg_newslot</structfield></term>
      <listitem>
       <para>
<!--
        The slot containing <structfield>tg_newtuple</structfield>,
        or a <symbol>NULL</symbol> pointer if there is no such tuple.
-->
<structfield>tg_newtuple</structfield>を含むスロット、またはタプルが存在しない場合は<symbol>NULL</symbol>ポインタです。
       </para>
      </listitem>
     </varlistentry>

     <varlistentry>
      <term><structfield>tg_oldtable</structfield></term>
      <listitem>
       <para>
<!--
        A pointer to a structure of type <structname>Tuplestorestate</structname>
        containing zero or more rows in the format specified by
        <structfield>tg_relation</structfield>, or a <symbol>NULL</symbol> pointer
        if there is no <literal>OLD TABLE</literal> transition relation.
-->
<structfield>tg_relation</structfield>で指定するフォーマットの0以上の行を含む<structname>Tuplestorestate</structname>型の構造体へのポインタです。
<literal>OLD TABLE</literal>遷移リレーションが存在しない場合は<symbol>NULL</symbol>ポインタです。
       </para>
      </listitem>
     </varlistentry>

     <varlistentry>
      <term><structfield>tg_newtable</structfield></term>
      <listitem>
       <para>
<!--
        A pointer to a structure of type <structname>Tuplestorestate</structname>
        containing zero or more rows in the format specified by
        <structfield>tg_relation</structfield>, or a <symbol>NULL</symbol> pointer
        if there is no <literal>NEW TABLE</literal> transition relation.
-->
<structfield>tg_relation</structfield>で指定するフォーマットの0以上の行を含む<structname>Tuplestorestate</structname>型の構造体へのポインタです。
<literal>NEW TABLE</literal>遷移リレーションが存在しない場合は<symbol>NULL</symbol>ポインタです。
       </para>
      </listitem>
     </varlistentry>

     <varlistentry>
      <term><structfield>tg_updatedcols</structfield></term>
      <listitem>
       <para>
<!--
        For <literal>UPDATE</literal> triggers, a bitmap set indicating the
        columns that were updated by the triggering command.  Generic trigger
        functions can use this to optimize actions by not having to deal with
        columns that were not changed.
-->
<literal>UPDATE</literal>トリガに対しては、トリガコマンドにより更新された列を示すビットマップ集合です。
汎用のトリガ関数はこれを使って、変更されていない列を扱わないことで動作を最適化できます。
       </para>

       <para>
<!--
        As an example, to determine whether a column with attribute number
        <varname>attnum</varname> (1-based) is a member of this bitmap set,
        call <literal>bms_is_member(attnum -
        FirstLowInvalidHeapAttributeNumber,
        trigdata->tg_updatedcols))</literal>.
-->
例として、属性番号<varname>attnum</varname>(1始まり)の列がこのビットマップ集合のメンバであるかどうか判定するために、<literal>bms_is_member(attnum - FirstLowInvalidHeapAttributeNumber, trigdata->tg_updatedcols))</literal>を呼び出します。
       </para>

       <para>
<!--
        For triggers other than <literal>UPDATE</literal> triggers, this will
        be <symbol>NULL</symbol>.
-->
<literal>UPDATE</literal>トリガ以外のトリガに対しては、これは<symbol>NULL</symbol>になります。
       </para>
      </listitem>
     </varlistentry>
    </variablelist>
   </para>

   <para>
<!--
    To allow queries issued through SPI to reference transition tables, see
    <xref linkend="spi-spi-register-trigger-data"/>.
-->
SPIを使って遷移テーブルを参照するクエリを発行する方法については、<xref linkend="spi-spi-register-trigger-data"/>を参照してください。
   </para>

   <para>
<!--
    A trigger function must return either a
    <structname>HeapTuple</structname> pointer or a <symbol>NULL</symbol> pointer
    (<emphasis>not</emphasis> an SQL null value, that is, do not set <parameter>isNull</parameter> true).
    Be careful to return either
    <structfield>tg_trigtuple</structfield> or <structfield>tg_newtuple</structfield>,
    as appropriate, if you don't want to modify the row being operated on.
-->
トリガ関数は<structname>HeapTuple</structname>ポインタもしくは<symbol>NULL</symbol>ポインタ（SQLのNULLでは<emphasis>ありません</emphasis>。
したがって、<parameter>isNull</parameter>は真にはなりません）のどちらかを返さなければなりません。
操作対象の行を変更したくない場合は、注意して、<structfield>tg_trigtuple</structfield>か<structfield>tg_newtuple</structfield>の適切な方を返してください。
   </para>
  </sect1>

  <sect1 id="trigger-example">
<!--
   <title>A Complete Trigger Example</title>
-->
   <title>完全なトリガの例</title>

   <para>
<!--
    Here is a very simple example of a trigger function written in C.
    (Examples of triggers written in procedural languages can be found
    in the documentation of the procedural languages.)
-->
C言語で作成したトリガ関数に関するとても簡単な例をここに示します
（手続き言語で作成したトリガの例は、その手続き言語の文書に記載されています。）
   </para>

   <para>
<!--
    The function <function>trigf</function> reports the number of rows in the
    table <structname>ttest</structname> and skips the actual operation if the
    command attempts to insert a null value into the column
    <structfield>x</structfield>. (So the trigger acts as a not-null constraint but
    doesn't abort the transaction.)
-->
<function>trigf</function>関数は、<structname>ttest</structname>テーブル内にある行数を報告し、問い合わせが<structfield>x</structfield>にNULL値を挿入しようとしていた場合は、その操作をスキップします。
（つまり、このトリガは、トランザクションを中断させないNOT NULL制約のような動作をします。）
   </para>

   <para>
<!--
    First, the table definition:
-->
まず、以下のようにテーブルを定義します。
<programlisting>
CREATE TABLE ttest (
    x integer
);
</programlisting>
   </para>

   <para>
<!--
    This is the source code of the trigger function:
-->
以下がトリガ関数のソースコードです。
<programlisting><![CDATA[
#include "postgres.h"
#include "fmgr.h"
]]><!--
#include "executor/spi.h"       /* this is what you need to work with SPI */
#include "commands/trigger.h"   /* ... triggers ... */
#include "utils/rel.h"          /* ... and relations */
--><![CDATA[
#include "executor/spi.h"       /* これはSPIを使用する場合に必要なもの */
#include "commands/trigger.h"   /* これはトリガで必要なもの */
#include "utils/rel.h"          /* これはリレーションで必要なもの */

PG_MODULE_MAGIC;

PG_FUNCTION_INFO_V1(trigf);

Datum
trigf(PG_FUNCTION_ARGS)
{
    TriggerData *trigdata = (TriggerData *) fcinfo->context;
    TupleDesc   tupdesc;
    HeapTuple   rettuple;
    char       *when;
    bool        checknull = false;
    bool        isnull;
    int         ret, i;

]]><!--
    /* make sure it's called as a trigger at all */
--><![CDATA[
    /* トリガとして呼び出されたかどうかを確認 */
    if (!CALLED_AS_TRIGGER(fcinfo))
        elog(ERROR, "trigf: not called by trigger manager");

]]><!--
    /* tuple to return to executor */
--><![CDATA[
    /* エグゼキュータに返すタプル */
    if (TRIGGER_FIRED_BY_UPDATE(trigdata->tg_event))
        rettuple = trigdata->tg_newtuple;
    else
        rettuple = trigdata->tg_trigtuple;

]]><!--
    /* check for null values */
--><![CDATA[
    /* NULL値をチェック */
    if (!TRIGGER_FIRED_BY_DELETE(trigdata->tg_event)
        && TRIGGER_FIRED_BEFORE(trigdata->tg_event))
        checknull = true;

    if (TRIGGER_FIRED_BEFORE(trigdata->tg_event))
        when = "before";
    else
        when = "after ";

    tupdesc = trigdata->tg_relation->rd_att;

]]><!--
    /* connect to SPI manager */
<<<<<<< HEAD
--><![CDATA[
    /* SPIマネージャに接続 */
    if ((ret = SPI_connect()) < 0)
        elog(ERROR, "trigf (fired %s): SPI_connect returned %d", when, ret);
=======
    SPI_connect();
>>>>>>> 3d6a8289

]]><!--
    /* get number of rows in table */
--><![CDATA[
    /* テーブル中の行数を取得 */
    ret = SPI_exec("SELECT count(*) FROM ttest", 0);

    if (ret < 0)
        elog(ERROR, "trigf (fired %s): SPI_exec returned %d", when, ret);

]]><!--
    /* count(*) returns int8, so be careful to convert */
--><![CDATA[
    /* count(*)はint8を返すため、変換に注意してください */
    i = DatumGetInt64(SPI_getbinval(SPI_tuptable->vals[0],
                                    SPI_tuptable->tupdesc,
                                    1,
                                    &isnull));

    elog (INFO, "trigf (fired %s): there are %d rows in ttest", when, i);

    SPI_finish();

    if (checknull)
    {
        SPI_getbinval(rettuple, tupdesc, 1, &isnull);
        if (isnull)
            rettuple = NULL;
    }

    return PointerGetDatum(rettuple);
}
]]>
</programlisting>
   </para>

   <para>
<!--
    After you have compiled the source code (see <xref
    linkend="dfunc"/>), declare the function and the triggers:
-->
ソースコードをコンパイル（<xref linkend="dfunc"/>を参照してください）した後に、以下の様に関数とトリガを宣言します。
<programlisting>
CREATE FUNCTION trigf() RETURNS trigger
    AS '<replaceable>filename</replaceable>'
    LANGUAGE C;

CREATE TRIGGER tbefore BEFORE INSERT OR UPDATE OR DELETE ON ttest
    FOR EACH ROW EXECUTE FUNCTION trigf();

CREATE TRIGGER tafter AFTER INSERT OR UPDATE OR DELETE ON ttest
    FOR EACH ROW EXECUTE FUNCTION trigf();
</programlisting>
   </para>

   <para>
<!--
    Now you can test the operation of the trigger:
-->
これで、トリガの操作を確認することができます。
<screen>
=&gt; INSERT INTO ttest VALUES (NULL);
INFO:  trigf (fired before): there are 0 rows in ttest
INSERT 0 0

<!--
&#45;- Insertion skipped and AFTER trigger is not fired
-->
-- 挿入操作はスキップされ、また、AFTERトリガも発行されません。

=&gt; SELECT * FROM ttest;
 x
---
(0 rows)

=&gt; INSERT INTO ttest VALUES (1);
INFO:  trigf (fired before): there are 0 rows in ttest
INFO:  trigf (fired after ): there are 1 rows in ttest
                                       ^^^^^^^^
<!--
                             remember what we said about visibility.
-->
                             可視性の説明を思い出してください。
INSERT 167793 1
vac=&gt; SELECT * FROM ttest;
 x
---
 1
(1 row)

=&gt; INSERT INTO ttest SELECT x * 2 FROM ttest;
INFO:  trigf (fired before): there are 1 rows in ttest
INFO:  trigf (fired after ): there are 2 rows in ttest
                                       ^^^^^^
<!--
                             remember what we said about visibility.
-->
                             可視性の説明を思い出してください。
INSERT 167794 1
=&gt; SELECT * FROM ttest;
 x
---
 1
 2
(2 rows)

=&gt; UPDATE ttest SET x = NULL WHERE x = 2;
INFO:  trigf (fired before): there are 2 rows in ttest
UPDATE 0
=&gt; UPDATE ttest SET x = 4 WHERE x = 2;
INFO:  trigf (fired before): there are 2 rows in ttest
INFO:  trigf (fired after ): there are 2 rows in ttest
UPDATE 1
vac=&gt; SELECT * FROM ttest;
 x
---
 1
 4
(2 rows)

=&gt; DELETE FROM ttest;
INFO:  trigf (fired before): there are 2 rows in ttest
INFO:  trigf (fired before): there are 1 rows in ttest
INFO:  trigf (fired after ): there are 0 rows in ttest
INFO:  trigf (fired after ): there are 0 rows in ttest
                                       ^^^^^^
<!--
                             remember what we said about visibility.
-->
                             可視性の説明を思い出してください。
DELETE 2
=&gt; SELECT * FROM ttest;
 x
---
(0 rows)
</screen>

   </para>

   <para>
<!--
    There are more complex examples in
    <filename>src/test/regress/regress.c</filename> and
    in <xref linkend="contrib-spi"/>.
-->
<filename>src/test/regress/regress.c</filename>と<xref linkend="contrib-spi"/>にはもっと複雑な例があります。
   </para>
  </sect1>
 </chapter><|MERGE_RESOLUTION|>--- conflicted
+++ resolved
@@ -195,15 +195,13 @@
     In all cases, a trigger is executed as part of the same transaction as
     the statement that triggered it, so if either the statement or the
     trigger causes an error, the effects of both will be rolled back.
-<<<<<<< HEAD
--->
-<firstterm>制約トリガ</firstterm>として定義されている場合、<literal>AFTER</literal>トリガの実行は、トリガ実行を文の終わりではなく、トランザクションの終わりまで保留することができます。
-すべての場合において、トリガはトリガが引き金となった文と同じトランザクションの一部として実行されるため、文またはトリガのいずれかがエラーを引き起こした場合、両方の結果がロールバックされます。
-=======
     Also, the trigger will always run as the role that queued the trigger
     event, unless the trigger function is marked as <literal>SECURITY
     DEFINER</literal>, in which case it will run as the function owner.
->>>>>>> 3d6a8289
+-->
+《マッチ度[62.684124]》<firstterm>制約トリガ</firstterm>として定義されている場合、<literal>AFTER</literal>トリガの実行は、トリガ実行を文の終わりではなく、トランザクションの終わりまで保留することができます。
+すべての場合において、トリガはトリガが引き金となった文と同じトランザクションの一部として実行されるため、文またはトリガのいずれかがエラーを引き起こした場合、両方の結果がロールバックされます。
+《機械翻訳》«The execution of an <literal>AFTER</literal> trigger can be deferred to the end of the transaction, rather than the end of the statement, if it was defined as a <firstterm>constraint trigger</firstterm>. In all cases, a trigger is executed as part of the same transaction as the statement that triggered it, so if either the statement or the trigger causes an error, the effects of both will be rolled back. Also, the trigger will always run as the role that queued the trigger event, unless the trigger function is marked as <literal>SECURITY DEFINER</literal>, in which case it will run as the function owner.»
    </para>
 
    <para>
@@ -422,20 +420,18 @@
     <literal>BEFORE</literal> trigger.  Changes to the value of a generated
     column in a <literal>BEFORE</literal> trigger are ignored and will be
     overwritten.
-<<<<<<< HEAD
--->
-生成列に対してはいくつか考慮が必要です。<indexterm><primary>生成列</primary><secondary>トリガでの</secondary></indexterm>
+    Virtual generated columns are never computed when triggers fire.  In the C
+    language interface, their content is undefined in a trigger function.
+    Higher-level programming languages should prevent access to virtual
+    generated columns in triggers.
+-->
+《マッチ度[74.621849]》生成列に対してはいくつか考慮が必要です。<indexterm><primary>生成列</primary><secondary>トリガでの</secondary></indexterm>
 格納された生成列は、<literal>BEFORE</literal>トリガの後、<literal>AFTER</literal>トリガの前に計算されます。
 そのため、生成される値は<literal>AFTER</literal>トリガで調べることができます。
 <literal>BEFORE</literal>トリガでは、皆さんが期待している通り<literal>OLD</literal>行は以前の生成された値を含んでいますが、<literal>NEW</literal>行は新しく生成される値をまだ含んでおらず、アクセスすべきではありません。
 C言語インタフェースでは、この時点では列の内容は未定義です。高レベルプログラム言語は、<literal>BEFORE</literal>トリガ内では<literal>NEW</literal>行の生成列へのアクセスを避けるべきです。
 <literal>BEFORE</literal>トリガでの生成列の値の変更は無視され、上書きされます。
-=======
-    Virtual generated columns are never computed when triggers fire.  In the C
-    language interface, their content is undefined in a trigger function.
-    Higher-level programming languages should prevent access to virtual
-    generated columns in triggers.
->>>>>>> 3d6a8289
+《機械翻訳》«Some considerations apply for generated columns.<indexterm><primary>generated column</primary><secondary>in triggers</secondary></indexterm> Stored generated columns are computed after <literal>BEFORE</literal> triggers and before <literal>AFTER</literal> triggers. Therefore, the generated value can be inspected in <literal>AFTER</literal> triggers. In <literal>BEFORE</literal> triggers, the <literal>OLD</literal> row contains the old generated value, as one would expect, but the <literal>NEW</literal> row does not yet contain the new generated value and should not be accessed. In the C language interface, the content of the column is undefined at this point; a higher-level programming language should prevent access to a stored generated column in the <literal>NEW</literal> row in a <literal>BEFORE</literal> trigger. Changes to the value of a generated column in a <literal>BEFORE</literal> trigger are ignored and will be overwritten. Virtual generated columns are never computed when triggers fire. In the C language interface, their content is undefined in a trigger function. Higher-level programming languages should prevent access to virtual generated columns in triggers.»
    </para>
 
    <para>
@@ -545,10 +541,11 @@
     be to break referential integrity.  It is the trigger programmer's
     responsibility to avoid that.
 -->
-外部キー制約が参照アクション（すなわち、カスケード更新または削除）を指定している場合、これらのアクションは、参照テーブル上の通常のSQL更新または削除コマンドを介して実行されます。
+《マッチ度[84.452975]》外部キー制約が参照アクション（すなわち、カスケード更新または削除）を指定している場合、これらのアクションは、参照テーブル上の通常のSQL更新または削除コマンドを介して実行されます。
 特に、参照テーブルに存在するトリガは、これらの変更に対して起動されます。
 このようなトリガがこれらのコマンドのいずれかの効果を変更またはブロックすると、最終的に参照整合性を破壊する可能性があります。
 それを回避するのはトリガプログラマの責任です。
+《機械翻訳》«If a foreign key constraint specifies referential actions (that is, cascading updates or deletes), those actions are performed via ordinary SQL <command>UPDATE</command> or <command>DELETE</command> commands on the referencing table. In particular, any triggers that exist on the referencing table will be fired for those changes. If such a trigger modifies or blocks the effect of one of these commands, the end result could be to break referential integrity. It is the trigger programmer's responsibility to avoid that.»
    </para>
 
    <para>
@@ -1318,16 +1315,8 @@
 
     tupdesc = trigdata->tg_relation->rd_att;
 
-]]><!--
     /* connect to SPI manager */
-<<<<<<< HEAD
---><![CDATA[
-    /* SPIマネージャに接続 */
-    if ((ret = SPI_connect()) < 0)
-        elog(ERROR, "trigf (fired %s): SPI_connect returned %d", when, ret);
-=======
     SPI_connect();
->>>>>>> 3d6a8289
 
 ]]><!--
     /* get number of rows in table */

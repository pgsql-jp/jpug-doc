--- conflicted
+++ resolved
@@ -2286,10 +2286,10 @@
     be closed, but the frontend might choose to open a fresh connection
     and proceed without requesting <acronym>SSL</acronym>.
 -->
-また、フロントエンドはサーバからのSSLRequestに対するErrorMessage応答を取り扱うための用意もすべきです。
-これは、<productname>PostgreSQL</productname>に<acronym>SSL</acronym>サポートが追加される前のサーバの場合のみで発生します。
-（現在ではこうしたサーバは非常に古いものといえ、ほとんど存在しません。）
-この場合接続を切断しなければなりませんが、フロントエンドは<acronym>SSL</acronym>要求なしで新しく接続を開き、処理を進めることもできます。
+《マッチ度[56.394130]》また、フロントエンドはサーバからのGSSENCRequestへのErrorMessage応答に備えるべきです。
+これはサーバが<productname>PostgreSQL</productname>への<acronym>GSSAPI</acronym>暗号化サポートを追加する以前だったときにのみ発生します。
+この場合は接続を切断しなければなりませんが、フロントエンドは新しい接続を開いて<acronym>GSSAPI</acronym>暗号化を要求せずに進めることを選択するかもしれません。
+《機械翻訳》«The frontend should also be prepared to handle an ErrorMessage response to SSLRequest from the server. The frontend should not display this error message to the user/application, since the server has not been authenticated (<ulink url="https://www.postgresql.org/support/security/CVE-2024-10977/">CVE-2024-10977</ulink>). In this case the connection must be closed, but the frontend might choose to open a fresh connection and proceed without requesting <acronym>SSL</acronym>.»
    </para>
 
    <para>
@@ -2443,7 +2443,6 @@
    <para>
 <!--
     The frontend should also be prepared to handle an ErrorMessage
-<<<<<<< HEAD
     response to GSSENCRequest from the server.  The frontend should not display
     this error message to the user/application, since the server has not been
     authenticated
@@ -2451,18 +2450,11 @@
     In this case the connection must be closed, but the frontend might choose
     to open a fresh connection and proceed without requesting
     <acronym>GSSAPI</acronym> encryption.
-=======
-    response to GSSENCRequest from the server.  This would only occur if
-    the server predates the addition of <acronym>GSSAPI</acronym> encryption
-    support to <productname>PostgreSQL</productname>.  In this case the
-    connection must be closed, but the frontend might choose to open a fresh
-    connection and proceed without requesting <acronym>GSSAPI</acronym>
-    encryption.
--->
-また、フロントエンドはサーバからのGSSENCRequestへのErrorMessage応答に備えるべきです。
+-->
+《マッチ度[61.740891]》また、フロントエンドはサーバからのGSSENCRequestへのErrorMessage応答に備えるべきです。
 これはサーバが<productname>PostgreSQL</productname>への<acronym>GSSAPI</acronym>暗号化サポートを追加する以前だったときにのみ発生します。
 この場合は接続を切断しなければなりませんが、フロントエンドは新しい接続を開いて<acronym>GSSAPI</acronym>暗号化を要求せずに進めることを選択するかもしれません。
->>>>>>> c1fe09c1
+《機械翻訳》«The frontend should also be prepared to handle an ErrorMessage response to GSSENCRequest from the server. The frontend should not display this error message to the user/application, since the server has not been authenticated (<ulink url="https://www.postgresql.org/support/security/CVE-2024-10977/">CVE-2024-10977</ulink>). In this case the connection must be closed, but the frontend might choose to open a fresh connection and proceed without requesting <acronym>GSSAPI</acronym> encryption.»
    </para>
 
    <para>
@@ -3917,14 +3909,8 @@
       <para>
 <!--
        Drops a replication slot, freeing any reserved server-side resources.
-<<<<<<< HEAD
-=======
-       If the slot is a logical slot that was created in a database other than
-       the database the walsender is connected to, this command fails.
--->
-レプリケーションスロットを削除し、サーバ側で準備した資源を解放します。
-このスロットが、walsenderが接続しているデータベース以外のデータベースで作成された論理スロットの場合、このコマンドは失敗します。
->>>>>>> c1fe09c1
+-->
+《機械翻訳》«Drops a replication slot, freeing any reserved server-side resources.»
       </para>
 
       <variablelist>

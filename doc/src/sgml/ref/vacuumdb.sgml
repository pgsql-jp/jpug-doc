--- conflicted
+++ resolved
@@ -811,30 +811,6 @@
 
  </refsect1>
 
-<<<<<<< HEAD
-=======
-
- <refsect1>
-<!--
-  <title>Notes</title>
--->
-  <title>注釈</title>
-
-  <para>
-<!--
-   <application>vacuumdb</application> might need to connect several
-   times to the <productname>PostgreSQL</productname> server, asking
-   for a password each time. It is convenient to have a
-   <filename>~/.pgpass</filename> file in such cases. See <xref
-   linkend="libpq-pgpass"/> for more information.
--->
-<application>vacuumdb</application>の実行中には<productname>PostgreSQL</productname>サーバに何度も接続しなければならないことがありますが、この場合その度にパスワードが必要です。
-そのような場合は<filename>~/.pgpass</filename>ファイルを用意しておくと便利です。
-詳細は<xref linkend="libpq-pgpass"/>を参照してください。
-  </para>
- </refsect1>
-
->>>>>>> 32de6336
  <refsect1>
 <!--
   <title>Examples</title>

<!--
doc/src/sgml/ref/createuser.sgml
PostgreSQL documentation
-->

<refentry id="app-createuser">
 <indexterm zone="app-createuser">
  <primary>createuser</primary>
 </indexterm>

 <refmeta>
  <refentrytitle><application>createuser</application></refentrytitle>
  <manvolnum>1</manvolnum>
<!--
  <refmiscinfo>Application</refmiscinfo>
-->
<refmiscinfo>アプリケーション</refmiscinfo>
 </refmeta>

 <refnamediv>
  <refname>createuser</refname>
<!--
  <refpurpose>define a new <productname>PostgreSQL</productname> user account</refpurpose>
-->
<refpurpose>新しい<productname>PostgreSQL</productname>のユーザアカウントを定義する</refpurpose>
 </refnamediv>

 <refsynopsisdiv>
  <cmdsynopsis>
   <command>createuser</command>
   <arg rep="repeat"><replaceable>connection-option</replaceable></arg>
   <arg rep="repeat"><replaceable>option</replaceable></arg>
   <arg choice="opt"><replaceable>username</replaceable></arg>
  </cmdsynopsis>
 </refsynopsisdiv>


 <refsect1>
<!--
  <title>Description</title>
-->
<title>説明</title>
  <para>
<!--
   <application>createuser</application> creates a
   new <productname>PostgreSQL</productname> user (or more precisely, a role).
   Only superusers and users with <literal>CREATEROLE</literal> privilege can create
   new users, so <application>createuser</application> must be
   invoked by someone who can connect as a superuser or a user with
   <literal>CREATEROLE</literal> privilege.
-->
<application>createuser</application>は新しい<productname>PostgreSQL</productname>のユーザ（より正確にいえばロール）を作成します。
新しいユーザを作成できるのは、スーパーユーザと<literal>CREATEROLE</literal>権限を持つユーザのみです。
したがって、<application>createuser</application>は、スーパーユーザもしくは<literal>CREATEROLE</literal>権限を持つユーザとして接続可能なユーザによって実行されなければなりません。
  </para>

  <para>
<<<<<<< HEAD
<!--
   If you wish to create a new superuser, you must connect as a
   superuser, not merely with <literal>CREATEROLE</literal> privilege.
   Being a superuser implies the ability to bypass all access permission
   checks within the database, so superuser access should not be granted lightly.
-->
新しいスーパーユーザを作成したいのであれば、スーパーユーザとして接続しなければなりません。<literal>CREATEROLE</literal>権限だけではいけません。
スーパーユーザであるということは、そのデータベースにおけるアクセス権限の検査を素通りできることを意味しています。
したがって、スーパーユーザのアクセス権を簡単に与えてはなりません。
=======
   If you wish to create a role with the <literal>SUPERUSER</literal>,
   <literal>REPLICATION</literal>, or <literal>BYPASSRLS</literal> privilege,
   you must connect as a superuser, not merely with
   <literal>CREATEROLE</literal> privilege.
   Being a superuser implies the ability to bypass all access permission
   checks within the database, so superuser access should not be granted
   lightly. <literal>CREATEROLE</literal> also conveys
   <link linkend='role-creation'>very extensive privileges</link>.
>>>>>>> 8382864e
  </para>

  <para>
<!--
   <application>createuser</application> is a wrapper around the
   <acronym>SQL</acronym> command <link linkend="sql-createrole"><command>CREATE ROLE</command></link>.
   There is no effective difference between creating users via
   this utility and via other methods for accessing the server.
-->
<application>createuser</application>は<acronym>SQL</acronym>コマンド<link linkend="sql-createrole"><command>CREATE ROLE</command></link>のラッパです。
このユーティリティによってユーザを作成しても、これ以外の方法でサーバにアクセスしてユーザを作成しても特に違いはありません。
  </para>

 </refsect1>


 <refsect1>
<!--
  <title>Options</title>
-->
<title>オプション</title>

  <para>
<!--
   <application>createuser</application> accepts the following command-line arguments:
-->
<application>createuser</application>では、下記のコマンドライン引数を指定できます。

    <variablelist>
     <varlistentry>
      <term><replaceable class="parameter">username</replaceable></term>
      <listitem>
       <para>
<!--
        Specifies the name of the <productname>PostgreSQL</productname> user
        to be created.
        This name must be different from all existing roles in this
        <productname>PostgreSQL</productname> installation.
-->
作成する<productname>PostgreSQL</productname>ユーザの名前を指定します。
この名前は、その<productname>PostgreSQL</productname>インストレーションに存在するすべてのロールと異なるものでなければなりません。
       </para>
      </listitem>
     </varlistentry>

     <varlistentry>
      <term><option>-c <replaceable class="parameter">number</replaceable></option></term>
      <term><option>--connection-limit=<replaceable class="parameter">number</replaceable></option></term>
      <listitem>
       <para>
<!--
        Set a maximum number of connections for the new user.
        The default is to set no limit.
-->
新しいユーザの最大接続数を設定します。
デフォルトでは無制限です。
       </para>
      </listitem>
     </varlistentry>

     <varlistentry>
      <term><option>-d</option></term>
      <term><option>--createdb</option></term>
      <listitem>
       <para>
<!--
        The new user will be allowed to create databases.
-->
新しいユーザに対してデータベースの作成を許可します。
       </para>
      </listitem>
     </varlistentry>

     <varlistentry>
      <term><option>-D</option></term>
      <term><option>--no-createdb</option></term>
      <listitem>
       <para>
<!--
        The new user will not be allowed to create databases.  This is the
        default.
-->
新しいユーザに対してデータベースの作成を禁止します。
これはデフォルトです。
       </para>
      </listitem>
     </varlistentry>

     <varlistentry>
      <term><option>-e</option></term>
      <term><option>--echo</option></term>
      <listitem>
       <para>
<!--
        Echo the commands that <application>createuser</application> generates
        and sends to the server.
-->
<application>createuser</application>が生成しサーバに送信するコマンドを出力します。
       </para>
      </listitem>
     </varlistentry>

     <varlistentry>
      <term><option>-E</option></term>
      <term><option>--encrypted</option></term>
      <listitem>
       <para>
<!--
        This option is obsolete but still accepted for backward
        compatibility.
-->
このオプションは廃止されましたが、後方互換性のためにまだ受け付けられます。
       </para>
      </listitem>
     </varlistentry>

     <varlistentry>
      <term><option>-g <replaceable class="parameter">role</replaceable></option></term>
      <term><option>--role=<replaceable class="parameter">role</replaceable></option></term>
      <listitem>
       <para>
<!--
         Indicates role to which this role will be added immediately as a new
         member. Multiple roles to which this role will be added as a member
         can be specified by writing multiple
         <option>-g</option> switches.
-->
このロールが新しいメンバーとして即座に追加されるロールを示します。
複数の<option>-g</option>スイッチを記述することで、このロールがメンバーとして追加される複数のロールを指定することができます。
         </para>
      </listitem>
     </varlistentry>

     <varlistentry>
      <term><option>-i</option></term>
      <term><option>--inherit</option></term>
      <listitem>
       <para>
<!--
        The new role will automatically inherit privileges of roles
        it is a member of.
        This is the default.
-->
新しいロールは自動的にメンバとして属するロールの権限を継承します。
これがデフォルトです。
       </para>
      </listitem>
     </varlistentry>

     <varlistentry>
      <term><option>-I</option></term>
      <term><option>--no-inherit</option></term>
      <listitem>
       <para>
<!--
        The new role will not automatically inherit privileges of roles
        it is a member of.
-->
新しいロールは自動的にメンバとして属するロールの権限を継承しません。
       </para>
      </listitem>
     </varlistentry>

     <varlistentry>
      <term><option>--interactive</option></term>
      <listitem>
       <para>
<!--
        Prompt for the user name if none is specified on the command line, and
        also prompt for whichever of the options
        <option>-d</option>/<option>-D</option>,
        <option>-r</option>/<option>-R</option>,
        <option>-s</option>/<option>-S</option> is not specified on the command
        line.  (This was the default behavior up to PostgreSQL 9.1.)
-->
ユーザ名がコマンドラインで指定されない場合、ユーザ名の入力を促し、更に
<option>-d</option>/<option>-D</option>、<option>-r</option>/<option>-R</option>、<option>-s</option>/<option>-S</option>オプションがコマンドラインで指定されない場合にはどちらにするか入力を促します。
（これはPostgreSQL 9.1までのデフォルトの動作でした。）
       </para>
      </listitem>
     </varlistentry>

     <varlistentry>
      <term><option>-l</option></term>
      <term><option>--login</option></term>
      <listitem>
       <para>
<!--
        The new user will be allowed to log in (that is, the user name
        can be used as the initial session user identifier).
        This is the default.
-->
新しいユーザに対してログインを許可します。
（つまり、このユーザ名をセッション起動時のユーザ識別子として使用することができます。）
これがデフォルトです。
       </para>
      </listitem>
     </varlistentry>

     <varlistentry>
      <term><option>-L</option></term>
      <term><option>--no-login</option></term>
      <listitem>
       <para>
<!--
        The new user will not be allowed to log in.
        (A role without login privilege is still useful as a means of
        managing database permissions.)
-->
新しいユーザに対してログインを禁止します。
（ログイン権限を持たないロールはデータベース権限管理という面で有意です。）
       </para>
      </listitem>
     </varlistentry>

     <varlistentry>
      <term><option>-P</option></term>
      <term><option>--pwprompt</option></term>
      <listitem>
       <para>
<!--
       If given, <application>createuser</application> will issue a prompt for
       the password of the new user. This is not necessary if you do not plan
       on using password authentication.
-->
このオプションが指定されると、<application>createuser</application>は新しいユーザのパスワードのプロンプトを表示します。
もしパスワード認証を使う予定がなければ、これは必要ありません。
       </para>
      </listitem>
     </varlistentry>

     <varlistentry>
      <term><option>-r</option></term>
      <term><option>--createrole</option></term>
      <listitem>
       <para>
<<<<<<< HEAD
<!--
        The new user will be allowed to create new roles (that is,
        this user will have <literal>CREATEROLE</literal> privilege).
-->
新しいユーザに対して新しいロールの作成を許可します。
（つまり、このユーザは<literal>CREATEROLE</literal>権限を持つことになります。）
=======
        The new user will be allowed to create, alter, drop, comment on,
        change the security label for, and grant or revoke membership in
        other roles; that is,
        this user will have <literal>CREATEROLE</literal> privilege.
        See <xref linkend='role-creation' /> for more details about what
        capabilities are conferred by this privilege.
>>>>>>> 8382864e
       </para>
      </listitem>
     </varlistentry>

     <varlistentry>
      <term><option>-R</option></term>
      <term><option>--no-createrole</option></term>
      <listitem>
       <para>
<!--
        The new user will not be allowed to create new roles.  This is the
        default.
-->
新しいユーザに対して新しいロールの作成を禁止します。
これはデフォルトです。
       </para>
      </listitem>
     </varlistentry>

     <varlistentry>
      <term><option>-s</option></term>
      <term><option>--superuser</option></term>
      <listitem>
       <para>
<!--
        The new user will be a superuser.
-->
新しいユーザはスーパーユーザになります。
       </para>
      </listitem>
     </varlistentry>

     <varlistentry>
      <term><option>-S</option></term>
      <term><option>--no-superuser</option></term>
      <listitem>
       <para>
<!--
        The new user will not be a superuser.  This is the default.
-->
新しいユーザはスーパーユーザにはなりません。
これはデフォルトです。
       </para>
      </listitem>
     </varlistentry>

     <varlistentry>
       <term><option>-V</option></term>
       <term><option>--version</option></term>
       <listitem>
       <para>
<!--
       Print the <application>createuser</application> version and exit.
-->
<application>createuser</application>のバージョンを表示し、終了します。
       </para>
       </listitem>
     </varlistentry>

     <varlistentry>
      <term><option>--replication</option></term>
      <listitem>
       <para>
<!--
        The new user will have the <literal>REPLICATION</literal> privilege,
        which is described more fully in the documentation for <xref
        linkend="sql-createrole"/>.
-->
新しいユーザは<literal>REPLICATION</literal>権限を持ちます。
この権限については<xref linkend="sql-createrole"/>の文書で詳しく説明します。
       </para>
      </listitem>
     </varlistentry>

     <varlistentry>
      <term><option>--no-replication</option></term>
      <listitem>
       <para>
<!--
        The new user will not have the <literal>REPLICATION</literal>
        privilege, which is described more fully in the documentation for <xref
        linkend="sql-createrole"/>.
-->
新しいユーザは<literal>REPLICATION</literal>権限を持ちません。
この権限については<xref linkend="sql-createrole"/>の文書で詳しく説明します。
       </para>
      </listitem>
     </varlistentry>

     <varlistentry>
       <term><option>-?</option></term>
       <term><option>--help</option></term>
       <listitem>
       <para>
<!--
       Show help about <application>createuser</application> command line
       arguments, and exit.
-->
<application>createuser</application>のコマンドライン引数の使用方法を表示し、終了します。
       </para>
       </listitem>
     </varlistentry>

    </variablelist>
  </para>

  <para>
<!--
   <application>createuser</application> also accepts the following
   command-line arguments for connection parameters:
-->
<application>createuser</application>は、以下のコマンドライン引数も接続パラメータとして受け付けます。

   <variablelist>
     <varlistentry>
      <term><option>-h <replaceable class="parameter">host</replaceable></option></term>
      <term><option>--host=<replaceable class="parameter">host</replaceable></option></term>
      <listitem>
       <para>
<!--
        Specifies the host name of the machine on which the
        server
        is running.  If the value begins with a slash, it is used
        as the directory for the Unix domain socket.
-->
サーバが稼働しているマシンのホスト名を指定します。
この値がスラッシュから始まる場合、Unixドメインソケット用のディレクトリとして使用されます。
       </para>
      </listitem>
     </varlistentry>

     <varlistentry>
      <term><option>-p <replaceable class="parameter">port</replaceable></option></term>
      <term><option>--port=<replaceable class="parameter">port</replaceable></option></term>
      <listitem>
       <para>
<!--
        Specifies the TCP port or local Unix domain socket file
        extension on which the server
        is listening for connections.
-->
サーバが接続を監視するTCPポートもしくはUnixドメインソケットファイルの拡張子を指定します。
       </para>
      </listitem>
     </varlistentry>

     <varlistentry>
      <term><option>-U <replaceable class="parameter">username</replaceable></option></term>
      <term><option>--username=<replaceable class="parameter">username</replaceable></option></term>
      <listitem>
       <para>
<!--
        User name to connect as (not the user name to create).
-->
接続に使用するユーザ名です（作成するユーザの名前ではありません）。
       </para>
      </listitem>
     </varlistentry>

     <varlistentry>
      <term><option>-w</option></term>
      <term><option>--no-password</option></term>
      <listitem>
       <para>
<!--
        Never issue a password prompt.  If the server requires
        password authentication and a password is not available by
        other means such as a <filename>.pgpass</filename> file, the
        connection attempt will fail.  This option can be useful in
        batch jobs and scripts where no user is present to enter a
        password.
-->
パスワードの入力を促しません。
サーバがパスワード認証を必要とし、かつ、<filename>.pgpass</filename>ファイルなどの他の方法が利用できない場合、接続試行は失敗します。
バッチジョブやスクリプトなどパスワードを入力するユーザが存在しない場合にこのオプションは有用かもしれません。
       </para>
      </listitem>
     </varlistentry>

     <varlistentry>
      <term><option>-W</option></term>
      <term><option>--password</option></term>
      <listitem>
       <para>
<!--
        Force <application>createuser</application> to prompt for a
        password (for connecting to the server, not for the
        password of the new user).
-->
<application>createuser</application>は強制的にパスワード入力を促します。
（新しいユーザのパスワードではなく、サーバに接続するためのパスワードです）。
       </para>

       <para>
<!--
        This option is never essential, since
        <application>createuser</application> will automatically prompt
        for a password if the server demands password authentication.
        However, <application>createuser</application> will waste a
        connection attempt finding out that the server wants a password.
        In some cases it is worth typing <option>-W</option> to avoid the extra
        connection attempt.
-->
サーバがパスワード認証を要求する場合<application>createuser</application>は自動的にパスワード入力を促しますので、これが重要になることはありません。
しかし、<application>createuser</application>は、サーバにパスワードが必要かどうかを判断するための接続試行を無駄に行います。
こうした余計な接続試行を防ぐために<option>-W</option>の入力が有意となる場合もあります。
       </para>
      </listitem>
     </varlistentry>
   </variablelist>
  </para>
 </refsect1>


 <refsect1>
<!--
  <title>Environment</title>
-->
<title>環境</title>

  <variablelist>
   <varlistentry>
    <term><envar>PGHOST</envar></term>
    <term><envar>PGPORT</envar></term>
    <term><envar>PGUSER</envar></term>

    <listitem>
     <para>
<!--
      Default connection parameters
-->
デフォルトの接続パラメータです。
     </para>
    </listitem>
   </varlistentry>

   <varlistentry>
    <term><envar>PG_COLOR</envar></term>
    <listitem>
     <para>
<!--
      Specifies whether to use color in diagnostic messages. Possible values
      are <literal>always</literal>, <literal>auto</literal> and
      <literal>never</literal>.
-->
診断メッセージで色を使うかどうかを指定します。
可能な値は<literal>always</literal>、<literal>auto</literal>、<literal>never</literal>です。
     </para>
    </listitem>
   </varlistentry>
  </variablelist>

  <para>
<!--
   This utility, like most other <productname>PostgreSQL</productname> utilities,
   also uses the environment variables supported by <application>libpq</application>
   (see <xref linkend="libpq-envars"/>).
-->
また、このユーティリティは、他のほとんどの<productname>PostgreSQL</productname>ユーティリティと同様、<application>libpq</application>でサポートされる環境変数を使用します（<xref linkend="libpq-envars"/>を参照してください）。
  </para>

 </refsect1>


 <refsect1>
<!--
  <title>Diagnostics</title>
-->
<title>診断</title>

  <para>
<!--
   In case of difficulty, see <xref linkend="sql-createrole"/>
   and <xref linkend="app-psql"/> for
   discussions of potential problems and error messages.
   The database server must be running at the
   targeted host.  Also, any default connection settings and environment
   variables used by the <application>libpq</application> front-end
   library will apply.
-->
問題が発生した場合、考えられる原因とエラーメッセージの説明については、<xref linkend="sql-createrole"/>と<xref linkend="app-psql"/>を参照してください。
データベースサーバは対象ホストで稼働していなければなりません。
また、<application>libpq</application>フロントエンドライブラリで使用される、全ての接続設定と環境変数が適用されることを覚えておいてください。
  </para>

 </refsect1>


 <refsect1>
<!--
  <title>Examples</title>
-->
  <title>例</title>

   <para>
<!--
    To create a user <literal>joe</literal> on the default database
    server:
-->
デフォルトデータベースサーバ上に<literal>joe</literal>というユーザを作成します。
<screen>
<prompt>$ </prompt><userinput>createuser joe</userinput>
</screen>
   </para>

   <para>
<!--
    To create a user <literal>joe</literal> on the default database
    server with prompting for some additional attributes:
-->
デフォルトデータベースサーバ上に<literal>joe</literal>というユーザを一部の属性入力が促されるように作成します。
<screen>
<prompt>$ </prompt><userinput>createuser --interactive joe</userinput>
<computeroutput>Shall the new role be a superuser? (y/n) </computeroutput><userinput>n</userinput>
<computeroutput>Shall the new role be allowed to create databases? (y/n) </computeroutput><userinput>n</userinput>
<computeroutput>Shall the new role be allowed to create more new roles? (y/n) </computeroutput><userinput>n</userinput>
</screen>
   </para>

   <para>
<!--
    To create the same user <literal>joe</literal> using the
    server on host <literal>eden</literal>, port 5000, with attributes explicitly specified,
    taking a look at the underlying command:
-->
ホスト<literal>eden</literal>のポート番号5000上のサーバを使って上記と同じ<literal>joe</literal>というユーザを属性を明示的に指定して作成し、背後で実行される問い合わせを表示します。
<screen>
<prompt>$ </prompt><userinput>createuser -h eden -p 5000 -S -D -R -e joe</userinput>
<computeroutput>CREATE ROLE joe NOSUPERUSER NOCREATEDB NOCREATEROLE INHERIT LOGIN;</computeroutput>
</screen>
   </para>

   <para>
<!--
    To create the user <literal>joe</literal> as a superuser,
    and assign a password immediately:
-->
<literal>joe</literal>というユーザをスーパーユーザとして作成します。作成時にパスワードを割り当てます。
<screen>
<prompt>$ </prompt><userinput>createuser -P -s -e joe</userinput>
<computeroutput>Enter password for new role: </computeroutput><userinput>xyzzy</userinput>
<computeroutput>Enter it again: </computeroutput><userinput>xyzzy</userinput>
<computeroutput>CREATE ROLE joe PASSWORD 'md5b5f5ba1a423792b526f799ae4eb3d59e' SUPERUSER CREATEDB CREATEROLE INHERIT LOGIN;</computeroutput>
</screen>
<!--
    In the above example, the new password isn't actually echoed when typed,
    but we show what was typed for clarity.  As you see, the password is
    encrypted before it is sent to the client.
-->
上の例で、実際には入力した新しいパスワードは画面上に表示されませんが、分かりやすくするために記載しています。
上記の通りこのパスワードはクライアントに送信される前に暗号化されます。
   </para>
 </refsect1>


 <refsect1>
<!--
  <title>See Also</title>
-->
  <title>関連項目</title>

  <simplelist type="inline">
   <member><xref linkend="app-dropuser"/></member>
   <member><xref linkend="sql-createrole"/></member>
  </simplelist>
 </refsect1>

</refentry><|MERGE_RESOLUTION|>--- conflicted
+++ resolved
@@ -55,17 +55,6 @@
   </para>
 
   <para>
-<<<<<<< HEAD
-<!--
-   If you wish to create a new superuser, you must connect as a
-   superuser, not merely with <literal>CREATEROLE</literal> privilege.
-   Being a superuser implies the ability to bypass all access permission
-   checks within the database, so superuser access should not be granted lightly.
--->
-新しいスーパーユーザを作成したいのであれば、スーパーユーザとして接続しなければなりません。<literal>CREATEROLE</literal>権限だけではいけません。
-スーパーユーザであるということは、そのデータベースにおけるアクセス権限の検査を素通りできることを意味しています。
-したがって、スーパーユーザのアクセス権を簡単に与えてはなりません。
-=======
    If you wish to create a role with the <literal>SUPERUSER</literal>,
    <literal>REPLICATION</literal>, or <literal>BYPASSRLS</literal> privilege,
    you must connect as a superuser, not merely with
@@ -74,7 +63,6 @@
    checks within the database, so superuser access should not be granted
    lightly. <literal>CREATEROLE</literal> also conveys
    <link linkend='role-creation'>very extensive privileges</link>.
->>>>>>> 8382864e
   </para>
 
   <para>
@@ -311,21 +299,12 @@
       <term><option>--createrole</option></term>
       <listitem>
        <para>
-<<<<<<< HEAD
-<!--
-        The new user will be allowed to create new roles (that is,
-        this user will have <literal>CREATEROLE</literal> privilege).
--->
-新しいユーザに対して新しいロールの作成を許可します。
-（つまり、このユーザは<literal>CREATEROLE</literal>権限を持つことになります。）
-=======
         The new user will be allowed to create, alter, drop, comment on,
         change the security label for, and grant or revoke membership in
         other roles; that is,
         this user will have <literal>CREATEROLE</literal> privilege.
         See <xref linkend='role-creation' /> for more details about what
         capabilities are conferred by this privilege.
->>>>>>> 8382864e
        </para>
       </listitem>
      </varlistentry>

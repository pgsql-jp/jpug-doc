<!--
doc/src/sgml/ref/savepoint.sgml
PostgreSQL documentation
-->

<refentry id="sql-savepoint">
 <indexterm zone="sql-savepoint">
  <primary>SAVEPOINT</primary>
 </indexterm>

 <indexterm zone="sql-savepoint">
  <primary>savepoints</primary>
  <secondary>defining</secondary>
 </indexterm>
 <indexterm zone="sql-savepoint">
  <primary>セーブポイント</primary>
  <secondary>の定義</secondary>
 </indexterm>

 <refmeta>
  <refentrytitle>SAVEPOINT</refentrytitle>
  <manvolnum>7</manvolnum>
<!--
  <refmiscinfo>SQL - Language Statements</refmiscinfo>
-->
  <refmiscinfo>SQL - 言語</refmiscinfo>
 </refmeta>

 <refnamediv>
  <refname>SAVEPOINT</refname>
<!--
  <refpurpose>define a new savepoint within the current transaction</refpurpose>
-->
  <refpurpose>現在のトランザクション内に新規にセーブポイントを定義する</refpurpose>
 </refnamediv>

 <refsynopsisdiv>
<synopsis>
SAVEPOINT <replaceable>savepoint_name</replaceable>
</synopsis>
 </refsynopsisdiv>

 <refsect1>
<!--
  <title>Description</title>
-->
  <title>説明</title>

  <para>
<!--
   <command>SAVEPOINT</command> establishes a new savepoint within
   the current transaction.
-->
<command>SAVEPOINT</command>は、現在のトランザクション内に新しいセーブポイントを設定します。
  </para>

  <para>
<!--
   A savepoint is a special mark inside a transaction that allows all commands
   that are executed after it was established to be rolled back, restoring
   the transaction state to what it was at the time of the savepoint.
-->
セーブポイントとはトランザクション内に付ける特別な印です。セーブポイントを設定しておくと、それ以降に実行されたコマンドを全てロールバックし、トランザクションを設定時の状態に戻すことができます。
  </para>
 </refsect1>

 <refsect1>
<!--
  <title>Parameters</title>
-->
  <title>パラメータ</title>

  <variablelist>
   <varlistentry>
    <term><replaceable>savepoint_name</replaceable></term>
    <listitem>
     <para>
<<<<<<< HEAD
      The name to give to the new savepoint.  If savepoints with the
      same name already exist, they will be inaccessible until newer
      identically-named savepoints are released.
=======
<!--
      The name to give to the new savepoint.  If savepoints with the
      same name already exist, they will be inaccessible until newer
      identically-named savepoints are released.
-->
新しいセーブポイントに付与する名前。
同じ名前のセーブポイントが既に存在する場合には、より新しい同一の名前のセーブポイントが解放されるまで使用できなくなります。
>>>>>>> 94ef7168
     </para>
    </listitem>
   </varlistentry>
  </variablelist>
 </refsect1>

 <refsect1>
<!--
  <title>Notes</title>
-->
  <title>注釈</title>

  <para>
<!--
   Use <link linkend="sql-rollback-to"><command>ROLLBACK TO</command></link> to
   rollback to a savepoint.  Use <link linkend="sql-release-savepoint"><command>RELEASE SAVEPOINT</command></link>
   to destroy a savepoint, keeping
   the effects of commands executed after it was established.
-->
セーブポイントまでロールバックするには<link linkend="sql-rollback-to"><command>ROLLBACK TO</command></link>を使用してください。
セーブポイント後に行われたコマンドの効果を保持したままセーブポイントを破棄するには、<link linkend="sql-release-savepoint"><command>RELEASE SAVEPOINT</command></link>を使用してください。
  </para>

  <para>
<!--
   Savepoints can only be established when inside a transaction block.
   There can be multiple savepoints defined within a transaction.
-->
セーブポイントはトランザクションブロックの内側のみに設定することができます。
1つのトランザクションの中には、複数のセーブポイントを設定することができます。
  </para>
 </refsect1>

 <refsect1>
<!--
  <title>Examples</title>
-->
  <title>例</title>

  <para>
<!--
   To establish a savepoint and later undo the effects of all commands executed
   after it was established:
-->
セーブポイントを設定し、その後に実行した全てのコマンドの効果を取り消します。
<programlisting>
BEGIN;
    INSERT INTO table1 VALUES (1);
    SAVEPOINT my_savepoint;
    INSERT INTO table1 VALUES (2);
    ROLLBACK TO SAVEPOINT my_savepoint;
    INSERT INTO table1 VALUES (3);
COMMIT;
</programlisting>
<!--
   The above transaction will insert the values 1 and 3, but not 2.
-->
上記のトランザクションでは、1と3は挿入されますが、2は挿入されません。
  </para>

  <para>
<!--
   To establish and later destroy a savepoint:
-->
セーブポイントを設定し、その後に破棄します。
<programlisting>
BEGIN;
    INSERT INTO table1 VALUES (3);
    SAVEPOINT my_savepoint;
    INSERT INTO table1 VALUES (4);
    RELEASE SAVEPOINT my_savepoint;
COMMIT;
</programlisting>
<!--
   The above transaction will insert both 3 and 4.
-->
上記のトランザクションでは、3と4の両方が挿入されます。
  </para>

  <para>
<<<<<<< HEAD
  To use a single savepoint name:
=======
<!--
  To use a single savepoint name:
-->
単一のセーブポイント名を使用します。
>>>>>>> 94ef7168
<programlisting>
BEGIN;
    INSERT INTO table1 VALUES (1);
    SAVEPOINT my_savepoint;
    INSERT INTO table1 VALUES (2);
    SAVEPOINT my_savepoint;
    INSERT INTO table1 VALUES (3);

<<<<<<< HEAD
    -- rollback to the second savepoint
    ROLLBACK TO SAVEPOINT my_savepoint;
    SELECT * FROM table1;               -- shows rows 1 and 2

    -- release the second savepoint
    RELEASE SAVEPOINT my_savepoint;

    -- rollback to the first savepoint
    ROLLBACK TO SAVEPOINT my_savepoint;
    SELECT * FROM table1;               -- shows only row 1
COMMIT;
</programlisting>
  The above transaction shows row 3 being rolled back first, then row 2.
=======
<!--
    &#45;- rollback to the second savepoint
-->
    -- 2番目のセーブポイントまでロールバック
    ROLLBACK TO SAVEPOINT my_savepoint;
<!--
    SELECT * FROM table1;               &#45;- shows rows 1 and 2
-->
    SELECT * FROM table1;               -- 行 1 と 2 を表示

<!--
    &#45;- release the second savepoint
-->
    -- 2番目のセーブポイントを解放
    RELEASE SAVEPOINT my_savepoint;

<!--
    &#45;- rollback to the first savepoint
-->
    -- 1番目のセーブポイントまでロールバック
    ROLLBACK TO SAVEPOINT my_savepoint;
<!--
    SELECT * FROM table1;               &#45;- shows only row 1
-->
    SELECT * FROM table1;               -- 行 1 のみを表示
COMMIT;
</programlisting>
<!--
  The above transaction shows row 3 being rolled back first, then row 2.
-->
上記のトランザクションでは、まず行 3 がロールバックされ、次に行 2 がロールバックされます。
>>>>>>> 94ef7168
  </para>

 </refsect1>

 <refsect1>
<!--
  <title>Compatibility</title>
-->
  <title>互換性</title>

  <para>
<!--
   SQL requires a savepoint to be destroyed automatically when another
   savepoint with the same name is established.  In
   <productname>PostgreSQL</productname>, the old savepoint is kept, though only the more
   recent one will be used when rolling back or releasing.  (Releasing the
   newer savepoint with <command>RELEASE SAVEPOINT</command> will cause the older one
   to again become accessible to <command>ROLLBACK TO SAVEPOINT</command> and
   <command>RELEASE SAVEPOINT</command>.) Otherwise, <command>SAVEPOINT</command> is
   fully SQL conforming.
-->
SQLでは、同じ名前のセーブポイントが設定された時は、自動的に古い方のセーブポイントを破棄することになっています。
<productname>PostgreSQL</productname>では、古いセーブポイントも保持されますが、ロールバックや解放時には新しい方のセーブポイントが使用されます。
（<command>RELEASE SAVEPOINT</command>を用いて新しいセーブポイントが解放されると、再び<command>ROLLBACK TO SAVEPOINT</command>や<command>RELEASE SAVEPOINT</command>から古いセーブポイントが使用できるようになります。）
この点以外は、<command>SAVEPOINT</command>は完全にSQLに従っています。
  </para>
 </refsect1>

 <refsect1>
<!--
  <title>See Also</title>
-->
  <title>関連項目</title>

  <simplelist type="inline">
   <member><xref linkend="sql-begin"/></member>
   <member><xref linkend="sql-commit"/></member>
   <member><xref linkend="sql-release-savepoint"/></member>
   <member><xref linkend="sql-rollback"/></member>
   <member><xref linkend="sql-rollback-to"/></member>
  </simplelist>
 </refsect1>
</refentry><|MERGE_RESOLUTION|>--- conflicted
+++ resolved
@@ -75,19 +75,13 @@
     <term><replaceable>savepoint_name</replaceable></term>
     <listitem>
      <para>
-<<<<<<< HEAD
+<!--
       The name to give to the new savepoint.  If savepoints with the
       same name already exist, they will be inaccessible until newer
       identically-named savepoints are released.
-=======
-<!--
-      The name to give to the new savepoint.  If savepoints with the
-      same name already exist, they will be inaccessible until newer
-      identically-named savepoints are released.
 -->
 新しいセーブポイントに付与する名前。
 同じ名前のセーブポイントが既に存在する場合には、より新しい同一の名前のセーブポイントが解放されるまで使用できなくなります。
->>>>>>> 94ef7168
      </para>
     </listitem>
    </varlistentry>
@@ -168,14 +162,10 @@
   </para>
 
   <para>
-<<<<<<< HEAD
+<!--
   To use a single savepoint name:
-=======
-<!--
-  To use a single savepoint name:
 -->
 単一のセーブポイント名を使用します。
->>>>>>> 94ef7168
 <programlisting>
 BEGIN;
     INSERT INTO table1 VALUES (1);
@@ -184,21 +174,6 @@
     SAVEPOINT my_savepoint;
     INSERT INTO table1 VALUES (3);
 
-<<<<<<< HEAD
-    -- rollback to the second savepoint
-    ROLLBACK TO SAVEPOINT my_savepoint;
-    SELECT * FROM table1;               -- shows rows 1 and 2
-
-    -- release the second savepoint
-    RELEASE SAVEPOINT my_savepoint;
-
-    -- rollback to the first savepoint
-    ROLLBACK TO SAVEPOINT my_savepoint;
-    SELECT * FROM table1;               -- shows only row 1
-COMMIT;
-</programlisting>
-  The above transaction shows row 3 being rolled back first, then row 2.
-=======
 <!--
     &#45;- rollback to the second savepoint
 -->
@@ -230,7 +205,6 @@
   The above transaction shows row 3 being rolled back first, then row 2.
 -->
 上記のトランザクションでは、まず行 3 がロールバックされ、次に行 2 がロールバックされます。
->>>>>>> 94ef7168
   </para>
 
  </refsect1>

--- conflicted
+++ resolved
@@ -73,7 +73,6 @@
   </para>
 
   <para>
-<!--
    You must own the function to use <command>ALTER FUNCTION</command>.
    To change a function's schema, you must also have <literal>CREATE</literal>
    privilege on the new schema.  To alter the owner, you must be able to
@@ -82,13 +81,6 @@
    the function's schema.  (These restrictions enforce that altering the owner
    doesn't do anything you couldn't do by dropping and recreating the function.
    However, a superuser can alter ownership of any function anyway.)
--->
-<command>ALTER FUNCTION</command>を使用するには関数の所有者でなければなりません。
-関数のスキーマを変更するには、新しいスキーマにおける<literal>CREATE</literal>権限も必要です。
-所有者を変更するには、直接または間接的に新しいロールのメンバでなければなりません。
-また、そのロールは関数のスキーマにおいて<literal>CREATE</literal>権限を持たなければなりません。
-（この制限により、関数の削除と再作成で行うことができない処理を所有者の変更で行えないようになります。
-しかし、スーパーユーザはすべての関数の所有者を変更することができます。）
   </para>
  </refsect1>
 
@@ -218,13 +210,10 @@
       extension is dropped, even if <literal>CASCADE</literal> is not specified.
       A function can depend upon multiple extensions, and will be dropped when
       any one of those extensions is dropped.
-<<<<<<< HEAD
-=======
 -->
 この構文は、関数が拡張に依存している、もしくは<literal>NO</literal>が指定された場合には拡張にもはや依存していないと印を付けます。
 拡張に依存していると印を付けられた関数は、<literal>CASCADE</literal>が指定されていなくても拡張が削除されると自動的に削除されます。
 関数は複数の拡張に依存することができ、これらの拡張のうちどれか一つが削除されるとその関数は削除されます。
->>>>>>> 94ef7168
      </para>
     </listitem>
    </varlistentry>

<!-- doc/src/sgml/pgvisibility.sgml -->

<sect1 id="pgvisibility" xreflabel="pg_visibility">
 <title>pg_visibility</title>

 <indexterm zone="pgvisibility">
  <primary>pg_visibility</primary>
 </indexterm>

 <para>
<!--
  The <filename>pg_visibility</filename> module provides a means for examining the
  visibility map (VM) and page-level visibility information of a table.
  It also provides functions to check the integrity of a visibility map and to
  force it to be rebuilt.
-->
<filename>pg_visibility</filename>モジュールは可視性マップ(Visibility Map, VM)およびテーブルのページレベルでの可視性情報を検査する手段を提供します。
このモジュールはまた、可視性マップの整合性を検査し、強制的に再構築する機能も提供します。
 </para>

 <para>
<!--
  Three different bits are used to store information about page-level
  visibility.  The all-visible bit in the visibility map indicates that every
  tuple in the corresponding page of the relation is visible to every current
  and future transaction.  The all-frozen bit in the visibility map indicates
  that every tuple in the page is frozen; that is, no future vacuum will need
  to modify the page until such time as a tuple is inserted, updated, deleted,
  or locked on that page.
  The page header's <literal>PD_ALL_VISIBLE</literal> bit has the
  same meaning as the all-visible bit in the visibility map, but is stored
  within the data page itself rather than in a separate data structure.
  These two bits will normally agree, but the page's all-visible bit can
  sometimes be set while the visibility map bit is clear after a crash
  recovery.  The reported values can also disagree because of a change that
  occurs after <literal>pg_visibility</literal> examines the visibility map and
  before it examines the data page.  Any event that causes data corruption
  can also cause these bits to disagree.
-->
ページレベルの可視性についての情報を格納するために、3つの異なるビットが使用されます。
可視性マップの全可視ビットは、対応するリレーションのページの全タプルがすべての現在および将来のトランザクションに対して可視であることを示します。
可視性マップの全凍結ビットは、そのページのすべてのタプルが凍結されていることを示します。
これはすなわち、そのページに対してタプルの挿入、更新、削除、ロックなどが発生しない限り、将来もバキュームによる修正が必要ないことを意味します。
ページヘッダの<literal>PD_ALL_VISIBLE</literal>ビットは、可視性マップの全可視ビットと同じ意味ですが、別のデータ構造ではなく、データページ自体の中に格納されています。
これら2つのビットは通常は同じ値になりますが、クラッシュリカバリの後は、ページの全可視ビットがセットされているのに、可視性マップの全可視ビットはクリアされているということもあります。
また、<literal>pg_visibility</literal>が可視性マップを検査した後、データページを検査する前に更新が行われたために、これらについて報告される値が一致しないということもあり得ます。
データ破壊を起こすような何らかのイベントの後も、これらのビットが異なることがあり得ます。
 </para>

 <para>
<!--
  Functions that display information about <literal>PD_ALL_VISIBLE</literal> bits
  are much more costly than those that only consult the visibility map,
  because they must read the relation's data blocks rather than only the
  (much smaller) visibility map.  Functions that check the relation's
  data blocks are similarly expensive.
-->
<literal>PD_ALL_VISIBLE</literal>ビットに関する情報を表示する関数は、可視性マップのみを参照する関数に比べるとずっと高価です。
これは、可視性マップだけではなく、（それよりずっと大きな）リレーションのデータブロックを読む必要があるからです。
リレーションのデータブロックを検査する関数は、同様に高価です。
 </para>

 <sect2>
<!--
  <title>Functions</title>
-->
  <title>関数</title>

  <variablelist>
   <varlistentry>
    <term><function>pg_visibility_map(relation regclass, blkno bigint, all_visible OUT boolean, all_frozen OUT boolean) returns record</function></term>
    <listitem>
     <para>
<!--
      Returns the all-visible and all-frozen bits in the visibility map for
      the given block of the given relation.
-->
指定のリレーションの指定のブロックについて、可視性マップ内の全可視ビットと全凍結ビットを返します。
     </para>
    </listitem>
   </varlistentry>

   <varlistentry>
    <term><function>pg_visibility(relation regclass, blkno bigint, all_visible OUT boolean, all_frozen OUT boolean, pd_all_visible OUT boolean) returns record</function></term>
    <listitem>
     <para>
<!--
      Returns the all-visible and all-frozen bits in the visibility map for
      the given block of the given relation, plus the
      <literal>PD_ALL_VISIBLE</literal> bit of that block.
-->
指定のリレーションの指定のブロックについて、可視性マップ内の全可視ビットと全凍結ビット、およびそのブロックの<literal>PD_ALL_VISIBLE</literal>を返します。
     </para>
    </listitem>
   </varlistentry>

   <varlistentry>
    <term><function>pg_visibility_map(relation regclass, blkno OUT bigint, all_visible OUT boolean, all_frozen OUT boolean) returns setof record</function></term>
    <listitem>
     <para>
<!--
      Returns the all-visible and all-frozen bits in the visibility map for
      each block of the given relation.
-->
指定のリレーションの各ブロックについて、全可視ビットと全凍結ビットを返します。
     </para>
    </listitem>
   </varlistentry>

   <varlistentry>
    <term><function>pg_visibility(relation regclass, blkno OUT bigint, all_visible OUT boolean, all_frozen OUT boolean, pd_all_visible OUT boolean) returns setof record</function></term>

    <listitem>
     <para>
<!--
      Returns the all-visible and all-frozen bits in the visibility map for
      each block of the given relation, plus the <literal>PD_ALL_VISIBLE</literal>
      bit of each block.
-->
指定のリレーションの各ブロックについて、全可視ビットと全凍結ビット、および各ブロックの<literal>PD_ALL_VISIBLE</literal>ビットを返します。
     </para>
    </listitem>
   </varlistentry>

   <varlistentry>
    <term><function>pg_visibility_map_summary(relation regclass, all_visible OUT bigint, all_frozen OUT bigint) returns record</function></term>

    <listitem>
     <para>
<!--
      Returns the number of all-visible pages and the number of all-frozen
      pages in the relation according to the visibility map.
-->
可視性マップに従って、リレーション内の全可視ページの数と全凍結ページの数を返します。
     </para>
    </listitem>
   </varlistentry>

   <varlistentry>
    <term><function>pg_check_frozen(relation regclass, t_ctid OUT tid) returns setof tid</function></term>

    <listitem>
     <para>
<!--
      Returns the TIDs of non-frozen tuples stored in pages marked all-frozen
      in the visibility map.  If this function returns a non-empty set of
      TIDs, the visibility map is corrupt.
-->
可視性マップ内で全凍結と印を付けられたページ内に格納されている非凍結タプルのTIDを返します。
この関数が返すTIDの集合が空でないなら、可視性マップは壊れています。
     </para>
    </listitem>
   </varlistentry>

   <varlistentry>
    <term><function>pg_check_visible(relation regclass, t_ctid OUT tid) returns setof tid</function></term>

    <listitem>
     <para>
<!--
      Returns the TIDs of non-all-visible tuples stored in pages marked
      all-visible in the visibility map.  If this function returns a non-empty
      set of TIDs, the visibility map is corrupt.
-->
可視性マップ内で全可視と印を付けられたページ内に格納されている全可視でないタプルのTIDを返します。
この関数が返すTIDの集合が空でないなら、可視性マップは壊れています。
     </para>
    </listitem>
   </varlistentry>

   <varlistentry>
    <term><function>pg_truncate_visibility_map(relation regclass) returns void</function></term>

    <listitem>
     <para>
<!--
      Truncates the visibility map for the given relation.  This function is
      useful if you believe that the visibility map for the relation is
      corrupt and wish to force rebuilding it.  The first <command>VACUUM</command>
      executed on the given relation after this function is executed will scan
      every page in the relation and rebuild the visibility map.  (Until that
      is done, queries will treat the visibility map as containing all zeroes.)
-->
指定のリレーションの可視性マップを切り詰めます。
そのリレーションの可視性マップが壊れていると思われ、強制的に再構築したい場合にこの関数は有効です。
この関数を実行した後に、指定のリレーション上で実行される最初の<command>VACUUM</command>において、リレーション内の全ページがスキャンされ、可視性マップが再構築されます。
（それが終わるまでは、可視性マップの中がすべてゼロになっているものとして問い合わせは動作します。）
     </para>
    </listitem>
   </varlistentry>
  </variablelist>

  <para>
<<<<<<< HEAD
   By default, these functions are executable only by superusers and roles with privileges
   of the <literal>pg_stat_scan_tables</literal> role, with the exception of
=======
<!--
   By default, these functions are executable only by superusers and members of the
   <literal>pg_stat_scan_tables</literal> role, with the exception of
>>>>>>> 185876a6
   <function>pg_truncate_visibility_map(relation regclass)</function> which can only
   be executed by superusers.
-->
デフォルトでは、これらの関数はスーパーユーザと<literal>pg_stat_scan_tables</literal>のメンバのみが実行可能です。<function>pg_truncate_visibility_map(relation regclass)</function>は例外で、スーパーユーザのみが実行可能です。
  </para>
 </sect2>

 <sect2>
<!--
  <title>Author</title>
-->
  <title>作者</title>

  <para>
   Robert Haas <email>rhaas@postgresql.org</email>
  </para>
 </sect2>

</sect1><|MERGE_RESOLUTION|>--- conflicted
+++ resolved
@@ -191,14 +191,8 @@
   </variablelist>
 
   <para>
-<<<<<<< HEAD
    By default, these functions are executable only by superusers and roles with privileges
    of the <literal>pg_stat_scan_tables</literal> role, with the exception of
-=======
-<!--
-   By default, these functions are executable only by superusers and members of the
-   <literal>pg_stat_scan_tables</literal> role, with the exception of
->>>>>>> 185876a6
    <function>pg_truncate_visibility_map(relation regclass)</function> which can only
    be executed by superusers.
 -->

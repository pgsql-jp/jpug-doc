<!--
doc/src/sgml/ref/create_database.sgml
PostgreSQL documentation
-->

<refentry id="sql-createdatabase">
 <indexterm zone="sql-createdatabase">
  <primary>CREATE DATABASE</primary>
 </indexterm>

 <refmeta>
  <refentrytitle>CREATE DATABASE</refentrytitle>
  <manvolnum>7</manvolnum>
<!--
  <refmiscinfo>SQL - Language Statements</refmiscinfo>
-->
<refmiscinfo>SQL - 言語</refmiscinfo>
 </refmeta>

 <refnamediv>
  <refname>CREATE DATABASE</refname>
<!--
  <refpurpose>create a new database</refpurpose>
-->
  <refpurpose>新しいデータベースを作成する</refpurpose>
 </refnamediv>

 <refsynopsisdiv>
<synopsis>
CREATE DATABASE <replaceable class="parameter">name</replaceable>
    [ [ WITH ] [ OWNER [=] <replaceable class="parameter">user_name</replaceable> ]
           [ TEMPLATE [=] <replaceable class="parameter">template</replaceable> ]
           [ ENCODING [=] <replaceable class="parameter">encoding</replaceable> ]
           [ LOCALE [=] <replaceable class="parameter">locale</replaceable> ]
           [ LC_COLLATE [=] <replaceable class="parameter">lc_collate</replaceable> ]
           [ LC_CTYPE [=] <replaceable class="parameter">lc_ctype</replaceable> ]
           [ TABLESPACE [=] <replaceable class="parameter">tablespace_name</replaceable> ]
           [ ALLOW_CONNECTIONS [=] <replaceable class="parameter">allowconn</replaceable> ]
           [ CONNECTION LIMIT [=] <replaceable class="parameter">connlimit</replaceable> ]
           [ IS_TEMPLATE [=] <replaceable class="parameter">istemplate</replaceable> ] ]
</synopsis>
 </refsynopsisdiv>

 <refsect1>
<!--
  <title>Description</title>
-->
  <title>説明</title>

  <para>
<!--
   <command>CREATE DATABASE</command> creates a new
   <productname>PostgreSQL</productname> database.
-->
<command>CREATE DATABASE</command>は新しい<productname>PostgreSQL</productname>データベースを作成します。
  </para>

  <para>
<!--
   To create a database, you must be a superuser or have the special
   <literal>CREATEDB</literal> privilege.
   See <xref linkend="sql-createrole"/>.
-->
データベースを作成するには、スーパーユーザ、もしくは<literal>CREATEDB</literal>という特別な権限を持つユーザである必要があります。
<xref linkend="sql-createrole"/>を参照してください。
  </para>

  <para>
<!--
   By default, the new database will be created by cloning the standard
   system database <literal>template1</literal>.  A different template can be
   specified by writing <literal>TEMPLATE
   <replaceable class="parameter">name</replaceable></literal>.  In particular,
   by writing <literal>TEMPLATE template0</literal>, you can create a pristine
   database (one where no user-defined objects exist and where the system
   objects have not been altered)
   containing only the standard objects predefined by your
   version of <productname>PostgreSQL</productname>.  This is useful
   if you wish to avoid copying
   any installation-local objects that might have been added to
   <literal>template1</literal>.
-->
デフォルトでは、新しいデータベースは標準システムデータベース<literal>template1</literal>を複製することによって作成されます。
他のテンプレートを指定するには、<literal>TEMPLATE <replaceable class="parameter">name</replaceable></literal>と記述します。
特に、<literal>TEMPLATE template0</literal>と記述することで、そのバージョンの<application>PostgreSQL</application>によって定義済みの標準オブジェクトのみを持つ、新しいデータベースを作ることができます。
これは、<literal>template1</literal>に追加した独自オブジェクトをコピーしたくない場合に便利です。
  </para>
 </refsect1>

 <refsect1>
<!--
  <title>Parameters</title>
-->
  <title>パラメータ</title>

    <variablelist>
     <varlistentry>
      <term><replaceable class="parameter">name</replaceable></term>
      <listitem>
       <para>
<!--
        The name of a database to create.
-->
作成するデータベースの名前です。
       </para>
      </listitem>
     </varlistentry>
     <varlistentry>
      <term><replaceable class="parameter">user_name</replaceable></term>
      <listitem>
       <para>
<!--
        The role name of the user who will own the new database,
        or <literal>DEFAULT</literal> to use the default (namely, the
        user executing the command).  To create a database owned by another
        role, you must be a direct or indirect member of that role,
        or be a superuser.
-->
新しいデータベースを所有するユーザのロール名です。
デフォルト設定（つまり、コマンドを実行したユーザ）を使用する場合は<literal>DEFAULT</literal>と指定します。
他のロールによって所有されるデータベースを作成するためには、そのロールの直接的または間接的なメンバであるか、スーパーユーザでなければなりません。
       </para>
      </listitem>
     </varlistentry>
     <varlistentry>
      <term><replaceable class="parameter">template</replaceable></term>
      <listitem>
       <para>
<!--
        The name of the template from which to create the new database,
        or <literal>DEFAULT</literal> to use the default template
        (<literal>template1</literal>).
-->
新しいデータベースの作成元となるテンプレートの名前です。
デフォルトテンプレート（<literal>template1</literal>）を使う場合は、<literal>DEFAULT</literal>と指定します。
       </para>
      </listitem>
     </varlistentry>
     <varlistentry>
      <term><replaceable class="parameter">encoding</replaceable></term>
      <listitem>
       <para>
<!--
        Character set encoding to use in the new database.  Specify
        a string constant (e.g., <literal>'SQL_ASCII'</literal>),
        or an integer encoding number, or <literal>DEFAULT</literal>
        to use the default encoding (namely, the encoding of the
        template database). The character sets supported by the
        <productname>PostgreSQL</productname> server are described in
        <xref linkend="multibyte-charset-supported"/>. See below for
        additional restrictions.
-->
新しいデータベースで使われる文字セット符号化方式です。
文字列定数（例えば<literal>'SQL_ASCII'</literal>）、整数の符号化方式番号、<literal>DEFAULT</literal>のいずれかを指定します。
<literal>DEFAULT</literal>とすると、デフォルトの符号化方式（すなわちテンプレートデータベースの符号化方式）を使います。
<productname>PostgreSQL</productname>サーバでサポートされる文字セットについては<xref linkend="multibyte-charset-supported"/>で説明します。
この他の制限については後述します。
       </para>
      </listitem>
     </varlistentry>
     <varlistentry>
      <term><replaceable class="parameter">locale</replaceable></term>
      <listitem>
       <para>
        This is a shortcut for setting <symbol>LC_COLLATE</symbol>
        and <symbol>LC_CTYPE</symbol> at once.  If you specify this,
        you cannot specify either of those parameters.
       </para>
       <tip>
        <para>
         The other locale settings <xref linkend="guc-lc-messages"/>, <xref
         linkend="guc-lc-monetary"/>, <xref linkend="guc-lc-numeric"/>, and
         <xref linkend="guc-lc-time"/> are not fixed per database and are not
         set by this command.  If you want to make them the default for a
         specific database, you can use <literal>ALTER DATABASE
         ... SET</literal>.
        </para>
       </tip>
      </listitem>
     </varlistentry>
     <varlistentry>
      <term><replaceable class="parameter">lc_collate</replaceable></term>
      <listitem>
       <para>
<!--
        Collation order (<literal>LC_COLLATE</literal>) to use in the new database.
        This affects the sort order applied to strings, e.g., in queries with
        ORDER BY, as well as the order used in indexes on text columns.
        The default is to use the collation order of the template database.
        See below for additional restrictions.
-->
新しいデータベースで使用する照合順（<literal>LC_COLLATE</literal>）です。
これは、たとえばORDER BYを持つ問い合わせなどにおいて文字列に適用されるソート順やテキスト型の列に対するインデックスで使用される順序に影響します。
       </para>
      </listitem>
     </varlistentry>
     <varlistentry>
      <term><replaceable class="parameter">lc_ctype</replaceable></term>
      <listitem>
       <para>
<!--
        Character classification (<literal>LC_CTYPE</literal>) to use in the new
        database. This affects the categorization of characters, e.g., lower,
        upper and digit. The default is to use the character classification of
        the template database. See below for additional restrictions.
-->
新しいデータベースで使用する文字のクラス（<literal>LC_CTYPE</literal>）です。
これは、たとえば小文字、大文字、数字といった文字の分類に影響します。
デフォルトではテンプレートデータベースの文字クラスを使用します。
さらなる制限に関しては後で説明します。
       </para>
      </listitem>
     </varlistentry>
     <varlistentry>
      <term><replaceable class="parameter">tablespace_name</replaceable></term>
      <listitem>
       <para>
<!--
        The name of the tablespace that will be associated with the
        new database, or <literal>DEFAULT</literal> to use the
        template database's tablespace. This
        tablespace will be the default tablespace used for objects
        created in this database. See
        <xref linkend="sql-createtablespace"/>
        for more information.
-->
新しいデータベースに関連付けされるデフォルトのテーブル空間名です。
テンプレートデータベースのテーブル空間を使用する場合は、<literal>DEFAULT</literal>と指定します。
このテーブル空間が、このデータベースで作成されるオブジェクトのデフォルトのテーブル空間となります。
詳細は<xref linkend="sql-createtablespace"/>を参照してください。
       </para>
      </listitem>
     </varlistentry>

      <varlistentry>
       <term><replaceable class="parameter">allowconn</replaceable></term>
       <listitem>
        <para>
<!--
         If false then no one can connect to this database.  The default is
         true, allowing connections (except as restricted by other mechanisms,
         such as <literal>GRANT</literal>/<literal>REVOKE CONNECT</literal>).
-->
falseの場合、誰もこのデータベースに接続できません。
デフォルトはtrueで、接続が可能です（<literal>GRANT</literal>/<literal>REVOKE CONNECT</literal>など他の仕掛けで制限されている場合を除きます）。
        </para>
       </listitem>
      </varlistentry>

      <varlistentry>
      <term><replaceable class="parameter">connlimit</replaceable></term>
      <listitem>
       <para>
<!--
        How many concurrent connections can be made
        to this database.  -1 (the default) means no limit.
-->
このデータベースで確立できる同時接続数です。
-1（デフォルト）は無制限を意味します。
       </para>
      </listitem>
     </varlistentry>

      <varlistentry>
       <term><replaceable class="parameter">istemplate</replaceable></term>
       <listitem>
        <para>
<!--
         If true, then this database can be cloned by any user with <literal>CREATEDB</literal>
         privileges; if false (the default), then only superusers or the owner
         of the database can clone it.
-->
trueの場合、<literal>CREATEDB</literal>権限があれば、どのユーザでもこのデータベースを複製できます。
false（デフォルト）の場合、スーパーユーザまたはデータベースの所有者だけが複製できます。
        </para>
       </listitem>
      </varlistentry>
    </variablelist>

  <para>
<!--
   Optional parameters can be written in any order, not only the order
   illustrated above.
-->
オプションのパラメータは、任意の順番で記述できます。上記の順番で記述しなくても構いません。
  </para>
 </refsect1>

 <refsect1>
<!--
  <title>Notes</title>
-->
   <title>注釈</title>

   <para>
<!--
    <command>CREATE DATABASE</command> cannot be executed inside a transaction
    block.
-->
<command>CREATE DATABASE</command>はトランザクションブロックの内側では実行できません。
   </para>

   <para>
<!--
    Errors along the line of <quote>could not initialize database directory</quote>
    are most likely related to insufficient permissions on the data
    directory, a full disk, or other file system problems.
-->
ほとんどの場合、<quote>could not initialize database directory</quote>という行が含まれるエラーは、データディレクトリの権限不足、ディスク容量不足などファイルシステムについての問題に関連するものです。
   </para>

   <para>
<!--
    Use <xref linkend="sql-dropdatabase"/> to remove a database.
-->
データベースを削除するには<xref linkend="sql-dropdatabase"/>を使用してください。
   </para>

   <para>
<!--
    The program <xref linkend="app-createdb"/> is a
    wrapper program around this command, provided for convenience.
-->
<xref linkend="app-createdb"/>プログラムは利便性のために提供される、このコマンドのラッパプログラムです。
   </para>

   <para>
<!--
    Database-level configuration parameters (set via <xref
    linkend="sql-alterdatabase"/>) and database-level permissions (set via
    <xref linkend="sql-grant"/>) are not copied from the template database.
<<<<<<< HEAD
=======
-->
データベースレベルの設定パラメータ(<xref linkend="sql-alterdatabase"/>によって設定されるもの)とデータベースレベルの権限(<xref linkend="sql-grant"/>によって設定されるもの)はテンプレートデータベースからコピーされません。
>>>>>>> 184958ef
   </para>

  <para>
<!--
   Although it is possible to copy a database other than <literal>template1</literal>
   by specifying its name as the template, this is not (yet) intended as
   a general-purpose <quote><command>COPY DATABASE</command></quote> facility.
   The principal limitation is that no other sessions can be connected to
   the template database while it is being copied.  <command>CREATE
   DATABASE</command> will fail if any other connection exists when it starts;
   otherwise, new connections to the template database are locked out
   until <command>CREATE DATABASE</command> completes.
   See <xref linkend="manage-ag-templatedbs"/> for more information.
-->
<literal>template1</literal>以外のデータベースの名前をテンプレートに指定してデータベースをコピーすることは可能ですが、これは（まだ）一般的に使用する<quote><command>COPY DATABASE</command></quote>機能として意図されているわけではありません。
主な制限は、コピー中に他のセッションからテンプレートデータベースへの接続ができないことです。
<command>CREATE DATABASE</command>は、開始した時に他の接続があると失敗します。
テンプレートデータベースへの新規接続は<command>CREATE DATABASE</command>が完了するまでできません。
詳細は<xref linkend="manage-ag-templatedbs"/>を参照してください。
  </para>

  <para>
<!--
   The character set encoding specified for the new database must be
   compatible with the chosen locale settings (<literal>LC_COLLATE</literal> and
   <literal>LC_CTYPE</literal>).  If the locale is <literal>C</literal> (or equivalently
   <literal>POSIX</literal>), then all encodings are allowed, but for other
   locale settings there is only one encoding that will work properly.
   (On Windows, however, UTF-8 encoding can be used with any locale.)
   <command>CREATE DATABASE</command> will allow superusers to specify
   <literal>SQL_ASCII</literal> encoding regardless of the locale settings,
   but this choice is deprecated and may result in misbehavior of
   character-string functions if data that is not encoding-compatible
   with the locale is stored in the database.
-->
新しいデータベース用に指定される文字セット符号化方式は選択されたロケール設定（<literal>LC_COLLATE</literal>および<literal>LC_CTYPE</literal>）と互換性がなければなりません。
ロケールが<literal>C</literal>（や同等の<literal>POSIX</literal>）であれば、すべての符号化方式が許されますが、他のロケール設定では適切に動作する符号化方式は1つしかありません。
（しかしWindowsではUTF-8符号化方式をすべてのロケールで使用することができます。）
<command>CREATE DATABASE</command>では、ロケール設定に関係なくスーパーユーザが<literal>SQL_ASCII</literal>符号化方式を指定することを許していますが、こうした選択は廃止予定であり、データベース内にロケールと互換性がない符号化方式でデータが格納された場合、文字列関数の誤動作を多く引き起こします。
  </para>

  <para>
<!--
   The encoding and locale settings must match those of the template database,
   except when <literal>template0</literal> is used as template.  This is because
   other databases might contain data that does not match the specified
   encoding, or might contain indexes whose sort ordering is affected by
   <literal>LC_COLLATE</literal> and <literal>LC_CTYPE</literal>.  Copying such data would
   result in a database that is corrupt according to the new settings.
   <literal>template0</literal>, however, is known to not contain any data or
   indexes that would be affected.
-->
符号化方式とロケール設定はテンプレートデータベースのこれらの設定と一致しなければなりません。
ただしtemplate0がテンプレートとして使用される場合は例外です。
他のデータベースには指定された符号化方式と一致しないデータを含む可能性や<literal>LC_COLLATE</literal>および<literal>LC_CTYPE</literal>がソート順序に影響するようなインデックスを含む可能性があることがこの理由です。
こうしたデータをコピーしたものは、新しい設定から見ると破損したデータベースとなります。
しかし<literal>template0</literal>には影響を受けるデータやインデックスが含まれていないことが分かっています。
  </para>

  <para>
<!--
   The <literal>CONNECTION LIMIT</literal> option is only enforced approximately;
   if two new sessions start at about the same time when just one
   connection <quote>slot</quote> remains for the database, it is possible that
   both will fail.  Also, the limit is not enforced against superusers or
   background worker processes.
-->
<literal>CONNECTION LIMIT</literal>は厳密な制限ではありません。
データベース向けの接続<quote>スロット</quote>が1つ残っていた時に同時に2つの新しいセッション開始要求があった場合、両方とも失敗する可能性があります。
また、この制限はスーパーユーザおよびバックグラウンドのワーカプロセスには強制されません。
  </para>
 </refsect1>

 <refsect1>
<!--
  <title>Examples</title>
-->
  <title>例</title>

  <para>
<!--
   To create a new database:
-->
新しいデータベースを作成します。

<programlisting>
CREATE DATABASE lusiadas;
</programlisting>
  </para>

  <para>
<!--
   To create a database <literal>sales</literal> owned by user <literal>salesapp</literal>
   with a default tablespace of <literal>salesspace</literal>:
-->
ユーザ<literal>salesapp</literal>を所有者、<literal>salesspace</literal>をデフォルトのテーブル空間としてデータベース<literal>sales</literal>を作成します。

<programlisting>
CREATE DATABASE sales OWNER salesapp TABLESPACE salesspace;
</programlisting>
  </para>

  <para>
<!--
   To create a database <literal>music</literal> with a different locale:
-->
別のロケールでデータベース<literal>music</literal>を作成します。
<programlisting>
CREATE DATABASE music
    LOCALE 'sv_SE.utf8'
    TEMPLATE template0;
</programlisting>
<!--
    In this example, the <literal>TEMPLATE template0</literal> clause is required if
    the specified locale is different from the one in <literal>template1</literal>.
    (If it is not, then specifying the locale explicitly is redundant.)
-->
この例において、指定するロケールが<literal>template1</literal>のロケールと異なる場合、<literal>TEMPLATE template0</literal>の句が必須となります。
（それらが同じ場合、ロケールを明示的に指定することは必要ありません。）
  </para>

  <para>
<!--
   To create a database <literal>music2</literal> with a different locale and a
   different character set encoding:
-->
別のロケールおよび別の文字セット符号化方式でデータベース<literal>music2</literal>を作成します。
<programlisting>
CREATE DATABASE music2
    LOCALE 'sv_SE.iso885915'
    ENCODING LATIN9
    TEMPLATE template0;
</programlisting>
<!--
   The specified locale and encoding settings must match, or an error will be
   reported.
-->
指定するロケールと符号化方式の設定は対応するものでなければならず、そうでなければエラーが報告されます。
  </para>

  <para>
<!--
   Note that locale names are specific to the operating system, so that the
   above commands might not work in the same way everywhere.
-->
ロケール名はOSに固有のものであるため、上記のコマンドはすべての環境で同じように動作するとは限らないことに注意してください。
  </para>
 </refsect1>

 <refsect1>
<!--
  <title>Compatibility</title>
-->
  <title>互換性</title>

  <para>
<!--
   There is no <command>CREATE DATABASE</command> statement in the SQL
   standard.  Databases are equivalent to catalogs, whose creation is
   implementation-defined.
-->
標準SQLには<command>CREATE DATABASE</command>文はありません。
データベースはカタログに相当するもので、その作成は実装依存です。
  </para>
 </refsect1>

 <refsect1>
<!--
  <title>See Also</title>
-->
  <title>関連項目</title>

  <simplelist type="inline">
   <member><xref linkend="sql-alterdatabase"/></member>
   <member><xref linkend="sql-dropdatabase"/></member>
  </simplelist>
 </refsect1>

</refentry><|MERGE_RESOLUTION|>--- conflicted
+++ resolved
@@ -329,11 +329,8 @@
     Database-level configuration parameters (set via <xref
     linkend="sql-alterdatabase"/>) and database-level permissions (set via
     <xref linkend="sql-grant"/>) are not copied from the template database.
-<<<<<<< HEAD
-=======
 -->
 データベースレベルの設定パラメータ(<xref linkend="sql-alterdatabase"/>によって設定されるもの)とデータベースレベルの権限(<xref linkend="sql-grant"/>によって設定されるもの)はテンプレートデータベースからコピーされません。
->>>>>>> 184958ef
    </para>
 
   <para>

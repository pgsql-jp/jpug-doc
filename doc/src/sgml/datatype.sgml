<!-- doc/src/sgml/datatype.sgml -->

 <chapter id="datatype">
<!--
  <title>Data Types</title>
-->
  <title>データ型</title>

  <indexterm zone="datatype">
   <primary>data type</primary>
  </indexterm>
  <indexterm zone="datatype">
   <primary>データ型</primary>
  </indexterm>

  <indexterm>
   <primary>type</primary>
   <see>data type</see>
  </indexterm>
  <indexterm>
   <primary>型</primary>
   <see>データ型</see>
  </indexterm>

  <para>
<!--
   <productname>PostgreSQL</productname> has a rich set of native data
   types available to users.  Users can add new types to
   <productname>PostgreSQL</productname> using the <xref
   linkend="sql-createtype"/> command.
-->
<productname>PostgreSQL</productname>にはユーザが使用可能な豊富なデータ型が始めから備わっています。
<xref linkend="sql-createtype"/>コマンドで<productname>PostgreSQL</productname>に対し新しいデータ型を追加できます。
  </para>

  <para>
<!--
   <xref linkend="datatype-table"/> shows all the built-in general-purpose data
   types. Most of the alternative names listed in the
   <quote>Aliases</quote> column are the names used internally by
   <productname>PostgreSQL</productname> for historical reasons.  In
   addition, some internally used or deprecated types are available,
   but are not listed here.
-->
<xref linkend="datatype-table"/>に組み込みの汎用データ型をすべて示します。
<quote>別名</quote>欄に列挙された代替名称のほとんどは、歴史的な理由により<productname>PostgreSQL</productname>の内部で使用されている名前です。
他にも、内部で使用されるデータ型、削除予定のデータ型もありますが、ここにはリストされていません。
  </para>

   <table id="datatype-table">
<!--
    <title>Data Types</title>
-->
    <title>データ型</title>
    <tgroup cols="3">
     <colspec colname="col1" colwidth="2*"/>
     <colspec colname="col2" colwidth="1*"/>
     <colspec colname="col3" colwidth="2*"/>
     <thead>
      <row>
<!--
       <entry>Name</entry>
-->
       <entry>名前</entry>
<!--
       <entry>Aliases</entry>
-->
       <entry>別名</entry>
<!--
       <entry>Description</entry>
-->
       <entry>説明</entry>
      </row>
     </thead>

     <tbody>
      <row>
       <entry><type>bigint</type></entry>
       <entry><type>int8</type></entry>
<!--
       <entry>signed eight-byte integer</entry>
-->
       <entry>8バイト符号付き整数</entry>
      </row>

      <row>
       <entry><type>bigserial</type></entry>
       <entry><type>serial8</type></entry>
<!--
       <entry>autoincrementing eight-byte integer</entry>
-->
       <entry>自動増分8バイト整数</entry>
      </row>

      <row>
       <entry><type>bit [ (<replaceable>n</replaceable>) ]</type></entry>
       <entry></entry>
<!--
       <entry>fixed-length bit string</entry>
-->
       <entry>固定長ビット列</entry>
      </row>

      <row>
       <entry><type>bit varying [ (<replaceable>n</replaceable>) ]</type></entry>
       <entry><type>varbit [ (<replaceable>n</replaceable>) ]</type></entry>
<!--
       <entry>variable-length bit string</entry>
-->
       <entry>可変長ビット列</entry>
      </row>

      <row>
       <entry><type>boolean</type></entry>
       <entry><type>bool</type></entry>
<!--
       <entry>logical Boolean (true/false)</entry>
-->
       <entry>論理値（真/偽）</entry>
      </row>

      <row>
       <entry><type>box</type></entry>
       <entry></entry>
<!--
       <entry>rectangular box on a plane</entry>
-->
       <entry>平面上の矩形</entry>
      </row>

      <row>
       <entry><type>bytea</type></entry>
       <entry></entry>
<!--
       <entry>binary data (<quote>byte array</quote>)</entry>
-->
       <entry>バイナリデータ（<quote>バイトの配列（byte array）</quote>）</entry>
      </row>

      <row>
       <entry><type>character [ (<replaceable>n</replaceable>) ]</type></entry>
       <entry><type>char [ (<replaceable>n</replaceable>) ]</type></entry>
<!--
       <entry>fixed-length character string</entry>
-->
       <entry>固定長文字列</entry>
      </row>

      <row>
       <entry><type>character varying [ (<replaceable>n</replaceable>) ]</type></entry>
       <entry><type>varchar [ (<replaceable>n</replaceable>) ]</type></entry>
<!--
       <entry>variable-length character string</entry>
-->
       <entry>可変長文字列</entry>
      </row>

      <row>
       <entry><type>cidr</type></entry>
       <entry></entry>
<!--
       <entry>IPv4 or IPv6 network address</entry>
-->
       <entry>IPv4もしくはIPv6ネットワークアドレス</entry>
      </row>

      <row>
       <entry><type>circle</type></entry>
       <entry></entry>
<!--
       <entry>circle on a plane</entry>
-->
       <entry>平面上の円</entry>
      </row>

      <row>
       <entry><type>date</type></entry>
       <entry></entry>
<!--
       <entry>calendar date (year, month, day)</entry>
-->
       <entry>暦の日付（年月日）</entry>
      </row>

      <row>
       <entry><type>double precision</type></entry>
<<<<<<< HEAD
       <entry><type>float</type>, <type>float8</type></entry>
=======
       <entry><type>float8</type></entry>
<!--
>>>>>>> cf849a6c
       <entry>double precision floating-point number (8 bytes)</entry>
-->
       <entry>倍精度浮動小数点（8バイト）</entry>
      </row>

      <row>
       <entry><type>inet</type></entry>
       <entry></entry>
<!--
       <entry>IPv4 or IPv6 host address</entry>
-->
       <entry>IPv4もしくはIPv6ホストアドレス</entry>
      </row>

      <row>
       <entry><type>integer</type></entry>
       <entry><type>int</type>, <type>int4</type></entry>
<!--
       <entry>signed four-byte integer</entry>
-->
       <entry>4バイト符号付き整数</entry>
      </row>

      <row>
       <entry><type>interval [ <replaceable>fields</replaceable> ] [ (<replaceable>p</replaceable>) ]</type></entry>
       <entry></entry>
<!--
       <entry>time span</entry>
-->
       <entry>時間間隔</entry>
      </row>

      <row>
       <entry><type>json</type></entry>
       <entry></entry>
<!--
       <entry>textual JSON data</entry>
-->
       <entry>テキストのJSONデータ</entry>
      </row>

      <row>
       <entry><type>jsonb</type></entry>
       <entry></entry>
<!--
       <entry>binary JSON data, decomposed</entry>
-->
       <entry>バイナリ JSON データ、展開型</entry>
      </row>

      <row>
       <entry><type>line</type></entry>
       <entry></entry>
<!--
       <entry>infinite line on a plane</entry>
-->
       <entry>平面上の無限直線</entry>
      </row>

      <row>
       <entry><type>lseg</type></entry>
       <entry></entry>
<!--
       <entry>line segment on a plane</entry>
-->
       <entry>平面上の線分</entry>
      </row>

      <row>
       <entry><type>macaddr</type></entry>
       <entry></entry>
<!--
       <entry>MAC (Media Access Control) address</entry>
-->
       <entry>MAC（Media Access Control）アドレス</entry>
      </row>

      <row>
       <entry><type>macaddr8</type></entry>
       <entry></entry>
<!--
       <entry>MAC (Media Access Control) address (EUI-64 format)</entry>
-->
       <entry>MAC (Media Access Control) アドレス (EUI-64 形式)</entry>
      </row>

      <row>
       <entry><type>money</type></entry>
       <entry></entry>
<!--
       <entry>currency amount</entry>
-->
       <entry>貨幣金額</entry>
      </row>

      <row>
       <entry><type>numeric [ (<replaceable>p</replaceable>,
         <replaceable>s</replaceable>) ]</type></entry>
       <entry><type>decimal [ (<replaceable>p</replaceable>,
         <replaceable>s</replaceable>) ]</type></entry>
<!--
       <entry>exact numeric of selectable precision</entry>
-->
       <entry>精度の選択可能な高精度数値</entry>
      </row>

      <row>
       <entry><type>path</type></entry>
       <entry></entry>
<!--
       <entry>geometric path on a plane</entry>
-->
       <entry>平面上の幾何学的経路</entry>
      </row>

      <row>
       <entry><type>pg_lsn</type></entry>
       <entry></entry>
<!--
       <entry><productname>PostgreSQL</productname> Log Sequence Number</entry>
-->
       <entry><productname>PostgreSQL</productname>ログシーケンス番号</entry>
      </row>

      <row>
       <entry><type>pg_snapshot</type></entry>
       <entry></entry>
<!--
       <entry>user-level transaction ID snapshot</entry>
-->
       <entry>ユーザレベルのトランザクションIDスナップショット</entry>
      </row>

      <row>
       <entry><type>point</type></entry>
       <entry></entry>
<!--
       <entry>geometric point on a plane</entry>
-->
       <entry>平面上の幾何学的点</entry>
      </row>

      <row>
       <entry><type>polygon</type></entry>
       <entry></entry>
<!--
       <entry>closed geometric path on a plane</entry>
-->
       <entry>平面上の閉じた幾何学的経路</entry>
      </row>

      <row>
       <entry><type>real</type></entry>
       <entry><type>float4</type></entry>
<!--
       <entry>single precision floating-point number (4 bytes)</entry>
-->
       <entry>単精度浮動小数点（4バイト）</entry>
      </row>

      <row>
       <entry><type>smallint</type></entry>
       <entry><type>int2</type></entry>
<!--
       <entry>signed two-byte integer</entry>
-->
       <entry>2バイト符号付き整数</entry>
      </row>

      <row>
       <entry><type>smallserial</type></entry>
       <entry><type>serial2</type></entry>
<!--
       <entry>autoincrementing two-byte integer</entry>
-->
       <entry>自動増分2バイト整数</entry>
      </row>

      <row>
       <entry><type>serial</type></entry>
       <entry><type>serial4</type></entry>
<!--
       <entry>autoincrementing four-byte integer</entry>
-->
       <entry>自動増分4バイト整数</entry>
      </row>

      <row>
       <entry><type>text</type></entry>
       <entry></entry>
<!--
       <entry>variable-length character string</entry>
-->
       <entry>可変長文字列</entry>
      </row>

      <row>
       <entry><type>time [ (<replaceable>p</replaceable>) ] [ without time zone ]</type></entry>
       <entry></entry>
<!--
       <entry>time of day (no time zone)</entry>
-->
       <entry>時刻（時間帯なし）</entry>
      </row>

      <row>
       <entry><type>time [ (<replaceable>p</replaceable>) ] with time zone</type></entry>
       <entry><type>timetz</type></entry>
<!--
       <entry>time of day, including time zone</entry>
-->
       <entry>時間帯付き時刻</entry>
      </row>

      <row>
       <entry><type>timestamp [ (<replaceable>p</replaceable>) ] [ without time zone ]</type></entry>
       <entry></entry>
<!--
       <entry>date and time (no time zone)</entry>
-->
       <entry>日付と時刻（時間帯なし）</entry>
      </row>

      <row>
       <entry><type>timestamp [ (<replaceable>p</replaceable>) ] with time zone</type></entry>
       <entry><type>timestamptz</type></entry>
<!--
       <entry>date and time, including time zone</entry>
-->
       <entry>時間帯付き日付と時刻</entry>
      </row>

      <row>
       <entry><type>tsquery</type></entry>
       <entry></entry>
<!--
       <entry>text search query</entry>
-->
       <entry>テキスト検索問い合わせ</entry>
      </row>

      <row>
       <entry><type>tsvector</type></entry>
       <entry></entry>
<!--
       <entry>text search document</entry>
-->
       <entry>テキスト検索文書</entry>
      </row>

      <row>
       <entry><type>txid_snapshot</type></entry>
       <entry></entry>
<!--
       <entry>user-level transaction ID snapshot (deprecated; see <type>pg_snapshot</type>)</entry>
-->
       <entry>ユーザレベルのトランザクションIDスナップショット(廃止予定。<type>pg_snapshot</type>を参照)</entry>
      </row>

      <row>
       <entry><type>uuid</type></entry>
       <entry></entry>
<!--
       <entry>universally unique identifier</entry>
-->
       <entry>汎用一意識別子</entry>
      </row>

      <row>
       <entry><type>xml</type></entry>
       <entry></entry>
<!--
       <entry>XML data</entry>
-->
       <entry>XMLデータ</entry>
      </row>
     </tbody>
    </tgroup>
   </table>

  <note>
<!--
   <title>Compatibility</title>
-->
   <title>互換性</title>
   <para>
<!--
    The following types (or spellings thereof) are specified by
    <acronym>SQL</acronym>: <type>bigint</type>, <type>bit</type>, <type>bit
    varying</type>, <type>boolean</type>, <type>char</type>,
    <type>character varying</type>, <type>character</type>,
    <type>varchar</type>, <type>date</type>, <type>double
    precision</type>, <type>integer</type>, <type>interval</type>,
    <type>numeric</type>, <type>decimal</type>, <type>real</type>,
    <type>smallint</type>, <type>time</type> (with or without time zone),
    <type>timestamp</type> (with or without time zone),
    <type>xml</type>.
-->
次に挙げるデータ型（あるいはその綴り方）は<acronym>SQL</acronym>で規定されています。
<type>bigint</type>、<type>bit</type>、<type>bit varying</type>、<type>boolean</type>、<type>char</type>、
<type>character varying</type>、<type>character</type>、<type>varchar</type>、
<type>date</type>、<type>double precision</type>、<type>integer</type>、
<type>interval</type>、<type>numeric</type>、<type>decimal</type>、<type>real</type>、
<type>smallint</type>、<type>time</type>（時間帯付き、なしの両方）、
<type>timestamp</type>（時間帯付き、なしの両方）、<type>xml</type>。
   </para>
  </note>

  <para>
<!--
   Each data type has an external representation determined by its input
   and output functions.  Many of the built-in types have
   obvious external formats.  However, several types are either unique
   to <productname>PostgreSQL</productname>, such as geometric
   paths, or have several possible formats, such as the date
   and time types.
   Some of the input and output functions are not invertible, i.e.,
   the result of an output function might lose accuracy when compared to
   the original input.
-->
それぞれのデータ型はそのデータ型の入出力関数で決定される外部表現を保有しています。
組み込みデータ型の多くには、自明の外部書式があります。
とは言っても、経路のような<productname>PostgreSQL</productname>に特有な型や、あるいは、日付や時刻データ型のように書式を複数選択できる型がいくつかあります。
一部の入出力関数は可逆ではありません。
つまり、出力関数による結果は元の入力と比較した場合精度を失う可能性があります。
  </para>

  <sect1 id="datatype-numeric">
<!--
   <title>Numeric Types</title>
-->
   <title>数値データ型</title>

   <indexterm zone="datatype-numeric">
    <primary>data type</primary>
    <secondary>numeric</secondary>
   </indexterm>
   <indexterm zone="datatype-numeric">
    <primary>データ型</primary>
    <secondary>数値</secondary>
   </indexterm>

   <para>
<!--
    Numeric types consist of two-, four-, and eight-byte integers,
    four- and eight-byte floating-point numbers, and selectable-precision
    decimals.  <xref linkend="datatype-numeric-table"/> lists the
    available types.
-->
数値データ型には2、4、8バイト整数と、4、8バイト浮動小数点および精度設定が可能な数があります。
<xref linkend="datatype-numeric-table"/>に使用可能な型を列挙します。
   </para>

    <table id="datatype-numeric-table">
<!--
     <title>Numeric Types</title>
-->
     <title>数値データ型</title>
     <tgroup cols="4">
      <colspec colname="col1" colwidth="2*"/>
      <colspec colname="col2" colwidth="1*"/>
      <colspec colname="col3" colwidth="2*"/>
      <colspec colname="col4" colwidth="2*"/>
      <thead>
       <row>
<!--
        <entry>Name</entry>
-->
        <entry>名前</entry>
<!--
        <entry>Storage Size</entry>
-->
        <entry>格納サイズ</entry>
<!--
        <entry>Description</entry>
-->
        <entry>説明</entry>
<!--
        <entry>Range</entry>
-->
        <entry>範囲</entry>
       </row>
      </thead>

      <tbody>
       <row>
        <entry><type>smallint</type></entry>
<!--
        <entry>2 bytes</entry>
-->
        <entry>2バイト</entry>
<!--
        <entry>small-range integer</entry>
-->
        <entry>狭範囲の整数</entry>
<!--
        <entry>-32768 to +32767</entry>
-->
        <entry>-32768から+32767</entry>
       </row>
       <row>
        <entry><type>integer</type></entry>
<!--
        <entry>4 bytes</entry>
-->
        <entry>4バイト</entry>
<!--
        <entry>typical choice for integer</entry>
-->
        <entry>典型的に使用する整数</entry>
<!--
        <entry>-2147483648 to +2147483647</entry>
-->
        <entry>-2147483648から+2147483647</entry>
       </row>
       <row>
        <entry><type>bigint</type></entry>
<!--
        <entry>8 bytes</entry>
-->
        <entry>8バイト</entry>
<!--
        <entry>large-range integer</entry>
-->
        <entry>広範囲整数</entry>
<!--
        <entry>-9223372036854775808 to +9223372036854775807</entry>
-->
        <entry>-9223372036854775808から+9223372036854775807</entry>
       </row>

       <row>
        <entry><type>decimal</type></entry>
<!--
        <entry>variable</entry>
-->
        <entry>可変長</entry>
<!--
        <entry>user-specified precision, exact</entry>
-->
        <entry>ユーザ指定精度、正確</entry>
<!--
        <entry>up to 131072 digits before the decimal point; up to 16383 digits after the decimal point</entry>
-->
        <entry>小数点より上は131072桁まで、小数点より下は16383桁まで</entry>
       </row>
       <row>
        <entry><type>numeric</type></entry>
<!--
        <entry>variable</entry>
-->
        <entry>可変長</entry>
<!--
        <entry>user-specified precision, exact</entry>
-->
        <entry>ユーザ指定精度、正確</entry>
<!--
        <entry>up to 131072 digits before the decimal point; up to 16383 digits after the decimal point</entry>
-->
        <entry>小数点より上は131072桁まで、小数点より下は16383桁まで</entry>
       </row>

       <row>
        <entry><type>real</type></entry>
<!--
        <entry>4 bytes</entry>
-->
        <entry>4バイト</entry>
<!--
        <entry>variable-precision, inexact</entry>
-->
        <entry>可変精度、不正確</entry>
<!--
        <entry>6 decimal digits precision</entry>
-->
        <entry>6桁精度</entry>
       </row>
       <row>
        <entry><type>double precision</type></entry>
<!--
        <entry>8 bytes</entry>
-->
        <entry>8バイト</entry>
<!--
        <entry>variable-precision, inexact</entry>
-->
        <entry>可変精度、不正確</entry>
<!--
        <entry>15 decimal digits precision</entry>
-->
        <entry>15桁精度</entry>
       </row>

       <row>
        <entry><type>smallserial</type></entry>
<!--
        <entry>2 bytes</entry>
-->
        <entry>2バイト</entry>
<!--
        <entry>small autoincrementing integer</entry>
-->
        <entry>狭範囲自動整数</entry>
<!--
        <entry>1 to 32767</entry>
-->
        <entry>1から32767</entry>
       </row>

       <row>
        <entry><type>serial</type></entry>
<!--
        <entry>4 bytes</entry>
-->
        <entry>4バイト</entry>
<!--
        <entry>autoincrementing integer</entry>
-->
        <entry>自動増分整数</entry>
<!--
        <entry>1 to 2147483647</entry>
-->
        <entry>1から2147483647</entry>
       </row>

       <row>
        <entry><type>bigserial</type></entry>
<!--
        <entry>8 bytes</entry>
-->
        <entry>8バイト</entry>
<!--
        <entry>large autoincrementing integer</entry>
-->
        <entry>広範囲自動増分整数</entry>
<!--
        <entry>1 to 9223372036854775807</entry>
-->
        <entry>1から9223372036854775807</entry>
       </row>
      </tbody>
     </tgroup>
    </table>

   <para>
<!--
    The syntax of constants for the numeric types is described in
    <xref linkend="sql-syntax-constants"/>.  The numeric types have a
    full set of corresponding arithmetic operators and
    functions. Refer to <xref linkend="functions"/> for more
    information.  The following sections describe the types in detail.
-->
数値データ型に対する定数の構文は<xref linkend="sql-syntax-constants"/>で説明しています。
数値データ型には対応する算術演算子と関数の一式が揃っています。
詳細は<xref linkend="functions"/>を参照してください。
以降の節でデータ型について詳しく説明します。
   </para>

   <sect2 id="datatype-int">
<!--
    <title>Integer Types</title>
-->
    <title>整数データ型</title>

    <indexterm zone="datatype-int">
     <primary>integer</primary>
    </indexterm>

    <indexterm zone="datatype-int">
     <primary>smallint</primary>
    </indexterm>

    <indexterm zone="datatype-int">
     <primary>bigint</primary>
    </indexterm>

    <indexterm>
     <primary>int4</primary>
     <see>integer</see>
    </indexterm>

    <indexterm>
     <primary>int2</primary>
     <see>smallint</see>
    </indexterm>

    <indexterm>
     <primary>int8</primary>
     <see>bigint</see>
    </indexterm>

    <para>
<!--
     The types <type>smallint</type>, <type>integer</type>, and
     <type>bigint</type> store whole numbers, that is, numbers without
     fractional components, of various ranges.  Attempts to store
     values outside of the allowed range will result in an error.
-->
<type>smallint</type>、<type>integer</type>、<type>bigint</type>は各種範囲の整数、つまり小数点以下の端数がない数を保持します。
許容範囲から外れた値を保存しようとするとエラーになります。
    </para>

    <para>
<!--
     The type <type>integer</type> is the common choice, as it offers
     the best balance between range, storage size, and performance.
     The <type>smallint</type> type is generally only used if disk
     space is at a premium.  The <type>bigint</type> type is designed to be
     used when the range of the <type>integer</type> type is insufficient.
-->
<type>integer</type>型は数値の範囲、格納サイズおよび性能において最も釣合いが取れていますので、一般的に使用されます。
<type>smallint</type>型は通常はディスク容量に制限が付いている場合にのみ使用します。
<type>bigint</type>型は<type>integer</type>の許容範囲では十分ではない場合に使用されるよう設計されています。
    </para>

    <para>
<!--
     <acronym>SQL</acronym> only specifies the integer types
     <type>integer</type> (or <type>int</type>),
     <type>smallint</type>, and <type>bigint</type>.  The
     type names <type>int2</type>, <type>int4</type>, and
     <type>int8</type> are extensions, which are also used by some
     other <acronym>SQL</acronym> database systems.
-->
<acronym>SQL</acronym>では整数の型として<type>integer</type>（または<type>int</type>）と<type>smallint</type>、<type>bigint</type>のみを規定しています。
<type>int2</type>、<type>int4</type>および<type>int8</type>は拡張ですが、いくつか他の<acronym>SQL</acronym>データベースシステムでも使われています。
    </para>

   </sect2>

   <sect2 id="datatype-numeric-decimal">
<!--
    <title>Arbitrary Precision Numbers</title>
-->
    <title>任意の精度を持つ数</title>

    <indexterm>
     <primary>numeric (data type)</primary>
    </indexterm>
    <indexterm>
     <primary>numeric（データ型）</primary>
    </indexterm>

   <indexterm>
    <primary>arbitrary precision numbers</primary>
   </indexterm>
   <indexterm>
    <primary>任意精度の数</primary>
   </indexterm>

    <indexterm>
     <primary>decimal</primary>
     <see>numeric</see>
    </indexterm>
    <indexterm>
     <primary>10進数</primary>
     <see>numeric</see>
    </indexterm>

    <para>
<!--
     The type <type>numeric</type> can store numbers with a
     very large number of digits. It is especially recommended for
     storing monetary amounts and other quantities where exactness is
     required.  Calculations with <type>numeric</type> values yield exact
     results where possible, e.g.,  addition, subtraction, multiplication.
     However, calculations on <type>numeric</type> values are very slow
     compared to the integer types, or to the floating-point types
     described in the next section.
-->
<type>numeric</type>型は、非常に大きな桁数で数値を格納できます。
通貨金額やその他正確性が求められる数量を保存する時は特に、この型を推奨します。
<type>numeric</type>の値での計算は、可能なところ、例えば、足し算、引算、掛け算では、正確な結果（訳注：10進の小数で誤差が生じない、ということ）になります。
とは言っても、<type>numeric</type>の値に対する計算は整数型、もしくは次節で説明する浮動小数点データ型に比較し非常に遅くなります。
    </para>

    <para>
<!--
     We use the following terms below:  The
     <firstterm>precision</firstterm> of a <type>numeric</type>
     is the total count of significant digits in the whole number,
     that is, the number of digits to both sides of the decimal point.
     The <firstterm>scale</firstterm> of a <type>numeric</type> is the
     count of decimal digits in the fractional part, to the right of the
     decimal point.  So the number 23.5141 has a precision of 6 and a
     scale of 4.  Integers can be considered to have a scale of zero.
-->
この後の説明では、次の用語を使用します。
<type>numeric</type>の<firstterm>精度(precision)</firstterm>とは数字全体の有効桁数です。
すなわち、小数点をはさんでいる両側の桁数の合計です。
<type>numeric</type>の<firstterm>位取り(scale)</firstterm>とは、小数点の右側の小数部分の桁数をいいます。
そのため、23.5141という数値の精度は6で位取りは4となります。
整数の位取りは、ゼロであるとみなすことができます。
    </para>

    <para>
<!--
     Both the maximum precision and the maximum scale of a
     <type>numeric</type> column can be
     configured.  To declare a column of type <type>numeric</type> use
     the syntax:
-->
<type>numeric</type>列の数値の最大精度と最大位取りの両方を設定することができます。
<type>numeric</type>型の列を宣言するには次の構文を使います。
<programlisting>
NUMERIC(<replaceable>precision</replaceable>, <replaceable>scale</replaceable>)
</programlisting>
<!--
     The precision must be positive, while the scale may be positive or
     negative (see below).  Alternatively:
-->
精度は正でなければならず、位取りは正または負であることができます(以下を参照)。
または、次のように指定します
<programlisting>
NUMERIC(<replaceable>precision</replaceable>)
</programlisting>
<!--
     selects a scale of 0.  Specifying:
-->
は位取りが0であることを選択します。
精度も位取りも指定せず、
<programlisting>
NUMERIC
</programlisting>
<!--
     without any precision or scale creates an <quote>unconstrained
     numeric</quote> column in which numeric values of any length can be
     stored, up to the implementation limits.  A column of this kind will
     not coerce input values to any particular scale, whereas
     <type>numeric</type> columns with a declared scale will coerce
     input values to that scale.  (The <acronym>SQL</acronym> standard
     requires a default scale of 0, i.e., coercion to integer
     precision.  We find this a bit useless.  If you're concerned
     about portability, always specify the precision and scale
     explicitly.)
-->
と記述すると、実装されている限界の精度まで、いかなる精度あるいは位取りの値も格納できる<quote>制約の無い数値</quote>列が作られます。
この類の列は入力値をいかなる特定の位取りにも変換しませんが、宣言された位取りを持つ<type>numeric</type>列は入力値をその位取りに変換します。
（標準<acronym>SQL</acronym>はデフォルトとして位取り0を要求していて、つまり、整数の精度に変換されます。
しかし、この方法はあまり役に立たないと思われます。
もし移植性を心配するなら、常に精度と位取りを明示的に設定してください。）
    </para>

    <note>
     <para>
<!--
      The maximum precision that can be explicitly specified in
      a <type>numeric</type> type declaration is 1000.  An
      unconstrained <type>numeric</type> column is subject to the limits
      described in <xref linkend="datatype-numeric-table"/>.
-->
明示的に<type>numeric</type>型宣言で指定される場合の最大精度は1000です。
制約の無い<type>numeric</type>列は<xref linkend="datatype-numeric-table"/>で説明する制限に従います。
     </para>
    </note>

    <para>
<!--
     If the scale of a value to be stored is greater than the declared
     scale of the column, the system will round the value to the specified
     number of fractional digits.  Then, if the number of digits to the
     left of the decimal point exceeds the declared precision minus the
     declared scale, an error is raised.
     For example, a column declared as
-->
格納される値の位取りが宣言された列の位取りより大きかった場合、システムは指定された小数部の桁まで値を丸めます。
そして、小数点の左側の桁数が、宣言された精度から宣言された位取りを差し引いた数を超える場合にエラーとなります。
例えば、
<programlisting>
NUMERIC(3, 1)
</programlisting>
<!--
     will round values to 1 decimal place and can store values between
     -99.9 and 99.9, inclusive.
-->
として宣言された列は、値を小数第1位に丸め、-99.9から99.9までの値を格納できます。
    </para>

    <para>
<!--
     Beginning in <productname>PostgreSQL</productname> 15, it is allowed
     to declare a <type>numeric</type> column with a negative scale.  Then
     values will be rounded to the left of the decimal point.  The
     precision still represents the maximum number of non-rounded digits.
     Thus, a column declared as
-->
<productname>PostgreSQL</productname> 15以降では、負の位取りを持つ<type>numeric</type>列を宣言することが許可されました。
その場合、値は小数点の左側に丸められます。
精度は、依然として丸められない最大桁数を表します。
したがって、
<programlisting>
NUMERIC(2, -3)
</programlisting>
<!--
     will round values to the nearest thousand and can store values
     between -99000 and 99000, inclusive.
     It is also allowed to declare a scale larger than the declared
     precision.  Such a column can only hold fractional values, and it
     requires the number of zero digits just to the right of the decimal
     point to be at least the declared scale minus the declared precision.
     For example, a column declared as
-->
として宣言された列は、千に近い値に丸められ、-99000から99000までの値を格納できます。
また、宣言された精度よりも大きな位取りを宣言することも許可されます。
このような列は小数値しか保持できず、小数点のすぐ右の0桁は、少なくとも宣言された位取りから宣言された精度を引いた値である必要があります。
例えば、
<programlisting>
NUMERIC(3, 5)
</programlisting>
<!--
     will round values to 5 decimal places and can store values between
     -0.00999 and 0.00999, inclusive.
-->
として宣言された列は、小数点以下5桁に丸められ、-0.00999から0.00999までの値を格納できます。
    </para>

    <note>
     <para>
<!--
      <productname>PostgreSQL</productname> permits the scale in a
      <type>numeric</type> type declaration to be any value in the range
      -1000 to 1000.  However, the <acronym>SQL</acronym> standard requires
      the scale to be in the range 0 to <replaceable>precision</replaceable>.
      Using scales outside that range may not be portable to other database
      systems.
-->
<productname>PostgreSQL</productname>では、<type>numeric</type>型宣言の位取りを-1000～1000の範囲の任意の値にすることができます。
しかし、標準<acronym>SQL</acronym>では位取りを0～<replaceable>精度</replaceable>の範囲にする必要があります。
この範囲外の位取りを使用すると、他のデータベースシステムに移植できない可能性があります。
     </para>
    </note>

    <para>
<!--
     Numeric values are physically stored without any extra leading or
     trailing zeroes.  Thus, the declared precision and scale of a column
     are maximums, not fixed allocations.  (In this sense the <type>numeric</type>
     type is more akin to <type>varchar(<replaceable>n</replaceable>)</type>
     than to <type>char(<replaceable>n</replaceable>)</type>.)  The actual storage
     requirement is two bytes for each group of four decimal digits,
     plus three to eight bytes overhead.
-->
数値は物理的に先頭や末尾に0を付与されることなく格納されます。
したがって、列の宣言された精度と位取りは最大であり、固定的に割り当てられていません。
（この意味では<type>numeric</type>は<type>char(<replaceable>n</replaceable>)</type>よりも<type>varchar(<replaceable>n</replaceable>)</type>に似ています。）
実際の格納に必要な容量は、10進数4桁のそれぞれのグループに対して2バイトと、3から8バイトのオーバーヘッドです。
    </para>

    <indexterm>
     <primary>infinity</primary>
     <secondary>numeric (data type)</secondary>
    </indexterm>
    <indexterm>
     <primary>無限</primary>
     <secondary>numeric (データ型)</secondary>
    </indexterm>

    <indexterm>
     <primary>NaN</primary>
     <see>not a number</see>
   </indexterm>
    <indexterm>
     <primary>NaN</primary>
     <see>非数</see>
    </indexterm>

    <indexterm>
     <primary>not a number</primary>
     <secondary>numeric (data type)</secondary>
    </indexterm>
    <indexterm>
     <primary>非数</primary>
     <secondary>数値（データ型）</secondary>
    </indexterm>

    <para>
<!--
     In addition to ordinary numeric values, the <type>numeric</type> type
     has several special values:
-->
通常の数値に加え、<type>numeric</type>型はいくつかの特別な値を取ることができます。
<literallayout>
<literal>Infinity</literal>
<literal>-Infinity</literal>
<literal>NaN</literal>
</literallayout>
<!--
     These are adapted from the IEEE 754 standard, and represent
     <quote>infinity</quote>, <quote>negative infinity</quote>, and
     <quote>not-a-number</quote>, respectively. When writing these values
     as constants in an SQL command, you must put quotes around them,
     for example <literal>UPDATE table SET x = '-Infinity'</literal>.
     On input, these strings are recognized in a case-insensitive manner.
     The infinity values can alternatively be spelled <literal>inf</literal>
     and <literal>-inf</literal>.
-->
これらはIEEE 754標準から引用されたもので、それぞれ<quote>無限大</quote>、<quote>マイナス無限大</quote>そして<quote>非数値</quote>を表します。
SQLコマンドの定数として記述する場合は、例えば<literal>UPDATE table SET x = '-Infinity'</literal>のように、引用符でくくらなければなりません。
入力の際、これらの文字列は大文字小文字の区別なく認識されます。
無限の値は代わりに<literal>inf</literal>や<literal>-inf</literal>と綴ることもできます。
    </para>

    <para>
<!--
     The infinity values behave as per mathematical expectations.  For
     example, <literal>Infinity</literal> plus any finite value equals
     <literal>Infinity</literal>, as does <literal>Infinity</literal>
     plus <literal>Infinity</literal>; but <literal>Infinity</literal>
     minus <literal>Infinity</literal> yields <literal>NaN</literal> (not a
     number), because it has no well-defined interpretation.  Note that an
     infinity can only be stored in an unconstrained <type>numeric</type>
     column, because it notionally exceeds any finite precision limit.
-->
無限の値は数学的に期待されたとおりに振る舞います。
例えば、<literal>Infinity</literal>に有限な値を加算した場合や<literal>Infinity</literal>に<literal>Infinity</literal>を加算した場合は<literal>Infinity</literal>になります。しかし、<literal>Infinity</literal>から<literal>Infinity</literal>を減算した場合は、解釈が定まらないため<literal>NaN</literal>(数値では無い)になります。
無限大は制約が無い<type>numeric</type>列にのみ格納できることに注意してください。これは理論上、いかなる有限な精度も超えているためです。
    </para>

    <para>
<!--
     The <literal>NaN</literal> (not a number) value is used to represent
     undefined calculational results.  In general, any operation with
     a <literal>NaN</literal> input yields another <literal>NaN</literal>.
     The only exception is when the operation's other inputs are such that
     the same output would be obtained if the <literal>NaN</literal> were to
     be replaced by any finite or infinite numeric value; then, that output
     value is used for <literal>NaN</literal> too.  (An example of this
     principle is that <literal>NaN</literal> raised to the zero power
     yields one.)
-->
<literal>NaN</literal>(数値では無い)値は定義されていない計算の結果を表現するために使用されます。
通常、<literal>NaN</literal>入力を伴う操作は別の<literal>NaN</literal>を出力します。
その操作の入力が<literal>NaN</literal>を他の有限もしくは無限の数値型の値に置き換えられた場合に同じ出力が得られる時に限り例外があります。
この時は<literal>NaN</literal>の代わりにその操作の出力が使われます(この概念では例えば、<literal>NaN</literal>の0乗は1を出力します)。
    </para>

    <note>
     <para>
<!--
      In most implementations of the <quote>not-a-number</quote> concept,
      <literal>NaN</literal> is not considered equal to any other numeric
      value (including <literal>NaN</literal>).  In order to allow
      <type>numeric</type> values to be sorted and used in tree-based
      indexes, <productname>PostgreSQL</productname> treats <literal>NaN</literal>
      values as equal, and greater than all non-<literal>NaN</literal>
      values.
-->
ほとんどの<quote>非数</quote>の概念の実装において、<literal>NaN</literal>は（<literal>NaN</literal>を含む）他の数値と等価にならないとみなされています。
<type>numeric</type>値をソートできる、また、ツリーを基にしたインデックスで使用できるように、<productname>PostgreSQL</productname>は<literal>NaN</literal>同士は等しく、すべての<literal>NaN</literal>以外の値よりも大きな値となるものとして扱います。
     </para>
    </note>

    <para>
<!--
     The types <type>decimal</type> and <type>numeric</type> are
     equivalent.  Both types are part of the <acronym>SQL</acronym>
     standard.
-->
<type>decimal</type>と<type>numeric</type>型は等価です。
2つのデータ型はともに標準<acronym>SQL</acronym>に含まれます。
    </para>

    <para>
<!--
     When rounding values, the <type>numeric</type> type rounds ties away
     from zero, while (on most machines) the <type>real</type>
     and <type>double precision</type> types round ties to the nearest even
     number.  For example:
-->
値を丸める際、<type>numeric</type>型は0から離れるように丸めますが、一方で（ほとんどのマシンでは）<type>real</type>や<type>double precision</type>型ではその値に最も近い偶数に丸めます。
以下に例を示します。:

<programlisting>
SELECT x,
  round(x::numeric) AS num_round,
  round(x::double precision) AS dbl_round
FROM generate_series(-3.5, 3.5, 1) as x;
  x   | num_round | dbl_round
------+-----------+-----------
 -3.5 |        -4 |        -4
 -2.5 |        -3 |        -2
 -1.5 |        -2 |        -2
 -0.5 |        -1 |        -0
  0.5 |         1 |         0
  1.5 |         2 |         2
  2.5 |         3 |         2
  3.5 |         4 |         4
(8 rows)
</programlisting>
    </para>
   </sect2>


   <sect2 id="datatype-float">
<!--
    <title>Floating-Point Types</title>
-->
    <title>浮動小数点データ型</title>

    <indexterm zone="datatype-float">
     <primary>real</primary>
    </indexterm>

    <indexterm zone="datatype-float">
     <primary>double precision</primary>
    </indexterm>
    <indexterm zone="datatype-float">
     <primary>倍精度</primary>
    </indexterm>

    <indexterm>
     <primary>float4</primary>
     <see>real</see>
    </indexterm>

    <indexterm>
     <primary>float8</primary>
     <see>double precision</see>
    </indexterm>

    <indexterm zone="datatype-float">
     <primary>floating point</primary>
    </indexterm>
    <indexterm zone="datatype-float">
     <primary>浮動小数点</primary>
    </indexterm>

    <para>
<!--
     The data types <type>real</type> and <type>double precision</type> are
     inexact, variable-precision numeric types. On all currently supported
     platforms, these types are implementations of <acronym>IEEE</acronym>
     Standard 754 for Binary Floating-Point Arithmetic (single and double
     precision, respectively), to the extent that the underlying processor,
     operating system, and compiler support it.
-->
<type>real</type>と<type>double precision</type>は不正確な（訳注：10進の小数で誤差が生じる、ということ）可変精度の数値データ型です。
現在サポートされている全てのプラットフォーム上では、これらのデータ型は、使用しているプロセッサ、オペレーティングシステムおよびコンパイラがサポートしていれば、通常は（それぞれ単精度および倍精度の）バイナリ浮動小数点演算用の<acronym>IEEE</acronym>規格754の実装です。
    </para>

    <para>
<!--
     Inexact means that some values cannot be converted exactly to the
     internal format and are stored as approximations, so that storing
     and retrieving a value might show slight discrepancies.
     Managing these errors and how they propagate through calculations
     is the subject of an entire branch of mathematics and computer
     science and will not be discussed here, except for the
     following points:
-->
不正確というのは、ある値はそのままで内部形式に変換されずに近似値として保存されるということです。
ですから、保存しようとする値と抽出しようとする値の間に多少の差異が認められます。
これらのエラーを管理し計算によって補正をどうするかについては、数学とコンピュータ科学の系統すべてに関わることで、以下の点を除き触れません。
     <itemizedlist>
      <listitem>
       <para>
<!--
        If you require exact storage and calculations (such as for
        monetary amounts), use the <type>numeric</type> type instead.
-->
（金銭金額など）正確な記録と計算が必要な時は代わりに<type>numeric</type>を使用してください。
       </para>
      </listitem>

      <listitem>
       <para>
<!--
        If you want to do complicated calculations with these types
        for anything important, especially if you rely on certain
        behavior in boundary cases (infinity, underflow), you should
        evaluate the implementation carefully.
-->
これらのデータ型で何か重要な件に対し複雑な計算を必要とする時、特に（無限大やアンダーフローのような）境界線におけるある種の振舞いについて信頼を置かなければならないのであれば、実装を注意深く検証しなければなりません。
       </para>
      </listitem>

      <listitem>
       <para>
<!--
        Comparing two floating-point values for equality might not
        always work as expected.
-->
2つの浮動小数点値が等価であるのかどうかの比較は予想通りに行かない時もあります。
       </para>
      </listitem>
     </itemizedlist>
    </para>

    <para>
<!--
     On all currently supported platforms, the <type>real</type> type has a
     range of around 1E-37 to 1E+37 with a precision of at least 6 decimal
     digits. The <type>double precision</type> type has a range of around
     1E-307 to 1E+308 with a precision of at least 15 digits. Values that are
     too large or too small will cause an error. Rounding might take place if
     the precision of an input number is too high. Numbers too close to zero
     that are not representable as distinct from zero will cause an underflow
     error.
-->
現在サポートされている全てのプラットフォームでは、<type>real</type>型は最低6桁の精度を持ち、1E-37から1E+37までの範囲です。
<type>double precision</type>型は最低15桁の精度でおよそ1E-307から1E+308までの範囲です。
大き過ぎたり小さ過ぎる値はエラーの原因になります。
入力値の精度が高過ぎる場合は丸められることがあります。
ゼロに限りなく近い値で、しかもゼロと異なる値として表現できない数値はアンダーフローエラーになります。
    </para>

    <para>
<!--
     By default, floating point values are output in text form in their
     shortest precise decimal representation; the decimal value produced is
     closer to the true stored binary value than to any other value
     representable in the same binary precision. (However, the output value is
     currently never <emphasis>exactly</emphasis> midway between two
     representable values, in order to avoid a widespread bug where input
     routines do not properly respect the round-to-nearest-even rule.) This value will
     use at most 17 significant decimal digits for <type>float8</type>
     values, and at most 9 digits for <type>float4</type> values.
-->
デフォルトでは、浮動小数の値は最も短い正確な10進数のテキスト形式で出力されます。
生成される10進値は、同じバイナリ精度で表現できる他の値よりも、実際に格納されているバイナリ値に近い値になります。
(ただし、出力値が2つの表現可能な値の<emphasis>厳密な</emphasis>中間になることはありません。これは、入力ルーチンが最も近い偶数に丸める規則を適切に考慮しないという広範囲にわたる不具合を避けるためです。)
この値は<type>float8</type>型の値には最大17桁の10進数、<type>float4</type>型の値には最大9桁の10進数を使用します。
    </para>

    <note>
     <para>
<!--
      This shortest-precise output format is much faster to generate than the
      historical rounded format.
-->
この最も短く正確な出力フォーマットは従来の丸められた形式よりもはるかに速く値を生成します。
     </para>
    </note>

    <para>
<!--
     For compatibility with output generated by older versions
     of <productname>PostgreSQL</productname>, and to allow the output
     precision to be reduced, the <xref linkend="guc-extra-float-digits"/>
     parameter can be used to select rounded decimal output instead. Setting a
     value of 0 restores the previous default of rounding the value to 6
     (for <type>float4</type>) or 15 (for <type>float8</type>)
     significant decimal digits. Setting a negative value reduces the number
     of digits further; for example -2 would round output to 4 or 13 digits
     respectively.
-->
<productname>PostgreSQL</productname>の古いバージョンで生成された出力との互換性を確保し、出力精度を低くするために、代わりに<xref linkend="guc-extra-float-digits"/>パラメータを使用して丸めた10進数の出力を選択することができます。
値を0に設定した場合は、以前のデフォルト値である6(<type>float4</type>の場合)か15(<type>float8</type>の場合)の有効桁に丸めた値を戻します。
負の値を設定すると、桁数がさらに減少します。たとえば、-2を設定すると、出力はそれぞれ4桁または13桁に丸められます。
    </para>

    <para>
<!--
     Any value of <xref linkend="guc-extra-float-digits"/> greater than 0
     selects the shortest-precise format.
-->
0より大きい<xref linkend="guc-extra-float-digits"/>の値は、最短の正確なフォーマットを選択します。
    </para>

    <note>
     <para>
<!--
      Applications that wanted precise values have historically had to set
      <xref linkend="guc-extra-float-digits"/> to 3 to obtain them. For
      maximum compatibility between versions, they should continue to do so.
-->
精密な値を必要とするアプリケーションでは、従来、<xref linkend="guc-extra-float-digits"/>を3に設定して値を取得する必要がありました。
バージョン間の互換性を最大にするためには継続してそのように設定する必要があります。
     </para>
    </note>

    <indexterm>
     <primary>infinity</primary>
     <secondary>floating point</secondary>
    </indexterm>
    <indexterm>
     <primary>無限</primary>
     <secondary>浮動小数点</secondary>
    </indexterm>

    <indexterm>
     <primary>not a number</primary>
     <secondary>floating point</secondary>
    </indexterm>
    <indexterm>
     <primary>非数</primary>
     <secondary>浮動小数点</secondary>
    </indexterm>

    <para>
<!--
     In addition to ordinary numeric values, the floating-point types
     have several special values:
-->
通常の数値に加え、浮動小数点型では以下の特殊な値を取ります。
<literallayout>
<literal>Infinity</literal>
<literal>-Infinity</literal>
<literal>NaN</literal>
</literallayout>
<!--
     These represent the IEEE 754 special values
     <quote>infinity</quote>, <quote>negative infinity</quote>, and
     <quote>not-a-number</quote>, respectively. When writing these values
     as constants in an SQL command, you must put quotes around them,
     for example <literal>UPDATE table SET x = '-Infinity'</literal>.  On input,
     these strings are recognized in a case-insensitive manner.
     The infinity values can alternatively be spelled <literal>inf</literal>
     and <literal>-inf</literal>.
-->
これらはそれぞれ、IEEE 754の特殊な値、<quote>無限大</quote>、<quote>負の無限大</quote>、<quote>非数値</quote>を表します。
これらの値をSQLコマンドの定数として記述する場合、例えば<literal>UPDATE table SET x = '-Infinity'</literal>のように引用符でくくる必要があります。
入力の際、これらの文字列は大文字小文字の区別なく認識されます。
無限の値は代わりに<literal>inf</literal>や<literal>-inf</literal>と綴ることもできます。
    </para>

    <note>
     <para>
<!--
      IEEE 754 specifies that <literal>NaN</literal> should not compare equal
      to any other floating-point value (including <literal>NaN</literal>).
      In order to allow floating-point values to be sorted and used
      in tree-based indexes, <productname>PostgreSQL</productname> treats
      <literal>NaN</literal> values as equal, and greater than all
      non-<literal>NaN</literal> values.
-->
IEEE 754では、<literal>NaN</literal>は（<literal>NaN</literal>を含む）他のすべての浮動小数点値と比べた時に不等でなければならないと規定しています。
浮動小数点値をソートできる、また、ツリーを基にしたインデックスで使用できるように、<productname>PostgreSQL</productname>は<literal>NaN</literal>同士は等しく、すべての<literal>NaN</literal>以外の値よりも大きな値となるものとして扱います。
     </para>
    </note>

    <para>
<!--
     <productname>PostgreSQL</productname> also supports the SQL-standard
     notations <type>float</type> and
     <type>float(<replaceable>p</replaceable>)</type> for specifying
     inexact numeric types.  Here, <replaceable>p</replaceable> specifies
     the minimum acceptable precision in <emphasis>binary</emphasis> digits.
     <productname>PostgreSQL</productname> accepts
     <type>float(1)</type> to <type>float(24)</type> as selecting the
     <type>real</type> type, while
     <type>float(25)</type> to <type>float(53)</type> select
     <type>double precision</type>.  Values of <replaceable>p</replaceable>
     outside the allowed range draw an error.
     <type>float</type> with no precision specified is taken to mean
     <type>double precision</type>.
-->
また、<productname>PostgreSQL</productname>では不正確な数値型についての標準SQLの表記である<type>float</type>と<type>float(<replaceable>p</replaceable>)</type>をサポートしています。
ここで、<replaceable>p</replaceable>は<emphasis>2進数</emphasis>桁数で最低限、許容可能な精度を指定します。
<productname>PostgreSQL</productname>は<type>float(1)</type>から<type>float(24)</type>を<type>real</type>を選択するものとして受け付け、<type>float(25)</type>から<type>float(53)</type>を<type>double precision</type>を選択するものとして受け付けます。
許容範囲外の<replaceable>p</replaceable>の値はエラーになります。
精度指定のない<type>float</type>は<type>double precision</type>として解釈されます。
    </para>

   </sect2>

   <sect2 id="datatype-serial">
<!--
    <title>Serial Types</title>
-->
    <title>連番型</title>

    <indexterm zone="datatype-serial">
     <primary>smallserial</primary>
    </indexterm>

    <indexterm zone="datatype-serial">
     <primary>serial</primary>
    </indexterm>

    <indexterm zone="datatype-serial">
     <primary>bigserial</primary>
    </indexterm>

    <indexterm zone="datatype-serial">
     <primary>serial2</primary>
    </indexterm>

    <indexterm zone="datatype-serial">
     <primary>serial4</primary>
    </indexterm>

    <indexterm zone="datatype-serial">
     <primary>serial8</primary>
    </indexterm>

    <indexterm>
     <primary>auto-increment</primary>
     <see>serial</see>
    </indexterm>
    <indexterm>
     <primary>自動増分</primary>
     <see>serial</see>
    </indexterm>

    <indexterm>
     <primary>sequence</primary>
     <secondary>and serial type</secondary>
    </indexterm>
    <indexterm>
     <primary>シーケンス</primary>
     <secondary>連番型</secondary>
    </indexterm>

    <note>
     <para>
<!--
      This section describes a PostgreSQL-specific way to create an
      autoincrementing column.  Another way is to use the SQL-standard
      identity column feature, described at <xref linkend="ddl-identity-columns"/>.
-->
この節ではPostgreSQL固有の自動増分列の作成方法について記述します。
標準SQLの識別列機能を使用する方法は、<xref linkend="ddl-identity-columns"/>に記述されています。
     </para>
    </note>

    <para>
<!--
     The data types <type>smallserial</type>, <type>serial</type> and
     <type>bigserial</type> are not true types, but merely
     a notational convenience for creating unique identifier columns
     (similar to the <literal>AUTO_INCREMENT</literal> property
     supported by some other databases). In the current
     implementation, specifying:
-->
<type>smallserial</type>、<type>serial</type>および<type>bigserial</type>データ型は正確にはデータ型ではなく、テーブルの列に一意の識別子を作成する簡便な表記法です
（他のデータベースでサポートされる<literal>AUTO_INCREMENT</literal>プロパティに似ています）。
現在の実装では、

<programlisting>
CREATE TABLE <replaceable class="parameter">tablename</replaceable> (
    <replaceable class="parameter">colname</replaceable> SERIAL
);
</programlisting>

<!--
     is equivalent to specifying:
-->
は以下を指定することと同じです。

<programlisting>
CREATE SEQUENCE <replaceable class="parameter">tablename</replaceable>_<replaceable class="parameter">colname</replaceable>_seq AS integer;
CREATE TABLE <replaceable class="parameter">tablename</replaceable> (
    <replaceable class="parameter">colname</replaceable> integer NOT NULL DEFAULT nextval('<replaceable class="parameter">tablename</replaceable>_<replaceable class="parameter">colname</replaceable>_seq')
);
ALTER SEQUENCE <replaceable class="parameter">tablename</replaceable>_<replaceable class="parameter">colname</replaceable>_seq OWNED BY <replaceable class="parameter">tablename</replaceable>.<replaceable class="parameter">colname</replaceable>;
</programlisting>

<!--
     Thus, we have created an integer column and arranged for its default
     values to be assigned from a sequence generator.  A <literal>NOT NULL</literal>
     constraint is applied to ensure that a null value cannot be
     inserted.  (In most cases you would also want to attach a
     <literal>UNIQUE</literal> or <literal>PRIMARY KEY</literal> constraint to prevent
     duplicate values from being inserted by accident, but this is
     not automatic.)  Lastly, the sequence is marked as <quote>owned by</quote>
     the column, so that it will be dropped if the column or table is dropped.
-->
このように整数列を作成し、その列のデフォルト値が連番ジェネレータから割り当てられるようにしました。
また、<literal>NOT NULL</literal>制約を適用することによって、NULL値が挿入されないようにします。
（たいていの場合は、重複する値を間違って挿入しないように、<literal>UNIQUE</literal>制約または<literal>PRIMARY KEY</literal>制約も追加することになるでしょうが、これは自動的には行われません。）
最後に、シーケンスは列に<quote>より所有</quote>されるものと印が付きます。
したがって、テーブルの列が削除された場合にシーケンスは削除されます。
    </para>

    <note>
      <para>
<!--
        Because <type>smallserial</type>, <type>serial</type> and
        <type>bigserial</type> are implemented using sequences, there may
        be "holes" or gaps in the sequence of values which appears in the
        column, even if no rows are ever deleted.  A value allocated
        from the sequence is still "used up" even if a row containing that
        value is never successfully inserted into the table column.  This
        may happen, for example, if the inserting transaction rolls back.
        See <literal>nextval()</literal> in <xref linkend="functions-sequence"/>
        for details.
-->
<type>smallserial</type>、 <type>serial</type>および<type>bigserial</type>はシーケンスを使って実装されているため、行の削除が行われていなくとも、列に"穴"や連番の抜けが発生するかもしれません。
また、テーブルへ正常に挿入されていないにも関わらず、シーケンスの値を"消費してしまう"こともあります。
これは、例えば挿入したトランザクションがロールバックされた時に発生することがあります。
詳細は<xref linkend="functions-sequence"/>の<literal>nextval()</literal>を参照してください。
      </para>
    </note>

    <para>
<!--
     To insert the next value of the sequence into the <type>serial</type>
     column, specify that the <type>serial</type>
     column should be assigned its default value. This can be done
     either by excluding the column from the list of columns in
     the <command>INSERT</command> statement, or through the use of
     the <literal>DEFAULT</literal> key word.
-->
<type>serial</type>列にシーケンスの次の値を挿入するには、<type>serial</type>列にそのデフォルト値を割り当てるよう指定してください。
これは、<command>INSERT</command>文の列リストからその列を除外する、もしくは<literal>DEFAULT</literal>キーワードを使用することで行うことができます。
    </para>

    <para>
<!--
     The type names <type>serial</type> and <type>serial4</type> are
     equivalent: both create <type>integer</type> columns.  The type
     names <type>bigserial</type> and <type>serial8</type> work
     the same way, except that they create a <type>bigint</type>
     column.  <type>bigserial</type> should be used if you anticipate
     the use of more than 2<superscript>31</superscript> identifiers over the
     lifetime of the table. The type names <type>smallserial</type> and
     <type>serial2</type> also work the same way, except that they
     create a <type>smallint</type> column.
-->
<type>serial</type>と<type>serial4</type>という型の名称は等価です。
ともに<type>integer</type>列を作成します。
<type>bigserial</type>と<type>serial8</type>という型の名称も<type>bigint</type>列を作成することを除いて同じ振舞いをします。
もしテーブルを使用する期間で2<superscript>31</superscript>以上の識別子を使用すると予測される場合、<type>bigserial</type>を使用すべきです。
<type>smallserial</type>と<type>serial2</type>という型の名称もまた、<type>smallint</type>列を作成することを除いて同じ振舞いをします。
    </para>

    <para>
<!--
     The sequence created for a <type>serial</type> column is
     automatically dropped when the owning column is dropped.
     You can drop the sequence without dropping the column, but this
     will force removal of the column default expression.
-->
<type>serial</type>列用に作成されたシーケンスは、それを所有する列が削除された時に自動的に削除されます。
列を削除せずにシーケンスを削除することができますが、これにより強制的に列のデフォルト式が削除されます。
    </para>
   </sect2>
  </sect1>

  <sect1 id="datatype-money">
<!--
   <title>Monetary Types</title>
-->
   <title>通貨型</title>

   <para>
<!--
    The <type>money</type> type stores a currency amount with a fixed
    fractional precision; see <xref
    linkend="datatype-money-table"/>.  The fractional precision is
    determined by the database's <xref linkend="guc-lc-monetary"/> setting.
    The range shown in the table assumes there are two fractional digits.
    Input is accepted in a variety of formats, including integer and
    floating-point literals, as well as typical
    currency formatting, such as <literal>'$1,000.00'</literal>.
    Output is generally in the latter form but depends on the locale.
-->
<type>money</type>型は貨幣金額を固定精度の小数点で格納します。
<xref linkend="datatype-money-table"/>を参照してください。
小数点精度はデータベースの<xref linkend="guc-lc-monetary"/>設定で決定されます。この表が示すように範囲は小数点2桁を想定しています。
<literal>'$1,000.00'</literal>などの典型的な通貨書式の他、整数、浮動小数点リテラルなど様々な書式の入力を受け付けます。
出力形式は通常は後者となりますが、ロケールによって異なります。
   </para>

    <table id="datatype-money-table">
<!--
     <title>Monetary Types</title>
-->
     <title>通貨型</title>
     <tgroup cols="4">
      <colspec colname="col1" colwidth="2*"/>
      <colspec colname="col2" colwidth="1*"/>
      <colspec colname="col3" colwidth="2*"/>
      <colspec colname="col4" colwidth="2*"/>
      <thead>
       <row>
<!--
        <entry>Name</entry>
-->
        <entry>名前</entry>
<!--
        <entry>Storage Size</entry>
-->
        <entry>格納サイズ</entry>
<!--
        <entry>Description</entry>
-->
        <entry>説明</entry>
<!--
        <entry>Range</entry>
-->
        <entry>範囲</entry>
       </row>
      </thead>
      <tbody>
       <row>
        <entry><type>money</type></entry>
<!--
        <entry>8 bytes</entry>
-->
        <entry>8バイト</entry>
<!--
        <entry>currency amount</entry>
-->
        <entry>貨幣金額</entry>
<!--
        <entry>-92233720368547758.08 to +92233720368547758.07</entry>
-->
        <entry>-92233720368547758.08 から +92233720368547758.07</entry>
       </row>
      </tbody>
     </tgroup>
    </table>

   <para>
<!--
    Since the output of this data type is locale-sensitive, it might not
    work to load <type>money</type> data into a database that has a different
    setting of <varname>lc_monetary</varname>.  To avoid problems, before
    restoring a dump into a new database make sure <varname>lc_monetary</varname> has
    the same or equivalent value as in the database that was dumped.
-->
このデータ型の出力はロケールにより変動しますので、<varname>lc_monetary</varname>設定が異なるデータベースに<type>money</type>データをロードする場合には動作しない可能性があります。
この問題を防ぐためには、ダンプを新しいデータベースにリストアする前に、<varname>lc_monetary</varname>がダンプを行ったデータベースと同じまたは等価であることを確認してください。
   </para>

   <para>
<!--
    Values of the <type>numeric</type>, <type>int</type>, and
    <type>bigint</type> data types can be cast to <type>money</type>.
    Conversion from the <type>real</type> and <type>double precision</type>
    data types can be done by casting to <type>numeric</type> first, for
    example:
-->
<type>numeric</type>、<type>int</type>そして<type>bigint</type>型は<type>money</type>型にキャストすることができます。<type>real</type>型や<type>double precision</type>型は最初に<type>numeric</type> 型にキャストした後に行なう必要があります。以下に例を示します。
<programlisting>
SELECT '12.34'::float8::numeric::money;
</programlisting>
<!--
    However, this is not recommended.  Floating point numbers should not be
    used to handle money due to the potential for rounding errors.
-->
しかしこれは推奨されません。浮動小数点数値は丸め誤差の可能性がありますので貨幣を扱うために使用すべきではありません。
   </para>

   <para>
<!--
    A <type>money</type> value can be cast to <type>numeric</type> without
    loss of precision. Conversion to other types could potentially lose
    precision, and must also be done in two stages:
-->
<type>money</type>型の値は精度を落とすことなく<type>numeric</type>にキャストすることができます。
他の型への変換では精度を落とす可能性があり、また２段階で行う必要があります。
<programlisting>
SELECT '52093.89'::money::numeric::float8;
</programlisting>
   </para>

   <para>
<!--
    Division of a <type>money</type> value by an integer value is performed
    with truncation of the fractional part towards zero.  To get a rounded
    result, divide by a floating-point value, or cast the <type>money</type>
    value to <type>numeric</type> before dividing and back to <type>money</type>
    afterwards.  (The latter is preferable to avoid risking precision loss.)
    When a <type>money</type> value is divided by another <type>money</type>
    value, the result is <type>double precision</type> (i.e., a pure number,
    not money); the currency units cancel each other out in the division.
-->
<type>money</type>型の値を整数型の値で除算すると、小数部分を0に切り捨てるように実行されます。
四捨五入した結果を得るためには、小数部分を持つ値で割り算するか、割り算を行う前に<type>money</type>型の値を<type>numeric</type>型にキャストし、あとで<type>money</type>型に戻します。
（精度を落とすリスクを避けるため、後者の方が好ましいです。）
<type>money</type>型の値を別の<type>money</type>型の値で除算すると、結果は<type>double precision</type>型（通貨ではなく純粋な数値）になります。
除算では通貨の単位は相殺されます。
   </para>
  </sect1>


  <sect1 id="datatype-character">
<!--
   <title>Character Types</title>
-->
   <title>文字型</title>

   <indexterm zone="datatype-character">
    <primary>character string</primary>
    <secondary>data types</secondary>
   </indexterm>
   <indexterm zone="datatype-character">
    <primary>文字の並び</primary>
    <secondary>データ型</secondary>
   </indexterm>

   <indexterm>
    <primary>string</primary>
    <see>character string</see>
   </indexterm>
   <indexterm>
    <primary>文字列</primary>
    <see>文字の並び</see>
   </indexterm>

   <indexterm zone="datatype-character">
    <primary>character</primary>
   </indexterm>

   <indexterm zone="datatype-character">
    <primary>character varying</primary>
   </indexterm>

   <indexterm zone="datatype-character">
    <primary>text</primary>
   </indexterm>

   <indexterm zone="datatype-character">
    <primary>char</primary>
   </indexterm>

   <indexterm zone="datatype-character">
    <primary>varchar</primary>
   </indexterm>

   <indexterm zone="datatype-character">
    <primary>bpchar</primary>
   </indexterm>

    <table id="datatype-character-table">
<!--
     <title>Character Types</title>
-->
     <title>文字型</title>
     <tgroup cols="2">
      <thead>
       <row>
<!--
        <entry>Name</entry>
-->
        <entry>名前</entry>
<!--
        <entry>Description</entry>
-->
        <entry>説明</entry>
       </row>
      </thead>
      <tbody>
       <row>
        <entry><type>character varying(<replaceable>n</replaceable>)</type>, <type>varchar(<replaceable>n</replaceable>)</type></entry>
<!--
        <entry>variable-length with limit</entry>
-->
        <entry>上限付き可変長</entry>
       </row>
       <row>
        <entry><type>character(<replaceable>n</replaceable>)</type>, <type>char(<replaceable>n</replaceable>)</type>, <type>bpchar(<replaceable>n</replaceable>)</type></entry>
<!--
        <entry>fixed-length, blank-padded</entry>
-->
        <entry>空白で埋められた固定長</entry>
       </row>
       <row>
        <entry><type>bpchar</type></entry>
        <entry>variable unlimited length, blank-trimmed</entry>
       </row>
       <row>
        <entry><type>text</type></entry>
<!--
        <entry>variable unlimited length</entry>
-->
        <entry>制限なし可変長</entry>
       </row>
     </tbody>
     </tgroup>
    </table>

   <para>
<!--
    <xref linkend="datatype-character-table"/> shows the
    general-purpose character types available in
    <productname>PostgreSQL</productname>.
-->
<xref linkend="datatype-character-table"/>は<productname>PostgreSQL</productname>で使用可能な汎用文字型を示したものです。
   </para>

   <para>
<!--
    <acronym>SQL</acronym> defines two primary character types:
    <type>character varying(<replaceable>n</replaceable>)</type> and
    <type>character(<replaceable>n</replaceable>)</type>, where <replaceable>n</replaceable>
    is a positive integer.  Both of these types can store strings up to
    <replaceable>n</replaceable> characters (not bytes) in length.  An attempt to store a
    longer string into a column of these types will result in an
    error, unless the excess characters are all spaces, in which case
    the string will be truncated to the maximum length. (This somewhat
    bizarre exception is required by the <acronym>SQL</acronym>
    standard.)
    However, if one explicitly casts a value to <type>character
    varying(<replaceable>n</replaceable>)</type> or
    <type>character(<replaceable>n</replaceable>)</type>, then an over-length
    value will be truncated to <replaceable>n</replaceable> characters without
    raising an error. (This too is required by the
    <acronym>SQL</acronym> standard.)
    If the string to be stored is shorter than the declared
    length, values of type <type>character</type> will be space-padded;
    values of type <type>character varying</type> will simply store the
    shorter
    string.
-->
<acronym>SQL</acronym>は2つの主要な文字データ型を定義しています。
<type>character varying(<replaceable>n</replaceable>)</type>と<type>character(<replaceable>n</replaceable>)</type>です。
ここで<replaceable>n</replaceable>は正の整数です。
これらのデータ型は2つとも<replaceable>n</replaceable>文字長（バイト数ではなく）までの文字列を保存できます。
上限を越えた文字列をこれらの型の列に保存しようとするとエラーになります。
ただし、上限を超えた部分にある文字がすべて空白の場合はエラーにはならず、文字列の最大長にまで切り詰められます。
（この一風変わった例外は標準<acronym>SQL</acronym>で要求されています。）
しかし、<type>character varying(<replaceable>n</replaceable>)</type>や<type>character(<replaceable>n</replaceable>)</type>に明示的なキャストが行われた場合、文字数の上限を超えた値は、エラーを発生させることなく<replaceable>n</replaceable>文字に切り捨てられます。
（これもまた、標準<acronym>SQL</acronym>で要求されています。）
もし宣言された上限よりも文字列が短い時は<type>character</type>の値は空白で埋められ、<type>character varying</type>の値は単にその短い文字列で保存されます。
   </para>

   <para>
<!--
    In addition, <productname>PostgreSQL</productname> provides the
    <type>text</type> type, which stores strings of any length.
    Although the <type>text</type> type is not in the
    <acronym>SQL</acronym> standard, several other SQL database
    management systems have it as well.
    <type>text</type> is <productname>PostgreSQL</productname>'s native
    string data type, in that most built-in functions operating on strings
    are declared to take or return <type>text</type> not <type>character
    varying</type>.  For many purposes, <type>character varying</type>
    acts as though it were a <link linkend="domains">domain</link>
    over <type>text</type>.
-->
さらに、<productname>PostgreSQL</productname>は、任意の長さの文字列を格納する<type>text</type>型を提供します。
<type>text</type>型は標準<acronym>SQL</acronym>にはありませんが、他のいくつかのSQLデータベース管理システムにもあります。
<type>text</type>は<productname>PostgreSQL</productname>ネイティブの文字列データ型であり、文字列を操作するほとんどの組み込み関数には、引数や戻り値に<type>character varying</type>ではなく、<type>text</type>が宣言されています。
多くの目的のために、<type>character varying</type>は<type>text</type>に対する<link linkend="domains">ドメイン</link>であるかのように動作します。
   </para>

   <para>
<!--
    The type name <type>varchar</type> is an alias for <type>character
    varying</type>, while <type>bpchar</type> (with length specifier) and
    <type>char</type> are aliases for <type>character</type>.  The
    <type>varchar</type> and <type>char</type> aliases are defined in the
    <acronym>SQL</acronym> standard;  <type>bpchar</type> is a
    <productname>PostgreSQL</productname> extension.
-->
型名<type>varchar</type>は<type>character varying</type>の別名で、（長さ指定子がある）<type>bpchar</type>と<type>char</type>は<type>character</type>の別名です。
<type>varchar</type>と<type>char</type>の別名は標準<acronym>SQL</acronym>で定義されています。<type>bpchar</type>は<productname>PostgreSQL</productname>の拡張です。
   </para>

   <para>
<!--
    If specified, the length <replaceable>n</replaceable> must be greater
    than zero and cannot exceed 10,485,760.  If <type>character
    varying</type> (or <type>varchar</type>) is used without
    length specifier, the type accepts strings of any length. If
    <type>bpchar</type> lacks a length specifier, it also accepts strings
    of any length, but trailing spaces are semantically insignificant.
    If <type>character</type> (or <type>char</type>) lacks a specifier,
    it is equivalent to <type>character(1)</type>.
-->
長さを指定する場合、<replaceable>n</replaceable>はゼロより大きな値でなければならず、10,485,760を超えることはできません。
長さ指定子なしで<type>character varying</type> （または<type>varchar</type>）が使用された場合、この型は任意の長さの文字列を受け入れます。
<type>bpchar</type>に長さ指定子がない場合、この型は任意の長さの文字列も受け付けますが、末尾の空白は意味的に重要ではありません。
<type>character</type>（または<type>char</type>）に指定子がない場合、この型は<type>character(1)</type>と同じです。
   </para>

   <para>
<!--
    Values of type <type>character</type> are physically padded
    with spaces to the specified width <replaceable>n</replaceable>, and are
    stored and displayed that way.  However, trailing spaces are treated as
    semantically insignificant and disregarded when comparing two values
    of type <type>character</type>.  In collations where whitespace
    is significant, this behavior can produce unexpected results;
    for example <command>SELECT 'a '::CHAR(2) collate "C" &lt;
    E'a\n'::CHAR(2)</command> returns true, even though <literal>C</literal>
    locale would consider a space to be greater than a newline.
    Trailing spaces are removed when converting a <type>character</type> value
    to one of the other string types.  Note that trailing spaces
    <emphasis>are</emphasis> semantically significant in
    <type>character varying</type> and <type>text</type> values, and
    when using pattern matching, that is <literal>LIKE</literal> and
    regular expressions.
-->
<type>character</type>型の値は、指定長<replaceable>n</replaceable>になるまで物理的に空白で埋められ、そのまま格納、表示されます。
しかし、最後の空白は、意味的に重要ではないものとして扱われ、2つの<type>character</type>型の値を比べる際には無視されます。
空白が重要な照合順序では、この挙動は予期しない結果を返す可能性があります。例えば、<command>SELECT 'a '::CHAR(2) collate "C" &lt; E'a\n'::CHAR(2)</command>は<literal>C</literal>ロケールでスペースが改行よりも大きいにも関わらず真を返します。
<type>character</type>値を他の文字列型に変換する際は、文字列の終わりの空白は除去されます。
<type>character varying</type>型と<type>text</type>型の値の中や、パターンマッチを行なう際、すなわち<literal>LIKE</literal>や正規表現では、最後の空白は意味的に重要なもの<emphasis>です</emphasis>ので、注意してください。
   </para>

   <para>
<!--
    The characters that can be stored in any of these data types are
    determined by the database character set, which is selected when
    the database is created.  Regardless of the specific character set,
    the character with code zero (sometimes called NUL) cannot be stored.
    For more information refer to <xref linkend="multibyte"/>.
-->
これらのデータ型のいずれかに格納できる文字はデータベースを作成するときに選択されるデータベース文字セットによって決定されます。
特定の文字セットに関わらず、コード0（時にはNULと呼ばれます）を格納することはできません。
より詳細な情報は<xref linkend="multibyte"/>を参照ください。
   </para>

   <para>
<!--
    The storage requirement for a short string (up to 126 bytes) is 1 byte
    plus the actual string, which includes the space padding in the case of
    <type>character</type>.  Longer strings have 4 bytes of overhead instead
    of 1.  Long strings are compressed by the system automatically, so
    the physical requirement on disk might be less. Very long values are also
    stored in background tables so that they do not interfere with rapid
    access to shorter column values. In any case, the longest
    possible character string that can be stored is about 1 GB. (The
    maximum value that will be allowed for <replaceable>n</replaceable> in the data
    type declaration is less than that. It wouldn't be useful to
    change this because with multibyte character encodings the number of
    characters and bytes can be quite different. If you desire to
    store long strings with no specific upper limit, use
    <type>text</type> or <type>character varying</type> without a length
    specifier, rather than making up an arbitrary length limit.)
-->
短い文字列（126バイトまで）の保存には、実際の文字列に１バイト加えたサイズが必要です。
<type>character</type>では空白埋め込み分もこれに含まれます。
より長い文字列では１バイトではなく４バイトのオーバーヘッドになります。
長い文字列はシステムにより自動的に圧縮されますので、ディスク上の物理的必要容量サイズはより小さくなるかもしれません。
また、非常に長い値はより短い列の値への高速アクセスに干渉しないように、バックグラウンドテーブルに格納されます。
いずれの場合にあっても保存できる最長の文字列は約1ギガバイトです。
（データ型宣言に使われる<replaceable>n</replaceable>に許される最大値はこれより小さいものです。
マルチバイト文字符号化方式においては文字数とバイト数はまったく異なっているため、この値の変更は便利ではありません。
特定の上限を設けずに長い文字列を保存したい場合は、適当な上限を設けるよりも、<type>text</type>もしくは長さの指定がない<type>character varying</type>を使用してください。）
   </para>

   <tip>
    <para>
<!--
     There is no performance difference among these three types,
     apart from increased storage space when using the blank-padded
     type, and a few extra CPU cycles to check the length when storing into
     a length-constrained column.  While
     <type>character(<replaceable>n</replaceable>)</type> has performance
     advantages in some other database systems, there is no such advantage in
     <productname>PostgreSQL</productname>; in fact
     <type>character(<replaceable>n</replaceable>)</type> is usually the slowest of
     the three because of its additional storage costs.  In most situations
     <type>text</type> or <type>character varying</type> should be used
     instead.
-->
空白で埋められる型を使用した場合の保存領域の増加、および、長さ制限付きの列に格納する際に長さを検査するためにいくつか余計なCPUサイクルが加わる点を別にして、これら3つの型の間で性能に関する差異はありません。
他の一部のデータベースシステムでは<type>character(<replaceable>n</replaceable>)</type>には性能的な優位性がありますが、<productname>PostgreSQL</productname>ではこうした利点はありません。
実際には、格納の際に追加のコストがあるため、<type>character(<replaceable>n</replaceable>)</type>は3つの中でもっとも低速です。
多くの場合、代わりに<type>text</type>か<type>character varying</type>を使うのがお薦めです。
    </para>
   </tip>

   <para>
<!--
    Refer to <xref linkend="sql-syntax-strings"/> for information about
    the syntax of string literals, and to <xref linkend="functions"/>
    for information about available operators and functions.
-->
文字列リテラルの構文については<xref linkend="sql-syntax-strings"/>、利用可能な演算子と関数については<xref linkend="functions"/>を参照してください。
   </para>

   <example>
<!--
    <title>Using the Character Types</title>
-->
    <title>文字データ型の使用</title>

<programlisting>
CREATE TABLE test1 (a character(4));
INSERT INTO test1 VALUES ('ok');
SELECT a, char_length(a) FROM test1; -- <co id="co.datatype-char"/>
<computeroutput>
  a   | char_length
------+-------------
 ok   |           2
</computeroutput>

CREATE TABLE test2 (b varchar(5));
INSERT INTO test2 VALUES ('ok');
INSERT INTO test2 VALUES ('good      ');
INSERT INTO test2 VALUES ('too long');
<computeroutput>ERROR:  value too long for type character varying(5)</computeroutput>
<!--
INSERT INTO test2 VALUES ('too long'::varchar(5)); &#45;- explicit truncation
-->
INSERT INTO test2 VALUES ('too long'::varchar(5)); -- 明示的な切り捨て
SELECT b, char_length(b) FROM test2;
<computeroutput>
   b   | char_length
-------+-------------
 ok    |           2
 good  |           5
 too l |           5
</computeroutput>
</programlisting>
    <calloutlist>
     <callout arearefs="co.datatype-char">
      <para>
<!--
       The <function>char_length</function> function is discussed in
       <xref linkend="functions-string"/>.
-->
<function>char_length</function>関数は<xref linkend="functions-string"/>で説明されています。
      </para>
     </callout>
    </calloutlist>
   </example>

   <para>
<!--
    There are two other fixed-length character types in
    <productname>PostgreSQL</productname>, shown in <xref
    linkend="datatype-character-special-table"/>.
    These are not intended for general-purpose use, only for use
    in the internal system catalogs.
    The <type>name</type> type is used to store identifiers. Its
    length is currently defined as 64 bytes (63 usable characters plus
    terminator) but should be referenced using the constant
    <symbol>NAMEDATALEN</symbol> in <literal>C</literal> source code.
    The length is set at compile time (and
    is therefore adjustable for special uses); the default maximum
    length might change in a future release. The type <type>"char"</type>
    (note the quotes) is different from <type>char(1)</type> in that it
    only uses one byte of storage, and therefore can store only a single
    ASCII character. It is used in the system
    catalogs as a simplistic enumeration type.
-->
<productname>PostgreSQL</productname>には、<xref linkend="datatype-character-special-table"/>に示すように、この他2つの固定長文字型があります。
これらは一般的な使用を目的としたものではなく、内部的なシステムカタログでのみ使用することを意図しています。
<type>name</type>型は識別子を格納するために使われます。
現在長さは64バイト（63バイトの利用可能文字と終止文字）と定義されていますが、<literal>C</literal>ソースコードにある<symbol>NAMEDATALEN</symbol>定数を使って参照される必要があります。
この長さはコンパイル時に設定されます（そのため特別な用途に合わせ調整できます）。
デフォルトの最大長は今後のリリースで変更される可能性があります。
<type>"char"</type>（二重引用符に注意）は、<type>char(1)</type>とは異なり、1バイトの領域しか使用せず、このため、シングルバイトのASCII文字のみを格納することができます。
過度に単純化した列挙型としてシステムカタログで内部的に使用されます。
   </para>

    <table id="datatype-character-special-table">
<!--
     <title>Special Character Types</title>
-->
     <title>特別な文字データ型</title>
     <tgroup cols="3">
      <thead>
       <row>
<!--
        <entry>Name</entry>
-->
        <entry>名前</entry>
<!--
        <entry>Storage Size</entry>
-->
        <entry>格納サイズ</entry>
<!--
        <entry>Description</entry>
-->
        <entry>説明</entry>
       </row>
      </thead>
      <tbody>
       <row>
        <entry><type>"char"</type></entry>
<!--
        <entry>1 byte</entry>
-->
        <entry>1バイト</entry>
<!--
        <entry>single-byte internal type</entry>
-->
        <entry>単一バイト内部データ型</entry>
       </row>
       <row>
        <entry><type>name</type></entry>
<!--
        <entry>64 bytes</entry>
-->
        <entry>64バイト</entry>
<!--
        <entry>internal type for object names</entry>
-->
        <entry>オブジェクト名用の内部データ型</entry>
       </row>
      </tbody>
     </tgroup>
    </table>

  </sect1>

 <sect1 id="datatype-binary">
<!--
  <title>Binary Data Types</title>
-->
  <title>バイナリ列データ型</title>

  <indexterm zone="datatype-binary">
   <primary>binary data</primary>
  </indexterm>
  <indexterm zone="datatype-binary">
   <primary>バイナリデータ</primary>
  </indexterm>

  <indexterm zone="datatype-binary">
   <primary>bytea</primary>
  </indexterm>

   <para>
<!--
    The <type>bytea</type> data type allows storage of binary strings;
    see <xref linkend="datatype-binary-table"/>.
-->
<type>bytea</type>データ型はバイナリ列の保存を可能にします。
<xref linkend="datatype-binary-table"/>を参照してください。
   </para>

   <table id="datatype-binary-table">
<!--
    <title>Binary Data Types</title>
-->
    <title>バイナリ列データ型</title>
    <tgroup cols="3">
     <colspec colname="col1" colwidth="1*"/>
     <colspec colname="col2" colwidth="3*"/>
     <colspec colname="col3" colwidth="2*"/>
     <thead>
      <row>
<!--
       <entry>Name</entry>
-->
       <entry>名前</entry>
<!--
       <entry>Storage Size</entry>
-->
       <entry>格納サイズ</entry>
<!--
       <entry>Description</entry>
-->
       <entry>説明</entry>
      </row>
     </thead>
     <tbody>
      <row>
       <entry><type>bytea</type></entry>
<!--
       <entry>1 or 4 bytes plus the actual binary string</entry>
-->
       <entry>1または4バイトと実際のバイナリ列の長さ</entry>
<!--
       <entry>variable-length binary string</entry>
-->
       <entry>可変長のバイナリ列</entry>
      </row>
     </tbody>
    </tgroup>
   </table>

   <para>
<!--
    A binary string is a sequence of octets (or bytes).  Binary
    strings are distinguished from character strings in two
    ways.  First, binary strings specifically allow storing
    octets of value zero and other <quote>non-printable</quote>
    octets (usually, octets outside the decimal range 32 to 126).
    Character strings disallow zero octets, and also disallow any
    other octet values and sequences of octet values that are invalid
    according to the database's selected character set encoding.
    Second, operations on binary strings process the actual bytes,
    whereas the processing of character strings depends on locale settings.
    In short, binary strings are appropriate for storing data that the
    programmer thinks of as <quote>raw bytes</quote>, whereas character
    strings are appropriate for storing text.
-->
バイナリ列はオクテット（またはバイト）の連続です。
バイナリ列は２つの点で文字列と区別されます。
1点目は、バイナリ列はゼロの値のオクテットと他の<quote>表示できない</quote>オクテット（通常10進数表記で32から126の範囲外のオクテット）を保存できるということです。
文字列ではゼロというオクテットは使用できません。
また、データベースで選択している文字セット符号化方式で無効なオクテット値やオクテット値の並びも使用できません。
2点目は、バイナリ列を演算すると実際のバイトが処理されるのに対して、文字列の処理はロケール設定に従うということです。
まとめると、バイナリ列はプログラマが<quote>バイト列そのもの</quote>と考えるものを格納するのに適し、文字列はテキストを格納するのに適しています。
   </para>

   <para>
<!--
    The <type>bytea</type> type supports two
    formats for input and output: <quote>hex</quote> format
    and <productname>PostgreSQL</productname>'s historical
    <quote>escape</quote> format.  Both
    of these are always accepted on input.  The output format depends
    on the configuration parameter <xref linkend="guc-bytea-output"/>;
    the default is hex.  (Note that the hex format was introduced in
    <productname>PostgreSQL</productname> 9.0; earlier versions and some
    tools don't understand it.)
-->
<type>bytea</type>型は入出力用に2つの書式をサポートします。
<quote>hex</quote>書式と<productname>PostgreSQL</productname>の歴史的な<quote>エスケープ</quote>書式です。
入力ではこれらの両方とも常に受け入れられます。
出力書式は<xref linkend="guc-bytea-output"/>設定パラメータに依存し、デフォルトではhexです。
（hex書式は<productname>PostgreSQL</productname> 9.0から導入されたものであることに注意してください。
以前のバージョンや一部のツールではこれを理解しません。）
   </para>

   <para>
<!--
    The <acronym>SQL</acronym> standard defines a different binary
    string type, called <type>BLOB</type> or <type>BINARY LARGE
    OBJECT</type>.  The input format is different from
    <type>bytea</type>, but the provided functions and operators are
    mostly the same.
-->
標準<acronym>SQL</acronym>は、<type>BLOB</type>または<type>BINARY LARGE OBJECT</type>という、異なるバイナリ列型を定義します。
入力書式は<type>bytea</type>と異なりますが、提供される関数および演算子はほぼ同じです。
   </para>

  <sect2 id="datatype-binary-bytea-hex-format">
<!--
   <title><type>bytea</type> Hex Format</title>
-->
   <title><type>bytea</type>のhex書式</title>

   <para>
<!--
    The <quote>hex</quote> format encodes binary data as 2 hexadecimal digits
    per byte, most significant nibble first.  The entire string is
    preceded by the sequence <literal>\x</literal> (to distinguish it
    from the escape format).  In some contexts, the initial backslash may
    need to be escaped by doubling it
    (see <xref linkend="sql-syntax-strings"/>).
    For input, the hexadecimal digits can
    be either upper or lower case, and whitespace is permitted between
    digit pairs (but not within a digit pair nor in the starting
    <literal>\x</literal> sequence).
    The hex format is compatible with a wide
    range of external applications and protocols, and it tends to be
    faster to convert than the escape format, so its use is preferred.
-->
<quote>hex</quote>書式ではバイナリデータの各バイトを上位4ビット、下位4ビットの順で2桁の16進数に符号化します。
（エスケープ書式と区別するために）文字列全体は<literal>\x</literal>という並びの後に付けられます。
一部の文脈では、先頭のバックスラッシュを二重にしてエスケープさせる必要があるかもしれません(以下を参照 <xref linkend="sql-syntax-strings"/>)。
これはエスケープ書式でバックスラッシュを二重にしなければならない場合と同じで、詳細は以下に示します。
入力する16進数の桁は大文字でも小文字でも構いません。
数字のペアの間に空白文字を入れることができます。
（しかし桁の組み合わせの間や先頭の<literal>\x</literal>の間には入れることはできません。）
hex書式は外部のアプリケーションおよびプロトコルの間で広く互換性を持ち、また、エスケープ書式と比べ変換が高速になる傾向があります。
このため使用が好まれます。
   </para>

   <para>
<!--
    Example:
-->
例
<programlisting>
SET bytea_output = 'hex';

SELECT '\xDEADBEEF'::bytea;
   bytea
------------
 \xdeadbeef
</programlisting>
   </para>
  </sect2>

  <sect2 id="datatype-binary-bytea-escape-format">
<!--
   <title><type>bytea</type> Escape Format</title>
-->
   <title><type>bytea</type>のエスケープ書式</title>

   <para>
<!--
    The <quote>escape</quote> format is the traditional
    <productname>PostgreSQL</productname> format for the <type>bytea</type>
    type.  It
    takes the approach of representing a binary string as a sequence
    of ASCII characters, while converting those bytes that cannot be
    represented as an ASCII character into special escape sequences.
    If, from the point of view of the application, representing bytes
    as characters makes sense, then this representation can be
    convenient.  But in practice it is usually confusing because it
    fuzzes up the distinction between binary strings and character
    strings, and also the particular escape mechanism that was chosen is
    somewhat unwieldy.  Therefore, this format should probably be avoided
    for most new applications.
-->
<quote>エスケープ</quote>書式は<type>bytea</type>型用の伝統的な<productname>PostgreSQL</productname>の書式です。
これは、バイナリ列をASCII文字の並びとして表現しASCII文字として表現できないバイトは特殊なエスケープシーケンスとして表現するという方式を取ります。
アプリケーションの見地から文字として表現されたバイトが有意であれば、この表現は簡便です。
しかし現実にはバイナリ列と文字列の間の区別があいまいになりますので、通常は混乱します。
また選択されたこのエスケープ機構自体が多少非効率的です。
このためこの書式はおそらくほとんどの新しいアプリケーションでは避けるべきでしょう。
   </para>

   <para>
<!--
    When entering <type>bytea</type> values in escape format,
    octets of certain
    values <emphasis>must</emphasis> be escaped, while all octet
    values <emphasis>can</emphasis> be escaped.  In
    general, to escape an octet, convert it into its three-digit
    octal value and precede it by a backslash.
    Backslash itself (octet decimal value 92) can alternatively be represented by
    double backslashes.
    <xref linkend="datatype-binary-sqlesc"/>
    shows the characters that must be escaped, and gives the alternative
    escape sequences where applicable.
-->
エスケープ書式で<type>bytea</type>値を入力する際に、特定の値のオクテットをエスケープする<emphasis>必要</emphasis>があります。
なお、すべてのオクテットの値をエスケープすることが<emphasis>できます</emphasis>。
一般的にあるオクテットをエスケープするには、それをその3桁の8進数に変換し、バックスラッシュを前に付けます。
他にもバックスラッシュ自体(10進数表記のオクテットで92)を二重のバックスラッシュとして表現することができます。
<xref linkend="datatype-binary-sqlesc"/>には、エスケープする必要がある文字と、その適用可能な代替エスケープシーケンスを示しています。
   </para>

   <table id="datatype-binary-sqlesc">
<!--
    <title><type>bytea</type> Literal Escaped Octets</title>
-->
    <title>オクテットをエスケープした<type>bytea</type>リテラル</title>
    <tgroup cols="5">
     <colspec colname="col1" colwidth="1*"/>
     <colspec colname="col2" colwidth="1*"/>
     <colspec colname="col3" colwidth="1*"/>
     <colspec colname="col4" colwidth="1.25*"/>
     <colspec colname="col5" colwidth="1*"/>
     <thead>
      <row>
<!--
       <entry>Decimal Octet Value</entry>
-->
       <entry>10進オクテット値</entry>
<!--
       <entry>Description</entry>
-->
       <entry>説明</entry>
<!--
       <entry>Escaped Input Representation</entry>
-->
       <entry>エスケープされた入力表現</entry>
<!--
       <entry>Example</entry>
-->
       <entry>例</entry>
<!--
       <entry>Hex Representation</entry>
-->
       <entry>出力表現</entry>
      </row>
     </thead>

     <tbody>
      <row>
       <entry>0</entry>
<!--
       <entry>zero octet</entry>
-->
       <entry>ゼロオクテット</entry>
<!--
       <entry><literal>'\000'</literal></entry>
-->
       <entry><literal>'\000'</literal></entry>
<!--
       <entry><literal>'\000'::bytea</literal></entry>
-->
       <entry><literal>'\000'::bytea;</literal></entry>
<!--
       <entry><literal>\x00</literal></entry>
-->
       <entry><literal>\x00</literal></entry>
      </row>

      <row>
       <entry>39</entry>
<!--
       <entry>single quote</entry>
-->
       <entry>単一引用符</entry>
<!--
       <entry><literal>''''</literal> or <literal>'\047'</literal></entry>
-->
       <entry><literal>''''</literal>もしくは<literal>'\047'</literal></entry>
<!--
       <entry><literal>''''::bytea</literal></entry>
-->
       <entry><literal>''''::bytea;</literal></entry>
       <entry><literal>\x27</literal></entry>
      </row>

      <row>
       <entry>92</entry>
<!--
       <entry>backslash</entry>
-->
       <entry>バックスラッシュ</entry>
<!--
       <entry><literal>'\\'</literal> or <literal>'\134'</literal></entry>
-->
       <entry><literal>'\\'</literal>もしくは<literal>'\\134'</literal></entry>
<!--
       <entry><literal>'\\'::bytea</literal></entry>
-->
       <entry><literal>'\\'::bytea;</literal></entry>
       <entry><literal>\x5c</literal></entry>
      </row>

      <row>
<!--
       <entry>0 to 31 and 127 to 255</entry>
-->
       <entry>0から31まで、および127から255まで</entry>
<!--
       <entry><quote>non-printable</quote> octets</entry>
-->
       <entry><quote>表示できない</quote>オクテット</entry>
<!--
       <entry><literal>'\<replaceable>xxx'</replaceable></literal> (octal value)</entry>
-->
       <entry><literal>'\<replaceable>xxx'</replaceable></literal> (8進数)</entry>
<!--
       <entry><literal>'\001'::bytea</literal></entry>
-->
       <entry><literal>'\001'::bytea;</literal></entry>
       <entry><literal>\x01</literal></entry>
      </row>

     </tbody>
    </tgroup>
   </table>

   <para>
<!--
    The requirement to escape <emphasis>non-printable</emphasis> octets
    varies depending on locale settings. In some instances you can get away
    with leaving them unescaped.
-->
実際には、<emphasis>表示できない</emphasis>オクテットに対するエスケープ要求はロケールの設定に依存して異なります。
ロケールの設定によっては、エスケープをしないで済むこともあります。
   </para>

   <para>
<!--
    The reason that single quotes must be doubled, as shown
    in <xref linkend="datatype-binary-sqlesc"/>, is that this
    is true for any string literal in an SQL command.  The generic
    string-literal parser consumes the outermost single quotes
    and reduces any pair of single quotes to one data character.
    What the <type>bytea</type> input function sees is just one
    single quote, which it treats as a plain data character.
    However, the <type>bytea</type> input function treats
    backslashes as special, and the other behaviors shown in
    <xref linkend="datatype-binary-sqlesc"/> are implemented by
    that function.
-->
<xref linkend="datatype-binary-sqlesc"/>で示したように、シングルクォートが二重に必要な理由は、SQLコマンド中のあらゆる文字列に当てはまるためです。
一般的な文字列パーサは最も外側のシングルクォートを消費し、シングルクォートのペアを一つの文字データに減らします。
<type>bytea</type>を入力する関数が見るのは単に一つのシングルクォートであり、一個の単純なデータ文字として扱います。
しかし、<type>bytea</type>を入力する関数はバックスラッシュを特別なものとして扱い、<xref linkend="datatype-binary-sqlesc"/>に示されているその他の動作はこの関数で実装されています。
   </para>

   <para>
<!--
    In some contexts, backslashes must be doubled compared to what is
    shown above, because the generic string-literal parser will also
    reduce pairs of backslashes to one data character;
    see <xref linkend="sql-syntax-strings"/>.
-->
一般的な文字列パーサはバックスラッシュのペアを一つの文字データに減らすため、文脈によってはバックスラッシュは上記に見られるように、重ねる必要があります。
<xref linkend="sql-syntax-strings"/>も参照ください。
   </para>

   <para>
<!--
    <type>Bytea</type> octets are output in <literal>hex</literal>
    format by default.  If you change <xref linkend="guc-bytea-output"/>
    to <literal>escape</literal>,
    <quote>non-printable</quote> octets are converted to their
    equivalent three-digit octal value and preceded by one backslash.
    Most <quote>printable</quote> octets are output by their standard
    representation in the client character set, e.g.:
-->
<type>Bytea</type>オクテットはデフォルトでは<literal>hex</literal>書式で出力されます。
<xref linkend="guc-bytea-output"/>を<literal>escape</literal>に変えると、<quote>表示できない</quote>オクテットは先頭にバックスラッシュがついた3桁のオクテットの値に変換されます。
ほとんどの<quote>表示可能な</quote>オクテットはクライアント文字セットの標準的な表示で出力されます。例:

<programlisting>
SET bytea_output = 'escape';

SELECT 'abc \153\154\155 \052\251\124'::bytea;
     bytea
----------------
 abc klm *\251T
</programlisting>

<!--
    The octet with decimal value 92 (backslash) is doubled in the output.
    Details are in <xref linkend="datatype-binary-resesc"/>.
-->
10進数で92(バックスラッシュ)を持つオクテットは出力時に二重になります。
詳細は<xref linkend="datatype-binary-resesc"/>を参照してください。
   </para>

   <table id="datatype-binary-resesc">
<!--
    <title><type>bytea</type> Output Escaped Octets</title>
-->
    <title><type>bytea</type>出力のエスケープされたオクテット</title>
    <tgroup cols="5">
     <colspec colname="col1" colwidth="1*"/>
     <colspec colname="col2" colwidth="1*"/>
     <colspec colname="col3" colwidth="1*"/>
     <colspec colname="col4" colwidth="1.25*"/>
     <colspec colname="col5" colwidth="1*"/>
     <thead>
      <row>
<!--
       <entry>Decimal Octet Value</entry>
-->
       <entry>10進オクテット値</entry>
<!--
       <entry>Description</entry>
-->
       <entry>説明</entry>
<!--
       <entry>Escaped Output Representation</entry>
-->
       <entry>エスケープされた出力表現</entry>
<!--
       <entry>Example</entry>
-->
       <entry>例</entry>
<!--
       <entry>Output Result</entry>
-->
       <entry>出力結果</entry>
      </row>
     </thead>

     <tbody>

      <row>
       <entry>92</entry>
<!--
       <entry>backslash</entry>
-->
       <entry>バックスラッシュ</entry>
       <entry><literal>\\</literal></entry>
       <entry><literal>'\134'::bytea</literal></entry>
       <entry><literal>\\</literal></entry>
      </row>

      <row>
<!--
       <entry>0 to 31 and 127 to 255</entry>
-->
       <entry>0から31まで、および127から255まで</entry>
<!--
       <entry><quote>non-printable</quote> octets</entry>
-->
       <entry><quote>表示できない</quote>オクテット</entry>
<!--
       <entry><literal>\<replaceable>xxx</replaceable></literal> (octal value)</entry>
-->
       <entry><literal>\<replaceable>xxx</replaceable></literal>（8進数）</entry>
<!--
       <entry><literal>'\001'::bytea</literal></entry>
-->
       <entry><literal>'\001'::bytea;</literal></entry>
       <entry><literal>\001</literal></entry>
      </row>

      <row>
<!--
       <entry>32 to 126</entry>
-->
       <entry>32から126</entry>
<!--
       <entry><quote>printable</quote> octets</entry>
-->
       <entry><quote>表示できる</quote>オクテット</entry>
<!--
       <entry>client character set representation</entry>
-->
       <entry>クライアント文字セットにおける表現</entry>
<!--
       <entry><literal>'\176'::bytea</literal></entry>
-->
       <entry><literal>'\176'::bytea;</literal></entry>
<!--
       <entry><literal>~</literal></entry>
-->
       <entry><literal>~</literal></entry>
      </row>

     </tbody>
    </tgroup>
   </table>

   <para>
<!--
    Depending on the front end to <productname>PostgreSQL</productname> you use,
    you might have additional work to do in terms of escaping and
    unescaping <type>bytea</type> strings. For example, you might also
    have to escape line feeds and carriage returns if your interface
    automatically translates these.
-->
使用する<productname>PostgreSQL</productname>のフロントエンドによっては、<type>bytea</type>文字列をエスケープまたはアンエスケープする追加的な作業が必要になることがあります。
例えば、使用するインタフェースが改行文字や復帰文字を自動的に翻訳してしまう場合、これらの文字もエスケープしなければならないかもしれません。
   </para>
  </sect2>
 </sect1>


  <sect1 id="datatype-datetime">
<!--
   <title>Date/Time Types</title>
-->
   <title>日付/時刻データ型</title>

   <indexterm zone="datatype-datetime">
    <primary>date</primary>
   </indexterm>
   <indexterm zone="datatype-datetime">
    <primary>time</primary>
   </indexterm>
   <indexterm zone="datatype-datetime">
    <primary>time without time zone</primary>
   </indexterm>
   <indexterm zone="datatype-datetime">
    <primary>time with time zone</primary>
   </indexterm>
   <indexterm zone="datatype-datetime">
    <primary>timestamp</primary>
   </indexterm>
   <indexterm zone="datatype-datetime">
    <primary>timestamptz</primary>
   </indexterm>
   <indexterm zone="datatype-datetime">
    <primary>timestamp with time zone</primary>
   </indexterm>
   <indexterm zone="datatype-datetime">
    <primary>timestamp without time zone</primary>
   </indexterm>
   <indexterm zone="datatype-datetime">
    <primary>interval</primary>
   </indexterm>
   <indexterm zone="datatype-datetime">
    <primary>time span</primary>
   </indexterm>
   <indexterm zone="datatype-datetime">
    <primary>時間間隔</primary>
   </indexterm>

   <para>
<!--
    <productname>PostgreSQL</productname> supports the full set of
    <acronym>SQL</acronym> date and time types, shown in <xref
    linkend="datatype-datetime-table"/>.  The operations available
    on these data types are described in
    <xref linkend="functions-datetime"/>.
    Dates are counted according to the Gregorian calendar, even in
    years before that calendar was introduced (see <xref
    linkend="datetime-units-history"/> for more information).
-->
<productname>PostgreSQL</productname>では、<xref linkend="datatype-datetime-table"/>に示されている<acronym>SQL</acronym>の日付と時刻データ型のすべてがサポートされています。
これらのデータ型で利用できる演算については<xref linkend="functions-datetime"/>で説明します。
グレゴリオ暦が導入されるより前の年であっても（<xref linkend="datetime-units-history"/>参照）、日付はグレゴリオ暦にしたがって計算されます。
   </para>

    <table id="datatype-datetime-table">
<!--
     <title>Date/Time Types</title>
-->
     <title>日付/時刻データ型</title>
     <tgroup cols="6">
      <thead>
       <row>
<!--
        <entry>Name</entry>
-->
        <entry>名前</entry>
<!--
        <entry>Storage Size</entry>
-->
        <entry>格納サイズ</entry>
<!--
        <entry>Description</entry>
-->
        <entry>説明</entry>
<!--
        <entry>Low Value</entry>
-->
        <entry>最遠の過去</entry>
<!--
        <entry>High Value</entry>
-->
        <entry>最遠の未来</entry>
<!--
        <entry>Resolution</entry>
-->
        <entry>精度</entry>
       </row>
      </thead>
      <tbody>
       <row>
        <entry><type>timestamp [ (<replaceable>p</replaceable>) ] [ without time zone ]</type></entry>
<!--
        <entry>8 bytes</entry>
-->
        <entry>8バイト</entry>
<!--
        <entry>both date and time (no time zone)</entry>
-->
        <entry>日付と時刻両方（時間帯なし）</entry>
        <entry>4713 BC</entry>
        <entry>294276 AD</entry>
<!--
        <entry>1 microsecond</entry>
-->
        <entry>1マイクロ秒</entry>
       </row>
       <row>
        <entry><type>timestamp [ (<replaceable>p</replaceable>) ] with time zone</type></entry>
<!--
        <entry>8 bytes</entry>
-->
        <entry>8バイト</entry>
<!--
        <entry>both date and time, with time zone</entry>
-->
        <entry>日付と時刻両方、時間帯付き</entry>
        <entry>4713 BC</entry>
        <entry>294276 AD</entry>
<!--
        <entry>1 microsecond</entry>
-->
        <entry>1マイクロ秒</entry>
       </row>
       <row>
        <entry><type>date</type></entry>
<!--
        <entry>4 bytes</entry>
-->
        <entry>4バイト</entry>
<!--
        <entry>date (no time of day)</entry>
-->
        <entry>日付（時刻なし）</entry>
        <entry>4713 BC</entry>
        <entry>5874897 AD</entry>
<!--
        <entry>1 day</entry>
-->
        <entry>1日</entry>
       </row>
       <row>
        <entry><type>time [ (<replaceable>p</replaceable>) ] [ without time zone ]</type></entry>
<!--
        <entry>8 bytes</entry>
-->
        <entry>8バイト</entry>
<!--
        <entry>time of day (no date)</entry>
-->
        <entry>時刻（日付なし）</entry>
        <entry>00:00:00</entry>
        <entry>24:00:00</entry>
<!--
        <entry>1 microsecond</entry>
-->
        <entry>1マイクロ秒</entry>
       </row>
       <row>
        <entry><type>time [ (<replaceable>p</replaceable>) ] with time zone</type></entry>
<!--
        <entry>12 bytes</entry>
-->
        <entry>12バイト</entry>
<!--
        <entry>time of day (no date), with time zone</entry>
-->
        <entry>時刻（日付なし）、時間帯付き</entry>
        <!-- see MAX_TZDISP_HOUR in datatype/timestamp.h -->
<!--
        <entry>00:00:00+1559</entry>
-->
        <entry>00:00:00+1559</entry>
<!--
        <entry>24:00:00-1559</entry>
-->
        <entry>24:00:00-1559</entry>
<!--
        <entry>1 microsecond</entry>
-->
        <entry>1マイクロ秒</entry>
       </row>
       <row>
        <entry><type>interval [ <replaceable>fields</replaceable> ] [ (<replaceable>p</replaceable>) ]</type></entry>
<!--
        <entry>16 bytes</entry>
-->
        <entry>16バイト</entry>
<!--
        <entry>time interval</entry>
-->
        <entry>時間間隔</entry>
<!--
        <entry>-178000000 years</entry>
-->
        <entry>-178000000年</entry>
<!--
        <entry>178000000 years</entry>
-->
        <entry>178000000年</entry>
<!--
        <entry>1 microsecond</entry>
-->
        <entry>1マイクロ秒</entry>
       </row>
      </tbody>
     </tgroup>
    </table>

   <note>
    <para>
<!--
     The SQL standard requires that writing just <type>timestamp</type>
     be equivalent to <type>timestamp without time
     zone</type>, and <productname>PostgreSQL</productname> honors that
     behavior.  <type>timestamptz</type> is accepted as an
     abbreviation for <type>timestamp with time zone</type>; this is a
     <productname>PostgreSQL</productname> extension.
-->
標準SQLでは、単なる<type>timestamp</type>という記述は<type>timestamp without time zone</type>と同じであることを要求します。
<productname>PostgreSQL</productname>はこれに準じます。
<type>timestamp with time zone</type>は<type>timestamptz</type>と省略することができますが、これは<productname>PostgreSQL</productname>の拡張です。
    </para>
   </note>

   <para>
<!--
    <type>time</type>, <type>timestamp</type>, and
    <type>interval</type> accept an optional precision value
    <replaceable>p</replaceable> which specifies the number of
    fractional digits retained in the seconds field. By default, there
    is no explicit bound on precision.  The allowed range of
    <replaceable>p</replaceable> is from 0 to 6.
-->
<type>time</type>、<type>timestamp</type>および<type>interval</type>は秒フィールドに保有されている小数点以下の桁数を指定する精度値<replaceable>p</replaceable>をオプションで受け付けます。
デフォルトでは、精度についての明示的な限界はありません。
<replaceable>p</replaceable>の許容範囲は0から6です。
   </para>

   <para>
<!--
    The <type>interval</type> type has an additional option, which is
    to restrict the set of stored fields by writing one of these phrases:
-->
<type>interval</type>データ型には追加のオプションがあり、以下の１つの語句を使用して格納されるフィールドの集合を制約します。
<literallayout class="monospaced">
YEAR
MONTH
DAY
HOUR
MINUTE
SECOND
YEAR TO MONTH
DAY TO HOUR
DAY TO MINUTE
DAY TO SECOND
HOUR TO MINUTE
HOUR TO SECOND
MINUTE TO SECOND
</literallayout>
<!--
    Note that if both <replaceable>fields</replaceable> and
    <replaceable>p</replaceable> are specified, the
    <replaceable>fields</replaceable> must include <literal>SECOND</literal>,
    since the precision applies only to the seconds.
-->
<replaceable>fields</replaceable>および<replaceable>p</replaceable>が共に指定されると、精度は秒のみに適用されるので、<replaceable>fields</replaceable>は<literal>SECOND</literal>を含まなければならないことに注意してください。
   </para>

   <para>
<!--
    The type <type>time with time zone</type> is defined by the SQL
    standard, but the definition exhibits properties which lead to
    questionable usefulness. In most cases, a combination of
    <type>date</type>, <type>time</type>, <type>timestamp without time
    zone</type>, and <type>timestamp with time zone</type> should
    provide a complete range of date/time functionality required by
    any application.
-->
<type>time with time zone</type>は標準SQLで定義されていますが、その定義は、その有用性を疑問視することになりかねない特性を示しています。
ほとんどの場合、<type>date</type>、<type>time</type>、<type>timestamp without time zone</type>、<type>timestamp with time zone</type>の組み合わせで、すべてのアプリケーションで要求される日付/時刻機能すべてを提供しているはずです。
   </para>

   <sect2 id="datatype-datetime-input">
<!--
    <title>Date/Time Input</title>
-->
    <title>日付/時刻の入力</title>

    <para>
<!--
     Date and time input is accepted in almost any reasonable format, including
     ISO 8601, <acronym>SQL</acronym>-compatible,
     traditional <productname>POSTGRES</productname>, and others.
     For some formats, ordering of day, month, and year in date input is
     ambiguous and there is support for specifying the expected
     ordering of these fields.  Set the <xref linkend="guc-datestyle"/> parameter
     to <literal>MDY</literal> to select month-day-year interpretation,
     <literal>DMY</literal> to select day-month-year interpretation, or
     <literal>YMD</literal> to select year-month-day interpretation.
-->
日付と時刻の入力は、ISO 8601、<acronym>SQL</acronym>互換、伝統的な<productname>POSTGRES</productname>、その他を含むほとんどの適正とみなされる書式を受け付けます。
一部の書式では日付の入力における日-月-年の順序が曖昧ですが、これらのフィールドの期待される順序を指定する方式が提供されています。
<xref linkend="guc-datestyle"/>パラメータを<literal>MDY</literal>に設定すれば、月日年という順で解釈され、<literal>DMY</literal>に設定すれば日月年という順で、<literal>YMD</literal>に設定すれば年月日という順で解釈されます。
    </para>

    <para>
<!--
     <productname>PostgreSQL</productname> is more flexible in
     handling date/time input than the
     <acronym>SQL</acronym> standard requires.
     See <xref linkend="datetime-appendix"/>
     for the exact parsing rules of date/time input and for the
     recognized text fields including months, days of the week, and
     time zones.
-->
<productname>PostgreSQL</productname>は日付/時刻入力の取扱いにおいて標準<acronym>SQL</acronym>の要求よりも柔軟です。
日付/時刻の入力における厳密な構文解析規則と、月および週、そして時間帯を含む使用可能なテキストフィールドに関しては<xref linkend="datetime-appendix"/>を参照してください。
    </para>

    <para>
<!--
     Remember that any date or time literal input needs to be enclosed
     in single quotes, like text strings.  Refer to
     <xref linkend="sql-syntax-constants-generic"/> for more
     information.
     <acronym>SQL</acronym> requires the following syntax
-->
日付や時刻リテラルの入力では、テキスト文字列のように、単一引用符で囲む必要があることを思い出してください。
詳細は<xref linkend="sql-syntax-constants-generic"/>を参照してください。
<acronym>SQL</acronym>では下記の構文が要求されます。
<synopsis>
<replaceable>type</replaceable> [ (<replaceable>p</replaceable>) ] '<replaceable>value</replaceable>'
</synopsis>
<!--
     where <replaceable>p</replaceable> is an optional precision
     specification giving the number of
     fractional digits in the seconds field. Precision can be
     specified for <type>time</type>, <type>timestamp</type>, and
     <type>interval</type> types, and can range from 0 to 6.
     If no precision is specified in a constant specification,
     it defaults to the precision of the literal value (but not
     more than 6 digits).
-->
ここで、<replaceable>p</replaceable>は秒フィールドの小数点以下の桁数を与えるオプションの精度の指定です。
精度は<type>time</type>、<type>timestamp</type>および<type>interval</type>型に対して0から6の範囲で設定できます。
値の許容範囲は既に説明しています。
定数指定において精度指定がない場合は、リテラル値の精度がデフォルトとして使われます(ただし、６桁を超えることはありません)。
    </para>

    <sect3 id="datatype-datetime-input-dates">
<!--
    <title>Dates</title>
-->
    <title>日付</title>

    <indexterm>
     <primary>date</primary>
    </indexterm>

    <para>
<!--
     <xref linkend="datatype-datetime-date-table"/> shows some possible
     inputs for the <type>date</type> type.
-->
<xref linkend="datatype-datetime-date-table"/>は<type>date</type>型で入力可能なものの一部を示します。
    </para>

     <table id="datatype-datetime-date-table">
<!--
      <title>Date Input</title>
-->
      <title>日付入力</title>
      <tgroup cols="2">
       <colspec colname="col1" colwidth="1*"/>
       <colspec colname="col2" colwidth="2*"/>
       <thead>
        <row>
<!--
         <entry>Example</entry>
-->
         <entry>例</entry>
<!--
         <entry>Description</entry>
-->
         <entry>説明</entry>
        </row>
       </thead>
       <tbody>
        <row>
         <entry>1999-01-08</entry>
<!--
         <entry>ISO 8601; January 8 in any mode
         (recommended format)</entry>
-->
         <entry>ISO 8601。すべてのモードで1月8日になります（推奨書式）。</entry>
        </row>
        <row>
         <entry>January 8, 1999</entry>
<!--
         <entry>unambiguous in any <varname>datestyle</varname> input mode</entry>
-->
         <entry>すべての<varname>datestyle</varname>入力モードにおいて曖昧さがありません。</entry>
        </row>
        <row>
         <entry>1/8/1999</entry>
<!--
         <entry>January 8 in <literal>MDY</literal> mode;
          August 1 in <literal>DMY</literal> mode</entry>
-->
         <entry><literal>MDY</literal>モードでは1月8日、<literal>DMY</literal>モードでは8月1日。</entry>
        </row>
        <row>
         <entry>1/18/1999</entry>
<!--
         <entry>January 18 in <literal>MDY</literal> mode;
          rejected in other modes</entry>
-->
         <entry><literal>MDY</literal>モードでは1月18日、他のモードでは拒絶されます。</entry>
        </row>
        <row>
         <entry>01/02/03</entry>
<!--
         <entry>January 2, 2003 in <literal>MDY</literal> mode;
          February 1, 2003 in <literal>DMY</literal> mode;
          February 3, 2001 in <literal>YMD</literal> mode
-->
         <entry>
<literal>MDY</literal>モードでは2003年1月2日、<literal>DMY</literal>モードでは2003年2月1日、<literal>YMD</literal>モードでは2001年2月3日。
         </entry>
        </row>
        <row>
         <entry>1999-Jan-08</entry>
<!--
         <entry>January 8 in any mode</entry>
-->
         <entry>すべてのモードで1月8日になります。</entry>
        </row>
        <row>
         <entry>Jan-08-1999</entry>
<!--
         <entry>January 8 in any mode</entry>
-->
         <entry>すべてのモードで1月8日になります。</entry>
        </row>
        <row>
         <entry>08-Jan-1999</entry>
<!--
         <entry>January 8 in any mode</entry>
-->
         <entry>すべてのモードで1月8日になります。</entry>
        </row>
        <row>
         <entry>99-Jan-08</entry>
<!--
         <entry>January 8 in <literal>YMD</literal> mode, else error</entry>
-->
         <entry><literal>YMD</literal>モードで1月8日、他のモードではエラー。</entry>
        </row>
        <row>
         <entry>08-Jan-99</entry>
<!--
         <entry>January 8, except error in <literal>YMD</literal> mode</entry>
-->
         <entry>1月8日。ただし<literal>YMD</literal>モードではエラー。</entry>
        </row>
        <row>
         <entry>Jan-08-99</entry>
<!--
         <entry>January 8, except error in <literal>YMD</literal> mode</entry>
-->
         <entry>1月8日。ただし<literal>YMD</literal>モードではエラー。</entry>
        </row>
        <row>
         <entry>19990108</entry>
<!--
         <entry>ISO 8601; January 8, 1999 in any mode</entry>
-->
         <entry>ISO 8601。すべてのモードで1999年1月8日になります。</entry>
        </row>
        <row>
         <entry>990108</entry>
<!--
         <entry>ISO 8601; January 8, 1999 in any mode</entry>
-->
         <entry>ISO 8601。すべてのモードで1999年1月8日になります。</entry>
        </row>
        <row>
         <entry>1999.008</entry>
<!--
         <entry>year and day of year</entry>
-->
         <entry>年と年間通算日</entry>
        </row>
        <row>
         <entry>J2451187</entry>
<!--
         <entry>Julian date</entry>
-->
         <entry>ユリウス日</entry>
        </row>
        <row>
         <entry>January 8, 99 BC</entry>
<!--
         <entry>year 99 BC</entry>
-->
         <entry>西暦紀元前99年</entry>
        </row>
       </tbody>
      </tgroup>
     </table>
    </sect3>

    <sect3 id="datatype-datetime-input-times">
<!--
     <title>Times</title>
-->
     <title>時刻</title>

     <indexterm>
      <primary>time</primary>
     </indexterm>
     <indexterm>
      <primary>time without time zone</primary>
     </indexterm>
     <indexterm>
      <primary>time with time zone</primary>
     </indexterm>

     <para>
<!--
      The time-of-day types are <type>time [
      (<replaceable>p</replaceable>) ] without time zone</type> and
      <type>time [ (<replaceable>p</replaceable>) ] with time
      zone</type>.  <type>time</type> alone is equivalent to
      <type>time without time zone</type>.
-->
ある一日の時刻を表す型は<type>time [(<replaceable>p</replaceable>) ] without time zone</type>と<type>time [ (<replaceable>p</replaceable>) ] with time zone</type>です。
<type>time</type>単独では<type>time without time zone</type>と同じです。
     </para>

     <para>
<!--
      Valid input for these types consists of a time of day followed
      by an optional time zone. (See <xref
      linkend="datatype-datetime-time-table"/>
      and <xref linkend="datatype-timezone-table"/>.)  If a time zone is
      specified in the input for <type>time without time zone</type>,
      it is silently ignored. You can also specify a date but it will
      be ignored, except when you use a time zone name that involves a
      daylight-savings rule, such as
      <literal>America/New_York</literal>. In this case specifying the date
      is required in order to determine whether standard or daylight-savings
      time applies.  The appropriate time zone offset is recorded in the
      <type>time with time zone</type> value and is output as stored;
      it is not adjusted to the active time zone.
-->
これらの型への有効な入力は、時刻、その後にオプションで時間帯からなります。
（<xref linkend="datatype-datetime-time-table"/>と<xref linkend="datatype-timezone-table"/>を参照してください。）
<type>time without time zone</type>への入力に時間帯が指定された場合、時間帯は警告なく無視されます。
また、日付を指定することもできますが、<literal>America/New_York</literal>のような夏時間規則を含む時間帯名を使用しているのでなければ、それは無視されます。
夏時間規則のある時間帯名の場合は、標準と夏時間のどちらを適用するかを決定できるように、日付の指定が必要です。
適切な時間帯オフセットは<type>time with time zone</type>型の値に記録され格納された通りに出力されます。アクティブなタイムゾーンに調整されることはありません。
     </para>

      <table id="datatype-datetime-time-table">
<!--
       <title>Time Input</title>
-->
       <title>時刻入力</title>
       <tgroup cols="2">
        <colspec colname="col1" colwidth="3*"/>
        <colspec colname="col2" colwidth="2*"/>
        <thead>
         <row>
<!--
          <entry>Example</entry>
-->
          <entry>例</entry>
<!--
          <entry>Description</entry>
-->
          <entry>説明</entry>
         </row>
        </thead>
        <tbody>
         <row>
          <entry><literal>04:05:06.789</literal></entry>
          <entry>ISO 8601</entry>
         </row>
         <row>
          <entry><literal>04:05:06</literal></entry>
          <entry>ISO 8601</entry>
         </row>
         <row>
          <entry><literal>04:05</literal></entry>
          <entry>ISO 8601</entry>
         </row>
         <row>
          <entry><literal>040506</literal></entry>
          <entry>ISO 8601</entry>
         </row>
         <row>
          <entry><literal>04:05 AM</literal></entry>
<!--
          <entry>same as 04:05; AM does not affect value</entry>
-->
          <entry>04:05と同じ。AMは値に影響を与えない。</entry>
         </row>
         <row>
          <entry><literal>04:05 PM</literal></entry>
<!--
          <entry>same as 16:05; input hour must be &lt;= 12</entry>
-->
          <entry>16:05と同じ。時の入力は12以下でなければなりません。</entry>
         </row>
         <row>
          <entry><literal>04:05:06.789-8</literal></entry>
<!--
          <entry>ISO 8601, with time zone as UTC offset</entry>
-->
          <entry>ISO 8601, UTC オフセットとしてのタイムゾーン</entry>
         </row>
         <row>
          <entry><literal>04:05:06-08:00</literal></entry>
<!--
          <entry>ISO 8601, with time zone as UTC offset</entry>
-->
          <entry>ISO 8601, UTC オフセットとしてのタイムゾーン</entry>
         </row>
         <row>
          <entry><literal>04:05-08:00</literal></entry>
<!--
          <entry>ISO 8601, with time zone as UTC offset</entry>
-->
          <entry>ISO 8601, UTC オフセットとしてのタイムゾーン</entry>
         </row>
         <row>
          <entry><literal>040506-08</literal></entry>
<!--
          <entry>ISO 8601, with time zone as UTC offset</entry>
-->
          <entry>ISO 8601, UTC オフセットとしてのタイムゾーン</entry>
         </row>
         <row>
          <entry><literal>040506+0730</literal></entry>
<!--
          <entry>ISO 8601, with fractional-hour time zone as UTC offset</entry>
-->
          <entry>ISO 8601, UTC オフセットとしての小数付き時間のタイムゾーン</entry>
         </row>
         <row>
          <entry><literal>040506+07:30:00</literal></entry>
<!--
          <entry>UTC offset specified to seconds (not allowed in ISO 8601)</entry>
-->
          <entry>秒まで指定されたUTCオフセット(ISO 8601では未サポート)</entry>
         </row>
         <row>
          <entry><literal>04:05:06 PST</literal></entry>
<!--
          <entry>time zone specified by abbreviation</entry>
-->
          <entry>省略形による時間帯の指定。</entry>
         </row>
         <row>
          <entry><literal>2003-04-12 04:05:06 America/New_York</literal></entry>
<!--
          <entry>time zone specified by full name</entry>
-->
          <entry>名前による時間帯の指定。</entry>
         </row>
        </tbody>
       </tgroup>
      </table>

      <table tocentry="1" id="datatype-timezone-table">
<!--
       <title>Time Zone Input</title>
-->
       <title>時間帯入力</title>
       <tgroup cols="2">
        <thead>
         <row>
<!--
          <entry>Example</entry>
-->
          <entry>例</entry>
<!--
          <entry>Description</entry>
-->
          <entry>説明</entry>
         </row>
        </thead>
        <tbody>
         <row>
          <entry><literal>PST</literal></entry>
<!--
          <entry>Abbreviation (for Pacific Standard Time)</entry>
-->
          <entry>省略形（米国太平洋標準時間）</entry>
         </row>
         <row>
          <entry><literal>America/New_York</literal></entry>
<!--
          <entry>Full time zone name</entry>
-->
          <entry>完全な時間帯名</entry>
         </row>
         <row>
          <entry><literal>PST8PDT</literal></entry>
<!--
          <entry>POSIX-style time zone specification</entry>
-->
          <entry>POSIX書式の時間帯指定</entry>
         </row>
         <row>
          <entry><literal>-8:00:00</literal></entry>
<!--
          <entry>UTC offset for PST</entry>
-->
          <entry>PSTのUTCオフセット</entry>
         </row>
         <row>
          <entry><literal>-8:00</literal></entry>
<!--
          <entry>UTC offset for PST (ISO 8601 extended format)</entry>
-->
          <entry>PSTのUTCオフセット(ISO 8601の拡張フォーマット)</entry>
         </row>
         <row>
          <entry><literal>-800</literal></entry>
<!--
          <entry>UTC offset for PST (ISO 8601 basic format)</entry>
-->
          <entry>PSTのUTCオフセット(ISO 8601の基本フォーマット)</entry>
         </row>
         <row>
          <entry><literal>-8</literal></entry>
<!--
          <entry>UTC offset for PST (ISO 8601 basic format)</entry>
-->
          <entry>PSTのUTCオフセット(ISO 8601の基本フォーマット)</entry>
         </row>
         <row>
          <entry><literal>zulu</literal></entry>
<!--
          <entry>Military abbreviation for UTC</entry>
-->
          <entry>UTC用の軍事用略記</entry>
         </row>
         <row>
          <entry><literal>z</literal></entry>
<!--
          <entry>Short form of <literal>zulu</literal> (also in ISO 8601)</entry>
-->
          <entry><literal>zulu</literal>の略記(また、ISO 8601)</entry>
         </row>
        </tbody>
       </tgroup>
      </table>

     <para>
<!--
     Refer to <xref linkend="datatype-timezones"/> for more information on how
     to specify time zones.
-->
時間帯の指定方法に関する詳細は<xref linkend="datatype-timezones"/>を参照してください。
    </para>
    </sect3>

    <sect3 id="datatype-datetime-input-time-stamps">
<!--
    <title>Time Stamps</title>
-->
    <title>タイムスタンプ</title>

    <indexterm>
     <primary>timestamp</primary>
    </indexterm>

    <indexterm>
     <primary>timestamp with time zone</primary>
    </indexterm>

    <indexterm>
     <primary>timestamp without time zone</primary>
    </indexterm>

     <para>
<!--
      Valid input for the time stamp types consists of the concatenation
      of a date and a time, followed by an optional time zone,
      followed by an optional <literal>AD</literal> or <literal>BC</literal>.
      (Alternatively, <literal>AD</literal>/<literal>BC</literal> can appear
      before the time zone, but this is not the preferred ordering.)
      Thus:
-->
タイムスタンプ型への有効な入力は、日付と時刻を連結し、さらにその後にオプションで時間帯、その後にオプションで<literal>AD</literal>もしくは<literal>BC</literal>からなります。
（他に<literal>AD</literal>/<literal>BC</literal>を時間帯の前に付ける方法もありますが、これは推奨される順序ではありません。）
したがって、

<programlisting>
1999-01-08 04:05:06
</programlisting>
<!--
      and:
-->
と
<programlisting>
1999-01-08 04:05:06 -8:00
</programlisting>

<!--
      are valid values, which follow the <acronym>ISO</acronym> 8601
      standard.  In addition, the common format:
-->
は有効な値で、<acronym>ISO</acronym> 8601に準拠しています。
また、広く使用されている
<programlisting>
January 8 04:05:06 1999 PST
</programlisting>
<!--
      is supported.
-->
という書式もサポートされます。
     </para>

     <para>
<!--
      The <acronym>SQL</acronym> standard differentiates
      <type>timestamp without time zone</type>
      and <type>timestamp with time zone</type> literals by the presence of a
      <quote>+</quote> or <quote>-</quote> symbol and time zone offset after
      the time.  Hence, according to the standard,
-->
標準<acronym>SQL</acronym>では、<type>timestamp without time zone</type>のリテラルと<type>timestamp with time zone</type>のリテラルを、時刻の後の<quote>+</quote>もしくは<quote>-</quote>記号と時間帯補正の有無により区別します。
そのため、標準に従うと、

<programlisting>
TIMESTAMP '2004-10-19 10:23:54'
</programlisting>

<!--
      is a <type>timestamp without time zone</type>, while
-->
は<type>timestamp without time zone</type>に、

<programlisting>
TIMESTAMP '2004-10-19 10:23:54+02'
</programlisting>

<!--
      is a <type>timestamp with time zone</type>.
      <productname>PostgreSQL</productname> never examines the content of a
      literal string before determining its type, and therefore will treat
      both of the above as <type>timestamp without time zone</type>.  To
      ensure that a literal is treated as <type>timestamp with time
      zone</type>, give it the correct explicit type:
-->
は<type>timestamp with time zone</type>になります。
<productname>PostgreSQL</productname>では、その型を決める前に文字列リテラルの内容を検証しません。
そのため上の例はいずれも<type>timestamp without time zone</type>として扱います。
リテラルが確実に<type>timestamp with time zone</type>として扱われるようにするには、例えば、以下のように正しい明示的な型を指定してください。

<programlisting>
TIMESTAMP WITH TIME ZONE '2004-10-19 10:23:54+02'
</programlisting>
     </para>

     <para>
<!--
      In a value that has been determined to be <type>timestamp without time
      zone</type>, <productname>PostgreSQL</productname> will silently ignore
      any time zone indication.
      That is, the resulting value is derived from the date/time
      fields in the input string, and is not adjusted for time zone.
-->
<type>timestamp without time zone</type>と決定済みの値では、<productname>PostgreSQL</productname>は警告なく時間帯情報をすべて無視します。
つまり、結果の値は明示された入力文字列の日付/時刻フィールドから持ち込まれますが、時間帯の調整はなされません。
     </para>

     <para>
<!--
      For <type>timestamp with time zone</type> values, an input string
      that includes an explicit time zone will be converted to UTC
      (<glossterm linkend="glossary-utc">Universal Coordinated
      Time</glossterm>) using the appropriate offset
      for that time zone.  If no time zone is stated in the input string,
      then it is assumed to be in the time zone indicated by the system's
      <xref linkend="guc-timezone"/> parameter, and is converted to UTC using the
      offset for the <varname>timezone</varname> zone.
      In either case, the value is stored internally as UTC, and the
      originally stated or assumed time zone is not retained.
-->
<type>timestamp with time zone</type>値の場合、明示的な時間帯を含む入力された文字列は、その時間帯の適切なオフセットを使用してUTC（<glossterm linkend="glossary-utc">協定世界時</glossterm>）に変換されます。
入力文字列に時間帯が指定されていない場合は、システムの<xref linkend="guc-timezone"/>パラメータに示されている値が時間帯とみなされ、<varname>timezone</varname>時間帯用のオフセットを使用してUTCに変換されます。
どちらのケースでも、値は内部的にUTCとして格納され、最初に指定または想定された時間帯は保持されません。
     </para>

     <para>
<!--
      When a <type>timestamp with time
      zone</type> value is output, it is always converted from UTC to the
      current <varname>timezone</varname> zone, and displayed as local time in that
      zone.  To see the time in another time zone, either change
      <varname>timezone</varname> or use the <literal>AT TIME ZONE</literal> construct
      (see <xref linkend="functions-datetime-zoneconvert"/>).
-->
<type>timestamp with time zone</type>の値が出力されると、この値はUTCから現行の<varname>timezone</varname>に変換され、その時間帯のローカル時間として表示されます。
他の時間帯での時間を表示するには、<varname>timezone</varname>を変更するか、あるいは<literal>AT TIME ZONE</literal>構文（<xref linkend="functions-datetime-zoneconvert"/> を参照）を使用します。
     </para>

     <para>
<!--
      Conversions between <type>timestamp without time zone</type> and
      <type>timestamp with time zone</type> normally assume that the
      <type>timestamp without time zone</type> value should be taken or given
      as <varname>timezone</varname> local time.  A different time zone can
      be specified for the conversion using <literal>AT TIME ZONE</literal>.
-->
<type>timestamp without time zone</type>と<type>timestamp with time zone</type>の間の変換では、通常<type>timestamp without time zone</type>の値は<varname>timezone</varname>のローカル時間としてみなされる、または、指定されるものと想定されます。
<literal>AT TIME ZONE</literal>を使用する変換では、異なる時間帯を指定できます。
     </para>
    </sect3>

    <sect3 id="datatype-datetime-special-values">
<!--
     <title>Special Values</title>
-->
     <title>特別な値</title>

     <indexterm>
      <primary>time</primary>
      <secondary>constants</secondary>
     </indexterm>
     <indexterm>
      <primary>time</primary>
      <secondary>定数</secondary>
     </indexterm>

     <indexterm>
      <primary>date</primary>
      <secondary>constants</secondary>
     </indexterm>
     <indexterm>
      <primary>date</primary>
      <secondary>定数</secondary>
     </indexterm>

     <para>
<!--
      <productname>PostgreSQL</productname> supports several
      special date/time input values for convenience, as shown in <xref
      linkend="datatype-datetime-special-table"/>.  The values
      <literal>infinity</literal> and <literal>-infinity</literal>
      are specially represented inside the system and will be displayed
      unchanged; but the others are simply notational shorthands
      that will be converted to ordinary date/time values when read.
      (In particular, <literal>now</literal> and related strings are converted
      to a specific time value as soon as they are read.)
      All of these values need to be enclosed in single quotes when used
      as constants in SQL commands.
-->
<productname>PostgreSQL</productname>では利便性のために、<xref linkend="datatype-datetime-special-table"/>に示されているような特別な日付/時刻入力値をサポートしています。
<literal>infinity</literal>と<literal>-infinity</literal>の値は、特別にシステム内部で表現され、変更されずに表示されます。
他のものは、単に簡略化された表記で、読み込まれるときに通常の日付/時刻値に変換されます。
（特に<literal>now</literal>とその関連文字列は読み込まれるとすぐにその時点の値に変換されます。）
これらの値はすべて、SQLコマンドで定数として使う場合は、単一引用符でくくらなければなりません。
     </para>

      <table id="datatype-datetime-special-table">
<!--
       <title>Special Date/Time Inputs</title>
-->
       <title>特別な日付/時刻定数</title>
       <tgroup cols="3">
        <thead>
         <row>
<!--
          <entry>Input String</entry>
-->
          <entry>入力文字列</entry>
<!--
          <entry>Valid Types</entry>
-->
          <entry>有効な型</entry>
<!--
          <entry>Description</entry>
-->
          <entry>説明</entry>
         </row>
        </thead>
        <tbody>
         <row>
          <entry><literal>epoch</literal></entry>
          <entry><type>date</type>, <type>timestamp</type></entry>
<!--
          <entry>1970-01-01 00:00:00+00 (Unix system time zero)</entry>
-->
          <entry>1970-01-01 00:00:00+00（Unixシステム時間におけるゼロ）</entry>
         </row>
         <row>
          <entry><literal>infinity</literal></entry>
          <entry><type>date</type>, <type>timestamp</type>, <type>interval</type></entry>
<!--
          <entry>later than all other time stamps</entry>
-->
          <entry>他のすべてのタイムスタンプより将来</entry>
         </row>
         <row>
          <entry><literal>-infinity</literal></entry>
          <entry><type>date</type>, <type>timestamp</type>, <type>interval</type></entry>
<!--
          <entry>earlier than all other time stamps</entry>
-->
          <entry>他のすべてのタイムスタンプより過去</entry>
         </row>
         <row>
          <entry><literal>now</literal></entry>
          <entry><type>date</type>, <type>time</type>, <type>timestamp</type></entry>
<!--
          <entry>current transaction's start time</entry>
-->
          <entry>現トランザクションの開始時刻</entry>
         </row>
         <row>
          <entry><literal>today</literal></entry>
          <entry><type>date</type>, <type>timestamp</type></entry>
<!--
          <entry>midnight (<literal>00:00</literal>) today</entry>
-->
          <entry>今日の午前０時（<literal>00:00</literal>）</entry>
         </row>
         <row>
          <entry><literal>tomorrow</literal></entry>
          <entry><type>date</type>, <type>timestamp</type></entry>
<!--
          <entry>midnight (<literal>00:00</literal>) tomorrow</entry>
-->
          <entry>明日の午前０時（<literal>00:00</literal>）</entry>
         </row>
         <row>
          <entry><literal>yesterday</literal></entry>
          <entry><type>date</type>, <type>timestamp</type></entry>
<!--
          <entry>midnight (<literal>00:00</literal>) yesterday</entry>
-->
          <entry>昨日の午前０時（<literal>00:00</literal>）</entry>
         </row>
         <row>
          <entry><literal>allballs</literal></entry>
          <entry><type>time</type></entry>
          <entry>00:00:00.00 UTC</entry>
         </row>
        </tbody>
       </tgroup>
      </table>

     <para>
<!--
      The following <acronym>SQL</acronym>-compatible functions can also
      be used to obtain the current time value for the corresponding data
      type:
      <literal>CURRENT_DATE</literal>, <literal>CURRENT_TIME</literal>,
      <literal>CURRENT_TIMESTAMP</literal>, <literal>LOCALTIME</literal>,
      <literal>LOCALTIMESTAMP</literal>.  (See <xref
      linkend="functions-datetime-current"/>.)  Note that these are
      SQL functions and are <emphasis>not</emphasis> recognized in data input strings.
-->
<acronym>SQL</acronym>互換の関数である、<literal>CURRENT_DATE</literal>、<literal>CURRENT_TIME</literal>、<literal>CURRENT_TIMESTAMP</literal>、<literal>LOCALTIME</literal>、<literal>LOCALTIMESTAMP</literal>も、対応するデータ型の現在の日付または時間の値を取得するために使用できます。
（<xref linkend="functions-datetime-current"/> を参照してください。）
これらはSQL関数であり、データ入力文字列として認識<emphasis>されない</emphasis>ことに注意してください。
     </para>

     <caution>
      <para>
<!--
       While the input strings <literal>now</literal>,
       <literal>today</literal>, <literal>tomorrow</literal>,
       and <literal>yesterday</literal> are fine to use in interactive SQL
       commands, they can have surprising behavior when the command is
       saved to be executed later, for example in prepared statements,
       views, and function definitions.  The string can be converted to a
       specific time value that continues to be used long after it becomes
       stale.  Use one of the SQL functions instead in such contexts.
       For example, <literal>CURRENT_DATE + 1</literal> is safer than
       <literal>'tomorrow'::date</literal>.
-->
入力する文字列として<literal>now</literal>、<literal>today</literal>、<literal>tomorrow</literal>及び<literal>yesterday</literal>はインタラクティブなSQLコマンドの中で利用する時は良いですが、コマンドが保存され後に実行されるような時には驚く挙動になることがあります。例えば、準備された文、ビューや関数の定義です。
文字列は特定の時間の値に変換され、その値が古くなってからもしばらく使い続けられることがあります。
このような状況では、代わりにSQL関数を使用してください。
例えば、<literal>'tomorrow'::date</literal>よりも<literal>CURRENT_DATE + 1</literal>の方が安全です。
      </para>
     </caution>

    </sect3>
   </sect2>

   <sect2 id="datatype-datetime-output">
<!--
    <title>Date/Time Output</title>
-->
    <title>日付/時刻の出力</title>

    <indexterm>
     <primary>date</primary>
     <secondary>output format</secondary>
     <seealso>formatting</seealso>
    </indexterm>
    <indexterm>
     <primary>date</primary>
     <secondary>出力書式</secondary>
     <seealso>書式設定</seealso>
    </indexterm>

    <indexterm>
     <primary>time</primary>
     <secondary>output format</secondary>
     <seealso>formatting</seealso>
    </indexterm>
    <indexterm>
     <primary>time</primary>
     <secondary>出力書式</secondary>
     <seealso>書式設定</seealso>
    </indexterm>

    <para>
<!--
     The output format of the date/time types can be set to one of the four
     styles ISO 8601,
     <acronym>SQL</acronym> (Ingres), traditional <productname>POSTGRES</productname>
     (Unix <application>date</application> format), or
     German.  The default
     is the <acronym>ISO</acronym> format.  (The
     <acronym>SQL</acronym> standard requires the use of the ISO 8601
     format.  The name of the <quote>SQL</quote> output format is a
     historical accident.)  <xref
     linkend="datatype-datetime-output-table"/> shows examples of each
     output style.  The output of the <type>date</type> and
     <type>time</type> types is generally only the date or time part
     in accordance with the given examples.  However, the
     <productname>POSTGRES</productname> style outputs date-only values in
     <acronym>ISO</acronym> format.
-->
日付/時刻型の出力書式は、ISO 8601、<acronym>SQL</acronym>（Ingres）、伝統的な<productname>POSTGRES</productname>（Unix <application>date</application>書式）またはGermanの４つのいずれかに設定できます。
デフォルトは<acronym>ISO</acronym>書式です。
（標準<acronym>SQL</acronym>ではISO 8601書式の使用が定められています。
<quote>SQL</quote>という出力書式名は歴史的な事故です。）
<xref linkend="datatype-datetime-output-table"/>に各出力書式の例を示します。
<type>date</type>と<type>time</type>の書式は、例にあるとおり、それぞれ日付と時刻の部分です。しかし、<productname>POSTGRES</productname>では<acronym>ISO</acronym>書式の日付部分のみを出力します。(YMDやMDYの場合12-17-1997を返し、DMYの場合17-12-1997を返します。)
    <!--
     However以下が原文のみだとわかりにくかったため
     http://www.postgresql.org/message-id/2598E90D3D534989905115C5C1172679@maumau
     より補足を追加
    -->
    </para>

     <table id="datatype-datetime-output-table">
<!--
      <title>Date/Time Output Styles</title>
-->
      <title>日付/時刻の出力形式</title>
      <tgroup cols="3">
       <colspec colname="col1" colwidth="1*"/>
       <colspec colname="col2" colwidth="1*"/>
       <colspec colname="col3" colwidth="2*"/>
       <thead>
        <row>
<!--
         <entry>Style Specification</entry>
-->
         <entry>形式指定</entry>
<!--
         <entry>Description</entry>
-->
         <entry>説明</entry>
<!--
         <entry>Example</entry>
-->
         <entry>例</entry>
        </row>
       </thead>
       <tbody>
        <row>
         <entry><literal>ISO</literal></entry>
<!--
         <entry>ISO 8601, SQL standard</entry>
-->
         <entry>ISO 8601, 標準SQL</entry>
         <entry><literal>1997-12-17 07:37:16-08</literal></entry>
        </row>
        <row>
         <entry><literal>SQL</literal></entry>
<!--
         <entry>traditional style</entry>
-->
         <entry>伝統的な様式</entry>
         <entry><literal>12/17/1997 07:37:16.00 PST</literal></entry>
        </row>
        <row>
         <entry><literal>Postgres</literal></entry>
<!--
         <entry>original style</entry>
-->
         <entry>独自の様式</entry>
         <entry><literal>Wed Dec 17 07:37:16 1997 PST</literal></entry>
        </row>
        <row>
         <entry><literal>German</literal></entry>
<!--
         <entry>regional style</entry>
-->
         <entry>地域限定様式</entry>
         <entry><literal>17.12.1997 07:37:16.00 PST</literal></entry>
        </row>
       </tbody>
      </tgroup>
     </table>

    <note>
     <para>
<!--
      ISO 8601 specifies the use of uppercase letter <literal>T</literal> to separate
      the date and time.  <productname>PostgreSQL</productname> accepts that format on
      input, but on output it uses a space rather than <literal>T</literal>, as shown
      above.  This is for readability and for consistency with
      <ulink url="https://datatracker.ietf.org/doc/html/rfc3339">RFC 3339</ulink> as
      well as some other database systems.
-->
ISO 8601の仕様では日付と時刻を区切るために大文字の<literal>T</literal>を使用します。
<productname>PostgreSQL</productname>は入力ではこの書式を受け付けますが、上記のように出力では<literal>T</literal>ではなく空白を使用します。
これは読みやすさのため、そして<ulink url="https://datatracker.ietf.org/doc/html/rfc3339">RFC3339</ulink>や他のデータベースシステムとの整合性を保つためです。
     </para>
    </note>

    <para>
<!--
     In the <acronym>SQL</acronym> and POSTGRES styles, day appears before
     month if DMY field ordering has been specified, otherwise month appears
     before day.
     (See <xref linkend="datatype-datetime-input"/>
     for how this setting also affects interpretation of input values.)
     <xref linkend="datatype-datetime-output2-table"/> shows examples.
-->
<acronym>SQL</acronym>とPOSTGRESでは、DMYフィールド順が指定された場合は月の前に日が現れます。
指定がなければ日の前に月が現れます。
（この設定が入力値の解釈にどう影響を与えるのかについては<xref linkend="datatype-datetime-input"/>を参考にしてください）。
<xref linkend="datatype-datetime-output2-table"/>に例を示します。
    </para>

     <table id="datatype-datetime-output2-table">
<!--
      <title>Date Order Conventions</title>
-->
      <title>日付の順序の慣習</title>
      <tgroup cols="3">
       <colspec colname="col1" colwidth="1*"/>
       <colspec colname="col2" colwidth="1*"/>
       <colspec colname="col3" colwidth="2*"/>
       <thead>
        <row>
<!--
         <entry><varname>datestyle</varname> Setting</entry>
-->
         <entry><varname>datestyle</varname>の設定</entry>
<!--
         <entry>Input Ordering</entry>
-->
         <entry>入力の順序</entry>
<!--
         <entry>Example Output</entry>
-->
         <entry>出力例</entry>
        </row>
       </thead>
       <tbody>
        <row>
         <entry><literal>SQL, DMY</literal></entry>
<!--
         <entry><replaceable>day</replaceable>/<replaceable>month</replaceable>/<replaceable>year</replaceable></entry>
-->
         <entry><replaceable>day</replaceable>（日）/<replaceable>month</replaceable>（月）/<replaceable>year</replaceable>（年）</entry>
         <entry><literal>17/12/1997 15:37:16.00 CET</literal></entry>
        </row>
        <row>
         <entry><literal>SQL, MDY</literal></entry>
<!--
         <entry><replaceable>month</replaceable>/<replaceable>day</replaceable>/<replaceable>year</replaceable></entry>
-->
         <entry><replaceable>month</replaceable>（月）/<replaceable>day</replaceable>（日）/<replaceable>year</replaceable>（年）</entry>
         <entry><literal>12/17/1997 07:37:16.00 PST</literal></entry>
        </row>
        <row>
         <entry><literal>Postgres, DMY</literal></entry>
<!--
         <entry><replaceable>day</replaceable>/<replaceable>month</replaceable>/<replaceable>year</replaceable></entry>
-->
         <entry><replaceable>day</replaceable>（日）/<replaceable>month</replaceable>（月）/<replaceable>year</replaceable>（年）</entry>
         <entry><literal>Wed 17 Dec 07:37:16 1997 PST</literal></entry>
        </row>
       </tbody>
      </tgroup>
     </table>

    <para>
<!--
     In the <acronym>ISO</acronym> style, the time zone is always shown as
     a signed numeric offset from UTC, with positive sign used for zones
     east of Greenwich.  The offset will be shown
     as <replaceable>hh</replaceable> (hours only) if it is an integral
     number of hours, else
     as <replaceable>hh</replaceable>:<replaceable>mm</replaceable> if it
     is an integral number of minutes, else as
     <replaceable>hh</replaceable>:<replaceable>mm</replaceable>:<replaceable>ss</replaceable>.
     (The third case is not possible with any modern time zone standard,
     but it can appear when working with timestamps that predate the
     adoption of standardized time zones.)
     In the other date styles, the time zone is shown as an alphabetic
     abbreviation if one is in common use in the current zone.  Otherwise
     it appears as a signed numeric offset in ISO 8601 basic format
     (<replaceable>hh</replaceable> or <replaceable>hhmm</replaceable>).
-->
<acronym>ISO</acronym>形式ではタイムゾーンはUTCからの符号付きの数値で表現され、グリニッジより東の地域では正の符号が使用されます。
オフセットは時間の整数倍であれば<replaceable>hh</replaceable>（時間のみ）、分の整数倍であれば<replaceable>hh</replaceable>:<replaceable>mm</replaceable>、それ以外の場合は、<replaceable>hh</replaceable>:<replaceable>mm</replaceable>:<replaceable>ss</replaceable>で表現されます。
（三番目のケースは現代のどのタイムゾーンの標準でもありえませんが、タイムゾーンが標準化される前に適用されたタイムスタンプで動いている場合に現れる可能性があります。）
他の日付スタイルでは、現在の地域で一般的に使われている場合、タイムゾーンは省略形で表現されます。
それ以外の場合はISO 8601の基本フォーマット（<replaceable>hh</replaceable>や<replaceable>hhmm</replaceable>）の符号付き数値のオフセットとして表示されます。
    </para>

    <para>
<!--
     The date/time style can be selected by the user using the
     <command>SET datestyle</command> command, the <xref
     linkend="guc-datestyle"/> parameter in the
     <filename>postgresql.conf</filename> configuration file, or the
     <envar>PGDATESTYLE</envar> environment variable on the server or
     client.
-->
ユーザは<command>SET DATESTYLE</command>コマンド、<filename>postgresql.conf</filename>構成ファイルの<xref linkend="guc-datestyle"/>パラメータ、そしてサーバかクライアントの<envar>PGDATESTYLE</envar>環境変数を使用して、日付/時刻の様式を選択することができます。
    </para>

    <para>
<!--
     The formatting function <function>to_char</function>
     (see <xref linkend="functions-formatting"/>) is also available as
     a more flexible way to format date/time output.
-->
日付/時刻出力のより柔軟な書式設定方法として、書式設定関数<function>to_char</function>（<xref linkend="functions-formatting"/>を参照）を使用することもできます。
    </para>
   </sect2>

   <sect2 id="datatype-timezones">
<!--
    <title>Time Zones</title>
-->
    <title>時間帯</title>

    <indexterm zone="datatype-timezones">
     <primary>time zone</primary>
    </indexterm>
    <indexterm zone="datatype-timezones">
     <primary>時間帯</primary>
    </indexterm>

   <para>
<!--
    Time zones, and time-zone conventions, are influenced by
    political decisions, not just earth geometry. Time zones around the
    world became somewhat standardized during the 1900s,
    but continue to be prone to arbitrary changes, particularly with
    respect to daylight-savings rules.
    <productname>PostgreSQL</productname> uses the widely-used
    IANA (Olson) time zone database for information about
    historical time zone rules.  For times in the future, the assumption
    is that the latest known rules for a given time zone will
    continue to be observed indefinitely far into the future.
-->
時間帯および時間帯の取り決めは地球の幾何学的要素のみでなく政治的決定に影響されます。
世界にまたがる時間帯は1900年代に標準化されたようですが、特に夏時間規則の点で、勝手に変更する傾向が続いています。
<productname>PostgreSQL</productname>は歴史的な時間帯ルールについての情報に、広く使われているIANA時間帯データベースを使用します。
将来の時間は、ある与えられた時間帯に対する最新の既知のルールが、将来長きに渡りそのまま遵守が継続されるということを前提としています。
   </para>

    <para>
<!--
     <productname>PostgreSQL</productname> endeavors to be compatible with
     the <acronym>SQL</acronym> standard definitions for typical usage.
     However, the <acronym>SQL</acronym> standard has an odd mix of date and
     time types and capabilities. Two obvious problems are:
-->
<productname>PostgreSQL</productname>は典型的な使用法については標準<acronym>SQL</acronym>への互換性に対し最大限の努力をしています。
しかし、標準<acronym>SQL</acronym>には、日付と時刻のデータ型と機能に関する混乱が見受けられます。
2つの明らかな問題点を以下に示します。

     <itemizedlist>
      <listitem>
       <para>
<!--
        Although the <type>date</type> type
        cannot have an associated time zone, the
        <type>time</type> type can.
        Time zones in the real world have little meaning unless
        associated with a date as well as a time,
        since the offset can vary through the year with daylight-saving
        time boundaries.
-->
<type>date</type>型にはそれに関連する時間帯を持てませんが、<type>time</type>型にはあります。
現実の世界において、時間帯のオフセットが夏時間への切り替えにより年間を通じて変化することから、時刻と同様に日付もそれに結び付けられていないと意味がありません。
       </para>
      </listitem>

      <listitem>
       <para>
<!--
        The default time zone is specified as a constant numeric offset
        from <acronym>UTC</acronym>. It is therefore impossible to adapt to
        daylight-saving time when doing date/time arithmetic across
        <acronym>DST</acronym> boundaries.
-->
デフォルトの時間帯は<acronym>UTC</acronym>からの整数定数オフセットとして指定されています。
したがって<acronym>DST</acronym>（夏時間）への切り替えをまたいで日付/時刻演算を行う場合、夏時間を適用することは不可能です。
       </para>
      </listitem>

     </itemizedlist>
    </para>

    <para>
<!--
     To address these difficulties, we recommend using date/time types
     that contain both date and time when using time zones. We
     do <emphasis>not</emphasis> recommend using the type <type>time with
     time zone</type> (though it is supported by
     <productname>PostgreSQL</productname> for legacy applications and
     for compliance with the <acronym>SQL</acronym> standard).
     <productname>PostgreSQL</productname> assumes
     your local time zone for any type containing only date or time.
-->
このような問題を解決するためには、時間帯を使用する際に日付と時刻の両方を保持できる日付/時刻データ型を使用することを勧めます。
<type>time with time zone</type>型の使用はお勧め<emphasis>しません</emphasis>
（もっとも<productname>PostgreSQL</productname>では、旧式のアプリケーションや、標準<acronym>SQL</acronym>との互換性のために、<type>time with time zone</type>型の使用をサポートしています）。
<productname>PostgreSQL</productname>は、日付または時刻のみを保持するデータ型のすべては使用中の時間帯であると前提しています。
    </para>

    <para>
<!--
     All timezone-aware dates and times are stored internally in
     <acronym>UTC</acronym>.  They are converted to local time
     in the zone specified by the <xref linkend="guc-timezone"/> configuration
     parameter before being displayed to the client.
-->
すべての時間帯付きの日付と時刻は<acronym>UTC</acronym>で内部的に保存されます。
これらはクライアントに表示される前に<xref linkend="guc-timezone"/>設定パラメータで指定された時間帯におけるローカル時間に変換されます。
    </para>

    <para>
<!--
     <productname>PostgreSQL</productname> allows you to specify time zones in
     three different forms:
-->
<productname>PostgreSQL</productname>では、3つの形式で時間帯を指定することができます。
     <itemizedlist>
      <listitem>
       <para>
<!--
        A full time zone name, for example <literal>America/New_York</literal>.
        The recognized time zone names are listed in the
        <literal>pg_timezone_names</literal> view (see <xref
        linkend="view-pg-timezone-names"/>).
        <productname>PostgreSQL</productname> uses the widely-used IANA
        time zone data for this purpose, so the same time zone
        names are also recognized by other software.
-->
<literal>America/New_York</literal>などの完全な時間帯名称。
認識できる時間帯名称は<literal>pg_timezone_names</literal>ビューに列挙されています（<xref linkend="view-pg-timezone-names"/>を参照してください）。
<productname>PostgreSQL</productname>はこの目的のためによく使用されているIANA時間帯データを使用します。
したがって、他のソフトウェアでも同じ名前が認識されます。
       </para>
      </listitem>
      <listitem>
       <para>
<!--
        A time zone abbreviation, for example <literal>PST</literal>.  Such a
        specification merely defines a particular offset from UTC, in
        contrast to full time zone names which can imply a set of daylight
        savings transition rules as well.  The recognized abbreviations
        are listed in the <literal>pg_timezone_abbrevs</literal> view (see <xref
        linkend="view-pg-timezone-abbrevs"/>).  You cannot set the
        configuration parameters <xref linkend="guc-timezone"/> or
        <xref linkend="guc-log-timezone"/> to a time
        zone abbreviation, but you can use abbreviations in
        date/time input values and with the <literal>AT TIME ZONE</literal>
        operator.
-->
<literal>PST</literal>などの時間帯省略形。
こうした指定は、単に特定のUTCからのオフセットを定義します。
一方、完全な時間帯名称では夏時間遷移規則群も組み込まれます。
認識可能な省略形は<literal>pg_timezone_abbrevs</literal>ビューに列挙されています（<xref linkend="view-pg-timezone-abbrevs"/>を参照してください）。
<xref linkend="guc-timezone"/>設定パラメータおよび<xref linkend="guc-log-timezone"/>設定パラメータを時間帯省略形に設定することはできませんが、日付時刻型の入力値や<literal>AT TIME ZONE</literal>演算子に省略形を使用することができます。
       </para>
      </listitem>
      <listitem>
       <para>
<!--
        In addition to the timezone names and abbreviations,
        <productname>PostgreSQL</productname> will accept POSIX-style time zone
        specifications, as described in
        <xref linkend="datetime-posix-timezone-specs"/>.  This option is not
        normally preferable to using a named time zone, but it may be
        necessary if no suitable IANA time zone entry is available.
-->
時間帯名やその省略形に加え、<productname>PostgreSQL</productname>は、<xref linkend="datetime-posix-timezone-specs"/>に記載されているPOSIX様式の時間帯指定を受付けます。
このオプションは通常、名前付きのタイムゾーンを使用するよりも好ましくありませんが、適切なIANAタイムゾーンのエントリが利用できない場合は必要になるかもしれません。
       </para>
      </listitem>
     </itemizedlist>

<!--
     In short, this is the difference between abbreviations
     and full names: abbreviations represent a specific offset from UTC,
     whereas many of the full names imply a local daylight-savings time
     rule, and so have two possible UTC offsets.  As an example,
     <literal>2014-06-04 12:00 America/New_York</literal> represents noon local
     time in New York, which for this particular date was Eastern Daylight
     Time (UTC-4).  So <literal>2014-06-04 12:00 EDT</literal> specifies that
     same time instant.  But <literal>2014-06-04 12:00 EST</literal> specifies
     noon Eastern Standard Time (UTC-5), regardless of whether daylight
     savings was nominally in effect on that date.
-->
一言で言うと、これは省略形と正式名称との差異です。
省略形はUTCから固定したオフセットを表わすのに対して、多くの正式名称はローカルの夏時間規定を暗示するので、2つのUTCオフセットがあるかもしれません。
例えば<literal>2014-06-04 12:00 America/New_York</literal>はニューヨークの正午を示しますが、これはこの日について言えば東部夏時間(UTC-4)です。
つまり<literal>2014-06-04 12:00 EDT</literal>はこれと同時刻を示します。
しかし、<literal>2014-06-04 12:00 EST</literal>は、その日に夏時間が使用されていたかどうかに関わらず、東部標準時間(UTC-5)での正午を示します。
    </para>

    <para>
<!--
     To complicate matters, some jurisdictions have used the same timezone
     abbreviation to mean different UTC offsets at different times; for
     example, in Moscow <literal>MSK</literal> has meant UTC+3 in some years and
     UTC+4 in others.  <productname>PostgreSQL</productname> interprets such
     abbreviations according to whatever they meant (or had most recently
     meant) on the specified date; but, as with the <literal>EST</literal> example
     above, this is not necessarily the same as local civil time on that date.
-->
問題を更に複雑にしているのは、一部の管轄は同じ略号を使って、年によって異なるUTCオフセットを表していることです。
例えばモスクワでは<literal>MSK</literal>はある年ではUTC+3を意味しますが、別の年ではUTC+4を意味します。
<productname>PostgreSQL</productname>ではそのような略号について、指定の日に何を意味していたか（あるいは最も最近にどういう意味だったか）に従って解釈します。
しかし、<literal>EST</literal>の例にあるように、必ずしもその日付における地方常用時を示しているとは限りません。
    </para>

    <para>
<!--
     In all cases, timezone names and abbreviations are recognized
     case-insensitively.  (This is a change from <productname>PostgreSQL</productname>
     versions prior to 8.2, which were case-sensitive in some contexts but
     not others.)
-->
すべての場合において、時間帯名や略号は大文字小文字の区別なく認識されます。
（これは<productname>PostgreSQL</productname>の8.2より前のバージョンからの変更です。
以前は、文脈によって大文字小文字が区別される場合と、されない場合がありました。）
    </para>

    <para>
<!--
     Neither timezone names nor abbreviations are hard-wired into the server;
     they are obtained from configuration files stored under
     <filename>.../share/timezone/</filename> and <filename>.../share/timezonesets/</filename>
     of the installation directory
     (see <xref linkend="datetime-config-files"/>).
-->
時間帯名、省略形のどちらもサーバ内に組み込まれるわけではありません。
インストールディレクトリの<filename>.../share/timezone/</filename>および<filename>.../share/timezonesets/</filename>の下に保存される構成ファイルから取得されます（<xref linkend="datetime-config-files"/>を参照ください）。
    </para>

    <para>
<!--
     The <xref linkend="guc-timezone"/> configuration parameter can
     be set in the file <filename>postgresql.conf</filename>, or in any of the
     other standard ways described in <xref linkend="runtime-config"/>.
     There are also some special ways to set it:
-->
<xref linkend="guc-timezone"/>は<filename>postgresql.conf</filename>ファイルや<xref linkend="runtime-config"/>で説明する他の標準的な方法で設定することができます。
以下に、いくつか特別な設定方法を示します。

     <itemizedlist>
      <listitem>
       <para>
<!--
        The <acronym>SQL</acronym> command <command>SET TIME ZONE</command>
        sets the time zone for the session.  This is an alternative spelling
        of <command>SET TIMEZONE TO</command> with a more SQL-spec-compatible syntax.
-->
<acronym>SQL</acronym>コマンド<command>SET TIME ZONE</command>はセッションの時間帯を設定します。
これは<command>SET TIMEZONE TO</command>の別名ですが、SQL仕様の構文へのより高い互換性があります。
       </para>
      </listitem>

      <listitem>
       <para>
<!--
        The <envar>PGTZ</envar> environment variable is used by
        <application>libpq</application> clients
        to send a <command>SET TIME ZONE</command>
        command to the server upon connection.
-->
<envar>PGTZ</envar>環境変数は、<application>libpq</application>クライアントが接続時にサーバに<command>SET TIME ZONE</command>コマンドを送信するために用いられます。
       </para>
      </listitem>
     </itemizedlist>
    </para>
   </sect2>

   <sect2 id="datatype-interval-input">
<!--
    <title>Interval Input</title>
-->
    <title>時間間隔の入力</title>

    <indexterm>
     <primary>interval</primary>
    </indexterm>
    <indexterm>
     <primary>時間間隔</primary>
    </indexterm>

     <para>
<!--
      <type>interval</type> values can be written using the following
      verbose syntax:
-->
<type>interval</type>値は以下の冗長な構文を使って記述されます。

<synopsis>
<optional>@</optional> <replaceable>quantity</replaceable> <replaceable>unit</replaceable> <optional><replaceable>quantity</replaceable> <replaceable>unit</replaceable>...</optional> <optional><replaceable>direction</replaceable></optional>
</synopsis>

<!--
     where <replaceable>quantity</replaceable> is a number (possibly signed);
     <replaceable>unit</replaceable> is <literal>microsecond</literal>,
     <literal>millisecond</literal>, <literal>second</literal>,
     <literal>minute</literal>, <literal>hour</literal>, <literal>day</literal>,
     <literal>week</literal>, <literal>month</literal>, <literal>year</literal>,
     <literal>decade</literal>, <literal>century</literal>, <literal>millennium</literal>,
     or abbreviations or plurals of these units;
     <replaceable>direction</replaceable> can be <literal>ago</literal> or
     empty.  The at sign (<literal>@</literal>) is optional noise.  The amounts
     of the different units are implicitly added with appropriate
     sign accounting.  <literal>ago</literal> negates all the fields.
     This syntax is also used for interval output, if
     <xref linkend="guc-intervalstyle"/> is set to
     <literal>postgres_verbose</literal>.
-->
ここで、<replaceable>quantity</replaceable>は（符号付き）時間量、<replaceable>unit</replaceable>（単位）は<literal>microsecond</literal>、<literal>millisecond</literal>、<literal>second</literal>（秒）、<literal>minute</literal>（分）、<literal>hour</literal>（時）、<literal>day</literal>（日）、<literal>week</literal>（週）、<literal>month</literal>（月）、<literal>year</literal>（年）、<literal>decade</literal>（10年単位）、<literal>century</literal>（100年単位）、<literal>millennium</literal>（1000年単位）あるいはこれらの単位の簡略形または複数形です。
<replaceable>direction</replaceable>（方向）は<literal>ago</literal>もしくは空です。
アットマーク（<literal>@</literal>）はオプションで、付けても付けなくても構いません。
異なる単位における時間量は適切に符号を考慮して暗黙的に足されます。
<literal>ago</literal>はすべてのフィールドの正負を逆にします。
この構文はまた、<xref linkend="guc-intervalstyle"/>が<literal>postgres_verbose</literal>に設定されている場合に時間間隔の出力でも使用されます。
    </para>

    <para>
<!--
     Quantities of days, hours, minutes, and seconds can be specified without
     explicit unit markings.  For example, <literal>'1 12:59:10'</literal> is read
     the same as <literal>'1 day 12 hours 59 min 10 sec'</literal>.  Also,
     a combination of years and months can be specified with a dash;
     for example <literal>'200-10'</literal> is read the same as <literal>'200 years
     10 months'</literal>.  (These shorter forms are in fact the only ones allowed
     by the <acronym>SQL</acronym> standard, and are used for output when
     <varname>IntervalStyle</varname> is set to <literal>sql_standard</literal>.)
-->
日、時、分、および秒の時間量は明示的に単位を指定しなくても構いません。
例えば、<literal>'1 12:59:10'</literal>は<literal>'1 day 12 hours 59 min 10 sec'</literal>（1日と12時間59分10秒）と解釈されます。
また年と月の組み合わせはダッシュを使って指定することができます。
例えば、<literal>'200-10'</literal>は<literal>'200 years 10 months'</literal>（200年と10か月）と解釈されます。
（実際のところ、標準<acronym>SQL</acronym>で許されている簡略形はこれらだけです。
そして<varname>IntervalStyle</varname>が<literal>sql_standard</literal>に設定されている場合には、これらが出力で使用されます。）
    </para>

    <para>
<!--
     Interval values can also be written as ISO 8601 time intervals, using
     either the <quote>format with designators</quote> of the standard's section
     4.4.3.2 or the <quote>alternative format</quote> of section 4.4.3.3.  The
     format with designators looks like this:
-->
標準の4.4.3.2節の<quote>指定文字付書式</quote>または4.4.3.3節の<quote>代替書式</quote>のどちらかを使用して、時間間隔値はISO 8601時間間隔として書くこともできます。
指定文字付の書式は以下のようなものです。
<synopsis>
P <replaceable>quantity</replaceable> <replaceable>unit</replaceable> <optional> <replaceable>quantity</replaceable> <replaceable>unit</replaceable> ...</optional> <optional> T <optional> <replaceable>quantity</replaceable> <replaceable>unit</replaceable> ...</optional></optional>
</synopsis>
<!--
      The string must start with a <literal>P</literal>, and may include a
      <literal>T</literal> that introduces the time-of-day units.  The
      available unit abbreviations are given in <xref
      linkend="datatype-interval-iso8601-units"/>.  Units may be
      omitted, and may be specified in any order, but units smaller than
      a day must appear after <literal>T</literal>.  In particular, the meaning of
      <literal>M</literal> depends on whether it is before or after
      <literal>T</literal>.
-->
文字列は<literal>P</literal>で始まらなければならず、また、日と時間を区切る<literal>T</literal>を含めることができます。
利用可能な単位の省略形を<xref linkend="datatype-interval-iso8601-units"/>に示します。
単位は省略しても構いませんし、任意の順番で指定できますが、1日より小さな単位は<literal>T</literal>の後に書かなければなりません。
特に<literal>M</literal>の意味は<literal>T</literal>の前にあるか後にあるかに依存します。
     </para>

     <table id="datatype-interval-iso8601-units">
<!--
      <title>ISO 8601 Interval Unit Abbreviations</title>
-->
      <title>ISO 8601における時間間隔単位の省略形</title>
     <tgroup cols="2">
       <thead>
        <row>
<!--
         <entry>Abbreviation</entry>
-->
         <entry>省略形</entry>
<!--
         <entry>Meaning</entry>
-->
         <entry>意味</entry>
        </row>
       </thead>
       <tbody>
        <row>
         <entry>Y</entry>
<!--
         <entry>Years</entry>
-->
         <entry>年</entry>
        </row>
        <row>
         <entry>M</entry>
<!--
         <entry>Months (in the date part)</entry>
-->
         <entry>月（日付部分における）</entry>
        </row>
        <row>
         <entry>W</entry>
<!--
         <entry>Weeks</entry>
-->
         <entry>週</entry>
        </row>
        <row>
         <entry>D</entry>
<!--
         <entry>Days</entry>
-->
         <entry>日</entry>
        </row>
        <row>
         <entry>H</entry>
<!--
         <entry>Hours</entry>
-->
         <entry>時間</entry>
        </row>
        <row>
         <entry>M</entry>
<!--
         <entry>Minutes (in the time part)</entry>
-->
         <entry>分（時刻部分における）</entry>
        </row>
        <row>
         <entry>S</entry>
<!--
         <entry>Seconds</entry>
-->
         <entry>秒</entry>
        </row>
       </tbody>
      </tgroup>
     </table>

     <para>
<!--
      In the alternative format:
-->
別の書式を示します。
<synopsis>
P <optional> <replaceable>years</replaceable>-<replaceable>months</replaceable>-<replaceable>days</replaceable> </optional> <optional> T <replaceable>hours</replaceable>:<replaceable>minutes</replaceable>:<replaceable>seconds</replaceable> </optional>
</synopsis>
<!--
      the string must begin with <literal>P</literal>, and a
      <literal>T</literal> separates the date and time parts of the interval.
      The values are given as numbers similar to ISO 8601 dates.
-->
上の代替書式では、文字列は<literal>P</literal>から始まらなければなりません。
そして、<literal>T</literal>は時間間隔の日付部分と時刻部分とを分割します。
値はISO 8601日付と同様の数字で指定されます。
    </para>

    <para>
<!--
     When writing an interval constant with a <replaceable>fields</replaceable>
     specification, or when assigning a string to an interval column that was
     defined with a <replaceable>fields</replaceable> specification, the interpretation of
     unmarked quantities depends on the <replaceable>fields</replaceable>.  For
     example <literal>INTERVAL '1' YEAR</literal> is read as 1 year, whereas
     <literal>INTERVAL '1'</literal> means 1 second.  Also, field values
     <quote>to the right</quote> of the least significant field allowed by the
     <replaceable>fields</replaceable> specification are silently discarded.  For
     example, writing <literal>INTERVAL '1 day 2:03:04' HOUR TO MINUTE</literal>
     results in dropping the seconds field, but not the day field.
-->
<replaceable>fields</replaceable>指定を使って時間間隔定数を記述する場合、または、<replaceable>fields</replaceable>仕様で定義された時間間隔列に文字列を割り当てる場合、マークされていない時間量の解釈は<replaceable>fields</replaceable>に依存します。
例えば<literal>INTERVAL '1' YEAR</literal>は1年と解釈され、一方で<literal>INTERVAL '1'</literal>は1秒と解釈されます。
同時に、<replaceable>fields</replaceable>仕様によって許可される最下位フィールドの<quote>右側の</quote>フィールド値は警告なしに破棄されます。
例えば、<literal>INTERVAL '1 day 2:03:04' HOUR TO MINUTE</literal>と書くことで、二番目のフィールドは削除されますが、日付フィールドは削除されません。
    </para>

    <para>
<!--
     According to the <acronym>SQL</acronym> standard all fields of an interval
     value must have the same sign, so a leading negative sign applies to all
     fields; for example the negative sign in the interval literal
     <literal>'-1 2:03:04'</literal> applies to both the days and hour/minute/second
     parts.  <productname>PostgreSQL</productname> allows the fields to have different
     signs, and traditionally treats each field in the textual representation
     as independently signed, so that the hour/minute/second part is
     considered positive in this example.  If <varname>IntervalStyle</varname> is
     set to <literal>sql_standard</literal> then a leading sign is considered
     to apply to all fields (but only if no additional signs appear).
     Otherwise the traditional <productname>PostgreSQL</productname> interpretation is
     used.  To avoid ambiguity, it's recommended to attach an explicit sign
     to each field if any field is negative.
-->
標準<acronym>SQL</acronym>に従うと、時間間隔値のフィールドはすべて同じ符号を持たなければなりません。
このため、先頭の負の符号はすべてのフィールドに適用されます。
例えば時間間隔リテラル<literal>'-1 2:03:04'</literal>の負の符号は、日付部分にも時、分、秒部分にも適用されます。
<productname>PostgreSQL</productname>ではフィールドに異なる符号を持たせることができます。
また伝統的にテキスト形式表現における各フィールドは独立した符号を持つものとして扱われます。
このため、この例では時、分、秒部分は正であるとみなされます。
<varname>IntervalStyle</varname>が<literal>sql_standard</literal>に設定されている場合、先頭の符号はすべてのフィールドに適用されるものとみなされます（ただし他に符号がない場合のみです）。
さもなくば、伝統的な<productname>PostgreSQL</productname>の解釈が使用されます。
あいまいさを防ぐために、負のフィールドがある場合には個別に明示的な符号を付けることを勧めます。
    </para>

    <para>
<!--
     Internally, <type>interval</type> values are stored as three integral
     fields: months, days, and microseconds.  These fields are kept
     separate because the number of days in a month varies, while a day
     can have 23 or 25 hours if a daylight savings time transition is
     involved.  An interval input string that uses other units is
     normalized into this format, and then reconstructed in a standardized
     way for output, for example:
-->
内部的には、<type>interval</type>値は3つの整数フィールドとして格納されます。
月、日、マイクロ秒です。
月の日数は変化したり、 夏時間の移行が含まれる場合は1日が23時間または25時間になったりするため、これらのフィールドは分けて保持されます。
他の単位を使用する時間間隔の入力文字列は、このフォーマットに正規化され、出力用に標準化された方法で再再構成されます。例えば以下のとおりです。

<programlisting>
SELECT '2 years 15 months 100 weeks 99 hours 123456789 milliseconds'::interval;
               interval
---------------------------------------
 3 years 3 mons 700 days 133:17:36.789
</programlisting>

<!--
     Here weeks, which are understood as <quote>7 days</quote>, have been
     kept separate, while the smaller and larger time units were
     combined and normalized.
-->
ここでは、週は<quote>7日</quote>と理解され、別々に保持されていますが、小さな時間単位と大きな時間単位は結合され、正規化されています。
    </para>

    <para>
<!--
     Input field values can have fractional parts, for example <literal>'1.5
     weeks'</literal> or <literal>'01:02:03.45'</literal>.  However,
     because <type>interval</type> internally stores only integral fields,
     fractional values must be converted into smaller
     units.  Fractional parts of units greater than months are rounded to
     be an integer number of months, e.g. <literal>'1.5 years'</literal>
     becomes <literal>'1 year 6 mons'</literal>.  Fractional parts of
     weeks and days are computed to be an integer number of days and
     microseconds, assuming 30 days per month and 24 hours per day, e.g.,
     <literal>'1.75 months'</literal> becomes <literal>1 mon 22 days
     12:00:00</literal>.  Only seconds will ever be shown as fractional
     on output.
-->
入力フィールドの値には小数部分が含まれる場合があります。例えば、<literal>'1.5 weeks'</literal>や<literal>'01:02:03.45'</literal>などです。
しかし、<type>interval</type>は内部的に整数フィールドでのみ格納されるため、小数の位はより小さな単位に変換する必要があります。
月より大きな小数部分の位は月の整数に丸められます。例えば、<literal>'1.5 years'</literal>は<literal>'1 year 6 mons'</literal>になります。
週と日の小数部分は、1ヶ月は30日、1日は24時間と想定して整数の日数やマイクロ秒として計算されます。例えば<literal>'1.75 months'</literal>は<literal>1 mon 22 days 12:00:00</literal>になります。
出力では秒だけが小数として表示されます。
    </para>

    <para>
<!--
     <xref linkend="datatype-interval-input-examples"/> shows some examples
     of valid <type>interval</type> input.
-->
<xref linkend="datatype-interval-input-examples"/>は有効な<type>interval</type>入力のいくつかの例を示しています。
    </para>

     <table id="datatype-interval-input-examples">
<!--
      <title>Interval Input</title>
-->
      <title>時間間隔の入力</title>
      <tgroup cols="2">
       <thead>
        <row>
<!--
         <entry>Example</entry>
-->
         <entry>例</entry>
<!--
         <entry>Description</entry>
-->
         <entry>説明</entry>
        </row>
       </thead>
       <tbody>
        <row>
         <entry><literal>1-2</literal></entry>
<!--
         <entry>SQL standard format: 1 year 2 months</entry>
-->
         <entry>標準SQL書式。1年2ヶ月</entry>
        </row>
        <row>
         <entry><literal>3 4:05:06</literal></entry>
<!--
         <entry>SQL standard format: 3 days 4 hours 5 minutes 6 seconds</entry>
-->
         <entry>標準SQL書式。3日4時間5分6秒</entry>
        </row>
        <row>
         <entry><literal>1 year 2 months 3 days 4 hours 5 minutes 6 seconds</literal></entry>
<!--
         <entry>Traditional Postgres format: 1 year 2 months 3 days 4 hours 5 minutes 6 seconds</entry>
-->
         <entry>伝統的Postgres書式。1年2月3日4時間5分6秒</entry>
        </row>
        <row>
         <entry><literal>P1Y2M3DT4H5M6S</literal></entry>
<!--
         <entry>ISO 8601 <quote>format with designators</quote>: same meaning as above</entry>
-->
         <entry>ISO 8601 <quote>指定文字付き書式</quote>。意味は上と同じ</entry>
        </row>
        <row>
         <entry><literal>P0001-02-03T04:05:06</literal></entry>
<!--
         <entry>ISO 8601 <quote>alternative format</quote>: same meaning as above</entry>
-->
         <entry>ISO 8601 <quote>代替書式</quote>。意味は上と同じ</entry>
        </row>
       </tbody>
      </tgroup>
     </table>

   </sect2>

   <sect2 id="datatype-interval-output">
<!--
    <title>Interval Output</title>
-->
    <title>時間間隔の出力</title>

    <indexterm>
     <primary>interval</primary>
     <secondary>output format</secondary>
     <seealso>formatting</seealso>
    </indexterm>
    <indexterm>
     <primary>時間間隔</primary>
     <secondary>出力書式</secondary>
     <seealso>書式設定</seealso>
    </indexterm>

    <para>
<!--
     As previously explained, <productname>PostgreSQL</productname>
     stores <type>interval</type> values as months, days, and
     microseconds.  For output, the months field is converted to years and
     months by dividing by 12.  The days field is shown as-is.  The
     microseconds field is converted to hours, minutes, seconds, and
     fractional seconds.  Thus months, minutes, and seconds will never be
     shown as exceeding the ranges 0&ndash;11, 0&ndash;59, and 0&ndash;59
     respectively, while the displayed years, days, and hours fields can
     be quite large.  (The <link
     linkend="function-justify-days"><function>justify_days</function></link>
     and <link
     linkend="function-justify-hours"><function>justify_hours</function></link>
     functions can be used if it is desirable to transpose large days or
     hours values into the next higher field.)
-->
前述のように、<productname>PostgreSQL</productname>は<type>interval</type>値を月、日、マイクロ秒として格納します。
出力の場合、monthsフィールドは12で除算して年と月に変換されます。
daysフィールドはそのまま表示されます。
microseconds フィールドは、時間、分、秒、および小数の秒に変換されます。
したがって、月、分、秒はそれぞれ0~11、0~59、0~59の範囲を超えることはありませんが、表示される年、日、時間のフィールドは非常に大きくなる可能性があります。
（大きな日数または時間の値を次に高いフィールドに移すことが望ましい場合は、<link linkend="function-justify-days"><function>justify_days</function></link>および<link linkend="function-justify-hours"><function>justify_hours</function></link>関数を使用できます）。
    </para>

    <para>
<!--
     The output format of the interval type can be set to one of the
     four styles <literal>sql_standard</literal>, <literal>postgres</literal>,
     <literal>postgres_verbose</literal>, or <literal>iso_8601</literal>,
     using the command <literal>SET intervalstyle</literal>.
     The default is the <literal>postgres</literal> format.
     <xref linkend="interval-style-output-table"/> shows examples of each
     output style.
-->
時間間隔型の出力書式は、<literal>SET intervalstyle</literal>コマンドを使用して、<literal>sql_standard</literal>、<literal>postgres</literal>、<literal>postgres_verbose</literal>または<literal>iso_8601</literal>の４つのうちの１つを設定できます。
デフォルトは<literal>postgres</literal>書式です。
<xref linkend="interval-style-output-table"/>はそれぞれの出力形式を示した例です。
    </para>

    <para>
<!--
     The <literal>sql_standard</literal> style produces output that conforms to
     the SQL standard's specification for interval literal strings, if
     the interval value meets the standard's restrictions (either year-month
     only or day-time only, with no mixing of positive
     and negative components).  Otherwise the output looks like a standard
     year-month literal string followed by a day-time literal string,
     with explicit signs added to disambiguate mixed-sign intervals.
-->
<literal>sql_standard</literal>形式は、時間間隔値が標準制約（構成要素に正負が混在していない年数と月数のみ、または日数と時間のみ）を満足する場合、時間間隔リテラル文字列に対し標準SQLに準拠している出力を作成します。
それ以外の場合、出力は、標準的な年数-月数のリテラル文字列の後に日数-時間のリテラル文字列が続いたものになり、正負混在した時間間隔のあいまいさを無くすために明示的な符号が付加されます。
    </para>

    <para>
<!--
     The output of the <literal>postgres</literal> style matches the output of
     <productname>PostgreSQL</productname> releases prior to 8.4 when the
     <xref linkend="guc-datestyle"/> parameter was set to <literal>ISO</literal>.
-->
<literal>postgres</literal>書式の出力は、<xref linkend="guc-datestyle"/>パラメータが<literal>ISO</literal>に設定されたとき、<productname>PostgreSQL</productname> 8.4より前のリリースと一致します。
    </para>

    <para>
<!--
     The output of the <literal>postgres_verbose</literal> style matches the output of
     <productname>PostgreSQL</productname> releases prior to 8.4 when the
     <varname>DateStyle</varname> parameter was set to non-<literal>ISO</literal> output.
-->
<literal>postgres_verbose</literal>書式の出力は、<varname>DateStyle</varname>パラメータが<literal>ISO</literal>以外に設定されたとき、<productname>PostgreSQL</productname> 8.4より前のリリースと一致します。
    </para>

    <para>
<!--
     The output of the <literal>iso_8601</literal> style matches the <quote>format
     with designators</quote> described in section 4.4.3.2 of the
     ISO 8601 standard.
-->
<literal>iso_8601</literal>書式の出力はISO 8601 標準の4.4.3.2節に記述の<quote>format with designators（指名付き書式）</quote>に一致します。
    </para>

     <table id="interval-style-output-table">
<!--
       <title>Interval Output Style Examples</title>
-->
       <title>時間間隔出力形式の例</title>
       <tgroup cols="4">
        <thead>
         <row>
<!--
          <entry>Style Specification</entry>
-->
          <entry>形式指定</entry>
<!--
          <entry>Year-Month Interval</entry>
-->
          <entry>年-月時間間隔</entry>
<!--
          <entry>Day-Time Interval</entry>
-->
          <entry>日-時刻時間間隔</entry>
<!--
          <entry>Mixed Interval</entry>
-->
          <entry>混在した時間間隔</entry>
         </row>
        </thead>
        <tbody>
         <row>
          <entry><literal>sql_standard</literal></entry>
          <entry>1-2</entry>
          <entry>3 4:05:06</entry>
          <entry>-1-2 +3 -4:05:06</entry>
         </row>
         <row>
          <entry><literal>postgres</literal></entry>
          <entry>1 year 2 mons</entry>
          <entry>3 days 04:05:06</entry>
          <entry>-1 year -2 mons +3 days -04:05:06</entry>
         </row>
         <row>
          <entry><literal>postgres_verbose</literal></entry>
          <entry>@ 1 year 2 mons</entry>
          <entry>@ 3 days 4 hours 5 mins 6 secs</entry>
          <entry>@ 1 year 2 mons -3 days 4 hours 5 mins 6 secs ago</entry>
         </row>
         <row>
          <entry><literal>iso_8601</literal></entry>
          <entry>P1Y2M</entry>
          <entry>P3DT4H5M6S</entry>
          <entry>P-1Y-2M3D&zwsp;T-4H-5M-6S</entry>
         </row>
        </tbody>
       </tgroup>
    </table>

   </sect2>

  </sect1>

  <sect1 id="datatype-boolean">
<!--
   <title>Boolean Type</title>
-->
   <title>論理値データ型</title>

   <indexterm zone="datatype-boolean">
    <primary>Boolean</primary>
    <secondary>data type</secondary>
   </indexterm>
   <indexterm zone="datatype-boolean">
    <primary>Boolean</primary>
    <secondary>データ型</secondary>
   </indexterm>

   <indexterm zone="datatype-boolean">
    <primary>true</primary>
   </indexterm>
   <indexterm zone="datatype-boolean">
    <primary>真</primary>
   </indexterm>

   <indexterm zone="datatype-boolean">
    <primary>false</primary>
   </indexterm>
   <indexterm zone="datatype-boolean">
    <primary>偽</primary>
   </indexterm>

   <para>
<!--
    <productname>PostgreSQL</productname> provides the
    standard <acronym>SQL</acronym> type <type>boolean</type>;
    see <xref linkend="datatype-boolean-table"/>.
    The <type>boolean</type> type can have several states:
    <quote>true</quote>, <quote>false</quote>, and a third state,
    <quote>unknown</quote>, which is represented by the
    <acronym>SQL</acronym> null value.
-->
<productname>PostgreSQL</productname>では、標準<acronym>SQL</acronym>の<type>boolean</type>型が提供されています。
<xref linkend="datatype-boolean-table"/>を参照してください。
<type>boolean</type>型はいくつかの状態を取ることができます。
<quote>真</quote>もしくは<quote>偽</quote>、そして第3の状態は<acronym>SQL</acronym>ではNULL値で表現される<quote>不明</quote>の状態です。
   </para>

   <table id="datatype-boolean-table">
<!--
    <title>Boolean Data Type</title>
-->
    <title>論理値データ型</title>
    <tgroup cols="3">
     <thead>
      <row>
<!--
       <entry>Name</entry>
-->
       <entry>名前</entry>
<!--
       <entry>Storage Size</entry>
-->
       <entry>格納サイズ</entry>
<!--
       <entry>Description</entry>
-->
       <entry>説明</entry>
      </row>
     </thead>
     <tbody>
      <row>
       <entry><type>boolean</type></entry>
<!--
       <entry>1 byte</entry>
-->
       <entry>1バイト</entry>
<!--
       <entry>state of true or false</entry>
-->
       <entry>真または偽の状態</entry>
      </row>
     </tbody>
    </tgroup>
   </table>

   <para>
<!--
    Boolean constants can be represented in SQL queries by the SQL
    key words <literal>TRUE</literal>, <literal>FALSE</literal>,
    and <literal>NULL</literal>.
-->
論理定数はSQL問い合わせの中で、SQLキーワードの<literal>TRUE</literal>、<literal>FALSE</literal>および<literal>NULL</literal>によって表現できます。
   </para>

   <para>
<!--
    The datatype input function for type <type>boolean</type> accepts these
    string representations for the <quote>true</quote> state:
-->
<type>boolean</type>のデータ型を入力する関数には次の文字列表現を<quote>真</quote>の状態として使うことができます。
    <simplelist>
     <member><literal>true</literal></member>
     <member><literal>yes</literal></member>
     <member><literal>on</literal></member>
     <member><literal>1</literal></member>
    </simplelist>
<!--
    and these representations for the <quote>false</quote> state:
-->
<quote>偽</quote>の状態には以下の表現が使用できます。
    <simplelist>
     <member><literal>false</literal></member>
     <member><literal>no</literal></member>
     <member><literal>off</literal></member>
     <member><literal>0</literal></member>
    </simplelist>
<!--
    Unique prefixes of these strings are also accepted, for
    example <literal>t</literal> or <literal>n</literal>.
    Leading or trailing whitespace is ignored, and case does not matter.
-->
<literal>t</literal> や <literal>n</literal>など、これらの文字列固有の接頭辞も利用できます。
先頭または末尾の空白文字は無視され、大文字小文字の区別は関係ありません。
   </para>

   <para>
<!--
    The datatype output function for type <type>boolean</type> always emits
    either <literal>t</literal> or <literal>f</literal>, as shown in
    <xref linkend="datatype-boolean-example"/>.
-->
<type>boolean</type>のデータ型を出力する関数は<xref linkend="datatype-boolean-example"/>にあるように、常に<literal>t</literal>か<literal>f</literal>を出力します。
   </para>

   <example id="datatype-boolean-example">
<!--
    <title>Using the <type>boolean</type> Type</title>
-->
    <title><type>boolean</type>型の使用</title>

<programlisting>
CREATE TABLE test1 (a boolean, b text);
INSERT INTO test1 VALUES (TRUE, 'sic est');
INSERT INTO test1 VALUES (FALSE, 'non est');
SELECT * FROM test1;
 a |    b
---+---------
 t | sic est
 f | non est

SELECT * FROM test1 WHERE a;
 a |    b
---+---------
 t | sic est
</programlisting>
   </example>

   <para>
<!--
    The key words <literal>TRUE</literal> and <literal>FALSE</literal> are
    the preferred (<acronym>SQL</acronym>-compliant) method for writing
    Boolean constants in SQL queries.  But you can also use the string
    representations by following the generic string-literal constant syntax
    described in <xref linkend="sql-syntax-constants-generic"/>, for
    example <literal>'yes'::boolean</literal>.
-->
キーワードである<literal>TRUE</literal> と<literal>FALSE</literal>はSQLクエリの中で論理定数の記述として好ましい(<acronym>SQL</acronym>準拠)方式です。
しかし、 <xref linkend="sql-syntax-constants-generic"/>のリンクで記述されている、以下のような一般的な文字列リテラル定数の構文に従って<literal>'yes'::boolean</literal>というような文字表現することもできます。
   </para>

   <para>
<!--
    Note that the parser automatically understands
    that <literal>TRUE</literal> and <literal>FALSE</literal> are of
    type <type>boolean</type>, but this is not so
    for <literal>NULL</literal> because that can have any type.
    So in some contexts you might have to cast <literal>NULL</literal>
    to <type>boolean</type> explicitly, for
    example <literal>NULL::boolean</literal>.  Conversely, the cast can be
    omitted from a string-literal Boolean value in contexts where the parser
    can deduce that the literal must be of type <type>boolean</type>.
-->
パーサは自動的に<literal>TRUE</literal>と<literal>FALSE</literal>は<type>boolean</type>型と理解しますが、<literal>NULL</literal>は他のすべての型に存在するため、<type>boolean</type>型と理解しない点に気をつけてください。
このため、コンテキストによっては<literal>NULL::boolean</literal>というように、<literal>NULL</literal>を<literal>boolean</literal>に明確にキャストする必要があります。
逆に、解析でリテラルが<type>boolean</type>型でなければならないと推論できるコンテキストでは、文字列リテラルブール値のキャストは省略できます。
   </para>
  </sect1>

  <sect1 id="datatype-enum">
<!--
   <title>Enumerated Types</title>
-->
   <title>列挙型</title>

   <indexterm zone="datatype-enum">
    <primary>data type</primary>
    <secondary>enumerated (enum)</secondary>
   </indexterm>
   <indexterm zone="datatype-enum">
    <primary>データ型</primary>
    <secondary>列挙（enum）</secondary>
   </indexterm>

   <indexterm zone="datatype-enum">
    <primary>enumerated types</primary>
   </indexterm>
   <indexterm zone="datatype-enum">
    <primary>列挙型</primary>
   </indexterm>

   <para>
<!--
    Enumerated (enum) types are data types that
    comprise a static, ordered set of values.
    They are equivalent to the <type>enum</type>
    types supported in a number of programming languages. An example of an enum
    type might be the days of the week, or a set of status values for
    a piece of data.
-->
列挙（enum）型は静的、順序付き集合から構成されるデータ型です。
これは、多くのプログラミング言語でサポートされている<type>enum</type>型と同じです。
列挙型の例として、曜日や個々のデータについての状態値の集合が挙げられます。
   </para>

   <sect2 id="datatype-enum-declaration">
<!--
    <title>Declaration of Enumerated Types</title>
-->
    <title>列挙型の宣言</title>

    <para>
<!--
     Enum types are created using the <xref
     linkend="sql-createtype"/> command,
     for example:
-->
列挙型は<xref linkend="sql-createtype"/>コマンドを使用して作成されます。
以下に例を示します。

<programlisting>
CREATE TYPE mood AS ENUM ('sad', 'ok', 'happy');
</programlisting>

<!--
     Once created, the enum type can be used in table and function
     definitions much like any other type:
-->
作成後、他のデータ型とほとんど同じように、列挙型をテーブルや関数定義で使用することができます。
<programlisting>
CREATE TYPE mood AS ENUM ('sad', 'ok', 'happy');
CREATE TABLE person (
    name text,
    current_mood mood
);
INSERT INTO person VALUES ('Moe', 'happy');
SELECT * FROM person WHERE current_mood = 'happy';
 name | current_mood
------+--------------
 Moe  | happy
(1 row)
</programlisting>
    </para>
    </sect2>

    <sect2 id="datatype-enum-ordering">
<!--
     <title>Ordering</title>
-->
     <title>順序</title>

     <para>
<!--
      The ordering of the values in an enum type is the
      order in which the values were listed when the type was created.
      All standard comparison operators and related
      aggregate functions are supported for enums.  For example:
-->
列挙型内の値の順序はその型が作成された時に値を列挙した順番になります。
列挙型に対して、すべての比較演算子と関連する集約関数がサポートされます。
以下に例を示します。

<programlisting>
INSERT INTO person VALUES ('Larry', 'sad');
INSERT INTO person VALUES ('Curly', 'ok');
SELECT * FROM person WHERE current_mood > 'sad';
 name  | current_mood
-------+--------------
 Moe   | happy
 Curly | ok
(2 rows)

SELECT * FROM person WHERE current_mood > 'sad' ORDER BY current_mood;
 name  | current_mood
-------+--------------
 Curly | ok
 Moe   | happy
(2 rows)

SELECT name
FROM person
WHERE current_mood = (SELECT MIN(current_mood) FROM person);
 name
-------
 Larry
(1 row)
</programlisting>
     </para>
   </sect2>

   <sect2 id="datatype-enum-type-safety">
<!--
    <title>Type Safety</title>
-->
    <title>型の安全性</title>

    <para>
<!--
     Each enumerated data type is separate and cannot
     be compared with other enumerated types.  See this example:
-->
それぞれの列挙型データ型は別個のもので、他の列挙型と比較することはできません。
以下の例を参照してください。

<programlisting>
CREATE TYPE happiness AS ENUM ('happy', 'very happy', 'ecstatic');
CREATE TABLE holidays (
    num_weeks integer,
    happiness happiness
);
INSERT INTO holidays(num_weeks,happiness) VALUES (4, 'happy');
INSERT INTO holidays(num_weeks,happiness) VALUES (6, 'very happy');
INSERT INTO holidays(num_weeks,happiness) VALUES (8, 'ecstatic');
INSERT INTO holidays(num_weeks,happiness) VALUES (2, 'sad');
ERROR:  invalid input value for enum happiness: "sad"
SELECT person.name, holidays.num_weeks FROM person, holidays
  WHERE person.current_mood = holidays.happiness;
ERROR:  operator does not exist: mood = happiness
</programlisting>
    </para>

    <para>
<!--
     If you really need to do something like that, you can either
     write a custom operator or add explicit casts to your query:
-->
もし本当に上のようなことが必要ならば、独自の演算子を作成するか、問い合わせに明示的なキャストを付けることで行うことができます。

<programlisting>
SELECT person.name, holidays.num_weeks FROM person, holidays
  WHERE person.current_mood::text = holidays.happiness::text;
 name | num_weeks
------+-----------
 Moe  |         4
(1 row)

</programlisting>
    </para>
   </sect2>

   <sect2 id="datatype-enum-implementation-details">
<!--
    <title>Implementation Details</title>
-->
    <title>実装の詳細</title>

    <para>
<!--
     Enum labels are case sensitive, so
     <type>'happy'</type> is not the same as <type>'HAPPY'</type>.
     White space in the labels is significant too.
-->
列挙型のラベルは大文字小文字の違いを意識します。
このため、<type>'happy'</type>と<type>'HAPPY'</type>は同じではありません。
同様にラベルの中の空白も重要です。
    </para>

    <para>
<!--
     Although enum types are primarily intended for static sets of values,
     there is support for adding new values to an existing enum type, and for
     renaming values (see <xref linkend="sql-altertype"/>).  Existing values
     cannot be removed from an enum type, nor can the sort ordering of such
     values be changed, short of dropping and re-creating the enum type.
-->
列挙型は主に静的な値のセットを対象としていますが、既存の列挙型に新しい値を加えることや名前を変更することをサポートしています(<xref linkend="sql-altertype"/>を参照)。
ただし、列挙型を削除して再作成せずに、既存の列挙型からラベルを削除することやソート順が変わる値に変更することはできません。
    </para>

    <para>
<!--
     An enum value occupies four bytes on disk.  The length of an enum
     value's textual label is limited by the <symbol>NAMEDATALEN</symbol>
     setting compiled into <productname>PostgreSQL</productname>; in standard
     builds this means at most 63 bytes.
-->
列挙型の値はディスク上では4バイトを占めます。
列挙型の値のテキストラベルの長さは、<productname>PostgreSQL</productname>に組み込まれた<symbol>NAMEDATALEN</symbol>設定により制限されます。
標準のビルドでは、これは最大63バイトを意味します。
    </para>

    <para>
<!--
     The translations from internal enum values to textual labels are
     kept in the system catalog
     <link linkend="catalog-pg-enum"><structname>pg_enum</structname></link>.
     Querying this catalog directly can be useful.
-->
列挙型の内部値からテキスト形式のラベルへの変換は、<link linkend="catalog-pg-enum"><structname>pg_enum</structname></link>システムカタログ内に保持されます。
このカタログを直接問い合わせることが役に立つ場合があります。
    </para>

   </sect2>
  </sect1>

  <sect1 id="datatype-geometric">
<!--
   <title>Geometric Types</title>
-->
   <title>幾何データ型</title>

   <para>
<!--
    Geometric data types represent two-dimensional spatial
    objects. <xref linkend="datatype-geo-table"/> shows the geometric
    types available in <productname>PostgreSQL</productname>.
-->
幾何データ型は2次元空間オブジェクトを表現します。
<xref linkend="datatype-geo-table"/>は、<productname>PostgreSQL</productname>で使用可能な幾何データ型を列挙したものです。
   </para>

    <table id="datatype-geo-table">
<!--
     <title>Geometric Types</title>
-->
     <title>幾何データ型</title>
     <tgroup cols="4">
      <colspec colname="col1" colwidth="1*"/>
      <colspec colname="col2" colwidth="1*"/>
      <colspec colname="col3" colwidth="2*"/>
      <colspec colname="col4" colwidth="1*"/>
      <thead>
       <row>
<!--
        <entry>Name</entry>
-->
        <entry>名前</entry>
<!--
        <entry>Storage Size</entry>
-->
        <entry>格納サイズ</entry>
<!--
        <entry>Description</entry>
-->
        <entry>説明</entry>
<!--
        <entry>Representation</entry>
-->
        <entry>表現</entry>
       </row>
      </thead>
      <tbody>
       <row>
        <entry><type>point</type></entry>
<!--
        <entry>16 bytes</entry>
-->
        <entry>16バイト</entry>
<!--
        <entry>Point on a plane</entry>
-->
        <entry>平面における座標点</entry>
        <entry>(x,y)</entry>
       </row>
       <row>
        <entry><type>line</type></entry>
<!--
        <entry>24 bytes</entry>
-->
        <entry>24バイト</entry>
<!--
        <entry>Infinite line</entry>
-->
        <entry>無限の直線</entry>
        <entry>{A,B,C}</entry>
       </row>
       <row>
        <entry><type>lseg</type></entry>
<!--
        <entry>32 bytes</entry>
-->
        <entry>32バイト</entry>
<!--
        <entry>Finite line segment</entry>
-->
        <entry>有限の線分</entry>
        <entry>[(x1,y1),(x2,y2)]</entry>
       </row>
       <row>
        <entry><type>box</type></entry>
<!--
        <entry>32 bytes</entry>
-->
        <entry>32バイト</entry>
<!--
        <entry>Rectangular box</entry>
-->
        <entry>矩形</entry>
        <entry>(x1,y1),(x2,y2)</entry>
       </row>
       <row>
        <entry><type>path</type></entry>
<!--
        <entry>16+16n bytes</entry>
-->
        <entry>16+16nバイト</entry>
<!--
        <entry>Closed path (similar to polygon)</entry>
-->
        <entry>閉経路（多角形に類似）</entry>
        <entry>((x1,y1),...)</entry>
       </row>
       <row>
        <entry><type>path</type></entry>
<!--
        <entry>16+16n bytes</entry>
-->
        <entry>16+16nバイト</entry>
<!--
        <entry>Open path</entry>
-->
        <entry>開経路</entry>
        <entry>[(x1,y1),...]</entry>
       </row>
       <row>
        <entry><type>polygon</type></entry>
<!--
        <entry>40+16n bytes</entry>
-->
        <entry>40+16nバイト</entry>
<!--
        <entry>Polygon (similar to closed path)</entry>
-->
        <entry>多角形（閉経路に類似）</entry>
        <entry>((x1,y1),...)</entry>
       </row>
       <row>
        <entry><type>circle</type></entry>
<!--
        <entry>24 bytes</entry>
-->
        <entry>24バイト</entry>
<!--
        <entry>Circle</entry>
-->
        <entry>円</entry>
<!--
        <entry>&lt;(x,y),r&gt; (center point and radius)</entry>
-->
        <entry>&lt;(x,y),r&gt;（中心と半径）</entry>
       </row>
      </tbody>
     </tgroup>
    </table>

   <para>
<!--
    In all these types, the individual coordinates are stored as
    <type>double precision</type> (<type>float8</type>) numbers.
-->
いずれの型でも、個々の座標は<type>double precision</type> (<type>float8</type>)の数値として格納されます。
   </para>

   <para>
<!--
    A rich set of functions and operators is available to perform various geometric
    operations such as scaling, translation, rotation, and determining
    intersections.  They are explained in <xref linkend="functions-geometry"/>.
-->
拡大縮小、平行移動、回転、交点の算出といった様々な幾何学的操作を行う関数と演算子の集合が豊富に揃っています。
このことについては<xref linkend="functions-geometry"/>に説明があります。
   </para>

   <sect2 id="datatype-geometric-points">
<!--
    <title>Points</title>
-->
    <title>座標点</title>

    <indexterm>
     <primary>point</primary>
    </indexterm>

    <para>
<!--
     Points are the fundamental two-dimensional building block for geometric
     types.  Values of type <type>point</type> are specified using either of
     the following syntaxes:
-->
座標点は幾何データ型の基礎となる2次元構成要素です。
<type>point</type>型の値は次の構文のいずれかで指定されます。

<synopsis>
( <replaceable>x</replaceable> , <replaceable>y</replaceable> )
  <replaceable>x</replaceable> , <replaceable>y</replaceable>
</synopsis>

<!--
     where <replaceable>x</replaceable> and <replaceable>y</replaceable> are the respective
     coordinates, as floating-point numbers.
-->
ここで<replaceable>x</replaceable>と<replaceable>y</replaceable>は、それぞれの座標を浮動小数点数数値で表したものです。
    </para>

    <para>
<!--
     Points are output using the first syntax.
-->
座標点は1番目の構文で出力されます。
    </para>
   </sect2>

   <sect2 id="datatype-line">
<!--
    <title>Lines</title>
-->
    <title>直線</title>

    <indexterm>
     <primary>line</primary>
    </indexterm>
    <indexterm>
     <primary>直線</primary>
    </indexterm>

    <para>
<!--
     Lines are represented by the linear
     equation <replaceable>A</replaceable>x + <replaceable>B</replaceable>y + <replaceable>C</replaceable> = 0,
     where <replaceable>A</replaceable> and <replaceable>B</replaceable> are not both zero.  Values
     of type <type>line</type> are input and output in the following form:
-->
直線は線形方程式<replaceable>A</replaceable>x + <replaceable>B</replaceable>y + <replaceable>C</replaceable> = 0で表現されます。ここで<replaceable>A</replaceable>と<replaceable>B</replaceable>は同時に0になることはありません。
<type>line</type>型の値は以下の書式で入出力されます。
<synopsis>
{ <replaceable>A</replaceable>, <replaceable>B</replaceable>, <replaceable>C</replaceable> }
</synopsis>

<!--
     Alternatively, any of the following forms can be used for input:
-->
入力のためには以下の書式を代替として使用することもできます。

<synopsis>
[ ( <replaceable>x1</replaceable> , <replaceable>y1</replaceable> ) , ( <replaceable>x2</replaceable> , <replaceable>y2</replaceable> ) ]
( ( <replaceable>x1</replaceable> , <replaceable>y1</replaceable> ) , ( <replaceable>x2</replaceable> , <replaceable>y2</replaceable> ) )
  ( <replaceable>x1</replaceable> , <replaceable>y1</replaceable> ) , ( <replaceable>x2</replaceable> , <replaceable>y2</replaceable> )
    <replaceable>x1</replaceable> , <replaceable>y1</replaceable>   ,   <replaceable>x2</replaceable> , <replaceable>y2</replaceable>
</synopsis>

<!--
     where
     <literal>(<replaceable>x1</replaceable>,<replaceable>y1</replaceable>)</literal>
     and
     <literal>(<replaceable>x2</replaceable>,<replaceable>y2</replaceable>)</literal>
     are two different points on the line.
-->
ここで<literal>(<replaceable>x1</replaceable>,<replaceable>y1</replaceable>)</literal>と<literal>(<replaceable>x2</replaceable>,<replaceable>y2</replaceable>)</literal>はその直線上の2つの異なる点です。
    </para>
   </sect2>

   <sect2 id="datatype-lseg">
<!--
    <title>Line Segments</title>
-->
    <title>線分</title>

    <indexterm>
     <primary>lseg</primary>
    </indexterm>

    <indexterm>
     <primary>line segment</primary>
    </indexterm>
    <indexterm>
     <primary>線分</primary>
    </indexterm>

    <para>
<!--
     Line segments are represented by pairs of points that are the endpoints
     of the segment.  Values of type <type>lseg</type> are specified using any
     of the following syntaxes:
-->
線分は終点を示す2つの点の組み合わせで表現されます。
<type>lseg</type>型の値は以下の構文のいずれかで指定されます。

<synopsis>
[ ( <replaceable>x1</replaceable> , <replaceable>y1</replaceable> ) , ( <replaceable>x2</replaceable> , <replaceable>y2</replaceable> ) ]
( ( <replaceable>x1</replaceable> , <replaceable>y1</replaceable> ) , ( <replaceable>x2</replaceable> , <replaceable>y2</replaceable> ) )
  ( <replaceable>x1</replaceable> , <replaceable>y1</replaceable> ) , ( <replaceable>x2</replaceable> , <replaceable>y2</replaceable> )
    <replaceable>x1</replaceable> , <replaceable>y1</replaceable>   ,   <replaceable>x2</replaceable> , <replaceable>y2</replaceable>
</synopsis>

<!--
     where
     <literal>(<replaceable>x1</replaceable>,<replaceable>y1</replaceable>)</literal>
     and
     <literal>(<replaceable>x2</replaceable>,<replaceable>y2</replaceable>)</literal>
     are the end points of the line segment.
-->
ここで、<literal>(<replaceable>x1</replaceable>,<replaceable>y1</replaceable>)</literal>と<literal>(<replaceable>x2</replaceable>,<replaceable>y2</replaceable>)</literal>は線分の終端点です。
    </para>

    <para>
<!--
     Line segments are output using the first syntax.
-->
線分は1番目の構文で出力されます。
    </para>
   </sect2>

   <sect2 id="datatype-geometric-boxes">
<!--
    <title>Boxes</title>
-->
    <title>矩形</title>

    <indexterm>
     <primary>box (data type)</primary>
    </indexterm>
    <indexterm>
     <primary>box（データ型）</primary>
    </indexterm>

    <indexterm>
     <primary>rectangle</primary>
    </indexterm>
    <indexterm>
     <primary>矩形</primary>
    </indexterm>

    <para>
<!--
     Boxes are represented by pairs of points that are opposite
     corners of the box.
     Values of type <type>box</type> are specified using any of the following
     syntaxes:
-->
矩形は、矩形の対角線の両端の座標点の組み合わせで表されます。
<type>box</type>型の値は以下の構文のいずれかで指定されます。

<synopsis>
( ( <replaceable>x1</replaceable> , <replaceable>y1</replaceable> ) , ( <replaceable>x2</replaceable> , <replaceable>y2</replaceable> ) )
  ( <replaceable>x1</replaceable> , <replaceable>y1</replaceable> ) , ( <replaceable>x2</replaceable> , <replaceable>y2</replaceable> )
    <replaceable>x1</replaceable> , <replaceable>y1</replaceable>   ,   <replaceable>x2</replaceable> , <replaceable>y2</replaceable>
</synopsis>

<!--
     where
     <literal>(<replaceable>x1</replaceable>,<replaceable>y1</replaceable>)</literal>
     and
     <literal>(<replaceable>x2</replaceable>,<replaceable>y2</replaceable>)</literal>
     are any two opposite corners of the box.
-->
ここで<literal>(<replaceable>x1</replaceable>,<replaceable>y1</replaceable>)</literal>と<literal>(<replaceable>x2</replaceable>,<replaceable>y2</replaceable>)</literal>は矩形の対角線の両端です。
    </para>

    <para>
<!--
     Boxes are output using the second syntax.
-->
矩形は2番目の構文で出力されます。
    </para>

    <para>
<!--
     Any two opposite corners can be supplied on input, but the values
     will be reordered as needed to store the
     upper right and lower left corners, in that order.
-->
任意の対角頂点を入力として指定することができます。
しかし頂点は右上の頂点を最初に、左下の頂点をその後に格納するよう必要に応じて並べ替えられます。
    </para>
   </sect2>

   <sect2 id="datatype-geometric-paths">
<!--
    <title>Paths</title>
-->
    <title>経路</title>

    <indexterm>
     <primary>path (data type)</primary>
    </indexterm>
    <indexterm>
     <primary>path（データ型）</primary>
    </indexterm>

    <para>
<!--
     Paths are represented by lists of connected points. Paths can be
     <firstterm>open</firstterm>, where
     the first and last points in the list are considered not connected, or
     <firstterm>closed</firstterm>,
     where the first and last points are considered connected.
-->
経路は接続している座標点のリストで表現されます。
経路は最初の座標点と最後の座標点が接続されていないとみなされる<firstterm>開いている</firstterm>状態か、最初の座標点と最後の座標点が接続されているとみなされる<firstterm>閉じた</firstterm>状態かのいずれかです。
    </para>

    <para>
<!--
     Values of type <type>path</type> are specified using any of the following
     syntaxes:
-->
<type>path</type>型の値は次の構文のいずれかで指定されます。

<synopsis>
[ ( <replaceable>x1</replaceable> , <replaceable>y1</replaceable> ) , ... , ( <replaceable>xn</replaceable> , <replaceable>yn</replaceable> ) ]
( ( <replaceable>x1</replaceable> , <replaceable>y1</replaceable> ) , ... , ( <replaceable>xn</replaceable> , <replaceable>yn</replaceable> ) )
  ( <replaceable>x1</replaceable> , <replaceable>y1</replaceable> ) , ... , ( <replaceable>xn</replaceable> , <replaceable>yn</replaceable> )
  ( <replaceable>x1</replaceable> , <replaceable>y1</replaceable>   , ... ,   <replaceable>xn</replaceable> , <replaceable>yn</replaceable> )
    <replaceable>x1</replaceable> , <replaceable>y1</replaceable>   , ... ,   <replaceable>xn</replaceable> , <replaceable>yn</replaceable>
</synopsis>

<!--
     where the points are the end points of the line segments
     comprising the path.  Square brackets (<literal>[]</literal>) indicate
     an open path, while parentheses (<literal>()</literal>) indicate a
     closed path.  When the outermost parentheses are omitted, as
     in the third through fifth syntaxes, a closed path is assumed.
-->
ここで、各座標点は、経路を構成する線分の終端点です。
大括弧（<literal>[]</literal>）は開経路を、括弧（<literal>()</literal>）は閉経路を示します。
3番目から4番目の構文のようにもっとも外側の括弧が省略された場合、閉経路と仮定されます。
    </para>

    <para>
<!--
     Paths are output using the first or second syntax, as appropriate.
-->
経路は最初または２番目の適切な構文で出力されます。
    </para>
   </sect2>

   <sect2 id="datatype-polygon">
<!--
    <title>Polygons</title>
-->
    <title>多角形(ポリゴン)</title>

    <indexterm>
     <primary>polygon</primary>
    </indexterm>

    <para>
<!--
     Polygons are represented by lists of points (the vertices of the
     polygon). Polygons are very similar to closed paths; the essential
     semantic difference is that a polygon is considered to include the
     area within it, while a path is not.
-->
多角形は座標点（多角形の頂点）のリストで表現されます。
多角形は閉経路ととても良く似ています。多角形は領域をその内側に含むと考えますが、閉経路ではそのように考えない点が本質的な意味の違いです。
    </para>

    <para>
<!--
     An important implementation difference between polygons and
     paths is that the stored representation of a polygon includes its
     smallest bounding box.  This speeds up certain search operations,
     although computing the bounding box adds overhead while constructing
     new polygons.
-->
多角形と経路の重要な実装上の違いは、格納された多角形の表現形式に最小の外接矩形が含まれていることです。
これにより、特定の検索操作が高速化されますが、新しい多角形を構築するときに外接矩形の計算のオーバーヘッドが掛かります。
    </para>

    <para>
<!--
     Values of type <type>polygon</type> are specified using any of the
     following syntaxes:
-->
<type>polygon</type>型の値は次の構文のいずれかで指定されます。

<synopsis>
( ( <replaceable>x1</replaceable> , <replaceable>y1</replaceable> ) , ... , ( <replaceable>xn</replaceable> , <replaceable>yn</replaceable> ) )
  ( <replaceable>x1</replaceable> , <replaceable>y1</replaceable> ) , ... , ( <replaceable>xn</replaceable> , <replaceable>yn</replaceable> )
  ( <replaceable>x1</replaceable> , <replaceable>y1</replaceable>   , ... ,   <replaceable>xn</replaceable> , <replaceable>yn</replaceable> )
    <replaceable>x1</replaceable> , <replaceable>y1</replaceable>   , ... ,   <replaceable>xn</replaceable> , <replaceable>yn</replaceable>
</synopsis>

<!--
     where the points are the end points of the line segments
     comprising the boundary of the polygon.
-->
各座標点は多角形の境界を構成する線分の終端点です。
    </para>

    <para>
<!--
     Polygons are output using the first syntax.
-->
多角形は最初の構文で出力されます。
    </para>
   </sect2>

   <sect2 id="datatype-circle">
<!--
    <title>Circles</title>
-->
    <title>円</title>

    <indexterm>
     <primary>circle</primary>
    </indexterm>

    <para>
<!--
     Circles are represented by a center point and radius.
     Values of type <type>circle</type> are specified using any of the
     following syntaxes:
-->
円は中心座標点と半径で表現されます。
<type>circle</type>型の値は次の構文のいずれかで指定されます。

<synopsis>
&lt; ( <replaceable>x</replaceable> , <replaceable>y</replaceable> ) , <replaceable>r</replaceable> &gt;
( ( <replaceable>x</replaceable> , <replaceable>y</replaceable> ) , <replaceable>r</replaceable> )
  ( <replaceable>x</replaceable> , <replaceable>y</replaceable> ) , <replaceable>r</replaceable>
    <replaceable>x</replaceable> , <replaceable>y</replaceable>   , <replaceable>r</replaceable>
</synopsis>

<!--
     where
     <literal>(<replaceable>x</replaceable>,<replaceable>y</replaceable>)</literal>
     is the center point and <replaceable>r</replaceable> is the radius of the
     circle.
-->
ここで<literal>(<replaceable>x</replaceable>,<replaceable>y</replaceable>)</literal>は円の中心点、<replaceable>r</replaceable>は円の半径です。
    </para>

    <para>
<!--
     Circles are output using the first syntax.
-->
円は最初の構文で出力されます。
    </para>
   </sect2>

  </sect1>

  <sect1 id="datatype-net-types">
<!--
   <title>Network Address Types</title>
-->
   <title>ネットワークアドレス型</title>

   <indexterm zone="datatype-net-types">
    <primary>network</primary>
    <secondary>data types</secondary>
   </indexterm>
   <indexterm zone="datatype-net-types">
    <primary>ネットワーク</primary>
    <secondary>データ型</secondary>
   </indexterm>

   <para>
<!--
    <productname>PostgreSQL</productname> offers data types to store IPv4, IPv6, and MAC
    addresses, as shown in <xref linkend="datatype-net-types-table"/>.  It
    is better to use these types instead of plain text types to store
    network addresses, because
    these types offer input error checking and specialized
    operators and functions (see <xref linkend="functions-net"/>).
-->
<productname>PostgreSQL</productname>は、<xref linkend="datatype-net-types-table"/>に示すように、IPv4アドレス、IPv6アドレス、MACアドレスを格納するデータ型を提供します。
ネットワークアドレスを格納するには普通のテキストデータ型の代わりにこれらの型を使うことの方が優れています。
なぜなら、これらのデータ型は入力値のエラー検査と専用の演算子と関数を提供しているからです
（<xref linkend="functions-net"/>を参照してください）。
   </para>

    <table tocentry="1" id="datatype-net-types-table">
<!--
     <title>Network Address Types</title>
-->
     <title>ネットワークアドレス型</title>
     <tgroup cols="3">
      <colspec colname="col1" colwidth="1*"/>
      <colspec colname="col2" colwidth="1*"/>
      <colspec colname="col3" colwidth="2*"/>
      <thead>
       <row>
<!--
        <entry>Name</entry>
-->
        <entry>名前</entry>
<!--
        <entry>Storage Size</entry>
-->
        <entry>格納サイズ</entry>
<!--
        <entry>Description</entry>
-->
        <entry>説明</entry>
       </row>
      </thead>
      <tbody>

       <row>
        <entry><type>cidr</type></entry>
<!--
        <entry>7 or 19 bytes</entry>
-->
        <entry>7もしくは19バイト</entry>
<!--
        <entry>IPv4 and IPv6 networks</entry>
-->
        <entry>IPv4、およびIPv6ネットワーク</entry>
       </row>

       <row>
        <entry><type>inet</type></entry>
<!--
        <entry>7 or 19 bytes</entry>
-->
        <entry>7もしくは19バイト</entry>
<!--
        <entry>IPv4 and IPv6 hosts and networks</entry>
-->
        <entry>IPv4もしくはIPv6ホスト、およびネットワーク</entry>
       </row>

       <row>
        <entry><type>macaddr</type></entry>
<!--
        <entry>6 bytes</entry>
-->
        <entry>6バイト</entry>
<!--
        <entry>MAC addresses</entry>
-->
        <entry>MACアドレス</entry>
       </row>

       <row>
        <entry><type>macaddr8</type></entry>
<!--
        <entry>8 bytes</entry>
-->
        <entry>8バイト</entry>
<!--
        <entry>MAC addresses (EUI-64 format)</entry>
-->
        <entry>MACアドレス（EUI-64 形式）</entry>
       </row>

      </tbody>
     </tgroup>
    </table>

   <para>
<!--
    When sorting <type>inet</type> or <type>cidr</type> data types,
    IPv4 addresses will always sort before IPv6 addresses, including
    IPv4 addresses encapsulated or mapped to IPv6 addresses, such as
    ::10.2.3.4 or ::ffff:10.4.3.2.
-->
<type>inet</type>もしくは<type>cidr</type>をソートする時、IPv4アドレスは常にIPv6よりも前にソートされます。
::10.2.3.4や::ffff:10.4.3.2などIPv6アドレス内に埋め込まれた、もしくは関連付けされたIPv4アドレスも同様です。
   </para>


   <sect2 id="datatype-inet">
    <title><type>inet</type></title>

    <indexterm>
     <primary>inet (data type)</primary>
    </indexterm>
    <indexterm>
     <primary>inet（データ型）</primary>
    </indexterm>

    <para>
<!--
     The <type>inet</type> type holds an IPv4 or IPv6 host address, and
     optionally its subnet, all in one field.
     The subnet is represented by the number of network address bits
     present in the host address (the
     <quote>netmask</quote>).  If the netmask is 32 and the address is IPv4,
     then the value does not indicate a subnet, only a single host.
     In IPv6, the address length is 128 bits, so 128 bits specify a
     unique host address.  Note that if you
     want to accept only networks, you should use the
     <type>cidr</type> type rather than <type>inet</type>.
-->
<type>inet</type>型はIPv4もしくはIPv6ホストアドレスとオプションでそのサブネットを１つのフィールドに保持します。
サブネットはホストアドレス内のネットワークアドレスのビット数（<quote>ネットマスク</quote>）により表現されます。
ネットマスクが32でアドレスがIPv4の場合、その値はサブネットを示さず、単一ホストを表します。
IPv6ではアドレス長は128ビットですので、128ビットが一意なホストアドレスを指定します。
ネットワークのみを使用したい場合は<type>inet</type>ではなく<type>cidr</type>型を利用してください。
    </para>

    <para>
<!--
      The input format for this type is
      <replaceable class="parameter">address/y</replaceable>
      where
      <replaceable class="parameter">address</replaceable>
      is an IPv4 or IPv6 address and
      <replaceable class="parameter">y</replaceable>
      is the number of bits in the netmask.  If the
      <replaceable class="parameter">/y</replaceable>
      portion is omitted, the
      netmask is taken to be 32 for IPv4 or 128 for IPv6,
      so the value represents
      just a single host.  On display, the
      <replaceable class="parameter">/y</replaceable>
      portion is suppressed if the netmask specifies a single host.
-->
このデータ型に対する入力書式は<replaceable class="parameter">address/y</replaceable>です。
ここで、<replaceable class="parameter">address</replaceable>はIPv4またはIPv6のアドレス、<replaceable class="parameter">y</replaceable>はネットマスクのビット数です。
<replaceable class="parameter">/y</replaceable>部分が省略された場合、ネットマスクはIPv4では32、IPv6では128となり、つまり、その値は単一ホストを表現します。
ネットマスクが単一ホストを表す場合、その表示時、<replaceable class="parameter">/y</replaceable>の部分は抑制されます。
    </para>
   </sect2>

   <sect2 id="datatype-cidr">
    <title><type>cidr</type></title>

    <indexterm>
     <primary>cidr</primary>
    </indexterm>

    <para>
<!--
     The <type>cidr</type> type holds an IPv4 or IPv6 network specification.
     Input and output formats follow Classless Internet Domain Routing
     conventions.
     The format for specifying networks is <replaceable
     class="parameter">address/y</replaceable> where <replaceable
     class="parameter">address</replaceable> is the network's lowest
     address represented as an
     IPv4 or IPv6 address, and <replaceable
     class="parameter">y</replaceable> is the number of bits in the netmask.  If
     <replaceable class="parameter">y</replaceable> is omitted, it is calculated
     using assumptions from the older classful network numbering system, except
     it will be at least large enough to include all of the octets
     written in the input.  It is an error to specify a network address
     that has bits set to the right of the specified netmask.
-->
<type>cidr</type>データ型はIPv4、IPv6ネットワーク仕様を保持します。
入出力書式はCIDR表記（クラスレスアドレッシング）に従います。
ネットワークを指定する時の書式は<replaceable class="parameter">address/y</replaceable>で、<replaceable class="parameter">address</replaceable>がIPv4もしくはIPv6アドレスで表したネットワークの最下位アドレスで、<replaceable class="parameter">y</replaceable>はネットマスクのビット数です。
<replaceable class="parameter">y</replaceable>が省略された場合には、従来のクラス付きアドレス番号指定システムに従って計算されますが、入力時に書き込まれたオクテットすべてが含まれるように大きさは確保されます。
指定したネットマスクの右側にビットをセットしたネットワークアドレスを指定するとエラーになります。
    </para>

    <para>
<!--
     <xref linkend="datatype-net-cidr-table"/> shows some examples.
-->
     <xref linkend="datatype-net-cidr-table"/>に例をいくつか示します。
    </para>

     <table id="datatype-net-cidr-table">
<!--
      <title><type>cidr</type> Type Input Examples</title>
-->
      <title><type>cidr</type>データ型入力例</title>
      <tgroup cols="3">
       <thead>
        <row>
<!--
         <entry><type>cidr</type> Input</entry>
-->
         <entry><type>cidr</type>入力</entry>
<!--
         <entry><type>cidr</type> Output</entry>
-->
         <entry><type>cidr</type>出力</entry>
         <entry><literal><function>abbrev(<type>cidr</type>)</function></literal></entry>
        </row>
       </thead>
       <tbody>
        <row>
         <entry>192.168.100.128/25</entry>
         <entry>192.168.100.128/25</entry>
         <entry>192.168.100.128/25</entry>
        </row>
        <row>
         <entry>192.168/24</entry>
         <entry>192.168.0.0/24</entry>
         <entry>192.168.0/24</entry>
        </row>
        <row>
         <entry>192.168/25</entry>
         <entry>192.168.0.0/25</entry>
         <entry>192.168.0.0/25</entry>
        </row>
        <row>
         <entry>192.168.1</entry>
         <entry>192.168.1.0/24</entry>
         <entry>192.168.1/24</entry>
        </row>
        <row>
         <entry>192.168</entry>
         <entry>192.168.0.0/24</entry>
         <entry>192.168.0/24</entry>
        </row>
        <row>
         <entry>128.1</entry>
         <entry>128.1.0.0/16</entry>
         <entry>128.1/16</entry>
        </row>
        <row>
         <entry>128</entry>
         <entry>128.0.0.0/16</entry>
         <entry>128.0/16</entry>
        </row>
        <row>
         <entry>128.1.2</entry>
         <entry>128.1.2.0/24</entry>
         <entry>128.1.2/24</entry>
        </row>
        <row>
         <entry>10.1.2</entry>
         <entry>10.1.2.0/24</entry>
         <entry>10.1.2/24</entry>
        </row>
        <row>
         <entry>10.1</entry>
         <entry>10.1.0.0/16</entry>
         <entry>10.1/16</entry>
        </row>
        <row>
         <entry>10</entry>
         <entry>10.0.0.0/8</entry>
         <entry>10/8</entry>
        </row>
        <row>
         <entry>10.1.2.3/32</entry>
         <entry>10.1.2.3/32</entry>
         <entry>10.1.2.3/32</entry>
        </row>
        <row>
         <entry>2001:4f8:3:ba::/64</entry>
         <entry>2001:4f8:3:ba::/64</entry>
         <entry>2001:4f8:3:ba/64</entry>
        </row>
        <row>
         <entry>2001:4f8:3:ba:&zwsp;2e0:81ff:fe22:d1f1/128</entry>
         <entry>2001:4f8:3:ba:&zwsp;2e0:81ff:fe22:d1f1/128</entry>
         <entry>2001:4f8:3:ba:&zwsp;2e0:81ff:fe22:d1f1/128</entry>
        </row>
        <row>
         <entry>::ffff:1.2.3.0/120</entry>
         <entry>::ffff:1.2.3.0/120</entry>
         <entry>::ffff:1.2.3/120</entry>
        </row>
        <row>
         <entry>::ffff:1.2.3.0/128</entry>
         <entry>::ffff:1.2.3.0/128</entry>
         <entry>::ffff:1.2.3.0/128</entry>
        </row>
       </tbody>
      </tgroup>
     </table>
   </sect2>

   <sect2 id="datatype-inet-vs-cidr">
<!--
    <title><type>inet</type> vs. <type>cidr</type></title>
-->
    <title><type>inet</type>と<type>cidr</type>データ型の違い</title>

    <para>
<!--
    The essential difference between <type>inet</type> and <type>cidr</type>
    data types is that <type>inet</type> accepts values with nonzero bits to
    the right of the netmask, whereas <type>cidr</type> does not.  For
    example, <literal>192.168.0.1/24</literal> is valid for <type>inet</type>
    but not for <type>cidr</type>.
-->
<type>inet</type>データ型と<type>cidr</type>データ型との基本的な相違は、<type>inet</type>ではネットマスクの右側に0でないビット値を受け付けますが、<type>cidr</type>では受け付けないことです。
例えば、<literal>192.168.0.1/24</literal> は<type>inet</type>では有効ですが、<type>cidr</type>では有効ではありません。
    </para>

      <tip>
        <para>
<!--
        If you do not like the output format for <type>inet</type> or
        <type>cidr</type> values, try the functions <function>host</function>,
        <function>text</function>, and <function>abbrev</function>.
-->
もし<type>inet</type>もしくは<type>cidr</type>の値の出力書式が気に入らないのであれば、関数<function>host</function>、<function>text</function>および<function>abbrev</function>を試してください。
        </para>
      </tip>
   </sect2>

   <sect2 id="datatype-macaddr">
    <title><type>macaddr</type></title>

    <indexterm>
     <primary>macaddr (data type)</primary>
    </indexterm>
    <indexterm>
     <primary>macaddr (データ型)</primary>
    </indexterm>

    <indexterm>
     <primary>MAC address</primary>
     <see>macaddr</see>
    </indexterm>
    <indexterm>
     <primary>MACアドレス</primary>
     <see>macaddr</see>
    </indexterm>

    <para>
<!--
     The <type>macaddr</type> type stores MAC addresses, known for example
     from Ethernet card hardware addresses (although MAC addresses are
     used for other purposes as well).  Input is accepted in the
     following formats:
-->
<type>macaddr</type>データ型は例えばイーサネットカードのハードウェアアドレスとして知られるMACアドレスを保持します（MACアドレスは他の目的でも使われますが）。
入力は以下の形式を受け入れます。

     <simplelist>
      <member><literal>'08:00:2b:01:02:03'</literal></member>
      <member><literal>'08-00-2b-01-02-03'</literal></member>
      <member><literal>'08002b:010203'</literal></member>
      <member><literal>'08002b-010203'</literal></member>
      <member><literal>'0800.2b01.0203'</literal></member>
      <member><literal>'0800-2b01-0203'</literal></member>
      <member><literal>'08002b010203'</literal></member>
     </simplelist>

<!--
     These examples all specify the same address.  Upper and
     lower case is accepted for the digits
     <literal>a</literal> through <literal>f</literal>.  Output is always in the
     first of the forms shown.
-->
これらの例はすべて同一のアドレスを指定します。
<literal>a</literal>から<literal>f</literal>までの桁は大文字小文字どちらでも構いません。
出力は常に最初に示された形式となります。
    </para>

    <para>
<!--
     IEEE Standard 802-2001 specifies the second form shown (with hyphens)
     as the canonical form for MAC addresses, and specifies the first
     form (with colons) as used with bit-reversed, MSB-first notation, so that
     08-00-2b-01-02-03 = 10:00:D4:80:40:C0.  This convention is widely
     ignored nowadays, and it is relevant only for obsolete network
     protocols (such as Token Ring).  PostgreSQL makes no provisions
     for bit reversal; all accepted formats use the canonical LSB
     order.
-->
IEEE標準802-2001では、2番目の書式（ハイフンを使用）をMACアドレスの正規の表現と規定しています。
また、ビット反転で表記する最初の書式（コロンを使用）をMSBファーストの表記と規定しています。つまり08-00-2b-01-02-03は10:00:D4:80:40:C0です。
この規約は現在ではほぼ無視され、古びたネットワーク（トークンリングなど）のみに関連するものです。
PostgreSQLではビット反転に関する準備をしていません。
また、すべての受付け可能な書式では正規のLSB順を使用します。
    </para>

    <para>
<!--
     The remaining five input formats are not part of any standard.
-->
残る5つの入力書式はどの標準にも属しません。
    </para>
   </sect2>

   <sect2 id="datatype-macaddr8">
    <title><type>macaddr8</type></title>

    <indexterm>
     <primary>macaddr8 (data type)</primary>
    </indexterm>
    <indexterm>
     <primary>macaddr8 (データ型)</primary>
    </indexterm>

    <indexterm>
     <primary>MAC address (EUI-64 format)</primary>
     <see>macaddr</see>
    </indexterm>
    <indexterm>
     <primary>MACアドレス (EUI-64 形式)</primary>
     <see>macaddr</see>
    </indexterm>

    <para>
<!--
     The <type>macaddr8</type> type stores MAC addresses in EUI-64
     format, known for example from Ethernet card hardware addresses
     (although MAC addresses are used for other purposes as well).
     This type can accept both 6 and 8 byte length MAC addresses
     and stores them in 8 byte length format.  MAC addresses given
     in 6 byte format will be stored in 8 byte length format with the
     4th and 5th bytes set to FF and FE, respectively.
-->
<type>macaddr8</type>データ型はイーサネットカードのハードウェアアドレスなどで知られるEUI-64形式でデータを格納します（MACアドレスは他の目的にもよく使用されます）。
このデータ型は６バイト長と８バイト長の両方の長さのMACアドレスを受け入れることがき、８バイト長の形式で格納します。
6バイト形式で与えられたMACアドレスは8バイト長の形式では、それぞれ、４番目と５番目のバイトをFFとFEとして格納されます。

<!--
     Note that IPv6 uses a modified EUI-64 format where the 7th bit
     should be set to one after the conversion from EUI-48.  The
     function <function>macaddr8_set7bit</function> is provided to make this
     change.
-->
IPv6はEUI-48から変換後に７番目のビットに1となるべき設定がなされた修正EUI-64形式を使用する点に注意してください。
 <function>macaddr8_set7bit</function>関数がこの変換生成を提供します。

<!--
     Generally speaking, any input which is comprised of pairs of hex
     digits (on byte boundaries), optionally separated consistently by
     one of <literal>':'</literal>, <literal>'-'</literal> or <literal>'.'</literal>, is
     accepted.  The number of hex digits must be either 16 (8 bytes) or
     12 (6 bytes).  Leading and trailing whitespace is ignored.
-->
一般的には（バイト境界上での）16進数の対で構成され、任意に<literal>':'</literal>、<literal>'-'</literal> もしくは <literal>'.'</literal>のいずれかの一貫した記号で分割された入力を受け付けます。
16進数の桁数は16桁（8バイト）か12桁（6バイト）のいずれかである必要があります。
前後の空白は無視されます。

<!--
     The following are examples of input formats that are accepted:
-->
以下の入力形式の例は受け付けられます。

     <simplelist>
      <member><literal>'08:00:2b:01:02:03:04:05'</literal></member>
      <member><literal>'08-00-2b-01-02-03-04-05'</literal></member>
      <member><literal>'08002b:0102030405'</literal></member>
      <member><literal>'08002b-0102030405'</literal></member>
      <member><literal>'0800.2b01.0203.0405'</literal></member>
      <member><literal>'0800-2b01-0203-0405'</literal></member>
      <member><literal>'08002b01:02030405'</literal></member>
      <member><literal>'08002b0102030405'</literal></member>
     </simplelist>

<!--
     These examples all specify the same address.  Upper and
     lower case is accepted for the digits
     <literal>a</literal> through <literal>f</literal>.  Output is always in the
     first of the forms shown.
-->
これらの例はすべて同一のアドレスを指定します。
<literal>a</literal>から<literal>f</literal>までの桁は大文字小文字どちらでも構いません。
出力は常に最初に示された形式となります。
    </para>

    <para>
<!--
     The last six input formats shown above are not part of any standard.
-->
上記の最後の6つの形式は標準ではありません。
    </para>

    <para>
<!--
     To convert a traditional 48 bit MAC address in EUI-48 format to
     modified EUI-64 format to be included as the host portion of an
     IPv6 address, use <function>macaddr8_set7bit</function> as shown:
-->
従来のEUI-48形式の48ビットのMACアドレスからIPv6のホスト部を含む修正がなされたEUI-64形式へ変更するためには、以下に示すように<function>macaddr8_set7bit</function>を使用します。

<programlisting>
SELECT macaddr8_set7bit('08:00:2b:01:02:03');
<computeroutput>
    macaddr8_set7bit
-------------------------
 0a:00:2b:ff:fe:01:02:03
(1 row)
</computeroutput>
</programlisting>

    </para>

   </sect2>

  </sect1>

  <sect1 id="datatype-bit">
<!--
   <title>Bit String Types</title>
-->
   <title>ビット列データ型</title>

   <indexterm zone="datatype-bit">
    <primary>bit string</primary>
    <secondary>data type</secondary>
   </indexterm>
   <indexterm zone="datatype-bit">
    <primary>ビット列</primary>
    <secondary>データ型</secondary>
   </indexterm>

   <para>
<!--
    Bit strings are strings of 1's and 0's.  They can be used to store
    or visualize bit masks.  There are two SQL bit types:
    <type>bit(<replaceable>n</replaceable>)</type> and <type>bit
    varying(<replaceable>n</replaceable>)</type>, where
    <replaceable>n</replaceable> is a positive integer.
-->
ビット列とは1と0のビットが連続したものです。
ビットマスクを格納したり可視化するために使用されます。
SQLのビット型には2つあります。
<type>bit(<replaceable>n</replaceable>)</type>と<type>bit varying(<replaceable>n</replaceable>)</type>です。
ここで<replaceable>n</replaceable>は正の整数です。
   </para>

   <para>
<!--
    <type>bit</type> type data must match the length
    <replaceable>n</replaceable> exactly; it is an error to attempt to
    store shorter or longer bit strings.  <type>bit varying</type> data is
    of variable length up to the maximum length
    <replaceable>n</replaceable>; longer strings will be rejected.
    Writing <type>bit</type> without a length is equivalent to
    <literal>bit(1)</literal>, while <type>bit varying</type> without a length
    specification means unlimited length.
-->
<type>bit</type>型のデータは<replaceable>n</replaceable>で表される長さに正確に一致しなければなりません。
この長さより長いか短いビット列を格納しようとするとエラーになります。
<type>bit varying</type>型のデータは最大<replaceable>n</replaceable>までの可変長です。
最大長を超えるビット列は受け付けません。
長さ指定のない<type>bit</type>データ型は<literal>bit(1)</literal>データ型と同一で、長さ指定のない<type>bit varying</type>データ型は無限長を意味します。
   </para>

   <note>
    <para>
<!--
     If one explicitly casts a bit-string value to
     <type>bit(<replaceable>n</replaceable>)</type>, it will be truncated or
     zero-padded on the right to be exactly <replaceable>n</replaceable> bits,
     without raising an error.  Similarly,
     if one explicitly casts a bit-string value to
     <type>bit varying(<replaceable>n</replaceable>)</type>, it will be truncated
     on the right if it is more than <replaceable>n</replaceable> bits.
-->
ビット列の値を明示的に<type>bit(<replaceable>n</replaceable>)</type>にキャストすると、厳密に<replaceable>n</replaceable>ビットになるように、切り捨てられるか右側をゼロ詰めされ、エラーにはなりません。
同様に、ビット列の値を明示的に<type>bit varying(<replaceable>n</replaceable>)</type>にキャストすると、ビット数が<replaceable>n</replaceable>を超える場合は右側が切り捨てられます。
    </para>
   </note>

   <para>
<!--
    Refer to <xref
    linkend="sql-syntax-bit-strings"/> for information about the syntax
    of bit string constants.  Bit-logical operators and string
    manipulation functions are available; see <xref
    linkend="functions-bitstring"/>.
-->
ビット列定数に関する構文についての情報は<xref linkend="sql-syntax-bit-strings"/>を参照してください。
ビット論理演算子とビット列操作関数が利用可能ですが、<xref linkend="functions-bitstring"/>を参照してください。
   </para>

   <example>
<!--
    <title>Using the Bit String Types</title>
-->
    <title>ビット列データ型の使用</title>

<programlisting>
CREATE TABLE test (a BIT(3), b BIT VARYING(5));
INSERT INTO test VALUES (B'101', B'00');
INSERT INTO test VALUES (B'10', B'101');
<computeroutput>
ERROR:  bit string length 2 does not match type bit(3)
</computeroutput>
INSERT INTO test VALUES (B'10'::bit(3), B'101');
SELECT * FROM test;
<computeroutput>
  a  |  b
-----+-----
 101 | 00
 100 | 101
</computeroutput>
</programlisting>
   </example>

   <para>
<!--
    A bit string value requires 1 byte for each group of 8 bits, plus
    5 or 8 bytes overhead depending on the length of the string
    (but long values may be compressed or moved out-of-line, as explained
    in <xref linkend="datatype-character"/> for character strings).
-->
ビット列の値は8ビット毎に1バイト、さらにビット列長に応じた5または8バイトのオーバーヘッドが必要です。
（しかし、文字列に関する<xref linkend="datatype-character"/>で説明したように、長い値は圧縮または行外に移動する可能性があります。）
   </para>
  </sect1>

  <sect1 id="datatype-textsearch">
<!--
   <title>Text Search Types</title>
-->
   <title>テキスト検索に関する型</title>

   <indexterm zone="datatype-textsearch">
    <primary>full text search</primary>
    <secondary>data types</secondary>
   </indexterm>
   <indexterm zone="datatype-textsearch">
    <primary>全文検索</primary>
    <secondary>データ型</secondary>
   </indexterm>

   <indexterm zone="datatype-textsearch">
    <primary>text search</primary>
    <secondary>data types</secondary>
   </indexterm>
   <indexterm zone="datatype-textsearch">
    <primary>テキスト検索</primary>
    <secondary>データ型</secondary>
   </indexterm>

   <para>
<!--
    <productname>PostgreSQL</productname> provides two data types that
    are designed to support full text search, which is the activity of
    searching through a collection of natural-language <firstterm>documents</firstterm>
    to locate those that best match a <firstterm>query</firstterm>.
    The <type>tsvector</type> type represents a document in a form optimized
    for text search; the <type>tsquery</type> type similarly represents
    a text query.
    <xref linkend="textsearch"/> provides a detailed explanation of this
    facility, and <xref linkend="functions-textsearch"/> summarizes the
    related functions and operators.
-->
<productname>PostgreSQL</productname>は、自然言語の<firstterm>文書</firstterm>の集合を通して検索を行い<firstterm>問い合わせ</firstterm>に最も合致する文書を見つける機能である全文検索をサポートするために設計された2つのデータ型を提供します。
<type>tsvector</type>型はテキスト検索に最適化された形式で文書を表現します。
<type>tsquery</type>型は同様に問い合わせを表現します。
<xref linkend="textsearch"/>ではこの機能を詳しく説明します。
また、<xref linkend="functions-textsearch"/>では、関連する関数や演算子を要約します。
   </para>

   <sect2 id="datatype-tsvector">
    <title><type>tsvector</type></title>

    <indexterm>
     <primary>tsvector (data type)</primary>
    </indexterm>
    <indexterm>
     <primary>tsvector（データ型）</primary>
    </indexterm>

    <para>
<!--
     A <type>tsvector</type> value is a sorted list of distinct
     <firstterm>lexemes</firstterm>, which are words that have been
     <firstterm>normalized</firstterm> to merge different variants of the same word
     (see <xref linkend="textsearch"/> for details).  Sorting and
     duplicate-elimination are done automatically during input, as shown in
     this example:
-->
<type>tsvector</type>の値は重複がない<firstterm>語彙素</firstterm>のソート済みリストです。
語彙素とは同じ単語の変種をまとめるために<firstterm>正規化</firstterm>された単語です（詳細は<xref linkend="textsearch"/>を参照）。
以下の例に示すようにソートと重複除去は入力の際に自動的になされます。

<programlisting>
SELECT 'a fat cat sat on a mat and ate a fat rat'::tsvector;
                      tsvector
----------------------------------------------------
 'a' 'and' 'ate' 'cat' 'fat' 'mat' 'on' 'rat' 'sat'
</programlisting>

<!--
     To represent
     lexemes containing whitespace or punctuation, surround them with quotes:
-->
空白文字または句読点を含む語彙素を表現するには、引用符でくくってください。

<programlisting>
SELECT $$the lexeme '    ' contains spaces$$::tsvector;
                 tsvector
-------------------------------------------
 '    ' 'contains' 'lexeme' 'spaces' 'the'
</programlisting>

<!--
     (We use dollar-quoted string literals in this example and the next one
     to avoid the confusion of having to double quote marks within the
     literals.)  Embedded quotes and backslashes must be doubled:
-->
（この例と次の例では、リテラル内で引用符記号を二重にしなければならないことによる混乱を防ぐためにドル引用符付け文字列を使用します。）
引用符およびバックスラッシュが埋め込まれている場合は、以下のように二重にしなければなりません。

<programlisting>
SELECT $$the lexeme 'Joe''s' contains a quote$$::tsvector;
                    tsvector
------------------------------------------------
 'Joe''s' 'a' 'contains' 'lexeme' 'quote' 'the'
</programlisting>

<!--
     Optionally, integer <firstterm>positions</firstterm>
     can be attached to lexemes:
-->
オプションとして、語彙素に整数の<firstterm>位置</firstterm>を付けることもできます。

<programlisting>
SELECT 'a:1 fat:2 cat:3 sat:4 on:5 a:6 mat:7 and:8 ate:9 a:10 fat:11 rat:12'::tsvector;
                                  tsvector
-------------------------------------------------------------------&zwsp;------------
 'a':1,6,10 'and':8 'ate':9 'cat':3 'fat':2,11 'mat':7 'on':5 'rat':12 'sat':4
</programlisting>

<!--
     A position normally indicates the source word's location in the
     document.  Positional information can be used for
     <firstterm>proximity ranking</firstterm>.  Position values can
     range from 1 to 16383; larger numbers are silently set to 16383.
     Duplicate positions for the same lexeme are discarded.
-->
位置は通常、元の単語の文書中の位置を示します。
位置情報を<firstterm>近接順序</firstterm>に使用することができます。
位置の値は1から16383までで、これより大きな値は警告なく16383に設定されます。
同一語彙素に対する重複する位置項目は破棄されます。
    </para>

    <para>
<!--
     Lexemes that have positions can further be labeled with a
     <firstterm>weight</firstterm>, which can be <literal>A</literal>,
     <literal>B</literal>, <literal>C</literal>, or <literal>D</literal>.
     <literal>D</literal> is the default and hence is not shown on output:
-->
位置を持つ語彙素はさらに<firstterm>重み</firstterm>付きのラベルを付与することができます。
ラベルは<literal>A</literal>、<literal>B</literal>、<literal>C</literal>、<literal>D</literal>を取ることができます。
<literal>D</literal>はデフォルトですので、以下のように出力には現れません。

<programlisting>
SELECT 'a:1A fat:2B,4C cat:5D'::tsvector;
          tsvector
----------------------------
 'a':1A 'cat':5 'fat':2B,4C
</programlisting>

<!--
     Weights are typically used to reflect document structure, for example
     by marking title words differently from body words.  Text search
     ranking functions can assign different priorities to the different
     weight markers.
-->
典型的に重みは、例えば、表題の単語には本文の単語と異なる印をつけるといった、文書構造を反映させるために使用されます。
テキスト検索の順序付け関数は異なる重み印に異なる優先度を割り当てることができます。
    </para>

    <para>
<!--
     It is important to understand that the
     <type>tsvector</type> type itself does not perform any word
     normalization; it assumes the words it is given are normalized
     appropriately for the application.  For example,
-->
<type>tsvector</type>型自体は単語の正規化を行わないことを理解することは重要です。
与えられる単語はアプリケーションのために適切に正規化されていると仮定しています。
以下に例を示します。

<programlisting>
SELECT 'The Fat Rats'::tsvector;
      tsvector
--------------------
 'Fat' 'Rats' 'The'
</programlisting>

<!--
     For most English-text-searching applications the above words would
     be considered non-normalized, but <type>tsvector</type> doesn't care.
     Raw document text should usually be passed through
     <function>to_tsvector</function> to normalize the words appropriately
     for searching:
-->
ほとんどの英文テキスト検索アプリケーションでは、上の単語は正規化されていないとみなされますが、<type>tsvector</type>は気にしません。
検索用に単語を適切に正規化するために、生の文書テキストは通常<function>to_tsvector</function>経由で渡されます。

<programlisting>
SELECT to_tsvector('english', 'The Fat Rats');
   to_tsvector
-----------------
 'fat':2 'rat':3
</programlisting>

<!--
     Again, see <xref linkend="textsearch"/> for more detail.
-->
これについても、詳細は<xref linkend="textsearch"/>を参照してください。
    </para>

   </sect2>

   <sect2 id="datatype-tsquery">
    <title><type>tsquery</type></title>

    <indexterm>
     <primary>tsquery (data type)</primary>
    </indexterm>
    <indexterm>
     <primary>tsquery（データ型）</primary>
    </indexterm>

    <para>
<!--
     A <type>tsquery</type> value stores lexemes that are to be
     searched for, and can combine them using the Boolean operators
     <literal>&amp;</literal> (AND), <literal>|</literal> (OR), and
     <literal>!</literal> (NOT), as well as the phrase search operator
     <literal>&lt;-&gt;</literal> (FOLLOWED BY).  There is also a variant
     <literal>&lt;<replaceable>N</replaceable>&gt;</literal> of the FOLLOWED BY
     operator, where <replaceable>N</replaceable> is an integer constant that
     specifies the distance between the two lexemes being searched
     for.  <literal>&lt;-&gt;</literal> is equivalent to <literal>&lt;1&gt;</literal>.
-->
<type>tsquery</type>の値には検索される語彙素が格納されます。
それらは論理演算子<literal>&amp;</literal> (論理積)、<literal>|</literal> (論理和)、<literal>!</literal>(否定)および語句検索演算子<literal>&lt;-&gt;</literal>(FOLLOWED BY)を組み合わせることができます。
FOLLOWED BY演算子には<literal>&lt;<replaceable>N</replaceable>&gt;</literal>という変化形もあり、<replaceable>N</replaceable>は２つの検索される語彙素の距離を指定する数値型の定数です。
<literal>&lt;-&gt;</literal>と<literal>&lt;1&gt;</literal>は同じです。
    </para>

    <para>
<!--
     Parentheses can be used to enforce grouping of these operators.
     In the absence of parentheses, <literal>!</literal> (NOT) binds most tightly,
     <literal>&lt;-&gt;</literal> (FOLLOWED BY) next most tightly, then
     <literal>&amp;</literal> (AND), with <literal>|</literal> (OR) binding
     the least tightly.
-->
括弧を使用して演算子を強制的にグループ化することができます。
括弧が無い場合、<literal>!</literal> (NOT)が最も強く結合し、<literal>&lt;-&gt;</literal> (FOLLOWED BY)が次に強く結合します。
次いで、<literal>&amp;</literal> (AND)の結合が強く、 <literal>|</literal> (OR)の結合が最も弱くなります。
    </para>

    <para>
<!--
     Here are some examples:
-->
以下に例を示します：

<programlisting>
SELECT 'fat &amp; rat'::tsquery;
    tsquery
---------------
 'fat' &amp; 'rat'

SELECT 'fat &amp; (rat | cat)'::tsquery;
          tsquery
---------------------------
 'fat' &amp; ( 'rat' | 'cat' )

SELECT 'fat &amp; rat &amp; ! cat'::tsquery;
        tsquery
------------------------
 'fat' &amp; 'rat' &amp; !'cat'
</programlisting>
    </para>

    <para>
<!--
     Optionally, lexemes in a <type>tsquery</type> can be labeled with
     one or more weight letters, which restricts them to match only
     <type>tsvector</type> lexemes with one of those weights:
-->
省略することもできますが、<type>tsquery</type>内の語彙素に1つ以上の重み文字でラベルを付けることができます。
こうすると、これらの重みを持つ<type>tsvector</type>語彙素のみに一致するように制限することになります。

<programlisting>
SELECT 'fat:ab &amp; cat'::tsquery;
    tsquery
------------------
 'fat':AB &amp; 'cat'
</programlisting>
    </para>

    <para>
<!--
     Also, lexemes in a <type>tsquery</type> can be labeled with <literal>*</literal>
     to specify prefix matching:
-->
同時に、<type>tsquery</type>内の語彙素は、前方一致を指定するため<literal>*</literal>でラベルを付けることができます。
<programlisting>
SELECT 'super:*'::tsquery;
  tsquery
-----------
 'super':*
</programlisting>
<!--
     This query will match any word in a <type>tsvector</type> that begins
     with <quote>super</quote>.
-->
この問い合わせでは<quote>super</quote>で始まる<type>tsvector</type>中の全ての言葉と一致します。
    </para>

    <para>
<!--
     Quoting rules for lexemes are the same as described previously for
     lexemes in <type>tsvector</type>; and, as with <type>tsvector</type>,
     any required normalization of words must be done before converting
     to the <type>tsquery</type> type.  The <function>to_tsquery</function>
     function is convenient for performing such normalization:
-->
語彙素の引用符規則は前に説明した<type>tsvector</type>における語彙素と同じです。
また、<type>tsvector</type>同様、必要な単語の正規化は<type>tsquery</type>型に変換する前に行う必要があります。
こうした正規化の実行には<function>to_tsquery</function>関数が簡便です。

<programlisting>
SELECT to_tsquery('Fat:ab &amp; Cats');
    to_tsquery
------------------
 'fat':AB &amp; 'cat'
</programlisting>

<!--
     Note that <function>to_tsquery</function> will process prefixes in the same way
     as other words, which means this comparison returns true:
-->
<function>to_tsquery</function>は他の言葉と同じように接頭辞を扱うことに注意してください。
以下の比較の例ではtrueを返します。

<programlisting>
SELECT to_tsvector( 'postgraduate' ) @@ to_tsquery( 'postgres:*' );
 ?column?
----------
 t
</programlisting>
<!--
     because <literal>postgres</literal> gets stemmed to <literal>postgr</literal>:
-->
これは<literal>postgres</literal>には<literal>postgr</literal>の語幹を含んでいるためです。
<programlisting>
SELECT to_tsvector( 'postgraduate' ), to_tsquery( 'postgres:*' );
  to_tsvector  | to_tsquery
---------------+------------
 'postgradu':1 | 'postgr':*
</programlisting>
<!--
     which will match the stemmed form of <literal>postgraduate</literal>.
-->
これは<literal>postgraduate</literal>の語幹の形と一致します。
    </para>

   </sect2>

  </sect1>

  <sect1 id="datatype-uuid">
<!--
   <title><acronym>UUID</acronym> Type</title>
-->
   <title><acronym>UUID</acronym>型</title>

   <indexterm zone="datatype-uuid">
    <primary>UUID</primary>
   </indexterm>

   <para>
<!--
    The data type <type>uuid</type> stores Universally Unique Identifiers
    (UUID) as defined by <ulink url="https://datatracker.ietf.org/doc/html/rfc4122">RFC 4122</ulink>,
    ISO/IEC 9834-8:2005, and related standards.
    (Some systems refer to this data type as a globally unique identifier, or
    GUID,<indexterm><primary>GUID</primary></indexterm> instead.)  This
    identifier is a 128-bit quantity that is generated by an algorithm chosen
    to make it very unlikely that the same identifier will be generated by
    anyone else in the known universe using the same algorithm.  Therefore,
    for distributed systems, these identifiers provide a better uniqueness
    guarantee than sequence generators, which
    are only unique within a single database.
-->
<type>uuid</type>データ型は、<ulink url="https://datatracker.ietf.org/doc/html/rfc4122">RFC 4122</ulink>:、ISO/IEC 9834-8:2005および関連する標準に従う、汎用一意識別子（UUID）を格納します。
（一部のシステムでは、このデータ型をグローバル一意識別子（GUID<indexterm><primary>GUID</primary></indexterm>）と呼んでいます。）
この識別子は、同一のアルゴリズムを使用しても既知の世界上の他の誰かが同一識別子が生成される可能性がほとんどないように選択されたアルゴリズムで生成された128ビット量の値です。
したがって、分散システムにおいて、これら識別子は、単一データベース内でしか一意にならないシーケンスジェネレータよりも優れた一意性保証を提供します。
   </para>

   <para>
<!--
    A UUID is written as a sequence of lower-case hexadecimal digits,
    in several groups separated by hyphens, specifically a group of 8
    digits followed by three groups of 4 digits followed by a group of
    12 digits, for a total of 32 digits representing the 128 bits.  An
    example of a UUID in this standard form is:
-->
UUIDは、小文字の16進数表記桁の並びをいくつかのグループでハイフンで区切って表現されます。
具体的には、8桁のグループが1つ、4桁のグループが3つ、次いで、12桁のグループが1つとなり、合計32桁で128ビットを表します。
この標準形式のUUIDの例を以下に示します。
<programlisting>
a0eebc99-9c0b-4ef8-bb6d-6bb9bd380a11
</programlisting>
<!--
    <productname>PostgreSQL</productname> also accepts the following
    alternative forms for input:
    use of upper-case digits, the standard format surrounded by
    braces, omitting some or all hyphens, adding a hyphen after any
    group of four digits.  Examples are:
-->
また、<productname>PostgreSQL</productname>は入力の別形式として、桁を大文字表記したもの、標準形式を中括弧でくくったもの、いくつかまたはすべてのハイフンを省略したもの、４桁ごとのグループの間の任意の箇所にハイフンを付加したものも受け付けます。
以下に例を示します。
<programlisting>
A0EEBC99-9C0B-4EF8-BB6D-6BB9BD380A11
{a0eebc99-9c0b-4ef8-bb6d-6bb9bd380a11}
a0eebc999c0b4ef8bb6d6bb9bd380a11
a0ee-bc99-9c0b-4ef8-bb6d-6bb9-bd38-0a11
{a0eebc99-9c0b4ef8-bb6d6bb9-bd380a11}
</programlisting>
<!--
    Output is always in the standard form.
-->
出力は常に標準形式になります。
   </para>

   <para>
<!--
    See <xref linkend="functions-uuid"/> for how to generate a UUID in
    <productname>PostgreSQL</productname>.
-->
<productname>PostgreSQL</productname>でUUIDを生成する方法は<xref linkend="functions-uuid"/>を確認してください。
   </para>
  </sect1>

  <sect1 id="datatype-xml">
<!--
   <title><acronym>XML</acronym> Type</title>
-->
   <title><acronym>XML</acronym>型</title>

   <indexterm zone="datatype-xml">
    <primary>XML</primary>
   </indexterm>

   <para>
<!--
    The <type>xml</type> data type can be used to store XML data.  Its
    advantage over storing XML data in a <type>text</type> field is that it
    checks the input values for well-formedness, and there are support
    functions to perform type-safe operations on it; see <xref
    linkend="functions-xml"/>.  Use of this data type requires the
    installation to have been built with <command>configure
    &#45;-with-libxml</command>.
-->
<type>xml</type>データ型を使用して、XMLデータを格納することができます。
<type>text</type>型のフィールドにXMLデータを格納する方法より、入力された値が整形式かどうかを検査する利点があります。
また、型を安全に操作するサポート関数があります。
<xref linkend="functions-xml"/>を参照してください。
このデータ型を使用するためには、インストレーションが<command>configure --with-libxml</command>で構築されていることが必要です。
   </para>

   <para>
<!--
    The <type>xml</type> type can store well-formed
    <quote>documents</quote>, as defined by the XML standard, as well
    as <quote>content</quote> fragments, which are defined by reference
    to the more permissive
    <ulink url="https://www.w3.org/TR/2010/REC-xpath-datamodel-20101214/#DocumentNode"><quote>document node</quote></ulink>
    of the XQuery and XPath data model.
    Roughly, this means that content fragments can have
    more than one top-level element or character node.  The expression
    <literal><replaceable>xmlvalue</replaceable> IS DOCUMENT</literal>
    can be used to evaluate whether a particular <type>xml</type>
    value is a full document or only a content fragment.
-->
<type>xml</type>型は、XML標準で定義された整形式の<quote>文書</quote>およびXQueryとXPathデータモデルのより寛容な<ulink url="https://www.w3.org/TR/2010/REC-xpath-datamodel-20101214/#DocumentNode"><quote>文書ノード</quote></ulink>を参照して定義される<quote>コンテンツ</quote>フラグメントを格納できます。
大雑把に言うと、これは、コンテンツフラグメントが2つ以上の最上位要素や文字ノードを持つことができることを意味します。
<literal><replaceable>xmlvalue</replaceable> IS DOCUMENT</literal>という式を使用して、特定の<type>xml</type>値が完全な文書か単なるコンテンツフラグメントか評価することができます。
   </para>

   <para>
<!--
    Limits and compatibility notes for the <type>xml</type> data type
    can be found in <xref linkend="xml-limits-conformance"/>.
-->
<type>xml</type>データ型の制限と互換性に関する注意事項は、 <xref linkend="xml-limits-conformance"/>から確認できます。
   </para>

   <sect2 id="datatype-xml-creating">
<!--
    <title>Creating XML Values</title>
-->
    <title>XML値の作成</title>
   <para>
<!--
    To produce a value of type <type>xml</type> from character data,
    use the function
    <function>xmlparse</function>:<indexterm><primary>xmlparse</primary></indexterm>
-->
文字データから<type>xml</type>型の値を生成するためには、<function>xmlparse</function>関数を使用してください。
<indexterm><primary>xmlparse</primary></indexterm>
<synopsis>
XMLPARSE ( { DOCUMENT | CONTENT } <replaceable>value</replaceable>)
</synopsis>
<!--
    Examples:
-->
例：
<programlisting><![CDATA[
XMLPARSE (DOCUMENT '<?xml version="1.0"?><book><title>Manual</title><chapter>...</chapter></book>')
XMLPARSE (CONTENT 'abc<foo>bar</foo><bar>foo</bar>')
]]></programlisting>
<!--
    While this is the only way to convert character strings into XML
    values according to the SQL standard, the PostgreSQL-specific
    syntaxes:
-->
標準SQLに従って文字列をXML値に変換するためにはこの方法しかありませんが、次のようなPostgreSQL固有の構文も使用することができます。
<programlisting><![CDATA[
xml '<foo>bar</foo>'
'<foo>bar</foo>'::xml
]]></programlisting>
<!--
    can also be used.
-->
   </para>

   <para>
<!--
    The <type>xml</type> type does not validate input values
    against a document type declaration
    (DTD),<indexterm><primary>DTD</primary></indexterm>
    even when the input value specifies a DTD.
    There is also currently no built-in support for validating against
    other XML schema languages such as XML Schema.
-->
<type>xml</type>型では文書型定義（DTD）に対して入力値を検証することは、入力値がDTDを指定していたとしても、行いません。
<indexterm><primary>DTD</primary></indexterm>
また同様に、現時点ではXML Schemaなどの他のXMLスキーマ言語に対する検証サポートも組み込まれていません。
   </para>

   <para>
<!--
    The inverse operation, producing a character string value from
    <type>xml</type>, uses the function
    <function>xmlserialize</function>:<indexterm><primary>xmlserialize</primary></indexterm>
-->
<type>xml</type>から文字列値を生成するという逆演算では<function>xmlserialize</function>関数を使用してください。
<indexterm><primary>xmlserialize</primary></indexterm>
<synopsis>
XMLSERIALIZE ( { DOCUMENT | CONTENT } <replaceable>value</replaceable> AS <replaceable>type</replaceable> [ [ NO ] INDENT ] )
</synopsis>
<!--
    <replaceable>type</replaceable> can be
    <type>character</type>, <type>character varying</type>, or
    <type>text</type> (or an alias for one of those).  Again, according
    to the SQL standard, this is the only way to convert between type
    <type>xml</type> and character types, but PostgreSQL also allows
    you to simply cast the value.
-->
ここで、<replaceable>type</replaceable>は、<type>character</type>、<type>character varying</type>、<type>text</type>（またはこれらの別名）を取ることができます。
この場合も、標準SQLに従って<type>xml</type>と文字列型間の変換を行うためにはこの方法しかありません。
PostgreSQLでは単に値をキャストすることが可能です。
   </para>

   <para>
<!--
    The <literal>INDENT</literal> option causes the result to be
    pretty-printed, while <literal>NO INDENT</literal> (which is the
    default) just emits the original input string.  Casting to a character
    type likewise produces the original string.
-->
<literal>INDENT</literal>オプションを指定すると、結果は整形されます。<literal>NO INDENT</literal>(デフォルトです)はオリジナルの入力文字列を単に出力します。
文字列型にキャストすると、同様にオリジナル文字列が生成されます。
   </para>

   <para>
<!--
    When a character string value is cast to or from type
    <type>xml</type> without going through <type>XMLPARSE</type> or
    <type>XMLSERIALIZE</type>, respectively, the choice of
    <literal>DOCUMENT</literal> versus <literal>CONTENT</literal> is
    determined by the <quote>XML option</quote>
    <indexterm><primary>XML option</primary></indexterm>
    session configuration parameter, which can be set using the
    standard command:
-->
<type>XMLPARSE</type>や<type>XMLSERIALIZE</type>を使わずに文字列値と<type>xml</type>との間をキャストした場合、<literal>DOCUMENT</literal>か<literal>CONTENT</literal>かという選択が<quote>XML option</quote>セッション設定パラメータによって決定されます。
<indexterm><primary>XML option</primary></indexterm>
このパラメータは標準コマンド
<synopsis>
SET XML OPTION { DOCUMENT | CONTENT };
</synopsis>
<!--
    or the more PostgreSQL-like syntax
-->
または、よりPostgreSQLらしい構文
<synopsis>
SET xmloption TO { DOCUMENT | CONTENT };
</synopsis>
を使用して設定することができます。
<!--
    The default is <literal>CONTENT</literal>, so all forms of XML
    data are allowed.
-->
デフォルトは<literal>CONTENT</literal>ですので、すべての書式のXMLデータを扱うことができます。
   </para>

   </sect2>

   <sect2 id="datatype-xml-encoding-handling">
<!--
    <title>Encoding Handling</title>
-->
    <title>符号化方式の取扱い</title>
   <para>
<!--
    Care must be taken when dealing with multiple character encodings
    on the client, server, and in the XML data passed through them.
    When using the text mode to pass queries to the server and query
    results to the client (which is the normal mode), PostgreSQL
    converts all character data passed between the client and the
    server and vice versa to the character encoding of the respective
    end; see <xref linkend="multibyte"/>.  This includes string
    representations of XML values, such as in the above examples.
    This would ordinarily mean that encoding declarations contained in
    XML data can become invalid as the character data is converted
    to other encodings while traveling between client and server,
    because the embedded encoding declaration is not changed.  To cope
    with this behavior, encoding declarations contained in
    character strings presented for input to the <type>xml</type> type
    are <emphasis>ignored</emphasis>, and content is assumed
    to be in the current server encoding.  Consequently, for correct
    processing, character strings of XML data must be sent
    from the client in the current client encoding.  It is the
    responsibility of the client to either convert documents to the
    current client encoding before sending them to the server, or to
    adjust the client encoding appropriately.  On output, values of
    type <type>xml</type> will not have an encoding declaration, and
    clients should assume all data is in the current client
    encoding.
-->
クライアント側、サーバ側、および、これらを経由してやり取りされるXMLデータ内部で複数の文字符号化方式を扱う場合には注意が必要です。
テキストモードを使用してサーバに問い合わせを渡し、そしてクライアントに問い合わせ結果を渡す場合（これが通常のモードです）、PostgreSQLは、クライアントからサーバ、サーバからクライアントでやり取りされるすべての文字データを受信側の文字符号化方式に変換します。
<xref linkend="multibyte"/>を参照してください。
これには上の例のようなXML値の文字列表現も含まれます。
これは通常、埋め込まれたencoding宣言は変更されずに、クライアント/サーバ間でやり取りされる間に文字データが他方の符号化方式に変換されてしまうので、XMLデータ内のencodingが無効になる可能性があることを意味します。
この動作に対処するため、<type>xml</type>型の入力として表現された文字列に含まれているencoding宣言は<emphasis>無視</emphasis>され、その内容は常にサーバの現在の符号化方式になっているものと仮定されます。
したがって、正しく処理するためには、XMLデータにおける文字列をクライアントの現在の符号化方式で送信しなければなりません。
サーバに送信する前に文書を現在のクライアントの符号化方式に変換するか、クライアントの符号化方式を適切に調節するかは、クライアントの責任です。
出力では<type>xml</type>型の値はencoding宣言を持ちません。
クライアントはすべてのデータが現在のクライアントの符号化方式であることを前提としなければなりません。
   </para>

   <para>
<!--
    When using binary mode to pass query parameters to the server
    and query results back to the client, no encoding conversion
    is performed, so the situation is different.  In this case, an
    encoding declaration in the XML data will be observed, and if it
    is absent, the data will be assumed to be in UTF-8 (as required by
    the XML standard; note that PostgreSQL does not support UTF-16).
    On output, data will have an encoding declaration
    specifying the client encoding, unless the client encoding is
    UTF-8, in which case it will be omitted.
-->
バイナリモードを使用して、問い合わせパラメータをサーバに渡し、そして問い合わせ結果をクライアントに返す場合、符号化方式の変換は行われません。
このため状況は異なります。
この場合、XMLデータ内のencoding宣言が認識され、もし存在しなければ、データがUTF-8であると仮定されます。
（XML標準の要求通りです。
PostgreSQLはUTF-16をサポートしていないことに注意してください。）
出力では、データはクライアントの符号化方式を指定したencoding宣言を持ちます。
ただし、もしクライアントの符号化方式がUTF-8の場合はencoding宣言は省略されます。
   </para>

   <para>
<!--
    Needless to say, processing XML data with PostgreSQL will be less
    error-prone and more efficient if the XML data encoding, client encoding,
    and server encoding are the same.  Since XML data is internally
    processed in UTF-8, computations will be most efficient if the
    server encoding is also UTF-8.
-->
言うまでもありませんが、PostgreSQLを使用したXML処理では、XMLデータの符号化方式、クライアントの符号化方式、サーバの符号化方式が同じ場合にエラーが起こりづらく、より効率的です。
XMLデータは内部的にUTF-8として処理されますので、サーバの符号化方式が同一のUTF-8である場合、最も効率が上がります。
   </para>

   <caution>
    <para>
<!--
     Some XML-related functions may not work at all on non-ASCII data
     when the server encoding is not UTF-8.  This is known to be an
     issue for <function>xmltable()</function> and <function>xpath()</function> in particular.
-->
サーバ符号化方式がUTF-8でない場合、いくつかのXMLに関係した関数は非ASCIIデータに対して全く機能しないことがあります。
これは特に<function>xmltable()</function>と<function>xpath()</function>に対する問題として知られています。
    </para>
   </caution>
   </sect2>

   <sect2 id="datatype-xml-accessing-xml-values">
<!--
   <title>Accessing XML Values</title>
-->
   <title>XML値へのアクセス</title>

   <para>
<!--
    The <type>xml</type> data type is unusual in that it does not
    provide any comparison operators.  This is because there is no
    well-defined and universally useful comparison algorithm for XML
    data.  One consequence of this is that you cannot retrieve rows by
    comparing an <type>xml</type> column against a search value.  XML
    values should therefore typically be accompanied by a separate key
    field such as an ID.  An alternative solution for comparing XML
    values is to convert them to character strings first, but note
    that character string comparison has little to do with a useful
    XML comparison method.
-->
<type>xml</type>データ型は、比較演算子をまったく提供しないというところが他と異なります。
これは、XMLデータに対し、よく定義され、誰にとっても有用な比較アルゴリズムが存在しないためです。
この結果、<type>xml</type>列を検索値と比べて行を取り出すことはできません。
したがって通常XML値には、IDなどの別のキーフィールドを一般的に付属させなければなりません。
XML値の比較を行うもうひとつの方法は、文字列に一度変換することです。
しかし、文字列比較は有用なXML比較方法といえないことに注意してください。
   </para>

   <para>
<!--
    Since there are no comparison operators for the <type>xml</type>
    data type, it is not possible to create an index directly on a
    column of this type.  If speedy searches in XML data are desired,
    possible workarounds include casting the expression to a
    character string type and indexing that, or indexing an XPath
    expression.  Of course, the actual query would have to be adjusted
    to search by the indexed expression.
-->
<type>xml</type>データ型用の比較演算子がありませんので、この型の列に直接インデックスを作成することはできません。
XMLデータを高速に検索することが望まれるなら、その表現を文字列型にキャストし、それをインデックス付けするか、または、XPath式をインデックス付けするかという対策をとることができます。
当然ながら、インデックス付けされた式で検索されるよう実際の問い合わせを調整する必要があります。
   </para>

   <para>
<!--
    The text-search functionality in PostgreSQL can also be used to speed
    up full-document searches of XML data.  The necessary
    preprocessing support is, however, not yet available in the PostgreSQL
    distribution.
-->
PostgreSQLのテキスト検索機能を使用して、XMLデータの全文検索速度をあげることもできます。
しかし、PostgreSQL配布物では必要な前処理を未だサポートしていません。
   </para>
   </sect2>
  </sect1>

  &json;

  &array;

  &rowtypes;

  &rangetypes;

  <sect1 id="domains">
<!--
   <title>Domain Types</title>
-->
   <title>ドメイン型</title>

   <indexterm zone="domains">
    <primary>domain</primary>
   </indexterm>
   <indexterm zone="domains">
    <primary>ドメイン</primary>
   </indexterm>

   <indexterm zone="domains">
    <primary>data type</primary>
    <secondary>domain</secondary>
   </indexterm>
   <indexterm zone="domains">
    <primary>データ型</primary>
    <secondary>ドメイン</secondary>
   </indexterm>

   <para>
<!--
    A <firstterm>domain</firstterm> is a user-defined data type that is
    based on another <firstterm>underlying type</firstterm>.  Optionally,
    it can have constraints that restrict its valid values to a subset of
    what the underlying type would allow.  Otherwise it behaves like the
    underlying type &mdash; for example, any operator or function that
    can be applied to the underlying type will work on the domain type.
    The underlying type can be any built-in or user-defined base type,
    enum type, array type, composite type, range type, or another domain.
-->
<firstterm>ドメイン</firstterm>は他の<firstterm>基となる型</firstterm>を元にしたユーザ定義のデータ型です。
オプションとして基となる型が許可する型のサブセットの有効な値を制限する制約を持つことができます。
他は基となる型のように振る舞います。&mdash;例えば、基となる型に適用できる演算子や関数はドメイン型でも動作します。
ビルトインもしくはユーザが定義した基本型や列挙型、配列型、複合化型、範囲型もしくは他のドメインが基となる型になれます。
   </para>

   <para>
<!--
    For example, we could create a domain over integers that accepts only
    positive integers:
-->
例として正の整数のみを許容する整数型のドメインを作成します。
<programlisting>
CREATE DOMAIN posint AS integer CHECK (VALUE &gt; 0);
CREATE TABLE mytable (id posint);
INSERT INTO mytable VALUES(1);   -- works
INSERT INTO mytable VALUES(-1);  -- fails
</programlisting>
   </para>

   <para>
<!--
    When an operator or function of the underlying type is applied to a
    domain value, the domain is automatically down-cast to the underlying
    type.  Thus, for example, the result of <literal>mytable.id - 1</literal>
    is considered to be of type <type>integer</type> not <type>posint</type>.
    We could write <literal>(mytable.id - 1)::posint</literal> to cast the
    result back to <type>posint</type>, causing the domain's constraints
    to be rechecked.  In this case, that would result in an error if the
    expression had been applied to an <structfield>id</structfield> value of
    1.  Assigning a value of the underlying type to a field or variable of
    the domain type is allowed without writing an explicit cast, but the
    domain's constraints will be checked.
-->
基となる型の演算子や関数にドメインの値が適用されると、ドメインは自動的に基となる型にダウンキャストされます。
このため、例えば、<literal>mytable.id - 1</literal>の結果は<type>posint</type>ではなく、<type>integer</type>型として考えられます。
ドメイン制約の再チェックが発生するので<type>posint</type>型にキャストするために<literal>(mytable.id - 1)::posint</literal>と記述することができます。
このケースでは、式に<structfield>id</structfield>の値として1が与えられると結果はエラーになるでしょう。
明確なキャストを書かずにドメイン型の変数やフィールドに基となる型の値を代入することが許容されていますが、ドメインの制約はチェックされます。
   </para>

   <para>
<!--
    For additional information see <xref linkend="sql-createdomain"/>.
-->
より詳細な情報は<xref linkend="sql-createdomain"/>を確認ください。
   </para>
  </sect1>

  <sect1 id="datatype-oid">
<!--
   <title>Object Identifier Types</title>
-->
   <title>オブジェクト識別子データ型</title>

   <indexterm zone="datatype-oid">
    <primary>object identifier</primary>
    <secondary>data type</secondary>
   </indexterm>
   <indexterm zone="datatype-oid">
    <primary>オブジェクト識別子</primary>
    <secondary>データ型</secondary>
   </indexterm>

   <indexterm zone="datatype-oid">
    <primary>oid</primary>
   </indexterm>

   <indexterm zone="datatype-oid">
    <primary>regclass</primary>
   </indexterm>

   <indexterm zone="datatype-oid">
    <primary>regcollation</primary>
   </indexterm>

   <indexterm zone="datatype-oid">
    <primary>regconfig</primary>
   </indexterm>

   <indexterm zone="datatype-oid">
    <primary>regdictionary</primary>
   </indexterm>

   <indexterm zone="datatype-oid">
    <primary>regnamespace</primary>
   </indexterm>

   <indexterm zone="datatype-oid">
    <primary>regoper</primary>
   </indexterm>

   <indexterm zone="datatype-oid">
    <primary>regoperator</primary>
   </indexterm>

   <indexterm zone="datatype-oid">
    <primary>regproc</primary>
   </indexterm>

   <indexterm zone="datatype-oid">
    <primary>regprocedure</primary>
   </indexterm>

   <indexterm zone="datatype-oid">
    <primary>regrole</primary>
   </indexterm>

   <indexterm zone="datatype-oid">
    <primary>regtype</primary>
   </indexterm>

   <indexterm zone="datatype-oid">
    <primary>xid8</primary>
   </indexterm>

   <indexterm zone="datatype-oid">
    <primary>cid</primary>
   </indexterm>

   <indexterm zone="datatype-oid">
    <primary>tid</primary>
   </indexterm>

   <indexterm zone="datatype-oid">
    <primary>xid</primary>
   </indexterm>

   <para>
<!--
    Object identifiers (OIDs) are used internally by
    <productname>PostgreSQL</productname> as primary keys for various
    system tables.
    Type <type>oid</type> represents an object identifier.  There are also
    several alias types for <type>oid</type>, each
    named <type>reg<replaceable>something</replaceable></type>.
    <xref linkend="datatype-oid-table"/> shows an
    overview.
-->
オブジェクト識別子（OID）は<productname>PostgreSQL</productname>の内部で様々なシステムテーブルの主キーとして使用されます。
<type>oid</type>データ型はオブジェクト識別子を表します。
<type>oid</type>には別名型もいくつかあります。
<type>reg<replaceable>何とか</replaceable></type>とそれぞれ名付けられた<type>oid</type>の様々なエイリアスの型は<xref linkend="datatype-oid-table"/>からその概要を見ることができます。
   </para>

   <para>
<!--
    The <type>oid</type> type is currently implemented as an unsigned
    four-byte integer.  Therefore, it is not large enough to provide
    database-wide uniqueness in large databases, or even in large
    individual tables.
-->
<type>oid</type>データ型は現在、符号なし4バイト整数として実装されています。
このため、大きなデータベース内でデータベース単位での一意性や個別の大きなテーブルで一意性を提供するためには十分な大きさではありません。
   </para>

   <para>
<!--
    The <type>oid</type> type itself has few operations beyond comparison.
    It can be cast to integer, however, and then manipulated using the
    standard integer operators.  (Beware of possible
    signed-versus-unsigned confusion if you do this.)
-->
<type>oid</type>データ型自体は、比較以外の演算はほとんど行いません。
しかし、整数としてキャストすることもでき、その場合標準の整数演算子を使用して操作することができます。
（これを行うと、符号付きと符号なしの間で混乱が起きかねないことに注意してください。）
   </para>

   <para>
<!--
    The OID alias types have no operations of their own except
    for specialized input and output routines.  These routines are able
    to accept and display symbolic names for system objects, rather than
    the raw numeric value that type <type>oid</type> would use.  The alias
    types allow simplified lookup of OID values for objects.  For example,
    to examine the <structname>pg_attribute</structname> rows related to a table
    <literal>mytable</literal>, one could write:
-->
OIDの別名データ型は、専用の入出力ルーチン以外には演算を行いません。
これらのルーチンでは、<type>oid</type>型が使用するような未加工の数値ではなく、システムオブジェクト用のシンボル名を受け入れたり表示したりできます。
別名データ型により、オブジェクトのOID値の検索が簡単になります。
例えば、<literal>mytable</literal>テーブルに関連した<structname>pg_attribute</structname>行を確認するには、以下のように記述することができます。
<programlisting>
SELECT * FROM pg_attribute WHERE attrelid = 'mytable'::regclass;
</programlisting>
<!--
    rather than:
-->
次のように記述する必要はありません。
<programlisting>
SELECT * FROM pg_attribute
  WHERE attrelid = (SELECT oid FROM pg_class WHERE relname = 'mytable');
</programlisting>
<!--
    While that doesn't look all that bad by itself, it's still oversimplified.
    A far more complicated sub-select would be needed to
    select the right OID if there are multiple tables named
    <literal>mytable</literal> in different schemas.
    The <type>regclass</type> input converter handles the table lookup according
    to the schema path setting, and so it does the <quote>right thing</quote>
    automatically.  Similarly, casting a table's OID to
    <type>regclass</type> is handy for symbolic display of a numeric OID.
-->
後者もそう悪くないように見えますが、これは過度に単純化されています。
異なるスキーマに<literal>mytable</literal>テーブルが複数ある場合には、正しいOIDを選択するために、より複雑な副SELECTが必要となります。
<type>regclass</type>入力変換ではスキーマパスの設定に従ってテーブル検索を扱いますので、自動的に<quote>正しい検索</quote>を行います。
同様に、テーブルのOIDを<type>regclass</type>にキャストすることは、数値のOIDのシンボル表示に便利です。
   </para>

    <table id="datatype-oid-table">
<!--
     <title>Object Identifier Types</title>
-->
     <title>オブジェクト識別子データ型</title>
     <tgroup cols="4">
      <thead>
       <row>
<!--
        <entry>Name</entry>
-->
        <entry>名前</entry>
<!--
        <entry>References</entry>
-->
        <entry>参照</entry>
<!--
        <entry>Description</entry>
-->
        <entry>説明</entry>
<!--
        <entry>Value Example</entry>
-->
        <entry>値の例</entry>
       </row>
      </thead>

      <tbody>

       <row>
        <entry><type>oid</type></entry>
<!--
        <entry>any</entry>
-->
        <entry>すべて</entry>
<!--
        <entry>numeric object identifier</entry>
-->
        <entry>数値オブジェクト識別子</entry>
        <entry><literal>564182</literal></entry>
       </row>

       <row>
        <entry><type>regclass</type></entry>
        <entry><structname>pg_class</structname></entry>
<!--
        <entry>relation name</entry>
-->
        <entry>リレーション名</entry>
        <entry><literal>pg_type</literal></entry>
       </row>

       <row>
        <entry><type>regcollation</type></entry>
        <entry><structname>pg_collation</structname></entry>
<!--
        <entry>collation name</entry>
-->
        <entry>照合名</entry>
        <entry><literal>"POSIX"</literal></entry>
       </row>

       <row>
        <entry><type>regconfig</type></entry>
        <entry><structname>pg_ts_config</structname></entry>
<!--
        <entry>text search configuration</entry>
-->
        <entry>テキスト検索設定</entry>
        <entry><literal>english</literal></entry>
       </row>

       <row>
        <entry><type>regdictionary</type></entry>
        <entry><structname>pg_ts_dict</structname></entry>
<!--
        <entry>text search dictionary</entry>
-->
        <entry>テキスト検索辞書</entry>
        <entry><literal>simple</literal></entry>
       </row>

       <row>
        <entry><type>regnamespace</type></entry>
        <entry><structname>pg_namespace</structname></entry>
<!--
        <entry>namespace name</entry>
-->
        <entry>名前空間名</entry>
        <entry><literal>pg_catalog</literal></entry>
       </row>

       <row>
        <entry><type>regoper</type></entry>
        <entry><structname>pg_operator</structname></entry>
<!--
        <entry>operator name</entry>
-->
        <entry>演算子名</entry>
        <entry><literal>+</literal></entry>
       </row>

       <row>
        <entry><type>regoperator</type></entry>
        <entry><structname>pg_operator</structname></entry>
<!--
        <entry>operator with argument types</entry>
-->
        <entry>引数の型を持つ演算子</entry>
        <entry><literal>*(integer,&zwsp;integer)</literal>
         or <literal>-(NONE,&zwsp;integer)</literal></entry>
       </row>

       <row>
        <entry><type>regproc</type></entry>
        <entry><structname>pg_proc</structname></entry>
<!--
        <entry>function name</entry>
-->
        <entry>関数名</entry>
        <entry><literal>sum</literal></entry>
       </row>

       <row>
        <entry><type>regprocedure</type></entry>
        <entry><structname>pg_proc</structname></entry>
<!--
        <entry>function with argument types</entry>
-->
        <entry>引数の型を持つ関数</entry>
        <entry><literal>sum(int4)</literal></entry>
       </row>

       <row>
        <entry><type>regrole</type></entry>
        <entry><structname>pg_authid</structname></entry>
<!--
        <entry>role name</entry>
-->
        <entry>ロール名</entry>
        <entry><literal>smithee</literal></entry>
       </row>

       <row>
        <entry><type>regtype</type></entry>
        <entry><structname>pg_type</structname></entry>
<!--
        <entry>data type name</entry>
-->
        <entry>データ型の名前</entry>
        <entry><literal>integer</literal></entry>
       </row>
      </tbody>
     </tgroup>
    </table>

   <para>
<!--
    All of the OID alias types for objects that are grouped by namespace
    accept schema-qualified names, and will
    display schema-qualified names on output if the object would not
    be found in the current search path without being qualified.
    For example, <literal>myschema.mytable</literal> is acceptable input
    for <type>regclass</type> (if there is such a table).  That value
    might be output as <literal>myschema.mytable</literal>, or
    just <literal>mytable</literal>, depending on the current search path.
    The <type>regproc</type> and <type>regoper</type> alias types will only
    accept input names that are unique (not overloaded), so they are
    of limited use; for most uses <type>regprocedure</type> or
    <type>regoperator</type> are more appropriate.  For <type>regoperator</type>,
    unary operators are identified by writing <literal>NONE</literal> for the unused
    operand.
-->
名前空間でグループ化されたオブジェクトのOID別名型はすべてスキーマ修飾名を受け入れ、出力時にスキーマ修飾名を表示します。
ただし、現在の検索パスでオブジェクトが見つけられなければ、修飾せずに出力します。
例えば、<literal>myschema.mytable</literal>は<type>regclass</type>という入力を(そのようなテーブルがあれば)許容します。
この値の出力は現在の検索パス次第で<literal>myschema.mytable</literal>もしくは単に<literal>mytable</literal>と出力されるでしょう。
<type>regproc</type>と<type>regoper</type>別名型は、一意な（オーバーロードしていない）名前のみを入力として受け入れるため、これらの使用には限度があります。
ほとんどの場合、<type>regprocedure</type>または<type>regoperator</type>を使用するのが適切です。
<type>regoperator</type>の場合、単項演算子は未使用のオペランドを<literal>NONE</literal>と記述することによって指定されます。
   </para>

   <para>
<!--
    The input functions for these types allow whitespace between tokens,
    and will fold upper-case letters to lower case, except within double
    quotes; this is done to make the syntax rules similar to the way
    object names are written in SQL.  Conversely, the output functions
    will use double quotes if needed to make the output be a valid SQL
    identifier.  For example, the OID of a function
    named <literal>Foo</literal> (with upper case <literal>F</literal>)
    taking two integer arguments could be entered as
    <literal>' "Foo" ( int, integer ) '::regprocedure</literal>.  The
    output would look like <literal>"Foo"(integer,integer)</literal>.
    Both the function name and the argument type names could be
    schema-qualified, too.
-->
これらの型の入力を許容する関数はトークンの間に空白を入れることを許容し、二重引用符で囲まれたものを除き大文字は小文字に折りたたみます。
これはオブジェクト名がSQLで記述される方法と同じような文法のルールとするための動作です。
逆に出力する関数は有効なSQL識別子となるように必要に応じて二重引用符を使用します。
例えば、<literal>Foo</literal>(<literal>F</literal>が大文字)という２つの整数型の引数を持つ関数のOIDは<literal>' "Foo" ( int, integer ) '::regprocedure</literal>として入力できます。
出力は<literal>"Foo"(integer,integer)</literal>のようになります。
関数名も引数の型名も共にスキーマ修飾することもできます。
   </para>

   <para>
<!--
    Many built-in <productname>PostgreSQL</productname> functions accept
    the OID of a table, or another kind of database object, and for
    convenience are declared as taking <type>regclass</type> (or the
    appropriate OID alias type).  This means you do not have to look up
    the object's OID by hand, but can just enter its name as a string
    literal.  For example, the <function>nextval(regclass)</function> function
    takes a sequence relation's OID, so you could call it like this:
-->
<productname>PostgreSQL</productname>に組み込まれている多くの関数はテーブルやそれ以外の種類のデータベースオブジェクトのOIDを受け入れ、利便性のために <type>regclass</type>(もしくは適切なOIDのエイリアスである型)を取るものとして定義されています。
これはオブジェクトのOIDをわざわざ手動で調べる必要が無く、単にその名前を文字列として入力すれば良いことを意味します。
例えば、 <function>nextval(regclass)</function>関数はシーケンスリレーションのOIDを引数に取りますが、このように呼び出すことができます。
<programlisting>
<!--
nextval('foo')              <lineannotation>operates on sequence <literal>foo</literal></lineannotation>
nextval('FOO')              <lineannotation>same as above</lineannotation>
nextval('"Foo"')            <lineannotation>operates on sequence <literal>Foo</literal></lineannotation>
nextval('myschema.foo')     <lineannotation>operates on <literal>myschema.foo</literal></lineannotation>
nextval('"myschema".foo')   <lineannotation>same as above</lineannotation>
nextval('foo')              <lineannotation>searches search path for <literal>foo</literal></lineannotation>
-->
nextval('foo')              <lineannotation>シーケンス<literal>foo</literal>への操作</lineannotation>
nextval('FOO')              <lineannotation>上と同じ</lineannotation>
nextval('"Foo"')            <lineannotation>シーケンス<literal>Foo</literal>への操作</lineannotation>
nextval('myschema.foo')     <lineannotation><literal>myschema.foo</literal>への操作</lineannotation>
nextval('"myschema".foo')   <lineannotation>上と同じ</lineannotation>
nextval('foo')              <lineannotation><literal>foo</literal>のサーチパスの検索</lineannotation>
</programlisting>
   </para>

   <note>
    <para>
<!--
     When you write the argument of such a function as an unadorned
     literal string, it becomes a constant of type <type>regclass</type>
     (or the appropriate type).
     Since this is really just an OID, it will track the originally
     identified object despite later renaming, schema reassignment,
     etc.  This <quote>early binding</quote> behavior is usually desirable for
     object references in column defaults and views.  But sometimes you might
     want <quote>late binding</quote> where the object reference is resolved
     at run time.  To get late-binding behavior, force the constant to be
     stored as a <type>text</type> constant instead of <type>regclass</type>:
-->
そのような関数の引数を装飾のない文字列として記載した場合、それは<type>regclass</type>型(もしくは適切な型)の定数になります。
これは実際には単にOIDなので、スキーマの再割り当てなどで後からリネームされたとしても最初に識別されたオブジェクトを追跡します。
この<quote>早期バインディング(early binding)</quote>の動作は列のデフォルトを参照する列やビューにとっては望ましい動作です。
しかし、オブジェクトの参照を実行時に行う<quote>遅延バインディング(late binding)</quote>が望ましいこともあります。
遅延バインディングの動作とするためには、定数は<type>regclass</type>の代わりに<type>text</type>の定数として配置してください。
<programlisting>
nextval('foo'::text)      <lineannotation><literal>foo</literal> is looked up at runtime</lineannotation>
</programlisting>
<!--
     The <function>to_regclass()</function> function and its siblings
     can also be used to perform run-time lookups.  See
     <xref linkend="functions-info-catalog-table"/>.
-->
<function>to_regclass()</function>関数とその兄弟は実行時に参照させるために使用することもできます。
詳細は<xref linkend="functions-info-catalog-table"/>を参照ください。
    </para>
   </note>

   <para>
<!--
    Another practical example of use of <type>regclass</type>
    is to look up the OID of a table listed in
    the <literal>information_schema</literal> views, which don't supply
    such OIDs directly.  One might for example wish to call
    the <function>pg_relation_size()</function> function, which requires
    the table OID.  Taking the above rules into account, the correct way
    to do that is
-->
<type>regclass</type>のもう一つの実用的な使用例はそのようなOIDを直接提供しない<literal>information_schema</literal>ビューにリストされたテーブルのOIDを参照することです。
例えば、テーブルのOIDを必要とする<function>pg_relation_size()</function>関数を呼び出したい場合を考えます。
上記のルールを考慮すると、正しい方法は以下のとおりです。
<programlisting>
SELECT table_schema, table_name,
       pg_relation_size((quote_ident(table_schema) || '.' ||
                         quote_ident(table_name))::regclass)
FROM information_schema.tables
WHERE ...
</programlisting>
<!--
    The <function>quote_ident()</function> function will take care of
    double-quoting the identifiers where needed.  The seemingly easier
-->
<function>quote_ident()</function>関数は必要に応じて二重引用符をつけます。
より簡単そうに思われる
<programlisting>
SELECT pg_relation_size(table_name)
FROM information_schema.tables
WHERE ...
</programlisting>
<!--
    is <emphasis>not recommended</emphasis>, because it will fail for
    tables that are outside your search path or have names that require
    quoting.
-->
という方法は<emphasis>推奨されません</emphasis>。
テーブルがサーチパスの範囲外にあったり、引用符付けを必要とする名前であった場合に失敗するためです。
   </para>

   <para>
<!--
    An additional property of most of the OID alias types is the creation of
    dependencies.  If a
    constant of one of these types appears in a stored expression
    (such as a column default expression or view), it creates a dependency
    on the referenced object.  For example, if a column has a default
    expression <literal>nextval('my_seq'::regclass)</literal>,
    <productname>PostgreSQL</productname>
    understands that the default expression depends on the sequence
    <literal>my_seq</literal>, so the system will not let the sequence
    be dropped without first removing the default expression.  The
    alternative of <literal>nextval('my_seq'::text)</literal> does not
    create a dependency.
    (<type>regrole</type> is an exception to this property. Constants of this
    type are not allowed in stored expressions.)
-->
ほとんどのOID別名型のさらなる属性は依存性の作成です。
これらの型の1つの定数が格納された式内に存在する場合（列のデフォルト式やビューなど）、参照されるオブジェクトへの依存性を生成します。
例えば、列が<literal>nextval('my_seq'::regclass)</literal>というデフォルト式を持つ場合、<productname>PostgreSQL</productname>はデフォルト式が<literal>my_seq</literal>シーケンスに依存することを理解します。
システムは先にこのデフォルト式が削除されない限り、このシーケンスを削除させません。
代わりに<literal>nextval('my_seq'::text)</literal>を使用しても依存性は作成されません。
(このプロパティの例外は<type>regrole</type>です。
ストアド式では、この型の定数は使用できません。)
   </para>

   <para>
<!--
    Another identifier type used by the system is <type>xid</type>, or transaction
    (abbreviated <abbrev>xact</abbrev>) identifier.  This is the data type of the system columns
    <structfield>xmin</structfield> and <structfield>xmax</structfield>.  Transaction identifiers are 32-bit quantities.
    In some contexts, a 64-bit variant <type>xid8</type> is used.  Unlike
    <type>xid</type> values, <type>xid8</type> values increase strictly
    monotonically and cannot be reused in the lifetime of a database
    cluster.  See <xref linkend="transaction-id"/> for more details.
-->
システムが使用するもう1つの識別子の型は<type>xid</type>、すなわちトランザクション（略して<abbrev>xact</abbrev>）識別子です。
これは<structfield>xmin</structfield>システム列および<structfield>xmax</structfield>システム列のデータ型です。
トランザクション識別子は32ビット長です。
文脈によっては64ビットに変形した<type>xid8</type>が使われます。
<type>xid</type>の値と違い <type>xid8</type>の値は厳密に単調増加し、データベースクラスタのライフタイムの中で再利用されることはありません。
詳細は<xref linkend="transaction-id"/>を参照してください。
   </para>

   <para>
<!--
    A third identifier type used by the system is <type>cid</type>, or
    command identifier.  This is the data type of the system columns
    <structfield>cmin</structfield> and <structfield>cmax</structfield>. Command identifiers are also 32-bit quantities.
-->
システムが使用する3つ目の識別子は<type>cid</type>、すなわちコマンド識別子です。
これは<structfield>cmin</structfield>システム列および<structfield>cmax</structfield>システム列のデータ型です。
コマンド識別子も32ビット長です。
   </para>

   <para>
<!--
    A final identifier type used by the system is <type>tid</type>, or tuple
    identifier (row identifier).  This is the data type of the system column
    <structfield>ctid</structfield>.  A tuple ID is a pair
    (block number, tuple index within block) that identifies the
    physical location of the row within its table.
-->
システムが使用する最後の識別子は<type>tid</type>、すなわちタプル識別子（行識別子）です。
これは<structfield>ctid</structfield>システム列のデータ型です。
タプルIDはテーブル内の行の物理的位置を識別するための組（ブロック番号、ブロック内のタプルインデックス）です。
   </para>

   <para>
<!--
    (The system columns are further explained in <xref
    linkend="ddl-system-columns"/>.)
-->
（システム列の詳細は<xref linkend="ddl-system-columns"/>で説明します。）
   </para>
  </sect1>

  <sect1 id="datatype-pg-lsn">
<!--
   <title><type>pg_lsn</type> Type</title>
-->
   <title><type>pg_lsn</type>型</title>

   <indexterm zone="datatype-pg-lsn">
    <primary>pg_lsn</primary>
   </indexterm>

   <para>
<!--
    The <type>pg_lsn</type> data type can be used to store LSN (Log Sequence
    Number) data which is a pointer to a location in the WAL. This type is a
    representation of <type>XLogRecPtr</type> and an internal system type of
    <productname>PostgreSQL</productname>.
-->
<type>pg_lsn</type>型はWALの位置を示すLSN(Log Sequence Number)データを格納するために使用します。
この型は<type>XLogRecPtr</type>を示す<productname>PostgreSQL</productname>の内部的なシステムの型です。
   </para>

   <para>
<!--
    Internally, an LSN is a 64-bit integer, representing a byte position in
    the write-ahead log stream.  It is printed as two hexadecimal numbers of
    up to 8 digits each, separated by a slash; for example,
    <literal>16/B374D848</literal>.  The <type>pg_lsn</type> type supports the
    standard comparison operators, like <literal>=</literal> and
    <literal>&gt;</literal>.  Two LSNs can be subtracted using the
    <literal>-</literal> operator; the result is the number of bytes separating
    those write-ahead log locations.  Also the number of bytes can be
    added into and subtracted from LSN using the
    <literal>+(pg_lsn,numeric)</literal> and
    <literal>-(pg_lsn,numeric)</literal> operators, respectively. Note that
    the calculated LSN should be in the range of <type>pg_lsn</type> type,
    i.e., between <literal>0/0</literal> and
    <literal>FFFFFFFF/FFFFFFFF</literal>.
-->
内部的にはLSNは64bit整数型で、先行書き込みログ（WAL）ストリームのバイト位置を表現します。
LSNは例えば、<literal>16/B374D848</literal>のように２つのスラッシュで分けられた8桁の16進数で表示されます。
<type>pg_lsn</type>は例えば、<literal>=</literal>や<literal>&gt;</literal>などの標準の比較演算子をサポートしています。
2つのLSNは<literal>-</literal>演算子を使い引き算することも可能で、結果はこれらの2つの先行書き込みログ（WAL）の位置のbytes差分です。
また、バイト数はそれぞれ<literal>+(pg_lsn,numeric)</literal>や<literal>-(pg_lsn,numeric)</literal>演算子を使って加算、減算ができます。
計算されたLSNは<type>pg_lsn</type>型の範囲、つまり、<literal>0/0</literal>と<literal>FFFFFFFF/FFFFFFFF</literal>の間にあるべきであることに注意してください。
   </para>
  </sect1>

  <sect1 id="datatype-pseudo">
<!--
   <title>Pseudo-Types</title>
-->
   <title>疑似データ型</title>

   <indexterm zone="datatype-pseudo">
    <primary>record</primary>
   </indexterm>

   <indexterm zone="datatype-pseudo">
    <primary>any</primary>
   </indexterm>

   <indexterm zone="datatype-pseudo">
    <primary>anyelement</primary>
   </indexterm>

   <indexterm zone="datatype-pseudo">
    <primary>anyarray</primary>
   </indexterm>

   <indexterm zone="datatype-pseudo">
    <primary>anynonarray</primary>
   </indexterm>

   <indexterm zone="datatype-pseudo">
    <primary>anyenum</primary>
   </indexterm>

   <indexterm zone="datatype-pseudo">
    <primary>anyrange</primary>
   </indexterm>

   <indexterm zone="datatype-pseudo">
    <primary>anymultirange</primary>
   </indexterm>

   <indexterm zone="datatype-pseudo">
    <primary>anycompatible</primary>
   </indexterm>

   <indexterm zone="datatype-pseudo">
    <primary>anycompatiblearray</primary>
   </indexterm>

   <indexterm zone="datatype-pseudo">
    <primary>anycompatiblenonarray</primary>
   </indexterm>

   <indexterm zone="datatype-pseudo">
    <primary>anycompatiblerange</primary>
   </indexterm>

   <indexterm zone="datatype-pseudo">
    <primary>anycompatiblemultirange</primary>
   </indexterm>

   <indexterm zone="datatype-pseudo">
    <primary>void</primary>
   </indexterm>

   <indexterm zone="datatype-pseudo">
    <primary>trigger</primary>
   </indexterm>

   <indexterm zone="datatype-pseudo">
    <primary>event_trigger</primary>
   </indexterm>

   <indexterm zone="datatype-pseudo">
    <primary>pg_ddl_command</primary>
   </indexterm>

   <indexterm zone="datatype-pseudo">
    <primary>language_handler</primary>
   </indexterm>

   <indexterm zone="datatype-pseudo">
    <primary>fdw_handler</primary>
   </indexterm>

   <indexterm zone="datatype-pseudo">
    <primary>table_am_handler</primary>
   </indexterm>

   <indexterm zone="datatype-pseudo">
    <primary>index_am_handler</primary>
   </indexterm>

   <indexterm zone="datatype-pseudo">
    <primary>tsm_handler</primary>
   </indexterm>

   <indexterm zone="datatype-pseudo">
    <primary>cstring</primary>
   </indexterm>

   <indexterm zone="datatype-pseudo">
    <primary>internal</primary>
   </indexterm>

   <indexterm zone="datatype-pseudo">
    <primary>unknown</primary>
   </indexterm>

   <para>
<!--
    The <productname>PostgreSQL</productname> type system contains a
    number of special-purpose entries that are collectively called
    <firstterm>pseudo-types</firstterm>.  A pseudo-type cannot be used as a
    column data type, but it can be used to declare a function's
    argument or result type.  Each of the available pseudo-types is
    useful in situations where a function's behavior does not
    correspond to simply taking or returning a value of a specific
    <acronym>SQL</acronym> data type.  <xref
    linkend="datatype-pseudotypes-table"/> lists the existing
    pseudo-types.
-->
<productname>PostgreSQL</productname>型システムには、<firstterm>疑似データ型</firstterm>と総称される特殊用途のエントリが多数含まれます。
疑似データ型は列データ型としては使用できませんが、関数の引数や結果データ型を宣言するために使用できます。
これらの使用可能な疑似データ型は、ある関数の振舞いが、特定の<acronym>SQL</acronym>データ型の値を単に取得したり返したりする操作に対応していない場合に便利です。
<xref linkend="datatype-pseudotypes-table"/>に既存の疑似データ型を列挙します。
   </para>

    <table id="datatype-pseudotypes-table">
<!--
     <title>Pseudo-Types</title>
-->
     <title>疑似データ型</title>
     <tgroup cols="2">
      <colspec colname="col1" colwidth="2*"/>
      <colspec colname="col2" colwidth="3*"/>
      <thead>
       <row>
<!--
        <entry>Name</entry>
-->
        <entry>名前</entry>
<!--
        <entry>Description</entry>
-->
        <entry>説明</entry>
       </row>
      </thead>

      <tbody>
       <row>
        <entry><type>any</type></entry>
<!--
        <entry>Indicates that a function accepts any input data type.</entry>
-->
        <entry>関数がどのような入力データ型でも受け入れることを示します。</entry>
       </row>

       <row>
        <entry><type>anyelement</type></entry>
<!--
        <entry>Indicates that a function accepts any data type
        (see <xref linkend="extend-types-polymorphic"/>).</entry>
-->
        <entry>関数がどのような入力データ型でも受け入れることを示します(<xref linkend="extend-types-polymorphic"/>を参照)。</entry>
       </row>

       <row>
        <entry><type>anyarray</type></entry>
<!--
        <entry>Indicates that a function accepts any array data type
        (see <xref linkend="extend-types-polymorphic"/>).</entry>
-->
        <entry>関数がどのような配列データ型でも受け入れることを示します（<xref linkend="extend-types-polymorphic"/>を参照してください）。</entry>
       </row>

       <row>
        <entry><type>anynonarray</type></entry>
<!--
        <entry>Indicates that a function accepts any non-array data type
        (see <xref linkend="extend-types-polymorphic"/>).</entry>
-->
        <entry>関数がどのような非配列データ型でも受け入れることを示します（<xref linkend="extend-types-polymorphic"/>を参照してください）。</entry>
       </row>

       <row>
        <entry><type>anyenum</type></entry>
<!--
        <entry>Indicates that a function accepts any enum data type
        (see <xref linkend="extend-types-polymorphic"/> and
        <xref linkend="datatype-enum"/>).</entry>
-->
        <entry>関数が何らかの列挙データ型を受け入れることを示します（<xref linkend="extend-types-polymorphic"/>および<xref linkend="datatype-enum"/>を参照してください）。</entry>
       </row>

       <row>
        <entry><type>anyrange</type></entry>
<!--
        <entry>Indicates that a function accepts any range data type
        (see <xref linkend="extend-types-polymorphic"/> and
        <xref linkend="rangetypes"/>).</entry>
-->
        <entry>関数が範囲データ型を受け入れることを示します(<xref linkend="extend-types-polymorphic"/> と <xref linkend="rangetypes"/>を参照してください)。</entry>
       </row>

       <row>
        <entry><type>anymultirange</type></entry>
<!--
        <entry>Indicates that a function accepts any multirange data type
        (see <xref linkend="extend-types-polymorphic"/> and
        <xref linkend="rangetypes"/>).</entry>
-->
        <entry>関数が多重範囲型を受け入れることを示します(<xref linkend="extend-types-polymorphic"/>と<xref linkend="rangetypes"/>を参照してください)。</entry>
       </row>

       <row>
        <entry><type>anycompatible</type></entry>
<!--
        <entry>Indicates that a function accepts any data type,
        with automatic promotion of multiple arguments to a common data type
        (see <xref linkend="extend-types-polymorphic"/>).</entry>
-->
        <entry>関数が複数の引数を一般的なマルチデータ型に自動的に昇格させるどのようなデータ型でも受け入れることを示します(<xref linkend="extend-types-polymorphic"/>)を参照してください)。</entry>
       </row>

       <row>
        <entry><type>anycompatiblearray</type></entry>
<!--
        <entry>Indicates that a function accepts any array data type,
        with automatic promotion of multiple arguments to a common data type
        (see <xref linkend="extend-types-polymorphic"/>).</entry>
-->
        <entry>関数が複数の引数を一般的なデータ型に自動的に昇格させるどのような配列のデータ型でも受け入れることを示します(<xref linkend="extend-types-polymorphic"/>を参照してください)。</entry>
       </row>

       <row>
        <entry><type>anycompatiblenonarray</type></entry>
<!--
        <entry>Indicates that a function accepts any non-array data type,
        with automatic promotion of multiple arguments to a common data type
        (see <xref linkend="extend-types-polymorphic"/>).</entry>
-->
        <entry>関数が複数の引数を一般的なデータ型に自動的に昇格させるどのような非配列のデータ型でも受け入れることを示します(<xref linkend="extend-types-polymorphic"/>を参照ください)。 </entry>
       </row>

       <row>
        <entry><type>anycompatiblerange</type></entry>
<!--
        <entry>Indicates that a function accepts any range data type,
        with automatic promotion of multiple arguments to a common data type
        (see <xref linkend="extend-types-polymorphic"/> and
        <xref linkend="rangetypes"/>).</entry>
-->
        <entry>関数が複数の引数を一般的なデータ型に自動的に昇格させるどのような範囲データ型でも受け入れることを示します(<xref linkend="extend-types-polymorphic"/>と<xref linkend="rangetypes"/>を参照ください)。  </entry>
       </row>

       <row>
        <entry><type>anycompatiblemultirange</type></entry>
<!--
        <entry>Indicates that a function accepts any multirange data type,
        with automatic promotion of multiple arguments to a common data type
        (see <xref linkend="extend-types-polymorphic"/> and
        <xref linkend="rangetypes"/>).</entry>
-->
        <entry>関数が複数の引数を一般的なデータ型に自動的に昇格するすべての多重範囲データ型を受け入れることを示します。(<xref linkend="extend-types-polymorphic"/>と<xref linkend="rangetypes"/>を参照ください)。</entry>
       </row>

       <row>
        <entry><type>cstring</type></entry>
<!--
        <entry>Indicates that a function accepts or returns a null-terminated C string.</entry>
-->
        <entry>関数がヌル終端のC文字列を受け入れる、もしくは返すことを示します。</entry>
       </row>

       <row>
        <entry><type>internal</type></entry>
<!--
        <entry>Indicates that a function accepts or returns a server-internal
        data type.</entry>
-->
        <entry>関数がサーバ内部用データ型を受け入れる、もしくは返すことを示します。
        </entry>
       </row>

       <row>
        <entry><type>language_handler</type></entry>
<!--
        <entry>A procedural language call handler is declared to return <type>language_handler</type>.</entry>
-->
        <entry>
手続き言語呼び出しハンドラは<type>language_handler</type>を返すものとして宣言されます。
        </entry>
       </row>

       <row>
        <entry><type>fdw_handler</type></entry>
<!--
        <entry>A foreign-data wrapper handler is declared to return <type>fdw_handler</type>.</entry>
-->
        <entry>
外部データラッパーハンドラは<type>fdw_handler</type>を返すものとして宣言されます。
        </entry>
       </row>

       <row>
        <entry><type>table_am_handler</type></entry>
<!--
        <entry>A table access method handler is declared to return <type>table_am_handler</type>.</entry>
-->
        <entry>テーブルアクセスメソッドのハンドラは<type>table_am_handler</type>を返すものとして宣言されます。</entry>
       </row>

       <row>
        <entry><type>index_am_handler</type></entry>
<!--
        <entry>An index access method handler is declared to return <type>index_am_handler</type>.</entry>
-->
        <entry>インデックスアクセスメソッドのハンドラは <type>index_am_handler</type>を返すものとして宣言されます。</entry>
       </row>

       <row>
        <entry><type>tsm_handler</type></entry>
<!--
        <entry>A tablesample method handler is declared to return <type>tsm_handler</type>.</entry>
-->
        <entry>テーブルサンプリング方式のハンドラは<type>tsm_handler</type>を返すものとして宣言されます。</entry>
       </row>

       <row>
        <entry><type>record</type></entry>
<!--
        <entry>Identifies a function taking or returning an unspecified row type.</entry>
-->
        <entry>未指定の行型の引数を取る、あるいは返す関数を指定します。</entry>
       </row>

       <row>
        <entry><type>trigger</type></entry>
<!--
        <entry>A trigger function is declared to return <type>trigger.</type></entry>
-->
        <entry>トリガ関数は<type>trigger</type>を返すものとして宣言されます。
        </entry>
       </row>

       <row>
        <entry><type>event_trigger</type></entry>
<!--
        <entry>An event trigger function is declared to return <type>event_trigger.</type></entry>
-->
        <entry>イベントトリガ関数は<type>event_trigger</type>を返すものとして宣言されます。</entry>
       </row>

       <row>
        <entry><type>pg_ddl_command</type></entry>
<!--
        <entry>Identifies a representation of DDL commands that is available to event triggers.</entry>
-->
        <entry>イベントトリガが使用できるDDLコマンドの表現を指定します。</entry>
       </row>

       <row>
        <entry><type>void</type></entry>
<!--
        <entry>Indicates that a function returns no value.</entry>
-->
        <entry>関数が値を返さないことを示します。
        </entry>
       </row>

       <row>
        <entry><type>unknown</type></entry>
<!--
        <entry>Identifies a not-yet-resolved type, e.g., of an undecorated
         string literal.</entry>
-->
        <entry>未解決の型を特定します。例えば、修飾されていない文字列リテラルのような型です。</entry>
       </row>
      </tbody>
     </tgroup>
    </table>

   <para>
<!--
    Functions coded in C (whether built-in or dynamically loaded) can be
    declared to accept or return any of these pseudo-types.  It is up to
    the function author to ensure that the function will behave safely
    when a pseudo-type is used as an argument type.
-->
C言語で作成された関数（それが組み込みか動的にロードされるかに関係なく）は、これらの疑似データ型のどれでも受け入れたり返したりするように宣言することができます。
引数型として疑似データ型が使用されても関数が安全に機能するように、関数の作成時に気を付ける必要があります。
   </para>

   <para>
<!--
    Functions coded in procedural languages can use pseudo-types only as
    allowed by their implementation languages.  At present most procedural
    languages forbid use of a pseudo-type as an argument type, and allow
    only <type>void</type> and <type>record</type> as a result type (plus
    <type>trigger</type> or <type>event_trigger</type> when the function is used
    as a trigger or event trigger).  Some also support polymorphic functions
    using the polymorphic pseudo-types, which are shown above and discussed
    in detail in <xref linkend="extend-types-polymorphic"/>.
-->
手続き型言語で作成された関数では、実装する言語によって許可された疑似データ型のみを使用できます。
現在、ほとんどの手続き型言語では疑似データ型を引数型として使用することが原則として禁止されており、結果型としての<type>void</type>と<type>record</type>（および関数がトリガまたはイベントトリガとして使用される場合の<type>trigger</type>または<type>event_trigger</type>）のみが許可されています。
また、一部の関数は、多様な疑似型を使用する多様関数をサポートしています。
これについては、前述の<xref linkend="extend-types-polymorphic"/>で詳細に説明されています。
   </para>

   <para>
<!--
    The <type>internal</type> pseudo-type is used to declare functions
    that are meant only to be called internally by the database
    system, and not by direct invocation in an <acronym>SQL</acronym>
    query.  If a function has at least one <type>internal</type>-type
    argument then it cannot be called from <acronym>SQL</acronym>.  To
    preserve the type safety of this restriction it is important to
    follow this coding rule: do not create any function that is
    declared to return <type>internal</type> unless it has at least one
    <type>internal</type> argument.
-->
<type>internal</type>疑似データ型は、データベースシステムによって内部的にのみ呼び出される関数を宣言する場合に使用され、<acronym>SQL</acronym>問い合わせでの直接呼び出しには使用できません。
関数に少なくとも1つの<type>internal</type>型の引数があると、これを<acronym>SQL</acronym>から呼び出すことはできません。
この制限の影響からデータ型の安全性を保持するためには、次のコーディング規則に従うことが重要です。
<type>internal</type>引数が少なくとも1つある場合を除き、<type>internal</type>を返すと宣言される関数を作成すべきではありません。
   </para>

  </sect1>

 </chapter><|MERGE_RESOLUTION|>--- conflicted
+++ resolved
@@ -184,12 +184,8 @@
 
       <row>
        <entry><type>double precision</type></entry>
-<<<<<<< HEAD
        <entry><type>float</type>, <type>float8</type></entry>
-=======
-       <entry><type>float8</type></entry>
-<!--
->>>>>>> cf849a6c
+<!--
        <entry>double precision floating-point number (8 bytes)</entry>
 -->
        <entry>倍精度浮動小数点（8バイト）</entry>

--- conflicted
+++ resolved
@@ -20,9 +20,11 @@
  </para>
 
  <para>
-<<<<<<< HEAD
+<!--
   <filename>dblink</filename> can report the following wait events under the wait
   event type <literal>Extension</literal>.
+-->
+《機械翻訳》«<filename>dblink</filename> can report the following wait events under the wait event type <literal>Extension</literal>.»
  </para>
 
  <variablelist>
@@ -30,7 +32,10 @@
    <term><literal>DblinkConnect</literal></term>
    <listitem>
     <para>
+<!--
      Waiting to establish a connection to a remote server.
+-->
+《機械翻訳》«Waiting to establish a connection to a remote server.»
     </para>
    </listitem>
   </varlistentry>
@@ -39,8 +44,11 @@
    <term><literal>DblinkGetConnect</literal></term>
    <listitem>
     <para>
+<!--
      Waiting to establish a connection to a remote server when it could not
      be found in the list of already-opened connections.
+-->
+《機械翻訳》«Waiting to establish a connection to a remote server when it could not be found in the list of already-opened connections.»
     </para>
    </listitem>
   </varlistentry>
@@ -49,16 +57,17 @@
    <term><literal>DblinkGetResult</literal></term>
    <listitem>
     <para>
+<!--
      Waiting to receive the results of a query from a remote server.
+-->
+《機械翻訳》«Waiting to receive the results of a query from a remote server.»
     </para>
    </listitem>
   </varlistentry>
  </variablelist>
 
  <para>
-=======
-<!--
->>>>>>> 43f2d855
+<!--
   See also <xref linkend="postgres-fdw"/>, which provides roughly the same
   functionality using a more modern and standards-compliant infrastructure.
 -->

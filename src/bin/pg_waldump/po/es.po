# Spanish message translation file for pg_waldump
#
# Copyright (c) 2017-2021, PostgreSQL Global Development Group
# This file is distributed under the same license as the PostgreSQL package.
#
# Carlos Chapi <carlos.chapi@2ndquadrant.com>, 2017.
#
msgid ""
msgstr ""
"Project-Id-Version: pg_waldump (PostgreSQL) 14\n"
"Report-Msgid-Bugs-To: pgsql-bugs@lists.postgresql.org\n"
<<<<<<< HEAD
"POT-Creation-Date: 2022-09-25 16:17+0000\n"
"PO-Revision-Date: 2022-09-25 18:37+0200\n"
=======
"POT-Creation-Date: 2022-08-07 20:33+0000\n"
"PO-Revision-Date: 2021-09-16 09:26+0200\n"
>>>>>>> 185876a6
"Last-Translator: Carlos Chapi <carlos.chapi@2ndquadrant.com>\n"
"Language-Team: PgSQL-es-Ayuda <pgsql-es-ayuda@lists.postgresql.org>\n"
"Language: es\n"
"MIME-Version: 1.0\n"
"Content-Type: text/plain; charset=UTF-8\n"
"Content-Transfer-Encoding: 8bit\n"
"X-Generator: Poedit 2.0.2\n"
"Plural-Forms: nplurals=2; plural=n != 1;\n"

<<<<<<< HEAD
#: ../../../src/common/logging.c:276
=======
#: ../../../src/common/logging.c:259
#, c-format
msgid "fatal: "
msgstr "fatal: "

#: ../../../src/common/logging.c:266
>>>>>>> 185876a6
#, c-format
msgid "error: "
msgstr "error: "

<<<<<<< HEAD
#: ../../../src/common/logging.c:283
=======
#: ../../../src/common/logging.c:273
>>>>>>> 185876a6
#, c-format
msgid "warning: "
msgstr "precaución: "

#: ../../../src/common/logging.c:294
#, c-format
msgid "detail: "
msgstr "detalle: "

#: ../../../src/common/logging.c:301
#, c-format
msgid "hint: "
msgstr "consejo: "

#: pg_waldump.c:160
#, c-format
msgid "could not open file \"%s\": %m"
msgstr "no se pudo abrir el archivo «%s»: %m"

#: pg_waldump.c:216
#, c-format
msgid "WAL segment size must be a power of two between 1 MB and 1 GB, but the WAL file \"%s\" header specifies %d byte"
msgid_plural "WAL segment size must be a power of two between 1 MB and 1 GB, but the WAL file \"%s\" header specifies %d bytes"
msgstr[0] "el tamaño de segmento WAL debe ser una potencia de dos entre 1 MB y 1 GB, pero la cabecera del archivo WAL «%s» especifica %d byte"
msgstr[1] "el tamaño de segmento WAL debe ser una potencia de dos entre 1 MB y 1 GB, pero la cabecera del archivo WAL «%s» especifica %d bytes"

<<<<<<< HEAD
#: pg_waldump.c:222
=======
#: pg_waldump.c:208
>>>>>>> 185876a6
#, c-format
msgid "could not read file \"%s\": %m"
msgstr "no se pudo leer el archivo «%s»: %m"

<<<<<<< HEAD
#: pg_waldump.c:225
=======
#: pg_waldump.c:211
>>>>>>> 185876a6
#, c-format
msgid "could not read file \"%s\": read %d of %d"
msgstr "no se pudo leer el archivo «%s»: leídos %d de %d"

<<<<<<< HEAD
#: pg_waldump.c:286
=======
#: pg_waldump.c:272
>>>>>>> 185876a6
#, c-format
msgid "could not locate WAL file \"%s\""
msgstr "no se pudo ubicar el archivo WAL «%s»"

<<<<<<< HEAD
#: pg_waldump.c:288
=======
#: pg_waldump.c:274
>>>>>>> 185876a6
#, c-format
msgid "could not find any WAL file"
msgstr "no se pudo encontrar ningún archivo WAL"

<<<<<<< HEAD
#: pg_waldump.c:329
=======
#: pg_waldump.c:315
>>>>>>> 185876a6
#, c-format
msgid "could not find file \"%s\": %m"
msgstr "no se pudo encontrar el archivo «%s»: %m"

<<<<<<< HEAD
#: pg_waldump.c:378
=======
#: pg_waldump.c:364
>>>>>>> 185876a6
#, c-format
msgid "could not read from file %s, offset %d: %m"
msgstr "no se pudo leer desde el archivo «%s» en la posición %d: %m"

<<<<<<< HEAD
#: pg_waldump.c:382
=======
# XXX why talk about "log segment" instead of "file"?
#: pg_waldump.c:368
>>>>>>> 185876a6
#, c-format
msgid "could not read from file %s, offset %d: read %d of %d"
msgstr "no se pudo leer del archivo %s, posición %d: leídos %d de %d"

<<<<<<< HEAD
#: pg_waldump.c:658
=======
#: pg_waldump.c:721
>>>>>>> 185876a6
#, c-format
msgid ""
"%s decodes and displays PostgreSQL write-ahead logs for debugging.\n"
"\n"
msgstr ""
"%s decodifica y muestra segmentos de WAL de PostgreSQL para depuración.\n"
"\n"

<<<<<<< HEAD
#: pg_waldump.c:660
=======
#: pg_waldump.c:723
>>>>>>> 185876a6
#, c-format
msgid "Usage:\n"
msgstr "Empleo:\n"

<<<<<<< HEAD
#: pg_waldump.c:661
=======
#: pg_waldump.c:724
>>>>>>> 185876a6
#, c-format
msgid "  %s [OPTION]... [STARTSEG [ENDSEG]]\n"
msgstr "  %s [OPCIÓN]... [SEGINICIAL [SEGFINAL]]\n"

<<<<<<< HEAD
#: pg_waldump.c:662
=======
#: pg_waldump.c:725
>>>>>>> 185876a6
#, c-format
msgid ""
"\n"
"Options:\n"
msgstr ""
"\n"
"Opciones:\n"

<<<<<<< HEAD
#: pg_waldump.c:663
=======
#: pg_waldump.c:726
>>>>>>> 185876a6
#, c-format
msgid "  -b, --bkp-details      output detailed information about backup blocks\n"
msgstr "  -b, --bkp-details        mostrar información detallada sobre bloques de respaldo\n"

<<<<<<< HEAD
#: pg_waldump.c:664
#, c-format
msgid "  -B, --block=N          with --relation, only show records that modify block N\n"
msgstr ""
"  -B, --block=N            con --relation, sólo mostrar registros que modifican\n"
"                           el bloque N\n"

#: pg_waldump.c:665
=======
#: pg_waldump.c:727
>>>>>>> 185876a6
#, c-format
msgid "  -e, --end=RECPTR       stop reading at WAL location RECPTR\n"
msgstr "  -e, --end=RECPTR         detener la lectura del WAL en la posición RECPTR\n"

<<<<<<< HEAD
#: pg_waldump.c:666
=======
#: pg_waldump.c:728
>>>>>>> 185876a6
#, c-format
msgid "  -f, --follow           keep retrying after reaching end of WAL\n"
msgstr "  -f, --follow             seguir reintentando después de alcanzar el final del WAL\n"

<<<<<<< HEAD
#: pg_waldump.c:667
#, c-format
msgid ""
"  -F, --fork=FORK        only show records that modify blocks in fork FORK;\n"
"                         valid names are main, fsm, vm, init\n"
msgstr ""
"  -F, --form=FORK          sólo mostrar registros que modifican bloques en el\n"
"                           «fork» FORK; nombres válidos son main, fsm, vm, init\n"

#: pg_waldump.c:669
=======
#: pg_waldump.c:729
>>>>>>> 185876a6
#, c-format
msgid "  -n, --limit=N          number of records to display\n"
msgstr "  -n, --limit=N            número de registros a mostrar\n"

<<<<<<< HEAD
#: pg_waldump.c:670
=======
#: pg_waldump.c:730
>>>>>>> 185876a6
#, c-format
msgid ""
"  -p, --path=PATH        directory in which to find log segment files or a\n"
"                         directory with a ./pg_wal that contains such files\n"
"                         (default: current directory, ./pg_wal, $PGDATA/pg_wal)\n"
msgstr ""
"  -p, --path=RUTA          directorio donde buscar los archivos de segmento de WAL\n"
"                           o un directorio con un ./pg_wal que contenga tales archivos\n"
"                           (por omisión: directorio actual, ./pg_wal, $PGDATA/pg_wal)\n"

<<<<<<< HEAD
#: pg_waldump.c:673
=======
#: pg_waldump.c:733
>>>>>>> 185876a6
#, c-format
msgid "  -q, --quiet            do not print any output, except for errors\n"
msgstr "  -q, --quiet              no escribir ningún mensaje, excepto errores\n"

<<<<<<< HEAD
#: pg_waldump.c:674
=======
#: pg_waldump.c:734
>>>>>>> 185876a6
#, c-format
msgid ""
"  -r, --rmgr=RMGR        only show records generated by resource manager RMGR;\n"
"                         use --rmgr=list to list valid resource manager names\n"
msgstr ""
"  -r, --rmgr=GREC          sólo mostrar registros generados por el gestor de\n"
"                           recursos GREC; use --rmgr=list para listar nombres válidos\n"

<<<<<<< HEAD
#: pg_waldump.c:676
#, c-format
msgid "  -R, --relation=T/D/R   only show records that modify blocks in relation T/D/R\n"
msgstr "  -R, --relation=T/D/R    sólo mostrar registros que modifican bloques en relación T/D/R\n"

#: pg_waldump.c:677
=======
#: pg_waldump.c:736
>>>>>>> 185876a6
#, c-format
msgid "  -s, --start=RECPTR     start reading at WAL location RECPTR\n"
msgstr "  -s, --start=RECPTR       empezar a leer el WAL en la posición RECPTR\n"

<<<<<<< HEAD
#: pg_waldump.c:678
=======
#: pg_waldump.c:737
>>>>>>> 185876a6
#, c-format
msgid ""
"  -t, --timeline=TLI     timeline from which to read log records\n"
"                         (default: 1 or the value used in STARTSEG)\n"
msgstr ""
"  -t, --timeline=TLI       timeline del cual leer los registros de WAL\n"
"                           (por omisión: 1 o el valor usado en SEGINICIAL)\n"

<<<<<<< HEAD
#: pg_waldump.c:680
=======
#: pg_waldump.c:739
>>>>>>> 185876a6
#, c-format
msgid "  -V, --version          output version information, then exit\n"
msgstr "  -V, --version            mostrar información de versión, luego salir\n"

<<<<<<< HEAD
#: pg_waldump.c:681
#, c-format
msgid "  -w, --fullpage         only show records with a full page write\n"
msgstr "  -w, --fullpage           sólo mostrar registros con escrituras de página completa\n"

#: pg_waldump.c:682
=======
#: pg_waldump.c:740
>>>>>>> 185876a6
#, c-format
msgid "  -x, --xid=XID          only show records with transaction ID XID\n"
msgstr "  -x, --xid=XID            sólo mostrar registros con el id de transacción XID\n"

<<<<<<< HEAD
#: pg_waldump.c:683
=======
#: pg_waldump.c:741
>>>>>>> 185876a6
#, c-format
msgid ""
"  -z, --stats[=record]   show statistics instead of records\n"
"                         (optionally, show per-record statistics)\n"
msgstr ""
"  -z, --stats[=registro]   mostrar estadísticas en lugar de registros\n"
"                           (opcionalmente, mostrar estadísticas por registro)\n"

<<<<<<< HEAD
#: pg_waldump.c:685
=======
#: pg_waldump.c:743
>>>>>>> 185876a6
#, c-format
msgid "  -?, --help             show this help, then exit\n"
msgstr "  -?, --help               mostrar esta ayuda, luego salir\n"

<<<<<<< HEAD
#: pg_waldump.c:686
=======
#: pg_waldump.c:744
>>>>>>> 185876a6
#, c-format
msgid ""
"\n"
"Report bugs to <%s>.\n"
msgstr ""
"\n"
"Reporte errores a <%s>.\n"

<<<<<<< HEAD
#: pg_waldump.c:687
=======
#: pg_waldump.c:745
>>>>>>> 185876a6
#, c-format
msgid "%s home page: <%s>\n"
msgstr "Sitio web de %s: <%s>\n"

<<<<<<< HEAD
#: pg_waldump.c:781
=======
#: pg_waldump.c:822
>>>>>>> 185876a6
#, c-format
msgid "no arguments specified"
msgstr "no se especificó ningún argumento"

<<<<<<< HEAD
#: pg_waldump.c:797
#, c-format
msgid "invalid block number: \"%s\""
msgstr "número de bloque no válido: «%s»"

#: pg_waldump.c:806 pg_waldump.c:904
#, c-format
msgid "invalid WAL location: \"%s\""
msgstr "ubicación de WAL no válida: «%s»"

#: pg_waldump.c:819
=======
#: pg_waldump.c:837
>>>>>>> 185876a6
#, c-format
msgid "invalid fork name: \"%s\""
msgstr "nombre de «fork» no válido: «%s»"

<<<<<<< HEAD
#: pg_waldump.c:827
=======
#: pg_waldump.c:849
>>>>>>> 185876a6
#, c-format
msgid "invalid value \"%s\" for option %s"
msgstr "el valor «%s» no es válido para la opción «%s»"

#: pg_waldump.c:858
#, c-format
msgid "custom resource manager \"%s\" does not exist"
msgstr "el gestor de recursos personalizado «%s» no existe"

#: pg_waldump.c:880
#, c-format
msgid "resource manager \"%s\" does not exist"
msgstr "el gestor de recursos «%s» no existe"

<<<<<<< HEAD
#: pg_waldump.c:894
#, c-format
msgid "invalid relation specification: \"%s\""
msgstr "especificación de relación no válida: «%s»"

#: pg_waldump.c:895
#, c-format
msgid "Expecting \"tablespace OID/database OID/relation filenode\"."
msgstr "Se esperaba «OID de tablespace/OID de base de datos/filenode de relación»."

#: pg_waldump.c:914
=======
#: pg_waldump.c:889
>>>>>>> 185876a6
#, c-format
msgid "invalid timeline specification: \"%s\""
msgstr "especificación de timeline no válida: «%s»"

<<<<<<< HEAD
#: pg_waldump.c:924
=======
#: pg_waldump.c:899
>>>>>>> 185876a6
#, c-format
msgid "invalid transaction ID specification: \"%s\""
msgstr "especificación de ID de transacción no válida: «%s»"

<<<<<<< HEAD
#: pg_waldump.c:939
=======
#: pg_waldump.c:906
>>>>>>> 185876a6
#, c-format
msgid "unrecognized value for option %s: %s"
msgstr "valor no reconocido para la opción %s: %s"

<<<<<<< HEAD
#: pg_waldump.c:953
=======
#: pg_waldump.c:921
>>>>>>> 185876a6
#, c-format
msgid "option %s requires option %s to be specified"
msgstr "la opción %s requiere que se especifique la opción %s"

<<<<<<< HEAD
#: pg_waldump.c:960
=======
#: pg_waldump.c:934
>>>>>>> 185876a6
#, c-format
msgid "too many command-line arguments (first is \"%s\")"
msgstr "demasiados argumentos en la línea de órdenes (el primero es «%s»)"

<<<<<<< HEAD
#: pg_waldump.c:970 pg_waldump.c:990
=======
#: pg_waldump.c:944 pg_waldump.c:964
>>>>>>> 185876a6
#, c-format
msgid "could not open directory \"%s\": %m"
msgstr "no se pudo abrir el directorio «%s»: %m"

<<<<<<< HEAD
#: pg_waldump.c:996 pg_waldump.c:1026
=======
#: pg_waldump.c:970 pg_waldump.c:1000
>>>>>>> 185876a6
#, c-format
msgid "could not open file \"%s\""
msgstr "no se pudo abrir el archivo «%s»"

<<<<<<< HEAD
#: pg_waldump.c:1006
=======
#: pg_waldump.c:980
>>>>>>> 185876a6
#, c-format
msgid "start WAL location %X/%X is not inside file \"%s\""
msgstr "la posición inicial de WAL %X/%X no está en el archivo «%s»"

#: pg_waldump.c:1033
#, c-format
msgid "ENDSEG %s is before STARTSEG %s"
msgstr "SEGFINAL %s está antes del SEGINICIAL %s"

#: pg_waldump.c:1048
#, c-format
msgid "end WAL location %X/%X is not inside file \"%s\""
msgstr "la posición final de WAL %X/%X no está en el archivo «%s»"

<<<<<<< HEAD
#: pg_waldump.c:1060
=======
#: pg_waldump.c:1034
>>>>>>> 185876a6
#, c-format
msgid "no start WAL location given"
msgstr "no se especificó posición inicial de WAL"

<<<<<<< HEAD
#: pg_waldump.c:1074
=======
#: pg_waldump.c:1048
>>>>>>> 185876a6
#, c-format
msgid "out of memory while allocating a WAL reading processor"
msgstr "se agotó la memoria mientras se emplazaba un procesador de lectura de WAL"

<<<<<<< HEAD
#: pg_waldump.c:1080
=======
#: pg_waldump.c:1054
>>>>>>> 185876a6
#, c-format
msgid "could not find a valid record after %X/%X"
msgstr "no se pudo encontrar un registro válido después de %X/%X"

<<<<<<< HEAD
#: pg_waldump.c:1090
=======
#: pg_waldump.c:1064
>>>>>>> 185876a6
#, c-format
msgid "first record is after %X/%X, at %X/%X, skipping over %u byte\n"
msgid_plural "first record is after %X/%X, at %X/%X, skipping over %u bytes\n"
msgstr[0] "el primer registro está ubicado después de %X/%X, en %X/%X, saltándose %u byte\n"
msgstr[1] "el primer registro está ubicado después de %X/%X, en %X/%X, saltándose %u bytes\n"

<<<<<<< HEAD
#: pg_waldump.c:1171
=======
#: pg_waldump.c:1115
>>>>>>> 185876a6
#, c-format
msgid "error in WAL record at %X/%X: %s"
msgstr "error en registro de WAL en %X/%X: %s"

<<<<<<< HEAD
#: pg_waldump.c:1180
#, c-format
msgid "Try \"%s --help\" for more information."
msgstr "Pruebe «%s --help» para mayor información."

#: xlogreader.c:625
#, c-format
msgid "invalid record offset at %X/%X"
msgstr "posición de registro no válida en %X/%X"

#: xlogreader.c:633
#, c-format
msgid "contrecord is requested by %X/%X"
msgstr "contrecord solicitado por %X/%X"

#: xlogreader.c:674 xlogreader.c:1121
#, c-format
msgid "invalid record length at %X/%X: wanted %u, got %u"
msgstr "largo de registro no válido en %X/%X: se esperaba %u, se obtuvo %u"

#: xlogreader.c:703
#, c-format
msgid "out of memory while trying to decode a record of length %u"
msgstr "memoria agotada mientras se intentaba decodificar un registro de largo %u"

#: xlogreader.c:725
#, c-format
msgid "record length %u at %X/%X too long"
msgstr "largo de registro %u en %X/%X demasiado largo"

#: xlogreader.c:774
#, c-format
msgid "there is no contrecord flag at %X/%X"
msgstr "no hay bandera de contrecord en %X/%X"

#: xlogreader.c:787
#, c-format
msgid "invalid contrecord length %u (expected %lld) at %X/%X"
msgstr "largo de contrecord %u no válido (se esperaba %lld) en %X/%X"

#: xlogreader.c:922
#, c-format
#| msgid "there is no contrecord flag at %X/%X"
msgid "missing contrecord at %X/%X"
msgstr "falta contrecord en %X/%X"

#: xlogreader.c:1129
#, c-format
msgid "invalid resource manager ID %u at %X/%X"
msgstr "ID de gestor de recursos %u no válido en %X/%X"

#: xlogreader.c:1142 xlogreader.c:1158
#, c-format
msgid "record with incorrect prev-link %X/%X at %X/%X"
msgstr "registro con prev-link %X/%X incorrecto en %X/%X"

#: xlogreader.c:1194
#, c-format
msgid "incorrect resource manager data checksum in record at %X/%X"
msgstr "suma de verificación de los datos del gestor de recursos incorrecta en el registro en %X/%X"

#: xlogreader.c:1231
#, c-format
msgid "invalid magic number %04X in log segment %s, offset %u"
msgstr "número mágico %04X no válido en archivo %s, posición %u"

#: xlogreader.c:1245 xlogreader.c:1286
#, c-format
msgid "invalid info bits %04X in log segment %s, offset %u"
msgstr "info bits %04X no válidos en archivo %s, posición %u"

#: xlogreader.c:1260
#, c-format
msgid "WAL file is from different database system: WAL file database system identifier is %llu, pg_control database system identifier is %llu"
msgstr "archivo WAL es de un sistema de bases de datos distinto: identificador de sistema en archivo WAL es %llu, identificador en pg_control es %llu"

#: xlogreader.c:1268
#, c-format
msgid "WAL file is from different database system: incorrect segment size in page header"
msgstr "archivo WAL es de un sistema de bases de datos distinto: tamaño de segmento incorrecto en cabecera de paǵina"

#: xlogreader.c:1274
#, c-format
msgid "WAL file is from different database system: incorrect XLOG_BLCKSZ in page header"
msgstr "archivo WAL es de un sistema de bases de datos distinto: XLOG_BLCKSZ incorrecto en cabecera de paǵina"

#: xlogreader.c:1305
#, c-format
msgid "unexpected pageaddr %X/%X in log segment %s, offset %u"
msgstr "pageaddr %X/%X inesperado en archivo %s, posición %u"

#: xlogreader.c:1330
#, c-format
msgid "out-of-sequence timeline ID %u (after %u) in log segment %s, offset %u"
msgstr "ID de timeline %u fuera de secuencia (después de %u) en archivo %s, posición %u"

#: xlogreader.c:1735
#, c-format
msgid "out-of-order block_id %u at %X/%X"
msgstr "block_id %u fuera de orden en %X/%X"

#: xlogreader.c:1759
#, c-format
msgid "BKPBLOCK_HAS_DATA set, but no data included at %X/%X"
msgstr "BKPBLOCK_HAS_DATA está definido, pero no hay datos en %X/%X"

#: xlogreader.c:1766
#, c-format
msgid "BKPBLOCK_HAS_DATA not set, but data length is %u at %X/%X"
msgstr "BKPBLOCK_HAS_DATA no está definido, pero el largo de los datos es %u en %X/%X"

#: xlogreader.c:1802
#, c-format
msgid "BKPIMAGE_HAS_HOLE set, but hole offset %u length %u block image length %u at %X/%X"
msgstr "BKPIMAGE_HAS_HOLE está definido, pero posición del agujero es %u largo %u largo de imagen %u en %X/%X"

#: xlogreader.c:1818
#, c-format
msgid "BKPIMAGE_HAS_HOLE not set, but hole offset %u length %u at %X/%X"
msgstr "BKPIMAGE_HAS_HOLE no está definido, pero posición del agujero es %u largo %u en %X/%X"

#: xlogreader.c:1832
#, c-format
msgid "BKPIMAGE_COMPRESSED set, but block image length %u at %X/%X"
msgstr "BKPIMAGE_COMPRESSED definido, pero largo de imagen de bloque es %u en %X/%X"

#: xlogreader.c:1847
#, c-format
msgid "neither BKPIMAGE_HAS_HOLE nor BKPIMAGE_COMPRESSED set, but block image length is %u at %X/%X"
msgstr "ni BKPIMAGE_HAS_HOLE ni BKPIMAGE_COMPRESSED están definidos, pero el largo de imagen de bloque es %u en %X/%X"

#: xlogreader.c:1863
#, c-format
msgid "BKPBLOCK_SAME_REL set but no previous rel at %X/%X"
msgstr "BKPBLOCK_SAME_REL está definido, pero no hay «rel» anterior en %X/%X "

#: xlogreader.c:1875
#, c-format
msgid "invalid block_id %u at %X/%X"
msgstr "block_id %u no válido en %X/%X"

#: xlogreader.c:1942
#, c-format
msgid "record with invalid length at %X/%X"
msgstr "registro con largo no válido en %X/%X"

#: xlogreader.c:1967
#, c-format
#| msgid "failed to locate backup block with ID %d in WAL record"
msgid "could not locate backup block with ID %d in WAL record"
msgstr "no se pudo localizar un bloque de respaldo con ID %d en el registro WAL"

#: xlogreader.c:2051
#, c-format
msgid "could not restore image at %X/%X with invalid block %d specified"
msgstr "no se pudo restaurar imagen en %X/%X con bloque especificado %d no válido"

#: xlogreader.c:2058
#, c-format
#| msgid "invalid compressed image at %X/%X, block %d"
msgid "could not restore image at %X/%X with invalid state, block %d"
msgstr "no se pudo restaurar imagen en %X/%X con estado no válido, bloque %d"

#: xlogreader.c:2085 xlogreader.c:2102
#, c-format
#| msgid "image at %X/%X compressed with %s not supported by build, block %d"
msgid "could not restore image at %X/%X compressed with %s not supported by build, block %d"
msgstr "no se pudo restaurar imagen en %X/%X comprimida con %s no soportado por esta instalación, bloque %d"

#: xlogreader.c:2111
#, c-format
#| msgid "image at %X/%X compressed with unknown method, block %d"
msgid "could not restore image at %X/%X compressed with unknown method, block %d"
msgstr "no se pudo restaurar imagen en %X/%X comprimida método desconocido, bloque %d"

#: xlogreader.c:2119
=======
#: pg_waldump.c:1124
>>>>>>> 185876a6
#, c-format
#| msgid "invalid compressed image at %X/%X, block %d"
msgid "could not decompress image at %X/%X, block %d"
msgstr "no se pudo descomprimir imagen en %X/%X, bloque %d"<|MERGE_RESOLUTION|>--- conflicted
+++ resolved
@@ -9,13 +9,8 @@
 msgstr ""
 "Project-Id-Version: pg_waldump (PostgreSQL) 14\n"
 "Report-Msgid-Bugs-To: pgsql-bugs@lists.postgresql.org\n"
-<<<<<<< HEAD
 "POT-Creation-Date: 2022-09-25 16:17+0000\n"
 "PO-Revision-Date: 2022-09-25 18:37+0200\n"
-=======
-"POT-Creation-Date: 2022-08-07 20:33+0000\n"
-"PO-Revision-Date: 2021-09-16 09:26+0200\n"
->>>>>>> 185876a6
 "Last-Translator: Carlos Chapi <carlos.chapi@2ndquadrant.com>\n"
 "Language-Team: PgSQL-es-Ayuda <pgsql-es-ayuda@lists.postgresql.org>\n"
 "Language: es\n"
@@ -25,25 +20,12 @@
 "X-Generator: Poedit 2.0.2\n"
 "Plural-Forms: nplurals=2; plural=n != 1;\n"
 
-<<<<<<< HEAD
 #: ../../../src/common/logging.c:276
-=======
-#: ../../../src/common/logging.c:259
-#, c-format
-msgid "fatal: "
-msgstr "fatal: "
-
-#: ../../../src/common/logging.c:266
->>>>>>> 185876a6
 #, c-format
 msgid "error: "
 msgstr "error: "
 
-<<<<<<< HEAD
 #: ../../../src/common/logging.c:283
-=======
-#: ../../../src/common/logging.c:273
->>>>>>> 185876a6
 #, c-format
 msgid "warning: "
 msgstr "precaución: "
@@ -70,75 +52,42 @@
 msgstr[0] "el tamaño de segmento WAL debe ser una potencia de dos entre 1 MB y 1 GB, pero la cabecera del archivo WAL «%s» especifica %d byte"
 msgstr[1] "el tamaño de segmento WAL debe ser una potencia de dos entre 1 MB y 1 GB, pero la cabecera del archivo WAL «%s» especifica %d bytes"
 
-<<<<<<< HEAD
 #: pg_waldump.c:222
-=======
-#: pg_waldump.c:208
->>>>>>> 185876a6
 #, c-format
 msgid "could not read file \"%s\": %m"
 msgstr "no se pudo leer el archivo «%s»: %m"
 
-<<<<<<< HEAD
 #: pg_waldump.c:225
-=======
-#: pg_waldump.c:211
->>>>>>> 185876a6
 #, c-format
 msgid "could not read file \"%s\": read %d of %d"
 msgstr "no se pudo leer el archivo «%s»: leídos %d de %d"
 
-<<<<<<< HEAD
 #: pg_waldump.c:286
-=======
-#: pg_waldump.c:272
->>>>>>> 185876a6
 #, c-format
 msgid "could not locate WAL file \"%s\""
 msgstr "no se pudo ubicar el archivo WAL «%s»"
 
-<<<<<<< HEAD
 #: pg_waldump.c:288
-=======
-#: pg_waldump.c:274
->>>>>>> 185876a6
 #, c-format
 msgid "could not find any WAL file"
 msgstr "no se pudo encontrar ningún archivo WAL"
 
-<<<<<<< HEAD
 #: pg_waldump.c:329
-=======
-#: pg_waldump.c:315
->>>>>>> 185876a6
 #, c-format
 msgid "could not find file \"%s\": %m"
 msgstr "no se pudo encontrar el archivo «%s»: %m"
 
-<<<<<<< HEAD
 #: pg_waldump.c:378
-=======
-#: pg_waldump.c:364
->>>>>>> 185876a6
 #, c-format
 msgid "could not read from file %s, offset %d: %m"
 msgstr "no se pudo leer desde el archivo «%s» en la posición %d: %m"
 
-<<<<<<< HEAD
 #: pg_waldump.c:382
-=======
-# XXX why talk about "log segment" instead of "file"?
-#: pg_waldump.c:368
->>>>>>> 185876a6
 #, c-format
 msgid "could not read from file %s, offset %d: read %d of %d"
 msgstr "no se pudo leer del archivo %s, posición %d: leídos %d de %d"
 
-<<<<<<< HEAD
 #: pg_waldump.c:658
-=======
-#: pg_waldump.c:721
->>>>>>> 185876a6
 #, c-format
 msgid ""
 "%s decodes and displays PostgreSQL write-ahead logs for debugging.\n"
@@ -147,29 +96,17 @@
 "%s decodifica y muestra segmentos de WAL de PostgreSQL para depuración.\n"
 "\n"
 
-<<<<<<< HEAD
 #: pg_waldump.c:660
-=======
-#: pg_waldump.c:723
->>>>>>> 185876a6
 #, c-format
 msgid "Usage:\n"
 msgstr "Empleo:\n"
 
-<<<<<<< HEAD
 #: pg_waldump.c:661
-=======
-#: pg_waldump.c:724
->>>>>>> 185876a6
 #, c-format
 msgid "  %s [OPTION]... [STARTSEG [ENDSEG]]\n"
 msgstr "  %s [OPCIÓN]... [SEGINICIAL [SEGFINAL]]\n"
 
-<<<<<<< HEAD
 #: pg_waldump.c:662
-=======
-#: pg_waldump.c:725
->>>>>>> 185876a6
 #, c-format
 msgid ""
 "\n"
@@ -178,16 +115,11 @@
 "\n"
 "Opciones:\n"
 
-<<<<<<< HEAD
 #: pg_waldump.c:663
-=======
-#: pg_waldump.c:726
->>>>>>> 185876a6
 #, c-format
 msgid "  -b, --bkp-details      output detailed information about backup blocks\n"
 msgstr "  -b, --bkp-details        mostrar información detallada sobre bloques de respaldo\n"
 
-<<<<<<< HEAD
 #: pg_waldump.c:664
 #, c-format
 msgid "  -B, --block=N          with --relation, only show records that modify block N\n"
@@ -196,23 +128,15 @@
 "                           el bloque N\n"
 
 #: pg_waldump.c:665
-=======
-#: pg_waldump.c:727
->>>>>>> 185876a6
 #, c-format
 msgid "  -e, --end=RECPTR       stop reading at WAL location RECPTR\n"
 msgstr "  -e, --end=RECPTR         detener la lectura del WAL en la posición RECPTR\n"
 
-<<<<<<< HEAD
 #: pg_waldump.c:666
-=======
-#: pg_waldump.c:728
->>>>>>> 185876a6
 #, c-format
 msgid "  -f, --follow           keep retrying after reaching end of WAL\n"
 msgstr "  -f, --follow             seguir reintentando después de alcanzar el final del WAL\n"
 
-<<<<<<< HEAD
 #: pg_waldump.c:667
 #, c-format
 msgid ""
@@ -223,18 +147,11 @@
 "                           «fork» FORK; nombres válidos son main, fsm, vm, init\n"
 
 #: pg_waldump.c:669
-=======
-#: pg_waldump.c:729
->>>>>>> 185876a6
 #, c-format
 msgid "  -n, --limit=N          number of records to display\n"
 msgstr "  -n, --limit=N            número de registros a mostrar\n"
 
-<<<<<<< HEAD
 #: pg_waldump.c:670
-=======
-#: pg_waldump.c:730
->>>>>>> 185876a6
 #, c-format
 msgid ""
 "  -p, --path=PATH        directory in which to find log segment files or a\n"
@@ -245,20 +162,12 @@
 "                           o un directorio con un ./pg_wal que contenga tales archivos\n"
 "                           (por omisión: directorio actual, ./pg_wal, $PGDATA/pg_wal)\n"
 
-<<<<<<< HEAD
 #: pg_waldump.c:673
-=======
-#: pg_waldump.c:733
->>>>>>> 185876a6
 #, c-format
 msgid "  -q, --quiet            do not print any output, except for errors\n"
 msgstr "  -q, --quiet              no escribir ningún mensaje, excepto errores\n"
 
-<<<<<<< HEAD
 #: pg_waldump.c:674
-=======
-#: pg_waldump.c:734
->>>>>>> 185876a6
 #, c-format
 msgid ""
 "  -r, --rmgr=RMGR        only show records generated by resource manager RMGR;\n"
@@ -267,25 +176,17 @@
 "  -r, --rmgr=GREC          sólo mostrar registros generados por el gestor de\n"
 "                           recursos GREC; use --rmgr=list para listar nombres válidos\n"
 
-<<<<<<< HEAD
 #: pg_waldump.c:676
 #, c-format
 msgid "  -R, --relation=T/D/R   only show records that modify blocks in relation T/D/R\n"
 msgstr "  -R, --relation=T/D/R    sólo mostrar registros que modifican bloques en relación T/D/R\n"
 
 #: pg_waldump.c:677
-=======
-#: pg_waldump.c:736
->>>>>>> 185876a6
 #, c-format
 msgid "  -s, --start=RECPTR     start reading at WAL location RECPTR\n"
 msgstr "  -s, --start=RECPTR       empezar a leer el WAL en la posición RECPTR\n"
 
-<<<<<<< HEAD
 #: pg_waldump.c:678
-=======
-#: pg_waldump.c:737
->>>>>>> 185876a6
 #, c-format
 msgid ""
 "  -t, --timeline=TLI     timeline from which to read log records\n"
@@ -294,34 +195,22 @@
 "  -t, --timeline=TLI       timeline del cual leer los registros de WAL\n"
 "                           (por omisión: 1 o el valor usado en SEGINICIAL)\n"
 
-<<<<<<< HEAD
 #: pg_waldump.c:680
-=======
-#: pg_waldump.c:739
->>>>>>> 185876a6
 #, c-format
 msgid "  -V, --version          output version information, then exit\n"
 msgstr "  -V, --version            mostrar información de versión, luego salir\n"
 
-<<<<<<< HEAD
 #: pg_waldump.c:681
 #, c-format
 msgid "  -w, --fullpage         only show records with a full page write\n"
 msgstr "  -w, --fullpage           sólo mostrar registros con escrituras de página completa\n"
 
 #: pg_waldump.c:682
-=======
-#: pg_waldump.c:740
->>>>>>> 185876a6
 #, c-format
 msgid "  -x, --xid=XID          only show records with transaction ID XID\n"
 msgstr "  -x, --xid=XID            sólo mostrar registros con el id de transacción XID\n"
 
-<<<<<<< HEAD
 #: pg_waldump.c:683
-=======
-#: pg_waldump.c:741
->>>>>>> 185876a6
 #, c-format
 msgid ""
 "  -z, --stats[=record]   show statistics instead of records\n"
@@ -330,20 +219,12 @@
 "  -z, --stats[=registro]   mostrar estadísticas en lugar de registros\n"
 "                           (opcionalmente, mostrar estadísticas por registro)\n"
 
-<<<<<<< HEAD
 #: pg_waldump.c:685
-=======
-#: pg_waldump.c:743
->>>>>>> 185876a6
 #, c-format
 msgid "  -?, --help             show this help, then exit\n"
 msgstr "  -?, --help               mostrar esta ayuda, luego salir\n"
 
-<<<<<<< HEAD
 #: pg_waldump.c:686
-=======
-#: pg_waldump.c:744
->>>>>>> 185876a6
 #, c-format
 msgid ""
 "\n"
@@ -352,25 +233,16 @@
 "\n"
 "Reporte errores a <%s>.\n"
 
-<<<<<<< HEAD
 #: pg_waldump.c:687
-=======
-#: pg_waldump.c:745
->>>>>>> 185876a6
 #, c-format
 msgid "%s home page: <%s>\n"
 msgstr "Sitio web de %s: <%s>\n"
 
-<<<<<<< HEAD
 #: pg_waldump.c:781
-=======
-#: pg_waldump.c:822
->>>>>>> 185876a6
 #, c-format
 msgid "no arguments specified"
 msgstr "no se especificó ningún argumento"
 
-<<<<<<< HEAD
 #: pg_waldump.c:797
 #, c-format
 msgid "invalid block number: \"%s\""
@@ -382,18 +254,11 @@
 msgstr "ubicación de WAL no válida: «%s»"
 
 #: pg_waldump.c:819
-=======
-#: pg_waldump.c:837
->>>>>>> 185876a6
 #, c-format
 msgid "invalid fork name: \"%s\""
 msgstr "nombre de «fork» no válido: «%s»"
 
-<<<<<<< HEAD
 #: pg_waldump.c:827
-=======
-#: pg_waldump.c:849
->>>>>>> 185876a6
 #, c-format
 msgid "invalid value \"%s\" for option %s"
 msgstr "el valor «%s» no es válido para la opción «%s»"
@@ -408,7 +273,6 @@
 msgid "resource manager \"%s\" does not exist"
 msgstr "el gestor de recursos «%s» no existe"
 
-<<<<<<< HEAD
 #: pg_waldump.c:894
 #, c-format
 msgid "invalid relation specification: \"%s\""
@@ -420,72 +284,41 @@
 msgstr "Se esperaba «OID de tablespace/OID de base de datos/filenode de relación»."
 
 #: pg_waldump.c:914
-=======
-#: pg_waldump.c:889
->>>>>>> 185876a6
 #, c-format
 msgid "invalid timeline specification: \"%s\""
 msgstr "especificación de timeline no válida: «%s»"
 
-<<<<<<< HEAD
 #: pg_waldump.c:924
-=======
-#: pg_waldump.c:899
->>>>>>> 185876a6
 #, c-format
 msgid "invalid transaction ID specification: \"%s\""
 msgstr "especificación de ID de transacción no válida: «%s»"
 
-<<<<<<< HEAD
 #: pg_waldump.c:939
-=======
-#: pg_waldump.c:906
->>>>>>> 185876a6
 #, c-format
 msgid "unrecognized value for option %s: %s"
 msgstr "valor no reconocido para la opción %s: %s"
 
-<<<<<<< HEAD
 #: pg_waldump.c:953
-=======
-#: pg_waldump.c:921
->>>>>>> 185876a6
 #, c-format
 msgid "option %s requires option %s to be specified"
 msgstr "la opción %s requiere que se especifique la opción %s"
 
-<<<<<<< HEAD
 #: pg_waldump.c:960
-=======
-#: pg_waldump.c:934
->>>>>>> 185876a6
 #, c-format
 msgid "too many command-line arguments (first is \"%s\")"
 msgstr "demasiados argumentos en la línea de órdenes (el primero es «%s»)"
 
-<<<<<<< HEAD
 #: pg_waldump.c:970 pg_waldump.c:990
-=======
-#: pg_waldump.c:944 pg_waldump.c:964
->>>>>>> 185876a6
 #, c-format
 msgid "could not open directory \"%s\": %m"
 msgstr "no se pudo abrir el directorio «%s»: %m"
 
-<<<<<<< HEAD
 #: pg_waldump.c:996 pg_waldump.c:1026
-=======
-#: pg_waldump.c:970 pg_waldump.c:1000
->>>>>>> 185876a6
 #, c-format
 msgid "could not open file \"%s\""
 msgstr "no se pudo abrir el archivo «%s»"
 
-<<<<<<< HEAD
 #: pg_waldump.c:1006
-=======
-#: pg_waldump.c:980
->>>>>>> 185876a6
 #, c-format
 msgid "start WAL location %X/%X is not inside file \"%s\""
 msgstr "la posición inicial de WAL %X/%X no está en el archivo «%s»"
@@ -500,54 +333,33 @@
 msgid "end WAL location %X/%X is not inside file \"%s\""
 msgstr "la posición final de WAL %X/%X no está en el archivo «%s»"
 
-<<<<<<< HEAD
 #: pg_waldump.c:1060
-=======
-#: pg_waldump.c:1034
->>>>>>> 185876a6
 #, c-format
 msgid "no start WAL location given"
 msgstr "no se especificó posición inicial de WAL"
 
-<<<<<<< HEAD
 #: pg_waldump.c:1074
-=======
-#: pg_waldump.c:1048
->>>>>>> 185876a6
 #, c-format
 msgid "out of memory while allocating a WAL reading processor"
 msgstr "se agotó la memoria mientras se emplazaba un procesador de lectura de WAL"
 
-<<<<<<< HEAD
 #: pg_waldump.c:1080
-=======
-#: pg_waldump.c:1054
->>>>>>> 185876a6
 #, c-format
 msgid "could not find a valid record after %X/%X"
 msgstr "no se pudo encontrar un registro válido después de %X/%X"
 
-<<<<<<< HEAD
 #: pg_waldump.c:1090
-=======
-#: pg_waldump.c:1064
->>>>>>> 185876a6
 #, c-format
 msgid "first record is after %X/%X, at %X/%X, skipping over %u byte\n"
 msgid_plural "first record is after %X/%X, at %X/%X, skipping over %u bytes\n"
 msgstr[0] "el primer registro está ubicado después de %X/%X, en %X/%X, saltándose %u byte\n"
 msgstr[1] "el primer registro está ubicado después de %X/%X, en %X/%X, saltándose %u bytes\n"
 
-<<<<<<< HEAD
 #: pg_waldump.c:1171
-=======
-#: pg_waldump.c:1115
->>>>>>> 185876a6
 #, c-format
 msgid "error in WAL record at %X/%X: %s"
 msgstr "error en registro de WAL en %X/%X: %s"
 
-<<<<<<< HEAD
 #: pg_waldump.c:1180
 #, c-format
 msgid "Try \"%s --help\" for more information."
@@ -724,9 +536,6 @@
 msgstr "no se pudo restaurar imagen en %X/%X comprimida método desconocido, bloque %d"
 
 #: xlogreader.c:2119
-=======
-#: pg_waldump.c:1124
->>>>>>> 185876a6
 #, c-format
 #| msgid "invalid compressed image at %X/%X, block %d"
 msgid "could not decompress image at %X/%X, block %d"

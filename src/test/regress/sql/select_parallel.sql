--- conflicted
+++ resolved
@@ -519,8 +519,6 @@
 
 rollback;
 
-<<<<<<< HEAD
-=======
 -- test that a newly-created session role propagates to workers.
 begin;
 create role regress_parallel_worker;
@@ -530,7 +528,6 @@
 select current_setting('session_authorization');
 rollback;
 
->>>>>>> 3d6a8289
 -- test that function option SET ROLE works in parallel workers.
 create role regress_parallel_worker;
 
@@ -583,9 +580,6 @@
 SET debug_parallel_query = on;
 DELETE FROM parallel_hang WHERE 380 <= i AND i <= 420;
 
-<<<<<<< HEAD
-ROLLBACK;
-=======
 ROLLBACK;
 
 -- Check parallel worker stats
@@ -593,5 +587,4 @@
 select parallel_workers_to_launch > :'parallel_workers_to_launch_before'  AS wrk_to_launch,
        parallel_workers_launched > :'parallel_workers_launched_before' AS wrk_launched
   from pg_stat_database
-  where datname = current_database();
->>>>>>> 3d6a8289
+  where datname = current_database();
--- conflicted
+++ resolved
@@ -52,9 +52,10 @@
      and <literal>sql_drop</literal>.
      Support for additional events may be added in future releases.
 -->
-イベントトリガは、関連づけられたイベントが、定義されたデータベースで起こるたびに実行されます。
+《マッチ度[86.876640]》イベントトリガは、関連づけられたイベントが、定義されたデータベースで起こるたびに実行されます。
 今のところサポートされているイベントは、<literal>login</literal>、<literal>ddl_command_start</literal>、<literal>ddl_command_end</literal>、<literal>table_rewrite</literal>、<literal>sql_drop</literal>です。
 今後のリリースで新たなイベントが追加されるかもしれません。
+《機械翻訳》«An event trigger fires whenever the event with which it is associated occurs in the database in which it is defined. Currently, the supported events are <literal>login</literal>, <literal>ddl_command_start</literal>, <literal>ddl_command_end</literal>, <literal>table_rewrite</literal> and <literal>sql_drop</literal>. Support for additional events may be added in future releases.»
    </para>
 
    <sect2 id="event-trigger-login">
@@ -90,33 +91,11 @@
    </para>
 
    <para>
-<<<<<<< HEAD
-<!--
-     The <literal>ddl_command_start</literal> event occurs just before the
-     execution of a <literal>CREATE</literal>, <literal>ALTER</literal>, <literal>DROP</literal>,
-     <literal>SECURITY LABEL</literal>,
-     <literal>COMMENT</literal>, <literal>GRANT</literal> or <literal>REVOKE</literal>
-     command.  No check whether the affected object exists or doesn't exist is
-     performed before the event trigger fires.
-     As an exception, however, this event does not occur for
-     DDL commands targeting shared objects &mdash; databases, roles, and tablespaces
-     &mdash; or for commands targeting event triggers themselves.  The event trigger
-     mechanism does not support these object types.
-     <literal>ddl_command_start</literal> also occurs just before the execution of a
-     <literal>SELECT INTO</literal> command, since this is equivalent to
-     <literal>CREATE TABLE AS</literal>.
--->
-<literal>ddl_command_start</literal>イベントは、<literal>CREATE</literal>、<literal>ALTER</literal>、<literal>DROP</literal>、<literal>SECURITY LABEL</literal>、<literal>COMMENT</literal>、<literal>GRANT</literal>、<literal>REVOKE</literal>コマンドの実行の直前に発生します。
-影響するオブジェクトが存在するかどうかのチェックはイベントトリガが実行されるまで行われません。
-しかしながら例外として、共有オブジェクト &mdash; データベース、ロール、テーブル空間 &mdash; を対象としているDDLコマンド、もしくは、イベントトリガ自体をターゲットにしたコマンドに対してのイベントは起こりません。
-<literal>ddl_command_start</literal>はまた、<literal>SELECT INTO</literal>コマンドの実行直前にも発生します。このコマンドは<literal>CREATE TABLE AS</literal>コマンドと同等だからです。
-   </para>
-
-   <para>
-<!--
-=======
+<!--
      For an example on how to use the <literal>login</literal> event trigger,
      see <xref linkend="event-trigger-database-login-example"/>.
+-->
+《機械翻訳》«For an example on how to use the <literal>login</literal> event trigger, see <xref linkend="event-trigger-database-login-example"/>.»
    </para>
    </sect2>
 
@@ -124,8 +103,11 @@
     <title>ddl_command_start</title>
 
    <para>
+<!--
      The <literal>ddl_command_start</literal> event occurs just before the
      execution of a DDL command.  DDL commands in this context are:
+-->
+《機械翻訳》«The <literal>ddl_command_start</literal> event occurs just before the execution of a DDL command. DDL commands in this context are:»
      <itemizedlist>
       <listitem><para><literal>CREATE</literal></para></listitem>
       <listitem><para><literal>ALTER</literal></para></listitem>
@@ -144,8 +126,11 @@
    </para>
 
    <para>
+<!--
      As an exception, this event does not occur for DDL commands targeting
      shared objects:
+-->
+《機械翻訳》«As an exception, this event does not occur for DDL commands targeting shared objects:»
      <itemizedlist>
       <listitem><para>databases</para></listitem>
       <listitem><para>roles (role definitions and role memberships)</para></listitem>
@@ -158,8 +143,11 @@
    </para>
 
    <para>
+<!--
      No check whether the affected object exists or doesn't exist is performed
      before the event trigger fires.
+-->
+《機械翻訳》«No check whether the affected object exists or doesn't exist is performed before the event trigger fires.»
    </para>
    </sect2>
 
@@ -167,7 +155,7 @@
     <title>ddl_command_end</title>
 
    <para>
->>>>>>> 3d6a8289
+<!--
     The <literal>ddl_command_end</literal> event occurs just after the execution of
     the same set of commands as <literal>ddl_command_start</literal>.  To
     obtain more details on the <acronym>DDL</acronym>
@@ -178,9 +166,10 @@
     after the actions have taken place (but before the transaction commits),
     and thus the system catalogs can be read as already changed.
 -->
-<literal>ddl_command_end</literal>イベントは、ddl_command_startイベントが対象とする同様のコマンドの実行後に発生します。
+《マッチ度[87.135506]》<literal>ddl_command_end</literal>イベントは、ddl_command_startイベントが対象とする同様のコマンドの実行後に発生します。
 発生した<acronym>DDL</acronym>操作のより詳細を取得するには、<literal>ddl_command_end</literal>イベントトリガコード(<xref linkend="functions-event-triggers"/>を参照してください)で集合を返す関数<literal>pg_event_trigger_ddl_commands()</literal>を使ってください。
 トリガはアクションが起きた後(ただし、トランザクションのコミットの前)に起動し、システムカタログは既に変更されたものとして読まれることに注意してください。
+《機械翻訳》«The <literal>ddl_command_end</literal> event occurs just after the execution of the same set of commands as <literal>ddl_command_start</literal>. To obtain more details on the <acronym>DDL</acronym> operations that took place, use the set-returning function <literal>pg_event_trigger_ddl_commands()</literal> from the <literal>ddl_command_end</literal> event trigger code (see <xref linkend="functions-event-triggers"/>). Note that the trigger fires after the actions have taken place (but before the transaction commits), and thus the system catalogs can be read as already changed.»
    </para>
    </sect2>
 
@@ -194,9 +183,12 @@
     database objects.  Note that besides the obvious <literal>DROP</literal>
     commands, some <literal>ALTER</literal> commands can also trigger an
     <literal>sql_drop</literal> event.
-   </para>
-
-   <para>
+-->
+《機械翻訳》«The <literal>sql_drop</literal> event occurs just before the <literal>ddl_command_end</literal> event trigger for any operation that drops database objects. Note that besides the obvious <literal>DROP</literal> commands, some <literal>ALTER</literal> commands can also trigger an <literal>sql_drop</literal> event.»
+   </para>
+
+   <para>
+<!--
     To list the objects that have been dropped, use the
     set-returning function <literal>pg_event_trigger_dropped_objects()</literal> from the
     <literal>sql_drop</literal> event trigger code (see
@@ -204,9 +196,7 @@
     the trigger is executed after the objects have been deleted from the
     system catalogs, so it's not possible to look them up anymore.
 -->
-<literal>sql_drop</literal>イベントは、データベースオブジェクトを削除する命令に対する<literal>ddl_command_end</literal>イベントトリガの直前に発生します。
-削除されたオブジェクトを一覧として出力するために、<literal>sql_drop</literal>イベントトリガコード(<xref linkend="functions-event-triggers"/>を参照してください)から<literal>pg_event_trigger_dropped_objects()</literal>という集合を返す関数を使用します。
-トリガはオブジェクトがシステムカタログから削除された後に実行されるため、以後、そのオブジェクトを見ることができないことに注意してください。
+《機械翻訳》«To list the objects that have been dropped, use the set-returning function <literal>pg_event_trigger_dropped_objects()</literal> from the <literal>sql_drop</literal> event trigger code (see <xref linkend="functions-event-triggers"/>). Note that the trigger is executed after the objects have been deleted from the system catalogs, so it's not possible to look them up anymore.»
    </para>
    </sect2>
 
@@ -222,22 +212,16 @@
     like <literal>CLUSTER</literal> and <literal>VACUUM</literal>,
     the <literal>table_rewrite</literal> event is not triggered by them.
     To find the OID of the table that was rewritten, use the function
-<<<<<<< HEAD
-    <literal>pg_event_trigger_table_rewrite_oid()</literal> (see
-    <xref linkend="functions-event-triggers"/>). To discover the reason(s)
-    for the rewrite, use the function
-    <literal>pg_event_trigger_table_rewrite_reason()</literal>.
--->
-コマンド<literal>ALTER TABLE</literal>や<literal>ALTER TYPE</literal>のアクションによりテーブルが書き換えられる直前に、<literal>table_rewrite</literal>イベントは発生します。
-<literal>CLUSTER</literal>や<literal>VACUUM</literal>のような他の制御文でもテーブルを書き換えられますが、それらでは<literal>table_rewrite</literal>イベントは引き起こされません。
-書き換えられたテーブルのOIDを見つけるには、関数<literal>pg_event_trigger_table_rewrite_oid()</literal>（<xref linkend="functions-event-triggers"/>を参照）を使用します。
-書き換えられた理由を知るには、関数<literal>pg_event_trigger_table_rewrite_reason()</literal>を使用します。
-=======
     <literal>pg_event_trigger_table_rewrite_oid()</literal>, to discover the
     reason(s) for the rewrite, use the function
     <literal>pg_event_trigger_table_rewrite_reason()</literal> (see <xref
     linkend="functions-event-triggers"/>).
->>>>>>> 3d6a8289
+-->
+《マッチ度[78.475336]》コマンド<literal>ALTER TABLE</literal>や<literal>ALTER TYPE</literal>のアクションによりテーブルが書き換えられる直前に、<literal>table_rewrite</literal>イベントは発生します。
+<literal>CLUSTER</literal>や<literal>VACUUM</literal>のような他の制御文でもテーブルを書き換えられますが、それらでは<literal>table_rewrite</literal>イベントは引き起こされません。
+書き換えられたテーブルのOIDを見つけるには、関数<literal>pg_event_trigger_table_rewrite_oid()</literal>（<xref linkend="functions-event-triggers"/>を参照）を使用します。
+書き換えられた理由を知るには、関数<literal>pg_event_trigger_table_rewrite_reason()</literal>を使用します。
+《機械翻訳》«The <literal>table_rewrite</literal> event occurs just before a table is rewritten by some actions of the commands <literal>ALTER TABLE</literal> and <literal>ALTER TYPE</literal>. While other control statements are available to rewrite a table, like <literal>CLUSTER</literal> and <literal>VACUUM</literal>, the <literal>table_rewrite</literal> event is not triggered by them. To find the OID of the table that was rewritten, use the function <literal>pg_event_trigger_table_rewrite_oid()</literal>, to discover the reason(s) for the rewrite, use the function <literal>pg_event_trigger_table_rewrite_reason()</literal> (see <xref linkend="functions-event-triggers"/>).»
    </para>
    </sect2>
 
@@ -263,18 +247,8 @@
    </para>
    </sect2>
 
-<<<<<<< HEAD
-   <para>
-<!--
-     For a complete list of commands supported by the event trigger mechanism,
-     see <xref linkend="event-trigger-matrix"/>.
--->
-イベントトリガでサポートされているコマンドの一覧は、<xref linkend="event-trigger-matrix"/>を参照してください。
-   </para>
-=======
    <sect2 id="event-trigger-creating">
     <title>Creating Event Triggers</title>
->>>>>>> 3d6a8289
 
    <para>
 <!--
@@ -308,966 +282,7 @@
 トリガ定義は<literal>WHEN</literal>条件で特定されます。そのため、例えば<literal>ddl_command_start</literal>トリガはユーザが望む特定のコマンドのみを契機に実行させることができます。
 このようなトリガの一般的な使い方として、ユーザが実行するかもしれないDDL文の範囲を狭めることができます。
    </para>
-<<<<<<< HEAD
-  </sect1>
-
-  <sect1 id="event-trigger-matrix">
-<!--
-   <title>Event Trigger Firing Matrix</title>
--->
-   <title>イベントトリガ起動マトリクス</title>
-
-   <para>
-<!--
-     <xref linkend="event-trigger-by-command-tag"/> lists all commands
-     for which event triggers are supported.
--->
-<xref linkend="event-trigger-by-command-tag"/>にて、イベントトリガがサポートするすべてのコマンドが参照できます。
-   </para>
-
-   <table id="event-trigger-by-command-tag">
-<!--
-     <title>Event Trigger Support by Command Tag</title>
--->
-     <title>コマンドタグによりサポートされるイベントトリガ</title>
-     <tgroup cols="6">
-      <colspec colname="col1" colwidth="2*"/>
-      <colspec colname="col2" colwidth="1*"/>
-      <colspec colname="col3" colwidth="1*"/>
-      <colspec colname="col4" colwidth="1*"/>
-      <colspec colname="col5" colwidth="1*"/>
-      <colspec colname="col6" colwidth="1*"/>
-      <thead>
-       <row>
-<!--
-        <entry>Command Tag</entry>
--->
-        <entry>コマンドタグ</entry>
-        <entry><literal>ddl_&zwsp;command_&zwsp;start</literal></entry>
-        <entry><literal>ddl_&zwsp;command_&zwsp;end</literal></entry>
-        <entry><literal>sql_&zwsp;drop</literal></entry>
-        <entry><literal>table_&zwsp;rewrite</literal></entry>
-<!--
-        <entry>Notes</entry>
--->
-        <entry>注意</entry>
-       </row>
-      </thead>
-      <tbody>
-       <row>
-        <entry align="left"><literal>ALTER AGGREGATE</literal></entry>
-        <entry align="center"><literal>X</literal></entry>
-        <entry align="center"><literal>X</literal></entry>
-        <entry align="center"><literal>-</literal></entry>
-        <entry align="center"><literal>-</literal></entry>
-        <entry align="left"></entry>
-       </row>
-       <row>
-        <entry align="left"><literal>ALTER COLLATION</literal></entry>
-        <entry align="center"><literal>X</literal></entry>
-        <entry align="center"><literal>X</literal></entry>
-        <entry align="center"><literal>-</literal></entry>
-        <entry align="center"><literal>-</literal></entry>
-        <entry align="left"></entry>
-       </row>
-       <row>
-        <entry align="left"><literal>ALTER CONVERSION</literal></entry>
-        <entry align="center"><literal>X</literal></entry>
-        <entry align="center"><literal>X</literal></entry>
-        <entry align="center"><literal>-</literal></entry>
-        <entry align="center"><literal>-</literal></entry>
-        <entry align="left"></entry>
-       </row>
-       <row>
-        <entry align="left"><literal>ALTER DOMAIN</literal></entry>
-        <entry align="center"><literal>X</literal></entry>
-        <entry align="center"><literal>X</literal></entry>
-        <entry align="center"><literal>-</literal></entry>
-        <entry align="center"><literal>-</literal></entry>
-        <entry align="left"></entry>
-       </row>
-       <row>
-        <entry align="left"><literal>ALTER DEFAULT PRIVILEGES</literal></entry>
-        <entry align="center"><literal>X</literal></entry>
-        <entry align="center"><literal>X</literal></entry>
-        <entry align="center"><literal>-</literal></entry>
-        <entry align="center"><literal>-</literal></entry>
-        <entry align="left"></entry>
-       </row>
-       <row>
-        <entry align="left"><literal>ALTER EXTENSION</literal></entry>
-        <entry align="center"><literal>X</literal></entry>
-        <entry align="center"><literal>X</literal></entry>
-        <entry align="center"><literal>-</literal></entry>
-        <entry align="center"><literal>-</literal></entry>
-        <entry align="left"></entry>
-       </row>
-       <row>
-        <entry align="left"><literal>ALTER FOREIGN DATA WRAPPER</literal></entry>
-        <entry align="center"><literal>X</literal></entry>
-        <entry align="center"><literal>X</literal></entry>
-        <entry align="center"><literal>-</literal></entry>
-        <entry align="center"><literal>-</literal></entry>
-        <entry align="left"></entry>
-       </row>
-       <row>
-        <entry align="left"><literal>ALTER FOREIGN TABLE</literal></entry>
-        <entry align="center"><literal>X</literal></entry>
-        <entry align="center"><literal>X</literal></entry>
-        <entry align="center"><literal>X</literal></entry>
-        <entry align="center"><literal>-</literal></entry>
-        <entry align="left"></entry>
-       </row>
-       <row>
-        <entry align="left"><literal>ALTER FUNCTION</literal></entry>
-        <entry align="center"><literal>X</literal></entry>
-        <entry align="center"><literal>X</literal></entry>
-        <entry align="center"><literal>-</literal></entry>
-        <entry align="center"><literal>-</literal></entry>
-        <entry align="left"></entry>
-       </row>
-       <row>
-        <entry align="left"><literal>ALTER LANGUAGE</literal></entry>
-        <entry align="center"><literal>X</literal></entry>
-        <entry align="center"><literal>X</literal></entry>
-        <entry align="center"><literal>-</literal></entry>
-        <entry align="center"><literal>-</literal></entry>
-        <entry align="left"></entry>
-       </row>
-       <row>
-        <entry align="left"><literal>ALTER LARGE OBJECT</literal></entry>
-        <entry align="center"><literal>X</literal></entry>
-        <entry align="center"><literal>X</literal></entry>
-        <entry align="center"><literal>-</literal></entry>
-        <entry align="center"><literal>-</literal></entry>
-        <entry align="left"></entry>
-       </row>
-       <row>
-        <entry align="left"><literal>ALTER MATERIALIZED VIEW</literal></entry>
-        <entry align="center"><literal>X</literal></entry>
-        <entry align="center"><literal>X</literal></entry>
-        <entry align="center"><literal>-</literal></entry>
-        <entry align="center"><literal>X</literal></entry>
-        <entry align="left"></entry>
-       </row>
-       <row>
-        <entry align="left"><literal>ALTER OPERATOR</literal></entry>
-        <entry align="center"><literal>X</literal></entry>
-        <entry align="center"><literal>X</literal></entry>
-        <entry align="center"><literal>-</literal></entry>
-        <entry align="center"><literal>-</literal></entry>
-        <entry align="left"></entry>
-       </row>
-       <row>
-        <entry align="left"><literal>ALTER OPERATOR CLASS</literal></entry>
-        <entry align="center"><literal>X</literal></entry>
-        <entry align="center"><literal>X</literal></entry>
-        <entry align="center"><literal>-</literal></entry>
-        <entry align="center"><literal>-</literal></entry>
-        <entry align="left"></entry>
-       </row>
-       <row>
-        <entry align="left"><literal>ALTER OPERATOR FAMILY</literal></entry>
-        <entry align="center"><literal>X</literal></entry>
-        <entry align="center"><literal>X</literal></entry>
-        <entry align="center"><literal>-</literal></entry>
-        <entry align="center"><literal>-</literal></entry>
-        <entry align="left"></entry>
-       </row>
-       <row>
-        <entry align="left"><literal>ALTER POLICY</literal></entry>
-        <entry align="center"><literal>X</literal></entry>
-        <entry align="center"><literal>X</literal></entry>
-        <entry align="center"><literal>-</literal></entry>
-        <entry align="center"><literal>-</literal></entry>
-        <entry align="left"></entry>
-       </row>
-       <row>
-        <entry align="left"><literal>ALTER PROCEDURE</literal></entry>
-        <entry align="center"><literal>X</literal></entry>
-        <entry align="center"><literal>X</literal></entry>
-        <entry align="center"><literal>-</literal></entry>
-        <entry align="center"><literal>-</literal></entry>
-        <entry align="left"></entry>
-       </row>
-       <row>
-        <entry align="left"><literal>ALTER PUBLICATION</literal></entry>
-        <entry align="center"><literal>X</literal></entry>
-        <entry align="center"><literal>X</literal></entry>
-        <entry align="center"><literal>-</literal></entry>
-        <entry align="center"><literal>-</literal></entry>
-        <entry align="left"></entry>
-       </row>
-       <row>
-        <entry align="left"><literal>ALTER ROUTINE</literal></entry>
-        <entry align="center"><literal>X</literal></entry>
-        <entry align="center"><literal>X</literal></entry>
-        <entry align="center"><literal>-</literal></entry>
-        <entry align="center"><literal>-</literal></entry>
-        <entry align="left"></entry>
-       </row>
-       <row>
-        <entry align="left"><literal>ALTER SCHEMA</literal></entry>
-        <entry align="center"><literal>X</literal></entry>
-        <entry align="center"><literal>X</literal></entry>
-        <entry align="center"><literal>-</literal></entry>
-        <entry align="center"><literal>-</literal></entry>
-        <entry align="left"></entry>
-       </row>
-       <row>
-        <entry align="left"><literal>ALTER SEQUENCE</literal></entry>
-        <entry align="center"><literal>X</literal></entry>
-        <entry align="center"><literal>X</literal></entry>
-        <entry align="center"><literal>-</literal></entry>
-        <entry align="center"><literal>-</literal></entry>
-        <entry align="left"></entry>
-       </row>
-       <row>
-        <entry align="left"><literal>ALTER SERVER</literal></entry>
-        <entry align="center"><literal>X</literal></entry>
-        <entry align="center"><literal>X</literal></entry>
-        <entry align="center"><literal>-</literal></entry>
-        <entry align="center"><literal>-</literal></entry>
-        <entry align="left"></entry>
-       </row>
-       <row>
-        <entry align="left"><literal>ALTER STATISTICS</literal></entry>
-        <entry align="center"><literal>X</literal></entry>
-        <entry align="center"><literal>X</literal></entry>
-        <entry align="center"><literal>-</literal></entry>
-        <entry align="center"><literal>-</literal></entry>
-        <entry align="left"></entry>
-       </row>
-       <row>
-        <entry align="left"><literal>ALTER SUBSCRIPTION</literal></entry>
-        <entry align="center"><literal>X</literal></entry>
-        <entry align="center"><literal>X</literal></entry>
-        <entry align="center"><literal>-</literal></entry>
-        <entry align="center"><literal>-</literal></entry>
-        <entry align="left"></entry>
-       </row>
-       <row>
-        <entry align="left"><literal>ALTER TABLE</literal></entry>
-        <entry align="center"><literal>X</literal></entry>
-        <entry align="center"><literal>X</literal></entry>
-        <entry align="center"><literal>X</literal></entry>
-        <entry align="center"><literal>X</literal></entry>
-        <entry align="left"></entry>
-       </row>
-       <row>
-        <entry align="left"><literal>ALTER TEXT SEARCH CONFIGURATION</literal></entry>
-        <entry align="center"><literal>X</literal></entry>
-        <entry align="center"><literal>X</literal></entry>
-        <entry align="center"><literal>-</literal></entry>
-        <entry align="center"><literal>-</literal></entry>
-        <entry align="left"></entry>
-       </row>
-       <row>
-        <entry align="left"><literal>ALTER TEXT SEARCH DICTIONARY</literal></entry>
-        <entry align="center"><literal>X</literal></entry>
-        <entry align="center"><literal>X</literal></entry>
-        <entry align="center"><literal>-</literal></entry>
-        <entry align="center"><literal>-</literal></entry>
-        <entry align="left"></entry>
-       </row>
-       <row>
-        <entry align="left"><literal>ALTER TEXT SEARCH PARSER</literal></entry>
-        <entry align="center"><literal>X</literal></entry>
-        <entry align="center"><literal>X</literal></entry>
-        <entry align="center"><literal>-</literal></entry>
-        <entry align="center"><literal>-</literal></entry>
-        <entry align="left"></entry>
-       </row>
-       <row>
-        <entry align="left"><literal>ALTER TEXT SEARCH TEMPLATE</literal></entry>
-        <entry align="center"><literal>X</literal></entry>
-        <entry align="center"><literal>X</literal></entry>
-        <entry align="center"><literal>-</literal></entry>
-        <entry align="center"><literal>-</literal></entry>
-        <entry align="left"></entry>
-       </row>
-       <row>
-        <entry align="left"><literal>ALTER TRIGGER</literal></entry>
-        <entry align="center"><literal>X</literal></entry>
-        <entry align="center"><literal>X</literal></entry>
-        <entry align="center"><literal>-</literal></entry>
-        <entry align="center"><literal>-</literal></entry>
-        <entry align="left"></entry>
-       </row>
-       <row>
-        <entry align="left"><literal>ALTER TYPE</literal></entry>
-        <entry align="center"><literal>X</literal></entry>
-        <entry align="center"><literal>X</literal></entry>
-        <entry align="center"><literal>-</literal></entry>
-        <entry align="center"><literal>X</literal></entry>
-        <entry align="left"></entry>
-       </row>
-       <row>
-        <entry align="left"><literal>ALTER USER MAPPING</literal></entry>
-        <entry align="center"><literal>X</literal></entry>
-        <entry align="center"><literal>X</literal></entry>
-        <entry align="center"><literal>-</literal></entry>
-        <entry align="center"><literal>-</literal></entry>
-        <entry align="left"></entry>
-       </row>
-       <row>
-        <entry align="left"><literal>ALTER VIEW</literal></entry>
-        <entry align="center"><literal>X</literal></entry>
-        <entry align="center"><literal>X</literal></entry>
-        <entry align="center"><literal>-</literal></entry>
-        <entry align="center"><literal>-</literal></entry>
-        <entry align="left"></entry>
-       </row>
-       <row>
-        <entry align="left"><literal>COMMENT</literal></entry>
-        <entry align="center"><literal>X</literal></entry>
-        <entry align="center"><literal>X</literal></entry>
-        <entry align="center"><literal>-</literal></entry>
-        <entry align="center"><literal>-</literal></entry>
-<!--
-        <entry align="left">Only for local objects</entry>
--->
-        <entry align="left">ローカルオブジェクトに対してのみ</entry>
-       </row>
-       <row>
-        <entry align="left"><literal>CREATE ACCESS METHOD</literal></entry>
-        <entry align="center"><literal>X</literal></entry>
-        <entry align="center"><literal>X</literal></entry>
-        <entry align="center"><literal>-</literal></entry>
-        <entry align="center"><literal>-</literal></entry>
-        <entry align="left"></entry>
-       </row>
-       <row>
-        <entry align="left"><literal>CREATE AGGREGATE</literal></entry>
-        <entry align="center"><literal>X</literal></entry>
-        <entry align="center"><literal>X</literal></entry>
-        <entry align="center"><literal>-</literal></entry>
-        <entry align="center"><literal>-</literal></entry>
-        <entry align="left"></entry>
-       </row>
-       <row>
-        <entry align="left"><literal>CREATE CAST</literal></entry>
-        <entry align="center"><literal>X</literal></entry>
-        <entry align="center"><literal>X</literal></entry>
-        <entry align="center"><literal>-</literal></entry>
-        <entry align="center"><literal>-</literal></entry>
-        <entry align="left"></entry>
-       </row>
-       <row>
-        <entry align="left"><literal>CREATE COLLATION</literal></entry>
-        <entry align="center"><literal>X</literal></entry>
-        <entry align="center"><literal>X</literal></entry>
-        <entry align="center"><literal>-</literal></entry>
-        <entry align="center"><literal>-</literal></entry>
-        <entry align="left"></entry>
-       </row>
-       <row>
-        <entry align="left"><literal>CREATE CONVERSION</literal></entry>
-        <entry align="center"><literal>X</literal></entry>
-        <entry align="center"><literal>X</literal></entry>
-        <entry align="center"><literal>-</literal></entry>
-        <entry align="center"><literal>-</literal></entry>
-        <entry align="left"></entry>
-       </row>
-       <row>
-        <entry align="left"><literal>CREATE DOMAIN</literal></entry>
-        <entry align="center"><literal>X</literal></entry>
-        <entry align="center"><literal>X</literal></entry>
-        <entry align="center"><literal>-</literal></entry>
-        <entry align="center"><literal>-</literal></entry>
-        <entry align="left"></entry>
-       </row>
-       <row>
-        <entry align="left"><literal>CREATE EXTENSION</literal></entry>
-        <entry align="center"><literal>X</literal></entry>
-        <entry align="center"><literal>X</literal></entry>
-        <entry align="center"><literal>-</literal></entry>
-        <entry align="center"><literal>-</literal></entry>
-        <entry align="left"></entry>
-       </row>
-       <row>
-        <entry align="left"><literal>CREATE FOREIGN DATA WRAPPER</literal></entry>
-        <entry align="center"><literal>X</literal></entry>
-        <entry align="center"><literal>X</literal></entry>
-        <entry align="center"><literal>-</literal></entry>
-        <entry align="center"><literal>-</literal></entry>
-        <entry align="left"></entry>
-       </row>
-       <row>
-        <entry align="left"><literal>CREATE FOREIGN TABLE</literal></entry>
-        <entry align="center"><literal>X</literal></entry>
-        <entry align="center"><literal>X</literal></entry>
-        <entry align="center"><literal>-</literal></entry>
-        <entry align="center"><literal>-</literal></entry>
-        <entry align="left"></entry>
-       </row>
-       <row>
-        <entry align="left"><literal>CREATE FUNCTION</literal></entry>
-        <entry align="center"><literal>X</literal></entry>
-        <entry align="center"><literal>X</literal></entry>
-        <entry align="center"><literal>-</literal></entry>
-        <entry align="center"><literal>-</literal></entry>
-        <entry align="left"></entry>
-       </row>
-       <row>
-        <entry align="left"><literal>CREATE INDEX</literal></entry>
-        <entry align="center"><literal>X</literal></entry>
-        <entry align="center"><literal>X</literal></entry>
-        <entry align="center"><literal>-</literal></entry>
-        <entry align="center"><literal>-</literal></entry>
-        <entry align="left"></entry>
-       </row>
-       <row>
-        <entry align="left"><literal>CREATE LANGUAGE</literal></entry>
-        <entry align="center"><literal>X</literal></entry>
-        <entry align="center"><literal>X</literal></entry>
-        <entry align="center"><literal>-</literal></entry>
-        <entry align="center"><literal>-</literal></entry>
-        <entry align="left"></entry>
-       </row>
-       <row>
-        <entry align="left"><literal>CREATE MATERIALIZED VIEW</literal></entry>
-        <entry align="center"><literal>X</literal></entry>
-        <entry align="center"><literal>X</literal></entry>
-        <entry align="center"><literal>-</literal></entry>
-        <entry align="center"><literal>-</literal></entry>
-        <entry align="left"></entry>
-       </row>
-       <row>
-        <entry align="left"><literal>CREATE OPERATOR</literal></entry>
-        <entry align="center"><literal>X</literal></entry>
-        <entry align="center"><literal>X</literal></entry>
-        <entry align="center"><literal>-</literal></entry>
-        <entry align="center"><literal>-</literal></entry>
-        <entry align="left"></entry>
-       </row>
-       <row>
-        <entry align="left"><literal>CREATE OPERATOR CLASS</literal></entry>
-        <entry align="center"><literal>X</literal></entry>
-        <entry align="center"><literal>X</literal></entry>
-        <entry align="center"><literal>-</literal></entry>
-        <entry align="center"><literal>-</literal></entry>
-        <entry align="left"></entry>
-       </row>
-       <row>
-        <entry align="left"><literal>CREATE OPERATOR FAMILY</literal></entry>
-        <entry align="center"><literal>X</literal></entry>
-        <entry align="center"><literal>X</literal></entry>
-        <entry align="center"><literal>-</literal></entry>
-        <entry align="center"><literal>-</literal></entry>
-        <entry align="left"></entry>
-       </row>
-       <row>
-        <entry align="left"><literal>CREATE POLICY</literal></entry>
-        <entry align="center"><literal>X</literal></entry>
-        <entry align="center"><literal>X</literal></entry>
-        <entry align="center"><literal>-</literal></entry>
-        <entry align="center"><literal>-</literal></entry>
-        <entry align="left"></entry>
-       </row>
-       <row>
-        <entry align="left"><literal>CREATE PROCEDURE</literal></entry>
-        <entry align="center"><literal>X</literal></entry>
-        <entry align="center"><literal>X</literal></entry>
-        <entry align="center"><literal>-</literal></entry>
-        <entry align="center"><literal>-</literal></entry>
-        <entry align="left"></entry>
-       </row>
-       <row>
-        <entry align="left"><literal>CREATE PUBLICATION</literal></entry>
-        <entry align="center"><literal>X</literal></entry>
-        <entry align="center"><literal>X</literal></entry>
-        <entry align="center"><literal>-</literal></entry>
-        <entry align="center"><literal>-</literal></entry>
-        <entry align="left"></entry>
-       </row>
-       <row>
-        <entry align="left"><literal>CREATE RULE</literal></entry>
-        <entry align="center"><literal>X</literal></entry>
-        <entry align="center"><literal>X</literal></entry>
-        <entry align="center"><literal>-</literal></entry>
-        <entry align="center"><literal>-</literal></entry>
-        <entry align="left"></entry>
-       </row>
-       <row>
-        <entry align="left"><literal>CREATE SCHEMA</literal></entry>
-        <entry align="center"><literal>X</literal></entry>
-        <entry align="center"><literal>X</literal></entry>
-        <entry align="center"><literal>-</literal></entry>
-        <entry align="center"><literal>-</literal></entry>
-        <entry align="left"></entry>
-       </row>
-       <row>
-        <entry align="left"><literal>CREATE SEQUENCE</literal></entry>
-        <entry align="center"><literal>X</literal></entry>
-        <entry align="center"><literal>X</literal></entry>
-        <entry align="center"><literal>-</literal></entry>
-        <entry align="center"><literal>-</literal></entry>
-        <entry align="left"></entry>
-       </row>
-       <row>
-        <entry align="left"><literal>CREATE SERVER</literal></entry>
-        <entry align="center"><literal>X</literal></entry>
-        <entry align="center"><literal>X</literal></entry>
-        <entry align="center"><literal>-</literal></entry>
-        <entry align="center"><literal>-</literal></entry>
-        <entry align="left"></entry>
-       </row>
-       <row>
-        <entry align="left"><literal>CREATE STATISTICS</literal></entry>
-        <entry align="center"><literal>X</literal></entry>
-        <entry align="center"><literal>X</literal></entry>
-        <entry align="center"><literal>-</literal></entry>
-        <entry align="center"><literal>-</literal></entry>
-        <entry align="left"></entry>
-       </row>
-       <row>
-        <entry align="left"><literal>CREATE SUBSCRIPTION</literal></entry>
-        <entry align="center"><literal>X</literal></entry>
-        <entry align="center"><literal>X</literal></entry>
-        <entry align="center"><literal>-</literal></entry>
-        <entry align="center"><literal>-</literal></entry>
-        <entry align="left"></entry>
-       </row>
-       <row>
-        <entry align="left"><literal>CREATE TABLE</literal></entry>
-        <entry align="center"><literal>X</literal></entry>
-        <entry align="center"><literal>X</literal></entry>
-        <entry align="center"><literal>-</literal></entry>
-        <entry align="center"><literal>-</literal></entry>
-        <entry align="left"></entry>
-       </row>
-       <row>
-        <entry align="left"><literal>CREATE TABLE AS</literal></entry>
-        <entry align="center"><literal>X</literal></entry>
-        <entry align="center"><literal>X</literal></entry>
-        <entry align="center"><literal>-</literal></entry>
-        <entry align="center"><literal>-</literal></entry>
-        <entry align="left"></entry>
-       </row>
-       <row>
-        <entry align="left"><literal>CREATE TEXT SEARCH CONFIGURATION</literal></entry>
-        <entry align="center"><literal>X</literal></entry>
-        <entry align="center"><literal>X</literal></entry>
-        <entry align="center"><literal>-</literal></entry>
-        <entry align="center"><literal>-</literal></entry>
-        <entry align="left"></entry>
-       </row>
-       <row>
-        <entry align="left"><literal>CREATE TEXT SEARCH DICTIONARY</literal></entry>
-        <entry align="center"><literal>X</literal></entry>
-        <entry align="center"><literal>X</literal></entry>
-        <entry align="center"><literal>-</literal></entry>
-        <entry align="center"><literal>-</literal></entry>
-        <entry align="left"></entry>
-       </row>
-       <row>
-        <entry align="left"><literal>CREATE TEXT SEARCH PARSER</literal></entry>
-        <entry align="center"><literal>X</literal></entry>
-        <entry align="center"><literal>X</literal></entry>
-        <entry align="center"><literal>-</literal></entry>
-        <entry align="center"><literal>-</literal></entry>
-        <entry align="left"></entry>
-       </row>
-       <row>
-        <entry align="left"><literal>CREATE TEXT SEARCH TEMPLATE</literal></entry>
-        <entry align="center"><literal>X</literal></entry>
-        <entry align="center"><literal>X</literal></entry>
-        <entry align="center"><literal>-</literal></entry>
-        <entry align="center"><literal>-</literal></entry>
-        <entry align="left"></entry>
-       </row>
-       <row>
-        <entry align="left"><literal>CREATE TRIGGER</literal></entry>
-        <entry align="center"><literal>X</literal></entry>
-        <entry align="center"><literal>X</literal></entry>
-        <entry align="center"><literal>-</literal></entry>
-        <entry align="center"><literal>-</literal></entry>
-        <entry align="left"></entry>
-       </row>
-       <row>
-        <entry align="left"><literal>CREATE TYPE</literal></entry>
-        <entry align="center"><literal>X</literal></entry>
-        <entry align="center"><literal>X</literal></entry>
-        <entry align="center"><literal>-</literal></entry>
-        <entry align="center"><literal>-</literal></entry>
-        <entry align="left"></entry>
-       </row>
-       <row>
-        <entry align="left"><literal>CREATE USER MAPPING</literal></entry>
-        <entry align="center"><literal>X</literal></entry>
-        <entry align="center"><literal>X</literal></entry>
-        <entry align="center"><literal>-</literal></entry>
-        <entry align="center"><literal>-</literal></entry>
-        <entry align="left"></entry>
-       </row>
-       <row>
-        <entry align="left"><literal>CREATE VIEW</literal></entry>
-        <entry align="center"><literal>X</literal></entry>
-        <entry align="center"><literal>X</literal></entry>
-        <entry align="center"><literal>-</literal></entry>
-        <entry align="center"><literal>-</literal></entry>
-        <entry align="left"></entry>
-       </row>
-       <row>
-        <entry align="left"><literal>DROP ACCESS METHOD</literal></entry>
-        <entry align="center"><literal>X</literal></entry>
-        <entry align="center"><literal>X</literal></entry>
-        <entry align="center"><literal>X</literal></entry>
-        <entry align="center"><literal>-</literal></entry>
-        <entry align="left"></entry>
-       </row>
-       <row>
-        <entry align="left"><literal>DROP AGGREGATE</literal></entry>
-        <entry align="center"><literal>X</literal></entry>
-        <entry align="center"><literal>X</literal></entry>
-        <entry align="center"><literal>X</literal></entry>
-        <entry align="center"><literal>-</literal></entry>
-        <entry align="left"></entry>
-       </row>
-       <row>
-        <entry align="left"><literal>DROP CAST</literal></entry>
-        <entry align="center"><literal>X</literal></entry>
-        <entry align="center"><literal>X</literal></entry>
-        <entry align="center"><literal>X</literal></entry>
-        <entry align="center"><literal>-</literal></entry>
-        <entry align="left"></entry>
-       </row>
-       <row>
-        <entry align="left"><literal>DROP COLLATION</literal></entry>
-        <entry align="center"><literal>X</literal></entry>
-        <entry align="center"><literal>X</literal></entry>
-        <entry align="center"><literal>X</literal></entry>
-        <entry align="center"><literal>-</literal></entry>
-        <entry align="left"></entry>
-       </row>
-       <row>
-        <entry align="left"><literal>DROP CONVERSION</literal></entry>
-        <entry align="center"><literal>X</literal></entry>
-        <entry align="center"><literal>X</literal></entry>
-        <entry align="center"><literal>X</literal></entry>
-        <entry align="center"><literal>-</literal></entry>
-        <entry align="left"></entry>
-       </row>
-       <row>
-        <entry align="left"><literal>DROP DOMAIN</literal></entry>
-        <entry align="center"><literal>X</literal></entry>
-        <entry align="center"><literal>X</literal></entry>
-        <entry align="center"><literal>X</literal></entry>
-        <entry align="center"><literal>-</literal></entry>
-        <entry align="left"></entry>
-       </row>
-       <row>
-        <entry align="left"><literal>DROP EXTENSION</literal></entry>
-        <entry align="center"><literal>X</literal></entry>
-        <entry align="center"><literal>X</literal></entry>
-        <entry align="center"><literal>X</literal></entry>
-        <entry align="center"><literal>-</literal></entry>
-        <entry align="left"></entry>
-       </row>
-       <row>
-        <entry align="left"><literal>DROP FOREIGN DATA WRAPPER</literal></entry>
-        <entry align="center"><literal>X</literal></entry>
-        <entry align="center"><literal>X</literal></entry>
-        <entry align="center"><literal>X</literal></entry>
-        <entry align="center"><literal>-</literal></entry>
-        <entry align="left"></entry>
-       </row>
-       <row>
-        <entry align="left"><literal>DROP FOREIGN TABLE</literal></entry>
-        <entry align="center"><literal>X</literal></entry>
-        <entry align="center"><literal>X</literal></entry>
-        <entry align="center"><literal>X</literal></entry>
-        <entry align="center"><literal>-</literal></entry>
-        <entry align="left"></entry>
-       </row>
-       <row>
-        <entry align="left"><literal>DROP FUNCTION</literal></entry>
-        <entry align="center"><literal>X</literal></entry>
-        <entry align="center"><literal>X</literal></entry>
-        <entry align="center"><literal>X</literal></entry>
-        <entry align="center"><literal>-</literal></entry>
-        <entry align="left"></entry>
-       </row>
-       <row>
-        <entry align="left"><literal>DROP INDEX</literal></entry>
-        <entry align="center"><literal>X</literal></entry>
-        <entry align="center"><literal>X</literal></entry>
-        <entry align="center"><literal>X</literal></entry>
-        <entry align="center"><literal>-</literal></entry>
-        <entry align="left"></entry>
-       </row>
-       <row>
-        <entry align="left"><literal>DROP LANGUAGE</literal></entry>
-        <entry align="center"><literal>X</literal></entry>
-        <entry align="center"><literal>X</literal></entry>
-        <entry align="center"><literal>X</literal></entry>
-        <entry align="center"><literal>-</literal></entry>
-        <entry align="left"></entry>
-       </row>
-       <row>
-        <entry align="left"><literal>DROP MATERIALIZED VIEW</literal></entry>
-        <entry align="center"><literal>X</literal></entry>
-        <entry align="center"><literal>X</literal></entry>
-        <entry align="center"><literal>X</literal></entry>
-        <entry align="center"><literal>-</literal></entry>
-        <entry align="left"></entry>
-       </row>
-       <row>
-        <entry align="left"><literal>DROP OPERATOR</literal></entry>
-        <entry align="center"><literal>X</literal></entry>
-        <entry align="center"><literal>X</literal></entry>
-        <entry align="center"><literal>X</literal></entry>
-        <entry align="center"><literal>-</literal></entry>
-        <entry align="left"></entry>
-       </row>
-       <row>
-        <entry align="left"><literal>DROP OPERATOR CLASS</literal></entry>
-        <entry align="center"><literal>X</literal></entry>
-        <entry align="center"><literal>X</literal></entry>
-        <entry align="center"><literal>X</literal></entry>
-        <entry align="center"><literal>-</literal></entry>
-        <entry align="left"></entry>
-       </row>
-       <row>
-        <entry align="left"><literal>DROP OPERATOR FAMILY</literal></entry>
-        <entry align="center"><literal>X</literal></entry>
-        <entry align="center"><literal>X</literal></entry>
-        <entry align="center"><literal>X</literal></entry>
-        <entry align="center"><literal>-</literal></entry>
-        <entry align="left"></entry>
-       </row>
-       <row>
-        <entry align="left"><literal>DROP OWNED</literal></entry>
-        <entry align="center"><literal>X</literal></entry>
-        <entry align="center"><literal>X</literal></entry>
-        <entry align="center"><literal>X</literal></entry>
-        <entry align="center"><literal>-</literal></entry>
-        <entry align="left"></entry>
-       </row>
-       <row>
-        <entry align="left"><literal>DROP POLICY</literal></entry>
-        <entry align="center"><literal>X</literal></entry>
-        <entry align="center"><literal>X</literal></entry>
-        <entry align="center"><literal>X</literal></entry>
-        <entry align="center"><literal>-</literal></entry>
-        <entry align="left"></entry>
-       </row>
-       <row>
-        <entry align="left"><literal>DROP PROCEDURE</literal></entry>
-        <entry align="center"><literal>X</literal></entry>
-        <entry align="center"><literal>X</literal></entry>
-        <entry align="center"><literal>X</literal></entry>
-        <entry align="center"><literal>-</literal></entry>
-        <entry align="left"></entry>
-       </row>
-       <row>
-        <entry align="left"><literal>DROP PUBLICATION</literal></entry>
-        <entry align="center"><literal>X</literal></entry>
-        <entry align="center"><literal>X</literal></entry>
-        <entry align="center"><literal>X</literal></entry>
-        <entry align="center"><literal>-</literal></entry>
-        <entry align="left"></entry>
-       </row>
-       <row>
-        <entry align="left"><literal>DROP ROUTINE</literal></entry>
-        <entry align="center"><literal>X</literal></entry>
-        <entry align="center"><literal>X</literal></entry>
-        <entry align="center"><literal>X</literal></entry>
-        <entry align="center"><literal>-</literal></entry>
-        <entry align="left"></entry>
-       </row>
-       <row>
-        <entry align="left"><literal>DROP RULE</literal></entry>
-        <entry align="center"><literal>X</literal></entry>
-        <entry align="center"><literal>X</literal></entry>
-        <entry align="center"><literal>X</literal></entry>
-        <entry align="center"><literal>-</literal></entry>
-        <entry align="left"></entry>
-       </row>
-       <row>
-        <entry align="left"><literal>DROP SCHEMA</literal></entry>
-        <entry align="center"><literal>X</literal></entry>
-        <entry align="center"><literal>X</literal></entry>
-        <entry align="center"><literal>X</literal></entry>
-        <entry align="center"><literal>-</literal></entry>
-        <entry align="left"></entry>
-       </row>
-       <row>
-        <entry align="left"><literal>DROP SEQUENCE</literal></entry>
-        <entry align="center"><literal>X</literal></entry>
-        <entry align="center"><literal>X</literal></entry>
-        <entry align="center"><literal>X</literal></entry>
-        <entry align="center"><literal>-</literal></entry>
-        <entry align="left"></entry>
-       </row>
-       <row>
-        <entry align="left"><literal>DROP SERVER</literal></entry>
-        <entry align="center"><literal>X</literal></entry>
-        <entry align="center"><literal>X</literal></entry>
-        <entry align="center"><literal>X</literal></entry>
-        <entry align="center"><literal>-</literal></entry>
-        <entry align="left"></entry>
-       </row>
-       <row>
-        <entry align="left"><literal>DROP STATISTICS</literal></entry>
-        <entry align="center"><literal>X</literal></entry>
-        <entry align="center"><literal>X</literal></entry>
-        <entry align="center"><literal>X</literal></entry>
-        <entry align="center"><literal>-</literal></entry>
-        <entry align="left"></entry>
-       </row>
-       <row>
-        <entry align="left"><literal>DROP SUBSCRIPTION</literal></entry>
-        <entry align="center"><literal>X</literal></entry>
-        <entry align="center"><literal>X</literal></entry>
-        <entry align="center"><literal>X</literal></entry>
-        <entry align="center"><literal>-</literal></entry>
-        <entry align="left"></entry>
-       </row>
-       <row>
-        <entry align="left"><literal>DROP TABLE</literal></entry>
-        <entry align="center"><literal>X</literal></entry>
-        <entry align="center"><literal>X</literal></entry>
-        <entry align="center"><literal>X</literal></entry>
-        <entry align="center"><literal>-</literal></entry>
-        <entry align="left"></entry>
-       </row>
-       <row>
-        <entry align="left"><literal>DROP TEXT SEARCH CONFIGURATION</literal></entry>
-        <entry align="center"><literal>X</literal></entry>
-        <entry align="center"><literal>X</literal></entry>
-        <entry align="center"><literal>X</literal></entry>
-        <entry align="center"><literal>-</literal></entry>
-        <entry align="left"></entry>
-       </row>
-       <row>
-        <entry align="left"><literal>DROP TEXT SEARCH DICTIONARY</literal></entry>
-        <entry align="center"><literal>X</literal></entry>
-        <entry align="center"><literal>X</literal></entry>
-        <entry align="center"><literal>X</literal></entry>
-        <entry align="center"><literal>-</literal></entry>
-        <entry align="left"></entry>
-       </row>
-       <row>
-        <entry align="left"><literal>DROP TEXT SEARCH PARSER</literal></entry>
-        <entry align="center"><literal>X</literal></entry>
-        <entry align="center"><literal>X</literal></entry>
-        <entry align="center"><literal>X</literal></entry>
-        <entry align="center"><literal>-</literal></entry>
-        <entry align="left"></entry>
-       </row>
-       <row>
-        <entry align="left"><literal>DROP TEXT SEARCH TEMPLATE</literal></entry>
-        <entry align="center"><literal>X</literal></entry>
-        <entry align="center"><literal>X</literal></entry>
-        <entry align="center"><literal>X</literal></entry>
-        <entry align="center"><literal>-</literal></entry>
-        <entry align="left"></entry>
-       </row>
-       <row>
-        <entry align="left"><literal>DROP TRIGGER</literal></entry>
-        <entry align="center"><literal>X</literal></entry>
-        <entry align="center"><literal>X</literal></entry>
-        <entry align="center"><literal>X</literal></entry>
-        <entry align="center"><literal>-</literal></entry>
-        <entry align="left"></entry>
-       </row>
-       <row>
-        <entry align="left"><literal>DROP TYPE</literal></entry>
-        <entry align="center"><literal>X</literal></entry>
-        <entry align="center"><literal>X</literal></entry>
-        <entry align="center"><literal>X</literal></entry>
-        <entry align="center"><literal>-</literal></entry>
-        <entry align="left"></entry>
-       </row>
-       <row>
-        <entry align="left"><literal>DROP USER MAPPING</literal></entry>
-        <entry align="center"><literal>X</literal></entry>
-        <entry align="center"><literal>X</literal></entry>
-        <entry align="center"><literal>X</literal></entry>
-        <entry align="center"><literal>-</literal></entry>
-        <entry align="left"></entry>
-       </row>
-       <row>
-        <entry align="left"><literal>DROP VIEW</literal></entry>
-        <entry align="center"><literal>X</literal></entry>
-        <entry align="center"><literal>X</literal></entry>
-        <entry align="center"><literal>X</literal></entry>
-        <entry align="center"><literal>-</literal></entry>
-        <entry align="left"></entry>
-       </row>
-       <row>
-        <entry align="left"><literal>GRANT</literal></entry>
-        <entry align="center"><literal>X</literal></entry>
-        <entry align="center"><literal>X</literal></entry>
-        <entry align="center"><literal>-</literal></entry>
-        <entry align="center"><literal>-</literal></entry>
-<!--
-        <entry align="left">Only for local objects</entry>
--->
-        <entry align="left">ローカルオブジェクトに対してのみ</entry>
-       </row>
-       <row>
-        <entry align="left"><literal>IMPORT FOREIGN SCHEMA</literal></entry>
-        <entry align="center"><literal>X</literal></entry>
-        <entry align="center"><literal>X</literal></entry>
-        <entry align="center"><literal>-</literal></entry>
-        <entry align="center"><literal>-</literal></entry>
-        <entry align="left"></entry>
-       </row>
-       <row>
-        <entry align="left"><literal>REFRESH MATERIALIZED VIEW</literal></entry>
-        <entry align="center"><literal>X</literal></entry>
-        <entry align="center"><literal>X</literal></entry>
-        <entry align="center"><literal>-</literal></entry>
-        <entry align="center"><literal>-</literal></entry>
-        <entry align="left"></entry>
-       </row>
-       <row>
-        <entry align="left"><literal>REINDEX</literal></entry>
-        <entry align="center"><literal>X</literal></entry>
-        <entry align="center"><literal>X</literal></entry>
-        <entry align="center"><literal>-</literal></entry>
-        <entry align="center"><literal>-</literal></entry>
-        <entry align="left"></entry>
-       </row>
-       <row>
-        <entry align="left"><literal>REVOKE</literal></entry>
-        <entry align="center"><literal>X</literal></entry>
-        <entry align="center"><literal>X</literal></entry>
-        <entry align="center"><literal>-</literal></entry>
-        <entry align="center"><literal>-</literal></entry>
-<!--
-        <entry align="left">Only for local objects</entry>
--->
-        <entry align="left">ローカルオブジェクトに対してのみ</entry>
-       </row>
-       <row>
-        <entry align="left"><literal>SECURITY LABEL</literal></entry>
-        <entry align="center"><literal>X</literal></entry>
-        <entry align="center"><literal>X</literal></entry>
-        <entry align="center"><literal>-</literal></entry>
-        <entry align="center"><literal>-</literal></entry>
-<!--
-        <entry align="left">Only for local objects</entry>
--->
-        <entry align="left">ローカルオブジェクトに対してのみ</entry>
-       </row>
-       <row>
-        <entry align="left"><literal>SELECT INTO</literal></entry>
-        <entry align="center"><literal>X</literal></entry>
-        <entry align="center"><literal>X</literal></entry>
-        <entry align="center"><literal>-</literal></entry>
-        <entry align="center"><literal>-</literal></entry>
-        <entry align="left"></entry>
-       </row>
-      </tbody>
-     </tgroup>
-   </table>
-=======
    </sect2>
->>>>>>> 3d6a8289
   </sect1>
 
   <sect1 id="event-trigger-interface">
@@ -1714,7 +729,6 @@
 ALTER TABLE session_storage OWNER TO session_user;
 
 -- 4. Log the connection time
--- 4. 接続時刻を記録する。
 INSERT INTO public.user_login_log VALUES (session_user, current_timestamp);
 
 END;

<!-- doc/src/sgml/generic-wal.sgml -->

<chapter id="generic-wal">
<!--
 <title>Generic WAL Records</title>
-->
 <title>汎用WALレコード</title>

  <para>
<!--
   Although all built-in WAL-logged modules have their own types of WAL
   records, there is also a generic WAL record type, which describes changes
<<<<<<< HEAD
   to pages in a generic way. This is useful for extensions that provide
   custom access methods.
  </para>

  <para>
   In comparison with <link linkend="custom-rmgr">Custom WAL Resource
   Managers</link>, Generic WAL is simpler for an extension to implement and
   does not require the extension library to be loaded in order to apply the
   records.
  </para>

  <note>
   <para>
    Generic WAL records are ignored during <link
    linkend="logicaldecoding">Logical Decoding</link>. If logical decoding is
    required for your extension, consider a Custom WAL Resource Manager.
   </para>
  </note>

  <para>
=======
   to pages in a generic way.  This is useful for extensions that provide
   custom access methods, because they cannot register their own WAL redo
   routines.
-->
組み込みのWALにログを書き込むすべてのモジュールは、それぞれに独自の型のWALレコードがありますが、ページへの変更を汎用的な方法で記述する汎用WALレコード型もあります。
カスタムアクセスメソッドを提供する拡張では、独自のWALの再実行(redo)ルーチンを登録できないため、汎用WALレコードが役立ちます。
  </para>

  <para>
<!--
>>>>>>> 185876a6
   The API for constructing generic WAL records is defined in
   <filename>access/generic_xlog.h</filename> and implemented
   in <filename>access/transam/generic_xlog.c</filename>.
-->
汎用WALレコードを構築するためのAPIは<filename>access/generic_xlog.h</filename>に定義されており、<filename>access/transam/generic_xlog.c</filename>で実装されています。
  </para>

  <para>
<!--
   To perform a WAL-logged data update using the generic WAL record
   facility, follow these steps:
-->
汎用WALレコードの機能を使ってWAL書き込みを伴うデータ更新を行うには、以下の手順に従ってください。

   <orderedlist>
    <listitem>
     <para>
<!--
      <function>state = GenericXLogStart(relation)</function> &mdash; start
      construction of a generic WAL record for the given relation.
-->
<function>state = GenericXLogStart(relation)</function> により、指定のリレーションについての汎用WALレコードの構築を開始します。
     </para>
    </listitem>

    <listitem>
     <para>
<!--
      <function>page = GenericXLogRegisterBuffer(state, buffer, flags)</function>
      &mdash; register a buffer to be modified within the current generic WAL
      record.  This function returns a pointer to a temporary copy of the
      buffer's page, where modifications should be made.  (Do not modify the
      buffer's contents directly.)  The third argument is a bit mask of flags
      applicable to the operation.  Currently the only such flag is
      <literal>GENERIC_XLOG_FULL_IMAGE</literal>, which indicates that a full-page
      image rather than a delta update should be included in the WAL record.
      Typically this flag would be set if the page is new or has been
      rewritten completely.
      <function>GenericXLogRegisterBuffer</function> can be repeated if the
      WAL-logged action needs to modify multiple pages.
-->
<function>page = GenericXLogRegisterBuffer(state, buffer, flags)</function> により、現在の汎用WALレコード内で更新されるバッファを登録します。
この関数はバッファページの一時コピーへのポインタを返すので、更新はそれに対して行ってください。
（バッファの内容は直接更新しないでください。）
3番目の引数は、操作についてのフラグのビットマスクです。
現在のところ、使用できるフラグは<literal>GENERIC_XLOG_FULL_IMAGE</literal>のみで、これはWALレコードには変更の差分ではなく、ページ全体のイメージが含まれることを示します。
典型的には、このフラグはページが新しいか、あるいは完全に書き換えられるときにセットされます。
WAL書き込み対象の動作が複数のページを更新する必要がある場合は、<function>GenericXLogRegisterBuffer</function>を繰り返すことができます。
     </para>
    </listitem>

    <listitem>
     <para>
<!--
      Apply modifications to the page images obtained in the previous step.
-->
前の手順で取得したページのイメージに更新を適用する。
     </para>
    </listitem>

    <listitem>
     <para>
<!--
      <function>GenericXLogFinish(state)</function> &mdash; apply the changes to
      the buffers and emit the generic WAL record.
-->
<function>GenericXLogFinish(state)</function>により、バッファの変更を適用し、汎用WALレコードを送出する。
     </para>
    </listitem>
   </orderedlist>
  </para>

  <para>
<!--
   WAL record construction can be canceled between any of the above steps by
   calling <function>GenericXLogAbort(state)</function>.  This will discard all
   changes to the page image copies.
-->
WALレコードの構築は、上記の手順内の間のどこででも、<function>GenericXLogAbort(state)</function>を呼び出すことで中止できます。
これによりページイメージのコピーに対する変更はすべて廃棄されます。
  </para>

  <para>
<!--
   Please note the following points when using the generic WAL record
   facility:
-->
汎用WALレコードの機能を使うときは、以下の点に注意してください。

   <itemizedlist>
    <listitem>
     <para>
<!--
      No direct modifications of buffers are allowed!  All modifications must
      be done in copies acquired from <function>GenericXLogRegisterBuffer()</function>.
      In other words, code that makes generic WAL records should never call
      <function>BufferGetPage()</function> for itself.  However, it remains the
      caller's responsibility to pin/unpin and lock/unlock the buffers at
      appropriate times.  Exclusive lock must be held on each target buffer
      from before <function>GenericXLogRegisterBuffer()</function> until after
      <function>GenericXLogFinish()</function>.
-->
バッファの直接更新は許されません！
すべての更新は<function>GenericXLogRegisterBuffer()</function>で取得したコピーに対して行わなければなりません。
言い換えれば、汎用WALレコードを使うコードでは<function>BufferGetPage()</function>を呼び出してはいけません。
しかし、適切なときにバッファにピンを立てる、外す、そしてロックする、解除するのが呼び出し側の責任であることに変わりはありません。
各ターゲットバッファの排他的ロックを<function>GenericXLogRegisterBuffer()</function>の前から<function>GenericXLogFinish()</function>の後まで保持していなければなりません。
     </para>
    </listitem>

    <listitem>
     <para>
<!--
      Registrations of buffers (step 2) and modifications of page images
      (step 3) can be mixed freely, i.e., both steps may be repeated in any
      sequence.  Keep in mind that buffers should be registered in the same
      order in which locks are to be obtained on them during replay.
-->
手順2のバッファの登録と、手順3のページイメージの更新は自由に混在させることができます。
つまり、両方の手順を任意の順序で繰り返すことができます。
バッファの登録は、再生時にロックを取得する順序と同じにすべきであることを覚えていてください。
     </para>
    </listitem>

    <listitem>
     <para>
<!--
      The maximum number of buffers that can be registered for a generic WAL
      record is <literal>MAX_GENERIC_XLOG_PAGES</literal>.  An error will be thrown
      if this limit is exceeded.
-->
汎用WALレコードに登録できるバッファの最大数は<literal>MAX_GENERIC_XLOG_PAGES</literal>です。
この制限を超えるとエラーが発生します。
     </para>
    </listitem>

    <listitem>
     <para>
<!--
      Generic WAL assumes that the pages to be modified have standard
      layout, and in particular that there is no useful data between
      <structfield>pd_lower</structfield> and <structfield>pd_upper</structfield>.
-->
汎用WALでは、更新対象のページが標準的なレイアウトになっている、特に<structfield>pd_lower</structfield>と<structfield>pd_upper</structfield>の間には意味のあるデータがないということを想定しています。
     </para>
    </listitem>

    <listitem>
     <para>
<!--
      Since you are modifying copies of buffer
      pages, <function>GenericXLogStart()</function> does not start a critical
      section.  Thus, you can safely do memory allocation, error throwing,
      etc. between <function>GenericXLogStart()</function> and
      <function>GenericXLogFinish()</function>.  The only actual critical section is
      present inside <function>GenericXLogFinish()</function>.  There is no need to
      worry about calling  <function>GenericXLogAbort()</function> during an error
      exit, either.
-->
ここではバッファページのコピーを更新するため、<function>GenericXLogStart()</function>はクリティカルセクションを開始しません。
従って、<function>GenericXLogStart()</function>と<function>GenericXLogFinish()</function>の間では、メモリの割り当て、エラーの発生などを安全に実行できます。
唯一の本当のクリティカルセクションは<function>GenericXLogFinish()</function>の内部にあります。
エラー終了の中で<function>GenericXLogAbort()</function>を呼び出すことについても心配する必要はありません。
     </para>
    </listitem>

    <listitem>
     <para>
<!--
      <function>GenericXLogFinish()</function> takes care of marking buffers dirty
      and setting their LSNs.  You do not need to do this explicitly.
-->
<function>GenericXLogFinish()</function>はバッファをダーティにして、LSNの設定をすることの処理をします。
これについて明示的な処理をする必要はありません。
     </para>
    </listitem>

    <listitem>
     <para>
<!--
      For unlogged relations, everything works the same except that no
      actual WAL record is emitted.  Thus, you typically do not need to do
      any explicit checks for unlogged relations.
-->
ログを取らないリレーションは、実際のWALレコードが送出されないことを除けば、すべてが同じように動作します。
従って、通常は、ログを取らないリレーションについて明示的な検査をする必要はありません。
     </para>
    </listitem>

    <listitem>
     <para>
<!--
      The generic WAL redo function will acquire exclusive locks to buffers
      in the same order as they were registered.  After redoing all changes,
      the locks will be released in the same order.
-->
汎用WALを再生する機能は、バッファの排他的ロックを、バッファが登録されたのと同じ順序で取得します。
すべての変更を再生した後で、ロックは同じ順序で解放されます。
     </para>
    </listitem>

    <listitem>
     <para>
<!--
      If <literal>GENERIC_XLOG_FULL_IMAGE</literal> is not specified for a
      registered buffer, the generic WAL record contains a delta between
      the old and the new page images.  This delta is based on byte-by-byte
      comparison.  This is not very compact for the case of moving data
      within a page, and might be improved in the future.
-->
登録バッファに<literal>GENERIC_XLOG_FULL_IMAGE</literal>が指定されない場合、汎用WALレコードは古いページイメージと新しいページイメージの間の差分を含むものとされます。
この差分はバイト毎の比較に基づくものです。
これはデータをページ内で移動する場合、あまり小さくなりませんが、将来は改善されるかもしれません。
     </para>
    </listitem>
   </itemizedlist>
  </para>
</chapter><|MERGE_RESOLUTION|>--- conflicted
+++ resolved
@@ -10,7 +10,6 @@
 <!--
    Although all built-in WAL-logged modules have their own types of WAL
    records, there is also a generic WAL record type, which describes changes
-<<<<<<< HEAD
    to pages in a generic way. This is useful for extensions that provide
    custom access methods.
   </para>
@@ -31,18 +30,6 @@
   </note>
 
   <para>
-=======
-   to pages in a generic way.  This is useful for extensions that provide
-   custom access methods, because they cannot register their own WAL redo
-   routines.
--->
-組み込みのWALにログを書き込むすべてのモジュールは、それぞれに独自の型のWALレコードがありますが、ページへの変更を汎用的な方法で記述する汎用WALレコード型もあります。
-カスタムアクセスメソッドを提供する拡張では、独自のWALの再実行(redo)ルーチンを登録できないため、汎用WALレコードが役立ちます。
-  </para>
-
-  <para>
-<!--
->>>>>>> 185876a6
    The API for constructing generic WAL records is defined in
    <filename>access/generic_xlog.h</filename> and implemented
    in <filename>access/transam/generic_xlog.c</filename>.

<!--
doc/src/sgml/ref/commit.sgml
PostgreSQL documentation
-->

<refentry id="sql-commit">
 <indexterm zone="sql-commit">
  <primary>COMMIT</primary>
 </indexterm>

 <refmeta>
  <refentrytitle>COMMIT</refentrytitle>
  <manvolnum>7</manvolnum>
<!--
  <refmiscinfo>SQL - Language Statements</refmiscinfo>
-->
  <refmiscinfo>SQL - 言語</refmiscinfo>
 </refmeta>

 <refnamediv>
  <refname>COMMIT</refname>
<!--
  <refpurpose>commit the current transaction</refpurpose>
-->
   <refpurpose>現在のトランザクションをコミットする</refpurpose>
 </refnamediv>

 <refsynopsisdiv>
<synopsis>
COMMIT [ WORK | TRANSACTION ] [ AND [ NO ] CHAIN ]
</synopsis>
 </refsynopsisdiv>

 <refsect1>
<!--
  <title>Description</title>
-->
  <title>説明</title>

  <para>
<!--
   <command>COMMIT</command> commits the current transaction. All
   changes made by the transaction become visible to others
   and are guaranteed to be durable if a crash occurs.
-->
<command>COMMIT</command>は現在のトランザクションをコミットします。
そのトランザクションで行われた全ての変更が他のユーザから見えるようになり、クラッシュが起きても一貫性が保証されるようになります。
  </para>
 </refsect1>

 <refsect1>
<!--
  <title>Parameters</title>
-->
  <title>パラメータ</title>

  <indexterm zone="sql-commit-chain">
<!--
   <primary>chained transactions</primary>
-->
   <primary>連鎖トランザクション</primary>
  </indexterm>

  <variablelist>
   <varlistentry>
    <term><literal>WORK</literal></term>
    <term><literal>TRANSACTION</literal></term>
    <listitem>
     <para>
<!--
      Optional key words. They have no effect.
-->
省略可能なキーワードです。何も効果はありません。
     </para>
    </listitem>
   </varlistentry>

   <varlistentry id="sql-commit-chain">
    <term><literal>AND CHAIN</literal></term>
    <listitem>
     <para>
<!--
      If <literal>AND CHAIN</literal> is specified, a new transaction is
      immediately started with the same transaction characteristics (see <xref
      linkend="sql-set-transaction"/>) as the just finished one.  Otherwise,
      no new transaction is started.
-->
<literal>AND CHAIN</literal>が指定されていれば、新しいトランザクションは、直前に終了したものと同じトランザクションの特性(<xref linkend="sql-set-transaction"/>を参照してください)で即時に開始されます。
そうでなければ、新しいトランザクションは開始されません。
     </para>
    </listitem>
   </varlistentry>
  </variablelist>
 </refsect1>

 <refsect1>
<!--
  <title>Notes</title>
-->
  <title>注釈</title>

  <para>
<!--
   Use <xref linkend="sql-rollback"/> to
   abort a transaction.
-->
トランザクションをアボートするには<xref linkend="sql-rollback"/>を使用してください。
  </para>

  <para>
<!--
   Issuing <command>COMMIT</command> when not inside a transaction does
   no harm, but it will provoke a warning message.  <command>COMMIT AND
   CHAIN</command> when not inside a transaction is an error.
<<<<<<< HEAD
=======
-->
トランザクションの外部で<command>COMMIT</command>を発行しても特に問題は発生しません。
ただし、警告メッセージが表示されます。
トランザクションの外部で<command>COMMIT AND CHAIN</command>を発行するとエラーになります。
>>>>>>> 184958ef
  </para>
 </refsect1>

 <refsect1>
<!--
  <title>Examples</title>
-->
  <title>例</title>

  <para>
<!--
   To commit the current transaction and make all changes permanent:
-->
現在のトランザクションをコミットし、全ての変更を永続化します。
<programlisting>
COMMIT;
</programlisting></para>
 </refsect1>

 <refsect1>
<!--
  <title>Compatibility</title>
-->
  <title>互換性</title>

  <para>
<!--
   The command <command>COMMIT</command> conforms to the SQL standard.  The
   form <literal>COMMIT TRANSACTION</literal> is a PostgreSQL extension.
-->
コマンド<command>COMMIT</command>は標準SQLに準拠しています。
<literal>COMMIT TRANSACTION</literal>の構文はPostgreSQLでの拡張です。
  </para>
 </refsect1>

 <refsect1>
<!--
  <title>See Also</title>
-->
  <title>関連項目</title>

  <simplelist type="inline">
   <member><xref linkend="sql-begin"/></member>
   <member><xref linkend="sql-rollback"/></member>
  </simplelist>
 </refsect1>
</refentry><|MERGE_RESOLUTION|>--- conflicted
+++ resolved
@@ -112,13 +112,10 @@
    Issuing <command>COMMIT</command> when not inside a transaction does
    no harm, but it will provoke a warning message.  <command>COMMIT AND
    CHAIN</command> when not inside a transaction is an error.
-<<<<<<< HEAD
-=======
 -->
 トランザクションの外部で<command>COMMIT</command>を発行しても特に問題は発生しません。
 ただし、警告メッセージが表示されます。
 トランザクションの外部で<command>COMMIT AND CHAIN</command>を発行するとエラーになります。
->>>>>>> 184958ef
   </para>
  </refsect1>
 

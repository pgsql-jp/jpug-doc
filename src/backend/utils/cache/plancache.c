--- conflicted
+++ resolved
@@ -204,12 +204,6 @@
 	plansource->generic_cost = -1;
 	plansource->total_custom_cost = 0;
 	plansource->num_custom_plans = 0;
-<<<<<<< HEAD
-	plansource->hasRowSecurity = false;
-	plansource->planUserId = InvalidOid;
-	plansource->row_security_env = false;
-=======
->>>>>>> 7961c31a
 
 	MemoryContextSwitchTo(oldcxt);
 
@@ -278,8 +272,6 @@
 	plansource->generic_cost = -1;
 	plansource->total_custom_cost = 0;
 	plansource->num_custom_plans = 0;
-	plansource->planUserId = InvalidOid;
-	plansource->row_security_env = false;
 
 	return plansource;
 }
@@ -420,8 +412,6 @@
 	plansource->cursor_options = cursor_options;
 	plansource->fixed_result = fixed_result;
 	plansource->resultDesc = PlanCacheComputeResultDesc(querytree_list);
-	plansource->planUserId = GetUserId();
-	plansource->row_security_env = row_security;
 
 	MemoryContextSwitchTo(oldcxt);
 
@@ -587,12 +577,10 @@
 	/*
 	 * If the query is currently valid, we should have a saved search_path ---
 	 * check to see if that matches the current environment.  If not, we want
-	 * to force replan.  We should also have a valid planUserId.
+	 * to force replan.
 	 */
 	if (plansource->is_valid)
 	{
-		Assert(OidIsValid(plansource->planUserId));
-
 		Assert(plansource->search_path != NULL);
 		if (!OverrideSearchPathMatchesCurrent(plansource->search_path))
 		{
@@ -604,22 +592,12 @@
 	}
 
 	/*
-<<<<<<< HEAD
-	 * If the plan has a possible RLS dependency, force a replan if either the
-	 * role or the row_security setting has changed.
-	 */
-	if (plansource->is_valid
-		&& plansource->hasRowSecurity
-		&& (plansource->planUserId != GetUserId()
-			|| plansource->row_security_env != row_security))
-=======
 	 * If the query rewrite phase had a possible RLS dependency, we must redo
 	 * it if either the role or the row_security setting has changed.
 	 */
 	if (plansource->is_valid && plansource->dependsOnRLS &&
 		(plansource->rewriteRoleId != GetUserId() ||
 		 plansource->rewriteRowSecurity != row_security))
->>>>>>> 7961c31a
 		plansource->is_valid = false;
 
 	/*
@@ -655,14 +633,6 @@
 	plansource->relationOids = NIL;
 	plansource->invalItems = NIL;
 	plansource->search_path = NULL;
-
-	/*
-	 * The plan is invalid, possibly due to row security, so we need to reset
-	 * row_security_env and planUserId as we're about to re-plan with the
-	 * current settings.
-	 */
-	plansource->row_security_env = row_security;
-	plansource->planUserId = GetUserId();
 
 	/*
 	 * Free the query_context.  We don't really expect MemoryContextDelete to
@@ -1429,14 +1399,6 @@
 	newsource->total_custom_cost = plansource->total_custom_cost;
 	newsource->num_custom_plans = plansource->num_custom_plans;
 
-	/*
-	 * Copy over the user the query was planned as, and under what RLS
-	 * environment.  We will check during RevalidateCachedQuery() if the user
-	 * or environment has changed and, if so, will force a re-plan.
-	 */
-	newsource->planUserId = plansource->planUserId;
-	newsource->row_security_env = plansource->row_security_env;
-
 	MemoryContextSwitchTo(oldcxt);
 
 	return newsource;

<!--
doc/src/sgml/ref/alter_materialized_view.sgml
PostgreSQL documentation
-->

<refentry id="sql-altermaterializedview">
 <indexterm zone="sql-altermaterializedview">
  <primary>ALTER MATERIALIZED VIEW</primary>
 </indexterm>

 <refmeta>
  <refentrytitle>ALTER MATERIALIZED VIEW</refentrytitle>
  <manvolnum>7</manvolnum>
<!--
  <refmiscinfo>SQL - Language Statements</refmiscinfo>
-->
  <refmiscinfo>SQL - 言語</refmiscinfo>
 </refmeta>

 <refnamediv>
  <refname>ALTER MATERIALIZED VIEW</refname>
<!--
  <refpurpose>change the definition of a materialized view</refpurpose>
-->
  <refpurpose>マテリアライズドビューの定義を変更する</refpurpose>
 </refnamediv>

 <refsynopsisdiv>
<synopsis>
ALTER MATERIALIZED VIEW [ IF EXISTS ] <replaceable class="parameter">name</replaceable>
    <replaceable class="parameter">action</replaceable> [, ... ]
ALTER MATERIALIZED VIEW <replaceable class="parameter">name</replaceable>
    [ NO ] DEPENDS ON EXTENSION <replaceable class="parameter">extension_name</replaceable>
ALTER MATERIALIZED VIEW [ IF EXISTS ] <replaceable class="parameter">name</replaceable>
    RENAME [ COLUMN ] <replaceable class="parameter">column_name</replaceable> TO <replaceable class="parameter">new_column_name</replaceable>
ALTER MATERIALIZED VIEW [ IF EXISTS ] <replaceable class="parameter">name</replaceable>
    RENAME TO <replaceable class="parameter">new_name</replaceable>
ALTER MATERIALIZED VIEW [ IF EXISTS ] <replaceable class="parameter">name</replaceable>
    SET SCHEMA <replaceable class="parameter">new_schema</replaceable>
ALTER MATERIALIZED VIEW ALL IN TABLESPACE <replaceable class="parameter">name</replaceable> [ OWNED BY <replaceable class="parameter">role_name</replaceable> [, ... ] ]
    SET TABLESPACE <replaceable class="parameter">new_tablespace</replaceable> [ NOWAIT ]

<!--
<phrase>where <replaceable class="parameter">action</replaceable> is one of:</phrase>
-->
<phrase>ここで<replaceable class="parameter">action</replaceable>は以下のいずれかです。</phrase>

    ALTER [ COLUMN ] <replaceable class="parameter">column_name</replaceable> SET STATISTICS <replaceable class="parameter">integer</replaceable>
    ALTER [ COLUMN ] <replaceable class="parameter">column_name</replaceable> SET ( <replaceable class="parameter">attribute_option</replaceable> = <replaceable class="parameter">value</replaceable> [, ... ] )
    ALTER [ COLUMN ] <replaceable class="parameter">column_name</replaceable> RESET ( <replaceable class="parameter">attribute_option</replaceable> [, ... ] )
    ALTER [ COLUMN ] <replaceable class="parameter">column_name</replaceable> SET STORAGE { PLAIN | EXTERNAL | EXTENDED | MAIN | DEFAULT }
    ALTER [ COLUMN ] <replaceable class="parameter">column_name</replaceable> SET COMPRESSION <replaceable class="parameter">compression_method</replaceable>
    CLUSTER ON <replaceable class="parameter">index_name</replaceable>
    SET WITHOUT CLUSTER
    SET ACCESS METHOD <replaceable class="parameter">new_access_method</replaceable>
    SET TABLESPACE <replaceable class="parameter">new_tablespace</replaceable>
    SET ( <replaceable class="parameter">storage_parameter</replaceable> [= <replaceable class="parameter">value</replaceable>] [, ... ] )
    RESET ( <replaceable class="parameter">storage_parameter</replaceable> [, ... ] )
    OWNER TO { <replaceable class="parameter">new_owner</replaceable> | CURRENT_ROLE | CURRENT_USER | SESSION_USER }
</synopsis>
 </refsynopsisdiv>

 <refsect1>
<!--
  <title>Description</title>
-->
  <title>説明</title>

  <para>
<!--
   <command>ALTER MATERIALIZED VIEW</command> changes various auxiliary
   properties of an existing materialized view.
-->
<command>ALTER MATERIALIZED VIEW</command>は既存のマテリアライズドビューの各種補助属性を変更します。
  </para>

  <para>
<!--
   You must own the materialized view to use <command>ALTER MATERIALIZED
   VIEW</command>.  To change a materialized view's schema, you must also have
   <literal>CREATE</literal> privilege on the new schema.
   To alter the owner, you must be able to <literal>SET ROLE</literal> to the
   new owning role, and that role must have <literal>CREATE</literal>
   privilege on the materialized view's schema.
   (These restrictions enforce that altering
   the owner doesn't do anything you couldn't do by dropping and recreating the
   materialized view.  However, a superuser can alter ownership of any view
   anyway.)
-->
<command>ALTER MATERIALIZED VIEW</command>を使用するためにはそのマテリアライズドビューを所有していなければなりません。
マテリアライズドビューのスキーマを変更するためには、新しいスキーマに対する<literal>CREATE</literal>権限を持たなければなりません。
所有者を変更するには、新しい所有者ロールに対して<literal>SET ROLE</literal>ができなければなりません。また、そのロールはマテリアライズドビューのスキーマに対して<literal>CREATE</literal>権限を持たなければなりません。
（これらの制限により、マテリアライズドビューを削除し再作成することによってできる以上のことを所有者の変更で行えないようにします。
しかしスーパーユーザはいずれにせよ任意のビューの所有権を変更することができます。）
  </para>

  <para>
<!--
   The statement subforms and actions available for
   <command>ALTER MATERIALIZED VIEW</command> are a subset of those available
   for <command>ALTER TABLE</command>, and have the same meaning when used for
   materialized views.  See the descriptions for
   <link linkend="sql-altertable"><command>ALTER TABLE</command></link>
   for details.
-->
<command>ALTER MATERIALIZED VIEW</command>文で利用可能な副構文と操作は、<command>ALTER TABLE</command>で利用できるものの部分集合であり、マテリアライズドビューに対して使用した場合も同じ意味を持ちます。
詳細については<link linkend="sql-altertable"><command>ALTER TABLE</command></link>の説明を参照してください。
  </para>
 </refsect1>

 <refsect1>
<!--
  <title>Parameters</title>
-->
  <title>パラメータ</title>

   <variablelist>

    <varlistentry>
     <term><replaceable class="parameter">name</replaceable></term>
     <listitem>
      <para>
<!--
       The name (optionally schema-qualified) of an existing materialized view.
-->
既存のマテリアライズドビューの名前（スキーマ修飾可）です。
      </para>
     </listitem>
    </varlistentry>

    <varlistentry>
     <term><replaceable class="parameter">column_name</replaceable></term>
     <listitem>
      <para>
<<<<<<< HEAD
<!--
       Name of a new or existing column.
-->
新しいまたは既存の列の名前です。
=======
       Name of an existing column.
>>>>>>> da32f5c4
      </para>
     </listitem>
    </varlistentry>

    <varlistentry>
     <term><replaceable class="parameter">extension_name</replaceable></term>
     <listitem>
      <para>
<!--
       The name of the extension that the materialized view is to depend on (or no longer
       dependent on, if <literal>NO</literal> is specified).  A materialized view
       that's marked as dependent on an extension is automatically dropped when
       the extension is dropped.
-->
マテリアライズドビューが依存する(もしくは<literal>NO</literal>が指定された場合にはもはや依存していない)拡張の名前です。
拡張に依存していると印をつけられたマテリアライズドビューは、拡張が削除されると自動的に削除されます。
      </para>
     </listitem>
    </varlistentry>

    <varlistentry>
     <term><replaceable class="parameter">new_column_name</replaceable></term>
     <listitem>
      <para>
<!--
       New name for an existing column.
-->
既存の列に対する新しい名前です。
      </para>
     </listitem>
    </varlistentry>

   <varlistentry>
    <term><replaceable class="parameter">new_owner</replaceable></term>
    <listitem>
     <para>
<!--
      The user name of the new owner of the materialized view.
-->
マテリアライズドビューの新しい所有者となるユーザの名前です。
     </para>
    </listitem>
   </varlistentry>

   <varlistentry>
    <term><replaceable class="parameter">new_name</replaceable></term>
    <listitem>
     <para>
<!--
      The new name for the materialized view.
-->
マテリアライズドビューの新しい名前です。
     </para>
    </listitem>
   </varlistentry>

   <varlistentry>
    <term><replaceable class="parameter">new_schema</replaceable></term>
    <listitem>
     <para>
<!--
      The new schema for the materialized view.
-->
マテリアライズドビューの新しいスキーマです。
     </para>
    </listitem>
   </varlistentry>
  </variablelist>
 </refsect1>

 <refsect1>
<!--
  <title>Examples</title>
-->
  <title>例</title>

  <para>
<!--
   To rename the materialized view <literal>foo</literal> to
   <literal>bar</literal>:
-->
マテリアライズドビュー<literal>foo</literal>の名前を<literal>bar</literal>に変更します。
<programlisting>
ALTER MATERIALIZED VIEW foo RENAME TO bar;
</programlisting></para>
 </refsect1>

 <refsect1>
<!--
  <title>Compatibility</title>
-->
  <title>互換性</title>

  <para>
<!--
   <command>ALTER MATERIALIZED VIEW</command> is a
   <productname>PostgreSQL</productname> extension.
-->
<command>ALTER MATERIALIZED VIEW</command>は<productname>PostgreSQL</productname>の拡張です。
  </para>
 </refsect1>

 <refsect1>
<!--
  <title>See Also</title>
-->
  <title>関連項目</title>

  <simplelist type="inline">
   <member><xref linkend="sql-creatematerializedview"/></member>
   <member><xref linkend="sql-dropmaterializedview"/></member>
   <member><xref linkend="sql-refreshmaterializedview"/></member>
  </simplelist>
 </refsect1>
</refentry><|MERGE_RESOLUTION|>--- conflicted
+++ resolved
@@ -132,14 +132,10 @@
      <term><replaceable class="parameter">column_name</replaceable></term>
      <listitem>
       <para>
-<<<<<<< HEAD
-<!--
-       Name of a new or existing column.
--->
-新しいまたは既存の列の名前です。
-=======
+  <!--
        Name of an existing column.
->>>>>>> da32f5c4
+  -->
+《機械翻訳》«Name of an existing column.»
       </para>
      </listitem>
     </varlistentry>

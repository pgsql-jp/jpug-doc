--- conflicted
+++ resolved
@@ -1,10 +1,7 @@
 <!-- doc/src/sgml/gist.sgml -->
 
 <chapter id="gist">
-<<<<<<< HEAD
-=======
-<!--
->>>>>>> 9a9c638e
+<!--
 <title>GiST Indexes</title>
 -->
 <title>GiSTインデックス</title>
@@ -86,16 +83,12 @@
   <table id="gist-builtin-opclasses-table">
 <!--
    <title>Built-in <acronym>GiST</acronym> Operator Classes</title>
-<<<<<<< HEAD
+-->
+   <title>組み込み<acronym>GiST</acronym>演算子クラス</title>
    <tgroup cols="3">
      <colspec colname="col1" colwidth="2*"/>
      <colspec colname="col2" colwidth="3*"/>
      <colspec colname="col3" colwidth="2*"/>
-=======
--->
-   <title>組み込み<acronym>GiST</acronym>演算子クラス</title>
-   <tgroup cols="4">
->>>>>>> 9a9c638e
     <thead>
      <row>
 <!--
@@ -104,7 +97,6 @@
       <entry>Ordering Operators</entry>
 -->
       <entry>名前</entry>
-      <entry>インデックスされるデータ型</entry>
       <entry>インデックス可能な演算子</entry>
       <entry>順序付け演算子</entry>
      </row>
@@ -220,31 +212,9 @@
      <row><entry><literal>~ (polygon, polygon)</literal></entry></row>
 
      <row>
-<<<<<<< HEAD
       <entry valign="middle" morerows="17"><literal>range_ops</literal></entry>
       <entry><literal>= (anyrange, anyrange)</literal></entry>
       <entry valign="middle" morerows="17"></entry>
-=======
-      <entry><literal>range_ops</literal></entry>
-<!--
-      <entry>any range type</entry>
--->
-      <entry>任意の範囲型</entry>
-      <entry>
-       <literal>&amp;&amp;</literal>
-       <literal>&amp;&gt;</literal>
-       <literal>&amp;&lt;</literal>
-       <literal>&gt;&gt;</literal>
-       <literal>&lt;&lt;</literal>
-       <literal>&lt;@</literal>
-       <literal>-|-</literal>
-       <literal>=</literal>
-       <literal>@&gt;</literal>
-       <literal>@&gt;</literal>
-      </entry>
-      <entry>
-      </entry>
->>>>>>> 9a9c638e
      </row>
      <row><entry><literal>&amp;&amp; (anyrange, anyrange)</literal></entry></row>
      <row><entry><literal>&amp;&amp; (anyrange, anymultirange)</literal></entry></row>
@@ -392,10 +362,8 @@
    <function>compress</function> method is omitted. The optional tenth method
    <function>options</function> is needed if the operator class provides
    the user-specified parameters.
-<<<<<<< HEAD
    The <function>sortsupport</function> method is also optional and is used to
    speed up building a <acronym>GiST</acronym> index.
-=======
 -->
 <acronym>GiST</acronym>用の演算子クラスが提供しなければならないメソッドが5つ、オプションで提供可能なメソッドが5つあります。
 インデックスの正確性は、<function>same</function>、<function>consistent</function>、<function>union</function>メソッドを適切に実装することで保証されます。
@@ -409,7 +377,6 @@
 これは演算子クラスに順序付けスキャン（最近傍検索）をサポートさせたい場合に必要です。
 オプションの9番目のメソッド<function>fetch</function>は、<function>compress</function>メソッドが省略されている場合を除き、演算子クラスがインデックスオンリースキャンをサポートしたい場合に必要になります。
 オプションの10番目のメソッド<function>options</function>は、演算子クラスがユーザに固有のパラメータを提供する場合に必要です。
->>>>>>> 9a9c638e
  </para>
 
  <variablelist>
@@ -1292,27 +1259,18 @@
      <term><function>options</function></term>
      <listitem>
       <para>
-<<<<<<< HEAD
+<!--
        Allows definition of user-visible parameters that control operator
        class behavior.
-      </para>
-
-      <para>
+-->
+演算子クラスの振舞いを制御するユーザに可視のパラメータの集合を定義します。
+      </para>
+
+      <para>
+<!--
         The <acronym>SQL</acronym> declaration of the function must look like this:
-=======
-<!--
-       Allows definition of user-visible parameters that control operator
-       class behavior.
--->
-演算子クラスの振舞いを制御するユーザに可視のパラメータの集合を定義します。
-      </para>
-
-      <para>
-<!--
-        The <acronym>SQL</acronym> declaration of the function must look like this:
 -->
 関数の<acronym>SQL</acronym>宣言は以下のようになります。
->>>>>>> 9a9c638e
 
 <programlisting>
 CREATE OR REPLACE FUNCTION my_options(internal)
@@ -1323,35 +1281,23 @@
       </para>
 
       <para>
-<<<<<<< HEAD
+<!--
        The function is passed a pointer to a <structname>local_relopts</structname>
-=======
-<!--
-       The function is passed a pointer to a <replaceable>local_relopts</replaceable>
->>>>>>> 9a9c638e
        struct, which needs to be filled with a set of operator class
        specific options.  The options can be accessed from other support
        functions using the <literal>PG_HAS_OPCLASS_OPTIONS()</literal> and
        <literal>PG_GET_OPCLASS_OPTIONS()</literal> macros.
-<<<<<<< HEAD
+-->
+関数には<replaceable>local_relopts</replaceable>構造体へのポインタが渡されますが、構造体を演算子クラスに固有のオプションの集合で満たすことが必要です。
+オプションはマクロ<literal>PG_HAS_OPCLASS_OPTIONS()</literal>と<literal>PG_GET_OPCLASS_OPTIONS()</literal>を使って他のサポート関数からアクセスできます。
       </para>
 
        <para>
+<!--
         An example implementation of my_options() and parameters use
         from other support functions are given below:
-=======
--->
-関数には<replaceable>local_relopts</replaceable>構造体へのポインタが渡されますが、構造体を演算子クラスに固有のオプションの集合で満たすことが必要です。
-オプションはマクロ<literal>PG_HAS_OPCLASS_OPTIONS()</literal>と<literal>PG_GET_OPCLASS_OPTIONS()</literal>を使って他のサポート関数からアクセスできます。
-      </para>
-
-       <para>
-<!--
-        An example implementation of my_options() and parameters use
-        from other support functions are given below:
 -->
 my_options()の実装と他のサポート関数からのパラメータの使用の例は以下の通りです。
->>>>>>> 9a9c638e
 
 <programlisting>
 typedef enum MyEnumType
@@ -1363,20 +1309,12 @@
 
 typedef struct
 {
-<<<<<<< HEAD
-=======
-<!--
->>>>>>> 9a9c638e
+<!--
     int32   vl_len_;    /* varlena header (do not touch directly!) */
     int     int_param;  /* integer parameter */
     double  real_param; /* real parameter */
     MyEnumType enum_param; /* enum parameter */
     int     str_param;  /* string parameter */
-<<<<<<< HEAD
-} MyOptionsStruct;
-
-/* String representation of enum values */
-=======
 -->
     int32   vl_len_;    /* varlenaヘッダ(直接触らないこと!) */
     int     int_param;  /* 整数パラメータ */
@@ -1389,37 +1327,26 @@
 /* String representation of enum values */
 -->
 /* enum値の文字列表現 */
->>>>>>> 9a9c638e
 static relopt_enum_elt_def myEnumValues[] =
 {
     {"on", MY_ENUM_ON},
     {"off", MY_ENUM_OFF},
     {"auto", MY_ENUM_AUTO},
-<<<<<<< HEAD
+<!--
     {(const char *) NULL}   /* list terminator */
-=======
-<!--
-    {(const char *) NULL}   /* list terminator */
 -->
     {(const char *) NULL}   /* リストの終端 */
->>>>>>> 9a9c638e
 };
 
 static char *str_param_default = "default";
 
 /*
-<<<<<<< HEAD
+<!--
  * Sample validator: checks that string is not longer than 8 bytes.
+-->
+ * 有効性検査の例: 文字列が8バイトより長くないことを検査します。
  */
 static void
-=======
-<!--
- * Sample validator: checks that string is not longer than 8 bytes.
--->
- * 有効性検査の例: 文字列が8バイトより長くないことを検査します。
- */
-static void 
->>>>>>> 9a9c638e
 validate_my_string_relopt(const char *value)
 {
     if (strlen(value) > 8)
@@ -1429,18 +1356,12 @@
 }
 
 /*
-<<<<<<< HEAD
+<!--
  * Sample filler: switches characters to lower case.
+-->
+ * 充填の例: 文字を小文字に交換します。
  */
 static Size
-=======
-<!--
- * Sample filler: switches characters to lower case.
--->
- * 充填の例: 文字を小文字に交換します。
- */
-static Size 
->>>>>>> 9a9c638e
 fill_my_string_relopt(const char *value, void *ptr)
 {
     char   *tmp = str_tolower(value, strlen(value), DEFAULT_COLLATION_OID);
@@ -1491,21 +1412,15 @@
     char   *str_param = str_param_default;
 
     /*
-<<<<<<< HEAD
-=======
-<!--
->>>>>>> 9a9c638e
+<!--
      * Normally, when opclass contains 'options' method, then options are always
      * passed to support functions.  However, if you add 'options' method to
      * existing opclass, previously defined indexes have no options, so the
      * check is required.
-<<<<<<< HEAD
-=======
 -->
      * 通常は、演算子クラスが'options'メソッドを含む場合、optionsは常にサポート関数に
      * 渡されます。しかしながら、'options'メソッドを既存の演算子クラスに追加した場合、
      * 前に定義されたインデックスにoptionsがない場合、検査が必要です。
->>>>>>> 9a9c638e
      */
     if (PG_HAS_OPCLASS_OPTIONS())
     {
@@ -1517,29 +1432,25 @@
         str_param = GET_STRING_RELOPTION(options, str_param);
     }
 
-<<<<<<< HEAD
+<!--
     /* the rest implementation of support function */
-=======
-<!--
-    /* the rest implementation of support function */
 -->
     /* サポート関数の残りの実装 */
->>>>>>> 9a9c638e
 }
 
 </programlisting>
       </para>
 
       <para>
-<<<<<<< HEAD
-=======
-<!--
->>>>>>> 9a9c638e
+<!--
        Since the representation of the key in <acronym>GiST</acronym> is
        flexible, it may depend on user-specified parameters.  For instance,
        the length of key signature may be specified.  See
        <literal>gtsvector_options()</literal> for example.
-<<<<<<< HEAD
+-->
+<acronym>GiST</acronym>でのキーの表現には柔軟性がありますので、ユーザに固有のパラメータに依存するかもしれません。
+例えば、キーの署名の長さが指定されるかもしれません。
+例については<literal>gtsvector_options()</literal>を参照してください。
       </para>
      </listitem>
     </varlistentry>
@@ -1608,12 +1519,6 @@
   PG_RETURN_VOID();
 }
 </programlisting>
-=======
--->
-<acronym>GiST</acronym>でのキーの表現には柔軟性がありますので、ユーザに固有のパラメータに依存するかもしれません。
-例えば、キーの署名の長さが指定されるかもしれません。
-例については<literal>gtsvector_options()</literal>を参照してください。
->>>>>>> 9a9c638e
       </para>
      </listitem>
     </varlistentry>
@@ -1652,7 +1557,6 @@
  <title>実装</title>
 
  <sect2 id="gist-buffering-build">
-<<<<<<< HEAD
   <title>GiST Index Build Methods</title>
 
   <para>
@@ -1682,38 +1586,10 @@
   </para>
 
   <para>
+<!--
    The buffered method needs to call the <function>penalty</function>
    function more often than the simple method does, which consumes some
    extra CPU resources. Also, the buffers need temporary disk space, up to
-=======
-<!--
-  <title>GiST Buffering Build</title>
--->
-  <title>バッファ付きGiST構築</title>
-  <para>
-<!--
-   Building large GiST indexes by simply inserting all the tuples tends to be
-   slow, because if the index tuples are scattered across the index and the
-   index is large enough to not fit in cache, the insertions need to perform
-   a lot of random I/O.  Beginning in version 9.2, PostgreSQL supports a more
-   efficient method to build GiST indexes based on buffering, which can
-   dramatically reduce the number of random I/Os needed for non-ordered data
-   sets. For well-ordered data sets the benefit is smaller or non-existent,
-   because only a small number of pages receive new tuples at a time, and
-   those pages fit in cache even if the index as whole does not.
--->
-すべてのタプルを単純に挿入することによって大規模なGiSTインデックスを構築することは、インデックスタプルがインデックス全体に分散し、インデックスがキャッシュに収まらない程大規模である場合、挿入の際に大量のランダムI/Oを行わなければなりませんので、低速になりがちです。
-バージョン9.2からPostgreSQLはバッファ処理に基づいてGiSTインデックスを構築するより効率的な方法をサポートします。
-これは、順序付けされていないデータ群に対して必要なランダムI/O数を劇的に減らします。
-十分に順序付けされたデータ群では、一度にわずかなページ数のみが新しいタプルを受け取り、そのためインデックス全体がキャッシュに収まらなくてもこれらのページがキャッシュ内に収まりますので、利点はより小さく、または利点がなくなります。
-  </para>
-
-  <para>
-<!--
-   However, buffering index build needs to call the <function>penalty</function>
-   function more often, which consumes some extra CPU resources. Also, the
-   buffers used in the buffering build need temporary disk space, up to
->>>>>>> 9a9c638e
    the size of the resulting index. Buffering can also influence the quality
    of the resulting index, in both positive and negative directions. That
    influence depends on various factors, like the distribution of the input
@@ -1726,7 +1602,7 @@
   </para>
 
   <para>
-<<<<<<< HEAD
+<!--
    If sorting is not possible, then by default a GiST index build switches
    to the buffering method when the index size reaches
    <xref linkend="guc-effective-cache-size"/>.  Buffering can be manually
@@ -1734,20 +1610,11 @@
    CREATE INDEX command.  The default behavior is good for most cases, but
    turning buffering off might speed up the build somewhat if the input data
    is ordered.
-=======
-<!--
-   By default, a GiST index build switches to the buffering method when the
-   index size reaches <xref linkend="guc-effective-cache-size"/>. It can
-   be manually turned on or off by the <literal>buffering</literal> parameter
-   to the CREATE INDEX command. The default behavior is good for most cases,
-   but turning buffering off might speed up the build somewhat if the input
-   data is ordered.
 -->
 デフォルトでは、インデックスのサイズが<xref linkend="guc-effective-cache-size"/>に達した時にGiSTインデックス構築はバッファ処理方式に切り替わります。
 CREATE INDEXコマンドの<literal>buffering</literal>パラメータによって、手作業で有効または無効にすることができます。
 デフォルトの動作は大抵の場合良好です。
 しかし、入力データが順序付けされている場合、バッファ処理を無効にすることで構築が多少高速になります。
->>>>>>> 9a9c638e
   </para>
 
  </sect2>

--- conflicted
+++ resolved
@@ -1457,11 +1457,8 @@
    <ulink url="https://www.gnupg.org/gph/en/manual.html">The GNU
    Privacy Handbook</ulink> and other documentation on
    <ulink url="https://www.gnupg.org/"></ulink>.
-<<<<<<< HEAD
-=======
 -->
 詳細は<literal>man gpg</literal>、<ulink url="https://www.gnupg.org/gph/en/manual.html">The GNU Privacy Handbook</ulink>、<ulink url="https://www.gnupg.org/"></ulink>サイトの各種文書を参照してください。
->>>>>>> bd0a9e56
   </para>
  </sect3>
 
@@ -1988,10 +1985,7 @@
    <itemizedlist>
     <listitem>
      <para><ulink url="https://www.gnupg.org/gph/en/manual.html"></ulink></para>
-<<<<<<< HEAD
-=======
-<!--
->>>>>>> bd0a9e56
+<!--
      <para>The GNU Privacy Handbook.</para>
 -->
      <para>GNUプライバシーハンドブック</para>
@@ -2078,11 +2072,8 @@
      <para><ulink url="http://jlcooke.ca/random/"></ulink></para>
 <!--
      <para>Jean-Luc Cooke Fortuna-based <filename>/dev/random</filename> driver for Linux.</para>
-<<<<<<< HEAD
-=======
 -->
      <para>Linux用Jean-Luc Cooke Fortunaに基づく<filename>/dev/random</filename>ドライバ</para>
->>>>>>> bd0a9e56
     </listitem>
    </itemizedlist>
   </sect3>

<!-- doc/src/sgml/dml.sgml -->

<chapter id="dml">
<!--
 <title>Data Manipulation</title>
-->
 <title>データ操作</title>

 <para>
<!--
  The previous chapter discussed how to create tables and other
  structures to hold your data.  Now it is time to fill the tables
  with data.  This chapter covers how to insert, update, and delete
  table data.  The chapter
  after this will finally explain how to extract your long-lost data
  from the database.
-->
前章では、データを保持するためのテーブルやその他の構造の作成方法について説明しました。
今度は、テーブルにデータを挿入してみましょう。
本章では、テーブルのデータの挿入、更新、削除の方法について説明します。
次章ではいよいよ、ずっと見つけられなかったデータをデータベースから抽出する方法について説明します。
 </para>

 <sect1 id="dml-insert">
<!--
  <title>Inserting Data</title>
-->
  <title>データの挿入</title>

  <indexterm zone="dml-insert">
<!--
   <primary>inserting</primary>
-->
   <primary>挿入</primary>
  </indexterm>

  <indexterm zone="dml-insert">
   <primary>INSERT</primary>
  </indexterm>

  <para>
<!--
   When a table is created, it contains no data.  The first thing to
   do before a database can be of much use is to insert data.  Data is
   inserted one row at a time.  You can also insert more than one row
   in a single command, but it is not possible to insert something that
   is not a complete row.  Even if you know only some column values, a
   complete row must be created.
-->
テーブルは、作成時にはデータを含んでいません。
データベースを利用価値のあるものにするには、まずデータを挿入する必要があります。
概念的には、データは一度に1行ずつ挿入されます。
もちろんユーザは複数行を挿入することもできますが、1行未満を挿入することはできません。
列の値が一部しかわかっていない場合でも、1行全体を作成しなければなりません。
  </para>

  <para>
<!--
   To create a new row, use the <xref linkend="sql-insert"/>
   command.  The command requires the
   table name and column values.  For
   example, consider the products table from <xref linkend="ddl"/>:
-->
新規の行を作成するには、<xref linkend="sql-insert"/>コマンドを使用します。このコマンドは、テーブル名と列の値を必要とします。
例えば、<xref linkend="ddl"/>のproductsテーブルの例で考えてみましょう。
<programlisting>
CREATE TABLE products (
    product_no integer,
    name text,
    price numeric
);
</programlisting>
<!--
   An example command to insert a row would be:
-->
行を挿入するためのコマンド例は以下のようになります。
<programlisting>
INSERT INTO products VALUES (1, 'Cheese', 9.99);
</programlisting>
<!--
   The data values are listed in the order in which the columns appear
   in the table, separated by commas.  Usually, the data values will
   be literals (constants), but scalar expressions are also allowed.
-->
データ値は、テーブル内で列が存在する順序に従ってカンマで区切って列挙されています。
通常、データ値はリテラル（定数）ですが、スカラ式も使用できます。
  </para>

  <para>
<!--
   The above syntax has the drawback that you need to know the order
   of the columns in the table.  To avoid this you can also list the
   columns explicitly.  For example, both of the following commands
   have the same effect as the one above:
-->
上記の構文には、テーブル内の列の順序を知っていなければならないという欠点があります。
これを避けるには、列を明示的に列挙する方法があります。
例えば、以下の2つのどちらのコマンドでも上記のコマンドと同等の効果が得られます。
<programlisting>
INSERT INTO products (product_no, name, price) VALUES (1, 'Cheese', 9.99);
INSERT INTO products (name, price, product_no) VALUES ('Cheese', 9.99, 1);
</programlisting>
<!--
   Many users consider it good practice to always list the column
   names.
-->
多くのユーザは常に列名を列挙する方法が優れていると考えています。
  </para>

  <para>
<!--
   If you don't have values for all the columns, you can omit some of
   them.  In that case, the columns will be filled with their default
   values.  For example:
-->
値がわからない列については、省略することができます。
省略した列には、デフォルト値が挿入されます。
以下に例を示します。
<programlisting>
INSERT INTO products (product_no, name) VALUES (1, 'Cheese');
INSERT INTO products VALUES (1, 'Cheese');
</programlisting>
<!--
   The second form is a <productname>PostgreSQL</productname>
   extension.  It fills the columns from the left with as many values
   as are given, and the rest will be defaulted.
-->
後者は<productname>PostgreSQL</productname>の拡張機能です。
これによって、列には左から順に指定されただけの値が挿入され、残りにはデフォルト値が挿入されます。
  </para>

  <para>
<!--
   For clarity, you can also request default values explicitly, for
   individual columns or for the entire row:
-->
明確にするため、列ごと、あるいは行全体についてデフォルト値を明示的に要求することもできます。
<programlisting>
INSERT INTO products (product_no, name, price) VALUES (1, 'Cheese', DEFAULT);
INSERT INTO products DEFAULT VALUES;
</programlisting>
  </para>

  <para>
<!--
   You can insert multiple rows in a single command:
-->
単一コマンドで複数行を挿入することができます。
<programlisting>
INSERT INTO products (product_no, name, price) VALUES
    (1, 'Cheese', 9.99),
    (2, 'Bread', 1.99),
    (3, 'Milk', 2.99);
</programlisting>
  </para>

  <para>
<!--
   It is also possible to insert the result of a query (which might be no
   rows, one row, or many rows):
-->
また、問い合わせの結果（０行かも、１行かも、複数行かもしれない）を挿入することもできます。
<programlisting>
INSERT INTO products (product_no, name, price)
  SELECT product_no, name, price FROM new_products
    WHERE release_date = 'today';
</programlisting>
<!--
   This provides the full power of the SQL query mechanism (<xref
   linkend="queries"/>) for computing the rows to be inserted.
-->
これにより、挿入する行を計算するためにSQLの問い合わせ機構（<xref linkend="queries"/>）の全機能が提供されます。
  </para>

  <tip>
   <para>
<!--
    When inserting a lot of data at the same time, consider using
    the <xref linkend="sql-copy"/> command.
    It is not as flexible as the <xref linkend="sql-insert"/>
    command, but is more efficient. Refer
    to <xref linkend="populate"/> for more information on improving
    bulk loading performance.
-->
一度に大量のデータを挿入する場合は<xref linkend="sql-copy"/>コマンドの使用を検討してください。
<xref linkend="sql-insert"/>コマンドほどの柔軟性はありませんが、より効率的です。
大量のデータをロードする性能を向上することについて、詳細は<xref linkend="populate"/>を参照してください。
   </para>
  </tip>
 </sect1>

 <sect1 id="dml-update">
<!--
  <title>Updating Data</title>
-->
  <title>データの更新</title>

  <indexterm zone="dml-update">
<!--
   <primary>updating</primary>
-->
   <primary>更新</primary>
  </indexterm>

  <indexterm zone="dml-update">
   <primary>UPDATE</primary>
  </indexterm>

  <para>
<!--
   The modification of data that is already in the database is
   referred to as updating.  You can update individual rows, all the
   rows in a table, or a subset of all rows.  Each column can be
   updated separately; the other columns are not affected.
-->
既にデータベースに入っているデータを変更することを「更新(update)する」と言います。
個別の行、テーブル内の全ての行、あるいは全ての行のサブセットを更新することができます。
各列は、他の列に影響を及ぼすことなく個別に更新することができます。
  </para>

  <para>
<!--
   To update existing rows, use the <xref linkend="sql-update"/>
   command.  This requires
   three pieces of information:
-->
既存の行の更新を行うには<xref linkend="sql-update"/>コマンドを使用してください。
その際には3つの情報が必要となります。
   <orderedlist spacing="compact">
    <listitem>
<!--
     <para>The name of the table and column to update</para>
-->
     <para>更新するテーブルと列の名前</para>
    </listitem>

    <listitem>
<!--
     <para>The new value of the column</para>
-->
     <para>更新後の列の値</para>
    </listitem>

    <listitem>
<!--
     <para>Which row(s) to update</para>
-->
     <para>更新する行</para>
    </listitem>
   </orderedlist>
  </para>

  <para>
<!--
   Recall from <xref linkend="ddl"/> that SQL does not, in general,
   provide a unique identifier for rows.  Therefore it is not
   always possible to directly specify which row to update.
   Instead, you specify which conditions a row must meet in order to
   be updated.  Only if you have a primary key in the table (independent of
   whether you declared it or not) can you reliably address individual rows
   by choosing a condition that matches the primary key.
   Graphical database access tools rely on this fact to allow you to
   update rows individually.
-->
<xref linkend="ddl"/>で説明した、一般にSQLでは行に対して一意のIDを指定しないことを思い出してください。
従って、どの行を更新するかを直接指定することができない場合があります。
その代わりに、更新される行が満たすべき条件を指定します。
テーブルに主キーを設定している場合に限り（ユーザが宣言したのかどうかには関係なく）、主キーと一致する条件を選択することで確実に個別の行を指定することができます。
グラフィカルなデータベースアクセスツールは、この方法を使用して行を個別に更新することを可能にしています。
  </para>

  <para>
<!--
   For example, this command updates all products that have a price of
   5 to have a price of 10:
-->
例えば、値段が5である全ての商品の値段を10に更新するには、以下のコマンドを使用します。
<programlisting>
UPDATE products SET price = 10 WHERE price = 5;
</programlisting>
<!--
    This might cause zero, one, or many rows to be updated.  It is not
    an error to attempt an update that does not match any rows.
-->
これによって更新される行の数はゼロであるかもしれませんし、1つ、あるいは多数であるかもしれません。
一致する行がない条件を指定して更新しようとしてもエラーにはなりません。
  </para>

  <para>
<!--
   Let's look at that command in detail. First is the key word
   <literal>UPDATE</literal> followed by the table name.  As usual,
   the table name can be schema-qualified, otherwise it is looked up
   in the path.  Next is the key word <literal>SET</literal> followed
   by the column name, an equal sign, and the new column value.  The
   new column value can be any scalar expression, not just a constant.
   For example, if you want to raise the price of all products by 10%
   you could use:
-->
では、上記のコマンドの詳細を見てみましょう。
最初は<literal>UPDATE</literal>キーワードで、これにテーブル名が続きます。
いつも通り、テーブル名はスキーマで修飾することもできます。
修飾しない場合はパス内から検索されます。
次に<literal>SET</literal>キーワードがあり、これに列名、等号、そして更新後の列値が続きます。
更新後の列値は、定数だけでなく任意のスカラ式で表すことができます。
例えば、全ての商品の価格を10%上げるには以下のようにします。
<programlisting>
UPDATE products SET price = price * 1.10;
</programlisting>
<!--
   As you see, the expression for the new value can refer to the existing
   value(s) in the row.  We also left out the <literal>WHERE</literal> clause.
   If it is omitted, it means that all rows in the table are updated.
   If it is present, only those rows that match the
   <literal>WHERE</literal> condition are updated.  Note that the equals
   sign in the <literal>SET</literal> clause is an assignment while
   the one in the <literal>WHERE</literal> clause is a comparison, but
   this does not create any ambiguity.  Of course, the
   <literal>WHERE</literal> condition does
   not have to be an equality test.  Many other operators are
   available (see <xref linkend="functions"/>).  But the expression
   needs to evaluate to a Boolean result.
-->
このように、新しい値を表す式で行の中の古い値を参照することもできます。
ここでは、<literal>WHERE</literal>句を省略しました。
<literal>WHERE</literal>句を省略すると、テーブル内の全ての行が更新されます。
省略しない場合は、<literal>WHERE</literal>条件に適合する行のみが更新されます。
<literal>SET</literal>句内の等号が代入を表すのに対し、<literal>WHERE</literal>句内の等号は比較を表すことに注意してください。
ただし、これによって曖昧さが生じることはありません。
もちろん、必ずしも<literal>WHERE</literal>条件が等式でなければならないということはありません。
その他にも様々な演算子を使用することができます（<xref linkend="functions"/>を参照）。
ただし、式の評価結果は論理値でなければなりません。
  </para>

  <para>
<!--
   You can update more than one column in an
   <command>UPDATE</command> command by listing more than one
   assignment in the <literal>SET</literal> clause.  For example:
-->
<command>UPDATE</command>コマンドの<literal>SET</literal>句に複数の代入式を列挙して、複数の列を更新することもできます。
例を示します。
<programlisting>
UPDATE mytable SET a = 5, b = 3, c = 1 WHERE a &gt; 0;
</programlisting>
  </para>
 </sect1>

 <sect1 id="dml-delete">
<!--
  <title>Deleting Data</title>
-->
  <title>データの削除</title>

  <indexterm zone="dml-delete">
<!--
   <primary>deleting</primary>
-->
   <primary>削除</primary>
  </indexterm>

  <indexterm zone="dml-delete">
   <primary>DELETE</primary>
  </indexterm>

  <para>
<!--
   So far we have explained how to add data to tables and how to
   change data.  What remains is to discuss how to remove data that is
   no longer needed.  Just as adding data is only possible in whole
   rows, you can only remove entire rows from a table.  In the
   previous section we explained that SQL does not provide a way to
   directly address individual rows.  Therefore, removing rows can
   only be done by specifying conditions that the rows to be removed
   have to match.  If you have a primary key in the table then you can
   specify the exact row.  But you can also remove groups of rows
   matching a condition, or you can remove all rows in the table at
   once.
-->
これまで、テーブルにデータを追加する方法と、データを変更する方法について説明してきました。
残っているのは不要になったデータを削除する方法です。
データの追加が行単位でしか行えないのと同様、削除の場合も、行全体をテーブルから削除するしかありません。
前節で、SQLでは個々の行を直接指定する方法がないということを説明しました。
ですから行の削除の場合も、削除対象となる行の条件を指定することでしかできません。
テーブルに主キーが設定されている場合は、その行を正確に指定できます。
しかし、条件を満たす複数の行、あるいは、テーブル内の全ての行を一度に削除することもできます。
  </para>

  <para>
<!--
   You use the <xref linkend="sql-delete"/>
   command to remove rows; the syntax is very similar to the
   <xref linkend="sql-update"/> command.  For instance, to remove all
   rows from the products table that have a price of 10, use:
-->
行を削除するには、<xref linkend="sql-delete"/>コマンドを使用します。
構文は<command>UPDATE</command>コマンドによく似ています。
例えば、productsテーブルから価格が10である全ての行を削除するには以下のようにします。
<programlisting>
DELETE FROM products WHERE price = 10;
</programlisting>
  </para>

  <para>
<!--
   If you simply write:
-->
単に次のようにすると、テーブル内の全ての行が削除されますので注意してください！
<programlisting>
DELETE FROM products;
</programlisting>
<!--
   then all rows in the table will be deleted!  Caveat programmer.
-->
プログラマに対する警告です。
  </para>
 </sect1>

 <sect1 id="dml-returning">
<<<<<<< HEAD
  <title>Returning Data from Modified Rows</title>
=======
<!--
  <title>Returning Data from Modified Rows</title>
-->
  <title>更新された行のデータを返す</title>
>>>>>>> 9a9c638e

  <indexterm zone="dml-returning">
   <primary>RETURNING</primary>
  </indexterm>

  <indexterm zone="dml-returning">
   <primary>INSERT</primary>
   <secondary>RETURNING</secondary>
  </indexterm>

  <indexterm zone="dml-returning">
   <primary>UPDATE</primary>
   <secondary>RETURNING</secondary>
  </indexterm>

  <indexterm zone="dml-returning">
   <primary>DELETE</primary>
   <secondary>RETURNING</secondary>
  </indexterm>

  <para>
<!--
   Sometimes it is useful to obtain data from modified rows while they are
   being manipulated.  The <command>INSERT</command>, <command>UPDATE</command>,
   and <command>DELETE</command> commands all have an
   optional <literal>RETURNING</literal> clause that supports this.  Use
   of <literal>RETURNING</literal> avoids performing an extra database query to
   collect the data, and is especially valuable when it would otherwise be
   difficult to identify the modified rows reliably.
-->
行が更新されるときに、その行のデータを取得できると便利なことがあります。
<command>INSERT</command>、<command>UPDATE</command>、<command>DELETE</command>の各コマンドは、いずれもオプションの<literal>RETURNING</literal>句によりそれが可能となっています。
<literal>RETURNING</literal>を使うことで、行を取得するために余分なデータベースへの問い合わせを行うことを避けられ、それ以外の方法で更新された行を確実に特定するのが難しい場合には、これは特に貴重です。
  </para>

  <para>
<!--
   The allowed contents of a <literal>RETURNING</literal> clause are the same as
   a <command>SELECT</command> command's output list
   (see <xref linkend="queries-select-lists"/>).  It can contain column
   names of the command's target table, or value expressions using those
   columns.  A common shorthand is <literal>RETURNING *</literal>, which selects
   all columns of the target table in order.
-->
<literal>RETURNING</literal>句で使用できる項目は<command>SELECT</command>コマンドの出力リスト（<xref linkend="queries-select-lists"/>参照）と同じです。
コマンドの対象となっているテーブルの列の名前、あるいはそれらの列を使った値の式を入れることができます。
よく使われる省略記法は<literal>RETURNING *</literal>で、これは対象テーブルのすべての列を順に返します。
  </para>

  <para>
<!--
   In an <command>INSERT</command>, the data available to <literal>RETURNING</literal> is
   the row as it was inserted.  This is not so useful in trivial inserts,
   since it would just repeat the data provided by the client.  But it can
   be very handy when relying on computed default values.  For example,
   when using a <link linkend="datatype-serial"><type>serial</type></link>
   column to provide unique identifiers, <literal>RETURNING</literal> can return
   the ID assigned to a new row:
-->
<command>INSERT</command>では、<literal>RETURNING</literal>で利用できるデータは、挿入された通りの行です。
単純な挿入では、クライアントが提供したデータを単に繰り返すだけになりますから、あまり役には立ちません。
しかし、計算されたデフォルト値に依存しているときは、これは非常に便利なことがあります。
例えば<link linkend="datatype-serial"><type>serial</type></link>の列を使って一意識別子を提供している場合、以下のように<literal>RETURNING</literal>によって、新しい行に割り当てられたIDを返すことができます。
<programlisting>
CREATE TABLE users (firstname text, lastname text, id serial primary key);

INSERT INTO users (firstname, lastname) VALUES ('Joe', 'Cool') RETURNING id;
</programlisting>
<!--
   The <literal>RETURNING</literal> clause is also very useful
   with <literal>INSERT ... SELECT</literal>.
-->
また、<literal>RETURNING</literal>句は<literal>INSERT ... SELECT</literal>でも非常に役に立ちます。
  </para>

  <para>
  </para>

  <para>
<!--
   In an <command>UPDATE</command>, the data available to <literal>RETURNING</literal> is
   the new content of the modified row.  For example:
-->
<command>UPDATE</command>では、<literal>RETURNING</literal>で利用できるデータは、更新された行の新しい内容です。
例を示します。
<programlisting>
UPDATE products SET price = price * 1.10
  WHERE price &lt;= 99.99
  RETURNING name, price AS new_price;
</programlisting>
  </para>

  <para>
<!--
   In a <command>DELETE</command>, the data available to <literal>RETURNING</literal> is
   the content of the deleted row.  For example:
-->
<command>DELETE</command>では、<literal>RETURNING</literal>で利用できるデータは、削除された行の内容です。
例を示します。
<programlisting>
DELETE FROM products
  WHERE obsoletion_date = 'today'
  RETURNING *;
</programlisting>
  </para>

  <para>
<!--
   If there are triggers (<xref linkend="triggers"/>) on the target table,
   the data available to <literal>RETURNING</literal> is the row as modified by
   the triggers.  Thus, inspecting columns computed by triggers is another
   common use-case for <literal>RETURNING</literal>.
-->
対象のテーブルにトリガー（<xref linkend="triggers"/>）がある場合、<literal>RETURNING</literal>で利用できるデータは、トリガーで更新された行です。
従って、トリガーによって計算された列を検査するのも<literal>RETURNING</literal>の一般的な利用方法の一つです。
  </para>

 </sect1>
</chapter><|MERGE_RESOLUTION|>--- conflicted
+++ resolved
@@ -417,14 +417,10 @@
  </sect1>
 
  <sect1 id="dml-returning">
-<<<<<<< HEAD
+<!--
   <title>Returning Data from Modified Rows</title>
-=======
-<!--
-  <title>Returning Data from Modified Rows</title>
 -->
   <title>更新された行のデータを返す</title>
->>>>>>> 9a9c638e
 
   <indexterm zone="dml-returning">
    <primary>RETURNING</primary>

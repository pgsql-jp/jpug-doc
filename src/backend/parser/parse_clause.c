/*-------------------------------------------------------------------------
 *
 * parse_clause.c
 *	  handle clauses in parser
 *
 * Portions Copyright (c) 1996-2016, PostgreSQL Global Development Group
 * Portions Copyright (c) 1994, Regents of the University of California
 *
 *
 * IDENTIFICATION
 *	  src/backend/parser/parse_clause.c
 *
 *-------------------------------------------------------------------------
 */

#include "postgres.h"

#include "miscadmin.h"

#include "access/heapam.h"
#include "access/tsmapi.h"
#include "catalog/catalog.h"
#include "catalog/heap.h"
#include "catalog/pg_am.h"
#include "catalog/pg_constraint_fn.h"
#include "catalog/pg_type.h"
#include "commands/defrem.h"
#include "nodes/makefuncs.h"
#include "nodes/nodeFuncs.h"
#include "optimizer/tlist.h"
#include "optimizer/var.h"
#include "parser/analyze.h"
#include "parser/parsetree.h"
#include "parser/parser.h"
#include "parser/parse_clause.h"
#include "parser/parse_coerce.h"
#include "parser/parse_collate.h"
#include "parser/parse_expr.h"
#include "parser/parse_func.h"
#include "parser/parse_oper.h"
#include "parser/parse_relation.h"
#include "parser/parse_target.h"
#include "parser/parse_type.h"
#include "rewrite/rewriteManip.h"
#include "utils/guc.h"
#include "utils/lsyscache.h"
#include "utils/rel.h"


/* Convenience macro for the most common makeNamespaceItem() case */
#define makeDefaultNSItem(rte)	makeNamespaceItem(rte, true, true, false, true)

static void extractRemainingColumns(List *common_colnames,
						List *src_colnames, List *src_colvars,
						List **res_colnames, List **res_colvars);
static Node *transformJoinUsingClause(ParseState *pstate,
						 RangeTblEntry *leftRTE, RangeTblEntry *rightRTE,
						 List *leftVars, List *rightVars);
static Node *transformJoinOnClause(ParseState *pstate, JoinExpr *j,
					  List *namespace);
static RangeTblEntry *transformTableEntry(ParseState *pstate, RangeVar *r);
static RangeTblEntry *transformCTEReference(ParseState *pstate, RangeVar *r,
					  CommonTableExpr *cte, Index levelsup);
static RangeTblEntry *transformRangeSubselect(ParseState *pstate,
						RangeSubselect *r);
static RangeTblEntry *transformRangeFunction(ParseState *pstate,
					   RangeFunction *r);
static TableSampleClause *transformRangeTableSample(ParseState *pstate,
						  RangeTableSample *rts);
static Node *transformFromClauseItem(ParseState *pstate, Node *n,
						RangeTblEntry **top_rte, int *top_rti,
						List **namespace);
static Node *buildMergedJoinVar(ParseState *pstate, JoinType jointype,
				   Var *l_colvar, Var *r_colvar);
static ParseNamespaceItem *makeNamespaceItem(RangeTblEntry *rte,
				  bool rel_visible, bool cols_visible,
				  bool lateral_only, bool lateral_ok);
static void setNamespaceColumnVisibility(List *namespace, bool cols_visible);
static void setNamespaceLateralState(List *namespace,
						 bool lateral_only, bool lateral_ok);
static void checkExprIsVarFree(ParseState *pstate, Node *n,
				   const char *constructName);
static TargetEntry *findTargetlistEntrySQL92(ParseState *pstate, Node *node,
						 List **tlist, ParseExprKind exprKind);
static TargetEntry *findTargetlistEntrySQL99(ParseState *pstate, Node *node,
						 List **tlist, ParseExprKind exprKind);
static int get_matching_location(int sortgroupref,
					  List *sortgrouprefs, List *exprs);
static List *resolve_unique_index_expr(ParseState *pstate, InferClause *infer,
						  Relation heapRel);
static List *addTargetToGroupList(ParseState *pstate, TargetEntry *tle,
					 List *grouplist, List *targetlist, int location,
					 bool resolveUnknown);
static WindowClause *findWindowClause(List *wclist, const char *name);
static Node *transformFrameOffset(ParseState *pstate, int frameOptions,
					 Node *clause);


/*
 * transformFromClause -
 *	  Process the FROM clause and add items to the query's range table,
 *	  joinlist, and namespace.
 *
 * Note: we assume that the pstate's p_rtable, p_joinlist, and p_namespace
 * lists were initialized to NIL when the pstate was created.
 * We will add onto any entries already present --- this is needed for rule
 * processing, as well as for UPDATE and DELETE.
 */
void
transformFromClause(ParseState *pstate, List *frmList)
{
	ListCell   *fl;

	/*
	 * The grammar will have produced a list of RangeVars, RangeSubselects,
	 * RangeFunctions, and/or JoinExprs. Transform each one (possibly adding
	 * entries to the rtable), check for duplicate refnames, and then add it
	 * to the joinlist and namespace.
	 *
	 * Note we must process the items left-to-right for proper handling of
	 * LATERAL references.
	 */
	foreach(fl, frmList)
	{
		Node	   *n = lfirst(fl);
		RangeTblEntry *rte;
		int			rtindex;
		List	   *namespace;

		n = transformFromClauseItem(pstate, n,
									&rte,
									&rtindex,
									&namespace);

		checkNameSpaceConflicts(pstate, pstate->p_namespace, namespace);

		/* Mark the new namespace items as visible only to LATERAL */
		setNamespaceLateralState(namespace, true, true);

		pstate->p_joinlist = lappend(pstate->p_joinlist, n);
		pstate->p_namespace = list_concat(pstate->p_namespace, namespace);
	}

	/*
	 * We're done parsing the FROM list, so make all namespace items
	 * unconditionally visible.  Note that this will also reset lateral_only
	 * for any namespace items that were already present when we were called;
	 * but those should have been that way already.
	 */
	setNamespaceLateralState(pstate->p_namespace, false, true);
}

/*
 * setTargetTable
 *	  Add the target relation of INSERT/UPDATE/DELETE to the range table,
 *	  and make the special links to it in the ParseState.
 *
 *	  We also open the target relation and acquire a write lock on it.
 *	  This must be done before processing the FROM list, in case the target
 *	  is also mentioned as a source relation --- we want to be sure to grab
 *	  the write lock before any read lock.
 *
 *	  If alsoSource is true, add the target to the query's joinlist and
 *	  namespace.  For INSERT, we don't want the target to be joined to;
 *	  it's a destination of tuples, not a source.   For UPDATE/DELETE,
 *	  we do need to scan or join the target.  (NOTE: we do not bother
 *	  to check for namespace conflict; we assume that the namespace was
 *	  initially empty in these cases.)
 *
 *	  Finally, we mark the relation as requiring the permissions specified
 *	  by requiredPerms.
 *
 *	  Returns the rangetable index of the target relation.
 */
int
setTargetTable(ParseState *pstate, RangeVar *relation,
			   bool inh, bool alsoSource, AclMode requiredPerms)
{
	RangeTblEntry *rte;
	int			rtindex;

	/* Close old target; this could only happen for multi-action rules */
	if (pstate->p_target_relation != NULL)
		heap_close(pstate->p_target_relation, NoLock);

	/*
	 * Open target rel and grab suitable lock (which we will hold till end of
	 * transaction).
	 *
	 * free_parsestate() will eventually do the corresponding heap_close(),
	 * but *not* release the lock.
	 */
	pstate->p_target_relation = parserOpenTable(pstate, relation,
												RowExclusiveLock);

	/*
	 * Now build an RTE.
	 */
	rte = addRangeTableEntryForRelation(pstate, pstate->p_target_relation,
										relation->alias, inh, false);
	pstate->p_target_rangetblentry = rte;

	/* assume new rte is at end */
	rtindex = list_length(pstate->p_rtable);
	Assert(rte == rt_fetch(rtindex, pstate->p_rtable));

	/*
	 * Override addRangeTableEntry's default ACL_SELECT permissions check, and
	 * instead mark target table as requiring exactly the specified
	 * permissions.
	 *
	 * If we find an explicit reference to the rel later during parse
	 * analysis, we will add the ACL_SELECT bit back again; see
	 * markVarForSelectPriv and its callers.
	 */
	rte->requiredPerms = requiredPerms;

	/*
	 * If UPDATE/DELETE, add table to joinlist and namespace.
	 *
	 * Note: some callers know that they can find the new ParseNamespaceItem
	 * at the end of the pstate->p_namespace list.  This is a bit ugly but not
	 * worth complicating this function's signature for.
	 */
	if (alsoSource)
		addRTEtoQuery(pstate, rte, true, true, true);

	return rtindex;
}

/*
 * Simplify InhOption (yes/no/default) into boolean yes/no.
 *
 * The reason we do things this way is that we don't want to examine the
 * SQL_inheritance option flag until parse_analyze() is run.    Otherwise,
 * we'd do the wrong thing with query strings that intermix SET commands
 * with queries.
 */
bool
interpretInhOption(InhOption inhOpt)
{
	switch (inhOpt)
	{
		case INH_NO:
			return false;
		case INH_YES:
			return true;
		case INH_DEFAULT:
			return SQL_inheritance;
	}
	elog(ERROR, "bogus InhOption value: %d", inhOpt);
	return false;				/* keep compiler quiet */
}

/*
 * Given a relation-options list (of DefElems), return true iff the specified
 * table/result set should be created with OIDs. This needs to be done after
 * parsing the query string because the return value can depend upon the
 * default_with_oids GUC var.
 *
 * In some situations, we want to reject an OIDS option even if it's present.
 * That's (rather messily) handled here rather than reloptions.c, because that
 * code explicitly punts checking for oids to here.
 */
bool
interpretOidsOption(List *defList, bool allowOids)
{
	ListCell   *cell;

	/* Scan list to see if OIDS was included */
	foreach(cell, defList)
	{
		DefElem    *def = (DefElem *) lfirst(cell);

		if (def->defnamespace == NULL &&
			pg_strcasecmp(def->defname, "oids") == 0)
		{
			if (!allowOids)
				ereport(ERROR,
						(errcode(ERRCODE_INVALID_PARAMETER_VALUE),
						 errmsg("unrecognized parameter \"%s\"",
								def->defname)));
			return defGetBoolean(def);
		}
	}

	/* Force no-OIDS result if caller disallows OIDS. */
	if (!allowOids)
		return false;

	/* OIDS option was not specified, so use default. */
	return default_with_oids;
}

/*
 * Extract all not-in-common columns from column lists of a source table
 */
static void
extractRemainingColumns(List *common_colnames,
						List *src_colnames, List *src_colvars,
						List **res_colnames, List **res_colvars)
{
	List	   *new_colnames = NIL;
	List	   *new_colvars = NIL;
	ListCell   *lnames,
			   *lvars;

	Assert(list_length(src_colnames) == list_length(src_colvars));

	forboth(lnames, src_colnames, lvars, src_colvars)
	{
		char	   *colname = strVal(lfirst(lnames));
		bool		match = false;
		ListCell   *cnames;

		foreach(cnames, common_colnames)
		{
			char	   *ccolname = strVal(lfirst(cnames));

			if (strcmp(colname, ccolname) == 0)
			{
				match = true;
				break;
			}
		}

		if (!match)
		{
			new_colnames = lappend(new_colnames, lfirst(lnames));
			new_colvars = lappend(new_colvars, lfirst(lvars));
		}
	}

	*res_colnames = new_colnames;
	*res_colvars = new_colvars;
}

/* transformJoinUsingClause()
 *	  Build a complete ON clause from a partially-transformed USING list.
 *	  We are given lists of nodes representing left and right match columns.
 *	  Result is a transformed qualification expression.
 */
static Node *
transformJoinUsingClause(ParseState *pstate,
						 RangeTblEntry *leftRTE, RangeTblEntry *rightRTE,
						 List *leftVars, List *rightVars)
{
	Node	   *result;
	List	   *andargs = NIL;
	ListCell   *lvars,
			   *rvars;

	/*
	 * We cheat a little bit here by building an untransformed operator tree
	 * whose leaves are the already-transformed Vars.  This requires collusion
	 * from transformExpr(), which normally could be expected to complain
	 * about already-transformed subnodes.  However, this does mean that we
	 * have to mark the columns as requiring SELECT privilege for ourselves;
	 * transformExpr() won't do it.
	 */
	forboth(lvars, leftVars, rvars, rightVars)
	{
		Var		   *lvar = (Var *) lfirst(lvars);
		Var		   *rvar = (Var *) lfirst(rvars);
		A_Expr	   *e;

		/* Require read access to the join variables */
		markVarForSelectPriv(pstate, lvar, leftRTE);
		markVarForSelectPriv(pstate, rvar, rightRTE);

		/* Now create the lvar = rvar join condition */
		e = makeSimpleA_Expr(AEXPR_OP, "=",
							 copyObject(lvar), copyObject(rvar),
							 -1);

		/* Prepare to combine into an AND clause, if multiple join columns */
		andargs = lappend(andargs, e);
	}

	/* Only need an AND if there's more than one join column */
	if (list_length(andargs) == 1)
		result = (Node *) linitial(andargs);
	else
		result = (Node *) makeBoolExpr(AND_EXPR, andargs, -1);

	/*
	 * Since the references are already Vars, and are certainly from the input
	 * relations, we don't have to go through the same pushups that
	 * transformJoinOnClause() does.  Just invoke transformExpr() to fix up
	 * the operators, and we're done.
	 */
	result = transformExpr(pstate, result, EXPR_KIND_JOIN_USING);

	result = coerce_to_boolean(pstate, result, "JOIN/USING");

	return result;
}

/* transformJoinOnClause()
 *	  Transform the qual conditions for JOIN/ON.
 *	  Result is a transformed qualification expression.
 */
static Node *
transformJoinOnClause(ParseState *pstate, JoinExpr *j, List *namespace)
{
	Node	   *result;
	List	   *save_namespace;

	/*
	 * The namespace that the join expression should see is just the two
	 * subtrees of the JOIN plus any outer references from upper pstate
	 * levels.  Temporarily set this pstate's namespace accordingly.  (We need
	 * not check for refname conflicts, because transformFromClauseItem()
	 * already did.)  All namespace items are marked visible regardless of
	 * LATERAL state.
	 */
	setNamespaceLateralState(namespace, false, true);

	save_namespace = pstate->p_namespace;
	pstate->p_namespace = namespace;

	result = transformWhereClause(pstate, j->quals,
								  EXPR_KIND_JOIN_ON, "JOIN/ON");

	pstate->p_namespace = save_namespace;

	return result;
}

/*
 * transformTableEntry --- transform a RangeVar (simple relation reference)
 */
static RangeTblEntry *
transformTableEntry(ParseState *pstate, RangeVar *r)
{
	RangeTblEntry *rte;

	/* We need only build a range table entry */
	rte = addRangeTableEntry(pstate, r, r->alias,
							 interpretInhOption(r->inhOpt), true);

	return rte;
}

/*
 * transformCTEReference --- transform a RangeVar that references a common
 * table expression (ie, a sub-SELECT defined in a WITH clause)
 */
static RangeTblEntry *
transformCTEReference(ParseState *pstate, RangeVar *r,
					  CommonTableExpr *cte, Index levelsup)
{
	RangeTblEntry *rte;

	rte = addRangeTableEntryForCTE(pstate, cte, levelsup, r, true);

	return rte;
}

/*
 * transformRangeSubselect --- transform a sub-SELECT appearing in FROM
 */
static RangeTblEntry *
transformRangeSubselect(ParseState *pstate, RangeSubselect *r)
{
	Query	   *query;
	RangeTblEntry *rte;

	/*
	 * We require user to supply an alias for a subselect, per SQL92. To relax
	 * this, we'd have to be prepared to gin up a unique alias for an
	 * unlabeled subselect.  (This is just elog, not ereport, because the
	 * grammar should have enforced it already.  It'd probably be better to
	 * report the error here, but we don't have a good error location here.)
	 */
	if (r->alias == NULL)
		elog(ERROR, "subquery in FROM must have an alias");

	/*
	 * Set p_expr_kind to show this parse level is recursing to a subselect.
	 * We can't be nested within any expression, so don't need save-restore
	 * logic here.
	 */
	Assert(pstate->p_expr_kind == EXPR_KIND_NONE);
	pstate->p_expr_kind = EXPR_KIND_FROM_SUBSELECT;

	/*
	 * If the subselect is LATERAL, make lateral_only names of this level
	 * visible to it.  (LATERAL can't nest within a single pstate level, so we
	 * don't need save/restore logic here.)
	 */
	Assert(!pstate->p_lateral_active);
	pstate->p_lateral_active = r->lateral;

	/*
	 * Analyze and transform the subquery.
	 */
	query = parse_sub_analyze(r->subquery, pstate, NULL,
							  isLockedRefname(pstate, r->alias->aliasname));

	/* Restore state */
	pstate->p_lateral_active = false;
	pstate->p_expr_kind = EXPR_KIND_NONE;

	/*
	 * Check that we got something reasonable.  Many of these conditions are
	 * impossible given restrictions of the grammar, but check 'em anyway.
	 */
	if (!IsA(query, Query) ||
		query->commandType != CMD_SELECT ||
		query->utilityStmt != NULL)
		elog(ERROR, "unexpected non-SELECT command in subquery in FROM");

	/*
	 * OK, build an RTE for the subquery.
	 */
	rte = addRangeTableEntryForSubquery(pstate,
										query,
										r->alias,
										r->lateral,
										true);

	return rte;
}


/*
 * transformRangeFunction --- transform a function call appearing in FROM
 */
static RangeTblEntry *
transformRangeFunction(ParseState *pstate, RangeFunction *r)
{
	List	   *funcexprs = NIL;
	List	   *funcnames = NIL;
	List	   *coldeflists = NIL;
	bool		is_lateral;
	RangeTblEntry *rte;
	ListCell   *lc;

	/*
	 * We make lateral_only names of this level visible, whether or not the
	 * RangeFunction is explicitly marked LATERAL.  This is needed for SQL
	 * spec compliance in the case of UNNEST(), and seems useful on
	 * convenience grounds for all functions in FROM.
	 *
	 * (LATERAL can't nest within a single pstate level, so we don't need
	 * save/restore logic here.)
	 */
	Assert(!pstate->p_lateral_active);
	pstate->p_lateral_active = true;

	/*
	 * Transform the raw expressions.
	 *
	 * While transforming, also save function names for possible use as alias
	 * and column names.  We use the same transformation rules as for a SELECT
	 * output expression.  For a FuncCall node, the result will be the
	 * function name, but it is possible for the grammar to hand back other
	 * node types.
	 *
	 * We have to get this info now, because FigureColname only works on raw
	 * parsetrees.  Actually deciding what to do with the names is left up to
	 * addRangeTableEntryForFunction.
	 *
	 * Likewise, collect column definition lists if there were any.  But
	 * complain if we find one here and the RangeFunction has one too.
	 */
	foreach(lc, r->functions)
	{
		List	   *pair = (List *) lfirst(lc);
		Node	   *fexpr;
		List	   *coldeflist;

		/* Disassemble the function-call/column-def-list pairs */
		Assert(list_length(pair) == 2);
		fexpr = (Node *) linitial(pair);
		coldeflist = (List *) lsecond(pair);

		/*
		 * If we find a function call unnest() with more than one argument and
		 * no special decoration, transform it into separate unnest() calls on
		 * each argument.  This is a kluge, for sure, but it's less nasty than
		 * other ways of implementing the SQL-standard UNNEST() syntax.
		 *
		 * If there is any decoration (including a coldeflist), we don't
		 * transform, which probably means a no-such-function error later.  We
		 * could alternatively throw an error right now, but that doesn't seem
		 * tremendously helpful.  If someone is using any such decoration,
		 * then they're not using the SQL-standard syntax, and they're more
		 * likely expecting an un-tweaked function call.
		 *
		 * Note: the transformation changes a non-schema-qualified unnest()
		 * function name into schema-qualified pg_catalog.unnest().  This
		 * choice is also a bit debatable, but it seems reasonable to force
		 * use of built-in unnest() when we make this transformation.
		 */
		if (IsA(fexpr, FuncCall))
		{
			FuncCall   *fc = (FuncCall *) fexpr;

			if (list_length(fc->funcname) == 1 &&
				strcmp(strVal(linitial(fc->funcname)), "unnest") == 0 &&
				list_length(fc->args) > 1 &&
				fc->agg_order == NIL &&
				fc->agg_filter == NULL &&
				!fc->agg_star &&
				!fc->agg_distinct &&
				!fc->func_variadic &&
				fc->over == NULL &&
				coldeflist == NIL)
			{
				ListCell   *lc;

				foreach(lc, fc->args)
				{
					Node	   *arg = (Node *) lfirst(lc);
					FuncCall   *newfc;

					newfc = makeFuncCall(SystemFuncName("unnest"),
										 list_make1(arg),
										 fc->location);

					funcexprs = lappend(funcexprs,
										transformExpr(pstate, (Node *) newfc,
												   EXPR_KIND_FROM_FUNCTION));

					funcnames = lappend(funcnames,
										FigureColname((Node *) newfc));

					/* coldeflist is empty, so no error is possible */

					coldeflists = lappend(coldeflists, coldeflist);
				}
				continue;		/* done with this function item */
			}
		}

		/* normal case ... */
		funcexprs = lappend(funcexprs,
							transformExpr(pstate, fexpr,
										  EXPR_KIND_FROM_FUNCTION));

		funcnames = lappend(funcnames,
							FigureColname(fexpr));

		if (coldeflist && r->coldeflist)
			ereport(ERROR,
					(errcode(ERRCODE_SYNTAX_ERROR),
					 errmsg("multiple column definition lists are not allowed for the same function"),
					 parser_errposition(pstate,
									 exprLocation((Node *) r->coldeflist))));

		coldeflists = lappend(coldeflists, coldeflist);
	}

	pstate->p_lateral_active = false;

	/*
	 * We must assign collations now so that the RTE exposes correct collation
	 * info for Vars created from it.
	 */
	assign_list_collations(pstate, funcexprs);

	/*
	 * Install the top-level coldeflist if there was one (we already checked
	 * that there was no conflicting per-function coldeflist).
	 *
	 * We only allow this when there's a single function (even after UNNEST
	 * expansion) and no WITH ORDINALITY.  The reason for the latter
	 * restriction is that it's not real clear whether the ordinality column
	 * should be in the coldeflist, and users are too likely to make mistakes
	 * in one direction or the other.  Putting the coldeflist inside ROWS
	 * FROM() is much clearer in this case.
	 */
	if (r->coldeflist)
	{
		if (list_length(funcexprs) != 1)
		{
			if (r->is_rowsfrom)
				ereport(ERROR,
						(errcode(ERRCODE_SYNTAX_ERROR),
						 errmsg("ROWS FROM() with multiple functions cannot have a column definition list"),
						 errhint("Put a separate column definition list for each function inside ROWS FROM()."),
						 parser_errposition(pstate,
									 exprLocation((Node *) r->coldeflist))));
			else
				ereport(ERROR,
						(errcode(ERRCODE_SYNTAX_ERROR),
						 errmsg("UNNEST() with multiple arguments cannot have a column definition list"),
						 errhint("Use separate UNNEST() calls inside ROWS FROM(), and attach a column definition list to each one."),
						 parser_errposition(pstate,
									 exprLocation((Node *) r->coldeflist))));
		}
		if (r->ordinality)
			ereport(ERROR,
					(errcode(ERRCODE_SYNTAX_ERROR),
					 errmsg("WITH ORDINALITY cannot be used with a column definition list"),
			   errhint("Put the column definition list inside ROWS FROM()."),
					 parser_errposition(pstate,
									 exprLocation((Node *) r->coldeflist))));

		coldeflists = list_make1(r->coldeflist);
	}

	/*
	 * Mark the RTE as LATERAL if the user said LATERAL explicitly, or if
	 * there are any lateral cross-references in it.
	 */
	is_lateral = r->lateral || contain_vars_of_level((Node *) funcexprs, 0);

	/*
	 * OK, build an RTE for the function.
	 */
	rte = addRangeTableEntryForFunction(pstate,
										funcnames, funcexprs, coldeflists,
										r, is_lateral, true);

	return rte;
}

/*
 * transformRangeTableSample --- transform a TABLESAMPLE clause
 *
 * Caller has already transformed rts->relation, we just have to validate
 * the remaining fields and create a TableSampleClause node.
 */
static TableSampleClause *
transformRangeTableSample(ParseState *pstate, RangeTableSample *rts)
{
	TableSampleClause *tablesample;
	Oid			handlerOid;
	Oid			funcargtypes[1];
	TsmRoutine *tsm;
	List	   *fargs;
	ListCell   *larg,
			   *ltyp;

	/*
	 * To validate the sample method name, look up the handler function, which
	 * has the same name, one dummy INTERNAL argument, and a result type of
	 * tsm_handler.  (Note: tablesample method names are not schema-qualified
	 * in the SQL standard; but since they are just functions to us, we allow
	 * schema qualification to resolve any potential ambiguity.)
	 */
	funcargtypes[0] = INTERNALOID;

	handlerOid = LookupFuncName(rts->method, 1, funcargtypes, true);

	/* we want error to complain about no-such-method, not no-such-function */
	if (!OidIsValid(handlerOid))
		ereport(ERROR,
				(errcode(ERRCODE_UNDEFINED_OBJECT),
				 errmsg("tablesample method %s does not exist",
						NameListToString(rts->method)),
				 parser_errposition(pstate, rts->location)));

	/* check that handler has correct return type */
	if (get_func_rettype(handlerOid) != TSM_HANDLEROID)
		ereport(ERROR,
				(errcode(ERRCODE_WRONG_OBJECT_TYPE),
<<<<<<< HEAD
				 errmsg("function %s must return type \"tsm_handler\"",
						NameListToString(rts->method)),
=======
				 errmsg("function %s must return type %s",
						NameListToString(rts->method), "tsm_handler"),
>>>>>>> 7961c31a
				 parser_errposition(pstate, rts->location)));

	/* OK, run the handler to get TsmRoutine, for argument type info */
	tsm = GetTsmRoutine(handlerOid);

	tablesample = makeNode(TableSampleClause);
	tablesample->tsmhandler = handlerOid;

	/* check user provided the expected number of arguments */
	if (list_length(rts->args) != list_length(tsm->parameterTypes))
		ereport(ERROR,
				(errcode(ERRCODE_INVALID_TABLESAMPLE_ARGUMENT),
		  errmsg_plural("tablesample method %s requires %d argument, not %d",
						"tablesample method %s requires %d arguments, not %d",
						list_length(tsm->parameterTypes),
						NameListToString(rts->method),
						list_length(tsm->parameterTypes),
						list_length(rts->args)),
				 parser_errposition(pstate, rts->location)));

	/*
	 * Transform the arguments, typecasting them as needed.  Note we must also
	 * assign collations now, because assign_query_collations() doesn't
	 * examine any substructure of RTEs.
	 */
	fargs = NIL;
	forboth(larg, rts->args, ltyp, tsm->parameterTypes)
	{
		Node	   *arg = (Node *) lfirst(larg);
		Oid			argtype = lfirst_oid(ltyp);

		arg = transformExpr(pstate, arg, EXPR_KIND_FROM_FUNCTION);
		arg = coerce_to_specific_type(pstate, arg, argtype, "TABLESAMPLE");
		assign_expr_collations(pstate, arg);
		fargs = lappend(fargs, arg);
	}
	tablesample->args = fargs;

	/* Process REPEATABLE (seed) */
	if (rts->repeatable != NULL)
	{
		Node	   *arg;

		if (!tsm->repeatable_across_queries)
			ereport(ERROR,
					(errcode(ERRCODE_FEATURE_NOT_SUPPORTED),
				  errmsg("tablesample method %s does not support REPEATABLE",
						 NameListToString(rts->method)),
					 parser_errposition(pstate, rts->location)));

		arg = transformExpr(pstate, rts->repeatable, EXPR_KIND_FROM_FUNCTION);
		arg = coerce_to_specific_type(pstate, arg, FLOAT8OID, "REPEATABLE");
		assign_expr_collations(pstate, arg);
		tablesample->repeatable = (Expr *) arg;
	}
	else
		tablesample->repeatable = NULL;

	return tablesample;
}


/*
 * transformFromClauseItem -
 *	  Transform a FROM-clause item, adding any required entries to the
 *	  range table list being built in the ParseState, and return the
 *	  transformed item ready to include in the joinlist.  Also build a
 *	  ParseNamespaceItem list describing the names exposed by this item.
 *	  This routine can recurse to handle SQL92 JOIN expressions.
 *
 * The function return value is the node to add to the jointree (a
 * RangeTblRef or JoinExpr).  Additional output parameters are:
 *
 * *top_rte: receives the RTE corresponding to the jointree item.
 * (We could extract this from the function return node, but it saves cycles
 * to pass it back separately.)
 *
 * *top_rti: receives the rangetable index of top_rte.  (Ditto.)
 *
 * *namespace: receives a List of ParseNamespaceItems for the RTEs exposed
 * as table/column names by this item.  (The lateral_only flags in these items
 * are indeterminate and should be explicitly set by the caller before use.)
 */
static Node *
transformFromClauseItem(ParseState *pstate, Node *n,
						RangeTblEntry **top_rte, int *top_rti,
						List **namespace)
{
	if (IsA(n, RangeVar))
	{
		/* Plain relation reference, or perhaps a CTE reference */
		RangeVar   *rv = (RangeVar *) n;
		RangeTblRef *rtr;
		RangeTblEntry *rte = NULL;
		int			rtindex;

		/* if it is an unqualified name, it might be a CTE reference */
		if (!rv->schemaname)
		{
			CommonTableExpr *cte;
			Index		levelsup;

			cte = scanNameSpaceForCTE(pstate, rv->relname, &levelsup);
			if (cte)
				rte = transformCTEReference(pstate, rv, cte, levelsup);
		}

		/* if not found as a CTE, must be a table reference */
		if (!rte)
			rte = transformTableEntry(pstate, rv);

		/* assume new rte is at end */
		rtindex = list_length(pstate->p_rtable);
		Assert(rte == rt_fetch(rtindex, pstate->p_rtable));
		*top_rte = rte;
		*top_rti = rtindex;
		*namespace = list_make1(makeDefaultNSItem(rte));
		rtr = makeNode(RangeTblRef);
		rtr->rtindex = rtindex;
		return (Node *) rtr;
	}
	else if (IsA(n, RangeSubselect))
	{
		/* sub-SELECT is like a plain relation */
		RangeTblRef *rtr;
		RangeTblEntry *rte;
		int			rtindex;

		rte = transformRangeSubselect(pstate, (RangeSubselect *) n);
		/* assume new rte is at end */
		rtindex = list_length(pstate->p_rtable);
		Assert(rte == rt_fetch(rtindex, pstate->p_rtable));
		*top_rte = rte;
		*top_rti = rtindex;
		*namespace = list_make1(makeDefaultNSItem(rte));
		rtr = makeNode(RangeTblRef);
		rtr->rtindex = rtindex;
		return (Node *) rtr;
	}
	else if (IsA(n, RangeFunction))
	{
		/* function is like a plain relation */
		RangeTblRef *rtr;
		RangeTblEntry *rte;
		int			rtindex;

		rte = transformRangeFunction(pstate, (RangeFunction *) n);
		/* assume new rte is at end */
		rtindex = list_length(pstate->p_rtable);
		Assert(rte == rt_fetch(rtindex, pstate->p_rtable));
		*top_rte = rte;
		*top_rti = rtindex;
		*namespace = list_make1(makeDefaultNSItem(rte));
		rtr = makeNode(RangeTblRef);
		rtr->rtindex = rtindex;
		return (Node *) rtr;
	}
	else if (IsA(n, RangeTableSample))
	{
		/* TABLESAMPLE clause (wrapping some other valid FROM node) */
		RangeTableSample *rts = (RangeTableSample *) n;
		Node	   *rel;
		RangeTblRef *rtr;
		RangeTblEntry *rte;

		/* Recursively transform the contained relation */
		rel = transformFromClauseItem(pstate, rts->relation,
									  top_rte, top_rti, namespace);
		/* Currently, grammar could only return a RangeVar as contained rel */
		Assert(IsA(rel, RangeTblRef));
		rtr = (RangeTblRef *) rel;
		rte = rt_fetch(rtr->rtindex, pstate->p_rtable);
		/* We only support this on plain relations and matviews */
		if (rte->relkind != RELKIND_RELATION &&
			rte->relkind != RELKIND_MATVIEW)
			ereport(ERROR,
					(errcode(ERRCODE_FEATURE_NOT_SUPPORTED),
					 errmsg("TABLESAMPLE clause can only be applied to tables and materialized views"),
				   parser_errposition(pstate, exprLocation(rts->relation))));

		/* Transform TABLESAMPLE details and attach to the RTE */
		rte->tablesample = transformRangeTableSample(pstate, rts);
		return (Node *) rtr;
	}
	else if (IsA(n, JoinExpr))
	{
		/* A newfangled join expression */
		JoinExpr   *j = (JoinExpr *) n;
		RangeTblEntry *l_rte;
		RangeTblEntry *r_rte;
		int			l_rtindex;
		int			r_rtindex;
		List	   *l_namespace,
				   *r_namespace,
				   *my_namespace,
				   *l_colnames,
				   *r_colnames,
				   *res_colnames,
				   *l_colvars,
				   *r_colvars,
				   *res_colvars;
		bool		lateral_ok;
		int			sv_namespace_length;
		RangeTblEntry *rte;
		int			k;

		/*
		 * Recursively process the left subtree, then the right.  We must do
		 * it in this order for correct visibility of LATERAL references.
		 */
		j->larg = transformFromClauseItem(pstate, j->larg,
										  &l_rte,
										  &l_rtindex,
										  &l_namespace);

		/*
		 * Make the left-side RTEs available for LATERAL access within the
		 * right side, by temporarily adding them to the pstate's namespace
		 * list.  Per SQL:2008, if the join type is not INNER or LEFT then the
		 * left-side names must still be exposed, but it's an error to
		 * reference them.  (Stupid design, but that's what it says.)  Hence,
		 * we always push them into the namespace, but mark them as not
		 * lateral_ok if the jointype is wrong.
		 *
		 * Notice that we don't require the merged namespace list to be
		 * conflict-free.  See the comments for scanNameSpaceForRefname().
		 *
		 * NB: this coding relies on the fact that list_concat is not
		 * destructive to its second argument.
		 */
		lateral_ok = (j->jointype == JOIN_INNER || j->jointype == JOIN_LEFT);
		setNamespaceLateralState(l_namespace, true, lateral_ok);

		sv_namespace_length = list_length(pstate->p_namespace);
		pstate->p_namespace = list_concat(pstate->p_namespace, l_namespace);

		/* And now we can process the RHS */
		j->rarg = transformFromClauseItem(pstate, j->rarg,
										  &r_rte,
										  &r_rtindex,
										  &r_namespace);

		/* Remove the left-side RTEs from the namespace list again */
		pstate->p_namespace = list_truncate(pstate->p_namespace,
											sv_namespace_length);

		/*
		 * Check for conflicting refnames in left and right subtrees. Must do
		 * this because higher levels will assume I hand back a self-
		 * consistent namespace list.
		 */
		checkNameSpaceConflicts(pstate, l_namespace, r_namespace);

		/*
		 * Generate combined namespace info for possible use below.
		 */
		my_namespace = list_concat(l_namespace, r_namespace);

		/*
		 * Extract column name and var lists from both subtrees
		 *
		 * Note: expandRTE returns new lists, safe for me to modify
		 */
		expandRTE(l_rte, l_rtindex, 0, -1, false,
				  &l_colnames, &l_colvars);
		expandRTE(r_rte, r_rtindex, 0, -1, false,
				  &r_colnames, &r_colvars);

		/*
		 * Natural join does not explicitly specify columns; must generate
		 * columns to join. Need to run through the list of columns from each
		 * table or join result and match up the column names. Use the first
		 * table, and check every column in the second table for a match.
		 * (We'll check that the matches were unique later on.) The result of
		 * this step is a list of column names just like an explicitly-written
		 * USING list.
		 */
		if (j->isNatural)
		{
			List	   *rlist = NIL;
			ListCell   *lx,
					   *rx;

			Assert(j->usingClause == NIL);		/* shouldn't have USING() too */

			foreach(lx, l_colnames)
			{
				char	   *l_colname = strVal(lfirst(lx));
				Value	   *m_name = NULL;

				foreach(rx, r_colnames)
				{
					char	   *r_colname = strVal(lfirst(rx));

					if (strcmp(l_colname, r_colname) == 0)
					{
						m_name = makeString(l_colname);
						break;
					}
				}

				/* matched a right column? then keep as join column... */
				if (m_name != NULL)
					rlist = lappend(rlist, m_name);
			}

			j->usingClause = rlist;
		}

		/*
		 * Now transform the join qualifications, if any.
		 */
		res_colnames = NIL;
		res_colvars = NIL;

		if (j->usingClause)
		{
			/*
			 * JOIN/USING (or NATURAL JOIN, as transformed above). Transform
			 * the list into an explicit ON-condition, and generate a list of
			 * merged result columns.
			 */
			List	   *ucols = j->usingClause;
			List	   *l_usingvars = NIL;
			List	   *r_usingvars = NIL;
			ListCell   *ucol;

			Assert(j->quals == NULL);	/* shouldn't have ON() too */

			foreach(ucol, ucols)
			{
				char	   *u_colname = strVal(lfirst(ucol));
				ListCell   *col;
				int			ndx;
				int			l_index = -1;
				int			r_index = -1;
				Var		   *l_colvar,
						   *r_colvar;

				/* Check for USING(foo,foo) */
				foreach(col, res_colnames)
				{
					char	   *res_colname = strVal(lfirst(col));

					if (strcmp(res_colname, u_colname) == 0)
						ereport(ERROR,
								(errcode(ERRCODE_DUPLICATE_COLUMN),
								 errmsg("column name \"%s\" appears more than once in USING clause",
										u_colname)));
				}

				/* Find it in left input */
				ndx = 0;
				foreach(col, l_colnames)
				{
					char	   *l_colname = strVal(lfirst(col));

					if (strcmp(l_colname, u_colname) == 0)
					{
						if (l_index >= 0)
							ereport(ERROR,
									(errcode(ERRCODE_AMBIGUOUS_COLUMN),
									 errmsg("common column name \"%s\" appears more than once in left table",
											u_colname)));
						l_index = ndx;
					}
					ndx++;
				}
				if (l_index < 0)
					ereport(ERROR,
							(errcode(ERRCODE_UNDEFINED_COLUMN),
							 errmsg("column \"%s\" specified in USING clause does not exist in left table",
									u_colname)));

				/* Find it in right input */
				ndx = 0;
				foreach(col, r_colnames)
				{
					char	   *r_colname = strVal(lfirst(col));

					if (strcmp(r_colname, u_colname) == 0)
					{
						if (r_index >= 0)
							ereport(ERROR,
									(errcode(ERRCODE_AMBIGUOUS_COLUMN),
									 errmsg("common column name \"%s\" appears more than once in right table",
											u_colname)));
						r_index = ndx;
					}
					ndx++;
				}
				if (r_index < 0)
					ereport(ERROR,
							(errcode(ERRCODE_UNDEFINED_COLUMN),
							 errmsg("column \"%s\" specified in USING clause does not exist in right table",
									u_colname)));

				l_colvar = list_nth(l_colvars, l_index);
				l_usingvars = lappend(l_usingvars, l_colvar);
				r_colvar = list_nth(r_colvars, r_index);
				r_usingvars = lappend(r_usingvars, r_colvar);

				res_colnames = lappend(res_colnames, lfirst(ucol));
				res_colvars = lappend(res_colvars,
									  buildMergedJoinVar(pstate,
														 j->jointype,
														 l_colvar,
														 r_colvar));
			}

			j->quals = transformJoinUsingClause(pstate,
												l_rte,
												r_rte,
												l_usingvars,
												r_usingvars);
		}
		else if (j->quals)
		{
			/* User-written ON-condition; transform it */
			j->quals = transformJoinOnClause(pstate, j, my_namespace);
		}
		else
		{
			/* CROSS JOIN: no quals */
		}

		/* Add remaining columns from each side to the output columns */
		extractRemainingColumns(res_colnames,
								l_colnames, l_colvars,
								&l_colnames, &l_colvars);
		extractRemainingColumns(res_colnames,
								r_colnames, r_colvars,
								&r_colnames, &r_colvars);
		res_colnames = list_concat(res_colnames, l_colnames);
		res_colvars = list_concat(res_colvars, l_colvars);
		res_colnames = list_concat(res_colnames, r_colnames);
		res_colvars = list_concat(res_colvars, r_colvars);

		/*
		 * Check alias (AS clause), if any.
		 */
		if (j->alias)
		{
			if (j->alias->colnames != NIL)
			{
				if (list_length(j->alias->colnames) > list_length(res_colnames))
					ereport(ERROR,
							(errcode(ERRCODE_SYNTAX_ERROR),
							 errmsg("column alias list for \"%s\" has too many entries",
									j->alias->aliasname)));
			}
		}

		/*
		 * Now build an RTE for the result of the join
		 */
		rte = addRangeTableEntryForJoin(pstate,
										res_colnames,
										j->jointype,
										res_colvars,
										j->alias,
										true);

		/* assume new rte is at end */
		j->rtindex = list_length(pstate->p_rtable);
		Assert(rte == rt_fetch(j->rtindex, pstate->p_rtable));

		*top_rte = rte;
		*top_rti = j->rtindex;

		/* make a matching link to the JoinExpr for later use */
		for (k = list_length(pstate->p_joinexprs) + 1; k < j->rtindex; k++)
			pstate->p_joinexprs = lappend(pstate->p_joinexprs, NULL);
		pstate->p_joinexprs = lappend(pstate->p_joinexprs, j);
		Assert(list_length(pstate->p_joinexprs) == j->rtindex);

		/*
		 * Prepare returned namespace list.  If the JOIN has an alias then it
		 * hides the contained RTEs completely; otherwise, the contained RTEs
		 * are still visible as table names, but are not visible for
		 * unqualified column-name access.
		 *
		 * Note: if there are nested alias-less JOINs, the lower-level ones
		 * will remain in the list although they have neither p_rel_visible
		 * nor p_cols_visible set.  We could delete such list items, but it's
		 * unclear that it's worth expending cycles to do so.
		 */
		if (j->alias != NULL)
			my_namespace = NIL;
		else
			setNamespaceColumnVisibility(my_namespace, false);

		/*
		 * The join RTE itself is always made visible for unqualified column
		 * names.  It's visible as a relation name only if it has an alias.
		 */
		*namespace = lappend(my_namespace,
							 makeNamespaceItem(rte,
											   (j->alias != NULL),
											   true,
											   false,
											   true));

		return (Node *) j;
	}
	else
		elog(ERROR, "unrecognized node type: %d", (int) nodeTag(n));
	return NULL;				/* can't get here, keep compiler quiet */
}

/*
 * buildMergedJoinVar -
 *	  generate a suitable replacement expression for a merged join column
 */
static Node *
buildMergedJoinVar(ParseState *pstate, JoinType jointype,
				   Var *l_colvar, Var *r_colvar)
{
	Oid			outcoltype;
	int32		outcoltypmod;
	Node	   *l_node,
			   *r_node,
			   *res_node;

	/*
	 * Choose output type if input types are dissimilar.
	 */
	outcoltype = l_colvar->vartype;
	outcoltypmod = l_colvar->vartypmod;
	if (outcoltype != r_colvar->vartype)
	{
		outcoltype = select_common_type(pstate,
										list_make2(l_colvar, r_colvar),
										"JOIN/USING",
										NULL);
		outcoltypmod = -1;		/* ie, unknown */
	}
	else if (outcoltypmod != r_colvar->vartypmod)
	{
		/* same type, but not same typmod */
		outcoltypmod = -1;		/* ie, unknown */
	}

	/*
	 * Insert coercion functions if needed.  Note that a difference in typmod
	 * can only happen if input has typmod but outcoltypmod is -1. In that
	 * case we insert a RelabelType to clearly mark that result's typmod is
	 * not same as input.  We never need coerce_type_typmod.
	 */
	if (l_colvar->vartype != outcoltype)
		l_node = coerce_type(pstate, (Node *) l_colvar, l_colvar->vartype,
							 outcoltype, outcoltypmod,
							 COERCION_IMPLICIT, COERCE_IMPLICIT_CAST, -1);
	else if (l_colvar->vartypmod != outcoltypmod)
		l_node = (Node *) makeRelabelType((Expr *) l_colvar,
										  outcoltype, outcoltypmod,
										  InvalidOid,	/* fixed below */
										  COERCE_IMPLICIT_CAST);
	else
		l_node = (Node *) l_colvar;

	if (r_colvar->vartype != outcoltype)
		r_node = coerce_type(pstate, (Node *) r_colvar, r_colvar->vartype,
							 outcoltype, outcoltypmod,
							 COERCION_IMPLICIT, COERCE_IMPLICIT_CAST, -1);
	else if (r_colvar->vartypmod != outcoltypmod)
		r_node = (Node *) makeRelabelType((Expr *) r_colvar,
										  outcoltype, outcoltypmod,
										  InvalidOid,	/* fixed below */
										  COERCE_IMPLICIT_CAST);
	else
		r_node = (Node *) r_colvar;

	/*
	 * Choose what to emit
	 */
	switch (jointype)
	{
		case JOIN_INNER:

			/*
			 * We can use either var; prefer non-coerced one if available.
			 */
			if (IsA(l_node, Var))
				res_node = l_node;
			else if (IsA(r_node, Var))
				res_node = r_node;
			else
				res_node = l_node;
			break;
		case JOIN_LEFT:
			/* Always use left var */
			res_node = l_node;
			break;
		case JOIN_RIGHT:
			/* Always use right var */
			res_node = r_node;
			break;
		case JOIN_FULL:
			{
				/*
				 * Here we must build a COALESCE expression to ensure that the
				 * join output is non-null if either input is.
				 */
				CoalesceExpr *c = makeNode(CoalesceExpr);

				c->coalescetype = outcoltype;
				/* coalescecollid will get set below */
				c->args = list_make2(l_node, r_node);
				c->location = -1;
				res_node = (Node *) c;
				break;
			}
		default:
			elog(ERROR, "unrecognized join type: %d", (int) jointype);
			res_node = NULL;	/* keep compiler quiet */
			break;
	}

	/*
	 * Apply assign_expr_collations to fix up the collation info in the
	 * coercion and CoalesceExpr nodes, if we made any.  This must be done now
	 * so that the join node's alias vars show correct collation info.
	 */
	assign_expr_collations(pstate, res_node);

	return res_node;
}

/*
 * makeNamespaceItem -
 *	  Convenience subroutine to construct a ParseNamespaceItem.
 */
static ParseNamespaceItem *
makeNamespaceItem(RangeTblEntry *rte, bool rel_visible, bool cols_visible,
				  bool lateral_only, bool lateral_ok)
{
	ParseNamespaceItem *nsitem;

	nsitem = (ParseNamespaceItem *) palloc(sizeof(ParseNamespaceItem));
	nsitem->p_rte = rte;
	nsitem->p_rel_visible = rel_visible;
	nsitem->p_cols_visible = cols_visible;
	nsitem->p_lateral_only = lateral_only;
	nsitem->p_lateral_ok = lateral_ok;
	return nsitem;
}

/*
 * setNamespaceColumnVisibility -
 *	  Convenience subroutine to update cols_visible flags in a namespace list.
 */
static void
setNamespaceColumnVisibility(List *namespace, bool cols_visible)
{
	ListCell   *lc;

	foreach(lc, namespace)
	{
		ParseNamespaceItem *nsitem = (ParseNamespaceItem *) lfirst(lc);

		nsitem->p_cols_visible = cols_visible;
	}
}

/*
 * setNamespaceLateralState -
 *	  Convenience subroutine to update LATERAL flags in a namespace list.
 */
static void
setNamespaceLateralState(List *namespace, bool lateral_only, bool lateral_ok)
{
	ListCell   *lc;

	foreach(lc, namespace)
	{
		ParseNamespaceItem *nsitem = (ParseNamespaceItem *) lfirst(lc);

		nsitem->p_lateral_only = lateral_only;
		nsitem->p_lateral_ok = lateral_ok;
	}
}


/*
 * transformWhereClause -
 *	  Transform the qualification and make sure it is of type boolean.
 *	  Used for WHERE and allied clauses.
 *
 * constructName does not affect the semantics, but is used in error messages
 */
Node *
transformWhereClause(ParseState *pstate, Node *clause,
					 ParseExprKind exprKind, const char *constructName)
{
	Node	   *qual;

	if (clause == NULL)
		return NULL;

	qual = transformExpr(pstate, clause, exprKind);

	qual = coerce_to_boolean(pstate, qual, constructName);

	return qual;
}


/*
 * transformLimitClause -
 *	  Transform the expression and make sure it is of type bigint.
 *	  Used for LIMIT and allied clauses.
 *
 * Note: as of Postgres 8.2, LIMIT expressions are expected to yield int8,
 * rather than int4 as before.
 *
 * constructName does not affect the semantics, but is used in error messages
 */
Node *
transformLimitClause(ParseState *pstate, Node *clause,
					 ParseExprKind exprKind, const char *constructName)
{
	Node	   *qual;

	if (clause == NULL)
		return NULL;

	qual = transformExpr(pstate, clause, exprKind);

	qual = coerce_to_specific_type(pstate, qual, INT8OID, constructName);

	/* LIMIT can't refer to any variables of the current query */
	checkExprIsVarFree(pstate, qual, constructName);

	return qual;
}

/*
 * checkExprIsVarFree
 *		Check that given expr has no Vars of the current query level
 *		(aggregates and window functions should have been rejected already).
 *
 * This is used to check expressions that have to have a consistent value
 * across all rows of the query, such as a LIMIT.  Arguably it should reject
 * volatile functions, too, but we don't do that --- whatever value the
 * function gives on first execution is what you get.
 *
 * constructName does not affect the semantics, but is used in error messages
 */
static void
checkExprIsVarFree(ParseState *pstate, Node *n, const char *constructName)
{
	if (contain_vars_of_level(n, 0))
	{
		ereport(ERROR,
				(errcode(ERRCODE_INVALID_COLUMN_REFERENCE),
		/* translator: %s is name of a SQL construct, eg LIMIT */
				 errmsg("argument of %s must not contain variables",
						constructName),
				 parser_errposition(pstate,
									locate_var_of_level(n, 0))));
	}
}


/*
 * checkTargetlistEntrySQL92 -
 *	  Validate a targetlist entry found by findTargetlistEntrySQL92
 *
 * When we select a pre-existing tlist entry as a result of syntax such
 * as "GROUP BY 1", we have to make sure it is acceptable for use in the
 * indicated clause type; transformExpr() will have treated it as a regular
 * targetlist item.
 */
static void
checkTargetlistEntrySQL92(ParseState *pstate, TargetEntry *tle,
						  ParseExprKind exprKind)
{
	switch (exprKind)
	{
		case EXPR_KIND_GROUP_BY:
			/* reject aggregates and window functions */
			if (pstate->p_hasAggs &&
				contain_aggs_of_level((Node *) tle->expr, 0))
				ereport(ERROR,
						(errcode(ERRCODE_GROUPING_ERROR),
				/* translator: %s is name of a SQL construct, eg GROUP BY */
						 errmsg("aggregate functions are not allowed in %s",
								ParseExprKindName(exprKind)),
						 parser_errposition(pstate,
							   locate_agg_of_level((Node *) tle->expr, 0))));
			if (pstate->p_hasWindowFuncs &&
				contain_windowfuncs((Node *) tle->expr))
				ereport(ERROR,
						(errcode(ERRCODE_WINDOWING_ERROR),
				/* translator: %s is name of a SQL construct, eg GROUP BY */
						 errmsg("window functions are not allowed in %s",
								ParseExprKindName(exprKind)),
						 parser_errposition(pstate,
									locate_windowfunc((Node *) tle->expr))));
			break;
		case EXPR_KIND_ORDER_BY:
			/* no extra checks needed */
			break;
		case EXPR_KIND_DISTINCT_ON:
			/* no extra checks needed */
			break;
		default:
			elog(ERROR, "unexpected exprKind in checkTargetlistEntrySQL92");
			break;
	}
}

/*
 *	findTargetlistEntrySQL92 -
 *	  Returns the targetlist entry matching the given (untransformed) node.
 *	  If no matching entry exists, one is created and appended to the target
 *	  list as a "resjunk" node.
 *
 * This function supports the old SQL92 ORDER BY interpretation, where the
 * expression is an output column name or number.  If we fail to find a
 * match of that sort, we fall through to the SQL99 rules.  For historical
 * reasons, Postgres also allows this interpretation for GROUP BY, though
 * the standard never did.  However, for GROUP BY we prefer a SQL99 match.
 * This function is *not* used for WINDOW definitions.
 *
 * node		the ORDER BY, GROUP BY, or DISTINCT ON expression to be matched
 * tlist	the target list (passed by reference so we can append to it)
 * exprKind identifies clause type being processed
 */
static TargetEntry *
findTargetlistEntrySQL92(ParseState *pstate, Node *node, List **tlist,
						 ParseExprKind exprKind)
{
	ListCell   *tl;

	/*----------
	 * Handle two special cases as mandated by the SQL92 spec:
	 *
	 * 1. Bare ColumnName (no qualifier or subscripts)
	 *	  For a bare identifier, we search for a matching column name
	 *	  in the existing target list.  Multiple matches are an error
	 *	  unless they refer to identical values; for example,
	 *	  we allow	SELECT a, a FROM table ORDER BY a
	 *	  but not	SELECT a AS b, b FROM table ORDER BY b
	 *	  If no match is found, we fall through and treat the identifier
	 *	  as an expression.
	 *	  For GROUP BY, it is incorrect to match the grouping item against
	 *	  targetlist entries: according to SQL92, an identifier in GROUP BY
	 *	  is a reference to a column name exposed by FROM, not to a target
	 *	  list column.  However, many implementations (including pre-7.0
	 *	  PostgreSQL) accept this anyway.  So for GROUP BY, we look first
	 *	  to see if the identifier matches any FROM column name, and only
	 *	  try for a targetlist name if it doesn't.  This ensures that we
	 *	  adhere to the spec in the case where the name could be both.
	 *	  DISTINCT ON isn't in the standard, so we can do what we like there;
	 *	  we choose to make it work like ORDER BY, on the rather flimsy
	 *	  grounds that ordinary DISTINCT works on targetlist entries.
	 *
	 * 2. IntegerConstant
	 *	  This means to use the n'th item in the existing target list.
	 *	  Note that it would make no sense to order/group/distinct by an
	 *	  actual constant, so this does not create a conflict with SQL99.
	 *	  GROUP BY column-number is not allowed by SQL92, but since
	 *	  the standard has no other behavior defined for this syntax,
	 *	  we may as well accept this common extension.
	 *
	 * Note that pre-existing resjunk targets must not be used in either case,
	 * since the user didn't write them in his SELECT list.
	 *
	 * If neither special case applies, fall through to treat the item as
	 * an expression per SQL99.
	 *----------
	 */
	if (IsA(node, ColumnRef) &&
		list_length(((ColumnRef *) node)->fields) == 1 &&
		IsA(linitial(((ColumnRef *) node)->fields), String))
	{
		char	   *name = strVal(linitial(((ColumnRef *) node)->fields));
		int			location = ((ColumnRef *) node)->location;

		if (exprKind == EXPR_KIND_GROUP_BY)
		{
			/*
			 * In GROUP BY, we must prefer a match against a FROM-clause
			 * column to one against the targetlist.  Look to see if there is
			 * a matching column.  If so, fall through to use SQL99 rules.
			 * NOTE: if name could refer ambiguously to more than one column
			 * name exposed by FROM, colNameToVar will ereport(ERROR). That's
			 * just what we want here.
			 *
			 * Small tweak for 7.4.3: ignore matches in upper query levels.
			 * This effectively changes the search order for bare names to (1)
			 * local FROM variables, (2) local targetlist aliases, (3) outer
			 * FROM variables, whereas before it was (1) (3) (2). SQL92 and
			 * SQL99 do not allow GROUPing BY an outer reference, so this
			 * breaks no cases that are legal per spec, and it seems a more
			 * self-consistent behavior.
			 */
			if (colNameToVar(pstate, name, true, location) != NULL)
				name = NULL;
		}

		if (name != NULL)
		{
			TargetEntry *target_result = NULL;

			foreach(tl, *tlist)
			{
				TargetEntry *tle = (TargetEntry *) lfirst(tl);

				if (!tle->resjunk &&
					strcmp(tle->resname, name) == 0)
				{
					if (target_result != NULL)
					{
						if (!equal(target_result->expr, tle->expr))
							ereport(ERROR,
									(errcode(ERRCODE_AMBIGUOUS_COLUMN),

							/*------
							  translator: first %s is name of a SQL construct, eg ORDER BY */
									 errmsg("%s \"%s\" is ambiguous",
											ParseExprKindName(exprKind),
											name),
									 parser_errposition(pstate, location)));
					}
					else
						target_result = tle;
					/* Stay in loop to check for ambiguity */
				}
			}
			if (target_result != NULL)
			{
				/* return the first match, after suitable validation */
				checkTargetlistEntrySQL92(pstate, target_result, exprKind);
				return target_result;
			}
		}
	}
	if (IsA(node, A_Const))
	{
		Value	   *val = &((A_Const *) node)->val;
		int			location = ((A_Const *) node)->location;
		int			targetlist_pos = 0;
		int			target_pos;

		if (!IsA(val, Integer))
			ereport(ERROR,
					(errcode(ERRCODE_SYNTAX_ERROR),
			/* translator: %s is name of a SQL construct, eg ORDER BY */
					 errmsg("non-integer constant in %s",
							ParseExprKindName(exprKind)),
					 parser_errposition(pstate, location)));

		target_pos = intVal(val);
		foreach(tl, *tlist)
		{
			TargetEntry *tle = (TargetEntry *) lfirst(tl);

			if (!tle->resjunk)
			{
				if (++targetlist_pos == target_pos)
				{
					/* return the unique match, after suitable validation */
					checkTargetlistEntrySQL92(pstate, tle, exprKind);
					return tle;
				}
			}
		}
		ereport(ERROR,
				(errcode(ERRCODE_INVALID_COLUMN_REFERENCE),
		/* translator: %s is name of a SQL construct, eg ORDER BY */
				 errmsg("%s position %d is not in select list",
						ParseExprKindName(exprKind), target_pos),
				 parser_errposition(pstate, location)));
	}

	/*
	 * Otherwise, we have an expression, so process it per SQL99 rules.
	 */
	return findTargetlistEntrySQL99(pstate, node, tlist, exprKind);
}

/*
 *	findTargetlistEntrySQL99 -
 *	  Returns the targetlist entry matching the given (untransformed) node.
 *	  If no matching entry exists, one is created and appended to the target
 *	  list as a "resjunk" node.
 *
 * This function supports the SQL99 interpretation, wherein the expression
 * is just an ordinary expression referencing input column names.
 *
 * node		the ORDER BY, GROUP BY, etc expression to be matched
 * tlist	the target list (passed by reference so we can append to it)
 * exprKind identifies clause type being processed
 */
static TargetEntry *
findTargetlistEntrySQL99(ParseState *pstate, Node *node, List **tlist,
						 ParseExprKind exprKind)
{
	TargetEntry *target_result;
	ListCell   *tl;
	Node	   *expr;

	/*
	 * Convert the untransformed node to a transformed expression, and search
	 * for a match in the tlist.  NOTE: it doesn't really matter whether there
	 * is more than one match.  Also, we are willing to match an existing
	 * resjunk target here, though the SQL92 cases above must ignore resjunk
	 * targets.
	 */
	expr = transformExpr(pstate, node, exprKind);

	foreach(tl, *tlist)
	{
		TargetEntry *tle = (TargetEntry *) lfirst(tl);
		Node	   *texpr;

		/*
		 * Ignore any implicit cast on the existing tlist expression.
		 *
		 * This essentially allows the ORDER/GROUP/etc item to adopt the same
		 * datatype previously selected for a textually-equivalent tlist item.
		 * There can't be any implicit cast at top level in an ordinary SELECT
		 * tlist at this stage, but the case does arise with ORDER BY in an
		 * aggregate function.
		 */
		texpr = strip_implicit_coercions((Node *) tle->expr);

		if (equal(expr, texpr))
			return tle;
	}

	/*
	 * If no matches, construct a new target entry which is appended to the
	 * end of the target list.  This target is given resjunk = TRUE so that it
	 * will not be projected into the final tuple.
	 */
	target_result = transformTargetEntry(pstate, node, expr, exprKind,
										 NULL, true);

	*tlist = lappend(*tlist, target_result);

	return target_result;
}

/*-------------------------------------------------------------------------
 * Flatten out parenthesized sublists in grouping lists, and some cases
 * of nested grouping sets.
 *
 * Inside a grouping set (ROLLUP, CUBE, or GROUPING SETS), we expect the
 * content to be nested no more than 2 deep: i.e. ROLLUP((a,b),(c,d)) is
 * ok, but ROLLUP((a,(b,c)),d) is flattened to ((a,b,c),d), which we then
 * (later) normalize to ((a,b,c),(d)).
 *
 * CUBE or ROLLUP can be nested inside GROUPING SETS (but not the reverse),
 * and we leave that alone if we find it. But if we see GROUPING SETS inside
 * GROUPING SETS, we can flatten and normalize as follows:
 *	 GROUPING SETS (a, (b,c), GROUPING SETS ((c,d),(e)), (f,g))
 * becomes
 *	 GROUPING SETS ((a), (b,c), (c,d), (e), (f,g))
 *
 * This is per the spec's syntax transformations, but these are the only such
 * transformations we do in parse analysis, so that queries retain the
 * originally specified grouping set syntax for CUBE and ROLLUP as much as
 * possible when deparsed. (Full expansion of the result into a list of
 * grouping sets is left to the planner.)
 *
 * When we're done, the resulting list should contain only these possible
 * elements:
 *	 - an expression
 *	 - a CUBE or ROLLUP with a list of expressions nested 2 deep
 *	 - a GROUPING SET containing any of:
 *		- expression lists
 *		- empty grouping sets
 *		- CUBE or ROLLUP nodes with lists nested 2 deep
 * The return is a new list, but doesn't deep-copy the old nodes except for
 * GroupingSet nodes.
 *
 * As a side effect, flag whether the list has any GroupingSet nodes.
 *-------------------------------------------------------------------------
 */
static Node *
flatten_grouping_sets(Node *expr, bool toplevel, bool *hasGroupingSets)
{
	/* just in case of pathological input */
	check_stack_depth();

	if (expr == (Node *) NIL)
		return (Node *) NIL;

	switch (expr->type)
	{
		case T_RowExpr:
			{
				RowExpr    *r = (RowExpr *) expr;

				if (r->row_format == COERCE_IMPLICIT_CAST)
					return flatten_grouping_sets((Node *) r->args,
												 false, NULL);
			}
			break;
		case T_GroupingSet:
			{
				GroupingSet *gset = (GroupingSet *) expr;
				ListCell   *l2;
				List	   *result_set = NIL;

				if (hasGroupingSets)
					*hasGroupingSets = true;

				/*
				 * at the top level, we skip over all empty grouping sets; the
				 * caller can supply the canonical GROUP BY () if nothing is
				 * left.
				 */

				if (toplevel && gset->kind == GROUPING_SET_EMPTY)
					return (Node *) NIL;

				foreach(l2, gset->content)
				{
					Node	   *n1 = lfirst(l2);
					Node	   *n2 = flatten_grouping_sets(n1, false, NULL);

					if (IsA(n1, GroupingSet) &&
<<<<<<< HEAD
						((GroupingSet *)n1)->kind == GROUPING_SET_SETS)
=======
						((GroupingSet *) n1)->kind == GROUPING_SET_SETS)
>>>>>>> 7961c31a
					{
						result_set = list_concat(result_set, (List *) n2);
					}
					else
						result_set = lappend(result_set, n2);
				}

				/*
				 * At top level, keep the grouping set node; but if we're in a
				 * nested grouping set, then we need to concat the flattened
				 * result into the outer list if it's simply nested.
				 */

				if (toplevel || (gset->kind != GROUPING_SET_SETS))
				{
					return (Node *) makeGroupingSet(gset->kind, result_set, gset->location);
				}
				else
					return (Node *) result_set;
			}
		case T_List:
			{
				List	   *result = NIL;
				ListCell   *l;

				foreach(l, (List *) expr)
				{
					Node	   *n = flatten_grouping_sets(lfirst(l), toplevel, hasGroupingSets);

					if (n != (Node *) NIL)
					{
						if (IsA(n, List))
							result = list_concat(result, (List *) n);
						else
							result = lappend(result, n);
					}
				}

				return (Node *) result;
			}
		default:
			break;
	}

	return expr;
}

/*
 * Transform a single expression within a GROUP BY clause or grouping set.
 *
 * The expression is added to the targetlist if not already present, and to the
 * flatresult list (which will become the groupClause) if not already present
 * there.  The sortClause is consulted for operator and sort order hints.
 *
 * Returns the ressortgroupref of the expression.
 *
 * flatresult	reference to flat list of SortGroupClause nodes
 * seen_local	bitmapset of sortgrouprefs already seen at the local level
 * pstate		ParseState
 * gexpr		node to transform
 * targetlist	reference to TargetEntry list
 * sortClause	ORDER BY clause (SortGroupClause nodes)
 * exprKind		expression kind
 * useSQL99		SQL99 rather than SQL92 syntax
 * toplevel		false if within any grouping set
 */
static Index
transformGroupClauseExpr(List **flatresult, Bitmapset *seen_local,
						 ParseState *pstate, Node *gexpr,
						 List **targetlist, List *sortClause,
						 ParseExprKind exprKind, bool useSQL99, bool toplevel)
{
	TargetEntry *tle;
	bool		found = false;

	if (useSQL99)
		tle = findTargetlistEntrySQL99(pstate, gexpr,
									   targetlist, exprKind);
	else
		tle = findTargetlistEntrySQL92(pstate, gexpr,
									   targetlist, exprKind);

	if (tle->ressortgroupref > 0)
	{
		ListCell   *sl;

		/*
		 * Eliminate duplicates (GROUP BY x, x) but only at local level.
		 * (Duplicates in grouping sets can affect the number of returned
		 * rows, so can't be dropped indiscriminately.)
		 *
		 * Since we don't care about anything except the sortgroupref, we can
		 * use a bitmapset rather than scanning lists.
		 */
		if (bms_is_member(tle->ressortgroupref, seen_local))
			return 0;

		/*
		 * If we're already in the flat clause list, we don't need to consider
		 * adding ourselves again.
		 */
		found = targetIsInSortList(tle, InvalidOid, *flatresult);
		if (found)
			return tle->ressortgroupref;

		/*
		 * If the GROUP BY tlist entry also appears in ORDER BY, copy operator
		 * info from the (first) matching ORDER BY item.  This means that if
		 * you write something like "GROUP BY foo ORDER BY foo USING <<<", the
		 * GROUP BY operation silently takes on the equality semantics implied
		 * by the ORDER BY.  There are two reasons to do this: it improves the
		 * odds that we can implement both GROUP BY and ORDER BY with a single
		 * sort step, and it allows the user to choose the equality semantics
		 * used by GROUP BY, should she be working with a datatype that has
		 * more than one equality operator.
		 *
		 * If we're in a grouping set, though, we force our requested ordering
		 * to be NULLS LAST, because if we have any hope of using a sorted agg
		 * for the job, we're going to be tacking on generated NULL values
		 * after the corresponding groups. If the user demands nulls first,
		 * another sort step is going to be inevitable, but that's the
		 * planner's problem.
		 */

		foreach(sl, sortClause)
		{
			SortGroupClause *sc = (SortGroupClause *) lfirst(sl);

			if (sc->tleSortGroupRef == tle->ressortgroupref)
			{
				SortGroupClause *grpc = copyObject(sc);

				if (!toplevel)
					grpc->nulls_first = false;
				*flatresult = lappend(*flatresult, grpc);
				found = true;
				break;
			}
		}
	}

	/*
	 * If no match in ORDER BY, just add it to the result using default
	 * sort/group semantics.
	 */
	if (!found)
		*flatresult = addTargetToGroupList(pstate, tle,
										   *flatresult, *targetlist,
										   exprLocation(gexpr),
										   true);

	/*
	 * _something_ must have assigned us a sortgroupref by now...
	 */

	return tle->ressortgroupref;
}

/*
 * Transform a list of expressions within a GROUP BY clause or grouping set.
 *
 * The list of expressions belongs to a single clause within which duplicates
 * can be safely eliminated.
 *
 * Returns an integer list of ressortgroupref values.
 *
 * flatresult	reference to flat list of SortGroupClause nodes
 * pstate		ParseState
 * list			nodes to transform
 * targetlist	reference to TargetEntry list
 * sortClause	ORDER BY clause (SortGroupClause nodes)
 * exprKind		expression kind
 * useSQL99		SQL99 rather than SQL92 syntax
 * toplevel		false if within any grouping set
 */
static List *
transformGroupClauseList(List **flatresult,
						 ParseState *pstate, List *list,
						 List **targetlist, List *sortClause,
						 ParseExprKind exprKind, bool useSQL99, bool toplevel)
{
	Bitmapset  *seen_local = NULL;
	List	   *result = NIL;
	ListCell   *gl;

	foreach(gl, list)
	{
		Node	   *gexpr = (Node *) lfirst(gl);

		Index		ref = transformGroupClauseExpr(flatresult,
												   seen_local,
												   pstate,
												   gexpr,
												   targetlist,
												   sortClause,
												   exprKind,
												   useSQL99,
												   toplevel);

		if (ref > 0)
		{
			seen_local = bms_add_member(seen_local, ref);
			result = lappend_int(result, ref);
		}
	}

	return result;
}

/*
 * Transform a grouping set and (recursively) its content.
 *
 * The grouping set might be a GROUPING SETS node with other grouping sets
 * inside it, but SETS within SETS have already been flattened out before
 * reaching here.
 *
 * Returns the transformed node, which now contains SIMPLE nodes with lists
 * of ressortgrouprefs rather than expressions.
 *
 * flatresult	reference to flat list of SortGroupClause nodes
 * pstate		ParseState
 * gset			grouping set to transform
 * targetlist	reference to TargetEntry list
 * sortClause	ORDER BY clause (SortGroupClause nodes)
 * exprKind		expression kind
 * useSQL99		SQL99 rather than SQL92 syntax
 * toplevel		false if within any grouping set
 */
static Node *
transformGroupingSet(List **flatresult,
					 ParseState *pstate, GroupingSet *gset,
					 List **targetlist, List *sortClause,
					 ParseExprKind exprKind, bool useSQL99, bool toplevel)
{
	ListCell   *gl;
	List	   *content = NIL;

	Assert(toplevel || gset->kind != GROUPING_SET_SETS);

	foreach(gl, gset->content)
	{
		Node	   *n = lfirst(gl);

		if (IsA(n, List))
		{
			List	   *l = transformGroupClauseList(flatresult,
													 pstate, (List *) n,
													 targetlist, sortClause,
												  exprKind, useSQL99, false);

			content = lappend(content, makeGroupingSet(GROUPING_SET_SIMPLE,
													   l,
													   exprLocation(n)));
		}
		else if (IsA(n, GroupingSet))
		{
			GroupingSet *gset2 = (GroupingSet *) lfirst(gl);

			content = lappend(content, transformGroupingSet(flatresult,
															pstate, gset2,
													  targetlist, sortClause,
												 exprKind, useSQL99, false));
		}
		else
		{
			Index		ref = transformGroupClauseExpr(flatresult,
													   NULL,
													   pstate,
													   n,
													   targetlist,
													   sortClause,
													   exprKind,
													   useSQL99,
													   false);

			content = lappend(content, makeGroupingSet(GROUPING_SET_SIMPLE,
													   list_make1_int(ref),
													   exprLocation(n)));
		}
	}

	/* Arbitrarily cap the size of CUBE, which has exponential growth */
	if (gset->kind == GROUPING_SET_CUBE)
	{
		if (list_length(content) > 12)
			ereport(ERROR,
					(errcode(ERRCODE_TOO_MANY_COLUMNS),
					 errmsg("CUBE is limited to 12 elements"),
					 parser_errposition(pstate, gset->location)));
	}

	return (Node *) makeGroupingSet(gset->kind, content, gset->location);
}


/*
 * transformGroupClause -
 *	  transform a GROUP BY clause
 *
 * GROUP BY items will be added to the targetlist (as resjunk columns)
 * if not already present, so the targetlist must be passed by reference.
 *
 * This is also used for window PARTITION BY clauses (which act almost the
 * same, but are always interpreted per SQL99 rules).
 *
 * Grouping sets make this a lot more complex than it was. Our goal here is
 * twofold: we make a flat list of SortGroupClause nodes referencing each
 * distinct expression used for grouping, with those expressions added to the
 * targetlist if needed. At the same time, we build the groupingSets tree,
 * which stores only ressortgrouprefs as integer lists inside GroupingSet nodes
 * (possibly nested, but limited in depth: a GROUPING_SET_SETS node can contain
 * nested SIMPLE, CUBE or ROLLUP nodes, but not more sets - we flatten that
 * out; while CUBE and ROLLUP can contain only SIMPLE nodes).
 *
 * We skip much of the hard work if there are no grouping sets.
 *
 * One subtlety is that the groupClause list can end up empty while the
 * groupingSets list is not; this happens if there are only empty grouping
 * sets, or an explicit GROUP BY (). This has the same effect as specifying
 * aggregates or a HAVING clause with no GROUP BY; the output is one row per
 * grouping set even if the input is empty.
 *
 * Returns the transformed (flat) groupClause.
 *
 * pstate		ParseState
 * grouplist	clause to transform
 * groupingSets reference to list to contain the grouping set tree
 * targetlist	reference to TargetEntry list
 * sortClause	ORDER BY clause (SortGroupClause nodes)
 * exprKind		expression kind
 * useSQL99		SQL99 rather than SQL92 syntax
 */
List *
transformGroupClause(ParseState *pstate, List *grouplist, List **groupingSets,
					 List **targetlist, List *sortClause,
					 ParseExprKind exprKind, bool useSQL99)
{
	List	   *result = NIL;
	List	   *flat_grouplist;
	List	   *gsets = NIL;
	ListCell   *gl;
	bool		hasGroupingSets = false;
	Bitmapset  *seen_local = NULL;

	/*
	 * Recursively flatten implicit RowExprs. (Technically this is only needed
	 * for GROUP BY, per the syntax rules for grouping sets, but we do it
	 * anyway.)
	 */
	flat_grouplist = (List *) flatten_grouping_sets((Node *) grouplist,
													true,
													&hasGroupingSets);

	/*
	 * If the list is now empty, but hasGroupingSets is true, it's because we
	 * elided redundant empty grouping sets. Restore a single empty grouping
	 * set to leave a canonical form: GROUP BY ()
	 */

	if (flat_grouplist == NIL && hasGroupingSets)
	{
		flat_grouplist = list_make1(makeGroupingSet(GROUPING_SET_EMPTY,
													NIL,
										  exprLocation((Node *) grouplist)));
	}

	foreach(gl, flat_grouplist)
	{
		Node	   *gexpr = (Node *) lfirst(gl);

		if (IsA(gexpr, GroupingSet))
		{
			GroupingSet *gset = (GroupingSet *) gexpr;

			switch (gset->kind)
			{
				case GROUPING_SET_EMPTY:
					gsets = lappend(gsets, gset);
					break;
				case GROUPING_SET_SIMPLE:
					/* can't happen */
					Assert(false);
					break;
				case GROUPING_SET_SETS:
				case GROUPING_SET_CUBE:
				case GROUPING_SET_ROLLUP:
					gsets = lappend(gsets,
									transformGroupingSet(&result,
														 pstate, gset,
													  targetlist, sortClause,
												  exprKind, useSQL99, true));
					break;
			}
		}
		else
		{
			Index		ref = transformGroupClauseExpr(&result, seen_local,
													   pstate, gexpr,
													   targetlist, sortClause,
												   exprKind, useSQL99, true);

			if (ref > 0)
			{
				seen_local = bms_add_member(seen_local, ref);
				if (hasGroupingSets)
					gsets = lappend(gsets,
									makeGroupingSet(GROUPING_SET_SIMPLE,
													list_make1_int(ref),
													exprLocation(gexpr)));
			}
		}
	}

	/* parser should prevent this */
	Assert(gsets == NIL || groupingSets != NULL);

	if (groupingSets)
		*groupingSets = gsets;

	return result;
}

/*
 * transformSortClause -
 *	  transform an ORDER BY clause
 *
 * ORDER BY items will be added to the targetlist (as resjunk columns)
 * if not already present, so the targetlist must be passed by reference.
 *
 * This is also used for window and aggregate ORDER BY clauses (which act
 * almost the same, but are always interpreted per SQL99 rules).
 */
List *
transformSortClause(ParseState *pstate,
					List *orderlist,
					List **targetlist,
					ParseExprKind exprKind,
					bool resolveUnknown,
					bool useSQL99)
{
	List	   *sortlist = NIL;
	ListCell   *olitem;

	foreach(olitem, orderlist)
	{
		SortBy	   *sortby = (SortBy *) lfirst(olitem);
		TargetEntry *tle;

		if (useSQL99)
			tle = findTargetlistEntrySQL99(pstate, sortby->node,
										   targetlist, exprKind);
		else
			tle = findTargetlistEntrySQL92(pstate, sortby->node,
										   targetlist, exprKind);

		sortlist = addTargetToSortList(pstate, tle,
									   sortlist, *targetlist, sortby,
									   resolveUnknown);
	}

	return sortlist;
}

/*
 * transformWindowDefinitions -
 *		transform window definitions (WindowDef to WindowClause)
 */
List *
transformWindowDefinitions(ParseState *pstate,
						   List *windowdefs,
						   List **targetlist)
{
	List	   *result = NIL;
	Index		winref = 0;
	ListCell   *lc;

	foreach(lc, windowdefs)
	{
		WindowDef  *windef = (WindowDef *) lfirst(lc);
		WindowClause *refwc = NULL;
		List	   *partitionClause;
		List	   *orderClause;
		WindowClause *wc;

		winref++;

		/*
		 * Check for duplicate window names.
		 */
		if (windef->name &&
			findWindowClause(result, windef->name) != NULL)
			ereport(ERROR,
					(errcode(ERRCODE_WINDOWING_ERROR),
					 errmsg("window \"%s\" is already defined", windef->name),
					 parser_errposition(pstate, windef->location)));

		/*
		 * If it references a previous window, look that up.
		 */
		if (windef->refname)
		{
			refwc = findWindowClause(result, windef->refname);
			if (refwc == NULL)
				ereport(ERROR,
						(errcode(ERRCODE_UNDEFINED_OBJECT),
						 errmsg("window \"%s\" does not exist",
								windef->refname),
						 parser_errposition(pstate, windef->location)));
		}

		/*
		 * Transform PARTITION and ORDER specs, if any.  These are treated
		 * almost exactly like top-level GROUP BY and ORDER BY clauses,
		 * including the special handling of nondefault operator semantics.
		 */
		orderClause = transformSortClause(pstate,
										  windef->orderClause,
										  targetlist,
										  EXPR_KIND_WINDOW_ORDER,
										  true /* fix unknowns */ ,
										  true /* force SQL99 rules */ );
		partitionClause = transformGroupClause(pstate,
											   windef->partitionClause,
											   NULL,
											   targetlist,
											   orderClause,
											   EXPR_KIND_WINDOW_PARTITION,
											   true /* force SQL99 rules */ );

		/*
		 * And prepare the new WindowClause.
		 */
		wc = makeNode(WindowClause);
		wc->name = windef->name;
		wc->refname = windef->refname;

		/*
		 * Per spec, a windowdef that references a previous one copies the
		 * previous partition clause (and mustn't specify its own).  It can
		 * specify its own ordering clause, but only if the previous one had
		 * none.  It always specifies its own frame clause, and the previous
		 * one must not have a frame clause.  Yeah, it's bizarre that each of
		 * these cases works differently, but SQL:2008 says so; see 7.11
		 * <window clause> syntax rule 10 and general rule 1.  The frame
		 * clause rule is especially bizarre because it makes "OVER foo"
		 * different from "OVER (foo)", and requires the latter to throw an
		 * error if foo has a nondefault frame clause.  Well, ours not to
		 * reason why, but we do go out of our way to throw a useful error
		 * message for such cases.
		 */
		if (refwc)
		{
			if (partitionClause)
				ereport(ERROR,
						(errcode(ERRCODE_WINDOWING_ERROR),
				errmsg("cannot override PARTITION BY clause of window \"%s\"",
					   windef->refname),
						 parser_errposition(pstate, windef->location)));
			wc->partitionClause = copyObject(refwc->partitionClause);
		}
		else
			wc->partitionClause = partitionClause;
		if (refwc)
		{
			if (orderClause && refwc->orderClause)
				ereport(ERROR,
						(errcode(ERRCODE_WINDOWING_ERROR),
				   errmsg("cannot override ORDER BY clause of window \"%s\"",
						  windef->refname),
						 parser_errposition(pstate, windef->location)));
			if (orderClause)
			{
				wc->orderClause = orderClause;
				wc->copiedOrder = false;
			}
			else
			{
				wc->orderClause = copyObject(refwc->orderClause);
				wc->copiedOrder = true;
			}
		}
		else
		{
			wc->orderClause = orderClause;
			wc->copiedOrder = false;
		}
		if (refwc && refwc->frameOptions != FRAMEOPTION_DEFAULTS)
		{
			/*
			 * Use this message if this is a WINDOW clause, or if it's an OVER
			 * clause that includes ORDER BY or framing clauses.  (We already
			 * rejected PARTITION BY above, so no need to check that.)
			 */
			if (windef->name ||
				orderClause || windef->frameOptions != FRAMEOPTION_DEFAULTS)
				ereport(ERROR,
						(errcode(ERRCODE_WINDOWING_ERROR),
						 errmsg("cannot copy window \"%s\" because it has a frame clause",
								windef->refname),
						 parser_errposition(pstate, windef->location)));
			/* Else this clause is just OVER (foo), so say this: */
			ereport(ERROR,
					(errcode(ERRCODE_WINDOWING_ERROR),
			errmsg("cannot copy window \"%s\" because it has a frame clause",
				   windef->refname),
					 errhint("Omit the parentheses in this OVER clause."),
					 parser_errposition(pstate, windef->location)));
		}
		wc->frameOptions = windef->frameOptions;
		/* Process frame offset expressions */
		wc->startOffset = transformFrameOffset(pstate, wc->frameOptions,
											   windef->startOffset);
		wc->endOffset = transformFrameOffset(pstate, wc->frameOptions,
											 windef->endOffset);
		wc->winref = winref;

		result = lappend(result, wc);
	}

	return result;
}

/*
 * transformDistinctClause -
 *	  transform a DISTINCT clause
 *
 * Since we may need to add items to the query's targetlist, that list
 * is passed by reference.
 *
 * As with GROUP BY, we absorb the sorting semantics of ORDER BY as much as
 * possible into the distinctClause.  This avoids a possible need to re-sort,
 * and allows the user to choose the equality semantics used by DISTINCT,
 * should she be working with a datatype that has more than one equality
 * operator.
 *
 * is_agg is true if we are transforming an aggregate(DISTINCT ...)
 * function call.  This does not affect any behavior, only the phrasing
 * of error messages.
 */
List *
transformDistinctClause(ParseState *pstate,
						List **targetlist, List *sortClause, bool is_agg)
{
	List	   *result = NIL;
	ListCell   *slitem;
	ListCell   *tlitem;

	/*
	 * The distinctClause should consist of all ORDER BY items followed by all
	 * other non-resjunk targetlist items.  There must not be any resjunk
	 * ORDER BY items --- that would imply that we are sorting by a value that
	 * isn't necessarily unique within a DISTINCT group, so the results
	 * wouldn't be well-defined.  This construction ensures we follow the rule
	 * that sortClause and distinctClause match; in fact the sortClause will
	 * always be a prefix of distinctClause.
	 *
	 * Note a corner case: the same TLE could be in the ORDER BY list multiple
	 * times with different sortops.  We have to include it in the
	 * distinctClause the same way to preserve the prefix property. The net
	 * effect will be that the TLE value will be made unique according to both
	 * sortops.
	 */
	foreach(slitem, sortClause)
	{
		SortGroupClause *scl = (SortGroupClause *) lfirst(slitem);
		TargetEntry *tle = get_sortgroupclause_tle(scl, *targetlist);

		if (tle->resjunk)
			ereport(ERROR,
					(errcode(ERRCODE_INVALID_COLUMN_REFERENCE),
					 is_agg ?
					 errmsg("in an aggregate with DISTINCT, ORDER BY expressions must appear in argument list") :
					 errmsg("for SELECT DISTINCT, ORDER BY expressions must appear in select list"),
					 parser_errposition(pstate,
										exprLocation((Node *) tle->expr))));
		result = lappend(result, copyObject(scl));
	}

	/*
	 * Now add any remaining non-resjunk tlist items, using default sort/group
	 * semantics for their data types.
	 */
	foreach(tlitem, *targetlist)
	{
		TargetEntry *tle = (TargetEntry *) lfirst(tlitem);

		if (tle->resjunk)
			continue;			/* ignore junk */
		result = addTargetToGroupList(pstate, tle,
									  result, *targetlist,
									  exprLocation((Node *) tle->expr),
									  true);
	}

	/*
	 * Complain if we found nothing to make DISTINCT.  Returning an empty list
	 * would cause the parsed Query to look like it didn't have DISTINCT, with
	 * results that would probably surprise the user.  Note: this case is
	 * presently impossible for aggregates because of grammar restrictions,
	 * but we check anyway.
	 */
	if (result == NIL)
		ereport(ERROR,
				(errcode(ERRCODE_SYNTAX_ERROR),
				 is_agg ?
		errmsg("an aggregate with DISTINCT must have at least one argument") :
				 errmsg("SELECT DISTINCT must have at least one column")));

	return result;
}

/*
 * transformDistinctOnClause -
 *	  transform a DISTINCT ON clause
 *
 * Since we may need to add items to the query's targetlist, that list
 * is passed by reference.
 *
 * As with GROUP BY, we absorb the sorting semantics of ORDER BY as much as
 * possible into the distinctClause.  This avoids a possible need to re-sort,
 * and allows the user to choose the equality semantics used by DISTINCT,
 * should she be working with a datatype that has more than one equality
 * operator.
 */
List *
transformDistinctOnClause(ParseState *pstate, List *distinctlist,
						  List **targetlist, List *sortClause)
{
	List	   *result = NIL;
	List	   *sortgrouprefs = NIL;
	bool		skipped_sortitem;
	ListCell   *lc;
	ListCell   *lc2;

	/*
	 * Add all the DISTINCT ON expressions to the tlist (if not already
	 * present, they are added as resjunk items).  Assign sortgroupref numbers
	 * to them, and make a list of these numbers.  (NB: we rely below on the
	 * sortgrouprefs list being one-for-one with the original distinctlist.
	 * Also notice that we could have duplicate DISTINCT ON expressions and
	 * hence duplicate entries in sortgrouprefs.)
	 */
	foreach(lc, distinctlist)
	{
		Node	   *dexpr = (Node *) lfirst(lc);
		int			sortgroupref;
		TargetEntry *tle;

		tle = findTargetlistEntrySQL92(pstate, dexpr, targetlist,
									   EXPR_KIND_DISTINCT_ON);
		sortgroupref = assignSortGroupRef(tle, *targetlist);
		sortgrouprefs = lappend_int(sortgrouprefs, sortgroupref);
	}

	/*
	 * If the user writes both DISTINCT ON and ORDER BY, adopt the sorting
	 * semantics from ORDER BY items that match DISTINCT ON items, and also
	 * adopt their column sort order.  We insist that the distinctClause and
	 * sortClause match, so throw error if we find the need to add any more
	 * distinctClause items after we've skipped an ORDER BY item that wasn't
	 * in DISTINCT ON.
	 */
	skipped_sortitem = false;
	foreach(lc, sortClause)
	{
		SortGroupClause *scl = (SortGroupClause *) lfirst(lc);

		if (list_member_int(sortgrouprefs, scl->tleSortGroupRef))
		{
			if (skipped_sortitem)
				ereport(ERROR,
						(errcode(ERRCODE_INVALID_COLUMN_REFERENCE),
						 errmsg("SELECT DISTINCT ON expressions must match initial ORDER BY expressions"),
						 parser_errposition(pstate,
								  get_matching_location(scl->tleSortGroupRef,
														sortgrouprefs,
														distinctlist))));
			else
				result = lappend(result, copyObject(scl));
		}
		else
			skipped_sortitem = true;
	}

	/*
	 * Now add any remaining DISTINCT ON items, using default sort/group
	 * semantics for their data types.  (Note: this is pretty questionable; if
	 * the ORDER BY list doesn't include all the DISTINCT ON items and more
	 * besides, you certainly aren't using DISTINCT ON in the intended way,
	 * and you probably aren't going to get consistent results.  It might be
	 * better to throw an error or warning here.  But historically we've
	 * allowed it, so keep doing so.)
	 */
	forboth(lc, distinctlist, lc2, sortgrouprefs)
	{
		Node	   *dexpr = (Node *) lfirst(lc);
		int			sortgroupref = lfirst_int(lc2);
		TargetEntry *tle = get_sortgroupref_tle(sortgroupref, *targetlist);

		if (targetIsInSortList(tle, InvalidOid, result))
			continue;			/* already in list (with some semantics) */
		if (skipped_sortitem)
			ereport(ERROR,
					(errcode(ERRCODE_INVALID_COLUMN_REFERENCE),
					 errmsg("SELECT DISTINCT ON expressions must match initial ORDER BY expressions"),
					 parser_errposition(pstate, exprLocation(dexpr))));
		result = addTargetToGroupList(pstate, tle,
									  result, *targetlist,
									  exprLocation(dexpr),
									  true);
	}

	/*
	 * An empty result list is impossible here because of grammar
	 * restrictions.
	 */
	Assert(result != NIL);

	return result;
}

/*
 * get_matching_location
 *		Get the exprLocation of the exprs member corresponding to the
 *		(first) member of sortgrouprefs that equals sortgroupref.
 *
 * This is used so that we can point at a troublesome DISTINCT ON entry.
 * (Note that we need to use the original untransformed DISTINCT ON list
 * item, as whatever TLE it corresponds to will very possibly have a
 * parse location pointing to some matching entry in the SELECT list
 * or ORDER BY list.)
 */
static int
get_matching_location(int sortgroupref, List *sortgrouprefs, List *exprs)
{
	ListCell   *lcs;
	ListCell   *lce;

	forboth(lcs, sortgrouprefs, lce, exprs)
	{
		if (lfirst_int(lcs) == sortgroupref)
			return exprLocation((Node *) lfirst(lce));
	}
	/* if no match, caller blew it */
	elog(ERROR, "get_matching_location: no matching sortgroupref");
	return -1;					/* keep compiler quiet */
}

/*
 * resolve_unique_index_expr
 *		Infer a unique index from a list of indexElems, for ON
 *		CONFLICT clause
 *
 * Perform parse analysis of expressions and columns appearing within ON
 * CONFLICT clause.  During planning, the returned list of expressions is used
 * to infer which unique index to use.
 */
static List *
resolve_unique_index_expr(ParseState *pstate, InferClause *infer,
						  Relation heapRel)
{
	List	   *result = NIL;
	ListCell   *l;

	foreach(l, infer->indexElems)
	{
		IndexElem  *ielem = (IndexElem *) lfirst(l);
		InferenceElem *pInfer = makeNode(InferenceElem);
		Node	   *parse;

		/*
		 * Raw grammar re-uses CREATE INDEX infrastructure for unique index
		 * inference clause, and so will accept opclasses by name and so on.
		 *
		 * Make no attempt to match ASC or DESC ordering or NULLS FIRST/NULLS
		 * LAST ordering, since those are not significant for inference
		 * purposes (any unique index matching the inference specification in
		 * other regards is accepted indifferently).  Actively reject this as
		 * wrong-headed.
		 */
		if (ielem->ordering != SORTBY_DEFAULT)
			ereport(ERROR,
					(errcode(ERRCODE_INVALID_COLUMN_REFERENCE),
					 errmsg("ASC/DESC is not allowed in ON CONFLICT clause"),
					 parser_errposition(pstate,
										exprLocation((Node *) infer))));
		if (ielem->nulls_ordering != SORTBY_NULLS_DEFAULT)
			ereport(ERROR,
					(errcode(ERRCODE_INVALID_COLUMN_REFERENCE),
			 errmsg("NULLS FIRST/LAST is not allowed in ON CONFLICT clause"),
					 parser_errposition(pstate,
										exprLocation((Node *) infer))));

		if (!ielem->expr)
		{
			/* Simple index attribute */
			ColumnRef  *n;

			/*
			 * Grammar won't have built raw expression for us in event of
			 * plain column reference.  Create one directly, and perform
			 * expression transformation.  Planner expects this, and performs
			 * its own normalization for the purposes of matching against
			 * pg_index.
			 */
			n = makeNode(ColumnRef);
			n->fields = list_make1(makeString(ielem->name));
			/* Location is approximately that of inference specification */
			n->location = infer->location;
			parse = (Node *) n;
		}
		else
		{
			/* Do parse transformation of the raw expression */
			parse = (Node *) ielem->expr;
		}

		/*
		 * transformExpr() should have already rejected subqueries,
		 * aggregates, and window functions, based on the EXPR_KIND_ for an
		 * index expression.  Expressions returning sets won't have been
		 * rejected, but don't bother doing so here; there should be no
		 * available expression unique index to match any such expression
		 * against anyway.
		 */
		pInfer->expr = transformExpr(pstate, parse, EXPR_KIND_INDEX_EXPRESSION);

		/* Perform lookup of collation and operator class as required */
		if (!ielem->collation)
			pInfer->infercollid = InvalidOid;
		else
			pInfer->infercollid = LookupCollation(pstate, ielem->collation,
												  exprLocation(pInfer->expr));

		if (!ielem->opclass)
			pInfer->inferopclass = InvalidOid;
		else
			pInfer->inferopclass = get_opclass_oid(BTREE_AM_OID,
												   ielem->opclass, false);

		result = lappend(result, pInfer);
	}

	return result;
}

/*
 * transformOnConflictArbiter -
 *		transform arbiter expressions in an ON CONFLICT clause.
 *
 * Transformed expressions used to infer one unique index relation to serve as
 * an ON CONFLICT arbiter.  Partial unique indexes may be inferred using WHERE
 * clause from inference specification clause.
 */
void
transformOnConflictArbiter(ParseState *pstate,
						   OnConflictClause *onConflictClause,
						   List **arbiterExpr, Node **arbiterWhere,
						   Oid *constraint)
{
	InferClause *infer = onConflictClause->infer;

	*arbiterExpr = NIL;
	*arbiterWhere = NULL;
	*constraint = InvalidOid;

	if (onConflictClause->action == ONCONFLICT_UPDATE && !infer)
		ereport(ERROR,
				(errcode(ERRCODE_SYNTAX_ERROR),
				 errmsg("ON CONFLICT DO UPDATE requires inference specification or constraint name"),
				 errhint("For example, ON CONFLICT (column_name)."),
				 parser_errposition(pstate,
								  exprLocation((Node *) onConflictClause))));

	/*
	 * To simplify certain aspects of its design, speculative insertion into
	 * system catalogs is disallowed
	 */
	if (IsCatalogRelation(pstate->p_target_relation))
		ereport(ERROR,
				(errcode(ERRCODE_FEATURE_NOT_SUPPORTED),
<<<<<<< HEAD
			  errmsg("ON CONFLICT is not supported with system catalog tables"),
=======
		   errmsg("ON CONFLICT is not supported with system catalog tables"),
>>>>>>> 7961c31a
				 parser_errposition(pstate,
								  exprLocation((Node *) onConflictClause))));

	/* Same applies to table used by logical decoding as catalog table */
	if (RelationIsUsedAsCatalogTable(pstate->p_target_relation))
		ereport(ERROR,
				(errcode(ERRCODE_FEATURE_NOT_SUPPORTED),
				 errmsg("ON CONFLICT is not supported on table \"%s\" used as a catalog table",
						RelationGetRelationName(pstate->p_target_relation)),
				 parser_errposition(pstate,
								  exprLocation((Node *) onConflictClause))));

	/* ON CONFLICT DO NOTHING does not require an inference clause */
	if (infer)
	{
		List	   *save_namespace;

		/*
		 * While we process the arbiter expressions, accept only non-qualified
		 * references to the target table. Hide any other relations.
		 */
		save_namespace = pstate->p_namespace;
		pstate->p_namespace = NIL;
		addRTEtoQuery(pstate, pstate->p_target_rangetblentry,
					  false, false, true);

		if (infer->indexElems)
			*arbiterExpr = resolve_unique_index_expr(pstate, infer,
												  pstate->p_target_relation);

		/*
		 * Handling inference WHERE clause (for partial unique index
		 * inference)
		 */
		if (infer->whereClause)
			*arbiterWhere = transformExpr(pstate, infer->whereClause,
										  EXPR_KIND_INDEX_PREDICATE);

		pstate->p_namespace = save_namespace;

		if (infer->conname)
			*constraint = get_relation_constraint_oid(RelationGetRelid(pstate->p_target_relation),
													  infer->conname, false);
	}

	/*
	 * It's convenient to form a list of expressions based on the
	 * representation used by CREATE INDEX, since the same restrictions are
	 * appropriate (e.g. on subqueries).  However, from here on, a dedicated
	 * primnode representation is used for inference elements, and so
	 * assign_query_collations() can be trusted to do the right thing with the
	 * post parse analysis query tree inference clause representation.
	 */
}

/*
 * addTargetToSortList
 *		If the given targetlist entry isn't already in the SortGroupClause
 *		list, add it to the end of the list, using the given sort ordering
 *		info.
 *
 * If resolveUnknown is TRUE, convert TLEs of type UNKNOWN to TEXT.  If not,
 * do nothing (which implies the search for a sort operator will fail).
 * pstate should be provided if resolveUnknown is TRUE, but can be NULL
 * otherwise.
 *
 * Returns the updated SortGroupClause list.
 */
List *
addTargetToSortList(ParseState *pstate, TargetEntry *tle,
					List *sortlist, List *targetlist, SortBy *sortby,
					bool resolveUnknown)
{
	Oid			restype = exprType((Node *) tle->expr);
	Oid			sortop;
	Oid			eqop;
	bool		hashable;
	bool		reverse;
	int			location;
	ParseCallbackState pcbstate;

	/* if tlist item is an UNKNOWN literal, change it to TEXT */
	if (restype == UNKNOWNOID && resolveUnknown)
	{
		tle->expr = (Expr *) coerce_type(pstate, (Node *) tle->expr,
										 restype, TEXTOID, -1,
										 COERCION_IMPLICIT,
										 COERCE_IMPLICIT_CAST,
										 -1);
		restype = TEXTOID;
	}

	/*
	 * Rather than clutter the API of get_sort_group_operators and the other
	 * functions we're about to use, make use of error context callback to
	 * mark any error reports with a parse position.  We point to the operator
	 * location if present, else to the expression being sorted.  (NB: use the
	 * original untransformed expression here; the TLE entry might well point
	 * at a duplicate expression in the regular SELECT list.)
	 */
	location = sortby->location;
	if (location < 0)
		location = exprLocation(sortby->node);
	setup_parser_errposition_callback(&pcbstate, pstate, location);

	/* determine the sortop, eqop, and directionality */
	switch (sortby->sortby_dir)
	{
		case SORTBY_DEFAULT:
		case SORTBY_ASC:
			get_sort_group_operators(restype,
									 true, true, false,
									 &sortop, &eqop, NULL,
									 &hashable);
			reverse = false;
			break;
		case SORTBY_DESC:
			get_sort_group_operators(restype,
									 false, true, true,
									 NULL, &eqop, &sortop,
									 &hashable);
			reverse = true;
			break;
		case SORTBY_USING:
			Assert(sortby->useOp != NIL);
			sortop = compatible_oper_opid(sortby->useOp,
										  restype,
										  restype,
										  false);

			/*
			 * Verify it's a valid ordering operator, fetch the corresponding
			 * equality operator, and determine whether to consider it like
			 * ASC or DESC.
			 */
			eqop = get_equality_op_for_ordering_op(sortop, &reverse);
			if (!OidIsValid(eqop))
				ereport(ERROR,
						(errcode(ERRCODE_WRONG_OBJECT_TYPE),
					   errmsg("operator %s is not a valid ordering operator",
							  strVal(llast(sortby->useOp))),
						 errhint("Ordering operators must be \"<\" or \">\" members of btree operator families.")));

			/*
			 * Also see if the equality operator is hashable.
			 */
			hashable = op_hashjoinable(eqop, restype);
			break;
		default:
			elog(ERROR, "unrecognized sortby_dir: %d", sortby->sortby_dir);
			sortop = InvalidOid;	/* keep compiler quiet */
			eqop = InvalidOid;
			hashable = false;
			reverse = false;
			break;
	}

	cancel_parser_errposition_callback(&pcbstate);

	/* avoid making duplicate sortlist entries */
	if (!targetIsInSortList(tle, sortop, sortlist))
	{
		SortGroupClause *sortcl = makeNode(SortGroupClause);

		sortcl->tleSortGroupRef = assignSortGroupRef(tle, targetlist);

		sortcl->eqop = eqop;
		sortcl->sortop = sortop;
		sortcl->hashable = hashable;

		switch (sortby->sortby_nulls)
		{
			case SORTBY_NULLS_DEFAULT:
				/* NULLS FIRST is default for DESC; other way for ASC */
				sortcl->nulls_first = reverse;
				break;
			case SORTBY_NULLS_FIRST:
				sortcl->nulls_first = true;
				break;
			case SORTBY_NULLS_LAST:
				sortcl->nulls_first = false;
				break;
			default:
				elog(ERROR, "unrecognized sortby_nulls: %d",
					 sortby->sortby_nulls);
				break;
		}

		sortlist = lappend(sortlist, sortcl);
	}

	return sortlist;
}

/*
 * addTargetToGroupList
 *		If the given targetlist entry isn't already in the SortGroupClause
 *		list, add it to the end of the list, using default sort/group
 *		semantics.
 *
 * This is very similar to addTargetToSortList, except that we allow the
 * case where only a grouping (equality) operator can be found, and that
 * the TLE is considered "already in the list" if it appears there with any
 * sorting semantics.
 *
 * location is the parse location to be fingered in event of trouble.  Note
 * that we can't rely on exprLocation(tle->expr), because that might point
 * to a SELECT item that matches the GROUP BY item; it'd be pretty confusing
 * to report such a location.
 *
 * If resolveUnknown is TRUE, convert TLEs of type UNKNOWN to TEXT.  If not,
 * do nothing (which implies the search for an equality operator will fail).
 * pstate should be provided if resolveUnknown is TRUE, but can be NULL
 * otherwise.
 *
 * Returns the updated SortGroupClause list.
 */
static List *
addTargetToGroupList(ParseState *pstate, TargetEntry *tle,
					 List *grouplist, List *targetlist, int location,
					 bool resolveUnknown)
{
	Oid			restype = exprType((Node *) tle->expr);

	/* if tlist item is an UNKNOWN literal, change it to TEXT */
	if (restype == UNKNOWNOID && resolveUnknown)
	{
		tle->expr = (Expr *) coerce_type(pstate, (Node *) tle->expr,
										 restype, TEXTOID, -1,
										 COERCION_IMPLICIT,
										 COERCE_IMPLICIT_CAST,
										 -1);
		restype = TEXTOID;
	}

	/* avoid making duplicate grouplist entries */
	if (!targetIsInSortList(tle, InvalidOid, grouplist))
	{
		SortGroupClause *grpcl = makeNode(SortGroupClause);
		Oid			sortop;
		Oid			eqop;
		bool		hashable;
		ParseCallbackState pcbstate;

		setup_parser_errposition_callback(&pcbstate, pstate, location);

		/* determine the eqop and optional sortop */
		get_sort_group_operators(restype,
								 false, true, false,
								 &sortop, &eqop, NULL,
								 &hashable);

		cancel_parser_errposition_callback(&pcbstate);

		grpcl->tleSortGroupRef = assignSortGroupRef(tle, targetlist);
		grpcl->eqop = eqop;
		grpcl->sortop = sortop;
		grpcl->nulls_first = false;		/* OK with or without sortop */
		grpcl->hashable = hashable;

		grouplist = lappend(grouplist, grpcl);
	}

	return grouplist;
}

/*
 * assignSortGroupRef
 *	  Assign the targetentry an unused ressortgroupref, if it doesn't
 *	  already have one.  Return the assigned or pre-existing refnumber.
 *
 * 'tlist' is the targetlist containing (or to contain) the given targetentry.
 */
Index
assignSortGroupRef(TargetEntry *tle, List *tlist)
{
	Index		maxRef;
	ListCell   *l;

	if (tle->ressortgroupref)	/* already has one? */
		return tle->ressortgroupref;

	/* easiest way to pick an unused refnumber: max used + 1 */
	maxRef = 0;
	foreach(l, tlist)
	{
		Index		ref = ((TargetEntry *) lfirst(l))->ressortgroupref;

		if (ref > maxRef)
			maxRef = ref;
	}
	tle->ressortgroupref = maxRef + 1;
	return tle->ressortgroupref;
}

/*
 * targetIsInSortList
 *		Is the given target item already in the sortlist?
 *		If sortop is not InvalidOid, also test for a match to the sortop.
 *
 * It is not an oversight that this function ignores the nulls_first flag.
 * We check sortop when determining if an ORDER BY item is redundant with
 * earlier ORDER BY items, because it's conceivable that "ORDER BY
 * foo USING <, foo USING <<<" is not redundant, if <<< distinguishes
 * values that < considers equal.  We need not check nulls_first
 * however, because a lower-order column with the same sortop but
 * opposite nulls direction is redundant.  Also, we can consider
 * ORDER BY foo ASC, foo DESC redundant, so check for a commutator match.
 *
 * Works for both ordering and grouping lists (sortop would normally be
 * InvalidOid when considering grouping).  Note that the main reason we need
 * this routine (and not just a quick test for nonzeroness of ressortgroupref)
 * is that a TLE might be in only one of the lists.
 */
bool
targetIsInSortList(TargetEntry *tle, Oid sortop, List *sortList)
{
	Index		ref = tle->ressortgroupref;
	ListCell   *l;

	/* no need to scan list if tle has no marker */
	if (ref == 0)
		return false;

	foreach(l, sortList)
	{
		SortGroupClause *scl = (SortGroupClause *) lfirst(l);

		if (scl->tleSortGroupRef == ref &&
			(sortop == InvalidOid ||
			 sortop == scl->sortop ||
			 sortop == get_commutator(scl->sortop)))
			return true;
	}
	return false;
}

/*
 * findWindowClause
 *		Find the named WindowClause in the list, or return NULL if not there
 */
static WindowClause *
findWindowClause(List *wclist, const char *name)
{
	ListCell   *l;

	foreach(l, wclist)
	{
		WindowClause *wc = (WindowClause *) lfirst(l);

		if (wc->name && strcmp(wc->name, name) == 0)
			return wc;
	}

	return NULL;
}

/*
 * transformFrameOffset
 *		Process a window frame offset expression
 */
static Node *
transformFrameOffset(ParseState *pstate, int frameOptions, Node *clause)
{
	const char *constructName = NULL;
	Node	   *node;

	/* Quick exit if no offset expression */
	if (clause == NULL)
		return NULL;

	if (frameOptions & FRAMEOPTION_ROWS)
	{
		/* Transform the raw expression tree */
		node = transformExpr(pstate, clause, EXPR_KIND_WINDOW_FRAME_ROWS);

		/*
		 * Like LIMIT clause, simply coerce to int8
		 */
		constructName = "ROWS";
		node = coerce_to_specific_type(pstate, node, INT8OID, constructName);
	}
	else if (frameOptions & FRAMEOPTION_RANGE)
	{
		/* Transform the raw expression tree */
		node = transformExpr(pstate, clause, EXPR_KIND_WINDOW_FRAME_RANGE);

		/*
		 * this needs a lot of thought to decide how to support in the context
		 * of Postgres' extensible datatype framework
		 */
		constructName = "RANGE";
		/* error was already thrown by gram.y, this is just a backstop */
		elog(ERROR, "window frame with value offset is not implemented");
	}
	else
	{
		Assert(false);
		node = NULL;
	}

	/* Disallow variables in frame offsets */
	checkExprIsVarFree(pstate, node, constructName);

	return node;
}<|MERGE_RESOLUTION|>--- conflicted
+++ resolved
@@ -758,13 +758,8 @@
 	if (get_func_rettype(handlerOid) != TSM_HANDLEROID)
 		ereport(ERROR,
 				(errcode(ERRCODE_WRONG_OBJECT_TYPE),
-<<<<<<< HEAD
-				 errmsg("function %s must return type \"tsm_handler\"",
-						NameListToString(rts->method)),
-=======
 				 errmsg("function %s must return type %s",
 						NameListToString(rts->method), "tsm_handler"),
->>>>>>> 7961c31a
 				 parser_errposition(pstate, rts->location)));
 
 	/* OK, run the handler to get TsmRoutine, for argument type info */
@@ -1892,11 +1887,7 @@
 					Node	   *n2 = flatten_grouping_sets(n1, false, NULL);
 
 					if (IsA(n1, GroupingSet) &&
-<<<<<<< HEAD
-						((GroupingSet *)n1)->kind == GROUPING_SET_SETS)
-=======
 						((GroupingSet *) n1)->kind == GROUPING_SET_SETS)
->>>>>>> 7961c31a
 					{
 						result_set = list_concat(result_set, (List *) n2);
 					}
@@ -2878,11 +2869,7 @@
 	if (IsCatalogRelation(pstate->p_target_relation))
 		ereport(ERROR,
 				(errcode(ERRCODE_FEATURE_NOT_SUPPORTED),
-<<<<<<< HEAD
-			  errmsg("ON CONFLICT is not supported with system catalog tables"),
-=======
 		   errmsg("ON CONFLICT is not supported with system catalog tables"),
->>>>>>> 7961c31a
 				 parser_errposition(pstate,
 								  exprLocation((Node *) onConflictClause))));
 

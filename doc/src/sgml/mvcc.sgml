--- conflicted
+++ resolved
@@ -600,7 +600,6 @@
    </para>
 
    <para>
-<<<<<<< HEAD
     <command>MERGE</command> allows the user to specify various
     combinations of <command>INSERT</command>, <command>UPDATE</command>
     and <command>DELETE</command> subcommands. A <command>MERGE</command>
@@ -633,9 +632,6 @@
    </para>
 
    <para>
-=======
-<!--
->>>>>>> 185876a6
     Because of the above rules, it is possible for an updating command to see
     an inconsistent snapshot: it can see the effects of concurrent updating
     commands on the same rows it is trying to update, but it
@@ -802,15 +798,9 @@
    </para>
 
    <para>
-<<<<<<< HEAD
     <command>UPDATE</command>, <command>DELETE</command>,
     <command>MERGE</command>, <command>SELECT FOR UPDATE</command>,
     and <command>SELECT FOR SHARE</command> commands
-=======
-<!--
-    <command>UPDATE</command>, <command>DELETE</command>, <command>SELECT
-    FOR UPDATE</command>, and <command>SELECT FOR SHARE</command> commands
->>>>>>> 185876a6
     behave the same as <command>SELECT</command>
     in terms of searching for target rows: they will only find target rows
     that were committed as of the transaction start time.  However, such a
@@ -1423,7 +1413,6 @@
         </para>
 
         <para>
-<<<<<<< HEAD
          The <command>SELECT</command> command acquires a lock of this mode
          on all tables on which one of the <option>FOR UPDATE</option>,
          <option>FOR NO KEY UPDATE</option>,
@@ -1432,17 +1421,6 @@
          (in addition to <literal>ACCESS SHARE</literal> locks on any other
          tables that are referenced without any explicit
          <option>FOR ...</option> locking option).
-=======
-<!--
-         The <command>SELECT FOR UPDATE</command> and
-         <command>SELECT FOR SHARE</command> commands acquire a
-         lock of this mode on the target table(s) (in addition to
-         <literal>ACCESS SHARE</literal> locks on any other tables
-         that are referenced but not selected
-         <option>FOR UPDATE/FOR SHARE</option>).
--->
-<command>SELECT FOR UPDATE</command>および<command>SELECT FOR SHARE</command>コマンドは、（参照はされているが、<option>FOR UPDATE/FOR SHARE</option>として選択はされていない他のテーブルに対する<literal>ACCESS SHARE</literal>ロックに加えて）対象となるテーブル上にこのモードのロックを獲得します。
->>>>>>> 185876a6
         </para>
        </listitem>
       </varlistentry>
@@ -1504,11 +1482,6 @@
          and certain <link linkend="sql-alterindex"><command>ALTER INDEX</command></link>
          and <link linkend="sql-altertable"><command>ALTER TABLE</command></link> variants
          (for full details see the documentation of these commands).
-<<<<<<< HEAD
-=======
--->
-（<option>FULL</option>なしの）<command>VACUUM</command>、<command>ANALYZE</command>、<command>CREATE INDEX CONCURRENTLY</command>、<command>CREATE STATISTICS</command>、<command>COMMENT ON</command>、<command>REINDEX CONCURRENTLY</command>、ある種の<link linkend="sql-alterindex"><command>ALTER INDEX</command></link>、<link linkend="sql-altertable"><command>ALTER TABLE</command></link>の変種で取得されます（完全な詳細はこれらのコマンドの文書を見てください）。
->>>>>>> 185876a6
         </para>
        </listitem>
       </varlistentry>

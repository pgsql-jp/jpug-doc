--- conflicted
+++ resolved
@@ -48,16 +48,11 @@
 
 static void FreeConfigVariable(ConfigVariable *item);
 
-<<<<<<< HEAD
-/* flex fails to supply a prototype for yylex, so provide one */
-int GUC_yylex(void);
-=======
 static void record_config_file_error(const char *errmsg,
 						 const char *config_file,
 						 int lineno,
 						 ConfigVariable **head_p,
 						 ConfigVariable **tail_p);
->>>>>>> 8abb52fa
 
 static int	GUC_flex_fatal(const char *msg);
 static char *GUC_scanstr(const char *s);
@@ -126,16 +121,8 @@
 ProcessConfigFile(GucContext context)
 {
 	int			elevel;
-<<<<<<< HEAD
-	const char *ConfFileWithError;
-	ConfigVariable *item,
-			   *head,
-			   *tail;
-	int			i;
-=======
 	MemoryContext config_cxt;
 	MemoryContext caller_cxt;
->>>>>>> 8abb52fa
 
 	/*
 	 * Config files are processed on startup (by the postmaster only) and on
@@ -212,22 +199,14 @@
 	 */
 	if (DataDir)
 	{
-<<<<<<< HEAD
-		if (!ParseConfigFile(PG_AUTOCONF_FILENAME, NULL, false, 0, elevel,
-=======
 		if (!ParseConfigFile(PG_AUTOCONF_FILENAME, false,
 							 NULL, 0, 0, elevel,
->>>>>>> 8abb52fa
 							 &head, &tail))
 		{
 			/* Syntax error(s) detected in the file, so bail out */
 			error = true;
 			ConfFileWithError = PG_AUTOCONF_FILENAME;
-<<<<<<< HEAD
-			goto cleanup_list;
-=======
 			goto bail_out;
->>>>>>> 8abb52fa
 		}
 	}
 	else
@@ -240,30 +219,6 @@
 		 * will be read later. OTOH, since data_directory isn't allowed in the
 		 * PG_AUTOCONF_FILENAME file, it will never be overwritten later.
 		 */
-<<<<<<< HEAD
-		ConfigVariable *prev = NULL;
-
-		/* Prune all items except "data_directory" from the list */
-		for (item = head; item;)
-		{
-			ConfigVariable *ptr = item;
-
-			item = item->next;
-			if (strcmp(ptr->name, "data_directory") != 0)
-			{
-				if (prev == NULL)
-					head = ptr->next;
-				else
-					prev->next = ptr->next;
-				if (ptr->next == NULL)
-					tail = prev;
-				FreeConfigVariable(ptr);
-			}
-			else
-				prev = ptr;
-		}
-
-=======
 		ConfigVariable *newlist = NULL;
 
 		/*
@@ -280,7 +235,6 @@
 			newlist->next = NULL;
 		head = tail = newlist;
 
->>>>>>> 8abb52fa
 		/*
 		 * Quick exit if data_directory is not present in file.
 		 *
@@ -289,11 +243,7 @@
 		 * the config file.
 		 */
 		if (head == NULL)
-<<<<<<< HEAD
-			return;
-=======
 			goto bail_out;
->>>>>>> 8abb52fa
 	}
 
 	/*
@@ -318,13 +268,8 @@
 	 * same reason, we don't attempt to validate the options' values here.
 	 *
 	 * In addition, the GUC_IS_IN_FILE flag is set on each existing GUC
-<<<<<<< HEAD
-	 * variable mentioned in the file; and we detect duplicate entries in
-	 * the file and mark the earlier occurrences as ignorable.
-=======
 	 * variable mentioned in the file; and we detect duplicate entries in the
 	 * file and mark the earlier occurrences as ignorable.
->>>>>>> 8abb52fa
 	 */
 	for (item = head; item; item = item->next)
 	{
@@ -480,10 +425,6 @@
 		if (item->ignore)
 			continue;
 
-		/* Ignore anything marked as ignorable */
-		if (item->ignore)
-			continue;
-
 		/* In SIGHUP cases in the postmaster, we want to report changes */
 		if (context == PGC_SIGHUP && applySettings && !IsUnderPostmaster)
 		{
@@ -518,9 +459,6 @@
 		else if (scres == 0)
 		{
 			error = true;
-<<<<<<< HEAD
-			ConfFileWithError = item->filename;
-=======
 			item->errmsg = pstrdup("setting could not be applied");
 			ConfFileWithError = item->filename;
 		}
@@ -528,7 +466,6 @@
 		{
 			/* no error, but variable's active value was not changed */
 			item->applied = true;
->>>>>>> 8abb52fa
 		}
 
 		/*
@@ -558,11 +495,7 @@
 					(errcode(ERRCODE_CONFIG_FILE_ERROR),
 					 errmsg("configuration file \"%s\" contains errors",
 							ConfFileWithError)));
-<<<<<<< HEAD
-		else if (apply)
-=======
 		else if (applying)
->>>>>>> 8abb52fa
 			ereport(elevel,
 					(errcode(ERRCODE_CONFIG_FILE_ERROR),
 					 errmsg("configuration file \"%s\" contains errors; unaffected changes were applied",
@@ -574,17 +507,8 @@
 							ConfFileWithError)));
 	}
 
-<<<<<<< HEAD
-	/*
-	 * Calling FreeConfigVariables() any earlier than this can cause problems,
-	 * because ConfFileWithError could be pointing to a string that will be
-	 * freed here.
-	 */
-	FreeConfigVariables(head);
-=======
 	/* Successful or otherwise, return the collected data list */
 	return head;
->>>>>>> 8abb52fa
 }
 
 /*
@@ -625,12 +549,9 @@
  * If "strict" is true, treat failure to open the config file as an error,
  * otherwise just skip the file.
  *
-<<<<<<< HEAD
-=======
  * calling_file/calling_lineno identify the source of the request.
  * Pass NULL/0 if not recursing from an inclusion request.
  *
->>>>>>> 8abb52fa
  * See ParseConfigFp for further details.  This one merely adds opening the
  * config file rather than working from a caller-supplied file descriptor,
  * and absolute-ifying the path name if necessary.
@@ -758,10 +679,7 @@
  * *head_p and *tail_p must be initialized, either to NULL or valid pointers
  * to a ConfigVariable list, before calling the outer recursion level.  Any
  * name-value pairs read from the input file(s) will be appended to the list.
-<<<<<<< HEAD
-=======
  * Error reports will also be appended to the list, if elevel < ERROR.
->>>>>>> 8abb52fa
  *
  * Returns TRUE if successful, FALSE if an error occurred.  The error has
  * already been ereport'd, it is only necessary for the caller to clean up
@@ -864,12 +782,8 @@
 			 * An include_dir directive isn't a variable and should be
 			 * processed immediately.
 			 */
-<<<<<<< HEAD
-			if (!ParseConfigDirectory(opt_value, config_file,
-=======
 			if (!ParseConfigDirectory(opt_value,
 									  config_file, ConfigFileLineno - 1,
->>>>>>> 8abb52fa
 									  depth + 1, elevel,
 									  head_p, tail_p))
 				OK = false;
@@ -915,14 +829,9 @@
 			item->value = opt_value;
 			item->errmsg = NULL;
 			item->filename = pstrdup(config_file);
-<<<<<<< HEAD
-			item->sourceline = ConfigFileLineno-1;
-			item->ignore = false;
-=======
 			item->sourceline = ConfigFileLineno - 1;
 			item->ignore = false;
 			item->applied = false;
->>>>>>> 8abb52fa
 			item->next = NULL;
 			if (*head_p == NULL)
 				*head_p = item;
@@ -1144,8 +1053,6 @@
 		FreeConfigVariable(item);
 		item = next;
 	}
-<<<<<<< HEAD
-=======
 }
 
 /*
@@ -1162,19 +1069,6 @@
 		pfree(item->errmsg);
 	if (item->filename)
 		pfree(item->filename);
-	pfree(item);
->>>>>>> 8abb52fa
-}
-
-/*
- * Free a single ConfigVariable
- */
-static void
-FreeConfigVariable(ConfigVariable *item)
-{
-	pfree(item->name);
-	pfree(item->value);
-	pfree(item->filename);
 	pfree(item);
 }
 

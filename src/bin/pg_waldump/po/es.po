# Spanish message translation file for pg_waldump
#
# Copyright (c) 2017-2021, PostgreSQL Global Development Group
# This file is distributed under the same license as the PostgreSQL package.
#
# Carlos Chapi <carlos.chapi@2ndquadrant.com>, 2017.
#
msgid ""
msgstr ""
"Project-Id-Version: pg_waldump (PostgreSQL) 17\n"
"Report-Msgid-Bugs-To: pgsql-bugs@lists.postgresql.org\n"
<<<<<<< HEAD
"POT-Creation-Date: 2025-02-16 19:48+0000\n"
"PO-Revision-Date: 2024-11-16 14:24+0100\n"
=======
"POT-Creation-Date: 2025-09-20 09:48+0000\n"
"PO-Revision-Date: 2025-09-21 11:39+0200\n"
>>>>>>> 3d6a8289
"Last-Translator: Carlos Chapi <carlos.chapi@2ndquadrant.com>\n"
"Language-Team: PgSQL-es-Ayuda <pgsql-es-ayuda@lists.postgresql.org>\n"
"Language: es\n"
"MIME-Version: 1.0\n"
"Content-Type: text/plain; charset=UTF-8\n"
"Content-Transfer-Encoding: 8bit\n"
"X-Generator: Poedit 2.0.2\n"
"Plural-Forms: nplurals=2; plural=n != 1;\n"

#: ../../../src/common/logging.c:279
#, c-format
msgid "error: "
msgstr "error: "

#: ../../../src/common/logging.c:286
#, c-format
msgid "warning: "
msgstr "precaución: "

#: ../../../src/common/logging.c:297
#, c-format
msgid "detail: "
msgstr "detalle: "

#: ../../../src/common/logging.c:304
#, c-format
msgid "hint: "
msgstr "consejo: "

#: ../../common/fe_memutils.c:35 ../../common/fe_memutils.c:75
#: ../../common/fe_memutils.c:98 ../../common/fe_memutils.c:161
#, c-format
msgid "out of memory\n"
msgstr "memoria agotada\n"

#: ../../common/fe_memutils.c:92 ../../common/fe_memutils.c:153
#, c-format
msgid "cannot duplicate null pointer (internal error)\n"
msgstr "no se puede duplicar un puntero nulo (error interno)\n"

<<<<<<< HEAD
#: ../../common/file_utils.c:70 ../../common/file_utils.c:347
#: ../../common/file_utils.c:406 ../../common/file_utils.c:480 pg_waldump.c:199
=======
#: ../../common/file_utils.c:69 ../../common/file_utils.c:370
#: ../../common/file_utils.c:428 ../../common/file_utils.c:502 pg_waldump.c:199
>>>>>>> 3d6a8289
#: pg_waldump.c:532
#, c-format
msgid "could not open file \"%s\": %m"
msgstr "no se pudo abrir el archivo «%s»: %m"

<<<<<<< HEAD
#: ../../common/file_utils.c:76
=======
#: ../../common/file_utils.c:75
>>>>>>> 3d6a8289
#, c-format
msgid "could not synchronize file system for file \"%s\": %m"
msgstr "no se pudo sincronizar el sistema de archivos para el archivo «%s»: %m"

<<<<<<< HEAD
#: ../../common/file_utils.c:120 ../../common/file_utils.c:566
=======
#: ../../common/file_utils.c:123 ../../common/file_utils.c:588
>>>>>>> 3d6a8289
#, c-format
msgid "could not stat file \"%s\": %m"
msgstr "no se pudo hacer stat al archivo «%s»: %m"

<<<<<<< HEAD
#: ../../common/file_utils.c:130 ../../common/file_utils.c:227
=======
#: ../../common/file_utils.c:133 ../../common/file_utils.c:243
>>>>>>> 3d6a8289
#, c-format
msgid "this build does not support sync method \"%s\""
msgstr "esta instalación no soporta el método de sync «%s»"

<<<<<<< HEAD
#: ../../common/file_utils.c:151 ../../common/file_utils.c:281
=======
#: ../../common/file_utils.c:156 ../../common/file_utils.c:304
>>>>>>> 3d6a8289
#: pg_waldump.c:1104 pg_waldump.c:1127
#, c-format
msgid "could not open directory \"%s\": %m"
msgstr "no se pudo abrir el directorio «%s»: %m"

<<<<<<< HEAD
#: ../../common/file_utils.c:169 ../../common/file_utils.c:315
=======
#: ../../common/file_utils.c:174 ../../common/file_utils.c:338
>>>>>>> 3d6a8289
#, c-format
msgid "could not read directory \"%s\": %m"
msgstr "no se pudo leer el directorio «%s»: %m"

<<<<<<< HEAD
#: ../../common/file_utils.c:418 ../../common/file_utils.c:488
=======
#: ../../common/file_utils.c:440 ../../common/file_utils.c:510
>>>>>>> 3d6a8289
#, c-format
msgid "could not fsync file \"%s\": %m"
msgstr "no se pudo sincronizar (fsync) archivo «%s»: %m"

<<<<<<< HEAD
#: ../../common/file_utils.c:498
=======
#: ../../common/file_utils.c:520
>>>>>>> 3d6a8289
#, c-format
msgid "could not rename file \"%s\" to \"%s\": %m"
msgstr "no se pudo renombrar el archivo de «%s» a «%s»: %m"

#: pg_waldump.c:137
#, c-format
msgid "could not create directory \"%s\": %m"
msgstr "no se pudo crear el directorio «%s»: %m"

#: pg_waldump.c:146
#, c-format
msgid "directory \"%s\" exists but is not empty"
msgstr "el directorio «%s» existe pero no está vacío"

#: pg_waldump.c:150
#, c-format
msgid "could not access directory \"%s\": %m"
msgstr "no se pudo acceder al directorio «%s»: %m"

#: pg_waldump.c:256
#, c-format
msgid "invalid WAL segment size in WAL file \"%s\" (%d byte)"
msgid_plural "invalid WAL segment size in WAL file \"%s\" (%d bytes)"
msgstr[0] "el archivo WAL «%s» especifica un tamaño de segmento de WAL no válido (%d byte)"
msgstr[1] "el archivo WAL «%s» especifica un tamaño de segmento de WAL no válido (%d bytes)"

#: pg_waldump.c:260
#, c-format
msgid "The WAL segment size must be a power of two between 1 MB and 1 GB."
msgstr "El tamaño de segmento de WAL debe ser una potencia de dos entre 1 MB y 1 GB."

#: pg_waldump.c:265
#, c-format
msgid "could not read file \"%s\": %m"
msgstr "no se pudo leer el archivo «%s»: %m"

#: pg_waldump.c:268
#, c-format
msgid "could not read file \"%s\": read %d of %d"
msgstr "no se pudo leer el archivo «%s»: leídos %d de %d"

#: pg_waldump.c:329
#, c-format
msgid "could not locate WAL file \"%s\""
msgstr "no se pudo ubicar el archivo WAL «%s»"

#: pg_waldump.c:331
#, c-format
msgid "could not find any WAL file"
msgstr "no se pudo encontrar ningún archivo WAL"

#: pg_waldump.c:372
#, c-format
msgid "could not find file \"%s\": %m"
msgstr "no se pudo encontrar el archivo «%s»: %m"

#: pg_waldump.c:421
#, c-format
msgid "could not read from file \"%s\", offset %d: %m"
msgstr "no se pudo leer desde el archivo «%s» en la posición %d: %m"

#: pg_waldump.c:425
#, c-format
msgid "could not read from file \"%s\", offset %d: read %d of %d"
msgstr "no se pudo leer del archivo «%s», posición %d: leídos %d de %d"

#: pg_waldump.c:515
#, c-format
msgid "%s"
msgstr "%s"

#: pg_waldump.c:523
#, c-format
msgid "invalid fork number: %u"
msgstr "número de “fork” no válido: %u"

#: pg_waldump.c:535
#, c-format
msgid "could not write file \"%s\": %m"
msgstr "no se pudo escribir el archivo «%s»: %m"

#: pg_waldump.c:538
#, c-format
msgid "could not close file \"%s\": %m"
msgstr "no se pudo cerrar el archivo «%s»: %m"

#: pg_waldump.c:758
#, c-format
msgid ""
"%s decodes and displays PostgreSQL write-ahead logs for debugging.\n"
"\n"
msgstr ""
"%s decodifica y muestra segmentos de WAL de PostgreSQL para depuración.\n"
"\n"

#: pg_waldump.c:760
#, c-format
msgid "Usage:\n"
msgstr "Empleo:\n"

#: pg_waldump.c:761
#, c-format
msgid "  %s [OPTION]... [STARTSEG [ENDSEG]]\n"
msgstr "  %s [OPCIÓN]... [SEGINICIAL [SEGFINAL]]\n"

#: pg_waldump.c:762
#, c-format
msgid ""
"\n"
"Options:\n"
msgstr ""
"\n"
"Opciones:\n"

#: pg_waldump.c:763
#, c-format
msgid "  -b, --bkp-details      output detailed information about backup blocks\n"
msgstr "  -b, --bkp-details        mostrar información detallada sobre bloques de respaldo\n"

#: pg_waldump.c:764
#, c-format
msgid "  -B, --block=N          with --relation, only show records that modify block N\n"
msgstr ""
"  -B, --block=N            con --relation, sólo mostrar registros que modifican\n"
"                           el bloque N\n"

#: pg_waldump.c:765
#, c-format
msgid "  -e, --end=RECPTR       stop reading at WAL location RECPTR\n"
msgstr "  -e, --end=RECPTR         detener la lectura del WAL en la posición RECPTR\n"

#: pg_waldump.c:766
#, c-format
msgid "  -f, --follow           keep retrying after reaching end of WAL\n"
msgstr "  -f, --follow             seguir reintentando después de alcanzar el final del WAL\n"

#: pg_waldump.c:767
#, c-format
msgid ""
"  -F, --fork=FORK        only show records that modify blocks in fork FORK;\n"
"                         valid names are main, fsm, vm, init\n"
msgstr ""
"  -F, --form=FORK          sólo mostrar registros que modifican bloques en el\n"
"                           «fork» FORK; nombres válidos son main, fsm, vm, init\n"

#: pg_waldump.c:769
#, c-format
msgid "  -n, --limit=N          number of records to display\n"
msgstr "  -n, --limit=N            número de registros a mostrar\n"

#: pg_waldump.c:770
#, c-format
msgid ""
"  -p, --path=PATH        directory in which to find WAL segment files or a\n"
"                         directory with a ./pg_wal that contains such files\n"
"                         (default: current directory, ./pg_wal, $PGDATA/pg_wal)\n"
msgstr ""
"  -p, --path=RUTA          directorio donde encontrar segmentos WAL o que\n"
"                           contenga un directorio ./pg_wal con dichos archivos\n"
"                           (por omisión: directorio actual, ./pg_wal, $PGDATA/pg_wal)\n"

#: pg_waldump.c:773
#, c-format
msgid "  -q, --quiet            do not print any output, except for errors\n"
msgstr "  -q, --quiet              no escribir ningún mensaje, excepto errores\n"

#: pg_waldump.c:774
#, c-format
msgid ""
"  -r, --rmgr=RMGR        only show records generated by resource manager RMGR;\n"
"                         use --rmgr=list to list valid resource manager names\n"
msgstr ""
"  -r, --rmgr=GREC          sólo mostrar registros generados por el gestor de\n"
"                           recursos GREC; use --rmgr=list para listar nombres válidos\n"

#: pg_waldump.c:776
#, c-format
msgid "  -R, --relation=T/D/R   only show records that modify blocks in relation T/D/R\n"
msgstr "  -R, --relation=T/D/R     sólo mostrar registros que modifican bloques en relación T/D/R\n"

#: pg_waldump.c:777
#, c-format
msgid "  -s, --start=RECPTR     start reading at WAL location RECPTR\n"
msgstr "  -s, --start=RECPTR       empezar a leer el WAL en la posición RECPTR\n"

#: pg_waldump.c:778
#, c-format
msgid ""
"  -t, --timeline=TLI     timeline from which to read WAL records\n"
"                         (default: 1 or the value used in STARTSEG)\n"
msgstr ""
"  -t, --timeline=TLI       “timeline” del cual leer registros WAL\n"
"                           (por omisión: 1 o el valor usado en SEGINICIAL)\n"

#: pg_waldump.c:780
#, c-format
msgid "  -V, --version          output version information, then exit\n"
msgstr "  -V, --version            mostrar información de versión, luego salir\n"

#: pg_waldump.c:781
#, c-format
msgid "  -w, --fullpage         only show records with a full page write\n"
msgstr "  -w, --fullpage           sólo mostrar registros con escrituras de página completa\n"

#: pg_waldump.c:782
#, c-format
msgid "  -x, --xid=XID          only show records with transaction ID XID\n"
msgstr "  -x, --xid=XID            sólo mostrar registros con el id de transacción XID\n"

#: pg_waldump.c:783
#, c-format
msgid ""
"  -z, --stats[=record]   show statistics instead of records\n"
"                         (optionally, show per-record statistics)\n"
msgstr ""
"  -z, --stats[=registro]   mostrar estadísticas en lugar de registros\n"
"                           (opcionalmente, mostrar estadísticas por registro)\n"

#: pg_waldump.c:785
#, c-format
msgid "  --save-fullpage=DIR    save full page images to DIR\n"
msgstr "  --save-fullpage=DIR      guardar imágenes de página completa en DIR\n"

#: pg_waldump.c:786
#, c-format
msgid "  -?, --help             show this help, then exit\n"
msgstr "  -?, --help               mostrar esta ayuda, luego salir\n"

#: pg_waldump.c:787
#, c-format
msgid ""
"\n"
"Report bugs to <%s>.\n"
msgstr ""
"\n"
"Reporte errores a <%s>.\n"

#: pg_waldump.c:788
#, c-format
msgid "%s home page: <%s>\n"
msgstr "Sitio web de %s: <%s>\n"

#: pg_waldump.c:884
#, c-format
msgid "no arguments specified"
msgstr "no se especificó ningún argumento"

#: pg_waldump.c:900
#, c-format
msgid "invalid block number: \"%s\""
msgstr "número de bloque no válido: «%s»"

#: pg_waldump.c:909 pg_waldump.c:1007
#, c-format
msgid "invalid WAL location: \"%s\""
msgstr "ubicación de WAL no válida: «%s»"

#: pg_waldump.c:922
#, c-format
msgid "invalid fork name: \"%s\""
msgstr "nombre de «fork» no válido: «%s»"

#: pg_waldump.c:930 pg_waldump.c:1033
#, c-format
msgid "invalid value \"%s\" for option %s"
msgstr "el valor «%s» no es válido para la opción «%s»"

#: pg_waldump.c:961
#, c-format
msgid "custom resource manager \"%s\" does not exist"
msgstr "el gestor de recursos personalizado «%s» no existe"

#: pg_waldump.c:982
#, c-format
msgid "resource manager \"%s\" does not exist"
msgstr "el gestor de recursos «%s» no existe"

#: pg_waldump.c:997
#, c-format
msgid "invalid relation specification: \"%s\""
msgstr "especificación de relación no válida: «%s»"

#: pg_waldump.c:998
#, c-format
msgid "Expecting \"tablespace OID/database OID/relation filenode\"."
msgstr "Se esperaba «OID de tablespace/OID de base de datos/filenode de relación»."

#: pg_waldump.c:1040
#, c-format
msgid "%s must be in range %u..%u"
msgstr "%s debe estar en el rango %u..%u"

#: pg_waldump.c:1055
#, c-format
msgid "invalid transaction ID specification: \"%s\""
msgstr "especificación de ID de transacción no válida: «%s»"

#: pg_waldump.c:1070
#, c-format
msgid "unrecognized value for option %s: %s"
msgstr "valor no reconocido para la opción %s: %s"

#: pg_waldump.c:1087
#, c-format
msgid "option %s requires option %s to be specified"
msgstr "la opción %s requiere que se especifique la opción %s"

#: pg_waldump.c:1094
#, c-format
msgid "too many command-line arguments (first is \"%s\")"
msgstr "demasiados argumentos en la línea de órdenes (el primero es «%s»)"

#: pg_waldump.c:1133 pg_waldump.c:1163
#, c-format
msgid "could not open file \"%s\""
msgstr "no se pudo abrir el archivo «%s»"

#: pg_waldump.c:1143
#, c-format
msgid "start WAL location %X/%X is not inside file \"%s\""
msgstr "la posición inicial de WAL %X/%X no está en el archivo «%s»"

#: pg_waldump.c:1170
#, c-format
msgid "ENDSEG %s is before STARTSEG %s"
msgstr "SEGFINAL %s está antes del SEGINICIAL %s"

#: pg_waldump.c:1185
#, c-format
msgid "end WAL location %X/%X is not inside file \"%s\""
msgstr "la posición final de WAL %X/%X no está en el archivo «%s»"

#: pg_waldump.c:1197
#, c-format
msgid "no start WAL location given"
msgstr "no se especificó posición inicial de WAL"

#: pg_waldump.c:1211
#, c-format
msgid "out of memory while allocating a WAL reading processor"
msgstr "se agotó la memoria mientras se emplazaba un procesador de lectura de WAL"

#: pg_waldump.c:1217
#, c-format
msgid "could not find a valid record after %X/%X"
msgstr "no se pudo encontrar un registro válido después de %X/%X"

#: pg_waldump.c:1227
#, c-format
msgid "first record is after %X/%X, at %X/%X, skipping over %u byte"
msgid_plural "first record is after %X/%X, at %X/%X, skipping over %u bytes"
msgstr[0] "el primer registro está ubicado después de %X/%X, en %X/%X, saltándose %u byte"
msgstr[1] "el primer registro está ubicado después de %X/%X, en %X/%X, saltándose %u bytes"

#: pg_waldump.c:1312
#, c-format
msgid "error in WAL record at %X/%X: %s"
msgstr "error en registro de WAL en %X/%X: %s"

#: pg_waldump.c:1321
#, c-format
msgid "Try \"%s --help\" for more information."
msgstr "Pruebe «%s --help» para mayor información."

<<<<<<< HEAD
#: xlogreader.c:619
=======
#: xlogreader.c:620
>>>>>>> 3d6a8289
#, c-format
msgid "invalid record offset at %X/%X: expected at least %u, got %u"
msgstr "desplazamiento de registro no válido en %X/%X: se esperaba al menos %u, se obtuvo %u"

<<<<<<< HEAD
#: xlogreader.c:628
=======
#: xlogreader.c:629
>>>>>>> 3d6a8289
#, c-format
msgid "contrecord is requested by %X/%X"
msgstr "contrecord solicitado por %X/%X"

<<<<<<< HEAD
#: xlogreader.c:669 xlogreader.c:1134
=======
#: xlogreader.c:670 xlogreader.c:1145
>>>>>>> 3d6a8289
#, c-format
msgid "invalid record length at %X/%X: expected at least %u, got %u"
msgstr "largo de registro no válido en %X/%X: se esperaba al menos %u, se obtuvo %u"

<<<<<<< HEAD
#: xlogreader.c:758
=======
#: xlogreader.c:760
>>>>>>> 3d6a8289
#, c-format
msgid "there is no contrecord flag at %X/%X"
msgstr "no hay bandera de contrecord en %X/%X"

<<<<<<< HEAD
#: xlogreader.c:771
=======
#: xlogreader.c:773
>>>>>>> 3d6a8289
#, c-format
msgid "invalid contrecord length %u (expected %lld) at %X/%X"
msgstr "largo de contrecord %u no válido (se esperaba %lld) en %X/%X"

<<<<<<< HEAD
#: xlogreader.c:1142
=======
#: xlogreader.c:1153
>>>>>>> 3d6a8289
#, c-format
msgid "invalid resource manager ID %u at %X/%X"
msgstr "ID de gestor de recursos %u no válido en %X/%X"

<<<<<<< HEAD
#: xlogreader.c:1155 xlogreader.c:1171
=======
#: xlogreader.c:1166 xlogreader.c:1182
>>>>>>> 3d6a8289
#, c-format
msgid "record with incorrect prev-link %X/%X at %X/%X"
msgstr "registro con prev-link %X/%X incorrecto en %X/%X"

<<<<<<< HEAD
#: xlogreader.c:1209
=======
#: xlogreader.c:1220
>>>>>>> 3d6a8289
#, c-format
msgid "incorrect resource manager data checksum in record at %X/%X"
msgstr "suma de verificación de los datos del gestor de recursos incorrecta en el registro en %X/%X"

<<<<<<< HEAD
#: xlogreader.c:1243
=======
#: xlogreader.c:1254
>>>>>>> 3d6a8289
#, c-format
msgid "invalid magic number %04X in WAL segment %s, LSN %X/%X, offset %u"
msgstr "número mágico %04X no válido en segmento WAL %s, LSN %X/%X, posición %u"

<<<<<<< HEAD
#: xlogreader.c:1258 xlogreader.c:1300
=======
#: xlogreader.c:1269 xlogreader.c:1311
>>>>>>> 3d6a8289
#, c-format
msgid "invalid info bits %04X in WAL segment %s, LSN %X/%X, offset %u"
msgstr "info bits %04X no válidos en segment WAL %s, LSN %X/%X, posición %u"

<<<<<<< HEAD
#: xlogreader.c:1274
=======
#: xlogreader.c:1285
>>>>>>> 3d6a8289
#, c-format
#| msgid "WAL file is from different database system: WAL file database system identifier is %llu, pg_control database system identifier is %llu"
msgid "WAL file is from different database system: WAL file database system identifier is %<PRIu64>, pg_control database system identifier is %<PRIu64>"
msgstr "archivo WAL es de un sistema de bases de datos distinto: identificador de sistema en archivo WAL es %<PRIu64>, identificador en pg_control es %<PRIu64>"

<<<<<<< HEAD
#: xlogreader.c:1282
=======
#: xlogreader.c:1293
>>>>>>> 3d6a8289
#, c-format
msgid "WAL file is from different database system: incorrect segment size in page header"
msgstr "archivo WAL es de un sistema de bases de datos distinto: tamaño de segmento incorrecto en cabecera de paǵina"

<<<<<<< HEAD
#: xlogreader.c:1288
=======
#: xlogreader.c:1299
>>>>>>> 3d6a8289
#, c-format
msgid "WAL file is from different database system: incorrect XLOG_BLCKSZ in page header"
msgstr "archivo WAL es de un sistema de bases de datos distinto: XLOG_BLCKSZ incorrecto en cabecera de paǵina"

<<<<<<< HEAD
#: xlogreader.c:1320
=======
#: xlogreader.c:1331
>>>>>>> 3d6a8289
#, c-format
msgid "unexpected pageaddr %X/%X in WAL segment %s, LSN %X/%X, offset %u"
msgstr "pageaddr %X/%X inesperado en segmento WAL %s, LSN %X/%X, posición %u"

<<<<<<< HEAD
#: xlogreader.c:1346
=======
#: xlogreader.c:1357
>>>>>>> 3d6a8289
#, c-format
msgid "out-of-sequence timeline ID %u (after %u) in WAL segment %s, LSN %X/%X, offset %u"
msgstr "ID de timeline %u fuera de secuencia (después de %u) en segmento WAL %s, LSN %X/%X, posición %u"

<<<<<<< HEAD
#: xlogreader.c:1749
=======
#: xlogreader.c:1769
>>>>>>> 3d6a8289
#, c-format
msgid "out-of-order block_id %u at %X/%X"
msgstr "block_id %u fuera de orden en %X/%X"

<<<<<<< HEAD
#: xlogreader.c:1773
=======
#: xlogreader.c:1793
>>>>>>> 3d6a8289
#, c-format
msgid "BKPBLOCK_HAS_DATA set, but no data included at %X/%X"
msgstr "BKPBLOCK_HAS_DATA está definido, pero no hay datos en %X/%X"

<<<<<<< HEAD
#: xlogreader.c:1780
=======
#: xlogreader.c:1800
>>>>>>> 3d6a8289
#, c-format
msgid "BKPBLOCK_HAS_DATA not set, but data length is %u at %X/%X"
msgstr "BKPBLOCK_HAS_DATA no está definido, pero el largo de los datos es %u en %X/%X"

<<<<<<< HEAD
#: xlogreader.c:1816
=======
#: xlogreader.c:1836
>>>>>>> 3d6a8289
#, c-format
msgid "BKPIMAGE_HAS_HOLE set, but hole offset %u length %u block image length %u at %X/%X"
msgstr "BKPIMAGE_HAS_HOLE está definido, pero posición del agujero es %u largo %u largo de imagen %u en %X/%X"

<<<<<<< HEAD
#: xlogreader.c:1832
=======
#: xlogreader.c:1852
>>>>>>> 3d6a8289
#, c-format
msgid "BKPIMAGE_HAS_HOLE not set, but hole offset %u length %u at %X/%X"
msgstr "BKPIMAGE_HAS_HOLE no está definido, pero posición del agujero es %u largo %u en %X/%X"

<<<<<<< HEAD
#: xlogreader.c:1846
=======
#: xlogreader.c:1866
>>>>>>> 3d6a8289
#, c-format
msgid "BKPIMAGE_COMPRESSED set, but block image length %u at %X/%X"
msgstr "BKPIMAGE_COMPRESSED definido, pero largo de imagen de bloque es %u en %X/%X"

<<<<<<< HEAD
#: xlogreader.c:1861
=======
#: xlogreader.c:1881
>>>>>>> 3d6a8289
#, c-format
msgid "neither BKPIMAGE_HAS_HOLE nor BKPIMAGE_COMPRESSED set, but block image length is %u at %X/%X"
msgstr "ni BKPIMAGE_HAS_HOLE ni BKPIMAGE_COMPRESSED están definidos, pero el largo de imagen de bloque es %u en %X/%X"

<<<<<<< HEAD
#: xlogreader.c:1877
=======
#: xlogreader.c:1897
>>>>>>> 3d6a8289
#, c-format
msgid "BKPBLOCK_SAME_REL set but no previous rel at %X/%X"
msgstr "BKPBLOCK_SAME_REL está definido, pero no hay «rel» anterior en %X/%X "

<<<<<<< HEAD
#: xlogreader.c:1889
=======
#: xlogreader.c:1909
>>>>>>> 3d6a8289
#, c-format
msgid "invalid block_id %u at %X/%X"
msgstr "block_id %u no válido en %X/%X"

<<<<<<< HEAD
#: xlogreader.c:1956
=======
#: xlogreader.c:1976
>>>>>>> 3d6a8289
#, c-format
msgid "record with invalid length at %X/%X"
msgstr "registro con largo no válido en %X/%X"

<<<<<<< HEAD
#: xlogreader.c:1982
=======
#: xlogreader.c:2002
>>>>>>> 3d6a8289
#, c-format
msgid "could not locate backup block with ID %d in WAL record"
msgstr "no se pudo localizar un bloque de respaldo con ID %d en el registro WAL"

<<<<<<< HEAD
#: xlogreader.c:2066
=======
#: xlogreader.c:2086
>>>>>>> 3d6a8289
#, c-format
msgid "could not restore image at %X/%X with invalid block %d specified"
msgstr "no se pudo restaurar la imagen en %X/%X con bloque especificado %d no válido"

<<<<<<< HEAD
#: xlogreader.c:2073
=======
#: xlogreader.c:2093
>>>>>>> 3d6a8289
#, c-format
msgid "could not restore image at %X/%X with invalid state, block %d"
msgstr "no se pudo restaurar la imagen en %X/%X con estado no válido, bloque %d"

<<<<<<< HEAD
#: xlogreader.c:2100 xlogreader.c:2117
=======
#: xlogreader.c:2120 xlogreader.c:2137
>>>>>>> 3d6a8289
#, c-format
msgid "could not restore image at %X/%X compressed with %s not supported by build, block %d"
msgstr "no se pudo restaurar la imagen en %X/%X comprimida con %s que no está soportado por esta instalación, bloque %d"

<<<<<<< HEAD
#: xlogreader.c:2126
=======
#: xlogreader.c:2146
>>>>>>> 3d6a8289
#, c-format
msgid "could not restore image at %X/%X compressed with unknown method, block %d"
msgstr "no se pudo restaurar la imagen en %X/%X comprimida con un método desconocido, bloque %d"

<<<<<<< HEAD
#: xlogreader.c:2134
#, c-format
msgid "could not decompress image at %X/%X, block %d"
msgstr "no se pudo descomprimir la imagen en %X/%X, bloque %d"
=======
#: xlogreader.c:2154
#, c-format
msgid "could not decompress image at %X/%X, block %d"
msgstr "no se pudo descomprimir la imagen en %X/%X, bloque %d"

#, c-format
#~ msgid "WAL file is from different database system: WAL file database system identifier is %llu, pg_control database system identifier is %llu"
#~ msgstr "archivo WAL es de un sistema de bases de datos distinto: identificador de sistema en archivo WAL es %llu, identificador en pg_control es %llu"
>>>>>>> 3d6a8289
<|MERGE_RESOLUTION|>--- conflicted
+++ resolved
@@ -9,13 +9,8 @@
 msgstr ""
 "Project-Id-Version: pg_waldump (PostgreSQL) 17\n"
 "Report-Msgid-Bugs-To: pgsql-bugs@lists.postgresql.org\n"
-<<<<<<< HEAD
-"POT-Creation-Date: 2025-02-16 19:48+0000\n"
-"PO-Revision-Date: 2024-11-16 14:24+0100\n"
-=======
 "POT-Creation-Date: 2025-09-20 09:48+0000\n"
 "PO-Revision-Date: 2025-09-21 11:39+0200\n"
->>>>>>> 3d6a8289
 "Last-Translator: Carlos Chapi <carlos.chapi@2ndquadrant.com>\n"
 "Language-Team: PgSQL-es-Ayuda <pgsql-es-ayuda@lists.postgresql.org>\n"
 "Language: es\n"
@@ -56,78 +51,45 @@
 msgid "cannot duplicate null pointer (internal error)\n"
 msgstr "no se puede duplicar un puntero nulo (error interno)\n"
 
-<<<<<<< HEAD
-#: ../../common/file_utils.c:70 ../../common/file_utils.c:347
-#: ../../common/file_utils.c:406 ../../common/file_utils.c:480 pg_waldump.c:199
-=======
 #: ../../common/file_utils.c:69 ../../common/file_utils.c:370
 #: ../../common/file_utils.c:428 ../../common/file_utils.c:502 pg_waldump.c:199
->>>>>>> 3d6a8289
 #: pg_waldump.c:532
 #, c-format
 msgid "could not open file \"%s\": %m"
 msgstr "no se pudo abrir el archivo «%s»: %m"
 
-<<<<<<< HEAD
-#: ../../common/file_utils.c:76
-=======
 #: ../../common/file_utils.c:75
->>>>>>> 3d6a8289
 #, c-format
 msgid "could not synchronize file system for file \"%s\": %m"
 msgstr "no se pudo sincronizar el sistema de archivos para el archivo «%s»: %m"
 
-<<<<<<< HEAD
-#: ../../common/file_utils.c:120 ../../common/file_utils.c:566
-=======
 #: ../../common/file_utils.c:123 ../../common/file_utils.c:588
->>>>>>> 3d6a8289
 #, c-format
 msgid "could not stat file \"%s\": %m"
 msgstr "no se pudo hacer stat al archivo «%s»: %m"
 
-<<<<<<< HEAD
-#: ../../common/file_utils.c:130 ../../common/file_utils.c:227
-=======
 #: ../../common/file_utils.c:133 ../../common/file_utils.c:243
->>>>>>> 3d6a8289
 #, c-format
 msgid "this build does not support sync method \"%s\""
 msgstr "esta instalación no soporta el método de sync «%s»"
 
-<<<<<<< HEAD
-#: ../../common/file_utils.c:151 ../../common/file_utils.c:281
-=======
 #: ../../common/file_utils.c:156 ../../common/file_utils.c:304
->>>>>>> 3d6a8289
 #: pg_waldump.c:1104 pg_waldump.c:1127
 #, c-format
 msgid "could not open directory \"%s\": %m"
 msgstr "no se pudo abrir el directorio «%s»: %m"
 
-<<<<<<< HEAD
-#: ../../common/file_utils.c:169 ../../common/file_utils.c:315
-=======
 #: ../../common/file_utils.c:174 ../../common/file_utils.c:338
->>>>>>> 3d6a8289
 #, c-format
 msgid "could not read directory \"%s\": %m"
 msgstr "no se pudo leer el directorio «%s»: %m"
 
-<<<<<<< HEAD
-#: ../../common/file_utils.c:418 ../../common/file_utils.c:488
-=======
 #: ../../common/file_utils.c:440 ../../common/file_utils.c:510
->>>>>>> 3d6a8289
 #, c-format
 msgid "could not fsync file \"%s\": %m"
 msgstr "no se pudo sincronizar (fsync) archivo «%s»: %m"
 
-<<<<<<< HEAD
-#: ../../common/file_utils.c:498
-=======
 #: ../../common/file_utils.c:520
->>>>>>> 3d6a8289
 #, c-format
 msgid "could not rename file \"%s\" to \"%s\": %m"
 msgstr "no se pudo renombrar el archivo de «%s» a «%s»: %m"
@@ -492,289 +454,162 @@
 msgid "Try \"%s --help\" for more information."
 msgstr "Pruebe «%s --help» para mayor información."
 
-<<<<<<< HEAD
-#: xlogreader.c:619
-=======
 #: xlogreader.c:620
->>>>>>> 3d6a8289
 #, c-format
 msgid "invalid record offset at %X/%X: expected at least %u, got %u"
 msgstr "desplazamiento de registro no válido en %X/%X: se esperaba al menos %u, se obtuvo %u"
 
-<<<<<<< HEAD
-#: xlogreader.c:628
-=======
 #: xlogreader.c:629
->>>>>>> 3d6a8289
 #, c-format
 msgid "contrecord is requested by %X/%X"
 msgstr "contrecord solicitado por %X/%X"
 
-<<<<<<< HEAD
-#: xlogreader.c:669 xlogreader.c:1134
-=======
 #: xlogreader.c:670 xlogreader.c:1145
->>>>>>> 3d6a8289
 #, c-format
 msgid "invalid record length at %X/%X: expected at least %u, got %u"
 msgstr "largo de registro no válido en %X/%X: se esperaba al menos %u, se obtuvo %u"
 
-<<<<<<< HEAD
-#: xlogreader.c:758
-=======
 #: xlogreader.c:760
->>>>>>> 3d6a8289
 #, c-format
 msgid "there is no contrecord flag at %X/%X"
 msgstr "no hay bandera de contrecord en %X/%X"
 
-<<<<<<< HEAD
-#: xlogreader.c:771
-=======
 #: xlogreader.c:773
->>>>>>> 3d6a8289
 #, c-format
 msgid "invalid contrecord length %u (expected %lld) at %X/%X"
 msgstr "largo de contrecord %u no válido (se esperaba %lld) en %X/%X"
 
-<<<<<<< HEAD
-#: xlogreader.c:1142
-=======
 #: xlogreader.c:1153
->>>>>>> 3d6a8289
 #, c-format
 msgid "invalid resource manager ID %u at %X/%X"
 msgstr "ID de gestor de recursos %u no válido en %X/%X"
 
-<<<<<<< HEAD
-#: xlogreader.c:1155 xlogreader.c:1171
-=======
 #: xlogreader.c:1166 xlogreader.c:1182
->>>>>>> 3d6a8289
 #, c-format
 msgid "record with incorrect prev-link %X/%X at %X/%X"
 msgstr "registro con prev-link %X/%X incorrecto en %X/%X"
 
-<<<<<<< HEAD
-#: xlogreader.c:1209
-=======
 #: xlogreader.c:1220
->>>>>>> 3d6a8289
 #, c-format
 msgid "incorrect resource manager data checksum in record at %X/%X"
 msgstr "suma de verificación de los datos del gestor de recursos incorrecta en el registro en %X/%X"
 
-<<<<<<< HEAD
-#: xlogreader.c:1243
-=======
 #: xlogreader.c:1254
->>>>>>> 3d6a8289
 #, c-format
 msgid "invalid magic number %04X in WAL segment %s, LSN %X/%X, offset %u"
 msgstr "número mágico %04X no válido en segmento WAL %s, LSN %X/%X, posición %u"
 
-<<<<<<< HEAD
-#: xlogreader.c:1258 xlogreader.c:1300
-=======
 #: xlogreader.c:1269 xlogreader.c:1311
->>>>>>> 3d6a8289
 #, c-format
 msgid "invalid info bits %04X in WAL segment %s, LSN %X/%X, offset %u"
 msgstr "info bits %04X no válidos en segment WAL %s, LSN %X/%X, posición %u"
 
-<<<<<<< HEAD
-#: xlogreader.c:1274
-=======
 #: xlogreader.c:1285
->>>>>>> 3d6a8289
 #, c-format
 #| msgid "WAL file is from different database system: WAL file database system identifier is %llu, pg_control database system identifier is %llu"
 msgid "WAL file is from different database system: WAL file database system identifier is %<PRIu64>, pg_control database system identifier is %<PRIu64>"
 msgstr "archivo WAL es de un sistema de bases de datos distinto: identificador de sistema en archivo WAL es %<PRIu64>, identificador en pg_control es %<PRIu64>"
 
-<<<<<<< HEAD
-#: xlogreader.c:1282
-=======
 #: xlogreader.c:1293
->>>>>>> 3d6a8289
 #, c-format
 msgid "WAL file is from different database system: incorrect segment size in page header"
 msgstr "archivo WAL es de un sistema de bases de datos distinto: tamaño de segmento incorrecto en cabecera de paǵina"
 
-<<<<<<< HEAD
-#: xlogreader.c:1288
-=======
 #: xlogreader.c:1299
->>>>>>> 3d6a8289
 #, c-format
 msgid "WAL file is from different database system: incorrect XLOG_BLCKSZ in page header"
 msgstr "archivo WAL es de un sistema de bases de datos distinto: XLOG_BLCKSZ incorrecto en cabecera de paǵina"
 
-<<<<<<< HEAD
-#: xlogreader.c:1320
-=======
 #: xlogreader.c:1331
->>>>>>> 3d6a8289
 #, c-format
 msgid "unexpected pageaddr %X/%X in WAL segment %s, LSN %X/%X, offset %u"
 msgstr "pageaddr %X/%X inesperado en segmento WAL %s, LSN %X/%X, posición %u"
 
-<<<<<<< HEAD
-#: xlogreader.c:1346
-=======
 #: xlogreader.c:1357
->>>>>>> 3d6a8289
 #, c-format
 msgid "out-of-sequence timeline ID %u (after %u) in WAL segment %s, LSN %X/%X, offset %u"
 msgstr "ID de timeline %u fuera de secuencia (después de %u) en segmento WAL %s, LSN %X/%X, posición %u"
 
-<<<<<<< HEAD
-#: xlogreader.c:1749
-=======
 #: xlogreader.c:1769
->>>>>>> 3d6a8289
 #, c-format
 msgid "out-of-order block_id %u at %X/%X"
 msgstr "block_id %u fuera de orden en %X/%X"
 
-<<<<<<< HEAD
-#: xlogreader.c:1773
-=======
 #: xlogreader.c:1793
->>>>>>> 3d6a8289
 #, c-format
 msgid "BKPBLOCK_HAS_DATA set, but no data included at %X/%X"
 msgstr "BKPBLOCK_HAS_DATA está definido, pero no hay datos en %X/%X"
 
-<<<<<<< HEAD
-#: xlogreader.c:1780
-=======
 #: xlogreader.c:1800
->>>>>>> 3d6a8289
 #, c-format
 msgid "BKPBLOCK_HAS_DATA not set, but data length is %u at %X/%X"
 msgstr "BKPBLOCK_HAS_DATA no está definido, pero el largo de los datos es %u en %X/%X"
 
-<<<<<<< HEAD
-#: xlogreader.c:1816
-=======
 #: xlogreader.c:1836
->>>>>>> 3d6a8289
 #, c-format
 msgid "BKPIMAGE_HAS_HOLE set, but hole offset %u length %u block image length %u at %X/%X"
 msgstr "BKPIMAGE_HAS_HOLE está definido, pero posición del agujero es %u largo %u largo de imagen %u en %X/%X"
 
-<<<<<<< HEAD
-#: xlogreader.c:1832
-=======
 #: xlogreader.c:1852
->>>>>>> 3d6a8289
 #, c-format
 msgid "BKPIMAGE_HAS_HOLE not set, but hole offset %u length %u at %X/%X"
 msgstr "BKPIMAGE_HAS_HOLE no está definido, pero posición del agujero es %u largo %u en %X/%X"
 
-<<<<<<< HEAD
-#: xlogreader.c:1846
-=======
 #: xlogreader.c:1866
->>>>>>> 3d6a8289
 #, c-format
 msgid "BKPIMAGE_COMPRESSED set, but block image length %u at %X/%X"
 msgstr "BKPIMAGE_COMPRESSED definido, pero largo de imagen de bloque es %u en %X/%X"
 
-<<<<<<< HEAD
-#: xlogreader.c:1861
-=======
 #: xlogreader.c:1881
->>>>>>> 3d6a8289
 #, c-format
 msgid "neither BKPIMAGE_HAS_HOLE nor BKPIMAGE_COMPRESSED set, but block image length is %u at %X/%X"
 msgstr "ni BKPIMAGE_HAS_HOLE ni BKPIMAGE_COMPRESSED están definidos, pero el largo de imagen de bloque es %u en %X/%X"
 
-<<<<<<< HEAD
-#: xlogreader.c:1877
-=======
 #: xlogreader.c:1897
->>>>>>> 3d6a8289
 #, c-format
 msgid "BKPBLOCK_SAME_REL set but no previous rel at %X/%X"
 msgstr "BKPBLOCK_SAME_REL está definido, pero no hay «rel» anterior en %X/%X "
 
-<<<<<<< HEAD
-#: xlogreader.c:1889
-=======
 #: xlogreader.c:1909
->>>>>>> 3d6a8289
 #, c-format
 msgid "invalid block_id %u at %X/%X"
 msgstr "block_id %u no válido en %X/%X"
 
-<<<<<<< HEAD
-#: xlogreader.c:1956
-=======
 #: xlogreader.c:1976
->>>>>>> 3d6a8289
 #, c-format
 msgid "record with invalid length at %X/%X"
 msgstr "registro con largo no válido en %X/%X"
 
-<<<<<<< HEAD
-#: xlogreader.c:1982
-=======
 #: xlogreader.c:2002
->>>>>>> 3d6a8289
 #, c-format
 msgid "could not locate backup block with ID %d in WAL record"
 msgstr "no se pudo localizar un bloque de respaldo con ID %d en el registro WAL"
 
-<<<<<<< HEAD
-#: xlogreader.c:2066
-=======
 #: xlogreader.c:2086
->>>>>>> 3d6a8289
 #, c-format
 msgid "could not restore image at %X/%X with invalid block %d specified"
 msgstr "no se pudo restaurar la imagen en %X/%X con bloque especificado %d no válido"
 
-<<<<<<< HEAD
-#: xlogreader.c:2073
-=======
 #: xlogreader.c:2093
->>>>>>> 3d6a8289
 #, c-format
 msgid "could not restore image at %X/%X with invalid state, block %d"
 msgstr "no se pudo restaurar la imagen en %X/%X con estado no válido, bloque %d"
 
-<<<<<<< HEAD
-#: xlogreader.c:2100 xlogreader.c:2117
-=======
 #: xlogreader.c:2120 xlogreader.c:2137
->>>>>>> 3d6a8289
 #, c-format
 msgid "could not restore image at %X/%X compressed with %s not supported by build, block %d"
 msgstr "no se pudo restaurar la imagen en %X/%X comprimida con %s que no está soportado por esta instalación, bloque %d"
 
-<<<<<<< HEAD
-#: xlogreader.c:2126
-=======
 #: xlogreader.c:2146
->>>>>>> 3d6a8289
 #, c-format
 msgid "could not restore image at %X/%X compressed with unknown method, block %d"
 msgstr "no se pudo restaurar la imagen en %X/%X comprimida con un método desconocido, bloque %d"
 
-<<<<<<< HEAD
-#: xlogreader.c:2134
+#: xlogreader.c:2154
 #, c-format
 msgid "could not decompress image at %X/%X, block %d"
 msgstr "no se pudo descomprimir la imagen en %X/%X, bloque %d"
-=======
-#: xlogreader.c:2154
-#, c-format
-msgid "could not decompress image at %X/%X, block %d"
-msgstr "no se pudo descomprimir la imagen en %X/%X, bloque %d"
 
 #, c-format
 #~ msgid "WAL file is from different database system: WAL file database system identifier is %llu, pg_control database system identifier is %llu"
-#~ msgstr "archivo WAL es de un sistema de bases de datos distinto: identificador de sistema en archivo WAL es %llu, identificador en pg_control es %llu"
->>>>>>> 3d6a8289
+#~ msgstr "archivo WAL es de un sistema de bases de datos distinto: identificador de sistema en archivo WAL es %llu, identificador en pg_control es %llu"
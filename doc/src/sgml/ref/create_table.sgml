--- conflicted
+++ resolved
@@ -160,18 +160,8 @@
    schema.  Otherwise it is created in the current schema.  Temporary
    tables exist in a special schema, so a schema name cannot be given
    when creating a temporary table.  The name of the table must be
-<<<<<<< HEAD
    distinct from the name of any other relation (table, sequence, index, view,
    materialized view, or foreign table) in the same schema.
-=======
-   distinct from the name of any other table, sequence, index, view,
-   or foreign table in the same schema.
--->
-スキーマ名が付けられている場合（例えば、<literal>CREATE TABLE myschema.mytable ...</literal>）、テーブルは指定されたスキーマに作成されます。
-スキーマ名がなければ、テーブルは現在のスキーマに作成されます。
-また、一時テーブルは特別なスキーマに存在するため、一時テーブルの作成時にスキーマ名を与えることはできません。
-テーブル名は、同じスキーマ内の他のテーブル、シーケンス、インデックス、ビュー、外部テーブルとは異なる名前にする必要があります。
->>>>>>> 185876a6
   </para>
 
   <para>
@@ -1336,17 +1326,8 @@
    </varlistentry>
 
    <varlistentry>
-<<<<<<< HEAD
     <term><literal>UNIQUE [ NULLS [ NOT ] DISTINCT ]</literal> (column constraint)</term>
     <term><literal>UNIQUE [ NULLS [ NOT ] DISTINCT ] ( <replaceable class="parameter">column_name</replaceable> [, ... ] )</literal>
-=======
-<!--
-    <term><literal>UNIQUE</literal> (column constraint)</term>
--->
-    <term><literal>UNIQUE</literal> （列制約）</term>
-    <term><literal>UNIQUE ( <replaceable class="parameter">column_name</replaceable> [, ... ] )</literal>
-<!--
->>>>>>> 185876a6
     <optional> <literal>INCLUDE ( <replaceable class="parameter">column_name</replaceable> [, ...])</literal> </optional> (table constraint)</term>
 -->
     <optional> INCLUDE ( <replaceable class="parameter">column_name</replaceable> [, ...]) </optional> (表制約)</term>
@@ -1370,14 +1351,8 @@
      <para>
 <!--
       For the purpose of a unique constraint, null values are not
-<<<<<<< HEAD
       considered equal, unless <literal>NULLS NOT DISTINCT</literal> is
       specified.
-=======
-      considered equal.
--->
-一意性制約では、NULL値同士は等しいとはみなされなせん。
->>>>>>> 185876a6
      </para>
 
      <para>
@@ -1734,16 +1709,9 @@
         <term><literal>SET NULL [ ( <replaceable>column_name</replaceable> [, ... ] ) ]</literal></term>
         <listitem>
          <para>
-<<<<<<< HEAD
           Set all of the referencing columns, or a specified subset of the
           referencing columns, to null. A subset of columns can only be
           specified for <literal>ON DELETE</literal> actions.
-=======
-<!--
-          Set the referencing column(s) to null.
--->
-参照する列をNULLに設定します。
->>>>>>> 185876a6
          </para>
         </listitem>
        </varlistentry>
@@ -1752,14 +1720,9 @@
         <term><literal>SET DEFAULT [ ( <replaceable>column_name</replaceable> [, ... ] ) ]</literal></term>
         <listitem>
          <para>
-<<<<<<< HEAD
           Set all of the referencing columns, or a specified subset of the
           referencing columns, to their default values. A subset of columns
           can only be specified for <literal>ON DELETE</literal> actions.
-=======
-<!--
-          Set the referencing column(s) to their default values.
->>>>>>> 185876a6
           (There must be a row in the referenced table matching the default
           values, if they are not null, or the operation will fail.)
 -->
@@ -2028,18 +1991,6 @@
     will use the table's parameter value.
     Specifying these parameters for partitioned tables is not supported,
     but you may specify them for individual leaf partitions.
-<<<<<<< HEAD
-=======
--->
-<literal>WITH</literal>句により、テーブルおよび<literal>UNIQUE</literal>、<literal>PRIMARY KEY</literal>、または<literal>EXCLUDE</literal>制約と関連づいたインデックスの<firstterm>格納パラメータ</firstterm>を指定することができます。
-インデックスの格納パラメータについては<xref linkend="sql-createindex"/>で説明します。
-現在テーブルで設定可能な格納パラメータの一覧を以下に示します。
-これらのパラメータの多くに対して、示した通り、さらに<literal>toast</literal>という接頭辞のついた、同一の名前のパラメータがあります。
-これはもしあれば、テーブルの補助<acronym>TOAST</acronym>テーブルの動作を制御します。
-(TOASTに関する詳細については<xref linkend="storage-toast"/>を参照してください。)
-テーブルのパラメータ値が設定され、それと同等の<literal>toast.</literal>パラメータが設定されていない場合、TOASTテーブルはテーブルのパラメータ値を利用します。
-これらのパラメータをパーティションテーブルについて指定することはサポートされませんが、個々の末端のパーティションについて指定することはできます。
->>>>>>> 185876a6
    </para>
 
    <variablelist>
@@ -2354,11 +2305,6 @@
 <!--
       Per-table value for <xref linkend="guc-autovacuum-analyze-threshold"/>
       parameter.
-<<<<<<< HEAD
-=======
--->
-<xref linkend="guc-autovacuum-analyze-threshold"/>パラメータについて、テーブル毎に設定する値です。
->>>>>>> 185876a6
      </para>
     </listitem>
    </varlistentry>
@@ -2379,11 +2325,6 @@
 <!--
       Per-table value for <xref linkend="guc-autovacuum-analyze-scale-factor"/>
       parameter.
-<<<<<<< HEAD
-=======
--->
-<xref linkend="guc-autovacuum-analyze-scale-factor"/>パラメータについて、テーブル毎に設定する値です。
->>>>>>> 185876a6
      </para>
     </listitem>
    </varlistentry>
@@ -3227,7 +3168,6 @@
   </refsect2>
 
   <refsect2>
-<<<<<<< HEAD
    <title>Foreign-Key Constraint Actions</title>
 
    <para>
@@ -3238,9 +3178,6 @@
   </refsect2>
 
   <refsect2>
-=======
-<!--
->>>>>>> 185876a6
    <title><literal>NULL</literal> <quote>Constraint</quote></title>
 -->
    <title><literal>NULL</literal> <quote>制約</quote></title>

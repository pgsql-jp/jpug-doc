<!--
doc/src/sgml/ref/alter_table.sgml
PostgreSQL documentation
-->

<refentry id="sql-altertable">
 <indexterm zone="sql-altertable">
  <primary>ALTER TABLE</primary>
 </indexterm>

 <refmeta>
  <refentrytitle>ALTER TABLE</refentrytitle>
  <manvolnum>7</manvolnum>
<!--
  <refmiscinfo>SQL - Language Statements</refmiscinfo>
-->
  <refmiscinfo>SQL - 言語</refmiscinfo>
 </refmeta>

 <refnamediv>
  <refname>ALTER TABLE</refname>
<!--
  <refpurpose>change the definition of a table</refpurpose>
-->
  <refpurpose>テーブル定義を変更する</refpurpose>
 </refnamediv>

 <refsynopsisdiv>
<synopsis>
ALTER TABLE [ IF EXISTS ] [ ONLY ] <replaceable class="parameter">name</replaceable> [ * ]
    <replaceable class="parameter">action</replaceable> [, ... ]
ALTER TABLE [ IF EXISTS ] [ ONLY ] <replaceable class="parameter">name</replaceable> [ * ]
    RENAME [ COLUMN ] <replaceable class="parameter">column_name</replaceable> TO <replaceable class="parameter">new_column_name</replaceable>
ALTER TABLE [ IF EXISTS ] [ ONLY ] <replaceable class="parameter">name</replaceable> [ * ]
    RENAME CONSTRAINT <replaceable class="parameter">constraint_name</replaceable> TO <replaceable class="parameter">new_constraint_name</replaceable>
ALTER TABLE [ IF EXISTS ] <replaceable class="parameter">name</replaceable>
    RENAME TO <replaceable class="parameter">new_name</replaceable>
ALTER TABLE [ IF EXISTS ] <replaceable class="parameter">name</replaceable>
    SET SCHEMA <replaceable class="parameter">new_schema</replaceable>
ALTER TABLE ALL IN TABLESPACE <replaceable class="parameter">name</replaceable> [ OWNED BY <replaceable class="parameter">role_name</replaceable> [, ... ] ]
    SET TABLESPACE <replaceable class="parameter">new_tablespace</replaceable> [ NOWAIT ]
ALTER TABLE [ IF EXISTS ] <replaceable class="parameter">name</replaceable>
    ATTACH PARTITION <replaceable class="parameter">partition_name</replaceable> { FOR VALUES <replaceable class="parameter">partition_bound_spec</replaceable> | DEFAULT }
ALTER TABLE [ IF EXISTS ] <replaceable class="parameter">name</replaceable>
    DETACH PARTITION <replaceable class="parameter">partition_name</replaceable> [ CONCURRENTLY | FINALIZE ]

<!--
<phrase>where <replaceable class="parameter">action</replaceable> is one of:</phrase>
-->
<phrase>ここで<replaceable class="parameter">action</replaceable>は以下のいずれかです。</phrase>

    ADD [ COLUMN ] [ IF NOT EXISTS ] <replaceable class="parameter">column_name</replaceable> <replaceable class="parameter">data_type</replaceable> [ COLLATE <replaceable class="parameter">collation</replaceable> ] [ <replaceable class="parameter">column_constraint</replaceable> [ ... ] ]
    DROP [ COLUMN ] [ IF EXISTS ] <replaceable class="parameter">column_name</replaceable> [ RESTRICT | CASCADE ]
    ALTER [ COLUMN ] <replaceable class="parameter">column_name</replaceable> [ SET DATA ] TYPE <replaceable class="parameter">data_type</replaceable> [ COLLATE <replaceable class="parameter">collation</replaceable> ] [ USING <replaceable class="parameter">expression</replaceable> ]
    ALTER [ COLUMN ] <replaceable class="parameter">column_name</replaceable> SET DEFAULT <replaceable class="parameter">expression</replaceable>
    ALTER [ COLUMN ] <replaceable class="parameter">column_name</replaceable> DROP DEFAULT
    ALTER [ COLUMN ] <replaceable class="parameter">column_name</replaceable> { SET | DROP } NOT NULL
    ALTER [ COLUMN ] <replaceable class="parameter">column_name</replaceable> SET EXPRESSION AS ( <replaceable class="parameter">expression</replaceable> )
    ALTER [ COLUMN ] <replaceable class="parameter">column_name</replaceable> DROP EXPRESSION [ IF EXISTS ]
    ALTER [ COLUMN ] <replaceable class="parameter">column_name</replaceable> ADD GENERATED { ALWAYS | BY DEFAULT } AS IDENTITY [ ( <replaceable>sequence_options</replaceable> ) ]
    ALTER [ COLUMN ] <replaceable class="parameter">column_name</replaceable> { SET GENERATED { ALWAYS | BY DEFAULT } | SET <replaceable>sequence_option</replaceable> | RESTART [ [ WITH ] <replaceable class="parameter">restart</replaceable> ] } [...]
    ALTER [ COLUMN ] <replaceable class="parameter">column_name</replaceable> DROP IDENTITY [ IF EXISTS ]
    ALTER [ COLUMN ] <replaceable class="parameter">column_name</replaceable> SET STATISTICS { <replaceable class="parameter">integer</replaceable> | DEFAULT }
    ALTER [ COLUMN ] <replaceable class="parameter">column_name</replaceable> SET ( <replaceable class="parameter">attribute_option</replaceable> = <replaceable class="parameter">value</replaceable> [, ... ] )
    ALTER [ COLUMN ] <replaceable class="parameter">column_name</replaceable> RESET ( <replaceable class="parameter">attribute_option</replaceable> [, ... ] )
    ALTER [ COLUMN ] <replaceable class="parameter">column_name</replaceable> SET STORAGE { PLAIN | EXTERNAL | EXTENDED | MAIN | DEFAULT }
    ALTER [ COLUMN ] <replaceable class="parameter">column_name</replaceable> SET COMPRESSION <replaceable class="parameter">compression_method</replaceable>
    ADD <replaceable class="parameter">table_constraint</replaceable> [ NOT VALID ]
    ADD <replaceable class="parameter">table_constraint_using_index</replaceable>
    ALTER CONSTRAINT <replaceable class="parameter">constraint_name</replaceable> [ DEFERRABLE | NOT DEFERRABLE ] [ INITIALLY DEFERRED | INITIALLY IMMEDIATE ]
    VALIDATE CONSTRAINT <replaceable class="parameter">constraint_name</replaceable>
    DROP CONSTRAINT [ IF EXISTS ]  <replaceable class="parameter">constraint_name</replaceable> [ RESTRICT | CASCADE ]
    DISABLE TRIGGER [ <replaceable class="parameter">trigger_name</replaceable> | ALL | USER ]
    ENABLE TRIGGER [ <replaceable class="parameter">trigger_name</replaceable> | ALL | USER ]
    ENABLE REPLICA TRIGGER <replaceable class="parameter">trigger_name</replaceable>
    ENABLE ALWAYS TRIGGER <replaceable class="parameter">trigger_name</replaceable>
    DISABLE RULE <replaceable class="parameter">rewrite_rule_name</replaceable>
    ENABLE RULE <replaceable class="parameter">rewrite_rule_name</replaceable>
    ENABLE REPLICA RULE <replaceable class="parameter">rewrite_rule_name</replaceable>
    ENABLE ALWAYS RULE <replaceable class="parameter">rewrite_rule_name</replaceable>
    DISABLE ROW LEVEL SECURITY
    ENABLE ROW LEVEL SECURITY
    FORCE ROW LEVEL SECURITY
    NO FORCE ROW LEVEL SECURITY
    CLUSTER ON <replaceable class="parameter">index_name</replaceable>
    SET WITHOUT CLUSTER
    SET WITHOUT OIDS
    SET ACCESS METHOD { <replaceable class="parameter">new_access_method</replaceable> | DEFAULT }
    SET TABLESPACE <replaceable class="parameter">new_tablespace</replaceable>
    SET { LOGGED | UNLOGGED }
    SET ( <replaceable class="parameter">storage_parameter</replaceable> [= <replaceable class="parameter">value</replaceable>] [, ... ] )
    RESET ( <replaceable class="parameter">storage_parameter</replaceable> [, ... ] )
    INHERIT <replaceable class="parameter">parent_table</replaceable>
    NO INHERIT <replaceable class="parameter">parent_table</replaceable>
    OF <replaceable class="parameter">type_name</replaceable>
    NOT OF
    OWNER TO { <replaceable class="parameter">new_owner</replaceable> | CURRENT_ROLE | CURRENT_USER | SESSION_USER }
    REPLICA IDENTITY { DEFAULT | USING INDEX <replaceable class="parameter">index_name</replaceable> | FULL | NOTHING }

<!--
<phrase>and <replaceable class="parameter">partition_bound_spec</replaceable> is:</phrase>
-->
<phrase>また、<replaceable class="parameter">partition_bound_spec</replaceable>は以下の通りです。</phrase>

IN ( <replaceable class="parameter">partition_bound_expr</replaceable> [, ...] ) |
FROM ( { <replaceable class="parameter">partition_bound_expr</replaceable> | MINVALUE | MAXVALUE } [, ...] )
  TO ( { <replaceable class="parameter">partition_bound_expr</replaceable> | MINVALUE | MAXVALUE } [, ...] ) |
WITH ( MODULUS <replaceable class="parameter">numeric_literal</replaceable>, REMAINDER <replaceable class="parameter">numeric_literal</replaceable> )

<!--
<phrase>and <replaceable class="parameter">column_constraint</replaceable> is:</phrase>
-->
<phrase>また、<replaceable class="parameter">column_constraint</replaceable>は以下の通りです。</phrase>

[ CONSTRAINT <replaceable class="parameter">constraint_name</replaceable> ]
{ NOT NULL |
  NULL |
  CHECK ( <replaceable class="parameter">expression</replaceable> ) [ NO INHERIT ] |
  DEFAULT <replaceable>default_expr</replaceable> |
  GENERATED ALWAYS AS ( <replaceable>generation_expr</replaceable> ) STORED |
  GENERATED { ALWAYS | BY DEFAULT } AS IDENTITY [ ( <replaceable>sequence_options</replaceable> ) ] |
  UNIQUE [ NULLS [ NOT ] DISTINCT ] <replaceable class="parameter">index_parameters</replaceable> |
  PRIMARY KEY <replaceable class="parameter">index_parameters</replaceable> |
  REFERENCES <replaceable class="parameter">reftable</replaceable> [ ( <replaceable class="parameter">refcolumn</replaceable> ) ] [ MATCH FULL | MATCH PARTIAL | MATCH SIMPLE ]
    [ ON DELETE <replaceable class="parameter">referential_action</replaceable> ] [ ON UPDATE <replaceable class="parameter">referential_action</replaceable> ] }
[ DEFERRABLE | NOT DEFERRABLE ] [ INITIALLY DEFERRED | INITIALLY IMMEDIATE ]

<!--
<phrase>and <replaceable class="parameter">table_constraint</replaceable> is:</phrase>
-->
<phrase>また、<replaceable class="parameter">table_constraint</replaceable>は以下の通りです。</phrase>

[ CONSTRAINT <replaceable class="parameter">constraint_name</replaceable> ]
{ CHECK ( <replaceable class="parameter">expression</replaceable> ) [ NO INHERIT ] |
  UNIQUE [ NULLS [ NOT ] DISTINCT ] ( <replaceable class="parameter">column_name</replaceable> [, ... ] ) <replaceable class="parameter">index_parameters</replaceable> |
  PRIMARY KEY ( <replaceable class="parameter">column_name</replaceable> [, ... ] ) <replaceable class="parameter">index_parameters</replaceable> |
  EXCLUDE [ USING <replaceable class="parameter">index_method</replaceable> ] ( <replaceable class="parameter">exclude_element</replaceable> WITH <replaceable class="parameter">operator</replaceable> [, ... ] ) <replaceable class="parameter">index_parameters</replaceable> [ WHERE ( <replaceable class="parameter">predicate</replaceable> ) ] |
  FOREIGN KEY ( <replaceable class="parameter">column_name</replaceable> [, ... ] ) REFERENCES <replaceable class="parameter">reftable</replaceable> [ ( <replaceable class="parameter">refcolumn</replaceable> [, ... ] ) ]
    [ MATCH FULL | MATCH PARTIAL | MATCH SIMPLE ] [ ON DELETE <replaceable class="parameter">referential_action</replaceable> ] [ ON UPDATE <replaceable class="parameter">referential_action</replaceable> ] }
[ DEFERRABLE | NOT DEFERRABLE ] [ INITIALLY DEFERRED | INITIALLY IMMEDIATE ]

<!--
<phrase>and <replaceable class="parameter">table_constraint_using_index</replaceable> is:</phrase>
-->
<phrase>また<replaceable class="parameter">table_constraint_using_index</replaceable>は以下の通りです。</phrase>

    [ CONSTRAINT <replaceable class="parameter">constraint_name</replaceable> ]
    { UNIQUE | PRIMARY KEY } USING INDEX <replaceable class="parameter">index_name</replaceable>
    [ DEFERRABLE | NOT DEFERRABLE ] [ INITIALLY DEFERRED | INITIALLY IMMEDIATE ]

<!--
<phrase><replaceable class="parameter">index_parameters</replaceable> in <literal>UNIQUE</literal>, <literal>PRIMARY KEY</literal>, and <literal>EXCLUDE</literal> constraints are:</phrase>
-->
<phrase><literal>UNIQUE</literal>、<literal>PRIMARY KEY</literal>、および、<literal>EXCLUDE</literal>制約での<replaceable class="parameter">index_parameters</replaceable>は以下の通りです。</phrase>

[ INCLUDE ( <replaceable class="parameter">column_name</replaceable> [, ... ] ) ]
[ WITH ( <replaceable class="parameter">storage_parameter</replaceable> [= <replaceable class="parameter">value</replaceable>] [, ... ] ) ]
[ USING INDEX TABLESPACE <replaceable class="parameter">tablespace_name</replaceable> ]

<!--
<phrase><replaceable class="parameter">exclude_element</replaceable> in an <literal>EXCLUDE</literal> constraint is:</phrase>
-->
<phrase><literal>EXCLUDE</literal>制約での<replaceable class="parameter">exclude_element</replaceable>は以下の通りです。</phrase>

{ <replaceable class="parameter">column_name</replaceable> | ( <replaceable class="parameter">expression</replaceable> ) } [ COLLATE <replaceable class="parameter">collation</replaceable> ] [ <replaceable class="parameter">opclass</replaceable> [ ( <replaceable class="parameter">opclass_parameter</replaceable> = <replaceable class="parameter">value</replaceable> [, ... ] ) ] ] [ ASC | DESC ] [ NULLS { FIRST | LAST } ]

<phrase><replaceable class="parameter">referential_action</replaceable> in a <literal>FOREIGN KEY</literal>/<literal>REFERENCES</literal> constraint is:</phrase>

{ NO ACTION | RESTRICT | CASCADE | SET NULL [ ( <replaceable class="parameter">column_name</replaceable> [, ... ] ) ] | SET DEFAULT [ ( <replaceable class="parameter">column_name</replaceable> [, ... ] ) ] }
</synopsis>
 </refsynopsisdiv>

 <refsect1>
<!--
  <title>Description</title>
-->
  <title>説明</title>

  <para>
<!--
   <command>ALTER TABLE</command> changes the definition of an existing table.
   There are several subforms described below. Note that the lock level required
   may differ for each subform. An <literal>ACCESS EXCLUSIVE</literal> lock is
   acquired unless explicitly noted. When multiple subcommands are given, the
   lock acquired will be the strictest one required by any subcommand.
-->
<command>ALTER TABLE</command>は既存のテーブルの定義を変更します。
以下のようにいくつかの副構文があります。
要求されるロックレベルはそれぞれの副構文によって異なることに注意してください。
特に記述がなければ<literal>ACCESS EXCLUSIVE</literal>ロックを取得します。
複数のサブコマンドが使われるときは、それらのサブコマンドが要求するうち、もっとも高いレベルのロックを取得します。

  <variablelist>
   <varlistentry id="sql-altertable-desc-add-column">
    <term><literal>ADD COLUMN [ IF NOT EXISTS ]</literal></term>
    <listitem>
     <para>
<!--
      This form adds a new column to the table, using the same syntax as
      <link linkend="sql-createtable"><command>CREATE TABLE</command></link>. If <literal>IF NOT EXISTS</literal>
      is specified and a column already exists with this name,
      no error is thrown.
-->
この構文を使用すると、<link linkend="sql-createtable"><command>CREATE TABLE</command></link>と同じ構文を使って新しい列をテーブルに追加できます。
<literal>IF NOT EXISTS</literal>が指定され、その名前の列が既に存在している場合は、エラーが発生しません。
     </para>
    </listitem>
   </varlistentry>

   <varlistentry id="sql-altertable-desc-drop-column">
    <term><literal>DROP COLUMN [ IF EXISTS ]</literal></term>
    <listitem>
     <para>
<!--
      This form drops a column from a table.  Indexes and
      table constraints involving the column will be automatically
      dropped as well.
      Multivariate statistics referencing the dropped column will also be
      removed if the removal of the column would cause the statistics to
      contain data for only a single column.
      You will need to say <literal>CASCADE</literal> if anything outside the table
      depends on the column, for example, foreign key references or views.
      If <literal>IF EXISTS</literal> is specified and the column
      does not exist, no error is thrown. In this case a notice
      is issued instead.
-->
この構文を使用すると、テーブルから列を削除できます。
削除する列を含んでいるインデックスおよびテーブル制約も自動的に削除されます。
削除する列を参照する多変量統計がある場合、列の削除の結果、その統計が1つの列のデータしか含まないようになるなら、それも削除されます。
また、削除する列にテーブル以外が依存（例えば、外部キー制約、ビューなど）している場合、<literal>CASCADE</literal>を付ける必要があります。
<literal>IF EXISTS</literal>が指定されている場合、もしその列がなかったとしてもエラーにはなりません。
この場合は代わりに注意が出力されます。
     </para>
    </listitem>
   </varlistentry>

   <varlistentry id="sql-altertable-desc-set-data-type">
    <term><literal>SET DATA TYPE</literal></term>
    <listitem>
     <para>
<!--
      This form changes the type of a column of a table. Indexes and
      simple table constraints involving the column will be automatically
      converted to use the new column type by reparsing the originally
      supplied expression.
      The optional <literal>COLLATE</literal> clause specifies a collation
      for the new column; if omitted, the collation is the default for the
      new column type.
      The optional <literal>USING</literal>
      clause specifies how to compute the new column value from the old;
      if omitted, the default conversion is the same as an assignment
      cast from old data type to new.  A  <literal>USING</literal>
      clause must be provided if there is no implicit or assignment
      cast from old to new type.
-->
この構文を使用すると、テーブルの列の型を変更できます。
その列を含むインデックスと簡単なテーブル制約は、元々与えられた式を再解析し、新しい型を使用するように自動的に変換されます。
<literal>COLLATE</literal>句を使うと、新しい列の照合順を指定できます。
省略時の照合順は新しい列の型のデフォルトになります。
<literal>USING</literal>句を使うと、古い列値をどのように新しい値に計算するかを指定できます。
省略された場合、デフォルトの変換は、古いデータ型から新しいデータ型への代入キャストと同じになります。
古いデータ型から新しいデータ型への暗黙キャストあるいは代入キャストがない場合、<literal>USING</literal>句を指定しなければなりません。
     </para>

     <para>
<!--
      When this form is used, the column's statistics are removed,
      so running <link linkend="sql-analyze"><command>ANALYZE</command></link>
      on the table afterwards is recommended.
-->
この形式を使用すると、列の統計情報が削除されるので、後でテーブルに対して<link linkend="sql-analyze"><command>ANALYZE</command></link>を実行することをお勧めします。
     </para>
    </listitem>
   </varlistentry>

   <varlistentry id="sql-altertable-desc-set-drop-default">
    <term><literal>SET</literal>/<literal>DROP DEFAULT</literal></term>
    <listitem>
     <para>
<!--
      These forms set or remove the default value for a column (where
      removal is equivalent to setting the default value to NULL).  The new
      default value will only apply in subsequent <command>INSERT</command>
      or <command>UPDATE</command> commands; it does not cause rows already
      in the table to change.
-->
これらの構文を使用すると、列のデフォルト値を設定または削除できます（ここで、削除はデフォルト値をNULLに設定することと等価です）。
新しいデフォルト値は、変更後に行われる<command>INSERT</command>または<command>UPDATE</command>コマンドにのみ適用されます。
テーブル内の既存の行は変更されません。
     </para>
    </listitem>
   </varlistentry>

   <varlistentry id="sql-altertable-desc-set-drop-not-null">
    <term><literal>SET</literal>/<literal>DROP NOT NULL</literal></term>
    <listitem>
     <para>
<!--
      These forms change whether a column is marked to allow null
      values or to reject null values.
-->
これらの構文は、列の値としてNULL値を認めるか拒絶するかを変更します。
     </para>

     <para>
<!--
      <literal>SET NOT NULL</literal> may only be applied to a column
      provided none of the records in the table contain a
      <literal>NULL</literal> value for the column.  Ordinarily this is
      checked during the <literal>ALTER TABLE</literal> by scanning the
<<<<<<< HEAD
      entire table;
      however, if a valid <literal>CHECK</literal> constraint exists
      (and is not dropped in the same command) which proves no
      <literal>NULL</literal> can exist, then the table scan is skipped.
=======
      entire table; however, if a valid <literal>CHECK</literal> constraint is
      found which proves no <literal>NULL</literal> can exist, then the
      table scan is skipped.
-->
<literal>SET NOT NULL</literal>は、テーブルの項目でその列が<literal>NULL</literal>値であるものが1つもない場合にのみ、その列に設定可能です。
通常これは<literal>ALTER TABLE</literal>がテーブル全体をスキャンする際に確認されます。しかしながら、<literal>NULL</literal>が存在できないことを示す有効な<literal>CHECK</literal>制約が見つかれば、テーブルスキャンは省略されます。
>>>>>>> cf849a6c
     </para>

     <para>
<!--
      If this table is a partition, one cannot perform <literal>DROP NOT NULL</literal>
      on a column if it is marked <literal>NOT NULL</literal> in the parent
      table.  To drop the <literal>NOT NULL</literal> constraint from all the
      partitions, perform <literal>DROP NOT NULL</literal> on the parent
      table.  Even if there is no <literal>NOT NULL</literal> constraint on the
      parent, such a constraint can still be added to individual partitions,
      if desired; that is, the children can disallow nulls even if the parent
      allows them, but not the other way around.
-->
このテーブルがパーティションの場合、親テーブルで<literal>NOT NULL</literal>の印がつけられている列について<literal>DROP NOT NULL</literal>を実行することはできません。
すべてのパーティションから<literal>NOT NULL</literal>制約を削除するには、親テーブルで<literal>DROP NOT NULL</literal>を実行してください。
親テーブルに<literal>NOT NULL</literal>制約がない場合でも、望むなら各パーティションにそのような制約を追加することができます。
つまり、親テーブルがNULLを許していても子テーブルでNULLを禁止することができますが、その逆はできません。
     </para>
    </listitem>
   </varlistentry>

   <varlistentry id="sql-altertable-desc-set-expression">
    <term><literal>SET EXPRESSION AS</literal></term>
    <listitem>
     <para>
<!--
      This form replaces the expression of a generated column.  Existing data
      in the column is rewritten and all the future changes will apply the new
      generation expression.
-->
この構文は、生成列の式を置き換えます。
列の既存のデータは書き換えられ、以後の変更はすべて新しい生成式を適用します。
     </para>

     <para>
      When this form is used, the column's statistics are removed,
      so running <link linkend="sql-analyze"><command>ANALYZE</command></link>
      on the table afterwards is recommended.
     </para>
    </listitem>
   </varlistentry>

   <varlistentry id="sql-altertable-desc-drop-expression">
    <term><literal>DROP EXPRESSION [ IF EXISTS ]</literal></term>
    <listitem>
     <para>
<!--
      This form turns a stored generated column into a normal base column.
      Existing data in the columns is retained, but future changes will no
      longer apply the generation expression.
-->
この構文は、格納された生成列を通常の基本列に変換します。
列の既存のデータは保持されますが、以後の変更はもはや生成式を適用しません。
     </para>

     <para>
<!--
      If <literal>DROP EXPRESSION IF EXISTS</literal> is specified and the
      column is not a stored generated column, no error is thrown.  In this
      case a notice is issued instead.
-->
<literal>DROP EXPRESSION IF EXISTS</literal>が指定され、その列が格納された生成列でない場合は、エラーを発生させません。
この場合、注意メッセージが発行されます。
     </para>
    </listitem>
   </varlistentry>

   <varlistentry id="sql-altertable-desc-generated-identity">
    <term><literal>ADD GENERATED { ALWAYS | BY DEFAULT } AS IDENTITY</literal></term>
    <term><literal>SET GENERATED { ALWAYS | BY DEFAULT }</literal></term>
    <term><literal>DROP IDENTITY [ IF EXISTS ]</literal></term>
    <listitem>
     <para>
<!--
      These forms change whether a column is an identity column or change the
      generation attribute of an existing identity column.
      See <link linkend="sql-createtable"><command>CREATE TABLE</command></link> for details.
      Like <literal>SET DEFAULT</literal>, these forms only affect the
      behavior of subsequent <command>INSERT</command>
      and <command>UPDATE</command> commands; they do not cause rows
      already in the table to change.
-->
この構文では、列が識別列であるかどうか、または既存の識別列の生成属性を変更することができます。
詳細は<link linkend="sql-createtable"><command>CREATE TABLE</command></link>を参照してください。
<literal>SET DEFAULT</literal>同様に、この構文は、変更後に行われる<command>INSERT</command>または<command>UPDATE</command>コマンドにのみ適用されます。
テーブル内の既存の行は変更されません。
     </para>

     <para>
<!--
      If <literal>DROP IDENTITY IF EXISTS</literal> is specified and the
      column is not an identity column, no error is thrown.  In this case a
      notice is issued instead.
-->
<literal>DROP IDENTITY IF EXISTS</literal>が指定され、その列が識別列でない場合は、エラーを発生させません。
この場合、注意メッセージが発行されます。
     </para>
    </listitem>
   </varlistentry>

   <varlistentry id="sql-altertable-desc-set-sequence-option">
    <term><literal>SET <replaceable>sequence_option</replaceable></literal></term>
    <term><literal>RESTART</literal></term>
    <listitem>
     <para>
<!--
      These forms alter the sequence that underlies an existing identity
      column.  <replaceable>sequence_option</replaceable> is an option
      supported by <link linkend="sql-altersequence"><command>ALTER SEQUENCE</command></link> such
      as <literal>INCREMENT BY</literal>.
-->
この構文では、既存の識別列に紐付けられているシーケンスを変更します。
<replaceable>sequence_option</replaceable>は<literal>INCREMENT BY</literal>など<link linkend="sql-altersequence"><command>ALTER SEQUENCE</command></link>がサポートするオプションです。
     </para>
    </listitem>
   </varlistentry>

   <varlistentry id="sql-altertable-desc-set-statistics">
    <term><literal>SET STATISTICS</literal></term>
    <listitem>
     <para>
<!--
      This form
      sets the per-column statistics-gathering target for subsequent
      <link linkend="sql-analyze"><command>ANALYZE</command></link> operations.
      The target can be set in the range 0 to 10000.  Set it
      to <literal>DEFAULT</literal> to revert to using the system default
      statistics target (<xref linkend="guc-default-statistics-target"/>).
      (Setting to a value of -1 is an obsolete way spelling to get the same
      outcome.)
      For more information on the use of statistics by the
      <productname>PostgreSQL</productname> query planner, refer to
      <xref linkend="planner-stats"/>.
-->
この構文は、以後の<link linkend="sql-analyze"><command>ANALYZE</command></link>操作において、列単位での統計情報収集対象を設定します。
対象として、0から10000までの範囲の値を設定可能です。
<literal>DEFAULT</literal>に設定すると、システムのデフォルト統計情報対象（<xref linkend="guc-default-statistics-target"/>）を使用するように戻されます。
（値を -1 に設定する方法は、同じ結果を得るための古い方法です。）
<productname>PostgreSQL</productname>の問い合わせプランナによる統計情報の使用に関する詳細は、<xref linkend="planner-stats"/>を参照してください。
     </para>
     <para>
<!--
      <literal>SET STATISTICS</literal> acquires a
      <literal>SHARE UPDATE EXCLUSIVE</literal> lock.
-->
<literal>SET STATISTICS</literal>は<literal>SHARE UPDATE EXCLUSIVE</literal>ロックを取得します。
     </para>
    </listitem>
   </varlistentry>

   <varlistentry id="sql-altertable-desc-set-attribute-option">
    <term><literal>SET ( <replaceable class="parameter">attribute_option</replaceable> = <replaceable class="parameter">value</replaceable> [, ... ] )</literal></term>
    <term><literal>RESET ( <replaceable class="parameter">attribute_option</replaceable> [, ... ] )</literal></term>
    <listitem>
     <para>
<!--
      This form sets or resets per-attribute options.  Currently, the only
      defined per-attribute options are <literal>n_distinct</literal> and
      <literal>n_distinct_inherited</literal>, which override the
      number-of-distinct-values estimates made by subsequent
      <link linkend="sql-analyze"><command>ANALYZE</command></link>
      operations.  <literal>n_distinct</literal> affects the statistics for the table
      itself, while <literal>n_distinct_inherited</literal> affects the statistics
      gathered for the table plus its inheritance children.  When set to a
      positive value, <command>ANALYZE</command> will assume that the column contains
      exactly the specified number of distinct nonnull values.  When set to a
      negative value, which must be greater
      than or equal to -1, <command>ANALYZE</command> will assume that the number of
      distinct nonnull values in the column is linear in the size of the
      table; the exact count is to be computed by multiplying the estimated
      table size by the absolute value of the given number.  For example,
      a value of -1 implies that all values in the column are distinct, while
      a value of -0.5 implies that each value appears twice on the average.
      This can be useful when the size of the table changes over time, since
      the multiplication by the number of rows in the table is not performed
      until query planning time.  Specify a value of 0 to revert to estimating
      the number of distinct values normally.  For more information on the use
      of statistics by the <productname>PostgreSQL</productname> query
      planner, refer to <xref linkend="planner-stats"/>.
-->
この構文は属性単位のオプションの設定または設定解除を行います。
現時点では属性単位のオプションで定義されているのは<literal>n_distinct</literal>および<literal>n_distinct_inherited</literal>のみです。
これらのオプションは、その後の<link linkend="sql-analyze"><command>ANALYZE</command></link>操作により生成される個別値数の推定値を上書きします。
<literal>n_distinct</literal>はテーブル自身の統計情報に影響を与え、<literal>n_distinct_inherited</literal>はテーブルとそれを継承した子テーブルから集めた統計情報に影響を与えます。
正の値の場合、<command>ANALYZE</command>は、その列には、正確に指定された個数の非NULLの個別値が存在するものとみなします。
負の値の場合、この値は-1以上でなければなりませんが、<command>ANALYZE</command>は、その列内の非NULLの個別値はテーブルのサイズに線形であるとみなし、推定テーブルサイズに指定した値の絶対値を乗じた値が個別値数であるとみなします。
たとえば、-1という値は、列内のすべての値に重複がないことを意味し、-0.5という値は個々の値は平均して2回現れることを意味します。
テーブルの行数との乗算は問い合わせ計画を作成するまで行われませんので、テーブルサイズが変わり続けるような場合にこれは有用かもしれません。
0という値を指定することで、個別値数の推定を通常に戻します。
<productname>PostgreSQL</productname>問い合わせプランナにおける統計情報の使用に関しては<xref linkend="planner-stats"/>を参照してください。
     </para>
     <para>
<!--
      Changing per-attribute options acquires a
      <literal>SHARE UPDATE EXCLUSIVE</literal> lock.
-->
属性単位のオプションの変更は<literal>SHARE UPDATE EXCLUSIVE</literal>ロックを取得します。
     </para>
    </listitem>
   </varlistentry>

   <varlistentry id="sql-altertable-desc-set-storage">
    <term>
     <literal>SET STORAGE { PLAIN | EXTERNAL | EXTENDED | MAIN | DEFAULT }</literal>
     <indexterm>
      <primary>TOAST</primary>
      <secondary>per-column storage settings</secondary>
     </indexterm>
     <indexterm>
      <primary>TOAST</primary>
      <secondary>列ごとの保管設定</secondary>
     </indexterm>
    </term>
    <listitem>
     <para>
<!--
      This form sets the storage mode for a column. This controls whether this
      column is held inline or in a secondary <acronym>TOAST</acronym> table,
      and whether the data
      should be compressed or not. <literal>PLAIN</literal> must be used
      for fixed-length values such as <type>integer</type> and is
      inline, uncompressed. <literal>MAIN</literal> is for inline,
      compressible data. <literal>EXTERNAL</literal> is for external,
      uncompressed data, and <literal>EXTENDED</literal> is for external,
      compressed data.
      Writing <literal>DEFAULT</literal> sets the storage mode to the default
      mode for the column's data type.  <literal>EXTENDED</literal> is the
      default for most data types that support non-<literal>PLAIN</literal>
      storage.
      Use of <literal>EXTERNAL</literal> will make substring operations on
      very large <type>text</type> and <type>bytea</type> values run faster,
      at the penalty of increased storage space.
      Note that <literal>ALTER TABLE ... SET STORAGE</literal> doesn't itself
      change anything in the table; it just sets the strategy to be pursued
      during future table updates.
      See <xref linkend="storage-toast"/> for more information.
-->
この構文は、列の格納モードを設定します。
列をインラインで保持するか補助<acronym>TOAST</acronym>テーブルに保持するか、また、データを圧縮するかどうかを制御できます。
<literal>PLAIN</literal>は、<type>integer</type>のような固定長の値に対して使用します。インラインで保持され、圧縮されません。
<literal>MAIN</literal>は、インラインで保持されていて、圧縮可能なデータに使用します。
<literal>EXTERNAL</literal>は圧縮されていない外部データに使用します。
<literal>EXTENDED</literal>は圧縮された外部データに使用します。
<literal>DEFAULT</literal>と書くと、列のデータ型に対して格納モードをデフォルトのモードに設定します。
<literal>EXTENDED</literal>は、<literal>PLAIN</literal>以外の保管をサポートするほとんどのデータ型におけるデフォルトです。
<literal>EXTERNAL</literal>を使用すると、非常に長い<type>text</type>および<type>bytea</type>列に対する部分文字列操作の処理速度が向上しますが、必要な保管容量が増えるというデメリットがあります。
<literal>ALTER TABLE ... SET STORAGE</literal>自体はテーブルをまったく変更しないことに注意してください。
以後のテーブルの更新時に遂行する戦略を設定するだけです。
詳細は<xref linkend="storage-toast"/>を参照してください。
     </para>
    </listitem>
   </varlistentry>

   <varlistentry id="sql-altertable-desc-set-compression">
    <term>
     <literal>SET COMPRESSION <replaceable class="parameter">compression_method</replaceable></literal>
    </term>
    <listitem>
     <para>
<!--
      This form sets the compression method for a column, determining how
      values inserted in future will be compressed (if the storage mode
      permits compression at all).
      This does not cause the table to be rewritten, so existing data may still
      be compressed with other compression methods.  If the table is restored
      with <application>pg_restore</application>, then all values are rewritten
      with the configured compression method.
      However, when data is inserted from another relation (for example,
      by <command>INSERT ... SELECT</command>), values from the source table are
      not necessarily detoasted, so any previously compressed data may retain
      its existing compression method, rather than being recompressed with the
      compression method of the target column.
      The supported compression
      methods are <literal>pglz</literal> and <literal>lz4</literal>.
      (<literal>lz4</literal> is available only if <option>&#45;-with-lz4</option>
      was used when building <productname>PostgreSQL</productname>.)  In
      addition, <replaceable class="parameter">compression_method</replaceable>
      can be <literal>default</literal>, which selects the default behavior of
      consulting the <xref linkend="guc-default-toast-compression"/> setting
      at the time of data insertion to determine the method to use.
-->
この構文を使用すると、列の圧縮方式を設定し、将来挿入される値がどのように圧縮されるかを決定できます（格納モードで圧縮が許可されている場合）。
これによってテーブルが書き換えられることはないため、既存のデータは他の圧縮方式で圧縮されたままの可能性があります。
テーブルを<application>pg_restore</application>でリストアした場合、すべての値は設定された圧縮方式で書き直されます。
しかし、データが別のリレーションから挿入された場合(例えば<command>INSERT ... SELECT</command>によって)、元となるテーブルからの値は必ずしも非TOAST化されるとは限らないため、以前に圧縮されたデータは、対象列の圧縮方式で再圧縮されるのではなく、既存の圧縮方式を保持する場合があります。
サポートされている圧縮方式は、<literal>pglz</literal>と<literal>lz4</literal>です。
（<literal>lz4</literal>は、<productname>PostgreSQL</productname>のビルド時に<option>--with-lz4</option>が使用された場合にのみ使用できます。）
さらに、<replaceable class="parameter">compression_method</replaceable>を<literal>default</literal>にすることができ、これにより、データ挿入時に<xref linkend="guc-default-toast-compression"/>設定を参照して、使用する方法を決定するデフォルトの動作が選択されます。
     </para>
    </listitem>
   </varlistentry>

   <varlistentry id="sql-altertable-desc-add-table-constraint">
    <term><literal>ADD <replaceable class="parameter">table_constraint</replaceable> [ NOT VALID ]</literal></term>
    <listitem>
     <para>
<!--
      This form adds a new constraint to a table using the same constraint
      syntax as <link linkend="sql-createtable"><command>CREATE TABLE</command></link>, plus the option <literal>NOT
      VALID</literal>, which is currently only allowed for foreign key
      and CHECK constraints.
-->
この構文は、<link linkend="sql-createtable"><command>CREATE TABLE</command></link>と同じ制約構文に加え、現時点では外部キー制約と検査制約でのみ許される<literal>NOT VALID</literal>オプションを使って新しい制約をテーブルに追加します。
     </para>

     <para>
<!--
      Normally, this form will cause a scan of the table to verify that all
      existing rows in the table satisfy the new constraint.  But if
      the <literal>NOT VALID</literal> option is used, this
      potentially-lengthy scan is skipped.  The constraint will still be
      enforced against subsequent inserts or updates (that is, they'll fail
      unless there is a matching row in the referenced table, in the case
      of foreign keys, or they'll fail unless the new row matches the
      specified check condition).  But the
      database will not assume that the constraint holds for all rows in
      the table, until it is validated by using the <literal>VALIDATE
      CONSTRAINT</literal> option.
      See <xref linkend="sql-altertable-notes"/> below for more information
      about using the <literal>NOT VALID</literal> option.
-->
通常この構文は、テーブルの既存の行が新しい制約を満たすか確認するため、テーブルのスキャンの原因となります。
しかし、<literal>NOT VALID</literal>オプションが使われていれば、時間がかかるかもしれないこのスキャンは省略されます。
それでも、制約はその後の挿入や更新に対して強制されます（つまり、外部キー制約の場合、被参照テーブルに一致する行が存在しない限り失敗します。指定された検査制約に一致する新しい行が存在しない限り失敗します）。
しかしデータベースは、<literal>VALIDATE CONSTRAINT</literal>オプションを使用して検証されるまで、テーブル内のすべての行で制約が保持されているとみなしません。
<literal>NOT VALID</literal>オプションを使うことに関する更なる情報は<xref linkend="sql-altertable-notes"/>以下を参照してください。
     </para>

     <para>
<!--
      Although most forms of <literal>ADD
      <replaceable class="parameter">table_constraint</replaceable></literal>
      require an <literal>ACCESS EXCLUSIVE</literal> lock, <literal>ADD
      FOREIGN KEY</literal> requires only a <literal>SHARE ROW
      EXCLUSIVE</literal> lock.  Note that <literal>ADD FOREIGN KEY</literal>
      also acquires a <literal>SHARE ROW EXCLUSIVE</literal> lock on the
      referenced table, in addition to the lock on the table on which the
      constraint is declared.
-->
<literal>ADD <replaceable class="parameter">table_constraint</replaceable></literal>のほとんどの構文では<literal>ACCESS EXCLUSIVE</literal>ロックが必要ですが、<literal>ADD FOREIGN KEY</literal>では<literal>SHARE ROW EXCLUSIVE</literal>ロックだけが必要です。
<literal>ADD FOREIGN KEY</literal>は、制約を宣言したテーブルでのロックに加えて、被参照テーブルの<literal>SHARE ROW EXCLUSIVE</literal>ロックも取得することに注意してください。
     </para>

     <para>
<!--
      Additional restrictions apply when unique or primary key constraints
      are added to partitioned tables; see <link linkend="sql-createtable"><command>CREATE TABLE</command></link>.
      Also, foreign key constraints on partitioned
      tables may not be declared <literal>NOT VALID</literal> at present.
-->
一意性制約や主キー制約がパーティションテーブルに追加されるときには、追加的な制限が適用されます。
<link linkend="sql-createtable"><command>CREATE TABLE</command></link>を参照してください。
また、今のところ、パーティションテーブルでの外部キー制約では<literal>NOT VALID</literal>と宣言できません。
     </para>

    </listitem>
   </varlistentry>

   <varlistentry id="sql-altertable-desc-add-table-constraint-using-index">
    <term><literal>ADD <replaceable class="parameter">table_constraint_using_index</replaceable></literal></term>
    <listitem>
     <para>
<!--
      This form adds a new <literal>PRIMARY KEY</literal> or <literal>UNIQUE</literal>
      constraint to a table based on an existing unique index.  All the
      columns of the index will be included in the constraint.
-->
この構文は、既存の一意性インデックスに基づき、テーブルに<literal>PRIMARY KEY</literal>または<literal>UNIQUE</literal>制約を新たに追加します。
インデックスのすべての列がこの制約に含まれます。
     </para>

     <para>
<!--
      The index cannot have expression columns nor be a partial index.
      Also, it must be a b-tree index with default sort ordering.  These
      restrictions ensure that the index is equivalent to one that would be
      built by a regular <literal>ADD PRIMARY KEY</literal> or <literal>ADD UNIQUE</literal>
      command.
-->
このインデックスは式列を持つことはできず、また部分インデックスであってはいけません。
またこれはデフォルトのソート順序を持つB-Treeインデックスでなければなりません。
これらの制限により、このインデックスが通常の<literal>ADD PRIMARY KEY</literal>または<literal>ADD UNIQUE</literal>コマンドにより構築されたインデックスと等価であることを確実にします。
     </para>

     <para>
<!--
      If <literal>PRIMARY KEY</literal> is specified, and the index's columns are not
      already marked <literal>NOT NULL</literal>, then this command will attempt to
      do <literal>ALTER COLUMN SET NOT NULL</literal> against each such column.
      That requires a full table scan to verify the column(s) contain no
      nulls.  In all other cases, this is a fast operation.
-->
<literal>PRIMARY KEY</literal>が指定され、インデックスの列が<literal>NOT NULL</literal>と印付けされていない場合、このコマンドはこうした列のそれぞれに対して<literal>ALTER COLUMN SET NOT NULL</literal>の実施を試みます。
これは列にNULLが含まれないことを検証するために完全なテーブルスキャンを必要とします。
この他の場合においては、これが高速な操作です。
     </para>

     <para>
<!--
      If a constraint name is provided then the index will be renamed to match
      the constraint name.  Otherwise the constraint will be named the same as
      the index.
-->
制約名が提供された場合、インデックスの名前は制約名に合うように変更されます。
提供されない場合は制約にはインデックスと同じ名前が付けられます。
     </para>

     <para>
<!--
      After this command is executed, the index is <quote>owned</quote> by the
      constraint, in the same way as if the index had been built by
      a regular <literal>ADD PRIMARY KEY</literal> or <literal>ADD UNIQUE</literal>
      command.  In particular, dropping the constraint will make the index
      disappear too.
-->
このコマンドの実行後、インデックスは、制約により<quote>所有</quote>され、それはインデックスが通常の<literal>ADD PRIMARY KEY</literal>または<literal>ADD UNIQUE</literal>により構築された場合と同様です。
特にこの制約を削除するとインデックスも消えてしまいます。
     </para>

     <para>
<!--
      This form is not currently supported on partitioned tables.
-->
この形式は今のところパーティションテーブルではサポートされません。
     </para>

     <note>
      <para>
<!--
       Adding a constraint using an existing index can be helpful in
       situations where a new constraint needs to be added without blocking
       table updates for a long time.  To do that, create the index using
       <command>CREATE UNIQUE INDEX CONCURRENTLY</command>, and then convert it to a
       constraint using this syntax.  See the example below.
-->
既存のインデックスを使用した制約の追加は、テーブル更新を長時間ブロックすることなく新しい制約を追加しなければならない場合に有用になる可能性があります。
このためには、<command>CREATE UNIQUE INDEX CONCURRENTLY</command>を用いてインデックスを作成し、この構文を使用して制約に変換してください。
後述の例を参照してください。
      </para>
     </note>
    </listitem>
   </varlistentry>

   <varlistentry id="sql-altertable-desc-alter-constraint">
    <term><literal>ALTER CONSTRAINT</literal></term>
    <listitem>
     <para>
<!--
      This form alters the attributes of a constraint that was previously
      created. Currently only foreign key constraints may be altered.
-->
この構文は以前に作成された制約の属性を変更します。
現在は外部キー制約のみを変更できます。
     </para>
    </listitem>
   </varlistentry>

   <varlistentry id="sql-altertable-desc-validate-constraint">
    <term><literal>VALIDATE CONSTRAINT</literal></term>
    <listitem>
     <para>
<!--
      This form validates a foreign key or check constraint that was
      previously created as <literal>NOT VALID</literal>, by scanning the
      table to ensure there are no rows for which the constraint is not
      satisfied.  Nothing happens if the constraint is already marked valid.
      (See <xref linkend="sql-altertable-notes"/> below for an explanation
      of the usefulness of this command.)
-->
この構文は、以前に<literal>NOT VALID</literal>として作成された外部キー制約または検査制約を、これらの制約を満たさない行が存在しないことを確認するためにテーブルをスキャンして、検証します。
制約がすでに有効であると記録されている場合は何も起こりません。
(このコマンドの有用性の説明は<xref linkend="sql-altertable-notes"/>以下を参照してください。)
     </para>
     <para>
<!--
      This command acquires a <literal>SHARE UPDATE EXCLUSIVE</literal> lock.
-->
このコマンドは<literal>SHARE UPDATE EXCLUSIVE</literal>ロックを取得します。
     </para>
    </listitem>
   </varlistentry>

   <varlistentry id="sql-altertable-desc-drop-constraint">
    <term><literal>DROP CONSTRAINT [ IF EXISTS ]</literal></term>
    <listitem>
     <para>
<!--
      This form drops the specified constraint on a table, along with
      any index underlying the constraint.
      If <literal>IF EXISTS</literal> is specified and the constraint
      does not exist, no error is thrown. In this case a notice is issued instead.
-->
この構文はテーブル上の指定した制約を、制約の基となるインデックスと共に削除します。
<literal>IF EXISTS</literal>が指定された場合、その制約がなくてもエラーになりません。
この場合は代わりに注意が出力されます。
     </para>
    </listitem>
   </varlistentry>

   <varlistentry id="sql-altertable-desc-disable-enable-trigger">
    <term><literal>DISABLE</literal>/<literal>ENABLE [ REPLICA | ALWAYS ] TRIGGER</literal></term>
    <listitem>
     <para>
<!--
      These forms configure the firing of trigger(s) belonging to the table.
      A disabled trigger is still known to the system, but is not executed
      when its triggering event occurs.  (For a deferred trigger, the enable
      status is checked when the event occurs, not when the trigger function
      is actually executed.)  One can disable or enable a single
      trigger specified by name, or all triggers on the table, or only
      user triggers (this option excludes internally generated constraint
      triggers, such as those that are used to implement foreign key
      constraints or deferrable uniqueness and exclusion constraints).
      Disabling or enabling internally generated constraint triggers
      requires superuser privileges; it should be done with caution since
      of course the integrity of the constraint cannot be guaranteed if the
      triggers are not executed.
-->
この構文を使用すると、テーブルに属するトリガの発行について設定できます。
無効にされたトリガはシステム上に存在し続けますが、トリガイベントが発生したとしても実行されません。
（遅延トリガの場合、有効無効状態の確認は、トリガ関数を実際に実行しようとする時ではなく、イベントの発生時に行われます。）
名前でトリガを1つ指定して有効または無効にすることもできますし、テーブル上のすべてのトリガを有効または無効にすることもできます。
また、ユーザトリガのみを有効または無効にすることも可能です
（このオプションは、外部キー制約、遅延可能な一意性および排他制約を実装するために使用される内部向けに生成される制約トリガを除外します。）
内部向けに生成される制約トリガを有効または無効にするにはスーパーユーザ権限が必要です。
トリガが実行されなかった場合は当然ながら制約の整合性が保証されませんので、制約トリガの無効化は注意して実行しなければなりません。
     </para>

     <para>
<!--
      The trigger firing mechanism is also affected by the configuration
      variable <xref linkend="guc-session-replication-role"/>. Simply enabled
      triggers (the default) will fire when the replication role is <quote>origin</quote>
      (the default) or <quote>local</quote>. Triggers configured as <literal>ENABLE
      REPLICA</literal> will only fire if the session is in <quote>replica</quote>
      mode, and triggers configured as <literal>ENABLE ALWAYS</literal> will
      fire regardless of the current replication role.
-->
トリガ発行機構は設定変数<xref linkend="guc-session-replication-role"/>の影響も受けます。
単に有効としたトリガ（デフォルト）では、レプリケーションロールが<quote>origin</quote>（デフォルト）または<quote>local</quote>の場合に発行されます。
<literal>ENABLE REPLICA</literal>と設定されたトリガでは、セッションが<quote>replica</quote>モードである場合のみ発行されます。
そして、<literal>ENABLE ALWAYS</literal>と設定されたトリガでは、現在のレプリケーションロールに関係なく発行されます。
     </para>

     <para>
<!--
      The effect of this mechanism is that in the default configuration,
      triggers do not fire on replicas.  This is useful because if a trigger
      is used on the origin to propagate data between tables, then the
      replication system will also replicate the propagated data; so the
      trigger should not fire a second time on the replica, because that would
      lead to duplication.  However, if a trigger is used for another purpose
      such as creating external alerts, then it might be appropriate to set it
      to <literal>ENABLE ALWAYS</literal> so that it is also fired on
      replicas.
-->
この仕組みの効果はデフォルト設定ではレプリカ上でトリガが発行しないことです。
トリガがオリジンでテーブル間でデータを伝播するのに使われている場合にレプリケーションシステムは伝播したデータもレプリケーションします。レプリカ上でトリガが再度発動すべきではありませんので、これは有用です。
しかしながら、トリガが外部的な警告を発するなどの他の意図で使われている場合、レプリカでもトリガが発行されるように<literal>ENABLE ALWAYS</literal>を設定するのが適切と言えます。
     </para>

     <para>
<!--
      When this command is applied to a partitioned table, the states of
      corresponding clone triggers in the partitions are updated too,
      unless <literal>ONLY</literal> is specified.
-->
このコマンドがパーティション化されたテーブルに適用されると、<literal>ONLY</literal>が指定されていない限り、パーティション内の対応するクローントリガの状態も更新されます。
     </para>

     <para>
<!--
      This command acquires a <literal>SHARE ROW EXCLUSIVE</literal> lock.
-->
このコマンドは<literal>SHARE ROW EXCLUSIVE</literal>ロックを取得します。
     </para>
    </listitem>
   </varlistentry>

   <varlistentry id="sql-altertable-desc-disable-enable-rule">
    <term><literal>DISABLE</literal>/<literal>ENABLE [ REPLICA | ALWAYS ] RULE</literal></term>
    <listitem>
     <para>
<!--
      These forms configure the firing of rewrite rules belonging to the table.
      A disabled rule is still known to the system, but is not applied
      during query rewriting. The semantics are as for disabled/enabled
      triggers. This configuration is ignored for <literal>ON SELECT</literal> rules, which
      are always applied in order to keep views working even if the current
      session is in a non-default replication role.
-->
この構文を使用すると、テーブルに属する書き換えルールの実行について設定することができます。
ルールは無効にしてもシステムに残りますが、問い合わせ書き換え時に適用されません。
この意味はトリガの有効化、無効化と同じです。
この設定は<literal>ON SELECT</literal>ルールでは無視されます。
現在のセッションがデフォルト以外のレプリケーションモードであったとしても、ビュー操作を維持するために常に適用されます。
     </para>

     <para>
<!--
      The rule firing mechanism is also affected by the configuration variable
      <xref linkend="guc-session-replication-role"/>, analogous to triggers as
      described above.
-->
前述のトリガと同様に、ルール発行機構は設定変数<xref linkend="guc-session-replication-role"/>の影響を受けます。
     </para>
    </listitem>
   </varlistentry>

   <varlistentry id="sql-altertable-desc-disable-enable-row-level-security">
    <term><literal>DISABLE</literal>/<literal>ENABLE ROW LEVEL SECURITY</literal></term>
    <listitem>
     <para>
<!--
      These forms control the application of row security policies belonging
      to the table.  If enabled and no policies exist for the table, then a
      default-deny policy is applied.  Note that policies can exist for a table
      even if row-level security is disabled.  In this case, the policies will
      <emphasis>not</emphasis> be applied and the policies will be ignored.
      See also
      <link linkend="sql-createpolicy"><command>CREATE POLICY</command></link>.
-->
これらの構文は、テーブルの行セキュリティポリシーの適用を制御します。
有効にされ、かつテーブルにポリシーが存在しない場合は、デフォルトの拒絶ポリシーが適用されます。
行単位セキュリティが無効になっている場合でも、テーブルのセキュリティが存在し得ることに注意してください。
この場合、ポリシーは適用<emphasis>されず</emphasis>、無視されます。
<link linkend="sql-createpolicy"><command>CREATE POLICY</command></link>も参照してください。
     </para>
    </listitem>
   </varlistentry>

   <varlistentry id="sql-altertable-desc-force-row-level-security">
    <term><literal>NO FORCE</literal>/<literal>FORCE ROW LEVEL SECURITY</literal></term>
    <listitem>
     <para>
<!--
      These forms control the application of row security policies belonging
      to the table when the user is the table owner.  If enabled, row-level
      security policies will be applied when the user is the table owner.  If
      disabled (the default) then row-level security will not be applied when
      the user is the table owner.
      See also
      <link linkend="sql-createpolicy"><command>CREATE POLICY</command></link>.
-->
これらの構文は、ユーザがテーブルの所有者である場合について、テーブルの行セキュリティポリシーの適用を制御します。
有効の場合、ユーザがテーブルの所有者であれば、行セキュリティポリシーが適用されます。
無効（デフォルト）の場合、ユーザがテーブルの所有者であれば、行セキュリティポリシーは適用されません。
<link linkend="sql-createpolicy"><command>CREATE POLICY</command></link>も参照してください。
     </para>
    </listitem>
   </varlistentry>

   <varlistentry id="sql-altertable-desc-cluster-on">
    <term><literal>CLUSTER ON</literal></term>
    <listitem>
     <para>
<!--
      This form selects the default index for future
      <link linkend="sql-cluster"><command>CLUSTER</command></link>
      operations.  It does not actually re-cluster the table.
-->
この構文は、以後の<link linkend="sql-cluster"><command>CLUSTER</command></link>操作用のデフォルトインデックスを選択します。
テーブルの再クラスタ化は実際には行いません。
     </para>
     <para>
<!--
      Changing cluster options acquires a <literal>SHARE UPDATE EXCLUSIVE</literal> lock.
-->
clusterオプションの変更は<literal>SHARE UPDATE EXCLUSIVE</literal>ロックを取得します。
     </para>
    </listitem>
   </varlistentry>

   <varlistentry id="sql-altertable-desc-set-without-cluster">
    <term><literal>SET WITHOUT CLUSTER</literal></term>
    <listitem>
     <para>
<!--
      This form removes the most recently used
      <link linkend="sql-cluster"><command>CLUSTER</command></link>
      index specification from the table.  This affects
      future cluster operations that don't specify an index.
-->
この構文は、テーブルから、一番最後に適用された<link linkend="sql-cluster"><command>CLUSTER</command></link>インデックス指定を削除します。
以後のインデックスを指定しないクラスタ操作に影響を及ぼします。
     </para>
     <para>
<!--
      Changing cluster options acquires a <literal>SHARE UPDATE EXCLUSIVE</literal> lock.
-->
clusterオプションの変更は<literal>SHARE UPDATE EXCLUSIVE</literal>ロックを取得します。
     </para>
    </listitem>
   </varlistentry>

   <varlistentry id="sql-altertable-desc-set-without-oids">
    <term><literal>SET WITHOUT OIDS</literal></term>
    <listitem>
     <para>
<!--
      Backward-compatible syntax for removing the <literal>oid</literal>
      system column.  As <literal>oid</literal> system columns cannot be
      added anymore, this never has an effect.
-->
システム列<literal>oid</literal>を削除する、後方互換のための構文です。
システム列<literal>oid</literal>は今では追加できませんので、これは効果がありません。
     </para>
    </listitem>
   </varlistentry>

   <varlistentry id="sql-altertable-desc-set-access-method">
    <term><literal>SET ACCESS METHOD</literal></term>
    <listitem>
     <para>
<!--
      This form changes the access method of the table by rewriting it
      using the indicated access method; specifying
      <literal>DEFAULT</literal> selects the access method set as the
      <xref linkend="guc-default-table-access-method"/> configuration
      parameter.
      See <xref linkend="tableam"/> for more information.
-->
この構文は、指定のアクセスメソッドを使ってテーブルのアクセスメソッドを書き換えることにより変更します。<literal>DEFAULT</literal>を指定すると、<xref linkend="guc-default-table-access-method"/>設定パラメータとして設定されたアクセスメソッドが選ばれます。
詳細は<xref linkend="tableam"/>を参照してください。
     </para>
     <para>
<!--
      When applied to a partitioned table, there is no data to rewrite,
      but partitions created afterwards will default to the given access
      method unless overridden by a <literal>USING</literal> clause.
      Specifying <varname>DEFAULT</varname> removes a previous value,
      causing future partitions to default to
      <varname>default_table_access_method</varname>.
-->
パーティションテーブルに適用すると、書き換えるデータはありませんが、後で作成されるパーティションは<literal>USING</literal>句で上書きされない限り、指定されたアクセスメソッドがデフォルトになります。
<varname>DEFAULT</varname>を指定すると、以前の値が削除され、以降のパーティションは<varname>default_table_access_method</varname>がデフォルトになります。
     </para>
    </listitem>
   </varlistentry>

   <varlistentry id="sql-altertable-desc-set-tablespace">
    <term><literal>SET TABLESPACE</literal></term>
    <listitem>
     <para>
<!--
      This form changes the table's tablespace to the specified tablespace and
      moves the data file(s) associated with the table to the new tablespace.
      Indexes on the table, if any, are not moved; but they can be moved
      separately with additional <literal>SET TABLESPACE</literal> commands.
      When applied to a partitioned table, nothing is moved, but any
      partitions created afterwards with
      <command>CREATE TABLE PARTITION OF</command> will use that tablespace,
      unless overridden by a <literal>TABLESPACE</literal> clause.
-->
この構文を使用すると、テーブルのテーブル空間を指定したテーブル空間に変更し、テーブルに関連するデータファイルを新しいテーブル空間に移動することができます。
テーブルにインデックスがあっても移動されません。
インデックスを移動するには、別途<literal>SET TABLESPACE</literal>コマンドを実行します。
パーティションテーブルに適用された場合には何も移動されませんが、以後<command>CREATE TABLE PARTITION OF</command>で作られるパーティションは、<literal>TABLESPACE</literal>句により上書きされない限り、そのテーブル空間を使うようになります。
     </para>

     <para>
<!--
      All tables in the current database in a tablespace can be moved by using
      the <literal>ALL IN TABLESPACE</literal> form, which will lock all tables
      to be moved first and then move each one.  This form also supports
      <literal>OWNED BY</literal>, which will only move tables owned by the
      roles specified.  If the <literal>NOWAIT</literal> option is specified
      then the command will fail if it is unable to acquire all of the locks
      required immediately.  Note that system catalogs are not moved by this
      command; use <command>ALTER DATABASE</command> or explicit
      <command>ALTER TABLE</command> invocations instead if desired.  The
      <literal>information_schema</literal> relations are not considered part
      of the system catalogs and will be moved.
      See also
      <link linkend="sql-createtablespace"><command>CREATE TABLESPACE</command></link>.
-->
<literal>ALL IN TABLESPACE</literal>構文を使うことで、テーブル空間内の現在のデータベースのすべてのテーブルを移動することができます。
この場合、移動されるすべてのテーブルがまずロックされ、それから一つずつ移動されます。
この構文は<literal>OWNED BY</literal>もサポートしており、これを使うと、指定のロールが所有しているテーブルだけを移動します。
<literal>NOWAIT</literal>を指定した場合、必要とするすべてのロックを即座に獲得できなければ、このコマンドは失敗します。
このコマンドではシステムカタログは移動されないことに注意し、必要なら代わりに<command>ALTER DATABASE</command>を使うか、あるいは<command>ALTER TABLE</command>で明示的に指定してください。
<literal>information_schema</literal>のリレーションはシステムカタログとはみなされないので、移動されます。
<link linkend="sql-createtablespace"><command>CREATE TABLESPACE</command></link>も参照してください。
     </para>
    </listitem>
   </varlistentry>

   <varlistentry id="sql-altertable-desc-set-logged-unlogged">
    <term><literal>SET { LOGGED | UNLOGGED }</literal></term>
    <listitem>
     <para>
<!--
      This form changes the table from unlogged to logged or vice-versa
      (see <xref linkend="sql-createtable-unlogged"/>).  It cannot be applied
      to a temporary table.
-->
この構文は、テーブルをログを取らないテーブルからログを取るテーブルに変更、あるいはその逆を行います（<xref linkend="sql-createtable-unlogged"/>参照）。
これは一時テーブルに対して使うことはできません。
     </para>

     <para>
<!--
      This also changes the persistence of any sequences linked to the table
      (for identity or serial columns).  However, it is also possible to
      change the persistence of such sequences separately.
-->
これは、テーブルにリンクされたシーケンス(ID列またはシリアル列)の永続性も変更します。
一方、このようなシーケンスの永続性を個別に変更することもできます。
     </para>
    </listitem>
   </varlistentry>

   <varlistentry id="sql-altertable-desc-set-storage-parameter">
    <term><literal>SET ( <replaceable class="parameter">storage_parameter</replaceable> [= <replaceable class="parameter">value</replaceable>] [, ... ] )</literal></term>
    <listitem>
     <para>
<!--
      This form changes one or more storage parameters for the table.  See
      <xref linkend="sql-createtable-storage-parameters"/> in the
      <link linkend="sql-createtable"><command>CREATE TABLE</command></link> documentation
      for details on the available parameters.  Note that the table contents
      will not be modified immediately by this command; depending on the
      parameter you might need to rewrite the table to get the desired effects.
      That can be done with <link linkend="sql-vacuum"><command>VACUUM
      FULL</command></link>, <link linkend="sql-cluster"><command>CLUSTER</command></link> or one of the forms
      of <command>ALTER TABLE</command> that forces a table rewrite.
      For planner related parameters, changes will take effect from the next
      time the table is locked so currently executing queries will not be
      affected.
-->
この構文は、1つ以上のテーブルの格納パラメータを変更します。
設定可能なパラメータの詳細に関しては<link linkend="sql-createtable"><command>CREATE TABLE</command></link>文書の<xref linkend="sql-createtable-storage-parameters"/>を参照してください。
このコマンドによってテーブルの内容が即座に変更されない点に注意してください。
パラメータによりますが、期待する効果を得るためにテーブルを書き換える必要がある場合があります。
このためには、<link linkend="sql-vacuum"><command>VACUUM FULL</command></link>、<link linkend="sql-cluster"><command>CLUSTER</command></link>またはテーブルを強制的に書き換える<command>ALTER TABLE</command>の構文のいずれかを使用してください。
プランナに関連するパラメータについては、次にテーブルがロックされた時に変更が有効になるため、現在実行中の問い合わせは影響を受けません。
     </para>

     <para>
<!--
      <literal>SHARE UPDATE EXCLUSIVE</literal> lock will be taken for
      fillfactor, toast and autovacuum storage parameters, as well as the
      planner parameter <varname>parallel_workers</varname>.
-->
fillfactor、TOAST、およびautovacuumのストレージパラメータおよびプランナに関連するパラメータ<varname>parallel_workers</varname>については<literal>SHARE UPDATE EXCLUSIVE</literal>ロックが獲得されます。
     </para>
    </listitem>
   </varlistentry>

   <varlistentry id="sql-altertable-desc-reset-storage-parameter">
    <term><literal>RESET ( <replaceable class="parameter">storage_parameter</replaceable> [, ... ] )</literal></term>
    <listitem>
     <para>
<!--
      This form resets one or more storage parameters to their
      defaults.  As with <literal>SET</literal>, a table rewrite might be
      needed to update the table entirely.
-->
この構文は、1つ以上の格納パラメータをデフォルト値に再設定します。
<literal>SET</literal>同様、テーブル全体を更新するためにテーブルの書き換えが必要になる場合があります。
     </para>
    </listitem>
   </varlistentry>

   <varlistentry id="sql-altertable-desc-inherit">
    <term><literal>INHERIT <replaceable class="parameter">parent_table</replaceable></literal></term>
    <listitem>
     <para>
<!--
      This form adds the target table as a new child of the specified parent
      table.  Subsequently, queries against the parent will include records
      of the target table.  To be added as a child, the target table must
      already contain all the same columns as the parent (it could have
      additional columns, too).  The columns must have matching data types,
      and if they have <literal>NOT NULL</literal> constraints in the parent
      then they must also have <literal>NOT NULL</literal> constraints in the
      child.
-->
この構文は、対象テーブルを指定した親テーブルの子テーブルとして追加します。
その後に行われる親テーブルへの問い合わせには対象テーブルの項目も含まれます。
子テーブルとして追加するためには、対象テーブルには親テーブルと同じ列がすべて含まれていなければなりません。
（この他の列を持つこともできます。）
これらの列のデータ型は一致している必要があり、親テーブルで<literal>NOT NULL</literal>制約がある場合は、子テーブルでも同様に<literal>NOT NULL</literal>制約を持たなければなりません。
     </para>

     <para>
<!--
      There must also be matching child-table constraints for all
      <literal>CHECK</literal> constraints of the parent, except those
      marked non-inheritable (that is, created with <literal>ALTER TABLE ... ADD CONSTRAINT ... NO INHERIT</literal>)
      in the parent, which are ignored; all child-table constraints matched
      must not be marked non-inheritable.
      Currently
      <literal>UNIQUE</literal>, <literal>PRIMARY KEY</literal>, and
      <literal>FOREIGN KEY</literal> constraints are not considered, but
      this might change in the future.
-->
また、親テーブルの<literal>CHECK</literal>制約すべてについても、一致する制約が子テーブルに存在しなければなりません。
ただし、親テーブルにおいて継承不可と印付けされている（つまり<literal>ALTER TABLE ... ADD CONSTRAINT ... NO INHERIT</literal>付きで作成された）制約は除きます（これらは無視されます）。
一致する子テーブルの制約はすべて継承不可であってはなりません。
現時点では<literal>UNIQUE</literal>、<literal>PRIMARY KEY</literal>、<literal>FOREIGN KEY</literal>制約は無視されますが、将来変更されるかもしれません。
     </para>
    </listitem>
   </varlistentry>

   <varlistentry id="sql-altertable-desc-no-inherit">
    <term><literal>NO INHERIT <replaceable class="parameter">parent_table</replaceable></literal></term>
    <listitem>
     <para>
<!--
      This form removes the target table from the list of children of the
      specified parent table.
      Queries against the parent table will no longer include records drawn
      from the target table.
-->
この構文は、指定した親テーブルの子テーブル群から対象のテーブルを削除します。
親テーブルへの問い合わせでは、対象としたテーブルからのデータが含まれなくなります。
     </para>
    </listitem>
   </varlistentry>

   <varlistentry id="sql-altertable-desc-of">
    <term><literal>OF <replaceable class="parameter">type_name</replaceable></literal></term>
    <listitem>
     <para>
<!--
      This form links the table to a composite type as though <command>CREATE
      TABLE OF</command> had formed it.  The table's list of column names and types
      must precisely match that of the composite type.  The table must
      not inherit from any other table.  These restrictions ensure
      that <command>CREATE TABLE OF</command> would permit an equivalent table
      definition.
-->
この構文は、<command>CREATE TABLE OF</command>で形成されたかのように、テーブルと複合型とを関連付けします。
テーブルの列名とその型のリストは、複合型のものと正確に一致していなければなりません。
テーブルはどのテーブルも継承していてはいけません。
これらの制限により<command>CREATE TABLE OF</command>により作成できるテーブル定義と同等になります。
     </para>
    </listitem>
   </varlistentry>

   <varlistentry id="sql-altertable-desc-not-of">
    <term><literal>NOT OF</literal></term>
    <listitem>
     <para>
<!--
      This form dissociates a typed table from its type.
-->
この構文は型と型付けされたテーブルの関連を取り除きます。
     </para>
    </listitem>
   </varlistentry>

   <varlistentry id="sql-altertable-desc-owner-to">
    <term><literal>OWNER TO</literal></term>
    <listitem>
     <para>
<!--
      This form changes the owner of the table, sequence, view, materialized view,
      or foreign table to the specified user.
-->
この構文を使用すると、テーブル、シーケンス、ビュー、マテリアライズドビュー、または外部テーブルの所有者を、指定したユーザに変更できます。
     </para>
    </listitem>
   </varlistentry>

   <varlistentry id="sql-altertable-replica-identity">
    <term><literal>REPLICA IDENTITY</literal></term>
    <listitem>
     <para>
<!--
      This form changes the information which is written to the write-ahead log
      to identify rows which are updated or deleted.
      In most cases, the old value of each column is only logged if it differs
      from the new value; however, if the old value is stored externally, it is
      always logged regardless of whether it changed.
      This option has no effect except when logical replication is in use.
-->
この形式は、先行書き込みログ（WAL）に書き込まれる情報を変更して、更新または削除された行を識別します。
ほとんどの場合、各列の古い値は、新しい値と異なる場合にのみログに記録されます。
ただし、古い値が外部に保存されている場合は、変更されたかどうかに関係なく、常にログに記録されます。
このオプションは、論理レプリケーションが使用されている場合を除いて何の効果もありません。
     <variablelist>
      <varlistentry id="sql-altertable-replica-identity-default">
       <term><literal>DEFAULT</literal></term>
       <listitem>
        <para>
<!--
         Records the old values of the columns of the primary key, if any.
         This is the default for non-system tables.
-->
主キーの列に古い値がある場合、それを記録します。
これは、非システムテーブルのデフォルトです。
        </para>
       </listitem>
      </varlistentry>

      <varlistentry id="sql-altertable-replica-identity-using-index">
       <term><literal>USING INDEX <replaceable class="parameter">index_name</replaceable></literal></term>
       <listitem>
        <para>
<!--
         Records the old values of the columns covered by the named index,
         that must be unique, not partial, not deferrable, and include only
         columns marked <literal>NOT NULL</literal>. If this index is
         dropped, the behavior is the same as <literal>NOTHING</literal>.
-->
指定されたインデックスによってカバーされる列の古い値を記録します。
これは、一意であり、部分的ではなく、遅延可能でなく、<literal>NOT NULL</literal>とマークされた列のみを含む必要があります。
このインデックスが削除された場合、動作は<literal>NOTHING</literal>と同じです。
        </para>
       </listitem>
      </varlistentry>

      <varlistentry id="sql-altertable-replica-identity-full">
       <term><literal>FULL</literal></term>
       <listitem>
        <para>
<!--
         Records the old values of all columns in the row.
-->
行のすべての列の古い値を記録します。
        </para>
       </listitem>
      </varlistentry>

      <varlistentry id="sql-altertable-replica-identity-nothing">
       <term><literal>NOTHING</literal></term>
       <listitem>
        <para>
<!--
         Records no information about the old row. This is the default for
         system tables.
-->
古い行に関する情報は記録されません。
これは、システムテーブルのデフォルトです。
        </para>
       </listitem>
      </varlistentry>
     </variablelist></para>
    </listitem>
   </varlistentry>

   <varlistentry id="sql-altertable-desc-rename">
    <term><literal>RENAME</literal></term>
    <listitem>
     <para>
<!--
      The <literal>RENAME</literal> forms change the name of a table
      (or an index, sequence, view, materialized view, or foreign table), the
      name of an individual column in a table, or the name of a constraint of
      the table.  When renaming a constraint that has an underlying index,
      the index is renamed as well.
      There is no effect on the stored data.
-->
<literal>RENAME</literal>構文を使用すると、テーブル（もしくは、インデックス、シーケンス、ビュー、マテリアライズドビュー、外部テーブル）の名前、テーブルの個々の列名、テーブルの制約名を変更できます。
元となるインデックスを持つ制約名を変更するとき、インデックス名も同様に変更されます。
格納されているデータへの影響はありません。
     </para>
    </listitem>
   </varlistentry>

   <varlistentry id="sql-altertable-desc-set-schema">
    <term><literal>SET SCHEMA</literal></term>
    <listitem>
     <para>
<!--
      This form moves the table into another schema.  Associated indexes,
      constraints, and sequences owned by table columns are moved as well.
-->
この構文を使用して、テーブルを別のスキーマに移動することができます。
関連するインデックスや制約、テーブル列により所有されるシーケンスも同様に移動されます。
     </para>
    </listitem>
   </varlistentry>

   <varlistentry id="sql-altertable-attach-partition">
    <term><literal>ATTACH PARTITION <replaceable class="parameter">partition_name</replaceable> { FOR VALUES <replaceable class="parameter">partition_bound_spec</replaceable> | DEFAULT }</literal></term>
    <listitem>
     <para>
<!--
      This form attaches an existing table (which might itself be partitioned)
      as a partition of the target table. The table can be attached
      as a partition for specific values using <literal>FOR VALUES</literal>
      or as a default partition by using <literal>DEFAULT</literal>.
      For each index in the target table, a corresponding
      one will be created in the attached table; or, if an equivalent
      index already exists, it will be attached to the target table's index,
      as if <command>ALTER INDEX ATTACH PARTITION</command> had been executed.
      Note that if the existing table is a foreign table, it is currently not
      allowed to attach the table as a partition of the target table if there
      are <literal>UNIQUE</literal> indexes on the target table.  (See also
      <xref linkend="sql-createforeigntable"/>.)  For each user-defined
      row-level trigger that exists in the target table, a corresponding one
      is created in the attached table.
-->
この構文は、既存のテーブル（それ自体がパーティションテーブルのこともあります）を対象テーブルのパーティションとして追加します。
テーブルは、<literal>FOR VALUES</literal>を使って指定の値のパーティションとして、あるいは、<literal>DEFAULT</literal>を使ってデフォルトパーティションとして追加できます。
対象テーブルの各インデックスについて、対応するインデックスが付加されるテーブルに作られます。
また、同等のインデックスが既にある場合には、そのインデックスが、<command>ALTER INDEX ATTACH PARTITION</command>が実行された場合と同様に、対象テーブルのインデックスに付加されます。
既存のテーブルが外部テーブルの場合、今のところ対象テーブルに<literal>UNIQUE</literal>インデックスがあるときにはテーブルを対象テーブルのパーティションとして追加することはできない点に注意してください（<xref linkend="sql-createforeigntable"/>も参照してください）。
対象テーブルにある各ユーザ定義の行レベルのトリガに対しては、対応するものが付加されるテーブルに作られます。
     </para>

     <para>
<!--
      A partition using <literal>FOR VALUES</literal> uses same syntax for
      <replaceable class="parameter">partition_bound_spec</replaceable> as
      <link linkend="sql-createtable"><command>CREATE TABLE</command></link>.
      The partition bound specification
      must correspond to the partitioning strategy and partition key of the
      target table.  The table to be attached must have all the same columns
      as the target table and no more; moreover, the column types must also
      match.  Also, it must have all the <literal>NOT NULL</literal> and
      <literal>CHECK</literal> constraints of the target table, not marked
      <literal>NO INHERIT</literal>.  Currently
      <literal>FOREIGN KEY</literal> constraints are not considered.
      <literal>UNIQUE</literal> and <literal>PRIMARY KEY</literal> constraints
      from the parent table will be created in the partition, if they don't
      already exist.
-->
<literal>FOR VALUES</literal>を使ったパーティションは<replaceable class="parameter">partition_bound_spec</replaceable>で<link linkend="sql-createtable"><command>CREATE TABLE</command></link>と同じ構文を使います。
パーティション境界の指定は、対象テーブルのパーティション戦略とパーティションキーと対応していなければなりません。
付加されるテーブルは、対象と全て同じ列を持ち、それ以上の列は持たず、列の型も一致していなければなりません。
また、対象テーブルにある全ての<literal>NOT NULL</literal>および<literal>CHECK</literal>制約を持たなければならず、<literal>NO INHERIT</literal>と印付けされていてはなりません。
今のところ、<literal>FOREIGN KEY</literal>制約は考慮されません。
親テーブルの<literal>UNIQUE</literal>および<literal>PRIMARY KEY</literal>制約は、既に在るのでなければ、パーティションに作られます。
     </para>

     <para>
<!--
      If the new partition is a regular table, a full table scan is performed
      to check that existing rows in the table do not violate the partition
      constraint. It is possible to avoid this scan by adding a valid
      <literal>CHECK</literal> constraint to the table that allows only
      rows satisfying the desired partition constraint before running this
      command. The <literal>CHECK</literal> constraint will be used to
      determine that the table need not be scanned to validate the partition
      constraint. This does not work, however, if any of the partition keys
      is an expression and the partition does not accept
      <literal>NULL</literal> values. If attaching a list partition that will
      not accept <literal>NULL</literal> values, also add a
      <literal>NOT NULL</literal> constraint to the partition key column,
      unless it's an expression.
-->
新しいパーティションが通常のテーブルの場合、テーブルに存在する行がパーティションの制約に違反しないことを確認するため、テーブルの全件スキャンが行われます。
このコマンドを実行するより前に、望まれるパーティションの制約を満たす行だけしか許さないような有効な<literal>CHECK</literal>制約をテーブルに追加すれば、この全件スキャンを避けることができます。
<literal>CHECK</literal>制約は、パーティションの制約を確認するためにテーブルをスキャンする必要がないか決めるために使われます。
しかし、パーティションキーに式が一つでもあり、パーティションが<literal>NULL</literal>値を受け付けないときは、この仕組みは機能しません。
<literal>NULL</literal>値を受け付けないリストパーティションに追加するときも、それが式でないなら、パーティションキーの列に<literal>NOT NULL</literal>制約を追加してください。
     </para>

     <para>
<!--
      If the new partition is a foreign table, nothing is done to verify
      that all the rows in the foreign table obey the partition constraint.
      (See the discussion in <xref linkend="sql-createforeigntable"/> about
      constraints on the foreign table.)
-->
新しいパーティションが外部テーブルの場合、外部テーブルのすべての行がパーティションの制約に従うかどうかの確認は何も行われません。
（外部テーブルの制約については<xref linkend="sql-createforeigntable"/>の説明を参照してください。）
     </para>

     <para>
<!--
      When a table has a default partition, defining a new partition changes
      the partition constraint for the default partition. The default
      partition can't contain any rows that would need to be moved to the new
      partition, and will be scanned to verify that none are present. This
      scan, like the scan of the new partition, can be avoided if an
      appropriate <literal>CHECK</literal> constraint is present. Also like
      the scan of the new partition, it is always skipped when the default
      partition is a foreign table.
-->
テーブルがデフォルトパーティションを持っている場合、新たなパーティションの定義はデフォルトパーティションに対するパーティション制約を変更します。
デフォルトパーティションは新パーティションに移動すべきいかなる行を含むことができず、そのような行が無いことを確認するためスキャンが行われます。
このスキャンは、新パーティションのスキャンと同様に、適切な<literal>CHECK</literal>制約があれば回避できます。
やはり、新パーティションのスキャンと同様に、デフォルトパーティションが外部テーブルであるときは、このスキャンは常に省略されます。
     </para>

     <para>
<!--
      Attaching a partition acquires a
      <literal>SHARE UPDATE EXCLUSIVE</literal> lock on the parent table,
      in addition to the <literal>ACCESS EXCLUSIVE</literal> locks on the table
      being attached and on the default partition (if any).
-->
パーティションの追加は、追加されるテーブルと（もしあれば）デフォルトパーティションでの<literal>ACCESS EXCLUSIVE</literal>ロックに加えて、親テーブルで<literal>SHARE UPDATE EXCLUSIVE</literal>ロックを取得します。
     </para>

     <para>
<!--
      Further locks must also be held on all sub-partitions if the table being
      attached is itself a partitioned table.  Likewise if the default
      partition is itself a partitioned table.  The locking of the
      sub-partitions can be avoided by adding a <literal>CHECK</literal>
      constraint as described in
      <xref linkend="ddl-partitioning-declarative-maintenance"/>.
-->
追加されるテーブル自体がパーティションテーブルである場合は、すべてのサブパーティションでさらにロックを保持する必要があります。
デフォルトパーティション自体がパーティションテーブルである場合も同様です。
<xref linkend="ddl-partitioning-declarative-maintenance"/>で説明されているように、サブパーティションのロックは<literal>CHECK</literal>制約を追加することで回避できます。
     </para>
    </listitem>
   </varlistentry>

   <varlistentry id="sql-altertable-detach-partition">
    <term><literal>DETACH PARTITION <replaceable class="parameter">partition_name</replaceable> [ CONCURRENTLY | FINALIZE ]</literal></term>

    <listitem>
     <para>
<!--
      This form detaches the specified partition of the target table.  The detached
      partition continues to exist as a standalone table, but no longer has any
      ties to the table from which it was detached.  Any indexes that were
      attached to the target table's indexes are detached.  Any triggers that
      were created as clones of those in the target table are removed.
      <literal>SHARE</literal> lock is obtained on any tables that reference
      this partitioned table in foreign key constraints.
-->
この構文は、指定したパーティションを対象のテーブルから切り離します。
切り離されたパーティションは単独のテーブルとして存在し続けますが、切り離される前のテーブルとの紐付けはなくなります。
対象テーブルのインデックスに付加されていた全てのインデックスも切り離されます。
対象テーブルのものの複製として作られたトリガは削除されます。
<literal>SHARE</literal>ロックは、外部キー制約でこのパーティションテーブルを参照するすべてのテーブルで取得されます。
     </para>
     <para>
<!--
      If <literal>CONCURRENTLY</literal> is specified, it runs using a reduced
      lock level to avoid blocking other sessions that might be accessing the
      partitioned table.  In this mode, two transactions are used internally.
      During the first transaction, a <literal>SHARE UPDATE EXCLUSIVE</literal>
      lock is taken on both parent table and partition, and the partition is
      marked as undergoing detach; at that point, the transaction is committed
      and all other transactions using the partitioned table are waited for.
      Once all those transactions have completed, the second transaction
      acquires <literal>SHARE UPDATE EXCLUSIVE</literal> on the partitioned
      table and <literal>ACCESS EXCLUSIVE</literal> on the partition,
      and the detach process completes.  A <literal>CHECK</literal> constraint
      that duplicates the partition constraint is added to the partition.
      <literal>CONCURRENTLY</literal> cannot be run in a transaction block and
      is not allowed if the partitioned table contains a default partition.
-->
<literal>CONCURRENTLY</literal>が指定されている場合、パーティションテーブルにアクセスしている可能性のある他のセッションをブロックしないように、ロックレベルを下げて実行します。
このモードでは、2つのトランザクションが内部で使用されます。
最初のトランザクションでは、<literal>SHARE UPDATE EXCLUSIVE</literal>ロックが親テーブルとパーティションの両方で取得され、パーティションはデタッチ中としてマークされます。
その時点で、トランザクションはコミットされ、パーティションテーブルを使用する他のすべてのトランザクションは待機されます。
これらのトランザクションがすべて完了すると、2番目のトランザクションがパーティションテーブルの<literal>SHARE UPDATE EXCLUSIVE</literal>を取得し、パーティションで<literal>ACCESS EXCLUSIVE</literal>を取得し、デタッチプロセスが完了します。
パーティション制約と重複する<literal>CHECK</literal>制約がパーティションに追加されます。
<literal>CONCURRENTLY</literal>はトランザクションブロック内で実行することはできず、パーティションテーブルにデフォルトパーティションが含まれる場合は許可されません。
     </para>
     <para>
<!--
      If <literal>FINALIZE</literal> is specified, a previous
      <literal>DETACH CONCURRENTLY</literal> invocation that was canceled or
      interrupted is completed.
      At most one partition in a partitioned table can be pending detach at
      a time.
-->
<literal>FINALIZE</literal>が指定されている場合、キャンセルまたは中断された以前の<literal>DETACH CONCURRENTLY</literal>の呼び出しは完了します。
パーティションテーブル内で多くても1つのパーティションが一度にデタッチを保留できます。
     </para>
    </listitem>
   </varlistentry>

  </variablelist>
  </para>

  <para>
<!--
   All the forms of ALTER TABLE that act on a single table, except
   <literal>RENAME</literal>, <literal>SET SCHEMA</literal>,
   <literal>ATTACH PARTITION</literal>, and
   <literal>DETACH PARTITION</literal> can be combined into
   a list of multiple alterations to be applied together.  For example, it
   is possible to add several columns and/or alter the type of several
   columns in a single command.  This is particularly useful with large
   tables, since only one pass over the table need be made.
-->
<literal>RENAME</literal>、<literal>SET SCHEMA</literal>、<literal>ATTACH PARTITION</literal>、<literal>DETACH PARTITION</literal>は、複数の変更リストに結合して、まとめて処理することができますが、それらを除き、ALTER TABLEのすべての構文は１つだけのテーブルに対して作用します。
例えば、複数の列の追加、型の変更を単一のコマンドで実行することができます。
これは特に巨大なテーブルでは便利です。変更のために必要なテーブル全体のスキャンが1回で済むからです。
  </para>

  <para>
<!--
   You must own the table to use <command>ALTER TABLE</command>.
   To change the schema or tablespace of a table, you must also have
   <literal>CREATE</literal> privilege on the new schema or tablespace.
   To add the table as a new child of a parent table, you must own the parent
   table as well.  Also, to attach a table as a new partition of the table,
   you must own the table being attached.
   To alter the owner, you must be able to <literal>SET ROLE</literal> to the
   new owning role, and that role must have <literal>CREATE</literal>
   privilege on the table's schema.
   (These restrictions enforce that altering the owner
   doesn't do anything you couldn't do by dropping and recreating the table.
   However, a superuser can alter ownership of any table anyway.)
   To add a column or alter a column type or use the <literal>OF</literal>
   clause, you must also have <literal>USAGE</literal> privilege on the data
   type.
-->
<command>ALTER TABLE</command>コマンドを使用するには、変更するテーブルを所有している必要があります。
テーブルのスキーマあるいはテーブル空間を変更するには、新しいスキーマあるいはテーブル空間における<literal>CREATE</literal>権限も持っていなければなりません。
テーブルを親テーブルの新しい子テーブルとして追加するには、親テーブルも所有している必要があります。
またテーブルをテーブルのパーティションとして追加する場合、追加されるテーブルを所有している必要があります。
所有者を変更するには、新しい所有者ロールに対して<literal>SET ROLE</literal>ができなければなりません。また、そのロールはテーブルのスキーマにおいて<literal>CREATE</literal>権限を持たなければなりません。
（この制限により、テーブルの削除と再作成を行ってもできないことが、所有者の変更によってもできないようにしています。
ただし、スーパーユーザはすべてのテーブルの所有者を変更することができます。）
列の追加、列の型の変更、<literal>OF</literal>句の使用を行うためには、データ型に対する<literal>USAGE</literal>権限を持たなければなりません。
  </para>
 </refsect1>

 <refsect1>
<!--
  <title>Parameters</title>
-->
  <title>パラメータ</title>

    <variablelist>

     <varlistentry id="sql-altertable-parms-if-exists">
      <term><literal>IF EXISTS</literal></term>
      <listitem>
       <para>
<!--
        Do not throw an error if the table does not exist. A notice is issued
        in this case.
-->
テーブルが存在しない場合でもエラーとしません。
この場合は注意メッセージが発行されます。
       </para>
      </listitem>
     </varlistentry>

     <varlistentry id="sql-altertable-parms-name">
      <term><replaceable class="parameter">name</replaceable></term>
      <listitem>
       <para>
<!--
        The name (optionally schema-qualified) of an existing table to
        alter. If <literal>ONLY</literal> is specified before the table name, only
        that table is altered. If <literal>ONLY</literal> is not specified, the table
        and all its descendant tables (if any) are altered.  Optionally,
        <literal>*</literal> can be specified after the table name to explicitly
        indicate that descendant tables are included.
-->
変更対象となる既存のテーブルの名前です（スキーマ修飾名も可）。
テーブル名の前に<literal>ONLY</literal>が指定された場合、そのテーブルのみが変更されます。
<literal>ONLY</literal>が指定されていない場合、そのテーブルおよび（もしあれば）そのテーブルを継承する全てのテーブルが更新されます。
オプションで、テーブル名の後に<literal>*</literal>を指定することで、明示的に継承するテーブルも含まれることを示すことができます。
       </para>
      </listitem>
     </varlistentry>

     <varlistentry id="sql-altertable-parms-column-name">
      <term><replaceable class="parameter">column_name</replaceable></term>
      <listitem>
       <para>
<!--
        Name of a new or existing column.
-->
新規または既存の列の名前です。
       </para>
      </listitem>
     </varlistentry>

     <varlistentry id="sql-altertable-parms-new-column-name">
      <term><replaceable class="parameter">new_column_name</replaceable></term>
      <listitem>
       <para>
<!--
        New name for an existing column.
-->
既存の列の新しい名前です。
       </para>
      </listitem>
     </varlistentry>

     <varlistentry id="sql-altertable-parms-new-name">
      <term><replaceable class="parameter">new_name</replaceable></term>
      <listitem>
       <para>
<!--
        New name for the table.
-->
テーブルの新しい名前です。
       </para>
      </listitem>
     </varlistentry>

     <varlistentry id="sql-altertable-parms-data-type">
      <term><replaceable class="parameter">data_type</replaceable></term>
      <listitem>
       <para>
<!--
        Data type of the new column, or new data type for an existing
        column.
-->
新しい列のデータ型、もしくは既存の列に対する新しいデータ型です。
       </para>
      </listitem>
     </varlistentry>

     <varlistentry id="sql-altertable-parms-table-constraint">
      <term><replaceable class="parameter">table_constraint</replaceable></term>
      <listitem>
       <para>
<!--
        New table constraint for the table.
-->
テーブルの新しいテーブル制約です。
       </para>
      </listitem>
     </varlistentry>

     <varlistentry id="sql-altertable-parms-constraint-name">
      <term><replaceable class="parameter">constraint_name</replaceable></term>
      <listitem>
       <para>
<!--
        Name of a new or existing constraint.
-->
新しい、あるいは既存の制約の名前です。
       </para>
      </listitem>
     </varlistentry>

     <varlistentry id="sql-altertable-parms-cascade">
      <term><literal>CASCADE</literal></term>
      <listitem>
       <para>
<!--
        Automatically drop objects that depend on the dropped column
        or constraint (for example, views referencing the column),
        and in turn all objects that depend on those objects
        (see <xref linkend="ddl-depend"/>).
-->
削除された列や制約に依存しているオブジェクト（例えば、削除された列を参照しているビューなど）を自動的に削除し、さらにそれらのオブジェクトに依存するすべてのオブジェクトも削除します（<xref linkend="ddl-depend"/>参照）。
       </para>
      </listitem>
     </varlistentry>

     <varlistentry id="sql-altertable-parms-restrict">
      <term><literal>RESTRICT</literal></term>
      <listitem>
       <para>
<!--
        Refuse to drop the column or constraint if there are any dependent
        objects. This is the default behavior.
-->
依存しているオブジェクトがある場合、列または制約の削除要求を拒否します。
これがデフォルトの動作です。
       </para>
      </listitem>
     </varlistentry>

     <varlistentry id="sql-altertable-parms-trigger-name">
      <term><replaceable class="parameter">trigger_name</replaceable></term>
      <listitem>
       <para>
<!--
        Name of a single trigger to disable or enable.
-->
有効または無効にする単一のトリガの名前です。
       </para>
      </listitem>
     </varlistentry>

     <varlistentry id="sql-altertable-parms-all">
      <term><literal>ALL</literal></term>
      <listitem>
       <para>
<!--
        Disable or enable all triggers belonging to the table.
        (This requires superuser privilege if any of the triggers are
        internally generated constraint triggers, such as those that are used
        to implement foreign key constraints or deferrable uniqueness and
        exclusion constraints.)
-->
テーブルに属するすべてのトリガを有効または無効にします。
（外部キー制約、遅延可能な一意性および排他制約を実装するために使用される、内部向けに生成される制約トリガが含まれる場合、スーパーユーザ権限が必要です。）
       </para>
      </listitem>
     </varlistentry>

     <varlistentry id="sql-altertable-parms-user">
      <term><literal>USER</literal></term>
      <listitem>
       <para>
<!--
        Disable or enable all triggers belonging to the table except for
        internally generated constraint triggers, such as those that are used
        to implement foreign key constraints or deferrable uniqueness and
        exclusion constraints.
-->
外部キー制約、遅延可能な一意性および排他制約を実装するために使用される、内部向けに生成されるトリガを除く、テーブルに属するトリガすべてを有効または無効にします。
       </para>
      </listitem>
     </varlistentry>

     <varlistentry id="sql-altertable-parms-index-name">
      <term><replaceable class="parameter">index_name</replaceable></term>
      <listitem>
       <para>
<!--
        The name of an existing index.
-->
既存のインデックスの名前です。
       </para>
      </listitem>
     </varlistentry>

     <varlistentry id="sql-altertable-parms-storage-parameter">
      <term><replaceable class="parameter">storage_parameter</replaceable></term>
      <listitem>
       <para>
<!--
        The name of a table storage parameter.
-->
テーブルの格納パラメータの名前です。
       </para>
      </listitem>
     </varlistentry>

     <varlistentry id="sql-altertable-parms-value">
      <term><replaceable class="parameter">value</replaceable></term>
      <listitem>
       <para>
<!--
        The new value for a table storage parameter.
        This might be a number or a word depending on the parameter.
-->
テーブルの格納パラメータの新しい値です。
パラメータによりこれは数値となることも文字列となることもあります。
       </para>
      </listitem>
     </varlistentry>

     <varlistentry id="sql-altertable-parms-parent-table">
      <term><replaceable class="parameter">parent_table</replaceable></term>
      <listitem>
       <para>
<!--
        A parent table to associate or de-associate with this table.
-->
このテーブルに関連付ける、または、このテーブルから関連付けを取り除く親テーブルです。
       </para>
      </listitem>
     </varlistentry>

     <varlistentry id="sql-altertable-parms-new-owner">
      <term><replaceable class="parameter">new_owner</replaceable></term>
      <listitem>
       <para>
<!--
        The user name of the new owner of the table.
-->
テーブルの新しい所有者のユーザ名です。
       </para>
      </listitem>
     </varlistentry>

     <varlistentry id="sql-altertable-parms-new-access-method">
      <term><replaceable class="parameter">new_access_method</replaceable></term>
      <listitem>
       <para>
<!--
        The name of the access method to which the table will be converted.
-->
テーブルを変換する先のアクセスメソッドの名前です。
       </para>
      </listitem>
     </varlistentry>

     <varlistentry id="sql-altertable-parms-new-tablespace">
      <term><replaceable class="parameter">new_tablespace</replaceable></term>
      <listitem>
       <para>
<!--
        The name of the tablespace to which the table will be moved.
-->
テーブルを移動する先のテーブル空間の名前です。
       </para>
      </listitem>
     </varlistentry>

     <varlistentry id="sql-altertable-parms-new-schema">
      <term><replaceable class="parameter">new_schema</replaceable></term>
      <listitem>
       <para>
<!--
        The name of the schema to which the table will be moved.
-->
テーブルを移動する先のスキーマの名前です。
       </para>
      </listitem>
     </varlistentry>

     <varlistentry id="sql-altertable-parms-partition-name">
      <term><replaceable class="parameter">partition_name</replaceable></term>
      <listitem>
       <para>
<!--
        The name of the table to attach as a new partition or to detach from this table.
-->
新しいパーティションとして追加する、またはテーブルから切り離すテーブルの名前です。
       </para>
      </listitem>
     </varlistentry>

     <varlistentry id="sql-altertable-parms-partition-bound-spec">
      <term><replaceable class="parameter">partition_bound_spec</replaceable></term>
      <listitem>
       <para>
<!--
        The partition bound specification for a new partition.  Refer to
        <xref linkend="sql-createtable"/> for more details on the syntax of the same.
-->
新しいパーティションのパーティション境界の指定です。
その構文の詳細については<xref linkend="sql-createtable"/>を参照してください。
       </para>
      </listitem>
     </varlistentry>

    </variablelist>
 </refsect1>

<!--
 <refsect1 id="sql-altertable-notes" xreflabel="Notes">
-->
 <refsect1 id="sql-altertable-notes" xreflabel="注釈">
<!--
  <title>Notes</title>
-->
  <title>注釈</title>

   <para>
<!--
    The key word <literal>COLUMN</literal> is noise and can be omitted.
-->
<literal>COLUMN</literal>キーワードには意味がなく、省略可能です。
   </para>

   <para>
<!--
    When a column is added with <literal>ADD COLUMN</literal> and a
    non-volatile <literal>DEFAULT</literal> is specified, the default is
    evaluated at the time of the statement and the result stored in the
    table's metadata.  That value will be used for the column for all existing
    rows.  If no <literal>DEFAULT</literal> is specified, NULL is used.  In
    neither case is a rewrite of the table required.
-->
<literal>ADD COLUMN</literal>で列が追加され、非変動性の<literal>DEFAULT</literal>が指定されたときには、デフォルトは宣言時に評価されてテーブルのメタデータに格納された結果です。
この値は全ての既存行の列に使われます。
<literal>DEFAULT</literal>が指定されなかった場合にはNULLが使われます。
どちらの場合もテーブルを書き直す必要はありません。
   </para>

   <para>
<!--
    Adding a column with a volatile <literal>DEFAULT</literal> or
    changing the type of an existing column will require the entire table and
    its indexes to be rewritten. As an exception, when changing the type of an
    existing column, if the <literal>USING</literal> clause does not change
    the column contents and the old type is either binary coercible to the new
    type or an unconstrained domain over the new type, a table rewrite is not
    needed. However, indexes must always be rebuilt unless the system can
    verify that the new index would be logically equivalent to the existing
    one.  For example, if the collation for a column has been changed, an index
    rebuild is always required because the new sort order might be different.
    However, in the absence of a collation change, a column can be changed
    from <type>text</type> to <type>varchar</type> (or vice versa) without
    rebuilding the indexes because these data types sort identically.
    Table and/or index rebuilds may take a
    significant amount of time for a large table; and will temporarily require
    as much as double the disk space.
-->
変動性の<literal>DEFAULT</literal>句を持つ列を追加したり、既存の列の型を変更するには、テーブルとインデックス全体の書き換えが必要になります。
例外として、既存列の型を変更するとき、<literal>USING</literal>句が列の内容を変更せず、かつ、古い型が新しい型とバイナリ変換可能であるか新しい型全体に対する制約のないドメインである場合、テーブルの書き換えは必要ありません。
しかし、新しいインデックスが既存のものと論理的に等しいとシステムが確認できないのであれば、インデックスは常に再構築しなければなりません。
例えば、列の照合順序が変更された場合には、新しいソート順が異なるかもしれませんので、インデックスの再構築は常に必要です。
しかし、照合順序の変更がなければ、インデックスの再構築なしで列を<type>text</type>から<type>varchar</type>へ(またはその逆)と変更できます。データ型のソートが同一だからです。
テーブルが巨大な場合、テーブル、インデックスまたはその両方の再構築には非常に時間がかかる可能性があります。
また、一時的に2倍のディスク容量が必要とされます。
   </para>

   <para>
<!--
    Adding a <literal>CHECK</literal> or <literal>NOT NULL</literal> constraint requires
    scanning the table to verify that existing rows meet the constraint,
    but does not require a table rewrite.
-->
<literal>CHECK</literal>あるいは<literal>NOT NULL</literal>制約を追加する時は、既存の行が制約に従うかどうかを検証するためにテーブルのスキャンが必要になりますが、テーブルの書き換えは必要ありません。
   </para>

   <para>
<!--
    Similarly, when attaching a new partition it may be scanned to verify that
    existing rows meet the partition constraint.
-->
同様に、新しいパーティションを追加するときは、既存の行がパーティションの制約を満たすかどうかを確認するため、テーブルがスキャンされるかもしれません。
   </para>

   <para>
<!--
    The main reason for providing the option to specify multiple changes
    in a single <command>ALTER TABLE</command> is that multiple table scans or
    rewrites can thereby be combined into a single pass over the table.
-->
単一の<command>ALTER TABLE</command>内に複数の変更を指定できるオプションを提供する主な理由は、複数のテーブルスキャンや書き換えを1回のテーブルスキャンにまとめることができるようにすることです。
   </para>

   <para>
<!--
    Scanning a large table to verify a new foreign key or check constraint
    can take a long time, and other updates to the table are locked out
    until the <command>ALTER TABLE ADD CONSTRAINT</command> command is
    committed.  The main purpose of the <literal>NOT VALID</literal>
    constraint option is to reduce the impact of adding a constraint on
    concurrent updates.  With <literal>NOT VALID</literal>,
    the <command>ADD CONSTRAINT</command> command does not scan the table
    and can be committed immediately.  After that, a <literal>VALIDATE
    CONSTRAINT</literal> command can be issued to verify that existing rows
    satisfy the constraint.  The validation step does not need to lock out
    concurrent updates, since it knows that other transactions will be
    enforcing the constraint for rows that they insert or update; only
    pre-existing rows need to be checked.  Hence, validation acquires only
    a <literal>SHARE UPDATE EXCLUSIVE</literal> lock on the table being
    altered.  (If the constraint is a foreign key then a <literal>ROW
    SHARE</literal> lock is also required on the table referenced by the
    constraint.)  In addition to improving concurrency, it can be useful to
    use <literal>NOT VALID</literal> and <literal>VALIDATE
    CONSTRAINT</literal> in cases where the table is known to contain
    pre-existing violations.  Once the constraint is in place, no new
    violations can be inserted, and the existing problems can be corrected
    at leisure until <literal>VALIDATE CONSTRAINT</literal> finally
    succeeds.
-->
新しい外部キーや検査制約を検証するために大きなテーブルをスキャンするのは長い時間が掛かる可能性があり、<command>ALTER TABLE ADD CONSTRAINT</command>コマンドがコミットされるまで、そのテーブルのその他の更新は締め出されます。
<literal>NOT VALID</literal>制約オプションの主な目的は、同時実行中の更新に制約を追加する影響を減らすことです。
<literal>NOT VALID</literal>を付ければ、<command>ADD CONSTRAINT</command>コマンドはテーブルをスキャンせず、すぐにコミットされます。
その後で、<literal>VALIDATE CONSTRAINT</literal>コマンドを発行して、既存の行が制約を満たすか検証できます。
他のトランザクションが挿入したり更新したりする行に対しては制約が強制されていることは分かっていますので、この検証操作では同時実行中の更新を締め出す必要はありません。既に存在する行だけ確認する必要があります。
それゆえ、検証には変更するテーブルの<literal>SHARE UPDATE EXCLUSIVE</literal>ロックのみが必要です。
(制約が外部キーなら、制約が参照するテーブルの<literal>ROW SHARE</literal>ロックも必要です。)
同時実行性をさらに向上させるため、テーブルに既に制約違反が存在することを知っている場合に<literal>NOT VALID</literal>と<literal>VALIDATE CONSTRAINT</literal>を使うことは有用かもしれません。
一度制約が設定されれば、新しい違反は挿入されることはありませんし、既存の問題は、<literal>VALIDATE CONSTRAINT</literal>を最終的に成功するまで使って、余裕のある時に修正できます。
   </para>

   <para>
<!--
    The <literal>DROP COLUMN</literal> form does not physically remove
    the column, but simply makes it invisible to SQL operations.  Subsequent
    insert and update operations in the table will store a null value for the
    column. Thus, dropping a column is quick but it will not immediately
    reduce the on-disk size of your table, as the space occupied
    by the dropped column is not reclaimed.  The space will be
    reclaimed over time as existing rows are updated.
-->
<literal>DROP COLUMN</literal>構文は、列を物理的には削除せず、SQLの操作に対して不可視にします。
このコマンドを実行した後、テーブルに挿入または更新が行われると、削除した列にはNULLが格納されます。
したがって、列の削除は短時間で行えます。
しかし、削除された列が占めていた領域がまだ回収されていないため、テーブルのディスク上のサイズはすぐには小さくなりません。
この領域は、その後既存の行が更新されるにつれて回収されます。
   </para>

   <para>
<!--
    To force immediate reclamation of space occupied by a dropped column,
    you can execute one of the forms of <command>ALTER TABLE</command> that
    performs a rewrite of the whole table.  This results in reconstructing
    each row with the dropped column replaced by a null value.
-->
削除した列が占有していたスペースを即座に再利用できるようにするには、テーブル全体を書き換える構文の<command>ALTER TABLE</command>を使用することができます。
この結果、各行の削除される列がNULL値で再構成されます。
   </para>

   <para>
<!--
    The rewriting forms of <command>ALTER TABLE</command> are not MVCC-safe.
    After a table rewrite, the table will appear empty to concurrent
    transactions, if they are using a snapshot taken before the rewrite
    occurred.  See <xref linkend="mvcc-caveats"/> for more details.
-->
テーブルを書き換える構文の<command>ALTER TABLE</command>はMVCC的に安全ではありません。
同時実行中のトランザクションが、テーブル書き換えが発生する前に取得したスナップショットを使っている場合、テーブルの書き換え後はそのトランザクションにはテーブルが空であるように見えます。
詳しくは<xref linkend="mvcc-caveats"/>を参照して下さい。
   </para>

   <para>
<!--
    The <literal>USING</literal> option of <literal>SET DATA TYPE</literal> can actually
    specify any expression involving the old values of the row; that is, it
    can refer to other columns as well as the one being converted.  This allows
    very general conversions to be done with the <literal>SET DATA TYPE</literal>
    syntax.  Because of this flexibility, the <literal>USING</literal>
    expression is not applied to the column's default value (if any); the
    result might not be a constant expression as required for a default.
    This means that when there is no implicit or assignment cast from old to
    new type, <literal>SET DATA TYPE</literal> might fail to convert the default even
    though a <literal>USING</literal> clause is supplied.  In such cases,
    drop the default with <literal>DROP DEFAULT</literal>, perform the <literal>ALTER
    TYPE</literal>, and then use <literal>SET DEFAULT</literal> to add a suitable new
    default.  Similar considerations apply to indexes and constraints involving
    the column.
-->
<literal>SET DATA TYPE</literal>の<literal>USING</literal>オプションでは、その行の古い値を含め、どのような式でも指定できます。
つまり、変換対象の列と同様に、その他の列も参照することができます。
そのため、一般的な変換を<literal>SET DATA TYPE</literal>構文で行うことができます。
この柔軟性のため、<literal>USING</literal>式は列のデフォルト値には（仮に存在していても）適用されません。
結果が定数式にならない可能性があるためです（デフォルト値は定数式でなければいけません）。
したがって、古い型から新しい型への暗黙キャストや代入キャストが存在しない場合、<literal>USING</literal>句が指定されていても、<literal>SET DATA TYPE</literal>がデフォルト値の変換に失敗する可能性があります。
この場合は、<literal>DROP DEFAULT</literal>でデフォルト値を削除し、<literal>ALTER TYPE</literal>を実行した後で、<literal>SET DEFAULT</literal>を使用して再度適切なデフォルト値を指定してください。
変更対象の列を含むインデックスと制約も同様の配慮が必要です。
   </para>

   <para>
<!--
    If a table has any descendant tables, it is not permitted to add,
    rename, or change the type of a column in the parent table without doing
    the same to the descendants.  This ensures that the descendants always
    have columns matching the parent.  Similarly, a <literal>CHECK</literal>
    constraint cannot be renamed in the parent without also renaming it in
    all descendants, so that <literal>CHECK</literal> constraints also match
    between the parent and its descendants.  (That restriction does not apply
    to index-based constraints, however.)
    Also, because selecting from the parent also selects from its descendants,
    a constraint on the parent cannot be marked valid unless it is also marked
    valid for those descendants.  In all of these cases, <command>ALTER TABLE
    ONLY</command> will be rejected.
-->
そのテーブルを継承するテーブルがある場合、子テーブルに同じ処理を実行しなければ、親テーブルに対する列の追加、列の名前、列の型の変更を実行することはできません。
この制限により、子テーブルの列が常に親テーブルと一致していることが保証されます。
同様に、すべての子テーブルで<literal>CHECK</literal>制約の名前を変更し、それが親と子の間で一致するようにしなければ、親テーブルの<literal>CHECK</literal>制約の名前を変更することはできません。
（しかし、この制限はインデックスの基づく制約にはあらわれません。）
また、親テーブルからSELECTすると、その子テーブルからもSELECTすることになるため、親テーブルの制約は、それが子テーブルでも有効であると印を付けられるまで、有効であると印を付けられません。
これらのすべての場合において、<command>ALTER TABLE ONLY</command>は受け付けられません。
   </para>

   <para>
<!--
    A recursive <literal>DROP COLUMN</literal> operation will remove a
    descendant table's column only if the descendant does not inherit
    that column from any other parents and never had an independent
    definition of the column.  A nonrecursive <literal>DROP
    COLUMN</literal> (i.e., <command>ALTER TABLE ONLY ... DROP
    COLUMN</command>) never removes any descendant columns, but
    instead marks them as independently defined rather than inherited.
    A nonrecursive <literal>DROP COLUMN</literal> command will fail for a
    partitioned table, because all partitions of a table must have the same
    columns as the partitioning root.
-->
再帰的な<literal>DROP COLUMN</literal>操作では、子テーブルが他の親テーブルからその列を継承しておらず、かつ、その列について独立した定義を持っていない場合のみ、その子テーブルの列を削除します。
再帰的でない<literal>DROP COLUMN</literal>（つまり、<command>ALTER TABLE ONLY ... DROP COLUMN</command>）操作では、継承された列は削除されません。
削除する代わりに、その列は継承されておらず独立して定義されているという印を付けます。
再帰的でない<literal>DROP COLUMN</literal>コマンドは、パーティションテーブルでは失敗します。
テーブルのすべてのパーティションは、パーティションの最上位と同じ列を持っていなければならないからです。
   </para>

   <para>
<!--
    The actions for identity columns (<literal>ADD
    GENERATED</literal>, <literal>SET</literal> etc., <literal>DROP
    IDENTITY</literal>), as well as the actions
    <literal>CLUSTER</literal>, <literal>OWNER</literal>,
    and <literal>TABLESPACE</literal> never recurse to descendant tables;
    that is, they always act as though <literal>ONLY</literal> were specified.
    Actions affecting trigger states recurse to partitions of partitioned
    tables (unless <literal>ONLY</literal> is specified), but never to
    traditional-inheritance descendants.
    Adding a constraint recurses only for <literal>CHECK</literal> constraints
    that are not marked <literal>NO INHERIT</literal>.
-->
識別列についての操作（<literal>ADD GENERATED</literal>、<literal>SET</literal>、<literal>DROP IDENTITY</literal>など）および<literal>CLUSTER</literal>、<literal>OWNER</literal>および<literal>TABLESPACE</literal>の操作は子テーブルに再帰的に伝わりません。
つまり、常に<literal>ONLY</literal>が指定されているかのように動作します。
トリガの状態に影響を与える操作は、(<literal>ONLY</literal>が指定されていない限り)パーティション化されたテーブルのパーティションに再帰的に伝わりますが、従来の継承の子孫には再帰的に伝わりません。
制約の追加は、<literal>NO INHERIT</literal>印がない<literal>CHECK</literal>制約に関してのみ再帰的に伝わります。
   </para>

   <para>
<!--
    Changing any part of a system catalog table is not permitted.
-->
システムカタログテーブルについては、いかなる部分の変更も許可されていません。
   </para>

   <para>
<!--
    Refer to <xref linkend="sql-createtable"/> for a further description of valid
    parameters. <xref linkend="ddl"/> has further information on
    inheritance.
-->
有効なパラメータの詳しい説明は<xref linkend="sql-createtable"/>を参照してください。
<xref linkend="ddl"/>に、継承に関するさらに詳しい情報があります。
   </para>
 </refsect1>

 <refsect1>
<!--
  <title>Examples</title>
-->
  <title>例</title>

  <para>
<!--
   To add a column of type <type>varchar</type> to a table:
-->
<type>varchar</type>型の列をテーブルに追加します。
<programlisting>
ALTER TABLE distributors ADD COLUMN address varchar(30);
</programlisting>
<!--
   That will cause all existing rows in the table to be filled with null
   values for the new column.
-->
これはテーブルの既存の行すべてで、新しい列をNULL値で埋めることになります。
  </para>

  <para>
<!--
   To add a column with a non-null default:
-->
デフォルトが非NULLの列を追加します。
<programlisting>
ALTER TABLE measurements
  ADD COLUMN mtime timestamp with time zone DEFAULT now();
</programlisting>
<!--
   Existing rows will be filled with the current time as the value of the
   new column, and then new rows will receive the time of their insertion.
-->
既存の行では、新しい列の値として現在時刻が入ります。また、新しい行では挿入時刻を受け取ります。
  </para>

  <para>
<!--
   To add a column and fill it with a value different from the default to
   be used later:
-->
列を追加して、後で使われるデフォルトとは異なる値で埋めます。
<programlisting>
ALTER TABLE transactions
  ADD COLUMN status varchar(30) DEFAULT 'old',
  ALTER COLUMN status SET default 'current';
</programlisting>
<!--
   Existing rows will be filled with <literal>old</literal>, but then
   the default for subsequent commands will be <literal>current</literal>.
   The effects are the same as if the two sub-commands had been issued
   in separate <command>ALTER TABLE</command> commands.
-->
既存の行は<literal>old</literal>で埋められますが、後続のコマンドに対するデフォルトは<literal>current</literal>になります。
別々の<command>ALTER TABLE</command>コマンドで2つの副コマンドを発行する場合と、効果は同じです。
  </para>

  <para>
<!--
   To drop a column from a table:
-->
テーブルから列を削除します。
<programlisting>
ALTER TABLE distributors DROP COLUMN address RESTRICT;
</programlisting>
  </para>

  <para>
<!--
   To change the types of two existing columns in one operation:
-->
1つの操作で既存の2つの列の型を変更します。
<programlisting>
ALTER TABLE distributors
    ALTER COLUMN address TYPE varchar(80),
    ALTER COLUMN name TYPE varchar(100);
</programlisting>
  </para>

  <para>
<!--
   To change an integer column containing Unix timestamps to <type>timestamp
   with time zone</type> via a <literal>USING</literal> clause:
-->
<literal>USING</literal>句を使用して、Unixタイムスタンプを持つinteger型の列を<type>timestamp with time zone</type>に変更します。
<programlisting>
ALTER TABLE foo
    ALTER COLUMN foo_timestamp SET DATA TYPE timestamp with time zone
    USING
        timestamp with time zone 'epoch' + foo_timestamp * interval '1 second';
</programlisting>
  </para>

  <para>
<!--
   The same, when the column has a default expression that won't automatically
   cast to the new data type:
-->
上と同じことをします。
ただし、その列は、自動的に新しいデータ型にキャストされないデフォルト式を持つ場合についてです。
<programlisting>
ALTER TABLE foo
    ALTER COLUMN foo_timestamp DROP DEFAULT,
    ALTER COLUMN foo_timestamp TYPE timestamp with time zone
    USING
        timestamp with time zone 'epoch' + foo_timestamp * interval '1 second',
    ALTER COLUMN foo_timestamp SET DEFAULT now();
</programlisting>
  </para>

  <para>
<!--
   To rename an existing column:
-->
既存の列の名前を変更します。
<programlisting>
ALTER TABLE distributors RENAME COLUMN address TO city;
</programlisting>
  </para>

  <para>
<!--
   To rename an existing table:
-->
既存のテーブルの名前を変更します。
<programlisting>
ALTER TABLE distributors RENAME TO suppliers;
</programlisting>
  </para>

  <para>
<!--
   To rename an existing constraint:
-->
既存の制約の名前を変更します。
<programlisting>
ALTER TABLE distributors RENAME CONSTRAINT zipchk TO zip_check;
</programlisting>
  </para>

  <para>
<!--
   To add a not-null constraint to a column:
-->
列に非NULL制約を付与します。
<programlisting>
ALTER TABLE distributors ALTER COLUMN street SET NOT NULL;
</programlisting>
<!--
   To remove a not-null constraint from a column:
-->
列から非NULL制約を削除します。
<programlisting>
ALTER TABLE distributors ALTER COLUMN street DROP NOT NULL;
</programlisting>
  </para>

  <para>
<!--
   To add a check constraint to a table and all its children:
-->
テーブルとそのすべての子テーブルにCHECK制約を付与します。
<programlisting>
ALTER TABLE distributors ADD CONSTRAINT zipchk CHECK (char_length(zipcode) = 5);
</programlisting>
  </para>

  <para>
<!--
   To add a check constraint only to a table and not to its children:
-->
そのテーブルのみに適用され、その子テーブルには適用されない検査制約を追加します。
<programlisting>
ALTER TABLE distributors ADD CONSTRAINT zipchk CHECK (char_length(zipcode) = 5) NO INHERIT;
</programlisting>
<!--
   (The check constraint will not be inherited by future children, either.)
-->
（この検査制約はこの後作成される子テーブルにも継承されません。）
  </para>

  <para>
<!--
   To remove a check constraint from a table and all its children:
-->
テーブルとそのすべての子テーブルからCHECK制約を削除します。
<programlisting>
ALTER TABLE distributors DROP CONSTRAINT zipchk;
</programlisting>
  </para>

  <para>
<!--
   To remove a check constraint from one table only:
-->
1つのテーブルのみから検査制約を削除します。
<programlisting>
ALTER TABLE ONLY distributors DROP CONSTRAINT zipchk;
</programlisting>
<!--
   (The check constraint remains in place for any child tables.)
-->
（この検査制約はすべての子テーブルで残ったままです。）
  </para>

  <para>
<!--
   To add a foreign key constraint to a table:
-->
テーブルに外部キー制約を付与します。
<programlisting>
ALTER TABLE distributors ADD CONSTRAINT distfk FOREIGN KEY (address) REFERENCES addresses (address);
</programlisting>
  </para>

  <para>
<!--
   To add a foreign key constraint to a table with the least impact on other work:
-->
テーブルへの外部キー制約の追加で、他の作業への影響を最小限にするには、以下のようにします。
<programlisting>
ALTER TABLE distributors ADD CONSTRAINT distfk FOREIGN KEY (address) REFERENCES addresses (address) NOT VALID;
ALTER TABLE distributors VALIDATE CONSTRAINT distfk;
</programlisting>
  </para>

  <para>
<!--
   To add a (multicolumn) unique constraint to a table:
-->
テーブルに（複数列の）一意性制約を付与します。
<programlisting>
ALTER TABLE distributors ADD CONSTRAINT dist_id_zipcode_key UNIQUE (dist_id, zipcode);
</programlisting>
  </para>

  <para>
<!--
   To add an automatically named primary key constraint to a table, noting
   that a table can only ever have one primary key:
-->
自動的に命名される主キー制約をテーブルに付与します。
1つのテーブルが持てる主キーは1つだけであることに注意してください。
<programlisting>
ALTER TABLE distributors ADD PRIMARY KEY (dist_id);
</programlisting>
  </para>

  <para>
<!--
   To move a table to a different tablespace:
-->
テーブルを別のテーブル空間に移動します。
<programlisting>
ALTER TABLE distributors SET TABLESPACE fasttablespace;
</programlisting>
  </para>

  <para>
<!--
   To move a table to a different schema:
-->
テーブルを別のスキーマに移動します。
<programlisting>
ALTER TABLE myschema.distributors SET SCHEMA yourschema;
</programlisting>
  </para>

  <para>
<!--
   To recreate a primary key constraint, without blocking updates while the
   index is rebuilt:
-->
インデックスを再構築している間の更新をブロックすることなく、主キー制約を再作成します。
<programlisting>
CREATE UNIQUE INDEX CONCURRENTLY dist_id_temp_idx ON distributors (dist_id);
ALTER TABLE distributors DROP CONSTRAINT distributors_pkey,
    ADD CONSTRAINT distributors_pkey PRIMARY KEY USING INDEX dist_id_temp_idx;
</programlisting></para>

  <para>
<!--
   To attach a partition to a range-partitioned table:
-->
範囲パーティションテーブルにパーティションを追加します。
<programlisting>
ALTER TABLE measurement
    ATTACH PARTITION measurement_y2016m07 FOR VALUES FROM ('2016-07-01') TO ('2016-08-01');
</programlisting></para>

  <para>
<!--
   To attach a partition to a list-partitioned table:
-->
リストパーティションテーブルにパーティションを追加します。
<programlisting>
ALTER TABLE cities
    ATTACH PARTITION cities_ab FOR VALUES IN ('a', 'b');
</programlisting></para>

  <para>
<!--
   To attach a partition to a hash-partitioned table:
-->
ハッシュパーティションテーブルにパーティションを追加します。
<programlisting>
ALTER TABLE orders
    ATTACH PARTITION orders_p4 FOR VALUES WITH (MODULUS 4, REMAINDER 3);
</programlisting></para>

  <para>
<!--
   To attach a default partition to a partitioned table:
-->
パーティションテーブルにデフォルトパーティションを追加します。
<programlisting>
ALTER TABLE cities
    ATTACH PARTITION cities_partdef DEFAULT;
</programlisting></para>

  <para>
<!--
   To detach a partition from a partitioned table:
-->
パーティションテーブルからパーティションを切り離します。
<programlisting>
ALTER TABLE measurement
    DETACH PARTITION measurement_y2015m12;
</programlisting></para>

 </refsect1>

 <refsect1>
<!--
  <title>Compatibility</title>
-->
  <title>互換性</title>

  <para>
<!--
   The forms <literal>ADD</literal> (without <literal>USING INDEX</literal>),
   <literal>DROP [COLUMN]</literal>, <literal>DROP IDENTITY</literal>, <literal>RESTART</literal>,
   <literal>SET DEFAULT</literal>, <literal>SET DATA TYPE</literal> (without <literal>USING</literal>),
   <literal>SET GENERATED</literal>, and <literal>SET <replaceable>sequence_option</replaceable></literal>
   conform with the SQL standard.  The other forms are
   <productname>PostgreSQL</productname> extensions of the SQL standard.
   Also, the ability to specify more than one manipulation in a single
   <command>ALTER TABLE</command> command is an extension.
-->
（<literal>USING INDEX</literal>がない）<literal>ADD</literal>、<literal>DROP [COLUMN]</literal>、<literal>DROP IDENTITY</literal>、<literal>RESTART</literal>、<literal>SET DEFAULT</literal>、（<literal>USING</literal>のない）<literal>SET DATA TYPE</literal>、<literal>SET GENERATED</literal>、<literal>SET <replaceable>sequence_option</replaceable></literal>構文は標準SQLに準拠しています。
他の構文は標準SQLに対する<productname>PostgreSQL</productname>の拡張です。
また、単一の<command>ALTER TABLE</command>コマンド内に複数の操作を指定する機能も<productname>PostgreSQL</productname>の拡張です。
  </para>

  <para>
<!--
   <command>ALTER TABLE DROP COLUMN</command> can be used to drop the only
   column of a table, leaving a zero-column table.  This is an
   extension of SQL, which disallows zero-column tables.
-->
<command>ALTER TABLE DROP COLUMN</command>を使って、1つしか列がないテーブルから列を削除して、列がないテーブルを作成することができます。
これは<productname>PostgreSQL</productname>の拡張です。SQLでは、列を持たないテーブルは認められていません。
  </para>
 </refsect1>

 <refsect1>
<!--
  <title>See Also</title>
-->
  <title>関連項目</title>

  <simplelist type="inline">
   <member><xref linkend="sql-createtable"/></member>
  </simplelist>
 </refsect1>
</refentry><|MERGE_RESOLUTION|>--- conflicted
+++ resolved
@@ -308,19 +308,14 @@
       provided none of the records in the table contain a
       <literal>NULL</literal> value for the column.  Ordinarily this is
       checked during the <literal>ALTER TABLE</literal> by scanning the
-<<<<<<< HEAD
       entire table;
       however, if a valid <literal>CHECK</literal> constraint exists
       (and is not dropped in the same command) which proves no
       <literal>NULL</literal> can exist, then the table scan is skipped.
-=======
-      entire table; however, if a valid <literal>CHECK</literal> constraint is
-      found which proves no <literal>NULL</literal> can exist, then the
-      table scan is skipped.
--->
-<literal>SET NOT NULL</literal>は、テーブルの項目でその列が<literal>NULL</literal>値であるものが1つもない場合にのみ、その列に設定可能です。
+-->
+《マッチ度[83.668904]》<literal>SET NOT NULL</literal>は、テーブルの項目でその列が<literal>NULL</literal>値であるものが1つもない場合にのみ、その列に設定可能です。
 通常これは<literal>ALTER TABLE</literal>がテーブル全体をスキャンする際に確認されます。しかしながら、<literal>NULL</literal>が存在できないことを示す有効な<literal>CHECK</literal>制約が見つかれば、テーブルスキャンは省略されます。
->>>>>>> cf849a6c
+《機械翻訳》«<literal>SET NOT NULL</literal> may only be applied to a column provided none of the records in the table contain a <literal>NULL</literal> value for the column. Ordinarily this is checked during the <literal>ALTER TABLE</literal> by scanning the entire table; however, if a valid <literal>CHECK</literal> constraint exists (and is not dropped in the same command) which proves no <literal>NULL</literal> can exist, then the table scan is skipped.»
      </para>
 
      <para>
@@ -356,9 +351,13 @@
      </para>
 
      <para>
+<!--
       When this form is used, the column's statistics are removed,
       so running <link linkend="sql-analyze"><command>ANALYZE</command></link>
       on the table afterwards is recommended.
+-->
+《マッチ度[89.595376]》この形式を使用すると、列の統計情報が削除されるので、後でテーブルに対して<link linkend="sql-analyze"><command>ANALYZE</command></link>を実行することをお勧めします。
+《機械翻訳》«When this form is used, the column's statistics are removed, so running <link linkend="sql-analyze"><command>ANALYZE</command></link> on the table afterwards is recommended.»
      </para>
     </listitem>
    </varlistentry>

--- conflicted
+++ resolved
@@ -5,17 +5,10 @@
 #
 msgid ""
 msgstr ""
-<<<<<<< HEAD
-"Project-Id-Version: pg_checksums (PostgreSQL) 17\n"
-"Report-Msgid-Bugs-To: pgsql-bugs@lists.postgresql.org\n"
-"POT-Creation-Date: 2025-01-17 04:54+0000\n"
-"PO-Revision-Date: 2025-01-16 15:23+0900\n"
-=======
 "Project-Id-Version: pg_checksums (PostgreSQL) 18\n"
 "Report-Msgid-Bugs-To: pgsql-bugs@lists.postgresql.org\n"
 "POT-Creation-Date: 2025-09-11 21:54+0000\n"
 "PO-Revision-Date: 2025-09-09 16:48+0900\n"
->>>>>>> 3d6a8289
 "Last-Translator: Ioseph Kim <ioseph@uri.sarang.net>\n"
 "Language-Team: PostgreSQL Korea <kr@postgresql.org>\n"
 "Language: ko\n"
@@ -82,15 +75,9 @@
 "이럴 경우, 출력 결과가 바르지 않을 수 있고,\n"
 "설치된 PostgreSQL 프로그램과 데이터 디렉터리가 호환되지 않을 수 있습니다."
 
-<<<<<<< HEAD
-#: ../../common/controldata_utils.c:230 ../../common/file_utils.c:70
-#: ../../common/file_utils.c:347 ../../common/file_utils.c:406
-#: ../../common/file_utils.c:480 pg_checksums.c:192
-=======
 #: ../../common/controldata_utils.c:230 ../../common/file_utils.c:69
 #: ../../common/file_utils.c:370 ../../common/file_utils.c:428
 #: ../../common/file_utils.c:502 pg_checksums.c:191
->>>>>>> 3d6a8289
 #, c-format
 msgid "could not open file \"%s\": %m"
 msgstr "\"%s\" 파일을 열 수 없음: %m"
@@ -100,13 +87,8 @@
 msgid "could not write file \"%s\": %m"
 msgstr "\"%s\" 파일을 쓸 수 없음: %m"
 
-<<<<<<< HEAD
-#: ../../common/controldata_utils.c:268 ../../common/file_utils.c:418
-#: ../../common/file_utils.c:488
-=======
 #: ../../common/controldata_utils.c:268 ../../common/file_utils.c:440
 #: ../../common/file_utils.c:510
->>>>>>> 3d6a8289
 #, c-format
 msgid "could not fsync file \"%s\": %m"
 msgstr "\"%s\" 파일을 fsync 할 수 없음: %m"
@@ -122,61 +104,35 @@
 msgid "cannot duplicate null pointer (internal error)\n"
 msgstr "널 포인터를 중복할 수 없음 (내부 오류)\n"
 
-<<<<<<< HEAD
-#: ../../common/file_utils.c:76
-=======
 #: ../../common/file_utils.c:75
->>>>>>> 3d6a8289
 #, c-format
 msgid "could not synchronize file system for file \"%s\": %m"
 msgstr "\"%s\" 파일을 위해 파일 시스템 동기화를 할 수 없음: %m"
 
-<<<<<<< HEAD
-#: ../../common/file_utils.c:120 ../../common/file_utils.c:566
-#: pg_checksums.c:338 pg_checksums.c:407
-=======
 #: ../../common/file_utils.c:123 ../../common/file_utils.c:588
 #: pg_checksums.c:337 pg_checksums.c:406
->>>>>>> 3d6a8289
 #, c-format
 msgid "could not stat file \"%s\": %m"
 msgstr "\"%s\" 파일의 상태값을 알 수 없음: %m"
 
-<<<<<<< HEAD
-#: ../../common/file_utils.c:130 ../../common/file_utils.c:227
-=======
 #: ../../common/file_utils.c:133 ../../common/file_utils.c:243
->>>>>>> 3d6a8289
 #: ../../fe_utils/option_utils.c:99
 #, c-format
 msgid "this build does not support sync method \"%s\""
 msgstr "이 빌드는 \"%s\" 동기화 방법을 지원하지 않음"
 
-<<<<<<< HEAD
-#: ../../common/file_utils.c:151 ../../common/file_utils.c:281
-#: pg_checksums.c:310
-=======
 #: ../../common/file_utils.c:156 ../../common/file_utils.c:304
 #: pg_checksums.c:309
->>>>>>> 3d6a8289
 #, c-format
 msgid "could not open directory \"%s\": %m"
 msgstr "\"%s\" 디렉터리 열 수 없음: %m"
 
-<<<<<<< HEAD
-#: ../../common/file_utils.c:169 ../../common/file_utils.c:315
-=======
 #: ../../common/file_utils.c:174 ../../common/file_utils.c:338
->>>>>>> 3d6a8289
 #, c-format
 msgid "could not read directory \"%s\": %m"
 msgstr "\"%s\" 디렉터리를 읽을 수 없음: %m"
 
-<<<<<<< HEAD
-#: ../../common/file_utils.c:498
-=======
 #: ../../common/file_utils.c:520
->>>>>>> 3d6a8289
 #, c-format
 msgid "could not rename file \"%s\" to \"%s\": %m"
 msgstr "\"%s\" 파일을 \"%s\" 파일로 이름을 바꿀 수 없음: %m"
@@ -196,11 +152,7 @@
 msgid "unrecognized sync method: %s"
 msgstr "알 수 없는 동기화 방법: %s"
 
-<<<<<<< HEAD
-#: pg_checksums.c:70
-=======
 #: pg_checksums.c:69
->>>>>>> 3d6a8289
 #, c-format
 msgid ""
 "%s enables, disables, or verifies data checksums in a PostgreSQL database "
@@ -211,88 +163,52 @@
 "비활성화 또는 유효성 검사를 합니다.\n"
 "\n"
 
-<<<<<<< HEAD
-#: pg_checksums.c:71
-=======
 #: pg_checksums.c:70
->>>>>>> 3d6a8289
 #, c-format
 msgid "Usage:\n"
 msgstr "사용법:\n"
 
-<<<<<<< HEAD
-#: pg_checksums.c:72
-=======
 #: pg_checksums.c:71
->>>>>>> 3d6a8289
 #, c-format
 msgid "  %s [OPTION]... [DATADIR]\n"
 msgstr "  %s [옵션]... [DATADIR]\n"
 
-<<<<<<< HEAD
+#: pg_checksums.c:72
+#, c-format
+msgid ""
+"\n"
+"Options:\n"
+msgstr ""
+"\n"
+"옵션들:\n"
+
 #: pg_checksums.c:73
-=======
-#: pg_checksums.c:72
->>>>>>> 3d6a8289
-#, c-format
-msgid ""
-"\n"
-"Options:\n"
-msgstr ""
-"\n"
-"옵션들:\n"
-
-<<<<<<< HEAD
-#: pg_checksums.c:74
-=======
-#: pg_checksums.c:73
->>>>>>> 3d6a8289
 #, c-format
 msgid " [-D, --pgdata=]DATADIR    data directory\n"
 msgstr " [-D, --pgdata=]DATADIR    데이터 디렉터리\n"
 
-<<<<<<< HEAD
-#: pg_checksums.c:75
-=======
 #: pg_checksums.c:74
->>>>>>> 3d6a8289
 #, c-format
 msgid "  -c, --check              check data checksums (default)\n"
 msgstr "  -c, --check              실 작업 없이, 그냥 검사만 (기본값)\n"
 
-<<<<<<< HEAD
-#: pg_checksums.c:76
-=======
 #: pg_checksums.c:75
->>>>>>> 3d6a8289
 #, c-format
 msgid "  -d, --disable            disable data checksums\n"
 msgstr "  -d, --disable            자료 페이지 체크섬 비활성화\n"
 
-<<<<<<< HEAD
-#: pg_checksums.c:77
-=======
 #: pg_checksums.c:76
->>>>>>> 3d6a8289
 #, c-format
 msgid "  -e, --enable             enable data checksums\n"
 msgstr "  -e, --enable             자료 페이지 체크섬 활성화\n"
 
-<<<<<<< HEAD
-#: pg_checksums.c:78
-=======
 #: pg_checksums.c:77
->>>>>>> 3d6a8289
 #, c-format
 msgid ""
 "  -f, --filenode=FILENODE  check only relation with specified filenode\n"
 msgstr "  -f, --filenode=FILENODE  지정한 파일노드만 검사\n"
 
-<<<<<<< HEAD
-#: pg_checksums.c:79
-=======
 #: pg_checksums.c:78
->>>>>>> 3d6a8289
 #, c-format
 msgid ""
 "  -N, --no-sync            do not wait for changes to be written safely to "
@@ -300,56 +216,32 @@
 msgstr ""
 "  -N, --no-sync            작업 완료 뒤 디스크 동기화 작업을 하지 않음\n"
 
-<<<<<<< HEAD
-#: pg_checksums.c:80
-=======
 #: pg_checksums.c:79
->>>>>>> 3d6a8289
 #, c-format
 msgid "  -P, --progress           show progress information\n"
 msgstr "  -P, --progress           진행 과정 보여줌\n"
 
-<<<<<<< HEAD
-#: pg_checksums.c:81
-=======
 #: pg_checksums.c:80
->>>>>>> 3d6a8289
 #, c-format
 msgid "      --sync-method=METHOD set method for syncing files to disk\n"
 msgstr "      --sync-method=METHOD 파일을 디스크에 동기화 하는 방법 지정\n"
 
-<<<<<<< HEAD
-#: pg_checksums.c:82
-=======
 #: pg_checksums.c:81
->>>>>>> 3d6a8289
 #, c-format
 msgid "  -v, --verbose            output verbose messages\n"
 msgstr "  -v, --verbose            자세한 작업 메시지 보여줌\n"
 
-<<<<<<< HEAD
-#: pg_checksums.c:83
-=======
 #: pg_checksums.c:82
->>>>>>> 3d6a8289
 #, c-format
 msgid "  -V, --version            output version information, then exit\n"
 msgstr "  -V, --version            버전 정보를 보여주고 마침\n"
 
-<<<<<<< HEAD
-#: pg_checksums.c:84
-=======
 #: pg_checksums.c:83
->>>>>>> 3d6a8289
 #, c-format
 msgid "  -?, --help               show this help, then exit\n"
 msgstr "  -?, --help               이 도움말을 보여주고 마침\n"
 
-<<<<<<< HEAD
-#: pg_checksums.c:85
-=======
 #: pg_checksums.c:84
->>>>>>> 3d6a8289
 #, c-format
 msgid ""
 "\n"
@@ -363,57 +255,32 @@
 "사용합니다.\n"
 "\n"
 
-<<<<<<< HEAD
-#: pg_checksums.c:87
-=======
 #: pg_checksums.c:86
->>>>>>> 3d6a8289
 #, c-format
 msgid "Report bugs to <%s>.\n"
 msgstr "문제점 보고 주소: <%s>\n"
 
-<<<<<<< HEAD
-#: pg_checksums.c:88
-=======
 #: pg_checksums.c:87
->>>>>>> 3d6a8289
 #, c-format
 msgid "%s home page: <%s>\n"
 msgstr "%s 홈페이지: <%s>\n"
 
-<<<<<<< HEAD
-#: pg_checksums.c:145
-#, c-format
-msgid "%lld/%lld MB (%d%%) computed"
-msgstr "%lld/%lld MB (%d%%) 계산됨"
-
-#: pg_checksums.c:206
-=======
 #: pg_checksums.c:144
 #, c-format
 msgid "%<PRId64>/%<PRId64> MB (%d%%) computed"
 msgstr "%<PRId64>/%<PRId64> MB (%d%%) 계산됨"
 
 #: pg_checksums.c:205
->>>>>>> 3d6a8289
 #, c-format
 msgid "could not read block %u in file \"%s\": %m"
 msgstr "%u 블럭을 \"%s\" 파일에서 읽을 수 없음: %m"
 
-<<<<<<< HEAD
-#: pg_checksums.c:209
-=======
 #: pg_checksums.c:208
->>>>>>> 3d6a8289
 #, c-format
 msgid "could not read block %u in file \"%s\": read %d of %d"
 msgstr "%u 블럭을 \"%s\" 파일에서 읽을 수 없음: %d / %d 바이트만 읽음"
 
-<<<<<<< HEAD
-#: pg_checksums.c:232
-=======
 #: pg_checksums.c:231
->>>>>>> 3d6a8289
 #, c-format
 msgid ""
 "checksum verification failed in file \"%s\", block %u: calculated checksum "
@@ -422,96 +289,72 @@
 "\"%s\" 파일, %u 블럭의  체크섬 검사 실패: 계산된 체크섬은 %X 값이지만, 블럭에"
 "는 %X 값이 있음"
 
-<<<<<<< HEAD
-#: pg_checksums.c:255
-=======
 #: pg_checksums.c:254
->>>>>>> 3d6a8289
 #, c-format
 msgid "seek failed for block %u in file \"%s\": %m"
 msgstr "%u 블럭을 \"%s\" 파일에서 찾을 수 없음: %m"
 
-<<<<<<< HEAD
-#: pg_checksums.c:262
-=======
 #: pg_checksums.c:261
->>>>>>> 3d6a8289
 #, c-format
 msgid "could not write block %u in file \"%s\": %m"
 msgstr "%u 블럭을 \"%s\" 파일에 쓸 수 없음: %m"
 
-<<<<<<< HEAD
-#: pg_checksums.c:265
-=======
 #: pg_checksums.c:264
->>>>>>> 3d6a8289
 #, c-format
 msgid "could not write block %u in file \"%s\": wrote %d of %d"
 msgstr "%u 블럭을 \"%s\" 파일에 쓸 수 없음: %d / %d 바이트만 씀"
 
-<<<<<<< HEAD
-#: pg_checksums.c:277
-=======
 #: pg_checksums.c:276
->>>>>>> 3d6a8289
 #, c-format
 msgid "checksums verified in file \"%s\""
 msgstr "\"%s\" 파일 체크섬 검사 마침"
 
-<<<<<<< HEAD
-#: pg_checksums.c:279
-=======
 #: pg_checksums.c:278
->>>>>>> 3d6a8289
 #, c-format
 msgid "checksums enabled in file \"%s\""
 msgstr "\"%s\" 파일 체크섬 활성화 함"
 
-<<<<<<< HEAD
-#: pg_checksums.c:362
-=======
 #: pg_checksums.c:361
->>>>>>> 3d6a8289
 #, c-format
 msgid "invalid segment number %d in file name \"%s\""
 msgstr "잘못된 조각 번호 %d, 해당 파일: \"%s\""
 
-#: pg_checksums.c:509 pg_checksums.c:525 pg_checksums.c:535 pg_checksums.c:543
+#: pg_checksums.c:508 pg_checksums.c:524 pg_checksums.c:534 pg_checksums.c:542
 #, c-format
 msgid "Try \"%s --help\" for more information."
 msgstr "자세한 사항은 \"%s --help\" 명령으로 살펴보세요."
 
-#: pg_checksums.c:524
+#: pg_checksums.c:523
 #, c-format
 msgid "no data directory specified"
 msgstr "데이터 디렉터리를 지정하지 않았음"
 
-#: pg_checksums.c:533
+#: pg_checksums.c:532
 #, c-format
 msgid "too many command-line arguments (first is \"%s\")"
 msgstr "너무 많은 명령행 인수를 지정했음 (처음 \"%s\")"
 
-#: pg_checksums.c:542
+#: pg_checksums.c:541
 #, c-format
 msgid "option -f/--filenode can only be used with --check"
 msgstr "-f/--filenode 옵션은 --check 옵션만 사용할 수 있음"
 
-#: pg_checksums.c:550
+#: pg_checksums.c:549
 #, c-format
 msgid "pg_control CRC value is incorrect"
 msgstr "pg_control CRC 값이 잘못되었음"
 
-#: pg_checksums.c:553
+#: pg_checksums.c:552
 #, c-format
 msgid "cluster is not compatible with this version of pg_checksums"
 msgstr "해당 클러스터는 이 버전 pg_checksum과 호환되지 않음"
 
-#: pg_checksums.c:557
+#: pg_checksums.c:556
 #, c-format
 msgid "database cluster is not compatible"
 msgstr "데이터베이스 클러스터는 호환되지 않음"
 
-#: pg_checksums.c:558
+#: pg_checksums.c:557
 #, c-format
 msgid ""
 "The database cluster was initialized with block size %u, but pg_checksums "
@@ -520,77 +363,77 @@
 "이 데이터베이스 클러스터는 %u 블록 크기로 초기화 되었지만, pg_checksum은 %u "
 "블록 크기로 컴파일 되어있습니다."
 
-#: pg_checksums.c:570
+#: pg_checksums.c:569
 #, c-format
 msgid "cluster must be shut down"
 msgstr "먼저 서버가 중지되어야 함"
 
-#: pg_checksums.c:574
+#: pg_checksums.c:573
 #, c-format
 msgid "data checksums are not enabled in cluster"
 msgstr "이 클러스터는 자료 체크섬이 비활성화 상태임"
 
-#: pg_checksums.c:578
+#: pg_checksums.c:577
 #, c-format
 msgid "data checksums are already disabled in cluster"
 msgstr "이 클러스터는 이미 자료 체크섬이 비활성화 상태임"
 
-#: pg_checksums.c:582
+#: pg_checksums.c:581
 #, c-format
 msgid "data checksums are already enabled in cluster"
 msgstr "이 클러스터는 이미 자료 체크섬이 활성화 상태임"
 
-#: pg_checksums.c:606
+#: pg_checksums.c:605
 #, c-format
 msgid "Checksum operation completed\n"
 msgstr "체크섬 작업 완료\n"
 
-#: pg_checksums.c:607
+#: pg_checksums.c:606
 #, c-format
 msgid "Files scanned:   %<PRId64>\n"
 msgstr "조사한 파일수:   %<PRId64>\n"
 
-#: pg_checksums.c:608
+#: pg_checksums.c:607
 #, c-format
 msgid "Blocks scanned:  %<PRId64>\n"
 msgstr "조사한 블럭수:   %<PRId64>\n"
 
-#: pg_checksums.c:611
+#: pg_checksums.c:610
 #, c-format
 msgid "Bad checksums:  %<PRId64>\n"
 msgstr "잘못된 체크섬:  %<PRId64>\n"
 
-#: pg_checksums.c:612 pg_checksums.c:644
+#: pg_checksums.c:611 pg_checksums.c:643
 #, c-format
 msgid "Data checksum version: %u\n"
 msgstr "자료 체크섬 버전: %u\n"
 
-#: pg_checksums.c:619
+#: pg_checksums.c:618
 #, c-format
 msgid "Files written:  %<PRId64>\n"
 msgstr "기록한 파일수:  %<PRId64>\n"
 
-#: pg_checksums.c:620
+#: pg_checksums.c:619
 #, c-format
 msgid "Blocks written: %<PRId64>\n"
 msgstr "기록한 블럭수:  %<PRId64>\n"
 
-#: pg_checksums.c:636
+#: pg_checksums.c:635
 #, c-format
 msgid "syncing data directory"
 msgstr "데이터 디렉터리 fsync 중"
 
-#: pg_checksums.c:640
+#: pg_checksums.c:639
 #, c-format
 msgid "updating control file"
 msgstr "컨트롤 파일 바꾸는 중"
 
-#: pg_checksums.c:646
+#: pg_checksums.c:645
 #, c-format
 msgid "Checksums enabled in cluster\n"
 msgstr "이 클러스터는 자료 체크섬 옵션이 활성화 되었음\n"
 
-#: pg_checksums.c:648
+#: pg_checksums.c:647
 #, c-format
 msgid "Checksums disabled in cluster\n"
 msgstr "이 클러스터는 자료 체크섬 옵션이 비활성화 되었음\n"
<!--
doc/src/sgml/ref/set.sgml
PostgreSQL documentation
-->

<refentry id="sql-set">
 <indexterm zone="sql-set">
  <primary>SET</primary>
 </indexterm>

 <refmeta>
  <refentrytitle>SET</refentrytitle>
  <manvolnum>7</manvolnum>
<!--
  <refmiscinfo>SQL - Language Statements</refmiscinfo>
-->
<refmiscinfo>SQL - 言語</refmiscinfo>
 </refmeta>

 <refnamediv>
  <refname>SET</refname>
<!--
  <refpurpose>change a run-time parameter</refpurpose>
-->
<refpurpose>実行時パラメータを変更する</refpurpose>
 </refnamediv>

 <refsynopsisdiv>
<synopsis>
SET [ SESSION | LOCAL ] <replaceable class="parameter">configuration_parameter</replaceable> { TO | = } { <replaceable class="parameter">value</replaceable> | '<replaceable class="parameter">value</replaceable>' | DEFAULT }
SET [ SESSION | LOCAL ] TIME ZONE { <replaceable class="parameter">value</replaceable> | '<replaceable class="parameter">value</replaceable>' | LOCAL | DEFAULT }
</synopsis>
 </refsynopsisdiv>

 <refsect1>
<!--
  <title>Description</title>
-->
<title>説明</title>

  <para>
<!--
   The <command>SET</command> command changes run-time configuration
   parameters.  Many of the run-time parameters listed in
   <xref linkend="runtime-config"/> can be changed on-the-fly with
   <command>SET</command>.
   (Some parameters can only be changed by superusers and users who
   have been granted <literal>SET</literal> privilege on that parameter.
   There are also parameters that cannot be changed after server or
   session start.)
   <command>SET</command> only affects the value used by the current
   session.
-->
<command>SET</command>コマンドは実行時設定パラメータを変更します。
<xref linkend="runtime-config"/>に列挙されている実行時パラメータの多くは稼働中に<command>SET</command>コマンドで変更できます
（ただし、変更するためにスーパーユーザ権限が必要なものがあります。
また、サーバあるいはセッションの始動後は変更できないパラメータもあります）。
<command>SET</command>は現行セッションで使用される値にのみ影響することに注意してください。
  </para>

  <para>
<!--
   If <command>SET</command> (or equivalently <command>SET SESSION</command>)
   is issued within a transaction that is later aborted, the effects of the
   <command>SET</command> command disappear when the transaction is rolled
   back.  Once the surrounding transaction is committed, the effects
   will persist until the end of the session, unless overridden by another
   <command>SET</command>.
-->
<command>SET</command>(または<command>SET SESSION</command>も同じ)が発行された後にトランザクションがアボートされると、トランザクションがロールバックした時点で<command>SET</command>コマンドの効力は失われます。
一度トランザクションがコミットされると、別の<command>SET</command>コマンドで上書きされない限り、セッションが終了するまでその効果が持続します。
  </para>

  <para>
<!--
   The effects of <command>SET LOCAL</command> last only till the end of
   the current transaction, whether committed or not.  A special case is
   <command>SET</command> followed by <command>SET LOCAL</command> within
   a single transaction: the <command>SET LOCAL</command> value will be
   seen until the end of the transaction, but afterwards (if the transaction
   is committed) the <command>SET</command> value will take effect.
-->
<command>SET LOCAL</command>の効果は、コミットのされたかどうかにかかわらず現在のトランザクションが終了するまでしか持続しません。
1つのトランザクション内で<command>SET</command>の後に<command>SET LOCAL</command>が続く特殊な例を考えてみましょう。
この場合、トランザクションが終了するまでは<command>SET LOCAL</command>値が有効ですが、その後（トランザクションがコミットされたとして）<command>SET</command>値が有効になります。
  </para>

  <para>
<!--
   The effects of <command>SET</command> or <command>SET LOCAL</command> are
   also canceled by rolling back to a savepoint that is earlier than the
   command.
-->
<command>SET</command>もしくは<command>SET LOCAL</command>の効果は、このコマンドより以前のセーブポイントまでロールバックした場合は取り消されます。
  </para>

  <para>
<!--
   If <command>SET LOCAL</command> is used within a function that has a
   <literal>SET</literal> option for the same variable (see
   <xref linkend="sql-createfunction"/>),
   the effects of the <command>SET LOCAL</command> command disappear at
   function exit; that is, the value in effect when the function was called is
   restored anyway.  This allows <command>SET LOCAL</command> to be used for
   dynamic or repeated changes of a parameter within a function, while still
   having the convenience of using the <literal>SET</literal> option to save and
   restore the caller's value.  However, a regular <command>SET</command> command
   overrides any surrounding function's <literal>SET</literal> option; its effects
   will persist unless rolled back.
-->
<command>SET LOCAL</command>を同じ変数に対する<literal>SET</literal>オプション（<xref linkend="sql-createfunction"/>を参照）を持つ関数内で使用する場合、<command>SET LOCAL</command>コマンドの効果は関数終了時に消滅します。
つまり、関数が呼び出された時に有効だった値にとにかく戻されます。
これにより<command>SET LOCAL</command>は、呼び出し元の値を保管し元に戻すという<literal>SET</literal>オプションを使用する利点を持ちつつ、関数内で動的または繰り返し変更されるパラメータ用に使用できます。
しかし、通常の<command>SET</command>コマンドでは上位の関数の<literal>SET</literal>オプションを上書きしてしまい、その効果はロールバックしない限り永続します。

  </para>

  <note>
   <para>
<!--
    In <productname>PostgreSQL</productname> versions 8.0 through 8.2,
    the effects of a <command>SET LOCAL</command> would be canceled by
    releasing an earlier savepoint, or by successful exit from a
    <application>PL/pgSQL</application> exception block.  This behavior
    has been changed because it was deemed unintuitive.
-->
<productname>PostgreSQL</productname>バージョン8.0から8.2まででは、<command>SET LOCAL</command>の効果は、より以前のセーブポイントを解放すること、または、<application>PL/pgSQL</application>例外ブロックから正常終了することで取り消されました。
直観的ではないようですので、この動作は変更されました。
   </para>
  </note>
 </refsect1>

 <refsect1>
<!--
  <title>Parameters</title>
-->
  <title>パラメータ</title>

  <variablelist>
   <varlistentry>
    <term><literal>SESSION</literal></term>
    <listitem>
     <para>
<!--
      Specifies that the command takes effect for the current session.
      (This is the default if neither <literal>SESSION</literal> nor
      <literal>LOCAL</literal> appears.)
-->
コマンドの有効範囲が現行セッションであることを指定します
（<literal>SESSION</literal>も<literal>LOCAL</literal>も指定されていない場合は、これがデフォルトです）。
     </para>
    </listitem>
   </varlistentry>

   <varlistentry>
    <term><literal>LOCAL</literal></term>
    <listitem>
     <para>
<!--
      Specifies that the command takes effect for only the current
      transaction.  After <command>COMMIT</command> or <command>ROLLBACK</command>,
      the session-level setting takes effect again.  Issuing this
      outside of a transaction block emits a warning and otherwise has
      no effect.
-->
コマンドの有効範囲が現行のトランザクションのみであることを指定します。
<command>COMMIT</command>または<command>ROLLBACK</command>の後は、再びセッションレベルの設定が有効になります。
これをトランザクションブロックの外側で実行すると、警告が発生しますが、それ以外には何の効果もありません。
     </para>
    </listitem>
   </varlistentry>

   <varlistentry>
    <term><replaceable class="parameter">configuration_parameter</replaceable></term>
    <listitem>
     <para>
<!--
      Name of a settable run-time parameter.  Available parameters are
      documented in <xref linkend="runtime-config"/> and below.
-->
設定可能な実行時パラメータ名です。
利用可能なパラメータは、<xref linkend="runtime-config"/>と以下に示します。
     </para>
    </listitem>
   </varlistentry>

   <varlistentry>
    <term><replaceable class="parameter">value</replaceable></term>
    <listitem>
     <para>
<!--
      New value of parameter.  Values can be specified as string
      constants, identifiers, numbers, or comma-separated lists of
      these, as appropriate for the particular parameter.
      <literal>DEFAULT</literal> can be written to specify
      resetting the parameter to its default value (that is, whatever
      value it would have had if no <command>SET</command> had been executed
      in the current session).
-->
パラメータの新しい値です。
値として、文字列定数、識別子、数字、あるいはこれらをカンマで区切ったリストを対象のパラメータで適切となるように、指定することができます。
<literal>DEFAULT</literal>と記述することで、パラメータをデフォルト値（つまり、現在のセッションで<command>SET</command>が実行されなかった時に設定される値）に再設定することができます。
     </para>
    </listitem>
   </varlistentry>
  </variablelist>

  <para>
<!--
   Besides the configuration parameters documented in <xref
   linkend="runtime-config"/>, there are a few that can only be
   adjusted using the <command>SET</command> command or that have a
   special syntax:
-->
<xref linkend="runtime-config"/>に記載された設定パラメータの他に、<command>SET</command>コマンドを使用してのみ調整できるパラメータや特殊な構文を持つパラメータがいくつかあります。

   <variablelist>
    <varlistentry>
     <term><literal>SCHEMA</literal></term>
     <listitem>
<!--
      <para><literal>SET SCHEMA '<replaceable>value</replaceable>'</literal> is an alias for
       <literal>SET search_path TO <replaceable>value</replaceable></literal>.  Only one
       schema can be specified using this syntax.
-->
<para><literal>SET SCHEMA '<replaceable>value</replaceable>'</literal>は<literal>SET search_path TO <replaceable>value</replaceable></literal>の別名です。
この構文を使用する場合は1つのスキーマのみを指定することができます。
      </para>
     </listitem>
    </varlistentry>

    <varlistentry>
     <term><literal>NAMES</literal></term>
     <listitem>
<!--
      <para><literal>SET NAMES <replaceable>value</replaceable></literal> is an alias for
       <literal>SET client_encoding TO <replaceable>value</replaceable></literal>.
-->
<para><literal>SET NAMES <replaceable>value</replaceable></literal>は、<literal>SET client_encoding TO <replaceable>value</replaceable></literal>の別名です。
      </para>
     </listitem>
    </varlistentry>

    <varlistentry>
     <term><literal>SEED</literal></term>
     <listitem>
      <para>
<!--
       Sets the internal seed for the random number generator (the
       function <function>random</function>).  Allowed values are
       floating-point numbers between -1 and 1 inclusive.
<<<<<<< HEAD
=======
-->
乱数ジェネレータ（<function>random</function>関数）用の内部シードを設定します。
（-1と1も含めて）-1から1までの浮動小数点数を値として設定できます。
>>>>>>> 185876a6
      </para>

      <para>
<!--
       The seed can also be set by invoking the function
       <function>setseed</function>:
-->
シードは<function>setseed</function>関数を呼び出すことでも設定可能です。
<programlisting>
SELECT setseed(<replaceable>value</replaceable>);
</programlisting></para>
     </listitem>
    </varlistentry>

    <varlistentry>
     <term><literal>TIME ZONE</literal></term>
     <listitem>
<<<<<<< HEAD
      <para><literal>SET TIME ZONE '<replaceable>value</replaceable>'</literal> is an alias
       for <literal>SET timezone TO '<replaceable>value</replaceable>'</literal>.  The
=======
<!--
      <para><literal>SET TIME ZONE <replaceable>value</replaceable></literal> is an alias
       for <literal>SET timezone TO <replaceable>value</replaceable></literal>.  The
>>>>>>> 185876a6
       syntax <literal>SET TIME ZONE</literal> allows special syntax
       for the time zone specification.  Here are examples of valid
       values:
-->
<para><literal>SET TIME ZONE <replaceable>value</replaceable></literal>は<literal>SET timezone TO <replaceable>value</replaceable></literal>の別名です。
<literal>SET TIME ZONE</literal>構文では、時間帯の指定に特殊な構文を使用できます。
有効な値の例を以下に示します。

       <variablelist>
        <varlistentry>
         <term><literal>'PST8PDT'</literal></term>
         <listitem>
          <para>
<!--
           The time zone for Berkeley, California.
-->
カリフォルニア州バークレイ用の時間帯です。
          </para>
         </listitem>
        </varlistentry>
        <varlistentry>
         <term><literal>'Europe/Rome'</literal></term>
         <listitem>
          <para>
<!--
           The time zone for Italy.
-->
イタリア用の時間帯です。
          </para>
         </listitem>
        </varlistentry>
        <varlistentry>
         <term><literal>-7</literal></term>
         <listitem>
          <para>
<!--
           The time zone 7 hours west from UTC (equivalent
           to PDT).  Positive values are east from UTC.
-->
UTCから西に7時間分ずらした時間帯です（PDTと同じです）。
正の値はUTCから東方向です。
          </para>
         </listitem>
        </varlistentry>
        <varlistentry>
         <term><literal>INTERVAL '-08:00' HOUR TO MINUTE</literal></term>
         <listitem>
          <para>
<!--
           The time zone 8 hours west from UTC (equivalent
           to PST).
-->
UTCから西に8時間分ずらした時間帯です（PSTと同じです）。
          </para>
         </listitem>
        </varlistentry>
        <varlistentry>
         <term><literal>LOCAL</literal></term>
         <term><literal>DEFAULT</literal></term>
         <listitem>
          <para>
<!--
           Set the time zone to your local time zone (that is, the
           server's default value of <varname>timezone</varname>).
-->
時間帯をユーザのローカルな時間帯（サーバのデフォルトの<varname>timezone</varname>値）に設定します。
          </para>
         </listitem>
        </varlistentry>
       </variablelist>
      </para>

      <para>
<!--
       Timezone settings given as numbers or intervals are internally
       translated to POSIX timezone syntax.  For example, after
       <literal>SET TIME ZONE -7</literal>, <command>SHOW TIME ZONE</command> would
       report <literal>&lt;-07&gt;+07</literal>.
-->
時間帯を数字あるいは時間で指定した時は、内部的にPOSIXの時間帯構文として解釈されます。
例えば、<literal>SET TIME ZONE -7</literal>とした後、<command>SHOW TIME ZONE</command>を実行すると、その結果は<literal>&lt;-07&gt;+07</literal>となります。
      </para>

      <para>
<<<<<<< HEAD
       Time zone abbreviations are not supported by <command>SET</command>;
       see <xref linkend="datatype-timezones"/> for more information
=======
<!--
       See <xref linkend="datatype-timezones"/> for more information
>>>>>>> 185876a6
       about time zones.
-->
時間帯に関する詳細は<xref linkend="datatype-timezones"/>を参照してください。
      </para>
     </listitem>
    </varlistentry>
   </variablelist>
  </para>
 </refsect1>

 <refsect1>
<!--
  <title>Notes</title>
-->
  <title>注釈</title>

  <para>
<!--
   The function <function>set_config</function> provides equivalent
   functionality; see <xref linkend="functions-admin-set"/>.
   Also, it is possible to UPDATE the
   <link linkend="view-pg-settings"><structname>pg_settings</structname></link>
   system view to perform the equivalent of <command>SET</command>.
-->
<function>set_config</function>関数は等価な機能を提供します。
<xref linkend="functions-admin-set"/>を参照してください。
また、<link linkend="view-pg-settings"><structname>pg_settings</structname></link>システムビューを更新することで、<command>SET</command>と同じことを実行することができます。
  </para>
 </refsect1>

 <refsect1>
<!--
  <title>Examples</title>
-->
  <title>例</title>

  <para>
<!--
   Set the schema search path:
-->
   スキーマの検索パスを設定します。
<programlisting>
SET search_path TO my_schema, public;
</programlisting>
  </para>

  <para>
<!--
   Set the style of date to traditional
   <productname>POSTGRES</productname> with <quote>day before month</quote>
   input convention:
-->
日付のスタイルを、伝統的な<productname>POSTGRES</productname>入力方式に設定し、さらに<quote>day before month(月の前に日)</quote>を使います。
<screen>
SET datestyle TO postgres, dmy;
</screen>
  </para>

  <para>
<!--
   Set the time zone for Berkeley, California:
-->
   時間帯をカリフォルニア州バークレイに設定します。
<screen>
SET TIME ZONE 'PST8PDT';
</screen>
  </para>

  <para>
<!--
   Set the time zone for Italy:
-->
時間帯をイタリアに設定します。
<screen>
SET TIME ZONE 'Europe/Rome';
</screen></para>
 </refsect1>

 <refsect1>
<!--
  <title>Compatibility</title>
-->
  <title>互換性</title>

  <para>
<!--
   <literal>SET TIME ZONE</literal> extends syntax defined in the SQL
   standard.  The standard allows only numeric time zone offsets while
   <productname>PostgreSQL</productname> allows more flexible
   time-zone specifications.  All other <literal>SET</literal>
   features are <productname>PostgreSQL</productname> extensions.
-->
<literal>SET TIME ZONE</literal>は標準SQLで定義された構文を拡張したものです。
標準では数値による時間帯オフセットしか使用できないのに対し、<productname>PostgreSQL</productname>では、より柔軟に時間帯を指定することができます。
<literal>SET</literal>が持つその他の機能は、全て<productname>PostgreSQL</productname>の拡張です。
  </para>
 </refsect1>

 <refsect1>
<!--
  <title>See Also</title>
-->
  <title>関連項目</title>

  <simplelist type="inline">
   <member><xref linkend="sql-reset"/></member>
   <member><xref linkend="sql-show"/></member>
  </simplelist>
 </refsect1>
</refentry><|MERGE_RESOLUTION|>--- conflicted
+++ resolved
@@ -249,12 +249,6 @@
        Sets the internal seed for the random number generator (the
        function <function>random</function>).  Allowed values are
        floating-point numbers between -1 and 1 inclusive.
-<<<<<<< HEAD
-=======
--->
-乱数ジェネレータ（<function>random</function>関数）用の内部シードを設定します。
-（-1と1も含めて）-1から1までの浮動小数点数を値として設定できます。
->>>>>>> 185876a6
       </para>
 
       <para>
@@ -272,14 +266,8 @@
     <varlistentry>
      <term><literal>TIME ZONE</literal></term>
      <listitem>
-<<<<<<< HEAD
       <para><literal>SET TIME ZONE '<replaceable>value</replaceable>'</literal> is an alias
        for <literal>SET timezone TO '<replaceable>value</replaceable>'</literal>.  The
-=======
-<!--
-      <para><literal>SET TIME ZONE <replaceable>value</replaceable></literal> is an alias
-       for <literal>SET timezone TO <replaceable>value</replaceable></literal>.  The
->>>>>>> 185876a6
        syntax <literal>SET TIME ZONE</literal> allows special syntax
        for the time zone specification.  Here are examples of valid
        values:
@@ -364,13 +352,8 @@
       </para>
 
       <para>
-<<<<<<< HEAD
        Time zone abbreviations are not supported by <command>SET</command>;
        see <xref linkend="datatype-timezones"/> for more information
-=======
-<!--
-       See <xref linkend="datatype-timezones"/> for more information
->>>>>>> 185876a6
        about time zones.
 -->
 時間帯に関する詳細は<xref linkend="datatype-timezones"/>を参照してください。

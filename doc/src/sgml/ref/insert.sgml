--- conflicted
+++ resolved
@@ -106,10 +106,7 @@
   </para>
 
   <para>
-<<<<<<< HEAD
-=======
-<!--
->>>>>>> 94ef7168
+<!--
    <command>INSERT</command> into tables that lack unique indexes will
    not be blocked by concurrent activity.  Tables with unique indexes
    might block if concurrent sessions perform actions that lock or modify

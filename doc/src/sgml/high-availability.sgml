<!-- doc/src/sgml/high-availability.sgml -->

<chapter id="high-availability">
<!--
 <title>High Availability, Load Balancing, and Replication</title>
-->
 <title>高可用性、負荷分散およびレプリケーション</title>

<!--
 <indexterm><primary>high availability</primary></indexterm>
 <indexterm><primary>failover</primary></indexterm>
 <indexterm><primary>replication</primary></indexterm>
 <indexterm><primary>load balancing</primary></indexterm>
 <indexterm><primary>clustering</primary></indexterm>
 <indexterm><primary>data partitioning</primary></indexterm>
-->
 <indexterm><primary>高可用性</primary></indexterm>
 <indexterm><primary>フェイルオーバー</primary></indexterm>
 <indexterm><primary>レプリケーション</primary></indexterm>
 <indexterm><primary>負荷分散</primary></indexterm>
 <indexterm><primary>クラスタ化</primary></indexterm>
 <indexterm><primary>データの分割</primary></indexterm>

 <para>
<!--
  Database servers can work together to allow a second server to
  take over quickly if the primary server fails (high
  availability), or to allow several computers to serve the same
  data (load balancing).  Ideally, database servers could work
  together seamlessly.  Web servers serving static web pages can
  be combined quite easily by merely load-balancing web requests
  to multiple machines.  In fact, read-only database servers can
  be combined relatively easily too.  Unfortunately, most database
  servers have a read/write mix of requests, and read/write servers
  are much harder to combine.  This is because though read-only
  data needs to be placed on each server only once, a write to any
  server has to be propagated to all servers so that future read
  requests to those servers return consistent results.
-->
データベースサーバは共同して稼動できます。
その目的は、最初のサーバが故障したとき次のサーバへ速やかに引き継ぎができること（高可用性）および複数のコンピュータが同一のデータを処理できること（負荷分散）です。
データベースサーバがシームレスに共同稼動できれば理想的です。
静的なウェブページを提供するウェブサーバは、ウェブからの要求で生ずる負荷を複数のマシンに分散するだけで、簡単に結合できます。
実際、読み取り専用のデータベースサーバの結合は、同じようにかなり容易です。
しかし、大部分のデータベースサーバは、読み書きの混在した要求を受け取り、読み書き両用のサーバの結合はとても困難です。
なぜなら、読み取り要求だけの場合、全サーバへのデータの配布は1回で終わります。
しかし、書き込み後の読み取り要求に対して一貫性のある結果を返すためには、書き込み要求を受けたサーバだけでなく、他の全サーバにおいてもデータに書き込まなければなりません。
 </para>

 <para>
<!--
  This synchronization problem is the fundamental difficulty for
  servers working together.  Because there is no single solution
  that eliminates the impact of the sync problem for all use cases,
  there are multiple solutions.  Each solution addresses this
  problem in a different way, and minimizes its impact for a specific
  workload.
-->
この同時性を持たせるという問題は、共同して稼動するサーバにおいて根本的に困難なものです。
すべての使用状況において、単一の解法を用いて同時性の問題の影響を軽減できないため、複数の解法が存在します。
各々の解法はこの問題に異なったやり方を適用し、固有の作業負荷に対する影響を最小化します。
 </para>

 <para>
<!--
  Some solutions deal with synchronization by allowing only one
  server to modify the data.  Servers that can modify data are
  called read/write, <firstterm>master</firstterm> or <firstterm>primary</firstterm> servers.
  Servers that track changes in the master are called <firstterm>standby</firstterm>
  or <firstterm>secondary</firstterm> servers. A standby server that cannot be connected
  to until it is promoted to a master server is called a <firstterm>warm
  standby</firstterm> server, and one that can accept connections and serves read-only
  queries is called a <firstterm>hot standby</firstterm> server.
-->
幾つかの解法では、1つのサーバだけにデータの更新を許可することにより、同時性を持たせています。
データの更新ができるサーバを、読み書きサーバ、<firstterm>マスタ</firstterm>サーバまたは<firstterm>プライマリ</firstterm>サーバといいます。
マスタの変更を追跡するサーバを、<firstterm>スタンバイ</firstterm>サーバまたは<firstterm>セカンダリ</firstterm>サーバといいます。
マスタサーバに昇格するまで接続できないスタンバイサーバを<firstterm>ウォームスタンバイ</firstterm>サーバといいます。
接続を受理できて読み取り専用の問い合わせを処理できるスタンバイサーバを<firstterm>ホットスタンバイ</firstterm>サーバといいます。
 </para>

 <para>
<!--
  Some solutions are synchronous,
  meaning that a data-modifying transaction is not considered
  committed until all servers have committed the transaction.  This
  guarantees that a failover will not lose any data and that all
  load-balanced servers will return consistent results no matter
  which server is queried. In contrast, asynchronous solutions allow some
  delay between the time of a commit and its propagation to the other servers,
  opening the possibility that some transactions might be lost in
  the switch to a backup server, and that load balanced servers
  might return slightly stale results.  Asynchronous communication
  is used when synchronous would be too slow.
-->
いくつかの同期の解法が提供されています。
すなわち、データに書き込むトランザクションでは、全サーバがコミットするまでトランザクションはコミットされません。
これによって、フェイルオーバーにおいてデータの消失がないことが保証されます。
また、どのサーバが問い合わせを受理したかに関係なく、全ての負荷分散サーバが一貫した結果を返すことが保証されます。
それに対して非同期の解法では、コミット時刻と他サーバへの伝達時刻に時間差がありうるため、バックアップサーバへ交代する時にトランザクションが消失する可能性があります。
また、負荷分散サーバにおいては、最新でない結果を応答する可能性があります。
サーバ間の非同期の通信は、同期が非常に低速な場合に使用されます。
 </para>

 <para>
<!--
  Solutions can also be categorized by their granularity.  Some solutions
  can deal only with an entire database server, while others allow control
  at the per-table or per-database level.
-->
解法は粒度によって分類することもできます。
ある解法ではデータベースサーバ全体だけを範囲として処理しますが、他の解法では各テーブルまたは各データベースを範囲として管理できます。
 </para>

 <para>
<!--
  Performance must be considered in any choice.  There is usually a
  trade-off between functionality and
  performance.  For example, a fully synchronous solution over a slow
  network might cut performance by more than half, while an asynchronous
  one might have a minimal performance impact.
-->
すべての選択において、作業効率を考えなければなりません。
通常、作業効率と機能性は相反する関係にあります。
例えば、遅いネットワークの場合、完全同期の解法を使えば作業効率は半分以下となりますが、非同期の解法を使えば作業効率への影響が最小となります。
 </para>

 <para>
<!--
  The remainder of this section outlines various failover, replication,
  and load balancing solutions.
-->
本節では、フェイルオーバーとレプリケーションと負荷分散における種々の解法を説明します。
 </para>

 <sect1 id="different-replication-solutions">
<!--
 <title>Comparison of Different Solutions</title>
-->
 <title>様々な解法の比較</title>

 <variablelist>

  <varlistentry>
<!--
   <term>Shared Disk Failover</term>
-->
   <term>共有ディスクを用いたフェイルオーバー</term>
   <listitem>

    <para>
<!--
     Shared disk failover avoids synchronization overhead by having only one
     copy of the database.  It uses a single disk array that is shared by
     multiple servers.  If the main database server fails, the standby server
     is able to mount and start the database as though it were recovering from
     a database crash.  This allows rapid failover with no data loss.
-->
データベースのコピーを 1つだけ保有すればよいため、共有ディスクを用いたフェイルオーバーは同期によるオーバーヘッドを回避できます。
本解法では、複数のサーバが単一のディスクアレイを共有します。
主データベースサーバが故障したとき、まるでデータベースの破損から復旧したように、スタンバイサーバが元のデータベースを実装して稼動できます。
これはデータの消失がない高速なフェイルオーバーを行うことができます。
    </para>

    <para>
<!--
     Shared hardware functionality is common in network storage devices.
     Using a network file system is also possible, though care must be
     taken that the file system has full <acronym>POSIX</acronym> behavior (see <xref
     linkend="creating-cluster-nfs"/>).  One significant limitation of this
     method is that if the shared disk array fails or becomes corrupt, the
     primary and standby servers are both nonfunctional.  Another issue is
     that the standby server should never access the shared storage while
     the primary server is running.
-->
ハードウェアを共有するという機能は、ネットワーク上の記憶装置では一般的です。
ネットワークファイルシステムの利用も可能ですが、そのファイルシステムがPOSIX仕様を満たしているか注意してください。
（ <xref linkend="creating-cluster-nfs"/>を見てください）。
本解法には重大な制約があり、共有ディスクアレイが故障または破損したとき、プライマリサーバもスタンバイサーバも機能しなくなります。
また、プライマリサーバが稼動している間は、スタンバイサーバが共有記憶装置にアクセスしてはなりません。
    </para>

   </listitem>
  </varlistentry>

  <varlistentry>
<!--
   <term>File System (Block Device) Replication</term>
-->
   <term>ファイルシステム（ブロックデバイス）レプリケーション</term>
   <listitem>

    <para>
<!--
     A modified version of shared hardware functionality is file system
     replication, where all changes to a file system are mirrored to a file
     system residing on another computer.  The only restriction is that
     the mirroring must be done in a way that ensures the standby server
     has a consistent copy of the file system &mdash; specifically, writes
     to the standby must be done in the same order as those on the master.
     <productname>DRBD</productname> is a popular file system replication solution
     for Linux.
-->
ハードウェア共有機能の改善の一つとしてファイルシステムのレプリケーションをあげることができます。
それは、あるファイルシステムに対して行われたすべての変更を他のコンピュータに存在するファイルシステムにミラーリングします。
制約はただ一つであり、スタンバイサーバがファイルシステムの一貫したコピーを自身の領域に持つようにミラーリングしなければなりません。具体的には、スタンバイサーバへの書き込みがマスタサーバへの書き込みと同じ順序でおこなわれなければなりません。
Linuxにおける<productname>DRBD</productname>は、ファイルシステムレプリケーションで広く受けいれられている手法です。
    </para>

<!--
原文におけるコメントアウト
https://forge.continuent.org/pipermail/sequoia/2006-November/004070.html

Oracle RAC is a shared disk approach and just send cache invalidations
to other nodes but not actual data. As the disk is shared, data is
only committed once to disk and there is a distributed locking
protocol to make nodes agree on a serializable transactional order.
コメントアウト終了
-->

   </listitem>
  </varlistentry>

  <varlistentry>
<!--
   <term>Write-Ahead Log Shipping</term>
-->
   <term>先行書き込みログシッピング</term>
   <listitem>

    <para>
<!--
     Warm and hot standby servers can be kept current by reading a
     stream of write-ahead log (<acronym>WAL</acronym>)
     records.  If the main server fails, the standby contains
     almost all of the data of the main server, and can be quickly
     made the new master database server.  This can be synchronous or
     asynchronous and can only be done for the entire database server.
-->
ウォームスタンバイおよびホットスタンバイサーバは、ログ先行書き込み（<acronym>WAL</acronym>）のレコードを解読して最新の状態を保持できます。
プライマリサーバが故障したとき、スタンバイサーバがプライマリサーバのほぼすべてのデータを保存して、速やかに新しい主データベースを稼動できます。
本解法は同期、非同期で行うことができ、データベース全体だけを範囲として処理できます。
    </para>
    <para>
<!--
     A standby server can be implemented using file-based log shipping
     (<xref linkend="warm-standby"/>) or streaming replication (see
     <xref linkend="streaming-replication"/>), or a combination of both. For
     information on hot standby, see <xref linkend="hot-standby"/>.
-->
スタンバイサーバは、ファイル単位のログシッピング（<xref linkend="warm-standby"/>参照）またはストリーミングレプリケーション（<xref linkend="streaming-replication"/>参照）または両者の併用を使用して実装できます。
ホットスタンバイの情報は <xref linkend="hot-standby"/> を参照してください。
    </para>
   </listitem>
  </varlistentry>

  <varlistentry>
<!--
   <term>Logical Replication</term>
-->
   <term>論理レプリケーション</term>
   <listitem>
    <para>
<!--
     Logical replication allows a database server to send a stream of data
     modifications to another server.  <productname>PostgreSQL</productname>
     logical replication constructs a stream of logical data modifications
     from the WAL.  Logical replication allows the data changes from
     individual tables to be replicated.  Logical replication doesn't require
     a particular server to be designated as a master or a replica but allows
     data to flow in multiple directions.  For more information on logical
     replication, see <xref linkend="logical-replication"/>.  Through the
     logical decoding interface (<xref linkend="logicaldecoding"/>),
     third-party extensions can also provide similar functionality.
-->
論理レプリケーションにより、データベースサーバが他のサーバに、データ更新のストリームを送ることができます。
<productname>PostgreSQL</productname>の論理レプリケーションは、WALから論理的なデータ更新のストリームを構築します。
論理レプリケーションでは、個々のテーブルの変更を複製することができます。
論理レプリケーションにおいては、特定のサーバをマスターあるいはレプリカに割り当てる必要なしに、複数の方向にデータを流すことができます。
論理レプリケーションの更なる情報については、<xref linkend="logical-replication"/>をご覧ください。
ロジカルデコーディングインタフェース(<xref linkend="logicaldecoding"/>)を使って、サードパーティー拡張は同様の機能を提供できます。
    </para>
   </listitem>
  </varlistentry>

  <varlistentry>
<!--
   <term>Trigger-Based Master-Standby Replication</term>
-->
   <term>トリガベースのマスタ・スタンバイレプリケーション</term>
   <listitem>

    <para>
<!--
     A master-standby replication setup sends all data modification
     queries to the master server.  The master server asynchronously
     sends data changes to the standby server.  The standby can answer
     read-only queries while the master server is running.  The
     standby server is ideal for data warehouse queries.
-->
マスタとスタンバイによるレプリケーションでは、データ更新のすべての問い合わせをマスタサーバに送付します。
マスタサーバは更新したデータを非同期でスタンバイサーバに送付します。
マスタサーバが稼動している間、スタンバイサーバは読み取り問い合わせだけに応答します。
スタンバイサーバはデータウェアハウスへの問い合わせに理想的です。
    </para>

    <para>
<!--
     <productname>Slony-I</productname> is an example of this type of replication, with per-table
     granularity, and support for multiple standby servers.  Because it
     updates the standby server asynchronously (in batches), there is
     possible data loss during fail over.
-->
この種類のレプリケーションの一例は<productname>Slony-I</productname>であり、テーブル単位の粒度を持ち、複数のスタンバイサーバが稼動できます。
（バッチ処理によって）スタンバイサーバのデータを非同期で更新するため、フェイルオーバーにおけるデータ消失の可能性があります。
    </para>
   </listitem>
  </varlistentry>

  <varlistentry>
<!--
   <term>Statement-Based Replication Middleware</term>
-->
   <term>文に基づいたレプリケーションのミドルウェア</term>
   <listitem>

    <para>
<!--
     With statement-based replication middleware, a program intercepts
     every SQL query and sends it to one or all servers.  Each server
     operates independently.  Read-write queries must be sent to all servers,
     so that every server receives any changes.  But read-only queries can be
     sent to just one server, allowing the read workload to be distributed
     among them.
-->
文に基づいたレプリケーションのミドルウェアでは、プログラムがすべてのSQL問い合わせを採取して、1つまたはすべてのサーバに送付します。
なお、各々のサーバは独立して稼動します。
読み書き問い合わせは、すべてのサーバがすべての変更を受け取るように全サーバに送付されなければなりません。
しかし、読み取り専用の問い合わせはサーバ全体の読み取り負荷を分散させるために、1つのサーバだけに送付することができます。
    </para>

    <para>
<!--
     If queries are simply broadcast unmodified, functions like
     <function>random()</function>, <function>CURRENT_TIMESTAMP</function>, and
     sequences can have different values on different servers.
     This is because each server operates independently, and because
     SQL queries are broadcast (and not actual modified rows).  If
     this is unacceptable, either the middleware or the application
     must query such values from a single server and then use those
     values in write queries.  Another option is to use this replication
     option with a traditional master-standby setup, i.e. data modification
     queries are sent only to the master and are propagated to the
     standby servers via master-standby replication, not by the replication
     middleware.  Care must also be taken that all
     transactions either commit or abort on all servers, perhaps
     using two-phase commit (<xref linkend="sql-prepare-transaction"/>
     and <xref linkend="sql-commit-prepared"/>).
     <productname>Pgpool-II</productname> and <productname>Continuent Tungsten</productname>
     are examples of this type of replication.
-->
問い合わせを修正しないで送付した場合、<function>random()</function>関数による乱数値と<function>CURRENT_TIMESTAMP</function>関数による現在時刻およびシーケンス値が、サーバごとに異なることがあります。
その理由は、各サーバが独立して稼動しているため、および、SQL問い合わせの送付では実際に更新した行の識別値を取得できないためです。
これが許容できない場合は、ミドルウェアかアプリケーションにおいて1つのサーバにこのような問い合わせを送付し、その結果を書き込み問い合わせで使用しなければなりません。
その他の選択肢は従来のマスタとスタンバイによるレプリケーションのオプションを使用するものです。
すなわち、データ更新の問い合わせをマスタサーバだけに送付し、ミドルウェアによるレプリケーションを使わずにマスタとスタンバイによるレプリケーションを介してスタンバイサーバに伝達します。
トランザクションをコミットするか中断するかについても、全サーバが同一となるよう注意しなければなりません。
これには2相コミット（<xref linkend="sql-prepare-transaction"/> および <xref linkend="sql-commit-prepared"/>）を使用することになるでしょう。
<productname>Pgpool-II</productname>と<productname>Continuent Tungsten</productname>がこのレプリケーションの一例です。
    </para>
   </listitem>
  </varlistentry>

  <varlistentry>
<!--
   <term>Asynchronous Multimaster Replication</term>
-->
   <term>非同期マルチマスタレプリケーション</term>
   <listitem>

    <para>
<!--
     For servers that are not regularly connected, like laptops or
     remote servers, keeping data consistent among servers is a
     challenge.  Using asynchronous multimaster replication, each
     server works independently, and periodically communicates with
     the other servers to identify conflicting transactions.  The
     conflicts can be resolved by users or conflict resolution rules.
     Bucardo is an example of this type of replication.
-->
ラップトップやリモートマシンのように、通常は接続されていないサーバ間において、データの一貫性を保持することは挑戦的な課題です。
非同期マルチマスタレプリケーションの使用により、全サーバの独立した稼動、およびトランザクションの衝突を識別するための定期的な通信を実現します。
トランザクションの衝突は、利用者および衝突回避法によって解決できるでしょう。
Bucardoはこの種のレプリケーションの一例です。
    </para>
   </listitem>
  </varlistentry>

  <varlistentry>
<!--
   <term>Synchronous Multimaster Replication</term>
-->
   <term>同期マルチマスタレプリケーション</term>
   <listitem>

    <para>
<!--
     In synchronous multimaster replication, each server can accept
     write requests, and modified data is transmitted from the
     original server to every other server before each transaction
     commits.  Heavy write activity can cause excessive locking,
     leading to poor performance.  In fact, write performance is
     often worse than that of a single server.  Read requests can
     be sent to any server.  Some implementations use shared disk
     to reduce the communication overhead.  Synchronous multimaster
     replication is best for mostly read workloads, though its big
     advantage is that any server can accept write requests &mdash;
     there is no need to partition workloads between master and
     standby servers, and because the data changes are sent from one
     server to another, there is no problem with non-deterministic
     functions like <function>random()</function>.
-->
同期マルチマスタレプリケーションでは全てのサーバが書き込み要求を受理できます。
受理したサーバは更新したデータを、トランザクションをコミットする前に、他の全サーバへ配布します。
書き込み負荷が重いとき、ロックの掛かり過ぎによる作業効率の低下の原因となりえます。
実際、書き込み効率は単一サーバより悪いことが大半です。
読み取り要求はどのサーバにも送付できます。
通信による負荷を減らすには、共有ディスクが実装されます。
同期マルチマスタレプリケーションは、主に読み取り作業負荷の低減に最適ですが、全てのサーバが書き込み要求を受理できることも大きな利点です。
その利点とは、マスタとスタンバイ間で作業負荷を分けなくてよいこと、および更新データが1つのサーバから他のサーバに送付されるため、出力が確定しない<function>random()</function>関数などによる問題が起こらないことです。
    </para>

    <para>
<!--
     <productname>PostgreSQL</productname> does not offer this type of replication,
     though <productname>PostgreSQL</productname> two-phase commit (<xref
     linkend="sql-prepare-transaction"/> and <xref
     linkend="sql-commit-prepared"/>)
     can be used to implement this in application code or middleware.
-->
<productname>PostgreSQL</productname> では、この種類のレプリケーションを提供しません。
しかし、<productname>PostgreSQL</productname> の 2相コミット（<xref linkend="sql-prepare-transaction"/>および<xref linkend="sql-commit-prepared"/>）を使用すれば、アプリケーションのコードまたはミドルウェアにおいて本解法を実装できます。
    </para>
   </listitem>
  </varlistentry>

  <varlistentry>
<!--
   <term>Commercial Solutions</term>
-->
   <term>商業的な解法</term>
   <listitem>

    <para>
<!--
     Because <productname>PostgreSQL</productname> is open source and easily
     extended, a number of companies have taken <productname>PostgreSQL</productname>
     and created commercial closed-source solutions with unique
     failover, replication, and load balancing capabilities.
-->
<productname>PostgreSQL</productname> はオープンソースであり、容易に拡張できます。
そのため多数の企業が、<productname>PostgreSQL</productname>を取り入れて商業的な解法を作成し、フェイルオーバーとレプリケーションと負荷分散の機能を独自に実現していますが、ソースコードは非公開です。
    </para>
   </listitem>
  </varlistentry>

 </variablelist>

 <para>
<!--
  <xref linkend="high-availability-matrix"/> summarizes
  the capabilities of the various solutions listed above.
-->
<xref linkend="high-availability-matrix"/>は上述した種々の解法の機能を要約したものです。
 </para>

 <table id="high-availability-matrix">
<!--
  <title>High Availability, Load Balancing, and Replication Feature Matrix</title>
-->
  <title>高可用性、負荷分散およびレプリケーションの特徴</title>
  <tgroup cols="9">
   <thead>
    <row>
<!--
     <entry>Feature</entry>
     <entry>Shared Disk Failover</entry>
     <entry>File System Replication</entry>
     <entry>Write-Ahead Log Shipping</entry>
     <entry>Logical Replication</entry>
     <entry>Trigger-Based Master-Standby Replication</entry>
     <entry>Statement-Based Replication Middleware</entry>
     <entry>Asynchronous Multimaster Replication</entry>
     <entry>Synchronous Multimaster Replication</entry>
-->
     <entry>特徴</entry>
     <entry>共有ディスクを用いたフェイルオーバー</entry>
     <entry>ファイルシステムのレプリケーション</entry>
     <entry>先行書き込みログシッピング</entry>
     <entry>論理レプリケーション</entry>
     <entry>マスタとスタンバイによるトリガに基づいたレプリケーション</entry>
     <entry>文に基づいたレプリケーションのミドルウェア</entry>
     <entry>非同期マルチマスタレプリケーション</entry>
     <entry>同期マルチマスタレプリケーション</entry>
    </row>
   </thead>

   <tbody>

    <row>
<!--
     <entry>Most common implementations</entry>
     <entry align="center">NAS</entry>
     <entry align="center">DRBD</entry>
     <entry align="center">built-in streaming replication</entry>
     <entry align="center">built-in logical replication, pglogical</entry>
     <entry align="center">Londiste, Slony</entry>
     <entry align="center">pgpool-II</entry>
     <entry align="center">Bucardo</entry>
     <entry align="center"></entry>
-->
     <entry>最も一般的な実装</entry>
     <entry align="center">NAS</entry>
     <entry align="center">DRBD</entry>
     <entry align="center">組み込みストリーミングレプリケーション</entry>
     <entry align="center">組み込み論理レプリケーション、pglogical</entry>
     <entry align="center">Londiste、Slony</entry>
     <entry align="center">pgpool-II</entry>
     <entry align="center">Bucardo</entry>
     <entry align="center"></entry>
    </row>

    <row>
<!--
     <entry>Communication method</entry>
     <entry align="center">shared disk</entry>
     <entry align="center">disk blocks</entry>
     <entry align="center">WAL</entry>
     <entry align="center">logical decoding</entry>
     <entry align="center">table rows</entry>
     <entry align="center">SQL</entry>
     <entry align="center">table rows</entry>
     <entry align="center">table rows and row locks</entry>
-->
     <entry>通信方法</entry>
     <entry align="center">共有ディスク</entry>
     <entry align="center">ディスクブロック</entry>
     <entry align="center">WAL</entry>
     <entry align="center">ロジカルデコーディング</entry>
     <entry align="center">テーブル行</entry>
     <entry align="center">SQL</entry>
     <entry align="center">テーブル行</entry>
     <entry align="center">テーブル行および行ロック</entry>
    </row>

    <row>
<!--
     <entry>No special hardware required</entry>
     <entry align="center"></entry>
     <entry align="center">&bull;</entry>
     <entry align="center">&bull;</entry>
     <entry align="center">&bull;</entry>
     <entry align="center">&bull;</entry>
     <entry align="center">&bull;</entry>
     <entry align="center">&bull;</entry>
     <entry align="center">&bull;</entry>
-->
     <entry>特別なハードウェアが不要</entry>
     <entry align="center"></entry>
     <entry align="center">○</entry>
     <entry align="center">○</entry>
     <entry align="center">○</entry>
     <entry align="center">○</entry>
     <entry align="center">○</entry>
     <entry align="center">○</entry>
     <entry align="center">○</entry>
    </row>

    <row>
<!--
     <entry>Allows multiple master servers</entry>
     <entry align="center"></entry>
     <entry align="center"></entry>
     <entry align="center"></entry>
     <entry align="center">&bull;</entry>
     <entry align="center"></entry>
     <entry align="center">&bull;</entry>
     <entry align="center">&bull;</entry>
     <entry align="center">&bull;</entry>
-->
     <entry>複数のマスタサーバが可能</entry>
     <entry align="center"></entry>
     <entry align="center"></entry>
     <entry align="center"></entry>
     <entry align="center">○</entry>
     <entry align="center"></entry>
     <entry align="center">○</entry>
     <entry align="center">○</entry>
     <entry align="center">○</entry>
    </row>

    <row>
<!--
     <entry>No master server overhead</entry>
     <entry align="center">&bull;</entry>
     <entry align="center"></entry>
     <entry align="center">&bull;</entry>
     <entry align="center">&bull;</entry>
     <entry align="center"></entry>
     <entry align="center">&bull;</entry>
     <entry align="center"></entry>
     <entry align="center"></entry>
-->
     <entry>マスタサーバにオーバヘッドがない</entry>
     <entry align="center">○</entry>
     <entry align="center"></entry>
     <entry align="center">○</entry>
     <entry align="center">○</entry>
     <entry align="center"></entry>
     <entry align="center">○</entry>
     <entry align="center"></entry>
     <entry align="center"></entry>
    </row>

    <row>
<!--
     <entry>No waiting for multiple servers</entry>
     <entry align="center">&bull;</entry>
     <entry align="center"></entry>
     <entry align="center">with sync off</entry>
     <entry align="center">with sync off</entry>
     <entry align="center">&bull;</entry>
     <entry align="center"></entry>
     <entry align="center">&bull;</entry>
     <entry align="center"></entry>
-->
     <entry>複数のスレーブサーバを待たない</entry>
     <entry align="center">○</entry>
     <entry align="center"></entry>
     <entry align="center">同期が無効の場合</entry>
     <entry align="center">同期が無効の場合</entry>
     <entry align="center">○</entry>
     <entry align="center"></entry>
     <entry align="center">○</entry>
     <entry align="center"></entry>
    </row>

    <row>
<!--
     <entry>Master failure will never lose data</entry>
     <entry align="center">&bull;</entry>
     <entry align="center">&bull;</entry>
     <entry align="center">with sync on</entry>
     <entry align="center">with sync on</entry>
     <entry align="center"></entry>
     <entry align="center">&bull;</entry>
     <entry align="center"></entry>
     <entry align="center">&bull;</entry>
-->
     <entry>マスタの故障によるデータ損失がない</entry>
     <entry align="center">○</entry>
     <entry align="center">○</entry>
     <entry align="center">同期が有効の場合</entry>
     <entry align="center">同期が有効の場合</entry>
     <entry align="center"></entry>
     <entry align="center">○</entry>
     <entry align="center"></entry>
     <entry align="center">○</entry>
    </row>

    <row>
<!--
     <entry>Replicas accept read-only queries</entry>
     <entry align="center"></entry>
     <entry align="center"></entry>
     <entry align="center">with hot standby</entry>
     <entry align="center">&bull;</entry>
     <entry align="center">&bull;</entry>
     <entry align="center">&bull;</entry>
     <entry align="center">&bull;</entry>
     <entry align="center">&bull;</entry>
-->
     <entry>レプリカは読み取り専用問い合わせを受理可能</entry>
     <entry align="center"></entry>
     <entry align="center"></entry>
     <entry align="center">ホットスタンバイ使用時</entry>
     <entry align="center">○</entry>
     <entry align="center">○</entry>
     <entry align="center">○</entry>
     <entry align="center">○</entry>
     <entry align="center">○</entry>
    </row>

    <row>
<!--
     <entry>Per-table granularity</entry>
     <entry align="center"></entry>
     <entry align="center"></entry>
     <entry align="center"></entry>
     <entry align="center">&bull;</entry>
     <entry align="center">&bull;</entry>
     <entry align="center"></entry>
     <entry align="center">&bull;</entry>
     <entry align="center">&bull;</entry>
-->
     <entry>テーブルごとの粒度</entry>
     <entry align="center"></entry>
     <entry align="center"></entry>
     <entry align="center"></entry>
     <entry align="center">○</entry>
     <entry align="center">○</entry>
     <entry align="center"></entry>
     <entry align="center">○</entry>
     <entry align="center">○</entry>
    </row>

    <row>
<!--
     <entry>No conflict resolution necessary</entry>
     <entry align="center">&bull;</entry>
     <entry align="center">&bull;</entry>
     <entry align="center">&bull;</entry>
     <entry align="center"></entry>
     <entry align="center">&bull;</entry>
     <entry align="center"></entry>
     <entry align="center"></entry>
     <entry align="center">&bull;</entry>
-->
     <entry>コンフリクトの回避が不要</entry>
     <entry align="center">○</entry>
     <entry align="center">○</entry>
     <entry align="center">○</entry>
     <entry align="center"></entry>
     <entry align="center">○</entry>
     <entry align="center"></entry>
     <entry align="center"></entry>
     <entry align="center">○</entry>
    </row>

   </tbody>
  </tgroup>
 </table>

 <para>
<!--
  There are a few solutions that do not fit into the above categories:
-->
上の分類に該当しない解法もあります。
 </para>

 <variablelist>

  <varlistentry>
<!--
   <term>Data Partitioning</term>
-->
   <term>データの分割</term>
   <listitem>

    <para>
<!--
     Data partitioning splits tables into data sets.  Each set can
     be modified by only one server.  For example, data can be
     partitioned by offices, e.g., London and Paris, with a server
     in each office.  If queries combining London and Paris data
     are necessary, an application can query both servers, or
     master/standby replication can be used to keep a read-only copy
     of the other office's data on each server.
-->
データの分割とは、同じテーブルのデータを複数部分に分けることです。
各部分に書き込むことができるのは、1つのサーバだけです。
例えば、データをロンドンとパリの営業所用に分割でき、サーバをロンドンとパリのどちらにも設置できた状態を考えます。
問い合わせにロンドンとパリのデータが混在した場合、アプリケーションは両方のサーバに問い合わせることができます。
または、マスタスタンバイレプリケーションを使用して、他の営業所のデータを読み取り専用コピーとして保持できます。
    </para>
   </listitem>
  </varlistentry>

  <varlistentry>
<!--
   <term>Multiple-Server Parallel Query Execution</term>
-->
   <term>複数サーバによる問い合わせの並列実行</term>
   <listitem>

    <para>
<!--
     Many of the above solutions allow multiple servers to handle multiple
     queries, but none allow a single query to use multiple servers to
     complete faster.  This solution allows multiple servers to work
     concurrently on a single query.  It is usually accomplished by
     splitting the data among servers and having each server execute its
     part of the query and return results to a central server where they
     are combined and returned to the user.  <productname>Pgpool-II</productname>
     has this capability.  Also, this can be implemented using the
     <productname>PL/Proxy</productname> tool set.
-->
上述した多くの解法は、複数のサーバが複数の問い合わせを処理するものです。
処理速度の向上のために、単一の問い合わせに複数のサーバを使用するものはありません。
本解法は複数のサーバが単一の問い合わせを共同して実行するものです。
その方法は、データをサーバ間で分割し、各サーバが部分的に問い合わせを実行し、各々の結果をプライマリサーバに送付し、プライマリサーバが合体して利用者に返送するものです。
<productname>Pgpool-II</productname>はこの性能を持っています。
また、<productname>PL/Proxy</productname>ツールセットを使用して実装できます。
    </para>

   </listitem>
  </varlistentry>

 </variablelist>

 </sect1>


 <sect1 id="warm-standby">
<!--
 <title>Log-Shipping Standby Servers</title>
-->
 <title>ログシッピングスタンバイサーバ</title>


  <para>
<!--
   Continuous archiving can be used to create a <firstterm>high
   availability</firstterm> (HA) cluster configuration with one or more
   <firstterm>standby servers</firstterm> ready to take over operations if the
   primary server fails. This capability is widely referred to as
   <firstterm>warm standby</firstterm> or <firstterm>log shipping</firstterm>.
-->
継続的なアーカイブ処理を使用して、プライマリサーバが失敗した場合に操作を引き継ぐ準備がなされた、1つ以上の<firstterm>スタンバイサーバ</firstterm>を持つ<firstterm>高可用性</firstterm>(HA)クラスタ構成を作成することができます。
この機能は<firstterm>ウォームスタンバイ</firstterm>または<firstterm>ログシッピング</firstterm>として広く知られています。
  </para>

  <para>
<!--
   The primary and standby server work together to provide this capability,
   though the servers are only loosely coupled. The primary server operates
   in continuous archiving mode, while each standby server operates in
   continuous recovery mode, reading the WAL files from the primary. No
   changes to the database tables are required to enable this capability,
   so it offers low administration overhead compared to some other
   replication solutions. This configuration also has relatively low
   performance impact on the primary server.
-->
プライマリサーバとスタンバイサーバは、この機能を提供するために共同して稼動しますが、サーバとサーバはゆるく結合しています。
プライマリサーバは継続的アーカイブモードで動作し、各スタンバイサーバはプライマリからWALファイルを読み取る、継続的リカバリモードで動作します。
この機能を可能にするために、データベースのテーブル変更は不要です。
したがって、他のレプリケーションの解法に比べて、管理にかかるオーバーヘッドが減少します。
この構成はプライマリサーバの性能への影響も相対的に減少させます。
  </para>

  <para>
<!--
   Directly moving WAL records from one database server to another
   is typically described as log shipping. <productname>PostgreSQL</productname>
   implements file-based log shipping by transferring WAL records
   one file (WAL segment) at a time. WAL files (16MB) can be
   shipped easily and cheaply over any distance, whether it be to an
   adjacent system, another system at the same site, or another system on
   the far side of the globe. The bandwidth required for this technique
   varies according to the transaction rate of the primary server.
   Record-based log shipping is more granular and streams WAL changes
   incrementally over a network connection (see <xref
   linkend="streaming-replication"/>).
-->
あるデータベースサーバから他へ直接WALレコードを移動することは通常、ログシッピングと説明されます。
<productname>PostgreSQL</productname>はファイルベースのログシッピングを実装します。
つまりWALレコードはある時点で1つのファイル(WALセグメント)として送信されることを意味します。
WALファイル(16MB)は隣り合うシステム、同じサイトの別システム、地球の裏側のシステムなど距離に関わらず、簡単かつ安価に送付することができます。
この技法に必要な帯域幅はプライマリサーバのトランザクションの頻度に応じて変動します。
レコードベースのログシッピングはより粒度を細かくしたもので、ネットワーク接続を介してWALの変更を増分的に流します（<xref linkend="streaming-replication"/>参照）。
  </para>

  <para>
<!--
   It should be noted that log shipping is asynchronous, i.e., the WAL
   records are shipped after transaction commit. As a result, there is a
   window for data loss should the primary server suffer a catastrophic
   failure; transactions not yet shipped will be lost.  The size of the
   data loss window in file-based log shipping can be limited by use of the
   <varname>archive_timeout</varname> parameter, which can be set as low
   as a few seconds.  However such a low setting will
   substantially increase the bandwidth required for file shipping.
   Streaming replication (see <xref linkend="streaming-replication"/>)
   allows a much smaller window of data loss.
-->
ログシッピングが非同期であることに注意しなければなりません。
つまり、WALレコードはトランザクションがコミットした後に転送されます。
結果として、プライマリサーバが災害などの致命的な失敗をうけた場合、送信されていないトランザクションが失われますので、データを損失する空白期間があります。
ファイルベースのログシッピングにおけるデータ損失の空白期間量を<varname>archive_timeout</varname>パラメータを用いて制限することができます。
これは数秒程度まで小さく設定することができます。
しかし、低く設定するとファイル転送に必要な帯域幅が増大します。
ストリーミングレプリケーション（<xref linkend="streaming-replication"/>参照）により、データを損失する期間を非常に小さくすることができます。
  </para>

  <para>
<!--
   Recovery performance is sufficiently good that the standby will
   typically be only moments away from full
   availability once it has been activated. As a result, this is called
   a warm standby configuration which offers high
   availability. Restoring a server from an archived base backup and
   rollforward will take considerably longer, so that technique only
   offers a solution for disaster recovery, not high availability.
   A standby server can also be used for read-only queries, in which case
   it is called a Hot Standby server. See <xref linkend="hot-standby"/> for
   more information.
-->
リカバリ処理の性能は十分よく、一度実施されれば、スタンバイサーバが完全な状態から逸脱するのは一時的にしかすぎません。
結果としてこれは、高可用性を提供するウォームスタンバイ構成と呼ばれます。
保管されたベースバックアップからサーバをリストアし、ロールフォワードを行うことはおそらく長時間かかりますので、これは高可用性のための解法とはいえず、災害からのリカバリのための解法です。
スタンバイサーバは読み取り専用の問い合わせに使用することもできます。
この場合ホットスタンバイサーバと呼ばれます。
詳細については<xref linkend="hot-standby"/>を参照してください。
  </para>

  <indexterm zone="high-availability">
<!--
   <primary>warm standby</primary>
-->
   <primary>ウォームスタンバイ</primary>
  </indexterm>

  <indexterm zone="high-availability">
<!--
   <primary>PITR standby</primary>
-->
   <primary>PITRスタンバイ</primary>
  </indexterm>

  <indexterm zone="high-availability">
<!--
   <primary>standby server</primary>
-->
   <primary>スタンバイサーバ</primary>
  </indexterm>

  <indexterm zone="high-availability">
<!--
   <primary>log shipping</primary>
-->
   <primary>ログシッピング</primary>
  </indexterm>

  <indexterm zone="high-availability">
<!--
   <primary>witness server</primary>
-->
   <primary>証明サーバ</primary>
  </indexterm>

  <indexterm zone="high-availability">
   <primary>STONITH</primary>
  </indexterm>

  <sect2 id="standby-planning">
<!--
   <title>Planning</title>
-->
   <title>計画</title>

   <para>
<!--
    It is usually wise to create the primary and standby servers
    so that they are as similar as possible, at least from the
    perspective of the database server.  In particular, the path names
    associated with tablespaces will be passed across unmodified, so both
    primary and standby servers must have the same mount paths for
    tablespaces if that feature is used.  Keep in mind that if
    <xref linkend="sql-createtablespace"/>
    is executed on the primary, any new mount point needed for it must
    be created on the primary and all standby servers before the command
    is executed. Hardware need not be exactly the same, but experience shows
    that maintaining two identical systems is easier than maintaining two
    dissimilar ones over the lifetime of the application and system.
    In any case the hardware architecture must be the same &mdash; shipping
    from, say, a 32-bit to a 64-bit system will not work.
-->
プライマリサーバとスタンバイサーバを、少なくともデータベースサーバという見地でできる限り同じになるように作成することを通常勧めます。
具体的には、テーブル空間に関連するパス名はそのまま渡されますので、テーブル空間機能を使用する場合には、プライマリとスタンバイサーバの両方でテーブル空間用のマウントパスを同じにしておかなければなりません。
<xref linkend="sql-createtablespace"/>をプライマリで実行する場合、そのコマンドを実行する前に必要な新しいマウントポイントをプライマリとすべてのスタンバイサーバで作成しなければならないことに注意してください。
ハードウェアをまったく同じにする必要はありませんが、経験上アプリケーションとシステムの運用期間に渡って2つの同じシステムを管理する方が、異なる2つのシステムを管理するよりも簡単です。
いずれにしてもハードウェアアーキテクチャは必ず同じでなければなりません。
例えば32ビットシステムから64ビットシステムへのシッピングは動作しません。
   </para>

   <para>
<!--
    In general, log shipping between servers running different major
    <productname>PostgreSQL</productname> release
    levels is not possible. It is the policy of the PostgreSQL Global
    Development Group not to make changes to disk formats during minor release
    upgrades, so it is likely that running different minor release levels
    on primary and standby servers will work successfully. However, no
    formal support for that is offered and you are advised to keep primary
    and standby servers at the same release level as much as possible.
    When updating to a new minor release, the safest policy is to update
    the standby servers first &mdash; a new minor release is more likely
    to be able to read WAL files from a previous minor release than vice
    versa.
-->
マイナーリリースの更新ではディスク書式を変更しないというのがPostgreSQLグローバル開発グループの方針ですので、プライマリサーバとスタンバイサーバとの間でマイナーリリースレベルの違いがあってもうまく動作するはずです。
しかし、この場合、公的なサポートは提供されません。
できる限りプライマリサーバとスタンバイサーバとで同じリリースレベルを使用してください。
新しいマイナーリリースに更新する場合、もっとも安全な方針はスタンバイサーバを先に更新することです。
新しいマイナーリリースは以前のマイナーリリースのWALファイルを読み込むことはできますが、逆はできないかもしれません。
   </para>

  </sect2>

  <sect2 id="standby-server-operation">
<!--
   <title>Standby Server Operation</title>
-->
   <title>スタンバイサーバの動作</title>

   <para>
<!--
    In standby mode, the server continuously applies WAL received from the
    master server. The standby server can read WAL from a WAL archive
    (see <xref linkend="guc-restore-command"/>) or directly from the master
    over a TCP connection (streaming replication). The standby server will
    also attempt to restore any WAL found in the standby cluster's
    <filename>pg_wal</filename> directory. That typically happens after a server
    restart, when the standby replays again WAL that was streamed from the
    master before the restart, but you can also manually copy files to
    <filename>pg_wal</filename> at any time to have them replayed.
-->
スタンバイモードでは、サーバは継続的にマスタサーバから受け取ったWALを適用します。
スタンバイサーバはWALアーカイブ(<xref linkend="restore-command"/>参照)から、または直接TCP接続(ストリーミングレプリケーション)を介してマスタサーバから、WALを読み取ることができます。
またスタンバイサーバはスタンバイクラスタの<filename>pg_wal</filename>ディレクトリにあるすべてのWALをリストアしようと試みます。
これはよくサーバの再起動後、スタンバイが再起動前にマスタから流れ込んだWALを再生する時に発生します。
しかしまたファイルを再生する任意の時点で、手作業で<filename>pg_wal</filename>にコピーすることもできます。
   </para>

   <para>
<!--
    At startup, the standby begins by restoring all WAL available in the
    archive location, calling <varname>restore_command</varname>. Once it
    reaches the end of WAL available there and <varname>restore_command</varname>
    fails, it tries to restore any WAL available in the <filename>pg_wal</filename> directory.
    If that fails, and streaming replication has been configured, the
    standby tries to connect to the primary server and start streaming WAL
    from the last valid record found in archive or <filename>pg_wal</filename>. If that fails
    or streaming replication is not configured, or if the connection is
    later disconnected, the standby goes back to step 1 and tries to
    restore the file from the archive again. This loop of retries from the
    archive, <filename>pg_wal</filename>, and via streaming replication goes on until the server
    is stopped or failover is triggered by a trigger file.
-->
起動時、スタンバイサーバは<varname>restore_command</varname>を呼び出して、アーカイブ場所にある利用可能なすべてのWALをリストアすることから始めます。
そこで利用可能なWALの終端に達し、<varname>restore_command</varname>が失敗すると、<filename>pg_wal</filename>ディレクトリにある利用可能な任意のWALのリストアを試みます。
ストリーミングレプリケーションが設定されている場合、これに失敗すると、スタンバイはプライマリサーバへの接続を試み、アーカイブまたは<filename>pg_wal</filename>内に存在した最終の有効レコードからWALのストリーミングを開始します。
ストリーミングレプリケーションが未設定時にこれに失敗する場合、または、接続が後で切断される場合、スタンバイは最初に戻り、アーカイブからのファイルのリストアを繰り返し行います。
このアーカイブ、<filename>pg_wal</filename>、ストリーミングレプリケーションからという再試行の繰り返しはサーバが停止する、あるいはトリガファイルによるフェイルオーバーが発行されるまで続きます。
   </para>

   <para>
<!--
    Standby mode is exited and the server switches to normal operation
    when <command>pg_ctl promote</command> is run or a trigger file is found
    (<varname>promote_trigger_file</varname>). Before failover,
    any WAL immediately available in the archive or in <filename>pg_wal</filename> will be
    restored, but no attempt is made to connect to the master.
-->
<command>pg_ctl promote</command>が実行された時またはトリガファイル(<varname>trigger_file</varname>)が存在する時、スタンバイモードは終了し、サーバは通常の動作に切り替わります。
フェイルオーバーの前に、アーカイブまたは<filename>pg_wal</filename>内の即座に利用可能なWALをすべてリストアします。
しかし、マスタへの接続を行おうとはしません。
   </para>
  </sect2>

  <sect2 id="preparing-master-for-standby">
<!--
   <title>Preparing the Master for Standby Servers</title>
-->
   <title>スタンバイサーバのためのマスタの準備</title>

   <para>
<!--
    Set up continuous archiving on the primary to an archive directory
    accessible from the standby, as described
    in <xref linkend="continuous-archiving"/>. The archive location should be
    accessible from the standby even when the master is down, i.e. it should
    reside on the standby server itself or another trusted server, not on
    the master server.
-->
<xref linkend="continuous-archiving"/>で説明したように、スタンバイからアクセス可能なアーカイブディレクトリに対してプライマリで継続的なアーカイブを設定してください。
このアーカイブ場所はマスタが停止した時であってもスタンバイからアクセス可能でなければなりません。
つまり、マスタサーバ上ではなく、スタンバイサーバ自身上に存在するか、または他の高信頼性サーバ上に存在しなければなりません。
   </para>

   <para>
<!--
    If you want to use streaming replication, set up authentication on the
    primary server to allow replication connections from the standby
    server(s); that is, create a role and provide a suitable entry or
    entries in <filename>pg_hba.conf</filename> with the database field set to
    <literal>replication</literal>.  Also ensure <varname>max_wal_senders</varname> is set
    to a sufficiently large value in the configuration file of the primary
    server. If replication slots will be used,
    ensure that <varname>max_replication_slots</varname> is set sufficiently
    high as well.
-->
ストリーミングレプリケーションを使用したい場合、スタンバイサーバ(複数可)からのレプリケーション接続を受け付けるようにプライマリサーバで認証を設定してください。
つまり、ロールを作成し適切な項目を提供、あるいは、そのデータベースフィールドとして<literal>replication</literal>を持つ項目を<filename>pg_hba.conf</filename>内に設定してください。
また、プライマリサーバの設定ファイルにおいて<varname>max_wal_senders</varname>が十分大きな値に設定されていることを確認してください。
レプリケーションスロットを使用している場合は、<varname>max_replication_slots</varname>も十分に設定されているか確認してください。
   </para>

   <para>
<!--
    Take a base backup as described in <xref linkend="backup-base-backup"/>
    to bootstrap the standby server.
-->
<xref linkend="backup-base-backup"/>に記述したように、スタンバイサーバの再起動のために、ベースバックアップを取得してください。
   </para>
  </sect2>

  <sect2 id="standby-server-setup">
<!--
   <title>Setting Up a Standby Server</title>
-->
   <title>スタンバイサーバの設定</title>

   <para>
<!--
    To set up the standby server, restore the base backup taken from primary
    server (see <xref linkend="backup-pitr-recovery"/>). Create a file
    <filename>standby.signal</filename> in the standby's cluster data
    directory. Set <xref linkend="guc-restore-command"/> to a simple command to copy files from
    the WAL archive. If you plan to have multiple standby servers for high
    availability purposes, make sure that <varname>recovery_target_timeline</varname> is set to
    <literal>latest</literal> (the default), to make the standby server follow the timeline change
    that occurs at failover to another standby.
-->
スタンバイサーバを設定するためには、プライマリサーバから取得したベースバックアップをリストアしてください(<xref linkend="backup-pitr-recovery"/>参照)。
スタンバイのクラスタデータディレクトリ内に<filename>recovery.conf</filename>リカバリコマンドファイルを作成し、<varname>standby_mode</varname>を有効にしてください。
WALアーカイブからファイルをコピーする簡単なコマンドを<varname>restore_command</varname>に設定してください。
高可用性のために複数のスタンバイサーバを持たせようとしている場合、<varname>recovery_target_timeline</varname>を<literal>latest</literal>に設定し、スタンバイサーバが他のスタンバイにフェイルオーバーする時に発生するタイムラインの変更に従うようにします。
   </para>

   <note>
     <para>
<!--
     Do not use pg_standby or similar tools with the built-in standby mode
     described here. <xref linkend="guc-restore-command"/> should return immediately
     if the file does not exist; the server will retry the command again if
     necessary. See <xref linkend="log-shipping-alternative"/>
     for using tools like pg_standby.
-->
ここで説明した組み込みのスタンバイモードといっしょにpg_standbyや類似ツールを使用しないでください。
<varname>restore_command</varname>はファイルが存在しない場合に即座に終了しなければなりません。
サーバが必要に応じてそのコマンドを再度実行します。
pg_standbyのようなツールを使用するためには<xref linkend="log-shipping-alternative"/>を参照してください。
    </para>
   </note>

   <para>
<!--
     If you want to use streaming replication, fill in
     <xref linkend="guc-primary-conninfo"/> with a libpq connection string, including
     the host name (or IP address) and any additional details needed to
     connect to the primary server. If the primary needs a password for
     authentication, the password needs to be specified in
<<<<<<< HEAD
     <xref linkend="guc-primary-conninfo"/> as well.
=======
     <varname>primary_conninfo</varname> as well.
-->
ストリーミングレプリケーションを使用したい場合には、ホスト名(またはIPアドレス)とプライマリサーバとの接続に必要な追加情報を含む、libpq接続文字列で<varname>primary_conninfo</varname>を記述してください。
プライマリで認証用のパスワードが必要な場合は<varname>primary_conninfo</varname>にそのパスワードも指定する必要があります。
>>>>>>> bd0a9e56
   </para>

   <para>
<!--
    If you're setting up the standby server for high availability purposes,
    set up WAL archiving, connections and authentication like the primary
    server, because the standby server will work as a primary server after
    failover.
-->
スタンバイサーバを高可用性を目的に設定しているのであれば、スタンバイサーバはフェイルオーバーの後プライマリサーバとして動作しますので、プライマリサーバと同様にWALアーカイブ処理、接続、認証を設定してください。
   </para>

   <para>
<!--
    If you're using a WAL archive, its size can be minimized using the <xref
    linkend="guc-archive-cleanup-command"/> parameter to remove files that are no
    longer required by the standby server.
    The <application>pg_archivecleanup</application> utility is designed specifically to
    be used with <varname>archive_cleanup_command</varname> in typical single-standby
    configurations, see <xref linkend="pgarchivecleanup"/>.
    Note however, that if you're using the archive for backup purposes, you
    need to retain files needed to recover from at least the latest base
    backup, even if they're no longer needed by the standby.
-->
WALアーカイブを使用している場合、<xref linkend="archive-cleanup-command"/>パラメータを使用してスタンバイサーバで不要となったファイルを削除することで、その容量を最小化することができます。
特に<application>pg_archivecleanup</application>ユーティリティは、典型的な単一スタンバイ構成（<xref linkend="pgarchivecleanup"/>参照）における<varname>archive_cleanup_command</varname>と共に使用されるように設計されています。
しかし、バックアップを目的にアーカイブを使用している場合には、スタンバイから必要とされなくなったファイルであっても、最新のベースバックアップの時点からリカバリするために必要なファイルを保持しなければならないことに注意してください。
   </para>

   <para>
<<<<<<< HEAD
    A simple example of configuration is:
=======
<!--
    A simple example of a <filename>recovery.conf</filename> is:
-->
<filename>recovery.conf</filename>の簡単な例を以下に示します。
>>>>>>> bd0a9e56
<programlisting>
primary_conninfo = 'host=192.168.1.50 port=5432 user=foo password=foopass options=''-c wal_sender_timeout=5000'''
restore_command = 'cp /path/to/archive/%f %p'
archive_cleanup_command = 'pg_archivecleanup /path/to/archive %r'
</programlisting>
   </para>

   <para>
<!--
    You can have any number of standby servers, but if you use streaming
    replication, make sure you set <varname>max_wal_senders</varname> high enough in
    the primary to allow them to be connected simultaneously.
-->
スタンバイサーバの台数に制限はありませんが、ストリーミングレプリケーションを使用するなら、プライマリサーバに同時に接続できるように<varname>max_wal_senders</varname>を十分な数に設定してください。
   </para>

  </sect2>

  <sect2 id="streaming-replication">
<!--
   <title>Streaming Replication</title>
-->
   <title>ストリーミングレプリケーション</title>

   <indexterm zone="high-availability">
<!--
    <primary>Streaming Replication</primary>
-->
    <primary>ストリーミングレプリケーション</primary>
   </indexterm>

   <para>
<!--
    Streaming replication allows a standby server to stay more up-to-date
    than is possible with file-based log shipping. The standby connects
    to the primary, which streams WAL records to the standby as they're
    generated, without waiting for the WAL file to be filled.
-->
ストリーミングレプリケーションによりスタンバイサーバはファイルベースのログシッピングよりもより最近の状態を維持できるようになります。
スタンバイは、WALレコードが生成された時にWALファイルがいっぱいになるまで待機せずにWALレコードをスタンバイに流し出すプライマリと接続します。
   </para>

   <para>
<!--
    Streaming replication is asynchronous by default
    (see <xref linkend="synchronous-replication"/>), in which case there is
    a small delay between committing a transaction in the primary and the
    changes becoming visible in the standby. This delay is however much
    smaller than with file-based log shipping, typically under one second
    assuming the standby is powerful enough to keep up with the load. With
    streaming replication, <varname>archive_timeout</varname> is not required to
    reduce the data loss window.
-->
ストリーミングレプリケーションはデフォルトで非同期で、(<xref linkend="synchronous-replication"/>参照)
この場合、プライマリでトランザクションがコミットされてから、その変更がスタンバイ側で参照可能になるまでの間にわずかな遅延がまだあります。
しかし、この遅延はファイルベースのログシッピングよりも非常に小さなもので、負荷に追随できる程度の能力があるスタンバイであれば通常は1秒以下です。
ストリーミングレプリケーションでは、データ損失期間を減らすための<varname>archive_timeout</varname>を必要としません。
   </para>

   <para>
<!--
    If you use streaming replication without file-based continuous
    archiving, the server might recycle old WAL segments before the standby
    has received them.  If this occurs, the standby will need to be
    reinitialized from a new base backup.  You can avoid this by setting
    <varname>wal_keep_segments</varname> to a value large enough to ensure that
    WAL segments are not recycled too early, or by configuring a replication
    slot for the standby.  If you set up a WAL archive that's accessible from
    the standby, these solutions are not required, since the standby can
    always use the archive to catch up provided it retains enough segments.
-->
ファイルベースの継続的アーカイブのないストリーミングレプリケーションを使用している場合、スタンバイが受け取る前に古いWALセグメントを再利用するかもしれません。
もし、そうなった場合はスタンバイは新しいベースバックアップから再作成しなければならなくなります。
<varname>wal_keep_segments</varname>を十分に大きくしたり、レプリケーションスロットにスタンバイを設定することでWALセグメントがすぐに再利用されることを防ぎ、これを防ぐことができます。WALアーカイブをスタンバイからアクセスできる位置に設定する場合は、スタンバイが常にWALセグメントを追随することができるため、これらの解決策は要求されません。
   </para>

   <para>
<!--
    To use streaming replication, set up a file-based log-shipping standby
    server as described in <xref linkend="warm-standby"/>. The step that
    turns a file-based log-shipping standby into streaming replication
    standby is setting the <varname>primary_conninfo</varname> setting
    to point to the primary server. Set
    <xref linkend="guc-listen-addresses"/> and authentication options
    (see <filename>pg_hba.conf</filename>) on the primary so that the standby server
    can connect to the <literal>replication</literal> pseudo-database on the primary
    server (see <xref linkend="streaming-replication-authentication"/>).
-->
ストリーミングレプリケーションを使用するためには、<xref linkend="warm-standby"/>の説明のようにファイルベースのログシッピングを行うスタンバイサーバを設定してください。
ファイルベースのログシッピングを行うスタンバイをストリーミングレプリケーションを行うスタンバイに切り替える手順は、<filename>recovery.conf</filename>内の<varname>primary_conninfo</varname>設定をプライマリサーバを指し示すように設定することです。
スタンバイサーバがプライマリサーバ上の<literal>replication</literal>疑似データベースに接続できる(<xref linkend="streaming-replication-authentication"/>参照)ように、プライマリで<xref linkend="guc-listen-addresses"/>と認証オプション(<filename>pg_hba.conf</filename>参照)を設定してください。
   </para>

   <para>
<!--
    On systems that support the keepalive socket option, setting
    <xref linkend="guc-tcp-keepalives-idle"/>,
    <xref linkend="guc-tcp-keepalives-interval"/> and
    <xref linkend="guc-tcp-keepalives-count"/> helps the primary promptly
    notice a broken connection.
-->
キープアライブソケットオプションをサポートするシステムでは、<xref linkend="guc-tcp-keepalives-idle"/>、<xref linkend="guc-tcp-keepalives-interval"/>および<xref linkend="guc-tcp-keepalives-count"/>を設定することで、プライマリの接続切断の即時検知に有用です。
   </para>

   <para>
<!--
    Set the maximum number of concurrent connections from the standby servers
    (see <xref linkend="guc-max-wal-senders"/> for details).
-->
スタンバイサーバからの同時接続数の最大値を設定してください（詳細は<xref linkend="guc-max-wal-senders"/>を参照）。
   </para>

   <para>
<!--
    When the standby is started and <varname>primary_conninfo</varname> is set
    correctly, the standby will connect to the primary after replaying all
    WAL files available in the archive. If the connection is established
    successfully, you will see a walreceiver process in the standby, and
    a corresponding walsender process in the primary.
-->
スタンバイが起動し、<varname>primary_conninfo</varname>が正しく設定されると、スタンバイはアーカイブ内で利用可能なWALファイルをすべて再生した後にプライマリと接続します。
接続の確立に成功すると、スタンバイでWAL受信プロセスが存在し、プライマリで対応するWAL送信プロセスが存在します。
   </para>

   <sect3 id="streaming-replication-authentication">
<!--
    <title>Authentication</title>
-->
    <title>認証</title>
    <para>
<!--
     It is very important that the access privileges for replication be set up
     so that only trusted users can read the WAL stream, because it is
     easy to extract privileged information from it.  Standby servers must
     authenticate to the primary as a superuser or an account that has the
     <literal>REPLICATION</literal> privilege. It is recommended to create a
     dedicated user account with <literal>REPLICATION</literal> and <literal>LOGIN</literal>
     privileges for replication. While <literal>REPLICATION</literal> privilege gives
     very high permissions, it does not allow the user to modify any data on
     the primary system, which the <literal>SUPERUSER</literal> privilege does.
-->
信頼できるユーザのみがWALストリームを読み取ることができるように、レプリケーション用のアクセス権限を設定することは非常に重要です。
WALから機密情報を取り出すことは簡単だからです。
スタンバイサーバはプライマリに対してプライマリのスーパーユーザか<literal>REPLICATION</literal>権限を持つアカウントとして認証されなければなりません。
レプリケーションのための<literal>REPLICATION</literal>権限 と <literal>LOGIN</literal>権限を持つ専用のユーザを作成することをお勧めします。
<literal>REPLICATION</literal>権限は非常に強力な権限なので、<literal>SUPERUSER</literal>のようにプライマリのデータを変更することを許可されていません。
    </para>

    <para>
<!--
     Client authentication for replication is controlled by a
     <filename>pg_hba.conf</filename> record specifying <literal>replication</literal> in the
     <replaceable>database</replaceable> field. For example, if the standby is running on
     host IP <literal>192.168.1.100</literal> and the account name for replication
     is <literal>foo</literal>, the administrator can add the following line to the
     <filename>pg_hba.conf</filename> file on the primary:
-->
レプリケーション用のクライアント認証は<filename>pg_hba.conf</filename>内でその<replaceable>database</replaceable>フィールドに<literal>replication</literal>を指定したレコードで制御されます。
例えば、スタンバイがIPアドレス<literal>192.168.1.100</literal>のホストで稼動し、レプリケーション用のアカウントの名前が<literal>foo</literal>である場合、管理者はプライマリ上の<filename>pg_hba.conf</filename>に以下の行を追加することができます。

<programlisting>
<!--
# Allow the user "foo" from host 192.168.1.100 to connect to the primary
# as a replication standby if the user's password is correctly supplied.
-->
# 利用者 foo のホスト 192.168.1.100 からプライマリサーバへのレプリケーションスタンバイとしての接続を
# 利用者のパスワードが正しく入力されたならば許可する
#
# TYPE  DATABASE        USER            ADDRESS                 METHOD
host    replication     foo             192.168.1.100/32        md5
</programlisting>
    </para>
    <para>
<!--
     The host name and port number of the primary, connection user name,
     and password are specified in the <xref linkend="guc-primary-conninfo"/>.
     The password can also be set in the <filename>~/.pgpass</filename> file on the
     standby (specify <literal>replication</literal> in the <replaceable>database</replaceable>
     field).
     For example, if the primary is running on host IP <literal>192.168.1.50</literal>,
     port <literal>5432</literal>, the account name for replication is
     <literal>foo</literal>, and the password is <literal>foopass</literal>, the administrator
     can add the following line to the <filename>postgresql.conf</filename> file on the
     standby:
-->
プライマリサーバのホスト名とポート番号、接続する利用者名およびパスワードは、<filename>recovery.conf</filename>ファイルで指定します。
パスワードはスタンバイサーバの<filename>~/.pgpass</filename>ファイルでも設定できます（<replaceable>database</replaceable>フィールドの<literal>replication</literal>を指定します）。
例えば、プライマリサーバが稼動するホストの IP アドレスが<literal>192.168.1.50</literal>でポート番号が<literal>5432</literal>であり、レプリケーションのアカウント名が<literal>foo</literal>であり、パスワードが<literal>foopass</literal>である場合、管理者はスタンバイサーバの<filename>recovery.conf</filename>ファイルに次行を追加できます。

<programlisting>
<!--
# The standby connects to the primary that is running on host 192.168.1.50
# and port 5432 as the user "foo" whose password is "foopass".
-->
# プライマリサーバが 192.168.1.50 のホストの 5432ポートで稼動し
# 利用者名が foo でパスワードが foopass とする
primary_conninfo = 'host=192.168.1.50 port=5432 user=foo password=foopass'
</programlisting>
    </para>
   </sect3>

   <sect3 id="streaming-replication-monitoring">
<!--
    <title>Monitoring</title>
-->
    <title>監視</title>
    <para>
<!--
     An important health indicator of streaming replication is the amount
     of WAL records generated in the primary, but not yet applied in the
     standby. You can calculate this lag by comparing the current WAL write
     location on the primary with the last WAL location received by the
     standby. These locations can be retrieved using
     <function>pg_current_wal_lsn</function> on the primary and
     <function>pg_last_wal_receive_lsn</function> on the standby,
     respectively (see <xref linkend="functions-admin-backup-table"/> and
     <xref linkend="functions-recovery-info-table"/> for details).
     The last WAL receive location in the standby is also displayed in the
     process status of the WAL receiver process, displayed using the
     <command>ps</command> command (see <xref linkend="monitoring-ps"/> for details).
-->
ストリーミングレプリケーションの重要な健全性尺度は、プライマリサーバで生成されたがスタンバイサーバではまだ適用されていないWALレコードの量です。
プライマリサーバの現在のWAL書き込み位置とスタンバイサーバの受理したWALの最終位置を比較すれば、この遅延を計算できます。
これらの位置は、プライマリサーバでは<function>pg_current_wal_lsn</function>を、スタンバイサーバでは<function>pg_last_wal_receive_lsn</function>を使用すれば検索できます（詳細は<xref linkend="functions-admin-backup-table"/>および<xref linkend="functions-recovery-info-table"/>を参照）。
スタンバイサーバの最終位置は、<command>ps</command>コマンドを使用して WAL受信プロセスの状態としても表示できます（詳細は<xref linkend="monitoring-ps"/>を参照）。
    </para>
    <para>
<!--
     You can retrieve a list of WAL sender processes via the
     <xref linkend="pg-stat-replication-view"/> view. Large differences between
     <function>pg_current_wal_lsn</function> and the view's <literal>sent_lsn</literal> field
     might indicate that the master server is under heavy load, while
     differences between <literal>sent_lsn</literal> and
     <function>pg_last_wal_receive_lsn</function> on the standby might indicate
     network delay, or that the standby is under heavy load.
-->
<xref linkend="pg-stat-replication-view"/>ビューを介してWAL送信処理プロセスのリストを入手することができます。
<function>pg_current_wal_lsn</function>とビューの<literal>sent_lsn</literal>フィールドとの違いが大きい場合、マスタサーバが高負荷状態であることを示している可能性があります。
一方でスタンバイサーバ上の<literal>sent_lsn</literal>と<function>pg_last_wal_receive_lsn</function>の値の差異は、ネットワーク遅延、またはスタンバイが高負荷状態であることを示す可能性があります。
    </para>
    <para>
<!--
     On a hot standby, the status of the WAL receiver process can be retrieved
     via the <xref linkend="pg-stat-wal-receiver-view"/> view.  A large
     difference between <function>pg_last_wal_replay_lsn</function> and the
     view's <literal>received_lsn</literal> indicates that WAL is being
     received faster than it can be replayed.
-->
ホットスタンバイ上では、WAL受信プロセスの状態は、<xref linkend="pg-stat-wal-receiver-view"/>ビューを通じて入手することができます。
<function>pg_last_wal_replay_lsn</function>とビューの<literal>received_lsn</literal>との違いが大きい場合、WALのリプレイを上回る速さでWALが受信されていることを示しています。
    </para>
   </sect3>
  </sect2>

  <sect2 id="streaming-replication-slots">
<!--
   <title>Replication Slots</title>
-->
   <title>レプリケーションスロット</title>
   <indexterm>
<!--
    <primary>replication slot</primary>
    <secondary>streaming replication</secondary>
-->
    <primary>レプリケーションスロット</primary>
    <secondary>ストリーミングレプリケーション</secondary>
   </indexterm>
   <para>
<!--
    Replication slots provide an automated way to ensure that the master does
    not remove WAL segments until they have been received by all standbys,
    and that the master does not remove rows which could cause a
    <link linkend="hot-standby-conflict">recovery conflict</link> even when the
    standby is disconnected.
-->
レプリケーションスロットは、以下のことを保証する自動的な方法を提供します。
全てのスタンバイがWALセグメントを受け取るまでは、マスターがWALセグメントを削除しないこと、また、スタンバイが接続していない際にも、<link linkend="hot-standby-conflict">リカバリの競合</link>が発生する可能性がある行をマスターが削除しないこと、です。
   </para>
   <para>
<!--
    In lieu of using replication slots, it is possible to prevent the removal
    of old WAL segments using <xref linkend="guc-wal-keep-segments"/>, or by
    storing the segments in an archive using
    <xref linkend="guc-archive-command"/>.
    However, these methods often result in retaining more WAL segments than
    required, whereas replication slots retain only the number of segments
    known to be needed.  An advantage of these methods is that they bound
    the space requirement for <literal>pg_wal</literal>; there is currently no way
    to do this using replication slots.
-->
レプリケーションスロットを使う代わりに、<xref linkend="guc-wal-keep-segments"/>を使う、あるいは<xref linkend="guc-archive-command"/>を使用してセグメントをアーカイブに保存することによっても、古いWALセグメントの削除を防ぐことができます。
しかし、これらの方法はしばしば要求される以上のWALセグメントを残すことになってしまうのに対し、レプリケーションスロットは必要と判断されたセグメントのみを残します。
これらの方法のメリットの一つは<literal>pg_wal</literal>が要求する領域を制限できることです。現時点でレプリケーションスロットを使って同じことをする方法はありません。
   </para>
   <para>
<!--
    Similarly, <xref linkend="guc-hot-standby-feedback"/>
    and <xref linkend="guc-vacuum-defer-cleanup-age"/> provide protection against
    relevant rows being removed by vacuum, but the former provides no
    protection during any time period when the standby is not connected,
    and the latter often needs to be set to a high value to provide adequate
    protection.  Replication slots overcome these disadvantages.
-->
同様に、<xref linkend="guc-hot-standby-feedback"/>と<xref linkend="guc-vacuum-defer-cleanup-age"/>は必要な行をvacuumが削除するのを防ぐ機能を提供しますが、前者はスタンバイが接続されていない間は行の保護を提供しませんし、後者は適切な保護を提供するために高い値を設定せざるを得ないことがしばしばあります。
レプリケーションスロットはこのような短所を克服しています。
   </para>
   <sect3 id="streaming-replication-slots-manipulation">
<<<<<<< HEAD
    <title>Querying and Manipulating Replication Slots</title>
=======
<!--
    <title>Querying and manipulating replication slots</title>
-->
    <title>レプリケーションスロットへの問い合わせと操作</title>
>>>>>>> bd0a9e56
    <para>
<!--
     Each replication slot has a name, which can contain lower-case letters,
     numbers, and the underscore character.
-->
いずれのレプリケーションスロットにも小文字、数字、アンダースコアを含む名前があります。
    </para>
    <para>
<!--
     Existing replication slots and their state can be seen in the
     <link linkend="view-pg-replication-slots"><structname>pg_replication_slots</structname></link>
     view.
-->
レプリケーションスロットとその状態は<link linkend="view-pg-replication-slots"><structname>pg_replication_slots</structname></link>
ビューより確認できます。
    </para>
    <para>
<!--
     Slots can be created and dropped either via the streaming replication
     protocol (see <xref linkend="protocol-replication"/>) or via SQL
     functions (see <xref linkend="functions-replication"/>).
-->
レプリケーションスロットはストリーミングレプリケーションプロトコル( <xref linkend="protocol-replication"/>参照)もしくはSQL関数(<xref linkend="functions-replication"/>参照)を使用し、作成や削除ができます。
    </para>
   </sect3>
   <sect3 id="streaming-replication-slots-config">
<!--
    <title>Configuration Example</title>
-->
    <title>設定の例</title>
    <para>
<!--
     You can create a replication slot like this:
-->
以下のような方法でレプリケーションスロットを作成できます。
<programlisting>
postgres=# SELECT * FROM pg_create_physical_replication_slot('node_a_slot');
  slot_name  | lsn
-------------+-----
 node_a_slot |

postgres=# SELECT slot_name, slot_type, active FROM pg_replication_slots;
  slot_name  | slot_type | active 
-------------+-----------+--------
 node_a_slot | physical  | f
(1 row)
</programlisting>
<!--
     To configure the standby to use this slot, <varname>primary_slot_name</varname>
<<<<<<< HEAD
     should be configured on the standby. Here is a simple example:
=======
     should be configured in the standby's <filename>recovery.conf</filename>.
     Here is a simple example:
-->
スタンバイのレプリケーションスロットを使用できるように設定するためには、<varname>primary_slot_name</varname>をスタンバイ側の<filename>recovery.conf</filename>に設定します。
以下は設定例です。：
>>>>>>> bd0a9e56
<programlisting>
primary_conninfo = 'host=192.168.1.50 port=5432 user=foo password=foopass'
primary_slot_name = 'node_a_slot'
</programlisting>
    </para>
   </sect3>
  </sect2>

  <sect2 id="cascading-replication">
<!--
   <title>Cascading Replication</title>
-->
   <title>カスケードレプリケーション</title>

   <indexterm zone="high-availability">
<!--
    <primary>Cascading Replication</primary>
-->
    <primary>カスケードレプリケーション</primary>
   </indexterm>

   <para>
<!--
    The cascading replication feature allows a standby server to accept replication
    connections and stream WAL records to other standbys, acting as a relay.
    This can be used to reduce the number of direct connections to the master
    and also to minimize inter-site bandwidth overheads.
-->
カスケードレプリケーションは、リレーのような振る舞い、つまり、スタンバイサーバから他のスタンバイにレプリケーション接続し、WALレコードを送信することができます。
マスターサーバへ直接の接続を減らしたり、サイト相互の帯域オーバヘッドを最小化するために使用することができます。
   </para>

   <para>
<!--
    A standby acting as both a receiver and a sender is known as a cascading
    standby.  Standbys that are more directly connected to the master are known
    as upstream servers, while those standby servers further away are downstream
    servers.  Cascading replication does not place limits on the number or
    arrangement of downstream servers, though each standby connects to only
    one upstream server which eventually links to a single master/primary
    server.
-->
カスケードスタンバイとして知られているとおり、スタンバイは受け取り手としても送り手としても振る舞うことができます。
よりマスターサーバに近いスタンバイサーバは上流サーバと呼ばれるのに対し、より遠いスタンバイサーバは下流サーバと呼ばれます。
カスケードレプリケーションには下流サーバの数に制限は設定されていません。しかし、どのスタンバイサーバも最終的には1つのマスター/プライマリサーバに繋がる1つの上流サーバに接続します。
   </para>

   <para>
<!--
    A cascading standby sends not only WAL records received from the
    master but also those restored from the archive. So even if the replication
    connection in some upstream connection is terminated, streaming replication
    continues downstream for as long as new WAL records are available.
-->
カスケードスタンバイはマスターから受け取ったWALレコードだけでなく、アーカイブからリストアしたWALレコードも送信します。
このため、レプリケーション接続が上流サーバで切断しても、ストリーミングレプリケーションは下流サーバへ新しいWAL
レコードがある限り継続します。
   </para>

   <para>
<!--
    Cascading replication is currently asynchronous. Synchronous replication
    (see <xref linkend="synchronous-replication"/>) settings have no effect on
    cascading replication at present.
-->
カスケードレプリケーションは現時点では非同期です。同期レプリケーション（参照<xref linkend="synchronous-replication"/>）の設定は現時点でカスケードレプリケーションへは影響を与えません。
   </para>

   <para>
<!--
    Hot Standby feedback propagates upstream, whatever the cascaded arrangement.
-->
ホットスタンバイがどの様に配置されていても、ホットスタンバイフィードバックは上流に伝播します。
   </para>

   <para>
<!--
    If an upstream standby server is promoted to become new master, downstream
    servers will continue to stream from the new master if
<<<<<<< HEAD
    <varname>recovery_target_timeline</varname> is set to <literal>'latest'</literal> (the default).
=======
    <varname>recovery_target_timeline</varname> is set to <literal>'latest'</literal>.
-->
上流スタンバイサーバが昇格し、新しいマスターサーバになった場合、<varname>recovery_target_timeline</varname>が<literal>'latest'</literal>に設定されていれば、下流サーバは新マスターサーバからのストリーミングレプリケーションを継続します。
>>>>>>> bd0a9e56
   </para>

   <para>
<!--
    To use cascading replication, set up the cascading standby so that it can
    accept replication connections (that is, set
    <xref linkend="guc-max-wal-senders"/> and <xref linkend="guc-hot-standby"/>,
    and configure
    <link linkend="auth-pg-hba-conf">host-based authentication</link>).
    You will also need to set <varname>primary_conninfo</varname> in the downstream
    standby to point to the cascading standby.
-->
カスケードレプリケーションを使うためには、カスケードスタンバイをセットアップ、つまり、レプリケーション接続を許可してください。(<xref linkend="guc-max-wal-senders"/>と<xref linkend="guc-hot-standby"/>および、 <link linkend="auth-pg-hba-conf">クライアント認証</link>を設定してください)
また、下流スタンバイがカスケードスタンバイに接続できるために、下流スタンバイでは<varname>primary_conninfo</varname>を設定する必要があります。
   </para>
  </sect2>

  <sect2 id="synchronous-replication">
<!--
   <title>Synchronous Replication</title>
-->
   <title>同期レプリケーション</title>

   <indexterm zone="high-availability">
<!--
    <primary>Synchronous Replication</primary>
-->
    <primary>同期レプリケーション</primary>
   </indexterm>

   <para>
<!--
    <productname>PostgreSQL</productname> streaming replication is asynchronous by
    default. If the primary server
    crashes then some transactions that were committed may not have been
    replicated to the standby server, causing data loss. The amount
    of data loss is proportional to the replication delay at the time of
    failover.
-->
<productname>PostgreSQL</productname>のストリーミングレプリケーションはデフォルトで非同期です。
プライマリサーバがクラッシュした場合、コミットされた一部のトランザクションがスタンバイサーバに複製されず、データ損失を引き起こす可能性があります。
データ損失量はフェイルオーバー時点のレプリケーション遅延に比例します。
   </para>

   <para>
<!--
    Synchronous replication offers the ability to confirm that all changes
    made by a transaction have been transferred to one or more synchronous
    standby servers. This extends that standard level of durability
    offered by a transaction commit. This level of protection is referred
    to as 2-safe replication in computer science theory, and group-1-safe
    (group-safe and 1-safe) when <varname>synchronous_commit</varname> is set to
    <literal>remote_write</literal>.
-->
同期レプリケーションは、あるトランザクションでなされた変更はすべて、１つ以上の同期スタンバイサーバに転送されていることを確実にする機能を提供します。
これはトランザクションコミットで提供される永続性の標準レベルを拡張します。
この保護レベルはコンピュータ科学理論では、2-safeレプリケーション、そして<varname>synchronous_commit</varname>が<literal>remote_write</literal>に設定されている場合にはgroup-1-safe (group-safeと1-safe) と呼ばれます。
   </para>

   <para>
<!--
    When requesting synchronous replication, each commit of a
    write transaction will wait until confirmation is
    received that the commit has been written to the write-ahead log on disk
    of both the primary and standby server. The only possibility that data
    can be lost is if both the primary and the standby suffer crashes at the
    same time. This can provide a much higher level of durability, though only
    if the sysadmin is cautious about the placement and management of the two
    servers.  Waiting for confirmation increases the user's confidence that the
    changes will not be lost in the event of server crashes but it also
    necessarily increases the response time for the requesting transaction.
    The minimum wait time is the round-trip time between primary to standby.
-->
同期レプリケーションを要求する時、書き込みトランザクションのコミットはそれぞれ、そのコミットがプライマリサーバおよびスタンバイサーバの両方で、ディスク上の書き込み先行ログに書き込まれたという確認を受けとるまで待機します。
データ損失が起こる可能性は、プライマリサーバとスタンバイサーバが同時にクラッシュしてしまった場合のみです。
これは非常に高い永続性を提供することができますが、それはシステム管理者が２つのサーバの設置と管理に関して注意を払っている場合のみです。
確認のための待機は、サーバがクラッシュした場合でも変更が失われないということでユーザからの信頼性が大きくなりますが、同時に要求するトランザクションの応答時間も必ず大きくなります。
最小待機時間はプライマリとスタンバイの間の往復遅延時間です。
   </para>

   <para>
<!--
    Read only transactions and transaction rollbacks need not wait for
    replies from standby servers. Subtransaction commits do not wait for
    responses from standby servers, only top-level commits. Long
    running actions such as data loading or index building do not wait
    until the very final commit message. All two-phase commit actions
    require commit waits, including both prepare and commit.
-->
読み取り専用のトランザクションおよびトランザクションのロールバックはスタンバイサーバからの応答を待つ必要はありません。
副トランザクションのコミットもスタンバイサーバからの応答を待つことはなく、最上位レベルのコミットのみ待機します。
データロード処理やインデックス構築など長時間実行される操作は、最終コミットメッセージまで待機しません。
準備およびコミットの両方を含め、二相コミット動作はすべてコミット待機を必要とします。
   </para>

   <para>
<!--
    A synchronous standby can be a physical replication standby or a logical
    replication subscriber.  It can also be any other physical or logical WAL
    replication stream consumer that knows how to send the appropriate
    feedback messages.  Besides the built-in physical and logical replication
    systems, this includes special programs such
    as <command>pg_receivewal</command> and <command>pg_recvlogical</command>
    as well as some third-party replication systems and custom programs.
    Check the respective documentation for details on synchronous replication
    support.
-->
同期スタンバイは、物理レプリケーションのスタンバイでも、論理レプリケーションのサブスクライバーのどちらでも構いません。
また同期スタンバイは、適切なフィードバックメッセージを送信する方法を知っている、物理あるいは論理WALレプリケーションストリームの消費者であっても構いません。
組み込みの物理あるいは論理レプリケーションシステムを別にすると、<command>pg_receivewal</command>と<command>pg_recvlogical</command>、それにサードパーティーのレプリケーションシステムとカスタムプログラムが該当します。
対応する同期レプリケーションのサポートの詳細に関するドキュメントを参照してください。
   </para>

   <sect3 id="synchronous-replication-config">
<!--
    <title>Basic Configuration</title>
-->
    <title>基本設定</title>

   <para>
<!--
    Once streaming replication has been configured, configuring synchronous
    replication requires only one additional configuration step:
    <xref linkend="guc-synchronous-standby-names"/> must be set to
    a non-empty value.  <varname>synchronous_commit</varname> must also be set to
    <literal>on</literal>, but since this is the default value, typically no change is
    required.  (See <xref linkend="runtime-config-wal-settings"/> and
    <xref linkend="runtime-config-replication-master"/>.)
    This configuration will cause each commit to wait for
    confirmation that the standby has written the commit record to durable
    storage.
    <varname>synchronous_commit</varname> can be set by individual
    users, so it can be configured in the configuration file, for particular
    users or databases, or dynamically by applications, in order to control
    the durability guarantee on a per-transaction basis.
-->
一度、ストリーミングレプリケーションが設定されている場合、同期レプリケーションの設定には必要な追加設定は１つだけ：<xref linkend="guc-synchronous-standby-names"/>を空でない値に設定することです。
また<varname>synchronous_commit</varname>は<literal>on</literal>に設定されていなければなりませんが、これはデフォルト値ですので、通常は変更する必要はありません。(<xref linkend="runtime-config-wal-settings"/> および<xref linkend="runtime-config-replication-master"/>を参照してください)
この設定によりスタンバイがそのコミットレコードを信頼できるストレージに書き込んだことが確認できるまで、各コミットが待たされるようになります。
<varname>synchronous_commit</varname>は個々のユーザによって設定することができます。
このため、トランザクション単位を基準とした永続性の保証を制御するために、設定ファイルの中で特定のユーザまたはデータベースについて設定することも、アプリケーションによって動的に設定することもできます。
   </para>

   <para>
<!--
    After a commit record has been written to disk on the primary, the
    WAL record is then sent to the standby. The standby sends reply
    messages each time a new batch of WAL data is written to disk, unless
    <varname>wal_receiver_status_interval</varname> is set to zero on the standby.
    In the case that <varname>synchronous_commit</varname> is set to
    <literal>remote_apply</literal>, the standby sends reply messages when the commit
    record is replayed, making the transaction visible.
    If the standby is chosen as a synchronous standby, according to the setting
    of <varname>synchronous_standby_names</varname> on the primary, the reply
    messages from that standby will be considered along with those from other
    synchronous standbys to decide when to release transactions waiting for
    confirmation that the commit record has been received. These parameters
    allow the administrator to specify which standby servers should be
    synchronous standbys. Note that the configuration of synchronous
    replication is mainly on the master. Named standbys must be directly
    connected to the master; the master knows nothing about downstream
    standby servers using cascaded replication.
-->
コミットレコードがプライマリ上のディスクに書き出された後、WALレコードがスタンバイに送信されます。
スタンバイにて<varname>wal_receiver_status_interval</varname>がゼロに設定されていない限り、スタンバイは新しいWALデータの塊がディスクに書き出される度に応答メッセージを返します。
<varname>synchronous_commit</varname>が<literal>remote_apply</literal>に設定されている場合には、コミットレコードが再生され、そのトランザクションが可視化されたときに応答メッセージを返します。
スタンバイが、プライマリ上の<varname>synchronous_standby_names</varname>にしたがって、同期スタンバイとして選ばれた時は、コミットレコードの受領の確認のために待機しているトランザクションをいつ解放すべきかを決めるために、他の同期スタンバイとともにそれらスタンバイからの応答メッセージが考慮されます。
これらのパラメータにより、管理者はどのスタンバイサーバを同期スタンバイとすべきかを指定することができます。
同期レプリケーションの設定は主にマスタでなされることに注意してください。
指名されたスタンバイは直接マスターサーバに接続される必要があります。
つまり、カスケードレプリケーションを使用している下流スタンバイサーバについて、マスターサーバは何も知りません。
   </para>

   <para>
<!--
    Setting <varname>synchronous_commit</varname> to <literal>remote_write</literal> will
    cause each commit to wait for confirmation that the standby has received
    the commit record and written it out to its own operating system, but not
    for the data to be flushed to disk on the standby.  This
    setting provides a weaker guarantee of durability than <literal>on</literal>
    does: the standby could lose the data in the event of an operating system
    crash, though not a <productname>PostgreSQL</productname> crash.
    However, it's a useful setting in practice
    because it can decrease the response time for the transaction.
    Data loss could only occur if both the primary and the standby crash and
    the database of the primary gets corrupted at the same time.
-->
<varname>synchronous_commit</varname>を<literal>remote_write</literal>に設定することで、個々のコミットは、スタンバイサーバがコミットされたレコードを受け取り、オペレーティングシステムに書きだしたことが確認できるまで待ちますが、スタンバイ上のディスクに吐き出すまでは待ちません。
これは、<literal>on</literal>と設定するより、提供される永続性は弱くなります。
具体的には、スタンバイサーバはオペレーティングシステムがクラッシュした場合にデータを失う可能性がありますが、<productname>PostgreSQL</productname>がクラッシュした場合にはデータを失いません。
しかし、実用的にはこの設定はトランザクションの応答時間を短くすることができるので有用です。
データの損失は、プライマリサーバとスタンバイサーバが同時にクラッシュし、かつ、プライマリのデータベースが同時に壊れた場合にのみ発生します。
   </para>

   <para>
<!--
    Setting <varname>synchronous_commit</varname> to <literal>remote_apply</literal> will
    cause each commit to wait until the current synchronous standbys report
    that they have replayed the transaction, making it visible to user
    queries.  In simple cases, this allows for load balancing with causal
    consistency.
-->
<varname>synchronous_commit</varname>を<literal>remote_apply</literal>に設定することで、現在の同期スタンバイがトランザクションを再生し、ユーザから見えるようにしたと報告するまでは各々のコミットは待たされます。
単純なケースでは、因果一貫性を保つ負荷分散を可能にします。
   </para>

   <para>
<!--
    Users will stop waiting if a fast shutdown is requested.  However, as
    when using asynchronous replication, the server will not fully
    shutdown until all outstanding WAL records are transferred to the currently
    connected standby servers.
-->
高速シャットダウンが要求された場合、ユーザは待ち状態ではなくなります。
しかし非同期レプリケーションを使用している時と同じく、送信中のWALレコードが現在接続しているスタンバイサーバに転送されるまで、サーバは完全に停止しません。
   </para>

   </sect3>

   <sect3 id="synchronous-replication-multiple-standbys">
<!--
    <title>Multiple Synchronous Standbys</title>
-->
    <title>複数の同期スタンバイ</title>

   <para>
<!--
    Synchronous replication supports one or more synchronous standby servers;
    transactions will wait until all the standby servers which are considered
    as synchronous confirm receipt of their data. The number of synchronous
    standbys that transactions must wait for replies from is specified in
    <varname>synchronous_standby_names</varname>. This parameter also specifies
    a list of standby names and the method (<literal>FIRST</literal> and
    <literal>ANY</literal>) to choose synchronous standbys from the listed ones.
-->
同期レプリケーションは、一つ以上の同期スタンバイサーバをサポートします。
同期と見なされるすべてのスタンバイサーバがデータの受領を確認するまで、トランザクションは待機します。
トランザクションが応答を待たなければならない同期スタンバイの数は、<varname>synchronous_standby_names</varname>で指定されます。
また、このパラメータには、スタンバイの名前のリストと、リストされたものから同期スタンバイを選ぶ方法（<literal>FIRST</literal>と<literal>ANY</literal>）を指定します。
   </para>
   <para>
<!--
    The method <literal>FIRST</literal> specifies a priority-based synchronous
    replication and makes transaction commits wait until their WAL records are
    replicated to the requested number of synchronous standbys chosen based on
    their priorities. The standbys whose names appear earlier in the list are
    given higher priority and will be considered as synchronous. Other standby
    servers appearing later in this list represent potential synchronous
    standbys. If any of the current synchronous standbys disconnects for
    whatever reason, it will be replaced immediately with the
    next-highest-priority standby.
-->
方法<literal>FIRST</literal>は優先度に基づく同期レプリケーションを指定し、優先度に応じて選択された同期スタンバイにWALレコードがレプリケーションされるまで、トランザクションのコミットは待機します。
リストの前の方に名前が書いてあるスタンバイにはより高い優先度が与えられ、同期とみなされます。
リストの後ろの方に書いてあるスタンバイは、潜在的な同期スタンバイであることを示します。
どんな理由であれ、現在のスタンバイのどれかの接続が切断されると、次に優先度が高いスタンバイがとって代わります。
   </para>
   <para>
<!--
    An example of <varname>synchronous_standby_names</varname> for
    a priority-based multiple synchronous standbys is:
-->
優先度に基づく複数同期スタンバイのための<varname>synchronous_standby_names</varname>の例を示します。
   </para>
<programlisting>
synchronous_standby_names = 'FIRST 2 (s1, s2, s3)'
</programlisting>
   <para>
<!--
    In this example, if four standby servers <literal>s1</literal>, <literal>s2</literal>,
    <literal>s3</literal> and <literal>s4</literal> are running, the two standbys
    <literal>s1</literal> and <literal>s2</literal> will be chosen as synchronous standbys
    because their names appear early in the list of standby names.
    <literal>s3</literal> is a potential synchronous standby and will take over
    the role of synchronous standby when either of <literal>s1</literal> or
    <literal>s2</literal> fails. <literal>s4</literal> is an asynchronous standby since
    its name is not in the list.
-->
この例では、もし4つのスタンバイサーバ<literal>s1</literal>、<literal>s2</literal>、<literal>s3</literal>、<literal>s4</literal>が稼働中なら、<literal>s1</literal>と<literal>s2</literal>が同期スタンバイに選ばれます。
それらの名前がスタンバイ名のリストの最初の方にあるからです。
<literal>s3</literal>は潜在的な同期スタンバイで、<literal>s1</literal>あるいは<literal>s2</literal>が故障した時に同期スタンバイの役割を取って代わります。
このリストに名前が載っていないので、<literal>s4</literal>は非同期スタンバイです。
   </para>
   <para>
<!--
    The method <literal>ANY</literal> specifies a quorum-based synchronous
    replication and makes transaction commits wait until their WAL records
    are replicated to <emphasis>at least</emphasis> the requested number of
    synchronous standbys in the list.
-->
方法<literal>ANY</literal>はクォーラムに基づく同期レプリケーションを指定し、<emphasis>少なくとも</emphasis>リスト中で指定された数の同期スタンバイにWALレコードがレプリケーションされるまで、トランザクションのコミットを待たせます
   </para>
   <para>
<!--
    An example of <varname>synchronous_standby_names</varname> for
    a quorum-based multiple synchronous standbys is:
-->
クォーラムに基づく同期スタンバイのための<varname>synchronous_standby_names</varname>の例を示します。
<programlisting>
synchronous_standby_names = 'ANY 2 (s1, s2, s3)'
</programlisting>
<!--
    In this example, if four standby servers <literal>s1</literal>, <literal>s2</literal>,
    <literal>s3</literal> and <literal>s4</literal> are running, transaction commits will
    wait for replies from at least any two standbys of <literal>s1</literal>,
    <literal>s2</literal> and <literal>s3</literal>. <literal>s4</literal> is an asynchronous
    standby since its name is not in the list.
-->
この例では、もし4つのスタンバイサーバ<literal>s1</literal>、<literal>s2</literal>、<literal>s3</literal>、<literal>s4</literal>が稼働中なら、トランザクションのコミットは、<literal>s1</literal>、<literal>s2</literal>、<literal>s3</literal>のどれか二つのスタンバイから応答があるまで待たされます。
このリストに名前が載っていないので、<literal>s4</literal>は非同期スタンバイです。
   </para>
   <para>
<!--
    The synchronous states of standby servers can be viewed using
    the <structname>pg_stat_replication</structname> view.
-->
<structname>pg_stat_replication</structname>ビューを使って、スタンバイサーバの同期状態を見ることができます。
   </para>
   </sect3>

   <sect3 id="synchronous-replication-performance">
<!--
    <title>Planning for Performance</title>
-->
    <title>性能に関する考慮</title>

   <para>
<!--
    Synchronous replication usually requires carefully planned and placed
    standby servers to ensure applications perform acceptably. Waiting
    doesn't utilize system resources, but transaction locks continue to be
    held until the transfer is confirmed. As a result, incautious use of
    synchronous replication will reduce performance for database
    applications because of increased response times and higher contention.
-->
通常、同期レプリケーションは、アプリケーションが満足できる程度に実行されることを確実にするために、注意深くスタンバイサーバを計画し設置しなければなりません。
待機のためにシステムリソースを使用することはありませんが、トランザクションロックは転送が確認されるまで継続して保持されます。
結果として同期レプリケーションを注意せずに使用すると、応答時間が増加する、および競合がより高くなるため、データベースアプリケーションの性能は低下します。
   </para>

   <para>
<!--
    <productname>PostgreSQL</productname> allows the application developer
    to specify the durability level required via replication. This can be
    specified for the system overall, though it can also be specified for
    specific users or connections, or even individual transactions.
-->
<productname>PostgreSQL</productname>ではアプリケーション開発者がレプリケーション経由で必要とする永続性レベルを指定することができます。
これをシステム全体に対して指定することができますし、特定のユーザ、接続、個々のトランザクションに対してさえ指定することもできます。
   </para>

   <para>
<!--
    For example, an application workload might consist of:
    10% of changes are important customer details, while
    90% of changes are less important data that the business can more
    easily survive if it is lost, such as chat messages between users.
-->
例えばアプリケーションの作業量が、重要な顧客詳細の変更が10%、ユーザ間のチャットメッセージなど、あまり重要ではなく、失ったとしても業務をより簡単に戻すことができるようなデータの変更が90% という構成を考えてみます。
   </para>

   <para>
<!--
    With synchronous replication options specified at the application level
    (on the primary) we can offer synchronous replication for the most
    important changes, without slowing down the bulk of the total workload.
    Application level options are an important and practical tool for allowing
    the benefits of synchronous replication for high performance applications.
-->
（プライマリ上で）アプリケーションレベルで指定する同期レプリケーションオプションを使用して、作業全体を低速化させることなく、最も重要な変更に対して同期レプリケーションを企てることができます。
アプリケーションレベルのオプションは、高い性能が求められるアプリケーションで同期レプリケーションの利点が得られる、重要かつ現実的な手段です。
   </para>

   <para>
<!--
    You should consider that the network bandwidth must be higher than
    the rate of generation of WAL data.
-->
生成されるWALデータの割合よりネットワーク帯域幅が大きくなければならないことを考慮しなければなりません。
   </para>

   </sect3>

   <sect3 id="synchronous-replication-ha">
<!--
    <title>Planning for High Availability</title>
-->
    <title>高可用性に関する検討</title>

   <para>
<!--
    <varname>synchronous_standby_names</varname> specifies the number and
    names of synchronous standbys that transaction commits made when
    <varname>synchronous_commit</varname> is set to <literal>on</literal>,
    <literal>remote_apply</literal> or <literal>remote_write</literal> will wait for
    responses from. Such transaction commits may never be completed
    if any one of synchronous standbys should crash.
-->
<varname>synchronous_commit</varname>が、<literal>on</literal>、<literal>remote_apply</literal>、<literal>remote_write</literal>のいずれかに設定されている場合、<varname>synchronous_standby_names</varname>には、コミットされたトランザクションが応答を待つ同期スタンバイの数と名前を指定します。
そのようなトランザクションのコミットは、同期スタンバイのどれかがクラッシュすると決して完了しないかもしれません。
   </para>

   <para>
<!--
    The best solution for high availability is to ensure you keep as many
    synchronous standbys as requested. This can be achieved by naming multiple
    potential synchronous standbys using <varname>synchronous_standby_names</varname>.
-->
高可用性のもっとも良い解決方法は、想定したのと同じ数の同期スタンバイを確実に確保することです。
これは、<varname>synchronous_standby_names</varname>を使って同期スタンバイ候補を複数指定することによって実現できます。
そのリストの最初の方に名前が上がっているスタンバイは、同期スタンバイとして使用されます。
その後の方に名前が上がっているスタンバイは、同期スタンバイのどれかが故障した時に、その役割を取って代わります。
   </para>

   <para>
<!--
    In a priority-based synchronous replication, the standbys whose names
    appear earlier in the list will be used as synchronous standbys.
    Standbys listed after these will take over the role of synchronous standby
    if one of current ones should fail.
-->
優先度に基づく同期レプリケーションでは、リストの前の方に名前が現れるスタンバイが同期スタンバイになります。
現在の同期スタンバイのどれかが故障した際には、リストの後の方にあるスタンバイが同期スタンバイの役割を引き継ぎます。
   </para>

   <para>
<!--
    In a quorum-based synchronous replication, all the standbys appearing
    in the list will be used as candidates for synchronous standbys.
    Even if one of them should fail, the other standbys will keep performing
    the role of candidates of synchronous standby.
-->
クォーラムに基づく同期レプリケーションでは、リストに現れたすべてのスタンバイが同期スタンバイの候補となります。
そのどれかが故障した場合でも、他のスタンバイは引き続き同期スタンバイの候補としての役割を担い続けます。
   </para>

   <para>
<!--
    When a standby first attaches to the primary, it will not yet be properly
    synchronized. This is described as <literal>catchup</literal> mode. Once
    the lag between standby and primary reaches zero for the first time
    we move to real-time <literal>streaming</literal> state.
    The catch-up duration may be long immediately after the standby has
    been created. If the standby is shut down, then the catch-up period
    will increase according to the length of time the standby has been down.
    The standby is only able to become a synchronous standby
    once it has reached <literal>streaming</literal> state.
    This state can be viewed using
    the <structname>pg_stat_replication</structname> view.
-->
スタンバイが最初にプライマリに接続された時、それはまだ適切に同期されていません。
これは<literal>catchup</literal>モードと呼ばれます。
一旦スタンバイとプライマリ間の遅延がゼロになると、実時間<literal>streaming</literal>状態に移ります。
追従（catchup）期間はスタンバイが作成された直後は長くなるかもしれません。
スタンバイが停止している場合、追従期間はスタンバイの停止期間にしたがって長くなります。
スタンバイは、<literal>streaming</literal>状態に達した後でのみ、同期スタンバイになることができます。
この状態は、<structname>pg_stat_replication</structname>ビューで見ることができます。
   </para>

   <para>
<<<<<<< HEAD
    If primary restarts while commits are waiting for acknowledgment, those
=======
<!--
    If primary restarts while commits are waiting for acknowledgement, those
>>>>>>> bd0a9e56
    waiting transactions will be marked fully committed once the primary
    database recovers.
    There is no way to be certain that all standbys have received all
    outstanding WAL data at time of the crash of the primary. Some
    transactions may not show as committed on the standby, even though
    they show as committed on the primary. The guarantee we offer is that
    the application will not receive explicit acknowledgment of the
    successful commit of a transaction until the WAL data is known to be
    safely received by all the synchronous standbys.
-->
コミットが受領通知を待機している間にプライマリが再起動した場合、プライマリデータベースが復旧した後、待機中のトランザクションは完全にコミットされたものと記録されます。
すべてのスタンバイがプライマリのクラッシュ時点で送信中のWALデータのすべてを受信したかどうかを確認する方法はありません。
トランザクションの一部は、プライマリではコミットされたものと表示されていたとしても、スタンバイではコミットされていないと表示されるかもしれません。
PostgreSQLは、WALデータをすべてのスタンバイが安全に受信したことが分かるまで、アプリケーションは明示的なトランザクションコミットの成功に関する受領通知を受けとらないことを保証しています。
   </para>

   <para>
<!--
    If you really cannot keep as many synchronous standbys as requested
    then you should decrease the number of synchronous standbys that
    transaction commits must wait for responses from
    in <varname>synchronous_standby_names</varname> (or disable it) and
    reload the configuration file on the primary server.
-->
要求していた数の同期スタンバイを本当に確保できないときは、トランザクションが応答を待たなければならない同期スタンバイの数を、<varname>synchronous_standby_names</varname>から減らしてください（もしくは無効にします）。
そして、プライマリサーバの設定ファイルを再読み込みしてください。
   </para>

   <para>
<!--
    If the primary is isolated from remaining standby servers you should
    fail over to the best candidate of those other remaining standby servers.
-->
プライマリが既存のスタンバイサーバから切り離された場合は、スタンバイサーバの中から最善と思われる候補にフェイルオーバーしてください。
   </para>

   <para>
<!--
    If you need to re-create a standby server while transactions are
    waiting, make sure that the commands pg_start_backup() and
    pg_stop_backup() are run in a session with
    <varname>synchronous_commit</varname> = <literal>off</literal>, otherwise those
    requests will wait forever for the standby to appear.
-->
トランザクションの待機中にスタンバイサーバを再作成する必要がある場合、pg_start_backup()およびpg_stop_backup()を実行するコマンドを<varname>synchronous_commit</varname> = <literal>off</literal>であるセッション内で確実に実行してください。
さもないとこれらの要求はスタンバイに現れるまで永遠に待機します。
   </para>

   </sect3>
  </sect2>

  <sect2 id="continuous-archiving-in-standby">
<<<<<<< HEAD
   <title>Continuous Archiving in Standby</title>
=======
<!--
   <title>Continuous archiving in standby</title>
-->
   <title>スタンバイにおける継続的アーカイビング</title>
>>>>>>> bd0a9e56

   <indexterm>
<!--
     <primary>continuous archiving</primary>
     <secondary>in standby</secondary>
-->
     <primary>継続的アーカイビング</primary>
     <secondary>スタンバイにおける</secondary>
   </indexterm>

   <para>
<!--
     When continuous WAL archiving is used in a standby, there are two
     different scenarios: the WAL archive can be shared between the primary
     and the standby, or the standby can have its own WAL archive. When
     the standby has its own WAL archive, set <varname>archive_mode</varname>
     to <literal>always</literal>, and the standby will call the archive
     command for every WAL segment it receives, whether it's by restoring
     from the archive or by streaming replication. The shared archive can
     be handled similarly, but the <varname>archive_command</varname> must
     test if the file being archived exists already, and if the existing file
     has identical contents. This requires more care in the
     <varname>archive_command</varname>, as it must
     be careful to not overwrite an existing file with different contents,
     but return success if the exactly same file is archived twice. And
     all that must be done free of race conditions, if two servers attempt
     to archive the same file at the same time.
-->
スタンバイにおいてWALの継続的アーカイビングが行われる場合、2つのシナリオが考えられます。
WALアーカイブがプライマリとスタンバイで共有されるケースと、スタンバイが自分のWALアーカイブを持つケースです。
スタンバイが自分のWALアーカイブを持つケースでは、<varname>archive_mode</varname>を<literal>always</literal>に設定しておくことにより、アーカイブからリストアされたWALセグメントであろうと、ストリーミングレプリケーション由来のWALセグメントであろうと、WALセグメントを受信する度にスタンバイはアーカイブコマンドを呼び出します。
共有アーカイブのケースも同じように扱えますが、<varname>archive_command</varname>はアーカイブしようとしているファイルがすでに存在していて、それが同一内容かどうかのチェックを行う必要があります。
このため、<varname>archive_command</varname>はより工夫が必要です。
というのも、<varname>archive_command</varname>は既存のファイルを異なる内容で置き換えてはいけませんし、またまったく同じ内容のファイルを置き換えた場合には成功したと報告しなければならないからです。
更に、2つのサーバが同時に同じファイルをアーカイブしようとした時に、競合状態が起きないようにしなければなりません。
   </para>

   <para>
<!--
     If <varname>archive_mode</varname> is set to <literal>on</literal>, the
     archiver is not enabled during recovery or standby mode. If the standby
     server is promoted, it will start archiving after the promotion, but
     will not archive any WAL it did not generate itself. To get a complete
     series of WAL files in the archive, you must ensure that all WAL is
     archived, before it reaches the standby. This is inherently true with
     file-based log shipping, as the standby can only restore files that
     are found in the archive, but not if streaming replication is enabled.
     When a server is not in recovery mode, there is no difference between
     <literal>on</literal> and <literal>always</literal> modes.
-->
<varname>archive_mode</varname>が<literal>on</literal>の場合には、リカバリモードあるいはスタンバイモードではアーカイブは有効になりません。
スタンバイサーバが昇格すると、昇格後にスタンバイサーバはアーカイブを開始します。
しかし、自分が生成しなかったWALは一切アーカイブしません。
完全な一連のWALファイルをアーカイブから取り出すためには、WALがスタンバイに到着する前に、すべてのWALがアーカイブされていることを保証しなければなりません。
ファイルベースのログシッピングにおいても本質的にはこの通りです。
というのも、スタンバイはアーカイブにあるファイルだけをリストアできるからです。
ストリーミングレプリケーションが有効ならば、この限りではありません。
サーバがリカバリモードでない場合には、<literal>on</literal>と<literal>always</literal>のモードの間には違いはありません。
   </para>
  </sect2>
  </sect1>

  <sect1 id="warm-standby-failover">
<!--
   <title>Failover</title>
-->
   <title>フェイルオーバー</title>

   <para>
<!--
    If the primary server fails then the standby server should begin
    failover procedures.
-->
プライマリサーバに障害が起こると、スタンバイサーバはフェイルオーバー処理を始めなければなりません。
   </para>

   <para>
<!--
    If the standby server fails then no failover need take place. If the
    standby server can be restarted, even some time later, then the recovery
    process can also be restarted immediately, taking advantage of
    restartable recovery. If the standby server cannot be restarted, then a
    full new standby server instance should be created.
-->
スタンバイサーバが故障した場合、フェイルオーバーは不要です。
多少の時間の後に、スタンバイサーバを再起動できれば、再起動可能なリカバリのため、リカバリ処理も即座に再起動することができます。
スタンバイサーバを再起動できなければ、新しい完全なスタンバイサーバのインスタンスを作成しなければなりません。
   </para>

   <para>
<!--
    If the primary server fails and the standby server becomes the
    new primary, and then the old primary restarts, you must have
    a mechanism for informing the old primary that it is no longer the primary. This is
    sometimes known as <acronym>STONITH</acronym> (Shoot The Other Node In The Head), which is
    necessary to avoid situations where both systems think they are the
    primary, which will lead to confusion and ultimately data loss.
-->
プライマリサーバに障害が起こりスタンバイサーバが新しいプライマリとなり、その後古いプライマリが再起動した場合、もはやプライマリサーバでなくなっていることを古いプライマリに知らせる機構が必要です。
これはSTONITH (Shoot the Other Node In The Head)と一部ではいわれています。
これは、混乱と最悪はデータ損失をもたらしかねない、両方のシステムが自身をプライマリとして認識してしまう状況を防ぐために必要です。
   </para>

   <para>
<!--
    Many failover systems use just two systems, the primary and the standby,
    connected by some kind of heartbeat mechanism to continually verify the
    connectivity between the two and the viability of the primary. It is
    also possible to use a third system (called a witness server) to prevent
    some cases of inappropriate failover, but the additional complexity
    might not be worthwhile unless it is set up with sufficient care and
    rigorous testing.
-->
多くのフェイルオーバーシステムではプライマリとスタンバイといった２つのシステムを使用します。
なんらかのハートビート機構でプライマリとスタンバイを接続し、両者の接続性とプライマリの実行能力を継続的に確認します。
また、第３のシステム（証言サーバと呼ばれます）を使用して、不適切なフェイルオーバーなどの状況を防ぐこともできます。
しかし、さらに複雑になりますので、十分な注意と厳密な検証の元に設定を行わない限り行う意味がありません。
   </para>

   <para>
<!--
    <productname>PostgreSQL</productname> does not provide the system
    software required to identify a failure on the primary and notify
    the standby database server.  Many such tools exist and are well
    integrated with the operating system facilities required for
    successful failover, such as IP address migration.
-->
<productname>PostgreSQL</productname>は、プライマリサーバの障害を識別し、スタンバイデータベースサーバに通知するために必要なシステムソフトウェアを提供しません。
こうしたツールは多く存在し、IPアドレスの移行といったフェイルオーバーを成功させるために必要な機能をオペレーティングシステムにうまく統合させています。
   </para>

   <para>
<!--
    Once failover to the standby occurs, there is only a
    single server in operation. This is known as a degenerate state.
    The former standby is now the primary, but the former primary is down
    and might stay down.  To return to normal operation, a standby server
    must be recreated,
    either on the former primary system when it comes up, or on a third,
    possibly new, system. The <xref linkend="app-pgrewind"/> utility can be
    used to speed up this process on large clusters.
    Once complete, the primary and standby can be
    considered to have switched roles. Some people choose to use a third
    server to provide backup for the new primary until the new standby
    server is recreated,
    though clearly this complicates the system configuration and
    operational processes.
-->
スタンバイサーバへのフェイルオーバーが起きた後、運用可能なサーバは1つしかありません。
これは縮退状態と呼ばれます。
以前のスタンバイサーバはプライマリサーバになり、以前のプライマリは停止し、その後も停止し続けるかもしれません。
通常の運用に戻すには、スタンバイサーバを再作成しなければなりません。
以前のプライマリサーバが起動できれば、これを使用しても構いませんし、第三のおそらく新規のシステムを使用しても構いません。
<xref linkend="app-pgrewind"/>を使って、大きなクラスタにおける処理を早めることもできます。
完了すれば、プライマリとスタンバイの役割が切り替わったとみなすことができます。
新しいスタンバイサーバを再作成するまでに第三のサーバを使用して新しいプライマリのバックアップを提供することを選択する人もいますが、これがシステム構成と運用手順を複雑にすることは明らかです。
   </para>

   <para>
<!--
    So, switching from primary to standby server can be fast but requires
    some time to re-prepare the failover cluster. Regular switching from
    primary to standby is useful, since it allows regular downtime on
    each system for maintenance. This also serves as a test of the
    failover mechanism to ensure that it will really work when you need it.
    Written administration procedures are advised.
-->
プライマリサーバからスタンバイサーバへの切り替えは高速ですが、フェイルオーバークラスタを再度準備するのに多少時間が必要です。
それぞれのシステムを保守のために定期的に停止することができるので、プライマリからスタンバイへの定期的切り替えは有益です。
これは同時に、必要になった時、フェイルオーバー機構が実際に機能するかどうかを確認する試験としても役立ちます。
管理手順の文書化を勧めます。
   </para>

   <para>
<<<<<<< HEAD
    To trigger failover of a log-shipping standby server, run
    <command>pg_ctl promote</command>, call <function>pg_promote</function>,
    or create a trigger file with the file name and path specified by the
    <varname>promote_trigger_file</varname>. If you're planning to use
    <command>pg_ctl promote</command> or to call
    <function>pg_promote</function> to fail over,
    <varname>promote_trigger_file</varname> is not required. If you're
    setting up the reporting servers that are only used to offload read-only
    queries from the primary, not for high availability purposes, you don't
    need to promote it.
=======
<!--
    To trigger failover of a log-shipping standby server,
    run <command>pg_ctl promote</command> or create a trigger
    file with the file name and path specified by the <varname>trigger_file</varname>
    setting in <filename>recovery.conf</filename>. If you're planning to use
    <command>pg_ctl promote</command> to fail over, <varname>trigger_file</varname> is
    not required. If you're setting up the reporting servers that are
    only used to offload read-only queries from the primary, not for high
    availability purposes, you don't need to promote it.
-->
ログシッピングを行うスタンバイサーバのフェイルオーバーを発生させるためには、<command>pg_ctl promote</command>を実行する、あるいは、<filename>recovery.conf</filename>内の<varname>trigger_file</varname>設定によって指定されるファイル名とパスを持つトリガファイルを作成してください。
フェイルオーバーのために<command>pg_ctl promote</command>を使用するつもりならば、<varname>trigger_file</varname>は必要ありません。
プライマリから読み取り専用の問い合わせによる負荷を軽減させるためだけに使用し、高可用性を目的としていない、報告処理用サーバを構築する場合は、昇格させる必要はありません。
>>>>>>> bd0a9e56
   </para>
  </sect1>

  <sect1 id="log-shipping-alternative">
<!--
   <title>Alternative Method for Log Shipping</title>
-->
   <title>この他のログシッピングの方法</title>

   <para>
<!--
    An alternative to the built-in standby mode described in the previous
    sections is to use a <varname>restore_command</varname> that polls the archive location.
<<<<<<< HEAD
    This was the only option available in versions 8.4 and below. See the
    <xref linkend="pgstandby"/> module for a reference implementation of this.
=======
    This was the only option available in versions 8.4 and below. In this
    setup, set <varname>standby_mode</varname> off, because you are implementing
    the polling required for standby operation yourself. See the
    <xref linkend="pgstandby"/> module for a reference
    implementation of this.
-->
これまでの節で説明した組み込みのスタンバイモードの他の方法として、アーカイブ場所を順次問い合わせる<varname>restore_command</varname>を使用する方法があります。
これはバージョン8.4以前では唯一の利用可能な選択肢でした。
この設定では、スタンバイ操作で必要とするポーリングを自身で実施しますので、<varname>standby_mode</varname>を無効にします。
このリファレンス実装として<xref linkend="pgstandby"/>を参照してください。
>>>>>>> bd0a9e56
   </para>

   <para>
<!--
    Note that in this mode, the server will apply WAL one file at a
    time, so if you use the standby server for queries (see Hot Standby),
    there is a delay between an action in the master and when the
    action becomes visible in the standby, corresponding the time it takes
    to fill up the WAL file. <varname>archive_timeout</varname> can be used to make that delay
    shorter. Also note that you can't combine streaming replication with
    this method.
-->
このモードでは、サーバは1度に1つのWALファイルを適用することに注意してください。
このため問い合わせ用にスタンバイサーバを使用する場合(ホットスタンバイを参照)、マスタにおける動作とそれがスタンバイで可視になるまでの間に、WALファイルをみたすために必要とする時間に相当する、遅延が存在します。
<varname>archive_timeout</varname>を使用して遅延を短くすることができます。
また、この方法とストリーミングレプリケーションと組み合わせることができないことにも注意してください。
   </para>

   <para>
<!--
    The operations that occur on both primary and standby servers are
    normal continuous archiving and recovery tasks. The only point of
    contact between the two database servers is the archive of WAL files
    that both share: primary writing to the archive, standby reading from
    the archive. Care must be taken to ensure that WAL archives from separate
    primary servers do not become mixed together or confused. The archive
    need not be large if it is only required for standby operation.
-->
プライマリおよびスタンバイサーバの両方で発生する操作は通常の継続的なアーカイブ処理とリカバリ処理です。
2つのデータベースサーバが連携する唯一の点は、両者が共有するWALファイルのアーカイブです。
プライマリがアーカイブに書き出し、スタンバイがアーカイブから読み取ります。
注意して他のプライマリサーバ由来のWALアーカイブが混在しないことを確実にしなければなりません。
さもないと混乱が発生します。
スタンバイ操作でのみ必要なものですので、アーカイブは必ずしも巨大になりません。
   </para>

   <para>
<!--
    The magic that makes the two loosely coupled servers work together is
    simply a <varname>restore_command</varname> used on the standby that,
    when asked for the next WAL file, waits for it to become available from
    the primary. Normal recovery
    processing would request a file from the WAL archive, reporting failure
    if the file was unavailable.  For standby processing it is normal for
    the next WAL file to be unavailable, so the standby must wait for
    it to appear. For files ending in
    <literal>.history</literal> there is no need to wait, and a non-zero return
    code must be returned. A waiting <varname>restore_command</varname> can be
    written as a custom script that loops after polling for the existence of
    the next WAL file. There must also be some way to trigger failover, which
    should interrupt the <varname>restore_command</varname>, break the loop and
    return a file-not-found error to the standby server. This ends recovery
    and the standby will then come up as a normal server.
-->
2つの疎結合サーバを協調させる秘訣は簡単で、スタンバイサーバにて使用される<varname>restore_command</varname>です。
これは次のWALファイルを問い合わせ、それをプライマリから利用可能になるまで待機します。
この<varname>restore_command</varname>はスタンバイサーバの<filename>recovery.conf</filename>ファイルで指定されます。
通常のリカバリ処理はWALアーカイブからファイルを要求し、ファイルが利用できなければ失敗を報告します。
スタンバイ処理では、次のWALファイルを入手できないことは異常ではありませんので、スタンバイは利用可能になるまで待機しなければなりません。
<literal>.history</literal>で終わるファイルについては、待機する必要はなく、非ゼロの終了コードを返さなければなりません。
<varname>restore_command</varname>を待機させるには、次のWALファイルの存在を確認した後にループする独自のスクリプトを作成することで実現できます。
また、<varname>restore_command</varname>に割り込み、ループを終了させ、ファイルが存在しないというエラーをスタンバイサーバに返す、フェイルオーバーを発生させる何らかの方法がなければなりません。
これがリカバリ処理を停止しますので、スタンバイサーバは通常のサーバになります。
   </para>

   <para>
<!--
    Pseudocode for a suitable <varname>restore_command</varname> is:
-->
<varname>restore_command</varname>の擬似コードの一例は以下です。
<programlisting>
triggered = false;
while (!NextWALFileReady() &amp;&amp; !triggered)
{
    sleep(100000L);         /* wait for ~0.1 sec */
    if (CheckForExternalTrigger())
        triggered = true;
}
if (!triggered)
        CopyWALFileForRecovery();
</programlisting>
   </para>

   <para>
<!--
    A working example of a waiting <varname>restore_command</varname> is provided
    in the <xref linkend="pgstandby"/> module. It
    should be used as a reference on how to correctly implement the logic
    described above. It can also be extended as needed to support specific
    configurations and environments.
-->
待機を行う<varname>restore_command</varname>の実例は<xref linkend="pgstandby"/>モジュール内で提供されています。
これは上記のロジックをどのように正確に実装するかについての参照として使用すべきです。
また、これを特定の設定または環境をサポートするため必要に応じて拡張することができます。
   </para>

   <para>
<!--
    The method for triggering failover is an important part of planning
    and design. One potential option is the <varname>restore_command</varname>
    command.  It is executed once for each WAL file, but the process
    running the <varname>restore_command</varname> is created and dies for
    each file, so there is no daemon or server process, and
    signals or a signal handler cannot be used. Therefore, the
    <varname>restore_command</varname> is not suitable to trigger failover.
    It is possible to use a simple timeout facility, especially if
    used in conjunction with a known <varname>archive_timeout</varname>
    setting on the primary. However, this is somewhat error prone
    since a network problem or busy primary server might be sufficient
    to initiate failover. A notification mechanism such as the explicit
    creation of a trigger file is ideal, if this can be arranged.
-->
フェイルオーバーを通知する手段は計画・設計段階で重要な部分です。
考えられる選択肢の1つは<varname>restore_command</varname>です。
これは各WALファイルに対して1度実行されるものですが、<varname>restore_command</varname>を実行するプロセスは各ファイルに対して起動・終了します。
このようにデーモンやサーバプロセスはありませんので、シグナルやシグナルハンドラを使用することはできません。
したがって、<varname>restore_command</varname>はフェイルオーバーの通知には適していません。
特にプライマリサーバ上の既知の<varname>archive_timeout</varname>設定と連係して使用できるならば、単純なタイムアウト機能を使用することができます。
しかし、これはネットワーク障害や高負荷なプライマリサーバによりフェイルオーバーが始まってしまうため、どちらかというとエラーになりやすいものです。
実現可能ならば、明示的な通知用ファイルの作成などの通知機構の方が理想的です。
   </para>

  <sect2 id="warm-standby-config">
<!--
   <title>Implementation</title>
-->
   <title>実装</title>

   <para>
<!--
    The short procedure for configuring a standby server using this alternative
    method is as follows. For
    full details of each step, refer to previous sections as noted.
-->
この代替方式を使用してスタンバイサーバを構築する短めの手順を以下に示します。
各段階の詳細については、注記していますので、前の節を参照してください。
    <orderedlist>
     <listitem>
      <para>
<!--
       Set up primary and standby systems as nearly identical as
       possible, including two identical copies of
       <productname>PostgreSQL</productname> at the same release level.
-->
できる限り同じようにプライマリシステムとスタンバイシステムを設定してください。
同じリリースレベルの<productname>PostgreSQL</productname>の同一コピーの導入も含みます。
      </para>
     </listitem>
     <listitem>
      <para>
<!--
       Set up continuous archiving from the primary to a WAL archive
       directory on the standby server. Ensure that
       <xref linkend="guc-archive-mode"/>,
       <xref linkend="guc-archive-command"/> and
       <xref linkend="guc-archive-timeout"/>
       are set appropriately on the primary
       (see <xref linkend="backup-archiving-wal"/>).
-->
プライマリサーバで、継続的アーカイブをスタンバイサーバ上のディレクトリ上にWALをアーカイブするように設定してください。
プライマリサーバで、<xref linkend="guc-archive-mode"/>、<xref linkend="guc-archive-command"/>および<xref linkend="guc-archive-timeout"/>が適切に設定されていることを確認してください（<xref linkend="backup-archiving-wal"/>を参照してください）。
      </para>
     </listitem>
     <listitem>
      <para>
<!--
       Make a base backup of the primary server (see <xref
       linkend="backup-base-backup"/>), and load this data onto the standby.
-->
プライマリサーバでベースバックアップを作成（<xref linkend="backup-base-backup"/>を参照してください）し、スタンバイサーバでこのデータをロードしてください。
      </para>
     </listitem>
     <listitem>
      <para>
<!--
       Begin recovery on the standby server from the local WAL
<<<<<<< HEAD
       archive, using <varname>restore_command</varname> that waits
       as described previously (see <xref linkend="backup-pitr-recovery"/>).
=======
       archive, using a <filename>recovery.conf</filename> that specifies a
       <varname>restore_command</varname> that waits as described
       previously (see <xref linkend="backup-pitr-recovery"/>).
-->
スタンバイサーバで、上記の通り待機を行う<varname>restore_command</varname>を指定した<filename>recovery.conf</filename>を使用して、ローカルなWALアーカイブからリカバリ処理を実行してください（<xref linkend="backup-pitr-recovery"/>を参照してください）。
>>>>>>> bd0a9e56
      </para>
     </listitem>
    </orderedlist>
   </para>

   <para>
<!--
    Recovery treats the WAL archive as read-only, so once a WAL file has
    been copied to the standby system it can be copied to tape at the same
    time as it is being read by the standby database server.
    Thus, running a standby server for high availability can be performed at
    the same time as files are stored for longer term disaster recovery
    purposes.
-->
リカバリ処理はWALアーカイブを読み取り専用として扱います。
このため、WALファイルがスタンバイシステムにコピーされた後、スタンバイデータベースサーバによる読み取りと同時にWALファイルをテープにコピーすることができます。
このように、高可用性スタンバイサーバの実行を、災害からのリカバリを目的とした長期的な保管と同時に行うことができます。
   </para>

   <para>
<!--
    For testing purposes, it is possible to run both primary and standby
    servers on the same system. This does not provide any worthwhile
    improvement in server robustness, nor would it be described as HA.
-->
試験のためにプライマリサーバとスタンバイサーバを同じシステムで稼動させることができます。
これによりサーバ堅牢性が向上することも、高可用性と呼べることもありません。
   </para>
  </sect2>

  <sect2 id="warm-standby-record">
<<<<<<< HEAD
   <title>Record-Based Log Shipping</title>
=======
<!--
   <title>Record-based Log Shipping</title>
-->
   <title>レコードベースのログシッピング</title>
>>>>>>> bd0a9e56

   <para>
<!--
    It is also possible to implement record-based log shipping using this
    alternative method, though this requires custom development, and changes
    will still only become visible to hot standby queries after a full WAL
    file has been shipped.
-->
この代替手法を用いたレコード単位のログシッピングの実装も可能ですが、利用者側の開発が必要です。
さらに、完全なWALファイルが転送された後のみで、変更がホットスタンバイ問い合わせで可視になります。
   </para>

   <para>
<!--
    An external program can call the <function>pg_walfile_name_offset()</function>
    function (see <xref linkend="functions-admin"/>)
    to find out the file name and the exact byte offset within it of
    the current end of WAL.  It can then access the WAL file directly
    and copy the data from the last known end of WAL through the current end
    over to the standby servers.  With this approach, the window for data
    loss is the polling cycle time of the copying program, which can be very
    small, and there is no wasted bandwidth from forcing partially-used
    segment files to be archived.  Note that the standby servers'
    <varname>restore_command</varname> scripts can only deal with whole WAL files,
    so the incrementally copied data is not ordinarily made available to
    the standby servers.  It is of use only when the primary dies &mdash;
    then the last partial WAL file is fed to the standby before allowing
    it to come up.  The correct implementation of this process requires
    cooperation of the <varname>restore_command</varname> script with the data
    copying program.
-->
外部プログラムは<function>pg_walfile_name_offset()</function>関数（<xref linkend="functions-admin"/>を参照）を呼び出して、WALの現在の終了点のファイル名と正確なバイトオフセットを見つけ出すことができます。
そして、WALファイルに直接アクセスし、直前の既知のWAL終了点から現在の終了点までのデータをスタンバイサーバにコピーすることができます。
この方法では、データ損失期間はコピー処理プログラムの実行周期となります。
非常に短くすることができますし、部分的に使用されたセグメントファイルを強制的にアーカイブするため無駄な帯域もありません。
スタンバイサーバの<varname>restore_command</varname>スクリプトがWALファイル全体しか扱うことができないことに注意してください。
このため、逐次的にコピーしたデータは通常はスタンバイサーバで利用することができません。
プライマリサーバが停止した時のみこれを使用します。
その場合、プライマリサーバが立ち上がる前に、最後の部分的なWALファイルがセカンダリサーバに渡されます。
この処理の正しい実装では、データコピープログラムと<varname>restore_command</varname>スクリプトとの連係が必要です。
   </para>

   <para>
<!--
    Starting with <productname>PostgreSQL</productname> version 9.0, you can use
    streaming replication (see <xref linkend="streaming-replication"/>) to
    achieve the same benefits with less effort.
-->
<productname>PostgreSQL</productname>バージョン9.0から、同じ利点をより少ない設定で実現できるストリーミングレプリケーション(<xref linkend="streaming-replication"/>参照)を使用することができます。
   </para>
  </sect2>
 </sect1>

 <sect1 id="hot-standby">
<!--
  <title>Hot Standby</title>
-->
  <title>ホットスタンバイ</title>

  <indexterm zone="high-availability">
<!--
   <primary>Hot Standby</primary>
-->
   <primary>ホットスタンバイ</primary>
  </indexterm>

   <para>
<!--
    Hot Standby is the term used to describe the ability to connect to
    the server and run read-only queries while the server is in archive
    recovery or standby mode. This
    is useful both for replication purposes and for restoring a backup
    to a desired state with great precision.
    The term Hot Standby also refers to the ability of the server to move
    from recovery through to normal operation while users continue running
    queries and/or keep their connections open.
-->
ホットスタンバイという単語は、サーバがアーカイブリカバリを実行している最中にサーバに接続し読み取り専用の問い合わせを実行することができる機能を説明するために使われます。
これは、レプリケーションという目的およびバックアップからのリストアの両方で高い精度で好ましい状態にするために有用です。
ホットスタンバイという単語はまた、ユーザが問い合わせを実行しながら、または、開いている接続を維持しながら、またはその両方で、サーバをリカバリ状態から通常の動作に移すことができる機能も示すものです。
   </para>

   <para>
<!--
    Running queries in hot standby mode is similar to normal query operation,
    though there are several usage and administrative differences
    explained below.
-->
ホットスタンバイモードにおける問い合わせは、通常の問い合わせに類似していますが、利用上および管理上の差異が多少あり、以下に説明します。
   </para>

  <sect2 id="hot-standby-users">
<!--
   <title>User's Overview</title>
-->
   <title>ユーザのための概説</title>

   <para>
<!--
    When the <xref linkend="guc-hot-standby"/> parameter is set to true on a
    standby server, it will begin accepting connections once the recovery has
    brought the system to a consistent state.  All such connections are
    strictly read-only; not even temporary tables may be written.
-->
スタンバイサーバで<xref linkend="guc-hot-standby"/>パラメータが真に設定されている場合、リカバリによりシステムが一貫性を持つようになった後接続を受け付け始めます。
こうした接続はすべて読み取り専用に限定されます。
一時テーブルであっても書き込むことはできません。
   </para>

   <para>
<!--
    The data on the standby takes some time to arrive from the primary server
    so there will be a measurable delay between primary and standby. Running the
    same query nearly simultaneously on both primary and standby might therefore
    return differing results. We say that data on the standby is
    <firstterm>eventually consistent</firstterm> with the primary.  Once the
    commit record for a transaction is replayed on the standby, the changes
    made by that transaction will be visible to any new snapshots taken on
    the standby.  Snapshots may be taken at the start of each query or at the
    start of each transaction, depending on the current transaction isolation
    level.  For more details, see <xref linkend="transaction-iso"/>.
-->
スタンバイ上のデータはプライマリサーバから届くまでに多少の時間がかかります。
このため、プライマリとスタンバイの間にはある程度の遅延があります。
したがって、同じ問い合わせをほとんど同時にプライマリとスタンバイに対して実行すると、異なる結果が返る可能性があります。
スタンバイ上のデータはプライマリに対して<firstterm>最後には一貫性を持つ</firstterm>といいます。
あるトランザクションのコミットレコードがスタンバイ上で再生されると、そのトランザクションでなされた変更はスタンバイで獲得されるすべての新規スナップショットで可視になります。
現在のトランザクション隔離レベルに応じて、スナップショットは各問い合わせの開始時または各トランザクションの開始時に獲得されます。
詳細については<xref linkend="transaction-iso"/>を参照してください。
   </para>

   <para>
<!--
    Transactions started during hot standby may issue the following commands:
-->
ホットスタンバイ中に開始されたトランザクションは以下のコマンドを発行することができます。

    <itemizedlist>
     <listitem>
      <para>
<!--
       Query access - <command>SELECT</command>, <command>COPY TO</command>
-->
問い合わせによるアクセス - <command>SELECT</command>および<command>COPY TO</command>
      </para>
     </listitem>
     <listitem>
      <para>
<!--
       Cursor commands - <command>DECLARE</command>, <command>FETCH</command>, <command>CLOSE</command>
-->
カーソルコマンド - <command>DECLARE</command>と<command>FETCH</command>と<command>CLOSE</command>
      </para>
     </listitem>
     <listitem>
      <para>
<!--
       Parameters - <command>SHOW</command>, <command>SET</command>, <command>RESET</command>
-->
パラメータの操作 - <command>SHOW</command>と<command>SET</command>と<command>RESET</command>
      </para>
     </listitem>
     <listitem>
      <para>
<!--
       Transaction management commands
-->
トランザクション管理コマンド
        <itemizedlist>
         <listitem>
          <para>
<!--
           <command>BEGIN</command>, <command>END</command>, <command>ABORT</command>, <command>START TRANSACTION</command>
-->
<command>BEGIN</command>と<command>END</command>と<command>ABORT</command>と<command>START TRANSACTION</command>
          </para>
         </listitem>
         <listitem>
          <para>
<!--
           <command>SAVEPOINT</command>, <command>RELEASE</command>, <command>ROLLBACK TO SAVEPOINT</command>
-->
<command>SAVEPOINT</command>と<command>RELEASE</command>と<command>ROLLBACK TO SAVEPOINT</command>
          </para>
         </listitem>
         <listitem>
          <para>
<!--
           <command>EXCEPTION</command> blocks and other internal subtransactions
-->
<command>EXCEPTION</command>ブロックおよびこの他の内部サブトランザクション
          </para>
         </listitem>
        </itemizedlist>
      </para>
     </listitem>
     <listitem>
      <para>
<!--
       <command>LOCK TABLE</command>, though only when explicitly in one of these modes:
       <literal>ACCESS SHARE</literal>, <literal>ROW SHARE</literal> or <literal>ROW EXCLUSIVE</literal>.
-->
<command>LOCK TABLE</command>。
なお、以下のモードが明示された場合に限ります。
<literal>ACCESS SHARE</literal>または<literal>ROW SHARE</literal>または<literal>ROW EXCLUSIVE</literal>
      </para>
     </listitem>
     <listitem>
      <para>
<!--
       Plans and resources - <command>PREPARE</command>, <command>EXECUTE</command>,
       <command>DEALLOCATE</command>, <command>DISCARD</command>
-->
計画と資源 - <command>PREPARE</command>と<command>EXECUTE</command>と<command>DEALLOCATE</command>と<command>DISCARD</command>
      </para>
     </listitem>
     <listitem>
      <para>
<!--
       Plugins and extensions - <command>LOAD</command>
-->
プラグインと拡張 - <command>LOAD</command>
      </para>
     </listitem>
     <listitem>
      <para>
       <command>UNLISTEN</command>
      </para>
     </listitem>
     <listitem>
      <para>
       <command>UNLISTEN</command>
      </para>
     </listitem>
    </itemizedlist>
   </para>

   <para>
<!--
    Transactions started during hot standby will never be assigned a
    transaction ID and cannot write to the system write-ahead log.
    Therefore, the following actions will produce error messages:
-->
ホットスタンバイ中に開始したトランザクションではトランザクションIDを割り当てられません。
また、システムのログ先行書き込みに書き出すことができません。
このため、以下の動作はエラーメッセージを生成します。

    <itemizedlist>
     <listitem>
      <para>
<!--
       Data Manipulation Language (DML) - <command>INSERT</command>,
       <command>UPDATE</command>, <command>DELETE</command>, <command>COPY FROM</command>,
       <command>TRUNCATE</command>.
       Note that there are no allowed actions that result in a trigger
       being executed during recovery.  This restriction applies even to
       temporary tables, because table rows cannot be read or written without
       assigning a transaction ID, which is currently not possible in a
       Hot Standby environment.
-->
データ操作言語（DML）。
<command>INSERT</command>、<command>UPDATE</command>、<command>DELETE</command>、<command>COPY FROM</command>および<command>TRUNCATE</command>。
リカバリ中にトリガ内で実行されてしまう場合でも許されていない動作であることに注意してください。
現在のホットスタンバイ環境では行うことができないトランザクションIDの割り当てを行うことなく、テーブル行の読み書きを行うことができませんので、この制限は一時テーブルであっても適用されます。
      </para>
     </listitem>
     <listitem>
      <para>
<!--
       Data Definition Language (DDL) - <command>CREATE</command>,
       <command>DROP</command>, <command>ALTER</command>, <command>COMMENT</command>.
       This restriction applies even to temporary tables, because carrying
       out these operations would require updating the system catalog tables.
-->
データ定義言語（DDL）。
<command>CREATE</command>、<command>DROP</command>、<command>ALTER</command>および<command>COMMENT</command>。
この制約は一時テーブルに対しても適用されます。
これらの操作の実行がシステムカタログテーブルの更新を必要とするためです。
      </para>
     </listitem>
     <listitem>
      <para>
<!--
       <command>SELECT ... FOR SHARE | UPDATE</command>, because row locks cannot be
       taken without updating the underlying data files.
-->
<command>SELECT ... FOR SHARE | UPDATE</command>。
背後のデータファイルを更新することなく行ロックを獲得することはできないためです。
      </para>
     </listitem>
     <listitem>
      <para>
<!--
       Rules on <command>SELECT</command> statements that generate DML commands.
-->
データ操作言語のコマンドを生成する<command>SELECT</command>文のルール
      </para>
     </listitem>
     <listitem>
      <para>
<!--
       <command>LOCK</command> that explicitly requests a mode higher than <literal>ROW EXCLUSIVE MODE</literal>.
-->
<literal>ROW EXCLUSIVE MODE</literal>より高いモードを明示的に要求する<command>LOCK</command>
      </para>
     </listitem>
     <listitem>
      <para>
<!--
       <command>LOCK</command> in short default form, since it requests <literal>ACCESS EXCLUSIVE MODE</literal>.
-->
短いデフォルト構文の<command>LOCK</command>。
これは<literal>ACCESS EXCLUSIVE MODE</literal>を要求するためです。
      </para>
     </listitem>
     <listitem>
      <para>
<!--
       Transaction management commands that explicitly set non-read-only state:
-->
読み取り専用でない状態を明示的に設定するトランザクション処理コマンド
        <itemizedlist>
         <listitem>
          <para>
<!--
            <command>BEGIN READ WRITE</command>,
            <command>START TRANSACTION READ WRITE</command>
-->
<command>BEGIN READ WRITE</command>と<command>START TRANSACTION READ WRITE</command>
          </para>
         </listitem>
         <listitem>
          <para>
<!--
            <command>SET TRANSACTION READ WRITE</command>,
            <command>SET SESSION CHARACTERISTICS AS TRANSACTION READ WRITE</command>
-->
<command>SET TRANSACTION READ WRITE</command>と<command>SET SESSION CHARACTERISTICS AS TRANSACTION READ WRITE</command>
          </para>
         </listitem>
         <listitem>
          <para>
<!--
           <command>SET transaction_read_only = off</command>
-->
<command>SET transaction_read_only = off</command>
          </para>
         </listitem>
        </itemizedlist>
      </para>
     </listitem>
     <listitem>
      <para>
<!--
       Two-phase commit commands - <command>PREPARE TRANSACTION</command>,
       <command>COMMIT PREPARED</command>, <command>ROLLBACK PREPARED</command>
       because even read-only transactions need to write WAL in the
       prepare phase (the first phase of two phase commit).
-->
二相コミットコマンド - <command>PREPARE TRANSACTION</command>、<command>COMMIT PREPARED</command>および<command>ROLLBACK PREPARED</command>。
読み取り専用トランザクションでも、プリペア相（二相コミットの第1相）においてWALの書き込みが必要だからです。
      </para>
     </listitem>
     <listitem>
      <para>
<!--
       Sequence updates - <function>nextval()</function>, <function>setval()</function>
-->
シーケンス更新の関数 - <function>nextval()</function>と<function>setval()</function>
      </para>
     </listitem>
     <listitem>
      <para>
<<<<<<< HEAD
       <command>LISTEN</command>, <command>NOTIFY</command>
=======
<!--
       <command>LISTEN</command>, <command>NOTIFY</command>
-->
<command>LISTEN</command>、<command>NOTIFY</command>
>>>>>>> bd0a9e56
      </para>
     </listitem>
    </itemizedlist>
   </para>

   <para>
<!--
    In normal operation, <quote>read-only</quote> transactions are allowed to
    use <command>LISTEN</command> and <command>NOTIFY</command>,
    so Hot Standby sessions operate under slightly tighter
    restrictions than ordinary read-only sessions.  It is possible that some
    of these restrictions might be loosened in a future release.
-->
通常の操作では、<quote>読み取り専用</quote>トランザクションには<command>LISTEN</command>と<command>NOTIFY</command>の使用が許可されています。
ホットスタンバイセッションの操作では、通常の読み取り専用セッションよりも少し厳しい制約を受けます。
将来のリリースではこの制約の一部が緩和されるかもしれません。
   </para>

   <para>
<!--
    During hot standby, the parameter <varname>transaction_read_only</varname> is always
    true and may not be changed.  But as long as no attempt is made to modify
    the database, connections during hot standby will act much like any other
    database connection.  If failover or switchover occurs, the database will
    switch to normal processing mode.  Sessions will remain connected while the
    server changes mode.  Once hot standby finishes, it will be possible to
    initiate read-write transactions (even from a session begun during
    hot standby).
-->
ホットスタンバイ中は、<varname>transaction_read_only</varname>パラメータは常に真であり、変更することはできません。
しかし、データベースを変更するような試行がない限り、ホットスタンバイ中の接続は他のデータベース接続とほとんど同じように動作します。
もし、フェイルオーバーまたはスイッチオーバが発生すると、データベースは通常処理モードに切り替わります。
サーバのモードが変わってもセッションは接続を保持します。
ホットスタンバイが完了すると、読み書き可能なトランザクションを（ホットスタンバイ中に始まったセッションからであっても）始められるようになります。
   </para>

   <para>
<!--
    Users will be able to tell whether their session is read-only by
    issuing <command>SHOW transaction_read_only</command>.  In addition, a set of
    functions (<xref linkend="functions-recovery-info-table"/>) allow users to
    access information about the standby server. These allow you to write
    programs that are aware of the current state of the database. These
    can be used to monitor the progress of recovery, or to allow you to
    write complex programs that restore the database to particular states.
-->
ユーザは<command>SHOW transaction_read_only</command>を発行することで、そのセッションが読み取り専用かどうかを調べることができます。
さらに、ユーザがスタンバイサーバに関する情報にアクセスできる関数群(<xref linkend="functions-recovery-info-table"/>)があります。
これらによりデータベースの現状認識を行うプログラムを作成することができます。
これらを使用して、リカバリの進行状況を監視するために使用したり、データベースを特定の状態にリストアする複雑なプログラムを作成したりすることができます。
   </para>
  </sect2>

  <sect2 id="hot-standby-conflict">
<!--
   <title>Handling Query Conflicts</title>
-->
   <title>問い合わせコンフリクトの処理</title>

   <para>
<!--
    The primary and standby servers are in many ways loosely connected. Actions
    on the primary will have an effect on the standby. As a result, there is
    potential for negative interactions or conflicts between them. The easiest
    conflict to understand is performance: if a huge data load is taking place
    on the primary then this will generate a similar stream of WAL records on the
    standby, so standby queries may contend for system resources, such as I/O.
-->
プライマリサーバとスタンバイサーバは、多方面でゆるく結合しています。
プライマリサーバの動作はスタンバイサーバに影響します。
その結果、負の相互作用またはコンフリクトの可能性があります。
最も分かりやすいコンフリクトは性能です。
プライマリサーバで巨大なデータがロードされた場合、スタンバイサーバにおいて同様に巨大なWALレコードが生成されるので、スタンバイサーバにおける問い合わせは互いにI/Oなどのシステム資源を奪い合います。
   </para>

   <para>
<!--
    There are also additional types of conflict that can occur with Hot Standby.
    These conflicts are <emphasis>hard conflicts</emphasis> in the sense that queries
    might need to be canceled and, in some cases, sessions disconnected to resolve them.
    The user is provided with several ways to handle these
    conflicts. Conflict cases include:
-->
ホットスタンバイで発生する可能性があるコンフリクトの種類には他にもあります。
これらのコンフリクトは、問い合わせをキャンセルしなければならない可能性があり、解消させるためにはセッションの接続を閉ざすことになる場合もあるため、<emphasis>致命的なコンフリクト</emphasis>です。
ユーザにはこうしたコンフリクトを扱うための複数の方法が提供されます。
コンフリクトする状況には以下があります。

      <itemizedlist>
       <listitem>
        <para>
<!--
         Access Exclusive locks taken on the primary server, including both
         explicit <command>LOCK</command> commands and various <acronym>DDL</acronym>
         actions, conflict with table accesses in standby queries.
-->
プライマリサーバで獲得されたアクセス排他ロックは、スタンバイの問い合わせにおけるテーブルアクセスとコンフリクトします。
明示的な<command>LOCK</command>コマンドおよび各種<acronym>DDL</acronym>操作を含みます。
        </para>
       </listitem>
       <listitem>
        <para>
<!--
         Dropping a tablespace on the primary conflicts with standby queries
         using that tablespace for temporary work files.
-->
プライマリでテーブル空間を削除することは、一時作業ファイル用にそのテーブル空間を使用するスタンバイ側の問い合わせとコンフリクトします。
        </para>
       </listitem>
       <listitem>
        <para>
<!--
         Dropping a database on the primary conflicts with sessions connected
         to that database on the standby.
-->
プライマリでデータベースを削除することは、スタンバイ側でそのデータベースに接続するセッションとコンフリクトします。
        </para>
       </listitem>
       <listitem>
        <para>
<!--
         Application of a vacuum cleanup record from WAL conflicts with
         standby transactions whose snapshots can still <quote>see</quote> any of
         the rows to be removed.
-->
WALからのバキュームクリーンアップレコードの適用は、その適用により削除される行のどれか1つでも<quote>見る</quote>ことができるスナップショットを持つスタンバイでのトランザクションとコンフリクトします。
        </para>
       </listitem>
       <listitem>
        <para>
<!--
         Application of a vacuum cleanup record from WAL conflicts with
         queries accessing the target page on the standby, whether or not
         the data to be removed is visible.
-->
WALからのバキュームクリーンアップレコードは、消去されるデータが可視か否かに関係なく、スタンバイで対象ページにアクセスする問い合わせとコンフリクトします。
        </para>
       </listitem>
      </itemizedlist>
   </para>

   <para>
<!--
    On the primary server, these cases simply result in waiting; and the
    user might choose to cancel either of the conflicting actions.  However,
    on the standby there is no choice: the WAL-logged action already occurred
    on the primary so the standby must not fail to apply it.  Furthermore,
    allowing WAL application to wait indefinitely may be very undesirable,
    because the standby's state will become increasingly far behind the
    primary's.  Therefore, a mechanism is provided to forcibly cancel standby
    queries that conflict with to-be-applied WAL records.
-->
プライマリサーバでは、こうした状況は単に待たされるだけです。
ユーザはコンフリクトする操作をキャンセルすることを選ぶことができます。
しかし、スタンバイ側には選択肢がありません。
WALに記録された操作はすでにプライマリで発生したものですので、スタンバイではその適用に失敗してはなりません。
さらに、適用したいWALを無制限に待機させることを許すことは、まったく望まない結果になってしまうかもしれません。
なぜなら、スタンバイの状態がプライマリの状態とだんだんとかけ離れてしまうからです。
したがって適用すべきWALレコードとコンフリクトするスタンバイの問い合わせを強制的に取り消す仕組みが用意されています。
   </para>

   <para>
<!--
    An example of the problem situation is an administrator on the primary
    server running <command>DROP TABLE</command> on a table that is currently being
    queried on the standby server.  Clearly the standby query cannot continue
    if the <command>DROP TABLE</command> is applied on the standby. If this situation
    occurred on the primary, the <command>DROP TABLE</command> would wait until the
    other query had finished. But when <command>DROP TABLE</command> is run on the
    primary, the primary doesn't have information about what queries are
    running on the standby, so it will not wait for any such standby
    queries. The WAL change records come through to the standby while the
    standby query is still running, causing a conflict.  The standby server
    must either delay application of the WAL records (and everything after
    them, too) or else cancel the conflicting query so that the <command>DROP
    TABLE</command> can be applied.
-->
この問題の例として、スタンバイサーバで現在問い合わせ対象となっているテーブルをプライマリサーバで<command>DROP TABLE</command>を行う管理者を考えてみます。
スタンバイで<command>DROP TABLE</command>が適用されたら問い合わせを継続できないことは明確です。
プライマリ上でこうした状況が発生した場合は、他の問い合わせが終わるまで<command>DROP TABLE</command>は待機させられます。
しかし、<command>DROP TABLE</command>がプライマリで実行された時、プライマリ側でスタンバイで稼動する問い合わせに関する情報がありませんので、スタンバイ側のこうした問い合わせを待機させることはできません。
スタンバイ側で問い合わせが実行している時にWALの変更レコードがスタンバイに届けば、コンフリクトが発生します。
スタンバイサーバはWALレコードの適用を遅延させる（およびその後の適用すべても遅延させる）か、<command>DROP TABLE</command>を適用できるようにコンフリクトする問い合わせを取り消すかのいずれかを行わなければなりません。
   </para>

   <para>
<!--
    When a conflicting query is short, it's typically desirable to allow it to
    complete by delaying WAL application for a little bit; but a long delay in
    WAL application is usually not desirable.  So the cancel mechanism has
    parameters, <xref linkend="guc-max-standby-archive-delay"/> and <xref
    linkend="guc-max-standby-streaming-delay"/>, that define the maximum
    allowed delay in WAL application.  Conflicting queries will be canceled
    once it has taken longer than the relevant delay setting to apply any
    newly-received WAL data.  There are two parameters so that different delay
    values can be specified for the case of reading WAL data from an archive
    (i.e., initial recovery from a base backup or <quote>catching up</quote> a
    standby server that has fallen far behind) versus reading WAL data via
    streaming replication.
-->
コンフリクトする問い合わせが短ければ、適用したいWALを多少遅延させることで、問い合わせを完了させることが通常望まれます。
しかし、WALの適用が長く遅延することはたいていは望まれません。
したがって、取り消し機能は<xref linkend="guc-max-standby-archive-delay"/>と<xref linkend="guc-max-standby-streaming-delay"/>というパラメータを持ちます。
これらはWAL適用に許される遅延を定義するものです。
コンフリクトする問い合わせは、何らかの新しく受信したWALデータを適用するための各種遅延設定を超えたら取り消されます。
アーカイブからWALデータを読み取る場合（つまりベースバックアップからの初期リカバリや大きく遅延したスタンバイサーバの<quote>追従</quote>）とストリーミングレプリケーションとで異なる遅延値を指定することができるように2つのパラメータが存在します。
   </para>

   <para>
<!--
    In a standby server that exists primarily for high availability, it's
    best to set the delay parameters relatively short, so that the server
    cannot fall far behind the primary due to delays caused by standby
    queries.  However, if the standby server is meant for executing
    long-running queries, then a high or even infinite delay value may be
    preferable.  Keep in mind however that a long-running query could
    cause other sessions on the standby server to not see recent changes
    on the primary, if it delays application of WAL records.
-->
主に高可用性のために存在するスタンバイサーバでは、スタンバイ側の問い合わせによって発生する遅延のためにプライマリと大きく遅延が発生することがないように、遅延パラメータを相対的に短く設定することが最善です。
しかし、スタンバイサーバが長時間かかる問い合わせを実行するためのものであれば、長い遅延もしくは制限を設けないことが好まれるかもしれません。
しかし、長時間かかる問い合わせがWALレコードの適用を遅延させてしまう場合、スタンバイサーバ上の他のセッションがプライマリにおける最近の変更を参照することができなくなることは覚えておいてください。
   </para>

   <para>
<!--
    Once the delay specified by <varname>max_standby_archive_delay</varname> or
    <varname>max_standby_streaming_delay</varname> has been exceeded, conflicting
    queries will be canceled.  This usually results just in a cancellation
    error, although in the case of replaying a <command>DROP DATABASE</command>
    the entire conflicting session will be terminated.  Also, if the conflict
    is over a lock held by an idle transaction, the conflicting session is
    terminated (this behavior might change in the future).
-->
<varname>max_standby_archive_delay</varname>または<varname>max_standby_streaming_delay</varname>で指定した遅延を超えると、コンフリクトする問い合わせは取り消されます。
通常これは単なる取り消しエラーという結果となりますが、<command>DROP DATABASE</command>を再生する場合では、コンフリクトするセッション全体が終了します。
また、コンフリクトが待機中のトランザクションで保持されるロックについてのものであれば、そのコンフリクトするセッションが終了します（この動作は将来変更されるかもしれません）。
   </para>

   <para>
<!--
    Canceled queries may be retried immediately (after beginning a new
    transaction, of course).  Since query cancellation depends on
    the nature of the WAL records being replayed, a query that was
    canceled may well succeed if it is executed again.
-->
ユーザは取り消された問い合わせをすぐに再試行するかもしれません（もちろん新規のトランザクション開始後に）。
問い合わせの取り消しは、再生されるWALレコードの性質に依存するので、取り消された問い合わせが再度実行された場合には正常に動作するかもしれません。
   </para>

   <para>
<!--
    Keep in mind that the delay parameters are compared to the elapsed time
    since the WAL data was received by the standby server.  Thus, the grace
    period allowed to any one query on the standby is never more than the
    delay parameter, and could be considerably less if the standby has already
    fallen behind as a result of waiting for previous queries to complete, or
    as a result of being unable to keep up with a heavy update load.
-->
遅延パラメータはスタンバイサーバでWALデータを受信してからの経過時間と比べられることに注意してください。
したがって、スタンバイ上で任意の問い合わせに許される猶予期間は、この遅延パラメータよりも大きくなることは決してありません。
これまでの問い合わせを完了させるために待機した結果、あるいは、大量の更新負荷に追従することができなくなった結果、スタンバイがすでに遅延している場合は相当小さくなります。
   </para>

   <para>
<!--
    The most common reason for conflict between standby queries and WAL replay
    is <quote>early cleanup</quote>.  Normally, <productname>PostgreSQL</productname> allows
    cleanup of old row versions when there are no transactions that need to
    see them to ensure correct visibility of data according to MVCC rules.
    However, this rule can only be applied for transactions executing on the
    master.  So it is possible that cleanup on the master will remove row
    versions that are still visible to a transaction on the standby.
-->
スタンバイ側の問い合わせとWAL再生の間でもっともよくあるコンフリクト理由は<quote>早すぎる消去</quote>です。
通常<productname>PostgreSQL</productname>はMVCC規則にしたがって正確なデータの可視性を確実にするために、古い行バージョンを参照するトランザクションが存在しない場合それらを消去することが許されています。
しかし、この規則はマスタ上で実行するトランザクションのみに適用させることができます。
したがって、スタンバイ上のトランザクションでまだ可視である行バージョンを、マスタ上の消去処理が削除してしまう可能性があります。
   </para>

   <para>
<!--
    Experienced users should note that both row version cleanup and row version
    freezing will potentially conflict with standby queries. Running a manual
    <command>VACUUM FREEZE</command> is likely to cause conflicts even on tables with
    no updated or deleted rows.
-->
熟練したユーザは、行バージョンの消去と行バージョンの凍結の両方ともスタンバイ側の問い合わせとコンフリクトする可能性があることに気づくはずです。
手作業での<command>VACUUM FREEZE</command>は、更新または削除された行がないテーブルであったとしてもコンフリクトを発生し易いものです。
   </para>

   <para>
<!--
    Users should be clear that tables that are regularly and heavily updated
    on the primary server will quickly cause cancellation of longer running
    queries on the standby. In such cases the setting of a finite value for
    <varname>max_standby_archive_delay</varname> or
    <varname>max_standby_streaming_delay</varname> can be considered similar to
    setting <varname>statement_timeout</varname>.
-->
プライマリサーバにおいて規則的かつ頻繁に更新されるテーブルは、スタンバイサーバにおける問い合わせの取り消しの原因になりやすいことを利用者は理解するべきです。
そのような場合、<varname>max_standby_archive_delay</varname>または<varname>max_standby_streaming_delay</varname>の設定値は<varname>statement_timeout</varname>の設定と同様に考えることができます。
   </para>

   <para>
<!--
    Remedial possibilities exist if the number of standby-query cancellations
    is found to be unacceptable.  The first option is to set the parameter
    <varname>hot_standby_feedback</varname>, which prevents <command>VACUUM</command> from
    removing recently-dead rows and so cleanup conflicts do not occur.
    If you do this, you
    should note that this will delay cleanup of dead rows on the primary,
    which may result in undesirable table bloat. However, the cleanup
    situation will be no worse than if the standby queries were running
    directly on the primary server, and you are still getting the benefit of
    off-loading execution onto the standby.
    If standby servers connect and disconnect frequently, you
    might want to make adjustments to handle the period when
    <varname>hot_standby_feedback</varname> feedback is not being provided.
    For example, consider increasing <varname>max_standby_archive_delay</varname>
    so that queries are not rapidly canceled by conflicts in WAL archive
    files during disconnected periods.  You should also consider increasing
    <varname>max_standby_streaming_delay</varname> to avoid rapid cancellations
    by newly-arrived streaming WAL entries after reconnection.
-->
スタンバイのクエリが中断される受け入れがたいほど多い場合、この問題を解決する方法が用意されています。
１つ目の選択肢は、<varname>hot_standby_feedback</varname>パラメータを設定することです。
これは<command>VACUUM</command>による最近不要になった行の削除を防止しますので、消去によるコンフリクトが発生しません。
これを行う場合、プライマリで不要になった行の消去が遅延することに注意が必要です。望まないテーブルの膨張が発生してしまうかもしれません。
しかし、スタンバイ側で行うべき問い合わせをプライマリサーバ上で直接実行することと比べ、こうした消去に関する問題を優先する価値はありません。
また、スタンバイに実行負荷を分散できるという利点があります。
スタンバイサーバが接続、切断を頻繁に繰り返す場合、<varname>hot_standby_feedback</varname>によるフィードバックが提供されていなければ、その値を調整したいと思うでしょう。
例えば、<varname>max_standby_archive_delay</varname>が増大し、切断している期間WALアーカイブのコンフリクト発生による問い合わせの中断が速やかに行われないことを考えてみてください。また、再接続後に速やかに問い合わせが中断されることを避けるために<varname>max_standby_streaming_delay</varname>を大きくすることを考えてみてください。
   </para>

   <para>
<!--
    Another option is to increase <xref linkend="guc-vacuum-defer-cleanup-age"/>
    on the primary server, so that dead rows will not be cleaned up as quickly
    as they normally would be.  This will allow more time for queries to
    execute before they are canceled on the standby, without having to set
    a high <varname>max_standby_streaming_delay</varname>.  However it is
    difficult to guarantee any specific execution-time window with this
    approach, since <varname>vacuum_defer_cleanup_age</varname> is measured in
    transactions executed on the primary server.
-->
他の選択肢は、不要になった行が通常よりも早く消去されないようにプライマリサーバで<xref linkend="guc-vacuum-defer-cleanup-age"/>を増やすことです。
これにより、<varname>max_standby_streaming_delay</varname>を長くすることなく、スタンバイでキャンセルが起こるようになる前により多くの時間、問い合わせを実行することができます。
しかし、<varname>vacuum_defer_cleanup_age</varname>はプライマリサーバ上で実行されたトランザクションを単位に測定されますので、この方法では特定の実行期間を保証することは困難です。
   </para>

   <para>
<!--
    The number of query cancels and the reason for them can be viewed using
    the <structname>pg_stat_database_conflicts</structname> system view on the standby
    server. The <structname>pg_stat_database</structname> system view also contains
    summary information.
-->
問い合わせキャンセルの個数とその原因はスタンバイサーバ上の<structname>pg_stat_database_conflicts</structname>システムビューを用いて参照することができます。
また<structname>pg_stat_database</structname>システムビューには要約された情報が含まれます。
   </para>
  </sect2>

  <sect2 id="hot-standby-admin">
<!--
   <title>Administrator's Overview</title>
-->
   <title>管理者のための概説</title>

   <para>
<!--
    If <varname>hot_standby</varname> is <literal>on</literal> in <filename>postgresql.conf</filename>
    (the default value) and there is a <filename>standby.signal</filename>
    file present, the server will run in Hot Standby mode.
    However, it may take some time for Hot Standby connections to be allowed,
    because the server will not accept connections until it has completed
    sufficient recovery to provide a consistent state against which queries
    can run.  During this period,
    clients that attempt to connect will be refused with an error message.
    To confirm the server has come up, either loop trying to connect from
    the application, or look for these messages in the server logs:
-->
<filename>postgresql.conf</filename>において<varname>hot_standby</varname>が<literal>on</literal>で（これはデフォルトです）、かつ<filename>recovery.conf</filename>が存在すれば、サーバはホットスタンバイモードで稼動します。
しかし、サーバはまず問い合わせが実行できる程度の一貫性を持つ状態を提供するために十分なリカバリを完了させなければなりませんので、ホットスタンバイでの接続が有効になるまでに多少の時間がかかるかもしれません。
サーバの準備ができたことを確認するために、アプリケーションで接続試行を繰り返すか、サーバログに以下のメッセージがあるかどうかを確認します。

<programlisting>
LOG:  entering standby mode

<!--
... then some time later ...
-->
... 多少時間が経過して ...

LOG:  consistent recovery state reached
LOG:  database system is ready to accept read only connections
</programlisting>

<!--
    Consistency information is recorded once per checkpoint on the primary.
    It is not possible to enable hot standby when reading WAL
    written during a period when <varname>wal_level</varname> was not set to
    <literal>replica</literal> or <literal>logical</literal> on the primary.  Reaching
    a consistent state can also be delayed in the presence of both of these
    conditions:

-->
一貫性に関する情報はプライマリでチェックポイント毎に一回記録されます。
プライマリで<varname>wal_level</varname>が<literal>replica</literal>もしくは<literal>logical</literal>に設定されていなかった期間に書き込まれたWALを読み取っている間は、ホットスタンバイを有効にすることはできません。
また、一貫性のある状態への到達は、以下の両方が存在する間遅延することがあります。
      <itemizedlist>
       <listitem>
        <para>
<!--
         A write transaction has more than 64 subtransactions
-->
サブトランザクション数が64を超える書き込みトランザクション
        </para>
       </listitem>
       <listitem>
        <para>
<!--
         Very long-lived write transactions
-->
非常に長く実行される書き込みトランザクション
        </para>
       </listitem>
      </itemizedlist>

<!--
    If you are running file-based log shipping ("warm standby"), you might need
    to wait until the next WAL file arrives, which could be as long as the
    <varname>archive_timeout</varname> setting on the primary.
-->
ファイルベースのログシッピング(「ウォームスタンバイ」)を実行しているのであれば、次のWALファイルが届く、長くともプライマリの<varname>archive_timeout</varname>設定まで待機しなければなりません。
   </para>

   <para>
<!--
    The setting of some parameters on the standby will need reconfiguration
    if they have been changed on the primary. For these parameters,
    the value on the standby must
    be equal to or greater than the value on the primary.
    Therefore, if you want to increase these values, you should do so on all
    standby servers first, before applying the changes to the primary server.
    Conversely, if you want to decrease these values, you should do so on the
    primary server first, before applying the changes to all standby servers.
    If these parameters
    are not set high enough then the standby will refuse to start.
    Higher values can then be supplied and the server
    restarted to begin recovery again.  These parameters are:
-->
プライマリサーバにおける設定値を変更した場合、スタンバイサーバにおいて数個のパラメータの再設定が必要です。
スタンバイサーバにおける設定値は、プライマリサーバにおける設定値以上でなければなりません。
ですから、これらの値を増やしたいなら、プライマリで設定を変更する前に、まずスタンバイで設定変更するべきです。
逆にこれらの値を減らしたいなら、スタンバイで設定を変更する前に、まずプライマリで設定変更するべきです。
これらのパラメータが所定値未満の設定の場合、スタンバイは起動を取りやめます。
所定値以上の設定により、スタンバイサーバは再起動してリカバリが再び開始されます。
このパラメータは以下です。

      <itemizedlist>
       <listitem>
        <para>
         <varname>max_connections</varname>
        </para>
       </listitem>
       <listitem>
        <para>
         <varname>max_prepared_transactions</varname>
        </para>
       </listitem>
       <listitem>
        <para>
         <varname>max_locks_per_transaction</varname>
        </para>
       </listitem>
       <listitem>
        <para>
         <varname>max_wal_senders</varname>
        </para>
       </listitem>
       <listitem>
        <para>
         <varname>max_worker_processes</varname>
        </para>
       </listitem>
      </itemizedlist>
   </para>

   <para>
<!--
    It is important that the administrator select appropriate settings for
    <xref linkend="guc-max-standby-archive-delay"/> and <xref
    linkend="guc-max-standby-streaming-delay"/>.  The best choices vary
    depending on business priorities.  For example if the server is primarily
    tasked as a High Availability server, then you will want low delay
    settings, perhaps even zero, though that is a very aggressive setting. If
    the standby server is tasked as an additional server for decision support
    queries then it might be acceptable to set the maximum delay values to
    many hours, or even -1 which means wait forever for queries to complete.
-->
<xref linkend="guc-max-standby-archive-delay"/>および<xref linkend="guc-max-standby-streaming-delay"/>の値が適切であるように管理者が選択することが重要です。
最善の選択は業務上の優先順位によって変化します。
例えば、サーバが主に高可用性を目的としたサーバとして作業するものであれば、短い遅延を設定したいでしょう。
非常に積極的な設定ですが、ゼロにしたいかもしれません。
スタンバイサーバが意思決定支援のための問い合わせ用の追加サーバとして作業するものであれば、数時間程度の最大の遅延値の設定、あるいは問い合わせの完了を永遠に待つことを意味する-1という設定でさえ、許容範囲であるかもしれません。
   </para>

   <para>
<!--
    Transaction status "hint bits" written on the primary are not WAL-logged,
    so data on the standby will likely re-write the hints again on the standby.
    Thus, the standby server will still perform disk writes even though
    all users are read-only; no changes occur to the data values
    themselves.  Users will still write large sort temporary files and
    re-generate relcache info files, so no part of the database
    is truly read-only during hot standby mode.
    Note also that writes to remote databases using
    <application>dblink</application> module, and other operations outside the
    database using PL functions will still be possible, even though the
    transaction is read-only locally.
-->
プライマリ側で「ヒントビット」として書き出されたトランザクション状態はWALに記録されません。
このためスタンバイ側のデータはスタンバイ側でヒントを再度書き出すことになります。
ユーザは大規模なソート用の一時ファイルを書き出し、relcache情報ファイルを再作成します。
したがって、ホットスタンバイモードではデータベースのすべてが本当に読み取り専用ではありません。
また、ローカルでは読み取り専用のトランザクションであっても<application>dblink</application>モジュールを使用したリモートデータベースへの書き出しや、その他のPL関数を使用したデータベース外部への操作が可能であることに注意してください。
   </para>

   <para>
<!--
    The following types of administration commands are not accepted
    during recovery mode:
-->
リカバリモードの間、下記の管理者用コマンドは受理されません。

      <itemizedlist>
       <listitem>
        <para>
<!--
         Data Definition Language (DDL) - e.g. <command>CREATE INDEX</command>
-->
データ定義言語、例えば<command>CREATE INDEX</command>
        </para>
       </listitem>
       <listitem>
        <para>
<!--
         Privilege and Ownership - <command>GRANT</command>, <command>REVOKE</command>,
         <command>REASSIGN</command>
-->
権限および所有権 - <command>GRANT</command>と<command>REVOKE</command>と<command>REASSIGN</command>
        </para>
       </listitem>
       <listitem>
        <para>
<!--
         Maintenance commands - <command>ANALYZE</command>, <command>VACUUM</command>,
         <command>CLUSTER</command>, <command>REINDEX</command>
-->
保守コマンド - <command>ANALYZE</command>と<command>VACUUM</command>と<command>CLUSTER</command>と<command>REINDEX</command>
        </para>
       </listitem>
      </itemizedlist>
   </para>

   <para>
<!--
    Again, note that some of these commands are actually allowed during
    "read only" mode transactions on the primary.
-->
繰り返しますが、これらのコマンドの一部は、プライマリサーバにおける「読み取り専用」モードのトランザクションで実際に許可されていることに注意してください。
   </para>

   <para>
<!--
    As a result, you cannot create additional indexes that exist solely
    on the standby, nor statistics that exist solely on the standby.
    If these administration commands are needed, they should be executed
    on the primary, and eventually those changes will propagate to the
    standby.
-->
その結果、スタンバイ側にのみ存在する追加のインデックスやスタンバイ側にのみ存在する統計情報を作成することはできません。
これらの管理者用コマンドが必要な場合、プライマリ側で実行しなければなりません。
最終的にこの変更はスタンバイ側に伝播します。
   </para>

   <para>
<!--
    <function>pg_cancel_backend()</function>
    and <function>pg_terminate_backend()</function> will work on user backends,
    but not the Startup process, which performs
    recovery. <structname>pg_stat_activity</structname> does not show
    recovering transactions as active. As a result,
    <structname>pg_prepared_xacts</structname> is always empty during
    recovery. If you wish to resolve in-doubt prepared transactions, view
    <literal>pg_prepared_xacts</literal> on the primary and issue commands to
    resolve transactions there or resolve them after the end of recovery.
-->
<function>pg_cancel_backend()</function>と<function>pg_terminate_backend()</function>は利用者のバックエンドでは実行できますが、リカバリを実行する起動プロセスでは実行できません。
<structname>pg_stat_activity</structname>はリカバリ中のトランザクションをアクティブとして表示しません。
その結果、リカバリの間<structname>pg_prepared_xacts</structname>は常に空となります。
調査が必要な準備されたトランザクションがある場合は、プライマリサーバにおいて<literal>pg_prepared_xacts</literal>を表示し、その場でトランザクションを解決するか、リカバリが終わるのを待ってからトランザクションを解決します。
   </para>

   <para>
<!--
    <structname>pg_locks</structname> will show locks held by backends,
    as normal. <structname>pg_locks</structname> also shows
    a virtual transaction managed by the Startup process that owns all
    <literal>AccessExclusiveLocks</literal> held by transactions being replayed by recovery.
    Note that the Startup process does not acquire locks to
    make database changes, and thus locks other than <literal>AccessExclusiveLocks</literal>
    do not show in <structname>pg_locks</structname> for the Startup
    process; they are just presumed to exist.
-->
<structname>pg_locks</structname>は通常通りバックエンドで保持されるロックを示します。
<structname>pg_locks</structname>はまた、リカバリによって再生されているトランザクションで保持される<literal>AccessExclusiveLocks</literal>のすべてを所有する、起動プロセスで管理される仮想トランザクションも表示します。
起動プロセスはデータベースの変更を行うためのロックを獲得しません。
このため起動プロセスにおいて<literal>AccessExclusiveLocks</literal>以外のロックは<structname>pg_locks</structname>では表示されません。
これらは存在することを想定されているだけです。
   </para>

   <para>
<!--
    The <productname>Nagios</productname> plugin <productname>check_pgsql</productname> will
    work, because the simple information it checks for exists.
    The <productname>check_postgres</productname> monitoring script will also work,
    though some reported values could give different or confusing results.
    For example, last vacuum time will not be maintained, since no
    vacuum occurs on the standby.  Vacuums running on the primary
    do still send their changes to the standby.
-->
存在を検知する情報が単純なので、<productname>Nagios</productname>プラグインは稼動します。
一部の報告値が異なった、混乱を招く結果となりますが、<productname>check_postgres</productname>の監視スクリプトも動作します。
それでも、プライマリで行われるバキュームはその変更をスタンバイに送信します。
   </para>

   <para>
<!--
    WAL file control commands will not work during recovery,
    e.g. <function>pg_start_backup</function>, <function>pg_switch_wal</function> etc.
-->
リカバリの間WALの制御コマンドは稼動しません。
例えば、<function>pg_start_backup</function>や<function>pg_switch_wal</function>などです。
   </para>

   <para>
<!--
    Dynamically loadable modules work, including <structname>pg_stat_statements</structname>.
-->
<structname>pg_stat_statements</structname>も含み、動的に読み込み可能なモジュールは稼動します。
   </para>

   <para>
<!--
    Advisory locks work normally in recovery, including deadlock detection.
    Note that advisory locks are never WAL logged, so it is impossible for
    an advisory lock on either the primary or the standby to conflict with WAL
    replay. Nor is it possible to acquire an advisory lock on the primary
    and have it initiate a similar advisory lock on the standby. Advisory
    locks relate only to the server on which they are acquired.
訳者注、advisory lockはアドバイザリロックとした
-->
デッドロック検出を含むアドバイザリロックは、通常リカバリにおいて稼動します。
アドバイザリロックはWALに決して記録されないので、プライマリサーバでもスタンバイサーバでもWALの再実行においてコンフリクトが起こらないことに注意してください。
プライマリサーバでアドバイザリロックを取得して、スタンバイサーバで同様のアドバイザリロックを掛けることはできません。
アドバイザリロックは取得したサーバだけに関係するものです。
   </para>

   <para>
<!--
    Trigger-based replication systems such as <productname>Slony</productname>,
    <productname>Londiste</productname> and <productname>Bucardo</productname> won't run on the
    standby at all, though they will run happily on the primary server as
    long as the changes are not sent to standby servers to be applied.
    WAL replay is not trigger-based so you cannot relay from the
    standby to any system that requires additional database writes or
    relies on the use of triggers.
-->
<productname>Slony</productname>や<productname>Londiste</productname>や<productname>Bucardo</productname>のようにトリガに基づいたレプリケーションシステムは、スタンバイサーバで全く稼動しません。
しかし、それによる変更がスタンバイサーバに送られるまでは、プライマリサーバにおいて問題なく稼動します。
WALの再実行はトリガに基づいたものではありません。
したがって、データベースへの付加的な書き込みを必要とするか、トリガの使用に依存するものを、スタンバイサーバを中継して他のシステムへ送ることはできません。
   </para>

   <para>
<!--
    New OIDs cannot be assigned, though some <acronym>UUID</acronym> generators may still
    work as long as they do not rely on writing new status to the database.
-->
一部の<acronym>UUID</acronym>ジェネレータは、データベースに新しい状態を書き出すことに依存していない限り動作可能ですが、新しいOIDを割り当てることはできません。
   </para>

   <para>
<!--
    Currently, temporary table creation is not allowed during read only
    transactions, so in some cases existing scripts will not run correctly.
    This restriction might be relaxed in a later release. This is
    both a SQL Standard compliance issue and a technical issue.
-->
現時点では、読み取り専用のトランザクションでは一時テーブルの作成は許されません。
このため既存のスクリプトが正しく動作しない場合があります。
この制限は将来のリリースで緩和されるかもしれません。
これは、標準SQLとの互換性の問題でもあり、技術的な問題でもあります。
   </para>

   <para>
<!--
    <command>DROP TABLESPACE</command> can only succeed if the tablespace is empty.
    Some standby users may be actively using the tablespace via their
    <varname>temp_tablespaces</varname> parameter. If there are temporary files in the
    tablespace, all active queries are canceled to ensure that temporary
    files are removed, so the tablespace can be removed and WAL replay
    can continue.
-->
テーブル空間が空の場合だけ、<command>DROP TABLESPACE</command>が成功します。
一部のスタンバイ側のユーザは<varname>temp_tablespaces</varname>パラメータを介してテーブル空間を活発に使用しているかもしれません。
テーブル空間に一時ファイルが存在する場合、一時ファイルを確実に削除するためすべての問い合わせが取り消されます。
このため、WAL再生を続けながらテーブル空間を削除することができます。
   </para>

   <para>
<!--
    Running <command>DROP DATABASE</command> or <command>ALTER DATABASE ... SET
    TABLESPACE</command> on the primary
    will generate a WAL entry that will cause all users connected to that
    database on the standby to be forcibly disconnected. This action occurs
    immediately, whatever the setting of
    <varname>max_standby_streaming_delay</varname>. Note that
    <command>ALTER DATABASE ... RENAME</command> does not disconnect users, which
    in most cases will go unnoticed, though might in some cases cause a
    program confusion if it depends in some way upon database name.
-->
プライマリサーバにおける<command>DROP DATABASE</command>または<command>ALTER DATABASE ... SET TABLESPACE</command>の実行により、スタンバイサーバのデータベースに接続するすべてのユーザを強制的に接続を切断させることになるWALエントリを生成します。
これは<varname>max_standby_streaming_delay</varname>の設定にかかわらず、直ちに起こります。
<command>ALTER DATABASE ... RENAME</command>はユーザを切断しないので大部分の場合は気がつきませんが、プログラムがデータベースの名称に依存するときは混乱の原因となることに注意してください。
   </para>

   <para>
<!--
    In normal (non-recovery) mode, if you issue <command>DROP USER</command> or <command>DROP ROLE</command>
    for a role with login capability while that user is still connected then
    nothing happens to the connected user - they remain connected. The user cannot
    reconnect however. This behavior applies in recovery also, so a
    <command>DROP USER</command> on the primary does not disconnect that user on the standby.
-->
通常の(リカバリ以外の)モードで、ログイン権限を持つロールが接続している間にそのロールに<command>DROP USER</command>または<command>DROP ROLE</command>を発行した場合、接続中のユーザには何も起こらず、接続し続けます。
しかし、そのユーザは再接続できません。
この振舞いはリカバリモードでも適用されます。
このためプライマリ側で<command>DROP USER</command>されたとしても、スタンバイ側のユーザの接続は切断されません。
   </para>

   <para>
<!--
    The statistics collector is active during recovery. All scans, reads, blocks,
    index usage, etc., will be recorded normally on the standby. Replayed
    actions will not duplicate their effects on primary, so replaying an
    insert will not increment the Inserts column of pg_stat_user_tables.
    The stats file is deleted at the start of recovery, so stats from primary
    and standby will differ; this is considered a feature, not a bug.
-->
リカバリの間も統計情報は収集されます。
すべてのスキャン、読み取り、ブロック、インデックスの使用などは、スタンバイサーバにおいて正常に記録されます。
再実行によりプライマリサーバの結果が重複して収集されることはないので、行の挿入によりpg_stat_user_tablesの挿入列の値は増加しません。
リカバリの開始時点で統計情報ファイルが削除されるので、プライマリサーバとスタンバイサーバで統計情報は異なります。
これは将来どうするか検討中であり、バグではありません。
   </para>

   <para>
<!--
    Autovacuum is not active during recovery.  It will start normally at the
    end of recovery.
-->
リカバリの間は自動バキュームは稼動しません。
リカバリが終わると正常に起動します。
   </para>

   <para>
<!--
    The background writer is active during recovery and will perform
    restartpoints (similar to checkpoints on the primary) and normal block
    cleaning activities. This can include updates of the hint bit
    information stored on the standby server.
    The <command>CHECKPOINT</command> command is accepted during recovery,
    though it performs a restartpoint rather than a new checkpoint.
-->
リカバリの間バックグラウンドライタは稼動して（プライマリサーバにおけるチェックポイントに類似した）リスタートポイントを設定し、通常のブロック消去を行います。
これはスタンバイサーバに保存されるヒントビット情報の更新を含むことができます。
リカバリの間<command>CHECKPOINT</command>コマンドは受理されますが、新規のチェックポイントではなくてリスタートポイントが設定されます。
   </para>
  </sect2>

  <sect2 id="hot-standby-parameters">
<!--
   <title>Hot Standby Parameter Reference</title>
-->
   <title>ホットスタンバイパラメータリファレンス</title>

   <para>
<!--
    Various parameters have been mentioned above in
    <xref linkend="hot-standby-conflict"/> and
    <xref linkend="hot-standby-admin"/>.
-->
種々のパラメータが上記<xref linkend="hot-standby-conflict"/>および<xref linkend="hot-standby-admin"/>で述べられています。
   </para>

   <para>
<!--
    On the primary, parameters <xref linkend="guc-wal-level"/> and
    <xref linkend="guc-vacuum-defer-cleanup-age"/> can be used.
    <xref linkend="guc-max-standby-archive-delay"/> and
    <xref linkend="guc-max-standby-streaming-delay"/> have no effect if set on
    the primary.
-->
プライマリサーバでは、<xref linkend="guc-wal-level"/>および<xref linkend="guc-vacuum-defer-cleanup-age"/>のパラメータを使用できます。
プライマリサーバに<xref linkend="guc-max-standby-archive-delay"/>および<xref linkend="guc-max-standby-streaming-delay"/>を設定しても無効です。
   </para>

   <para>
<!--
    On the standby, parameters <xref linkend="guc-hot-standby"/>,
    <xref linkend="guc-max-standby-archive-delay"/> and
    <xref linkend="guc-max-standby-streaming-delay"/> can be used.
    <xref linkend="guc-vacuum-defer-cleanup-age"/> has no effect
    as long as the server remains in standby mode, though it will
    become relevant if the standby becomes primary.
-->
スタンバイサーバでは<xref linkend="guc-hot-standby"/>と<xref linkend="guc-max-standby-archive-delay"/>と<xref linkend="guc-max-standby-streaming-delay"/>のパラメータを使用できます。
サーバがスタンバイモードの間<xref linkend="guc-vacuum-defer-cleanup-age"/>を設定しても無効です。
しかし、スタンバイサーバがプライマリサーバになった場合、意味を持つようになります。
   </para>
  </sect2>

  <sect2 id="hot-standby-caveats">
<!--
   <title>Caveats</title>
-->
   <title>警告</title>

   <para>
<!--
    There are several limitations of Hot Standby.
    These can and probably will be fixed in future releases:
-->
ホットスタンバイには幾つかの制限があります。
将来のリリースでは改善されると思われます。

  <itemizedlist>
   <listitem>
    <para>
<!--
     Full knowledge of running transactions is required before snapshots
     can be taken. Transactions that use large numbers of subtransactions
     (currently greater than 64) will delay the start of read only
     connections until the completion of the longest running write transaction.
     If this situation occurs, explanatory messages will be sent to the server log.
-->
スナップショットを取ることができるようになる前に、実行中のトランザクションについての完全な知識が要求されます。
(現時点では64を超える)多くのサブトランザクションを使用するトランザクションでは、実行中の最長の書き込みトランザクションが完了するまで、読み取り専用の接続の開始は遅延されます。
この状況が起こると、それを説明するメッセージがサーバログに記録されます。
    </para>
   </listitem>
   <listitem>
    <para>
<!--
     Valid starting points for standby queries are generated at each
     checkpoint on the master. If the standby is shut down while the master
     is in a shutdown state, it might not be possible to re-enter Hot Standby
     until the primary is started up, so that it generates further starting
     points in the WAL logs.  This situation isn't a problem in the most
     common situations where it might happen. Generally, if the primary is
     shut down and not available anymore, that's likely due to a serious
     failure that requires the standby being converted to operate as
     the new primary anyway.  And in situations where the primary is
     being intentionally taken down, coordinating to make sure the standby
     becomes the new primary smoothly is also standard procedure.
-->
スタンバイ問い合わせ用の有効な起動ポイントは、マスタにおけるチェックポイント毎に生成されます。
マスタが停止状態にある時にスタンバイが停止した場合、プライマリが起動し、さらに起動ポイントをWALログに生成するまで再度ホットスタンバイになることができないことがあります。
この状況は、通常考えられる状態では問題ではありません。
一般的に、プライマリが停止し利用できなくなった場合、それはスタンバイに対して新しいプライマリに切り替わることを要求するような深刻な失敗が原因であることが多いはずです。
また、プライマリを意図的に停止させるような状況では、それに伴いスタンバイが新しいプライマリになめらかに切り替わることも普通の手順です。
    </para>
   </listitem>
   <listitem>
    <para>
<!--
     At the end of recovery, <literal>AccessExclusiveLocks</literal> held by prepared transactions
     will require twice the normal number of lock table entries. If you plan
     on running either a large number of concurrent prepared transactions
     that normally take <literal>AccessExclusiveLocks</literal>, or you plan on having one
     large transaction that takes many <literal>AccessExclusiveLocks</literal>, you are
     advised to select a larger value of <varname>max_locks_per_transaction</varname>,
     perhaps as much as twice the value of the parameter on
     the primary server. You need not consider this at all if
     your setting of <varname>max_prepared_transactions</varname> is 0.
-->
リカバリの終了において、準備されたトランザクションが保持する<literal>AccessExclusiveLocks</literal>には、通常の2倍のロックテーブルへのエントリ数が必要です。
通常<literal>AccessExclusiveLocks</literal>を取るプリペアドトランザクションを大量に同時実行させる、または、多くの<literal>AccessExclusiveLocks</literal>を取る大規模なトランザクションを1つ実行させることを考えている場合、<varname>max_locks_per_transaction</varname>の値を、おそらくプライマリサーバのパラメータ値の倍程度に大きくすることを勧めます。
<varname>max_prepared_transactions</varname>の設定が0ならば、これを検討する必要はまったくありません。
    </para>
   </listitem>
   <listitem>
    <para>
<!--
     The Serializable transaction isolation level is not yet available in hot
     standby.  (See <xref linkend="xact-serializable"/> and
     <xref linkend="serializable-consistency"/> for details.)
     An attempt to set a transaction to the serializable isolation level in
     hot standby mode will generate an error.
-->
シリアライザブルトランザクション隔離レベルはまだホットスタンバイでは利用できません。
（<xref linkend="xact-serializable"/>および<xref linkend="serializable-consistency"/>参照）
ホットスタンバイにおいてトランザクションをシリアライザブルトランザクション隔離レベルに設定しようとすると、エラーになります。
    </para>
   </listitem>
  </itemizedlist>

   </para>
  </sect2>

 </sect1>

</chapter><|MERGE_RESOLUTION|>--- conflicted
+++ resolved
@@ -1161,14 +1161,10 @@
      the host name (or IP address) and any additional details needed to
      connect to the primary server. If the primary needs a password for
      authentication, the password needs to be specified in
-<<<<<<< HEAD
      <xref linkend="guc-primary-conninfo"/> as well.
-=======
-     <varname>primary_conninfo</varname> as well.
 -->
 ストリーミングレプリケーションを使用したい場合には、ホスト名(またはIPアドレス)とプライマリサーバとの接続に必要な追加情報を含む、libpq接続文字列で<varname>primary_conninfo</varname>を記述してください。
 プライマリで認証用のパスワードが必要な場合は<varname>primary_conninfo</varname>にそのパスワードも指定する必要があります。
->>>>>>> bd0a9e56
    </para>
 
    <para>
@@ -1199,14 +1195,10 @@
    </para>
 
    <para>
-<<<<<<< HEAD
+<!--
     A simple example of configuration is:
-=======
-<!--
-    A simple example of a <filename>recovery.conf</filename> is:
 -->
 <filename>recovery.conf</filename>の簡単な例を以下に示します。
->>>>>>> bd0a9e56
 <programlisting>
 primary_conninfo = 'host=192.168.1.50 port=5432 user=foo password=foopass options=''-c wal_sender_timeout=5000'''
 restore_command = 'cp /path/to/archive/%f %p'
@@ -1514,14 +1506,10 @@
 レプリケーションスロットはこのような短所を克服しています。
    </para>
    <sect3 id="streaming-replication-slots-manipulation">
-<<<<<<< HEAD
+<!--
     <title>Querying and Manipulating Replication Slots</title>
-=======
-<!--
-    <title>Querying and manipulating replication slots</title>
 -->
     <title>レプリケーションスロットへの問い合わせと操作</title>
->>>>>>> bd0a9e56
     <para>
 <!--
      Each replication slot has a name, which can contain lower-case letters,
@@ -1571,15 +1559,10 @@
 </programlisting>
 <!--
      To configure the standby to use this slot, <varname>primary_slot_name</varname>
-<<<<<<< HEAD
      should be configured on the standby. Here is a simple example:
-=======
-     should be configured in the standby's <filename>recovery.conf</filename>.
-     Here is a simple example:
 -->
 スタンバイのレプリケーションスロットを使用できるように設定するためには、<varname>primary_slot_name</varname>をスタンバイ側の<filename>recovery.conf</filename>に設定します。
 以下は設定例です。：
->>>>>>> bd0a9e56
 <programlisting>
 primary_conninfo = 'host=192.168.1.50 port=5432 user=foo password=foopass'
 primary_slot_name = 'node_a_slot'
@@ -1659,13 +1642,9 @@
 <!--
     If an upstream standby server is promoted to become new master, downstream
     servers will continue to stream from the new master if
-<<<<<<< HEAD
     <varname>recovery_target_timeline</varname> is set to <literal>'latest'</literal> (the default).
-=======
-    <varname>recovery_target_timeline</varname> is set to <literal>'latest'</literal>.
 -->
 上流スタンバイサーバが昇格し、新しいマスターサーバになった場合、<varname>recovery_target_timeline</varname>が<literal>'latest'</literal>に設定されていれば、下流サーバは新マスターサーバからのストリーミングレプリケーションを継続します。
->>>>>>> bd0a9e56
    </para>
 
    <para>
@@ -2126,12 +2105,8 @@
    </para>
 
    <para>
-<<<<<<< HEAD
+<!--
     If primary restarts while commits are waiting for acknowledgment, those
-=======
-<!--
-    If primary restarts while commits are waiting for acknowledgement, those
->>>>>>> bd0a9e56
     waiting transactions will be marked fully committed once the primary
     database recovers.
     There is no way to be certain that all standbys have received all
@@ -2184,14 +2159,10 @@
   </sect2>
 
   <sect2 id="continuous-archiving-in-standby">
-<<<<<<< HEAD
+<!--
    <title>Continuous Archiving in Standby</title>
-=======
-<!--
-   <title>Continuous archiving in standby</title>
 -->
    <title>スタンバイにおける継続的アーカイビング</title>
->>>>>>> bd0a9e56
 
    <indexterm>
 <!--
@@ -2366,7 +2337,7 @@
    </para>
 
    <para>
-<<<<<<< HEAD
+<!--
     To trigger failover of a log-shipping standby server, run
     <command>pg_ctl promote</command>, call <function>pg_promote</function>,
     or create a trigger file with the file name and path specified by the
@@ -2377,21 +2348,10 @@
     setting up the reporting servers that are only used to offload read-only
     queries from the primary, not for high availability purposes, you don't
     need to promote it.
-=======
-<!--
-    To trigger failover of a log-shipping standby server,
-    run <command>pg_ctl promote</command> or create a trigger
-    file with the file name and path specified by the <varname>trigger_file</varname>
-    setting in <filename>recovery.conf</filename>. If you're planning to use
-    <command>pg_ctl promote</command> to fail over, <varname>trigger_file</varname> is
-    not required. If you're setting up the reporting servers that are
-    only used to offload read-only queries from the primary, not for high
-    availability purposes, you don't need to promote it.
 -->
 ログシッピングを行うスタンバイサーバのフェイルオーバーを発生させるためには、<command>pg_ctl promote</command>を実行する、あるいは、<filename>recovery.conf</filename>内の<varname>trigger_file</varname>設定によって指定されるファイル名とパスを持つトリガファイルを作成してください。
 フェイルオーバーのために<command>pg_ctl promote</command>を使用するつもりならば、<varname>trigger_file</varname>は必要ありません。
 プライマリから読み取り専用の問い合わせによる負荷を軽減させるためだけに使用し、高可用性を目的としていない、報告処理用サーバを構築する場合は、昇格させる必要はありません。
->>>>>>> bd0a9e56
    </para>
   </sect1>
 
@@ -2405,21 +2365,13 @@
 <!--
     An alternative to the built-in standby mode described in the previous
     sections is to use a <varname>restore_command</varname> that polls the archive location.
-<<<<<<< HEAD
     This was the only option available in versions 8.4 and below. See the
     <xref linkend="pgstandby"/> module for a reference implementation of this.
-=======
-    This was the only option available in versions 8.4 and below. In this
-    setup, set <varname>standby_mode</varname> off, because you are implementing
-    the polling required for standby operation yourself. See the
-    <xref linkend="pgstandby"/> module for a reference
-    implementation of this.
 -->
 これまでの節で説明した組み込みのスタンバイモードの他の方法として、アーカイブ場所を順次問い合わせる<varname>restore_command</varname>を使用する方法があります。
 これはバージョン8.4以前では唯一の利用可能な選択肢でした。
 この設定では、スタンバイ操作で必要とするポーリングを自身で実施しますので、<varname>standby_mode</varname>を無効にします。
 このリファレンス実装として<xref linkend="pgstandby"/>を参照してください。
->>>>>>> bd0a9e56
    </para>
 
    <para>
@@ -2596,16 +2548,10 @@
       <para>
 <!--
        Begin recovery on the standby server from the local WAL
-<<<<<<< HEAD
        archive, using <varname>restore_command</varname> that waits
        as described previously (see <xref linkend="backup-pitr-recovery"/>).
-=======
-       archive, using a <filename>recovery.conf</filename> that specifies a
-       <varname>restore_command</varname> that waits as described
-       previously (see <xref linkend="backup-pitr-recovery"/>).
 -->
 スタンバイサーバで、上記の通り待機を行う<varname>restore_command</varname>を指定した<filename>recovery.conf</filename>を使用して、ローカルなWALアーカイブからリカバリ処理を実行してください（<xref linkend="backup-pitr-recovery"/>を参照してください）。
->>>>>>> bd0a9e56
       </para>
      </listitem>
     </orderedlist>
@@ -2637,14 +2583,10 @@
   </sect2>
 
   <sect2 id="warm-standby-record">
-<<<<<<< HEAD
+<!--
    <title>Record-Based Log Shipping</title>
-=======
-<!--
-   <title>Record-based Log Shipping</title>
 -->
    <title>レコードベースのログシッピング</title>
->>>>>>> bd0a9e56
 
    <para>
 <!--
@@ -3018,14 +2960,10 @@
      </listitem>
      <listitem>
       <para>
-<<<<<<< HEAD
+<!--
        <command>LISTEN</command>, <command>NOTIFY</command>
-=======
-<!--
-       <command>LISTEN</command>, <command>NOTIFY</command>
 -->
 <command>LISTEN</command>、<command>NOTIFY</command>
->>>>>>> bd0a9e56
       </para>
      </listitem>
     </itemizedlist>

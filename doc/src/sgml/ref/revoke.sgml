--- conflicted
+++ resolved
@@ -219,15 +219,11 @@
    option, but that option is currently ignored (except for checking
    the existence of the named role).
    Note also that this form of the command does not
-<<<<<<< HEAD
-   allow the noise word <literal>GROUP</literal>.
+   allow the noise word <literal>GROUP</literal>
+   in <replaceable class="parameter">role_specification</replaceable>.
 -->
 ロールのメンバ資格を取り消す場合、同様に振舞いますが、<literal>GRANT OPTION</literal>は<literal>ADMIN OPTION</literal>と呼ばれます。
 また、このコマンド構文では無意味な<literal>GROUP</literal>という単語を受け付けないことに注意してください。
-=======
-   allow the noise word <literal>GROUP</literal>
-   in <replaceable class="parameter">role_specification</replaceable>.
->>>>>>> 5060275a
   </para>
  </refsect1>
 

<!-- doc/src/sgml/syntax.sgml -->

<chapter id="sql-syntax">
<!--
 <title>SQL Syntax</title>
-->
 <title>SQLの構文</title>

 <indexterm zone="sql-syntax">
  <primary>syntax</primary>
  <secondary>SQL</secondary>
 </indexterm>
 <indexterm zone="sql-syntax">
  <primary>構文</primary>
  <secondary>SQL</secondary>
 </indexterm>

 <para>
<!--
  This chapter describes the syntax of SQL.  It forms the foundation
  for understanding the following chapters which will go into detail
  about how SQL commands are applied to define and modify data.
-->
本章ではSQLの構文について説明します。
本章の内容は、データの定義や変更のためにSQLコマンドを適用する方法について詳しく説明する以後の章を理解する上での基礎となります。
 </para>

 <para>
<!--
  We also advise users who are already familiar with SQL to read this
  chapter carefully because it contains several rules and concepts that
  are implemented inconsistently among SQL databases or that are
  specific to <productname>PostgreSQL</productname>.
-->
この章はSQLデータベース間で異なって実装されたり、または<productname>PostgreSQL</productname>に固有な幾つかの規則と概念を含んでいるので、SQLについて熟知しているユーザも本章を注意深く読むことをお勧めします。
 </para>

 <sect1 id="sql-syntax-lexical">
<!--
  <title>Lexical Structure</title>
-->
  <title>字句の構造</title>

  <indexterm>
   <primary>token</primary>
  </indexterm>
  <indexterm>
   <primary>トークン</primary>
  </indexterm>

  <para>
<!--
   SQL input consists of a sequence of
   <firstterm>commands</firstterm>.  A command is composed of a
   sequence of <firstterm>tokens</firstterm>, terminated by a
   semicolon (<quote>;</quote>).  The end of the input stream also
   terminates a command.  Which tokens are valid depends on the syntax
   of the particular command.
-->
SQLの入力は、ひと続きの<firstterm>コマンド</firstterm>からなります。
コマンドは<firstterm>トークン</firstterm>が繋がったもので構成され、最後はセミコロン（<quote>;</quote>）で終わります。
入力ストリームの終了もやはりコマンドを終わらせます。
どのトークンが有効かは特定のコマンドの構文によります。
  </para>

  <para>
<!--
   A token can be a <firstterm>key word</firstterm>, an
   <firstterm>identifier</firstterm>, a <firstterm>quoted
   identifier</firstterm>, a <firstterm>literal</firstterm> (or
   constant), or a special character symbol.  Tokens are normally
   separated by whitespace (space, tab, newline), but need not be if
   there is no ambiguity (which is generally only the case if a
   special character is adjacent to some other token type).
-->
トークンは<firstterm>キーワード</firstterm>、<firstterm>識別子</firstterm>、<firstterm>引用符で囲まれた識別子</firstterm>、<firstterm>リテラル</firstterm>（もしくは定数）、特別な文字シンボルです。
トークンは通常空白（スペース、タブ、改行）で区切られますが、曖昧さがなければ（一般的には特別な文字が他のトークン型と隣接している場合のみ）必要ありません。
  </para>

   <para>
<!--
    For example, the following is (syntactically) valid SQL input:
-->
例えば、以下のものは（構文的に）正しいSQLの入力です。
<programlisting>
SELECT * FROM MY_TABLE;
UPDATE MY_TABLE SET A = 5;
INSERT INTO MY_TABLE VALUES (3, 'hi there');
</programlisting>
<!--
    This is a sequence of three commands, one per line (although this
    is not required; more than one command can be on a line, and
    commands can usefully be split across lines).
-->
この例は1行に1つのコマンドを記述した、3つのコマンドが連続しています（必ずしも1つのコマンドを1行で書く必要はありません。 1行に複数のコマンドを入力することも可能ですし、1つのコマンドを複数行に分けて記述することも可能です）。
   </para>

  <para>
<!--
   Additionally, <firstterm>comments</firstterm> can occur in SQL
   input.  They are not tokens, they are effectively equivalent to
   whitespace.
-->
さらに、入力されたSQLに<firstterm>コメント</firstterm>が付いていても構いません。
コメントはトークンではなく、その効果は空白と同じです。
  </para>

  <para>
<!--
   The SQL syntax is not very consistent regarding what tokens
   identify commands and which are operands or parameters.  The first
   few tokens are generally the command name, so in the above example
   we would usually speak of a <quote>SELECT</quote>, an
   <quote>UPDATE</quote>, and an <quote>INSERT</quote> command.  But
   for instance the <command>UPDATE</command> command always requires
   a <token>SET</token> token to appear in a certain position, and
   this particular variation of <command>INSERT</command> also
   requires a <token>VALUES</token> in order to be complete.  The
   precise syntax rules for each command are described in <xref linkend="reference"/>.
-->
SQL構文は、どのトークンがコマンドを識別し、どれがオペランドでどれがパラメータかに関してはさほど首尾一貫していません。
最初のいくつかのトークンは一般にコマンド名です。
したがって、上記の例において<quote>SELECT</quote>、<quote>UPDATE</quote>、<quote>INSERT</quote>コマンドについて通常説明することになります。
しかし、例えば<command>UPDATE</command>コマンドでは、<token>SET</token>トークンが特定の位置に常に記述されなければなりませんし、この例で使われている<command>INSERT</command>コマンドを完結するためには<token>VALUES</token>トークンが必要です。
それぞれのコマンドの正確な構文規則は<xref linkend="reference"/>で説明されています。
  </para>

  <sect2 id="sql-syntax-identifiers">
<!--
   <title>Identifiers and Key Words</title>
-->
   <title>識別子とキーワード</title>

   <indexterm zone="sql-syntax-identifiers">
    <primary>identifier</primary>
    <secondary>syntax of</secondary>
   </indexterm>
   <indexterm zone="sql-syntax-identifiers">
    <primary>識別子</primary>
    <secondary>の構文</secondary>
   </indexterm>

   <indexterm zone="sql-syntax-identifiers">
    <primary>name</primary>
    <secondary>syntax of</secondary>
   </indexterm>
   <indexterm zone="sql-syntax-identifiers">
    <primary>名前</primary>
    <secondary>の構文</secondary>
   </indexterm>

   <indexterm zone="sql-syntax-identifiers">
    <primary>key word</primary>
    <secondary>syntax of</secondary>
   </indexterm>
   <indexterm zone="sql-syntax-identifiers">
    <primary>キーワード</primary>
    <secondary>の構文</secondary>
   </indexterm>

   <para>
<!--
    Tokens such as <token>SELECT</token>, <token>UPDATE</token>, or
    <token>VALUES</token> in the example above are examples of
    <firstterm>key words</firstterm>, that is, words that have a fixed
    meaning in the SQL language.  The tokens <token>MY_TABLE</token>
    and <token>A</token> are examples of
    <firstterm>identifiers</firstterm>.  They identify names of
    tables, columns, or other database objects, depending on the
    command they are used in.  Therefore they are sometimes simply
    called <quote>names</quote>.  Key words and identifiers have the
    same lexical structure, meaning that one cannot know whether a
    token is an identifier or a key word without knowing the language.
    A complete list of key words can be found in <xref
    linkend="sql-keywords-appendix"/>.
-->
上記の例に出てくる<token>SELECT</token>、<token>UPDATE</token>、もしくは<token>VALUES</token>のようなトークンは、<firstterm>キーワード</firstterm>の一例です。
キーワードとは、SQL言語で決まった意味を持っている単語です。
<token>MY_TABLE</token>トークンや<token>A</token>トークンは<firstterm>識別子</firstterm>の一例です。
これらは、使われるコマンドによって、テーブル、列、他のデータベースオブジェクトの名前を識別します。
したがって、単に<quote>名前</quote>と呼ばれることもあります。
キーワードと識別子は同じ字句の構造を持つため、言語を知らなくてはトークンが識別子なのかキーワードなのかわからないということになります。
全てのキーワードのリストは<xref linkend="sql-keywords-appendix"/>にあります。
   </para>

   <para>
<!--
    SQL identifiers and key words must begin with a letter
    (<literal>a</literal>-<literal>z</literal>, but also letters with
    diacritical marks and non-Latin letters) or an underscore
    (<literal>_</literal>).  Subsequent characters in an identifier or
    key word can be letters, underscores, digits
    (<literal>0</literal>-<literal>9</literal>), or dollar signs
    (<literal>$</literal>).  Note that dollar signs are not allowed in identifiers
    according to the letter of the SQL standard, so their use might render
    applications less portable.
    The SQL standard will not define a key word that contains
    digits or starts or ends with an underscore, so identifiers of this
    form are safe against possible conflict with future extensions of the
    standard.
-->
SQL識別子とキーワードは、文字（<literal>a</literal>〜<literal>z</literal>および発音区別符号付き文字と非Latin文字)、アンダースコア（<literal>_</literal>）で始まらなければいけません。
識別子またはキーワードの中で続く文字は、文字、アンダースコア、数字（<literal>0</literal>〜<literal>9</literal>）あるいはドル記号(<literal>$</literal>)を使用することができます。
標準SQLの記述に従うと、ドル記号は識別子内では使用できないことに注意してください。
ですから、これを使用するとアプリケーションの移植性は低くなる可能性があります。
標準SQLでは、数字を含む、あるいはアンダースコアで始まったり終わったりするキーワードは定義されていません。
したがって、この形式の識別子は標準の今後の拡張と競合する可能性がないという意味で安全と言えます。
   </para>

   <para>
    <indexterm><primary>identifier</primary><secondary>length</secondary></indexterm>
    <indexterm><primary>識別子</primary><secondary>長さ</secondary></indexterm>
<!--
    The system uses no more than <symbol>NAMEDATALEN</symbol>-1
    bytes of an identifier; longer names can be written in
    commands, but they will be truncated.  By default,
    <symbol>NAMEDATALEN</symbol> is 64 so the maximum identifier
    length is 63 bytes. If this limit is problematic, it can be raised by
    changing the <symbol>NAMEDATALEN</symbol> constant in
    <filename>src/include/pg_config_manual.h</filename>.
-->
システムは<symbol>NAMEDATALEN</symbol>-1バイトより長い識別子を使いません。
より長い名前をコマンドで書くことはできますが、短く切られてしまいます。
デフォルトでは<symbol>NAMEDATALEN</symbol>は64なので、識別子は最長で63バイトです。
この制限が問題になる場合は、<filename>src/include/pg_config_manual.h</filename>内の<symbol>NAMEDATALEN</symbol>定数の値を変更して増やすことができます。
   </para>

   <para>
    <indexterm>
     <primary>case sensitivity</primary>
     <secondary>of SQL commands</secondary>
    </indexterm>
    <indexterm>
     <primary>大文字小文字の区別</primary>
     <secondary>SQLコマンドの</secondary>
    </indexterm>
<!--
    Key words and unquoted identifiers are case insensitive.  Therefore:
-->
キーワードと引用符付きでない識別子は大文字と小文字を区別しません。
したがって、
<programlisting>
UPDATE MY_TABLE SET A = 5;
</programlisting>
<!--
    can equivalently be written as:
-->
は、以下の文と同じ意味になります。
<programlisting>
uPDaTE my_TabLE SeT a = 5;
</programlisting>
<!--
    A convention often used is to write key words in upper
    case and names in lower case, e.g.:
-->
慣習的によく使われる方法では、キーワードを大文字で、名前を小文字で書きます。
例えば下記のようになります。
<programlisting>
UPDATE my_table SET a = 5;
</programlisting>
   </para>

   <para>
    <indexterm>
     <primary>quotation marks</primary>
     <secondary>and identifiers</secondary>
    </indexterm>
    <indexterm>
     <primary>引用符</primary>
     <secondary>および識別子</secondary>
    </indexterm>
<!--
    There is a second kind of identifier:  the <firstterm>delimited
    identifier</firstterm> or <firstterm>quoted
    identifier</firstterm>.  It is formed by enclosing an arbitrary
    sequence of characters in double-quotes
    (<literal>"</literal>). <!&#45;- " font-lock mania &#45;-> A delimited
    identifier is always an identifier, never a key word.  So
    <literal>"select"</literal> could be used to refer to a column or
    table named <quote>select</quote>, whereas an unquoted
    <literal>select</literal> would be taken as a key word and
    would therefore provoke a parse error when used where a table or
    column name is expected.  The example can be written with quoted
    identifiers like this:
-->
識別子には副次的な種類もあります。
<firstterm>区切り識別子</firstterm>あるいは<firstterm>引用符付き識別子</firstterm>です。
任意の文字の連なりを二重引用符（<literal>"</literal>）で囲んだものです。<!-- " フォントロック狂 -->
区切り識別子は常に識別子であって、キーワードではありません。
ですから、<literal>"select"</literal>は<quote>select</quote>という名前の列あるいはテーブルを問い合わせるために使えますが、引用符の付かない<literal>select</literal>はキーワードとして理解されるので、テーブルもしくは列名が期待される部分では解析エラーを起こします。
引用符付き識別子は下記の例のように書くことができます。
<programlisting>
UPDATE "my_table" SET "a" = 5;
</programlisting>
   </para>

   <para>
<!--
    Quoted identifiers can contain any character, except the character
    with code zero.  (To include a double quote, write two double quotes.)
    This allows constructing table or column names that would
    otherwise not be possible, such as ones containing spaces or
    ampersands.  The length limitation still applies.
-->
引用符付き識別子は、コード0の文字以外であればどのような文字でも使えます
（二重引用符を含めたい場合は、二重引用符を2つ入力します）。
これにより、空白やアンパサンド（&amp;）を含むテーブル名や列名など、この方法がなければ作れないような名前のものを作ることが可能になります。
この場合においても長さの制限は適用されます。
   </para>

   <para>
<!--
    Quoting an identifier also makes it case-sensitive, whereas
    unquoted names are always folded to lower case.  For example, the
    identifiers <literal>FOO</literal>, <literal>foo</literal>, and
    <literal>"foo"</literal> are considered the same by
    <productname>PostgreSQL</productname>, but
    <literal>"Foo"</literal> and <literal>"FOO"</literal> are
    different from these three and each other.  (The folding of
    unquoted names to lower case in <productname>PostgreSQL</productname> is
    incompatible with the SQL standard, which says that unquoted names
    should be folded to upper case.  Thus, <literal>foo</literal>
    should be equivalent to <literal>"FOO"</literal> not
    <literal>"foo"</literal> according to the standard.  If you want
    to write portable applications you are advised to always quote a
    particular name or never quote it.)
-->
引用符が付かない名前は常に小文字に解釈されますが、識別子を引用符で囲むことによって大文字と小文字が区別されるようになります。
例えば、識別子<literal>FOO</literal>、<literal>foo</literal>、<literal>"foo"</literal>は<productname>PostgreSQL</productname>によれば同じものとして解釈されますが、<literal>"Foo"</literal>と<literal>"FOO"</literal>は、これら3つとも、またお互いに違ったものとして解釈されます
（<productname>PostgreSQL</productname>が引用符の付かない名前を小文字として解釈することは標準SQLと互換性がありません。標準SQLでは引用符の付かない名前は大文字に解釈されるべきだとされています。
したがって標準SQLによれば、<literal>foo</literal>は<literal>"FOO"</literal>と同じであるべきで、<literal>"foo"</literal>とは異なるはずなのです。
もし移植可能なアプリケーションを書きたいならば、特定の名前は常に引用符で囲むか、あるいはまったく囲まないかのいずれかに統一することをお勧めします。）
   </para>

   <indexterm>
     <primary>Unicode escape</primary>
     <secondary>in identifiers</secondary>
   </indexterm>
   <indexterm>
     <primary>Unicodeエスケープ</primary>
     <secondary>識別子中</secondary>
   </indexterm>

   <para>
<!--
    A variant of quoted
    identifiers allows including escaped Unicode characters identified
    by their code points.  This variant starts
    with <literal>U&amp;</literal> (upper or lower case U followed by
    ampersand) immediately before the opening double quote, without
    any spaces in between, for example <literal>U&amp;"foo"</literal>.
    (Note that this creates an ambiguity with the
    operator <literal>&amp;</literal>.  Use spaces around the operator to
    avoid this problem.)  Inside the quotes, Unicode characters can be
    specified in escaped form by writing a backslash followed by the
    four-digit hexadecimal code point number or alternatively a
    backslash followed by a plus sign followed by a six-digit
    hexadecimal code point number.  For example, the
    identifier <literal>"data"</literal> could be written as
-->
引用符付き識別子には異形があり、コード番号で識別されるエスケープされたUnicode文字を含むことができます。
この異形は、<literal>U&amp;</literal>（大文字または小文字のUの後にアンパサンド）で始まり、その直後に空白を間に入れずに二重引用符を続けます。
例えば、<literal>U&amp;"foo"</literal>となります。
（これにより演算子<literal>&amp;</literal>との不明確性が生じることに注意してください。
この問題を回避するには空白を演算子の前後に入れます。）
引用符の中で、Unicode文字はバックスラッシュとそれに続く４桁１６進数の文字コード番号で、またはもう１つの方法として、バックスラッシュに続いてプラス符号、そして続いた６桁１６進数の文字コード番号によりエスケープ形式で指定されます。
例えば、識別子<literal>"data"</literal>は次のように書くことができます。
<programlisting>
U&amp;"d\0061t\+000061"
</programlisting>
<!--
    The following less trivial example writes the Russian
    word <quote>slon</quote> (elephant) in Cyrillic letters:
-->
次の少し意味のある例はロシア語の<quote>slon</quote>（象）をキリル文字で書いたものです。
<programlisting>
U&amp;"\0441\043B\043E\043D"
</programlisting>
   </para>

   <para>
<!--
    If a different escape character than backslash is desired, it can
    be specified using
    the <literal>UESCAPE</literal><indexterm><primary>UESCAPE</primary></indexterm>
    clause after the string, for example:
-->
バックスラッシュ以外のエスケープ文字を使用したい場合、文字列の後に<literal>UESCAPE</literal><indexterm><primary>UESCAPE</primary></indexterm>句を使用して指定することが可能です。例をあげます。
<programlisting>
U&amp;"d!0061t!+000061" UESCAPE '!'
</programlisting>
<!--
    The escape character can be any single character other than a
    hexadecimal digit, the plus sign, a single quote, a double quote,
    or a whitespace character.  Note that the escape character is
    written in single quotes, not double quotes,
    after <literal>UESCAPE</literal>.
-->
エスケープ文字には、16進表記用の文字、プラス記号、単一引用符、二重引用符、空白文字以外の任意の単一文字を使用することができます。
エスケープ文字は<literal>UESCAPE</literal>の後に二重引用符ではなく単一引用符で記述していることに注意してください。
   </para>

   <para>
<!--
    To include the escape character in the identifier literally, write
    it twice.
-->
識別子内にエスケープ文字をそのまま含めるためには、それを2つ記述してください。
   </para>

   <para>
<!--
    Either the 4-digit or the 6-digit escape form can be used to
    specify UTF-16 surrogate pairs to compose characters with code
    points larger than U+FFFF, although the availability of the
    6-digit form technically makes this unnecessary.  (Surrogate
    pairs are not stored directly, but are combined into a single
    code point.)
-->
U+FFFFより大きなコードポイントを持つ文字を構成するUTF-16サロゲートペアを指定するために、4桁と6桁の形式のどちらかを使用できますが、技術的には6桁形式の機能によりこれは不要になります。
（サロゲートペアは直接格納されるわけではなく、一つのコードポイントに結合されます。）
   </para>

   <para>
<!--
    If the server encoding is not UTF-8, the Unicode code point identified
    by one of these escape sequences is converted to the actual server
    encoding; an error is reported if that's not possible.
-->
サーバ符号化方式がUTF-8でない場合、このエスケープシーケンスの1つで指定されたUnicodeコードポイントは実際のサーバ符号化方式へと変換されます。それが可能でない場合にはエラーが報告されます。
   </para>
  </sect2>


  <sect2 id="sql-syntax-constants">
<!--
   <title>Constants</title>
-->
   <title>定数</title>

   <indexterm zone="sql-syntax-constants">
    <primary>constant</primary>
   </indexterm>
   <indexterm zone="sql-syntax-constants">
    <primary>定数</primary>
   </indexterm>

   <para>
<!--
    There are three kinds of <firstterm>implicitly-typed
    constants</firstterm> in <productname>PostgreSQL</productname>:
    strings, bit strings, and numbers.
    Constants can also be specified with explicit types, which can
    enable more accurate representation and more efficient handling by
    the system. These alternatives are discussed in the following
    subsections.
-->
<productname>PostgreSQL</productname>には、3つの<firstterm>暗黙に型付けされる定数</firstterm>があります。
文字列、ビット文字列、そして数字です。
定数は明示的な型で指定することもでき、その場合はシステムによる、より正確な表現と効率の良い操作が可能になります。
こうした他の方法については後ほど説明します。
   </para>

   <sect3 id="sql-syntax-strings">
<!--
    <title>String Constants</title>
-->
    <title>文字列定数</title>

    <indexterm zone="sql-syntax-strings">
     <primary>character string</primary>
     <secondary>constant</secondary>
    </indexterm>
    <indexterm zone="sql-syntax-strings">
     <primary>文字列</primary>
     <secondary>定数</secondary>
    </indexterm>

    <para>
     <indexterm>
      <primary>quotation marks</primary>
      <secondary>escaping</secondary>
     </indexterm>
     <indexterm>
      <primary>引用符</primary>
      <secondary>エスケープ</secondary>
     </indexterm>
<!--
     A string constant in SQL is an arbitrary sequence of characters
     bounded by single quotes (<literal>'</literal>), for example
     <literal>'This is a string'</literal>.  To include
     a single-quote character within a string constant,
     write two adjacent single quotes, e.g.,
     <literal>'Dianne''s horse'</literal>.
     Note that this is <emphasis>not</emphasis> the same as a double-quote
     character (<literal>"</literal>). <!&#45;- font-lock sanity: " &#45;->
-->
SQLにおける文字列定数は、単一引用符（<literal>'</literal>）で括られた任意の文字の並びです。
例えば、<literal>'This is a string'</literal>です。
文字列定数内に単一引用符を含めるには、2つ続けて単一引用符を記述します。
例えば、<literal>'Dianne''s horse'</literal>です。
二重引用符(<literal>"</literal>)とは同一では<emphasis>ない</emphasis>点に注意してください。<!-- font-lock sanity: " -->
    </para>

    <para>
<!--
     Two string constants that are only separated by whitespace
     <emphasis>with at least one newline</emphasis> are concatenated
     and effectively treated as if the string had been written as one
     constant.  For example:
-->
2つの文字列定数が、<emphasis>少なくとも1つの改行</emphasis>を含んだ空白のみで区切られている場合は、2つの定数は連結され、実質的に1つの定数として書かれたように処理されます。
例を示します。
<programlisting>
SELECT 'foo'
'bar';
</programlisting>
<!--
     is equivalent to:
-->
は、
<programlisting>
SELECT 'foobar';
</programlisting>
<!--
     but:
-->
と同じです。しかし、
<programlisting>
SELECT 'foo'      'bar';
</programlisting>
<!--
     is not valid syntax.  (This slightly bizarre behavior is specified
     by <acronym>SQL</acronym>; <productname>PostgreSQL</productname> is
     following the standard.)
-->
は有効な構文ではありません
（このちょっとした奇妙な振舞いは<acronym>SQL</acronym>で決められているもので、<productname>PostgreSQL</productname>ではこの標準に従っています）。
    </para>
   </sect3>

   <sect3 id="sql-syntax-strings-escape">
<!--
    <title>String Constants with C-Style Escapes</title>
-->
    <title>C形式エスケープでの文字列定数</title>

     <indexterm zone="sql-syntax-strings-escape">
      <primary>escape string syntax</primary>
     </indexterm>
     <indexterm zone="sql-syntax-strings-escape">
      <primary>エスケープ文字列構文</primary>
     </indexterm>
     <indexterm zone="sql-syntax-strings-escape">
      <primary>backslash escapes</primary>
     </indexterm>
     <indexterm zone="sql-syntax-strings-escape">
      <primary>バックスラッシュエスケープ</primary>
     </indexterm>

    <para>
<!--
     <productname>PostgreSQL</productname> also accepts <quote>escape</quote>
     string constants, which are an extension to the SQL standard.
     An escape string constant is specified by writing the letter
     <literal>E</literal> (upper or lower case) just before the opening single
     quote, e.g., <literal>E'foo'</literal>.  (When continuing an escape string
     constant across lines, write <literal>E</literal> only before the first opening
     quote.)
     Within an escape string, a backslash character (<literal>\</literal>) begins a
     C-like <firstterm>backslash escape</firstterm> sequence, in which the combination
     of backslash and following character(s) represent a special byte
     value, as shown in <xref linkend="sql-backslash-table"/>.
-->
<productname>PostgreSQL</productname>では、また、<quote>エスケープ</quote>文字列定数を受け付けます。
これは標準SQLの拡張です。
エスケープ文字列定数は、<literal>E</literal>(大文字でも小文字でもかまいません)を開始単一引用符の直前に記述することで指定されます。
例えば<literal>E'foo'</literal>です。
（複数行に渡るエスケープ文字列定数では、最初の開始引用符の前にのみ<literal>E</literal>を記述してください。）
エスケープ文字列の中では、バックスラッシュ文字（<literal>\</literal>）によりC言語のような<firstterm>バックスラッシュ</firstterm>シーケンスが開始し、その中でバックスラッシュとそれに続く文字の組み合わせが（<xref linkend="sql-backslash-table"/>で示したように）特別なバイト値を表現します。
    </para>

     <table id="sql-backslash-table">
<!--
      <title>Backslash Escape Sequences</title>
-->
      <title>バックスラッシュエスケープシーケンス</title>
      <tgroup cols="2">
      <thead>
       <row>
<!--
        <entry>Backslash Escape Sequence</entry>
        <entry>Interpretation</entry>
-->
        <entry>バックスラッシュエスケープシーケンス</entry>
        <entry>解釈</entry>
       </row>
      </thead>

      <tbody>
       <row>
        <entry><literal>\b</literal></entry>
<!--
        <entry>backspace</entry>
-->
        <entry>後退</entry>
       </row>
       <row>
        <entry><literal>\f</literal></entry>
<!--
        <entry>form feed</entry>
-->
        <entry>改ページ</entry>
       </row>
       <row>
        <entry><literal>\n</literal></entry>
<!--
        <entry>newline</entry>
-->
        <entry>改行</entry>
       </row>
       <row>
        <entry><literal>\r</literal></entry>
<!--
        <entry>carriage return</entry>
-->
        <entry>復帰</entry>
       </row>
       <row>
        <entry><literal>\t</literal></entry>
<!--
        <entry>tab</entry>
-->
        <entry>タブ</entry>
       </row>
       <row>
        <entry>
         <literal>\<replaceable>o</replaceable></literal>,
         <literal>\<replaceable>oo</replaceable></literal>,
         <literal>\<replaceable>ooo</replaceable></literal>
         (<replaceable>o</replaceable> = 0&ndash;7)
        </entry>
<!--
        <entry>octal byte value</entry>
-->
        <entry>８進数バイト値</entry>
       </row>
       <row>
        <entry>
         <literal>\x<replaceable>h</replaceable></literal>,
         <literal>\x<replaceable>hh</replaceable></literal>
         (<replaceable>h</replaceable> = 0&ndash;9, A&ndash;F)
        </entry>
<!--
        <entry>hexadecimal byte value</entry>
-->
        <entry>１６進数バイト値</entry>
       </row>
       <row>
        <entry>
         <literal>\u<replaceable>xxxx</replaceable></literal>,
         <literal>\U<replaceable>xxxxxxxx</replaceable></literal>
         (<replaceable>x</replaceable> = 0&ndash;9, A&ndash;F)
        </entry>
<!--
        <entry>16 or 32-bit hexadecimal Unicode character value</entry>
-->
        <entry>16もしくは32ビットの16進数 Unicode 文字値</entry>
       </row>
      </tbody>
      </tgroup>
     </table>

    <para>
<!--
     Any other
     character following a backslash is taken literally. Thus, to
     include a backslash character, write two backslashes (<literal>\\</literal>).
     Also, a single quote can be included in an escape string by writing
     <literal>\'</literal>, in addition to the normal way of <literal>''</literal>.
-->
バックスラッシュの後のそのほかの全ての文字はそのまま扱われます。
従って、バックスラッシュ文字を含ませるときは２つのバックスラッシュ（<literal>\\</literal>）を記載します。
同時に、エスケープ文字列の中では、単一引用符を、通常の方法の<literal>''</literal>に加え、<literal>\'</literal>としても含めることができます。
    </para>

    <para>
<!--
     It is your responsibility that the byte sequences you create,
     especially when using the octal or hexadecimal escapes, compose
     valid characters in the server character set encoding.
     A useful alternative is to use Unicode escapes or the
     alternative Unicode escape syntax, explained
     in <xref linkend="sql-syntax-strings-uescape"/>; then the server
     will check that the character conversion is possible.
-->
特に8進数や16進数エスケープを用いて作成されるバイトシーケンスが、サーバ文字セット符号化方式において有効な文字で構成されていることはコードを書く人の責任です。
便利な代替手段は、Unicodeエスケープか、<xref linkend="sql-syntax-strings-uescape"/>で説明するもう一つのUnicodeエスケープ構文を代わりとして使用することです。そうすればサーバが文字変換が可能か検査するでしょう。
    </para>

    <caution>
    <para>
<!--
     If the configuration parameter
     <xref linkend="guc-standard-conforming-strings"/> is <literal>off</literal>,
     then <productname>PostgreSQL</productname> recognizes backslash escapes
     in both regular and escape string constants.  However, as of
     <productname>PostgreSQL</productname> 9.1, the default is <literal>on</literal>, meaning
     that backslash escapes are recognized only in escape string constants.
     This behavior is more standards-compliant, but might break applications
     which rely on the historical behavior, where backslash escapes
     were always recognized.  As a workaround, you can set this parameter
     to <literal>off</literal>, but it is better to migrate away from using backslash
     escapes.  If you need to use a backslash escape to represent a special
     character, write the string constant with an <literal>E</literal>.
-->
設定パラメータ<xref linkend="guc-standard-conforming-strings"/>が <literal>off</literal>の場合、<productname>PostgreSQL</productname>はバックスラッシュエスケープを通常の文字列定数とエスケープ文字列定数の両方で認識します。
しかし、<productname>PostgreSQL</productname>9.1からデフォルトは<literal>on</literal>になりました。これはバックスラッシュエスケープはエスケープ文字列定数でのみ認識されるということになります。
この振る舞いはSQL標準仕様に即していますが、バックスラッシュエスケープを常に認識するという歴史的な動作に依存しているアプリケーションは動作しなくなるでしょう。
回避策として、このパラメータを<literal>off</literal>にすることはできますが、バックスラッシュエスケープの使用を避けるよう移植するのが良いでしょう。
特殊文字を表現するためにバックスラッシュを使用する必要がある場合、<literal>E</literal>をつけて文字列定数を記述してください。
    </para>

    <para>
<!--
     In addition to <varname>standard_conforming_strings</varname>, the configuration
     parameters <xref linkend="guc-escape-string-warning"/> and
     <xref linkend="guc-backslash-quote"/> govern treatment of backslashes
     in string constants.
-->
<varname>standard_conforming_strings</varname>の他に、設定パラメータ<xref linkend="guc-escape-string-warning"/>および<xref linkend="guc-backslash-quote"/>が文字列定数内のバックスラッシュの動作を決定します。
    </para>
    </caution>

    <para>
<!--
     The character with the code zero cannot be in a string constant.
-->
コードゼロの文字は文字列定数の中に入れられません。
    </para>
   </sect3>

   <sect3 id="sql-syntax-strings-uescape">
<!--
    <title>String Constants with Unicode Escapes</title>
-->
    <title>Unicodeエスケープがある文字列定数</title>

    <indexterm  zone="sql-syntax-strings-uescape">
     <primary>Unicode escape</primary>
     <secondary>in string constants</secondary>
    </indexterm>
    <indexterm  zone="sql-syntax-strings-uescape">
     <primary>Unicodeエスケープ</primary>
     <secondary>文字列定数中</secondary>
    </indexterm>

    <para>
<!--
     <productname>PostgreSQL</productname> also supports another type
     of escape syntax for strings that allows specifying arbitrary
     Unicode characters by code point.  A Unicode escape string
     constant starts with <literal>U&amp;</literal> (upper or lower case
     letter U followed by ampersand) immediately before the opening
     quote, without any spaces in between, for
     example <literal>U&amp;'foo'</literal>.  (Note that this creates an
     ambiguity with the operator <literal>&amp;</literal>.  Use spaces
     around the operator to avoid this problem.)  Inside the quotes,
     Unicode characters can be specified in escaped form by writing a
     backslash followed by the four-digit hexadecimal code point
     number or alternatively a backslash followed by a plus sign
     followed by a six-digit hexadecimal code point number.  For
     example, the string <literal>'data'</literal> could be written as
-->
<productname>PostgreSQL</productname>は同時に、文字コード番号で任意のUnicode文字を指定可能な文字列に対するもう一つのエスケープ構文を提供します。
Unicodeエスケープ文字列定数は、<literal>U&amp;</literal>（大文字・小文字のUの後にアンパサンド）で始まり、その直後に、空白を間にはさまず、開始引用符が続きます。
例えば、<literal>U&amp;'foo'</literal>となります。
（これにより演算子<literal>&amp;</literal>との曖昧性が生じることに注意してください。
この問題を回避するには空白を演算子の前後に入れます。）
引用符の中で、Unicode文字はバックスラッシュとそれに続く４桁１６進数の文字コード番号で、またはもう１つの方法として、バックスラッシュに続いてプラス符号、そして続いた６桁１６進数の文字コード番号によりエスケープ形式で指定されます。
例えば、文字列<literal>'data'</literal>は次のように書かれます。
<programlisting>
U&amp;'d\0061t\+000061'
</programlisting>
<!--
     The following less trivial example writes the Russian
     word <quote>slon</quote> (elephant) in Cyrillic letters:
-->
次の少し意味のある例はロシア語の<quote>slon</quote>（象）をキリル文字で書いたものです。
<programlisting>
U&amp;'\0441\043B\043E\043D'
</programlisting>
    </para>

    <para>
<!--
     If a different escape character than backslash is desired, it can
     be specified using
     the <literal>UESCAPE</literal><indexterm><primary>UESCAPE</primary></indexterm>
     clause after the string, for example:
-->
バックスラッシュ以外のエスケープ文字を使用したい場合、文字列の後に<literal>UESCAPE</literal><indexterm><primary>UESCAPE</primary></indexterm>句を使用して指定することが可能です。例をあげます。
<programlisting>
U&amp;'d!0061t!+000061' UESCAPE '!'
</programlisting>
<!--
     The escape character can be any single character other than a
     hexadecimal digit, the plus sign, a single quote, a double quote,
     or a whitespace character.
-->
エスケープ文字には、16進表記用の文字、プラス記号、単一引用符、二重引用符、空白文字以外の任意の単一文字を使用することができます。
    </para>

    <para>
<!--
     To include the escape character in the string literally, write
     it twice.
-->
識別子内にエスケープ文字をそのまま含めるためには、それを2つ記述してください。
    </para>

    <para>
<!--
     Either the 4-digit or the 6-digit escape form can be used to
     specify UTF-16 surrogate pairs to compose characters with code
     points larger than U+FFFF, although the availability of the
     6-digit form technically makes this unnecessary.  (Surrogate
     pairs are not stored directly, but are combined into a single
     code point.)
-->
U+FFFFより大きなコードポイントを持つ文字を構成するUTF-16サロゲートペアを指定するために、4桁と6桁の形式のどちらかを使用できますが、技術的には6桁形式の機能によりこれは不要になります。
（サロゲートペアは直接格納されるわけではなく、一つのコードポイントに結合されます。）
    </para>

    <para>
<!--
     If the server encoding is not UTF-8, the Unicode code point identified
     by one of these escape sequences is converted to the actual server
     encoding; an error is reported if that's not possible.
-->
サーバ符号化方式がUTF-8でない場合、このエスケープシーケンスの1つで指定されたUnicodeコードポイントは実際のサーバ符号化方式へと変換されます。それが可能でない場合にはエラーが報告されます。
    </para>

    <para>
<!--
     Also, the Unicode escape syntax for string constants only works
     when the configuration
     parameter <xref linkend="guc-standard-conforming-strings"/> is
     turned on.  This is because otherwise this syntax could confuse
     clients that parse the SQL statements to the point that it could
     lead to SQL injections and similar security issues.  If the
     parameter is set to off, this syntax will be rejected with an
     error message.
-->
また、文字列定数に対するユニコードエスケープ構文は設定パラメータ<xref linkend="guc-standard-conforming-strings"/>が有効なときのみ動作します。
そうでないとこの構文は、SQL文を構文解釈するクライアントを混乱させ、SQLインジェクションや、それに類似したセキュリティ問題に繋がることさえあるからです。
パラメータがoffに設定されていれば、この構文はエラーメッセージを出して拒絶されます。
    </para>
   </sect3>

   <sect3 id="sql-syntax-dollar-quoting">
<!--
    <title>Dollar-Quoted String Constants</title>
-->
    <title>ドル記号で引用符付けされた文字列定数</title>

     <indexterm>
      <primary>dollar quoting</primary>
     </indexterm>
     <indexterm>
      <primary>ドル引用符付け</primary>
     </indexterm>

    <para>
<!--
     While the standard syntax for specifying string constants is usually
     convenient, it can be difficult to understand when the desired string
     contains many single quotes or backslashes, since each of those must
     be doubled. To allow more readable queries in such situations,
     <productname>PostgreSQL</productname> provides another way, called
     <quote>dollar quoting</quote>, to write string constants.
     A dollar-quoted string constant
     consists of a dollar sign (<literal>$</literal>), an optional
     <quote>tag</quote> of zero or more characters, another dollar
     sign, an arbitrary sequence of characters that makes up the
     string content, a dollar sign, the same tag that began this
     dollar quote, and a dollar sign. For example, here are two
     different ways to specify the string <quote>Dianne's horse</quote>
     using dollar quoting:
-->
文字列定数の標準の構文はたいていの場合便利ですが、対象とする文字列内に多くの単一引用符やバックスラッシュがあると、それらを全て二重にしなければなりませんので理解しづらくなります。
こうした状況においても問い合わせの可読性をより高めるために<productname>PostgreSQL</productname>は、<quote>ドル引用符付け</quote>という他の文字列定数の指定方法を提供します。
ドル引用符付けされた文字列定数は、ドル記号（<literal>$</literal>）、省略可能な0個以上の文字からなる<quote>タグ</quote>、ドル記号、文字列定数を構成する任意の文字の並び、ドル記号、この引用符付けの始めに指定したものと同じタグ、ドル記号から構成されます。
例えば、<quote>Dianne's horse</quote>という文字列をドル引用符付けを使用して指定する方法を、以下に2つ示します。
<programlisting>
$$Dianne's horse$$
$SomeTag$Dianne's horse$SomeTag$
</programlisting>
<!--
     Notice that inside the dollar-quoted string, single quotes can be
     used without needing to be escaped.  Indeed, no characters inside
     a dollar-quoted string are ever escaped: the string content is always
     written literally.  Backslashes are not special, and neither are
     dollar signs, unless they are part of a sequence matching the opening
     tag.
-->
ドル引用符付けされた文字列の内側では、単一引用符をエスケープすることなく使用できることを理解して下さい。
実際には、ドル引用符付けされた文字列の内側の文字はまったくエスケープが必要なく、文字列定数はすべてそのまま記述することができます。
その並びが開始タグに一致しない限り、バックスラッシュもドル記号も特別なものではありません。
    </para>

    <para>
<!--
     It is possible to nest dollar-quoted string constants by choosing
     different tags at each nesting level.  This is most commonly used in
     writing function definitions.  For example:
-->
各入れ子レベルに異なるタグを付けることで、ドル引用符付けされた文字列を入れ子にすることができます。
これは、関数定義を作成する時に非常によく使用されます。
以下に例を示します。
<programlisting>
$function$
BEGIN
    RETURN ($1 ~ $q$[\t\r\n\v\\]$q$);
END;
$function$
</programlisting>
<!--
     Here, the sequence <literal>$q$[\t\r\n\v\\]$q$</literal> represents a
     dollar-quoted literal string <literal>[\t\r\n\v\\]</literal>, which will
     be recognized when the function body is executed by
     <productname>PostgreSQL</productname>.  But since the sequence does not match
     the outer dollar quoting delimiter <literal>$function$</literal>, it is
     just some more characters within the constant so far as the outer
     string is concerned.
-->
ここで、<literal>$q$[\t\r\n\v\\]$q$</literal>は、ドル引用符付けされた<literal>[\t\r\n\v\\]</literal>リテラル文字列を表し、<productname>PostgreSQL</productname>がこの関数本体を実行する時に認識されます。
しかし、この並びは、外側のドル引用符用の区切り文字<literal>$function$</literal>に一致しませんので、外側の文字列を対象としている場合は単なる文字の並びとなります。
    </para>

    <para>
<!--
     The tag, if any, of a dollar-quoted string follows the same rules
     as an unquoted identifier, except that it cannot contain a dollar sign.
     Tags are case sensitive, so <literal>$tag$String content$tag$</literal>
     is correct, but <literal>$TAG$String content$tag$</literal> is not.
-->
もしあれば、ドル引用符付けされた文字列のタグは、引用符付けされていない識別子と同じ規則に従います。
ただし、タグにはドル記号を含めることはできません。
タグは大文字小文字を区別します。
したがって、<literal>$tag$String content$tag$</literal>は正しいのですが、<literal>$TAG$String content$tag$</literal>は間違いです。
    </para>

    <para>
<!--
     A dollar-quoted string that follows a keyword or identifier must
     be separated from it by whitespace; otherwise the dollar quoting
     delimiter would be taken as part of the preceding identifier.
-->
キーワードや識別子の後にドル引用符付けされた文字列を続ける場合は、空白でそれを区切らなければなりません。
さもないと、ドル引用符の区切り文字は、直前の識別子の一部として解釈されます。
    </para>

    <para>
<!--
     Dollar quoting is not part of the SQL standard, but it is often a more
     convenient way to write complicated string literals than the
     standard-compliant single quote syntax.  It is particularly useful when
     representing string constants inside other constants, as is often needed
     in procedural function definitions.  With single-quote syntax, each
     backslash in the above example would have to be written as four
     backslashes, which would be reduced to two backslashes in parsing the
     original string constant, and then to one when the inner string constant
     is re-parsed during function execution.
-->
ドル引用符付けは、標準SQLで定義されていません。
しかし、複雑な文字列リテラルを記述する場合は標準準拠の単一引用符構文よりも便利なことがよくあります。
特に、他の定数の内部に文字列定数を記述するような場合は役に立ちます。
こうした状況は手続き関数の定義でよく必要とされます。
単一引用符構文では、上の例のバックスラッシュはそれぞれ、4個のバックスラッシュで記述しなければなりません。
この4つのバックスラッシュは、元の文字列定数を解析する際に2つに減少され、そして、関数を実行する際に内部の文字列定数が再解析され1つに減少します。
    </para>
   </sect3>

   <sect3 id="sql-syntax-bit-strings">
<!--
    <title>Bit-String Constants</title>
-->
    <title>ビット文字列定数</title>

    <indexterm zone="sql-syntax-bit-strings">
     <primary>bit string</primary>
     <secondary>constant</secondary>
    </indexterm>
    <indexterm zone="sql-syntax-bit-strings">
     <primary>ビット文字列</primary>
     <secondary>定数</secondary>
    </indexterm>

    <para>
<!--
     Bit-string constants look like regular string constants with a
     <literal>B</literal> (upper or lower case) immediately before the
     opening quote (no intervening whitespace), e.g.,
     <literal>B'1001'</literal>.  The only characters allowed within
     bit-string constants are <literal>0</literal> and
     <literal>1</literal>.
-->
ビット文字列定数は<literal>B</literal>（大文字もしくは小文字）が始まりの引用符の前に付いている（間に空白はありません）通常の文字列定数のように見えます。
例えば<literal>B'1001'</literal>のようになります。
ビット文字列定数の中で許可される文字は<literal>0</literal>と<literal>1</literal>のみです。
    </para>

    <para>
<!--
     Alternatively, bit-string constants can be specified in hexadecimal
     notation, using a leading <literal>X</literal> (upper or lower case),
     e.g., <literal>X'1FF'</literal>.  This notation is equivalent to
     a bit-string constant with four binary digits for each hexadecimal digit.
-->
その他にも、ビット文字列定数は<literal>X'1FF'</literal>といった具合に、先頭に<literal>X</literal>（大文字または小文字）を使用して16進表記で指定することもできます。
この表記は、各16進数値をそれぞれ4つの2進数値に置き換えたビット文字列定数と同等です。
    </para>

    <para>
<!--
     Both forms of bit-string constant can be continued
     across lines in the same way as regular string constants.
     Dollar quoting cannot be used in a bit-string constant.
-->
どちらの形式のビット文字列定数でも、通常の文字列定数と同じように複数行にわたって続けて書くことができます。
ドル引用符付けはビット文字列定数では使用できません。
    </para>
   </sect3>

   <sect3 id="sql-syntax-constants-numeric">
<!--
    <title>Numeric Constants</title>
-->
    <title>数値定数</title>

    <indexterm>
     <primary>number</primary>
     <secondary>constant</secondary>
    </indexterm>
    <indexterm>
     <primary>数値</primary>
     <secondary>定数</secondary>
    </indexterm>

    <para>
<!--
     Numeric constants are accepted in these general forms:
-->
数値定数は下記の一般的な形で受け付けられます。
<synopsis>
<replaceable>digits</replaceable>
<replaceable>digits</replaceable>.<optional><replaceable>digits</replaceable></optional><optional>e<optional>+-</optional><replaceable>digits</replaceable></optional>
<optional><replaceable>digits</replaceable></optional>.<replaceable>digits</replaceable><optional>e<optional>+-</optional><replaceable>digits</replaceable></optional>
<replaceable>digits</replaceable>e<optional>+-</optional><replaceable>digits</replaceable>
</synopsis>
<!--
     where <replaceable>digits</replaceable> is one or more decimal
     digits (0 through 9).  At least one digit must be before or after the
     decimal point, if one is used.  At least one digit must follow the
     exponent marker (<literal>e</literal>), if one is present.
     There cannot be any spaces or other characters embedded in the
     constant.  Note that any leading plus or minus sign is not actually
     considered part of the constant; it is an operator applied to the
     constant.
-->
ここで<replaceable>digits</replaceable>は1つ以上の10進数字（0〜9）です。
小数点を使用する場合は、少なくとも1つの数字が小数点の前か後になくてはなりません。
指数記号<literal>e</literal>の付く形式を使う場合には<literal>e</literal>の後に少なくとも1つの数字がなければいけません。
空白や他の文字は、定数の中に埋め込むことはできません。
プラスまたはマイナスの符号を先頭につけても、定数の一部とはみなされないことに注意してください。
これらの符号は定数に適用される演算子とみなされます。
    </para>

    <para>
<!--
     These are some examples of valid numeric constants:
-->
下記は有効な数値定数のいくつかの例です。
<literallayout>
42
3.5
4.
.001
5e2
1.925e-3
</literallayout>
    </para>

    <para>
     <indexterm><primary>integer</primary></indexterm>
     <indexterm><primary>bigint</primary></indexterm>
     <indexterm><primary>numeric</primary></indexterm>
<!--
     A numeric constant that contains neither a decimal point nor an
     exponent is initially presumed to be type <type>integer</type> if its
     value fits in type <type>integer</type> (32 bits); otherwise it is
     presumed to be type <type>bigint</type> if its
     value fits in type <type>bigint</type> (64 bits); otherwise it is
     taken to be type <type>numeric</type>.  Constants that contain decimal
     points and/or exponents are always initially presumed to be type
     <type>numeric</type>.
-->
小数点も指数も含まない数値定数の場合、まずその値が<type>integer</type>型（32ビット）に収まれば<type>integer</type>型であるとみなされます。
そうでない場合、<type>bigint</type>型（64ビット）で収まれば<type>bigint</type>型とみなされます。
どちらでもない場合は、<type>numeric</type>型とみなされます。
定数が小数点または指数あるいはその両方を含む場合は、常に最初に<type>numeric</type>型であるとみなされます。
    </para>

    <para>
<!--
     The initially assigned data type of a numeric constant is just a
     starting point for the type resolution algorithms.  In most cases
     the constant will be automatically coerced to the most
     appropriate type depending on context.  When necessary, you can
     force a numeric value to be interpreted as a specific data type
     by casting it.<indexterm><primary>type cast</primary></indexterm>
     For example, you can force a numeric value to be treated as type
     <type>real</type> (<type>float4</type>) by writing:
-->
数値定数に最初に割り振られるデータ型は、型解決アルゴリズムの開始点に過ぎません。
ほとんどの場合、定数は文脈に基づいて自動的に最も適切な型に変換されます。
必要であれば、特定のデータ型にキャストして、数値がそのデータ型として解釈されるように強制することができます。
<indexterm><primary>型キャスト</primary></indexterm>
例えば、以下のようにして数値を<type>real</type>型（<type>float4</type>）として処理することができます。

<programlisting>
<!--
REAL '1.23'  &#45;- string style
1.23::REAL   &#45;- PostgreSQL (historical) style
-->
REAL '1.23'  -- 文字列書式
1.23::REAL   -- （歴史的な）PostgreSQL書式
</programlisting>

<!--
     These are actually just special cases of the general casting
     notations discussed next.
-->
実のところ、これらは以下で説明する一般的なキャスト記法の特別な場合です。
    </para>
   </sect3>

   <sect3 id="sql-syntax-constants-generic">
<!--
    <title>Constants of Other Types</title>
-->
    <title>他の型の定数</title>

    <indexterm>
     <primary>data type</primary>
     <secondary>constant</secondary>
    </indexterm>
    <indexterm>
     <primary>データ型</primary>
     <secondary>定数</secondary>
    </indexterm>

    <para>
<!--
     A constant of an <emphasis>arbitrary</emphasis> type can be
     entered using any one of the following notations:
-->
<emphasis>任意の</emphasis>型の定数は下記の表記のいずれかを使って入力することができます。
<synopsis>
<replaceable>type</replaceable> '<replaceable>string</replaceable>'
'<replaceable>string</replaceable>'::<replaceable>type</replaceable>
CAST ( '<replaceable>string</replaceable>' AS <replaceable>type</replaceable> )
</synopsis>
<!--
     The string constant's text is passed to the input conversion
     routine for the type called <replaceable>type</replaceable>. The
     result is a constant of the indicated type.  The explicit type
     cast can be omitted if there is no ambiguity as to the type the
     constant must be (for example, when it is assigned directly to a
     table column), in which case it is automatically coerced.
-->
文字列定数のテキストは<replaceable>type</replaceable>と呼ばれる型の入力変換ルーチンへと渡されます。
結果は指示された型の定数です。
明示的な型キャストは、定数がどの型でなければならないかについて曖昧な点がなければ（例えば定数が直接テーブル列に代入されている場合）省略しても構いません。
その場合自動的に型強制されます。
    </para>

    <para>
<!--
     The string constant can be written using either regular SQL
     notation or dollar-quoting.
-->
文字列定数は通常のSQL記法でもドル引用符付けでも記述することができます。
    </para>

    <para>
<!--
     It is also possible to specify a type coercion using a function-like
     syntax:
-->
     関数のような構文を使って型強制を指定することも可能です。
<synopsis>
<replaceable>typename</replaceable> ( '<replaceable>string</replaceable>' )
</synopsis>
<!--
     but not all type names can be used in this way; see <xref
     linkend="sql-syntax-type-casts"/> for details.
-->
しかし、全ての型の名前でこの方法は使用できるというわけではありません。
詳細は<xref linkend="sql-syntax-type-casts"/>を参照してください。
    </para>

    <para>
<!--
     The <literal>::</literal>, <literal>CAST()</literal>, and
     function-call syntaxes can also be used to specify run-time type
     conversions of arbitrary expressions, as discussed in <xref
     linkend="sql-syntax-type-casts"/>.  To avoid syntactic ambiguity, the
     <literal><replaceable>type</replaceable> '<replaceable>string</replaceable>'</literal>
     syntax can only be used to specify the type of a simple literal constant.
     Another restriction on the
     <literal><replaceable>type</replaceable> '<replaceable>string</replaceable>'</literal>
     syntax is that it does not work for array types; use <literal>::</literal>
     or <literal>CAST()</literal> to specify the type of an array constant.
-->
<literal>::</literal>、<literal>CAST()</literal>や関数呼び出し構文は、<xref linkend="sql-syntax-type-casts"/>で説明する通り、任意の式の実行時の型変換を指定するために使うこともできます。
構文的なあいまいさをなくすために、<literal><replaceable>type</replaceable> '<replaceable>string</replaceable>'</literal>という形式は単なるリテラル定数を指定する場合にのみ使うことができます。
この他<literal><replaceable>type</replaceable> '<replaceable>string</replaceable>'</literal>構文には、配列型では動作しないという制限があります。
配列型の定数の型を指定する場合は<literal>::</literal>か<literal>CAST()</literal>を使用してください。
    </para>

    <para>
<!--
     The <literal>CAST()</literal> syntax conforms to SQL.  The
     <literal><replaceable>type</replaceable> '<replaceable>string</replaceable>'</literal>
     syntax is a generalization of the standard: SQL specifies this syntax only
     for a few data types, but <productname>PostgreSQL</productname> allows it
     for all types.  The syntax with
     <literal>::</literal> is historical <productname>PostgreSQL</productname>
     usage, as is the function-call syntax.
-->
<literal>CAST()</literal>構文はSQLに従っています。
<literal><replaceable>type</replaceable> '<replaceable>string</replaceable>'</literal>構文は、標準を一般化したものです。
SQLでは、この構文を数個のデータ型でのみ規定しています。
しかし、<productname>PostgreSQL</productname>ではすべての型で使用することができます。
<literal>::</literal>付きの構文は、歴史的に<productname>PostgreSQL</productname>で使用されてきました。
関数呼び出し構文も同じく歴史的に使用されているものです。
    </para>
   </sect3>
  </sect2>

  <sect2 id="sql-syntax-operators">
<!--
   <title>Operators</title>
-->
   <title>演算子</title>

   <indexterm zone="sql-syntax-operators">
    <primary>operator</primary>
    <secondary>syntax</secondary>
   </indexterm>
   <indexterm zone="sql-syntax-operators">
    <primary>演算子</primary>
    <secondary>構文</secondary>
   </indexterm>

   <para>
<!--
    An operator name is a sequence of up to <symbol>NAMEDATALEN</symbol>-1
    (63 by default) characters from the following list:
-->
演算子は<symbol>NAMEDATALEN</symbol>-1（デフォルトは63）までの長さの、以下に示すリストに含まれる文字の並びです。
<literallayout>
+ - * / &lt; &gt; = ~ ! @ # % ^ &amp; | ` ?
</literallayout>

<!--
    There are a few restrictions on operator names, however:
-->
しかし、演算子の名前にはいくつかの制約があります。
    <itemizedlist>
     <listitem>
      <para>
<!--
       <literal>&#45;-</literal> and <literal>/*</literal> cannot appear
       anywhere in an operator name, since they will be taken as the
       start of a comment.
-->
<literal>--</literal>と<literal>/*</literal>は演算子名の中に使うことができません。
なぜならこれらはコメントの始まりと解釈されるからです。
      </para>
     </listitem>

     <listitem>
      <para>
<!--
       A multiple-character operator name cannot end in <literal>+</literal> or <literal>-</literal>,
       unless the name also contains at least one of these characters:
-->
複数文字の演算子名は、その名前が少なくとも下記の文字の1つ以上を含まない限り、<literal>+</literal>や<literal>-</literal>で終わることができません。
<literallayout>
~ ! @ # % ^ &amp; | ` ?
</literallayout>
<!--
       For example, <literal>@-</literal> is an allowed operator name,
       but <literal>*-</literal> is not.  This restriction allows
       <productname>PostgreSQL</productname> to parse SQL-compliant
       queries without requiring spaces between tokens.
-->
例えば、<literal>@-</literal>は演算子名として認められていますが、<literal>*-</literal>は認められていません。
この制限により<productname>PostgreSQL</productname>は、SQLに準拠する問い合わせをトークン同士の間に空白を要求せず、解析することができます。
      </para>
     </listitem>
    </itemizedlist>
   </para>

   <para>
<!--
    When working with non-SQL-standard operator names, you will usually
    need to separate adjacent operators with spaces to avoid ambiguity.
    For example, if you have defined a prefix operator named <literal>@</literal>,
    you cannot write <literal>X*@Y</literal>; you must write
    <literal>X* @Y</literal> to ensure that
    <productname>PostgreSQL</productname> reads it as two operator names
    not one.
-->
非SQL標準の演算子名を使う場合、通常は曖昧さを回避するために、隣り合った演算子を空白で区切る必要があります。
例えば<literal>@</literal>という前置演算子を定義した場合、<literal>X*@Y</literal>とは書けません。
<productname>PostgreSQL</productname>がこれを確実に1つではなく2つの演算子名として解釈できるように、<literal>X* @Y</literal>と書く必要があります。
   </para>
  </sect2>

  <sect2 id="sql-syntax-special-chars">
<!--
   <title>Special Characters</title>
-->
   <title>特殊文字</title>

  <para>
<!--
   Some characters that are not alphanumeric have a special meaning
   that is different from being an operator.  Details on the usage can
   be found at the location where the respective syntax element is
   described.  This section only exists to advise the existence and
   summarize the purposes of these characters.
-->
英数字ではないいくつかの文字は、演算子であることとは異なる特殊な意味を持っています。
使用方法の詳細はそれぞれの構文要素についてのところで説明します。
本節では、単にその存在を知らせ、これらの文字の目的をまとめるに留めます。

   <itemizedlist>
    <listitem>
     <para>
<!--
      A dollar sign (<literal>$</literal>) followed by digits is used
      to represent a positional parameter in the body of a function
      definition or a prepared statement.  In other contexts the
      dollar sign can be part of an identifier or a dollar-quoted string
      constant.
-->
直後に数字が続くドル記号（<literal>$</literal>）は、関数定義の本体またはプリペアド文中の位置パラメータを表すために使われます。
他の文脈ではドル記号は識別子名の一部であるかもしれませんし、ドル引用符付けされた文字列定数の一部であるかもしれません。
     </para>
    </listitem>

    <listitem>
     <para>
<!--
      Parentheses (<literal>()</literal>) have their usual meaning to
      group expressions and enforce precedence.  In some cases
      parentheses are required as part of the fixed syntax of a
      particular SQL command.
-->
括弧（<literal>()</literal>）は、通常通り式をまとめ優先するという意味を持ちます。
場合によっては括弧は、特定のSQLコマンドの固定構文の一部として要求されることがあります。
     </para>
    </listitem>

    <listitem>
     <para>
<!--
      Brackets (<literal>[]</literal>) are used to select the elements
      of an array.  See <xref linkend="arrays"/> for more information
      on arrays.
-->
大括弧（<literal>[]</literal>）は、配列要素を選択するために使われます。
配列に関する詳しい情報は<xref linkend="arrays"/>を参照してください。
     </para>
    </listitem>

    <listitem>
     <para>
<!--
      Commas (<literal>,</literal>) are used in some syntactical
      constructs to separate the elements of a list.
-->
カンマ（<literal>,</literal>）は、リストの要素を区切るために構文的構成体で使われることがあります。
     </para>
    </listitem>

    <listitem>
     <para>
<!--
      The semicolon (<literal>;</literal>) terminates an SQL command.
      It cannot appear anywhere within a command, except within a
      string constant or quoted identifier.
-->
セミコロン（<literal>;</literal>）は、SQLコマンドの終わりを意味します。
文字列定数または引用符付き識別子以外では、コマンドの途中では使うことができません。
     </para>
    </listitem>

    <listitem>
     <para>
<!--
      The colon (<literal>:</literal>) is used to select
      <quote>slices</quote> from arrays. (See <xref
      linkend="arrays"/>.)  In certain SQL dialects (such as Embedded
      SQL), the colon is used to prefix variable names.
-->
コロン（<literal>:</literal>）は、配列から<quote>一部分</quote>を取り出すために使われます
(<xref linkend="arrays"/>を参照してください)。
いくつかのSQL方言（埋め込みSQLなど）では、コロンは変数名の接頭辞として使われます。
     </para>
    </listitem>

    <listitem>
     <para>
<!--
      The asterisk (<literal>*</literal>) is used in some contexts to denote
      all the fields of a table row or composite value.  It also
      has a special meaning when used as the argument of an
      aggregate function, namely that the aggregate does not require
      any explicit parameter.
-->
アスタリスク（<literal>*</literal>）は、いくつかの文脈において、テーブル行や複合型の全てのフィールドを表現するために使用されます。
また、集約関数の引数として使われる場合も特殊な、つまり、その集約が明示的なパラメータをまったく必要としないという意味を持ちます。
     </para>
    </listitem>

    <listitem>
     <para>
<!--
      The period (<literal>.</literal>) is used in numeric
      constants, and to separate schema, table, and column names.
-->
ピリオド（<literal>.</literal>）は数値定数の中で使われます。
また、スキーマ名、テーブル名、列名を区切るためにも使われます。
     </para>
    </listitem>
   </itemizedlist>

   </para>
  </sect2>

  <sect2 id="sql-syntax-comments">
<!--
   <title>Comments</title>
-->
   <title>コメント</title>

   <indexterm zone="sql-syntax-comments">
    <primary>comment</primary>
    <secondary sortas="SQL">in SQL</secondary>
   </indexterm>
   <indexterm zone="sql-syntax-comments">
    <primary>コメント</primary>
    <secondary>SQL内の</secondary>
   </indexterm>

   <para>
<!--
    A comment is a sequence of characters beginning with
    double dashes and extending to the end of the line, e.g.:
-->
コメントは二重ハイフンで始まる文字の並びで、行の終わりまで続きます。
例えば以下のようになります。
<programlisting>
<!--
&#45;- This is a standard SQL comment
-->
-- これは標準SQLのコメントです
</programlisting>
   </para>

   <para>
<!--
    Alternatively, C-style block comments can be used:
-->
他にも、C言語様式のブロックコメントも使用できます。
<programlisting>
<!--
/* multiline comment
 * with nesting: /* nested block comment */
-->
/* ネストされた複数行にわたる
 * コメント /* ネストされたブロックコメント */
 */
</programlisting>
<!--
    where the comment begins with <literal>/*</literal> and extends to
    the matching occurrence of <literal>*/</literal>. These block
    comments nest, as specified in the SQL standard but unlike C, so that one can
    comment out larger blocks of code that might contain existing block
    comments.
-->
コメントは<literal>/*</literal>で始まり、対応する<literal>*/</literal>で終わります。
これらのブロックコメントはC言語とは異なり、標準SQLで規定されているように入れ子にすることができます。
したがって、既存のブロックコメントを含む可能性のある大きなコードのブロックをコメントアウトすることができます。
   </para>

   <para>
<!--
    A comment is removed from the input stream before further syntax
    analysis and is effectively replaced by whitespace.
-->
コメントは、その後の構文解析が行われる前に入力ストリームから取り去られ、事実上、空白で置き換えられます。
   </para>
  </sect2>

  <sect2 id="sql-precedence">
<!--
   <title>Operator Precedence</title>
-->
   <title>演算子の優先順位</title>

   <indexterm zone="sql-precedence">
    <primary>operator</primary>
    <secondary>precedence</secondary>
   </indexterm>
   <indexterm zone="sql-precedence">
    <primary>演算子</primary>
    <secondary>優先順位</secondary>
   </indexterm>

   <para>
<!--
    <xref linkend="sql-precedence-table"/> shows the precedence and
    associativity of the operators in <productname>PostgreSQL</productname>.
    Most operators have the same precedence and are left-associative.
    The precedence and associativity of the operators is hard-wired
    into the parser.
    Add parentheses if you want an expression with multiple operators
    to be parsed in some other way than what the precedence rules imply.
-->
<xref linkend="sql-precedence-table"/>は、<productname>PostgreSQL</productname>の演算子の優先順位と結合性を示しています。
ほとんどの演算子は同じ優先順位を持ち、左結合します。
演算子の優先順位と結合性はパーサに組み込まれています。
複数の演算子のある式を優先順位の規則が意味するのとは異なる順序で解析したい場合には、括弧で囲ってください。
   </para>

   <table id="sql-precedence-table">
<!--
    <title>Operator Precedence (highest to lowest)</title>
-->
    <title>演算子の優先順位（高いものから低いものへ）</title>

    <tgroup cols="3">
     <colspec colname="col1" colwidth="2*"/>
     <colspec colname="col2" colwidth="1*"/>
     <colspec colname="col3" colwidth="2*"/>
     <thead>
      <row>
<!--
       <entry>Operator/Element</entry>
       <entry>Associativity</entry>
       <entry>Description</entry>
-->
       <entry>演算子/要素</entry>
       <entry>結合性</entry>
       <entry>説明</entry>
      </row>
     </thead>

     <tbody>
      <row>
       <entry><token>.</token></entry>
<!--
       <entry>left</entry>
       <entry>table/column name separator</entry>
-->
       <entry>左</entry>
       <entry>テーブル/列名の区切り文字</entry>
      </row>

      <row>
       <entry><token>::</token></entry>
<!--
       <entry>left</entry>
       <entry><productname>PostgreSQL</productname>-style typecast</entry>
-->
       <entry>左</entry>
       <entry><productname>PostgreSQL</productname>方式の型キャスト</entry>
      </row>

      <row>
       <entry><token>[</token> <token>]</token></entry>
<!--
       <entry>left</entry>
       <entry>array element selection</entry>
-->
       <entry>左</entry>
       <entry>配列要素選択</entry>
      </row>

      <row>
       <entry><token>+</token> <token>-</token></entry>
<!--
       <entry>right</entry>
       <entry>unary plus, unary minus</entry>
-->
       <entry>右</entry>
       <entry>単項加算、単項減算</entry>
      </row>

      <row>
       <entry><token>^</token></entry>
<!--
       <entry>left</entry>
       <entry>exponentiation</entry>
-->
       <entry>左</entry>
       <entry>累乗</entry>
      </row>

      <row>
       <entry><token>*</token> <token>/</token> <token>%</token></entry>
<!--
       <entry>left</entry>
       <entry>multiplication, division, modulo</entry>
-->
       <entry>左</entry>
       <entry>掛け算、割り算、剰余</entry>
      </row>

      <row>
       <entry><token>+</token> <token>-</token></entry>
<!--
       <entry>left</entry>
       <entry>addition, subtraction</entry>
-->
       <entry>左</entry>
       <entry>加算、減算</entry>
      </row>

      <row>
<!--
       <entry>(any other operator)</entry>
-->
       <entry>(その他の演算子)</entry>
<!--
       <entry>left</entry>
       <entry>all other native and user-defined operators</entry>
-->
       <entry>左</entry>
       <entry>その他全ての組み込み、あるいはユーザ定義の演算子</entry>
      </row>

      <row>
       <entry><token>BETWEEN</token> <token>IN</token> <token>LIKE</token> <token>ILIKE</token> <token>SIMILAR</token></entry>
       <entry></entry>
<!--
       <entry>range containment, set membership, string matching</entry>
-->
       <entry>範囲内に包含、集合の要素、文字列の一致</entry>
      </row>

      <row>
       <entry><token>&lt;</token> <token>&gt;</token> <token>=</token> <token>&lt;=</token> <token>&gt;=</token> <token>&lt;&gt;</token>
</entry>
       <entry></entry>
<!--
       <entry>comparison operators</entry>
-->
       <entry>比較演算子</entry>
      </row>

      <row>
       <entry><token>IS</token> <token>ISNULL</token> <token>NOTNULL</token></entry>
       <entry></entry>
<!--
       <entry><literal>IS TRUE</literal>, <literal>IS FALSE</literal>, <literal>IS
<<<<<<< HEAD
       NULL</literal>, <literal>IS DISTINCT FROM</literal>, etc.</entry>
=======
       NULL</literal>, <literal>IS DISTINCT FROM</literal>, etc</entry>
-->
       <entry><literal>IS TRUE</literal>、<literal>IS FALSE</literal>、<literal>IS NULL</literal>、<literal>IS DISTINCT FROM</literal>、その他</entry>
>>>>>>> 185876a6
      </row>

      <row>
       <entry><token>NOT</token></entry>
<!--
       <entry>right</entry>
       <entry>logical negation</entry>
-->
       <entry>右</entry>
       <entry>論理否定</entry>
      </row>

      <row>
       <entry><token>AND</token></entry>
<!--
       <entry>left</entry>
       <entry>logical conjunction</entry>
-->
       <entry>左</entry>
       <entry>論理積</entry>
      </row>

      <row>
       <entry><token>OR</token></entry>
<!--
       <entry>left</entry>
       <entry>logical disjunction</entry>
-->
       <entry>左</entry>
       <entry>論理和</entry>
      </row>
     </tbody>
    </tgroup>
   </table>

   <para>
<!--
    Note that the operator precedence rules also apply to user-defined
    operators that have the same names as the built-in operators
    mentioned above.  For example, if you define a
    <quote>+</quote> operator for some custom data type it will have
    the same precedence as the built-in <quote>+</quote> operator, no
    matter what yours does.
-->
演算子優先順位の規則は、上記で触れた組み込み演算子と同じ名前を持つユーザ定義演算子にも当てはまります。
例えばもし<quote>+</quote>演算子をある独自のデータ型に定義すると、新しい演算子が何をするかにかかわらず、<quote>+</quote>組み込み演算子と同じ優先順位を持つようになります。
   </para>

   <para>
<!--
    When a schema-qualified operator name is used in the
    <literal>OPERATOR</literal> syntax, as for example in:
-->
次の例のように、<literal>OPERATOR</literal>構文でスキーマで修飾された演算子名を使用する場合、
<programlisting>
SELECT 3 OPERATOR(pg_catalog.+) 4;
</programlisting>
<!--
    the <literal>OPERATOR</literal> construct is taken to have the default precedence
    shown in <xref linkend="sql-precedence-table"/> for
    <quote>any other operator</quote>.  This is true no matter
    which specific operator appears inside <literal>OPERATOR()</literal>.
-->
<literal>OPERATOR</literal>構文は、<xref linkend="sql-precedence-table"/>の<quote>その他の演算子</quote>で示されているデフォルトの優先順位を持つとみなされます。
これは、<literal>OPERATOR()</literal>にどの特定の演算子が入る場合でも変わりません。
   </para>

   <note>
    <para>
<!--
     <productname>PostgreSQL</productname> versions before 9.5 used slightly different
     operator precedence rules.  In particular, <token>&lt;=</token>
     <token>&gt;=</token> and <token>&lt;&gt;</token> used to be treated as
     generic operators; <literal>IS</literal> tests used to have higher priority;
     and <literal>NOT BETWEEN</literal> and related constructs acted inconsistently,
     being taken in some cases as having the precedence of <literal>NOT</literal>
     rather than <literal>BETWEEN</literal>.  These rules were changed for better
     compliance with the SQL standard and to reduce confusion from
     inconsistent treatment of logically equivalent constructs.  In most
     cases, these changes will result in no behavioral change, or perhaps
     in <quote>no such operator</quote> failures which can be resolved by adding
     parentheses.  However there are corner cases in which a query might
     change behavior without any parsing error being reported.
-->
9.5より前の<productname>PostgreSQL</productname>のバージョンでは少し異なる演算子優先順位規則を使っていました。
特に<token>&lt;=</token>、<token>&gt;=</token>、<token>&lt;&gt;</token>は一般的な演算子として扱われていました。<literal>IS</literal>テストは高い優先順位を持つとして使われていました。<literal>NOT BETWEEN</literal>とそれに関係する構文は振る舞いが一貫しておらず、<literal>BETWEEN</literal>ではなく<literal>NOT</literal>の優先順位を持つと見なされる場合がありました。
標準SQLにより準拠し、論理的に等しい構文の一貫しない扱いから来る混乱を減らすように、これらの規則は変更されました。
ほとんどの場合、これらの変更により振る舞いが変わることはないでしょうし、もし変わっても恐らく<quote>no such operator</quote>で失敗になるくらいでしょう。後者は括弧を追加することで解決できるでしょう。
しかしながら、稀に問い合わせがパースエラーを返すことなく振る舞いを変える場合があります。
    </para>
   </note>
  </sect2>
 </sect1>

 <sect1 id="sql-expressions">
<!--
  <title>Value Expressions</title>
-->
  <title>評価式</title>

  <indexterm zone="sql-expressions">
   <primary>expression</primary>
   <secondary>syntax</secondary>
  </indexterm>
  <indexterm zone="sql-expressions">
   <primary>式</primary>
   <secondary>の構文</secondary>
  </indexterm>

  <indexterm zone="sql-expressions">
   <primary>value expression</primary>
  </indexterm>
  <indexterm zone="sql-expressions">
   <primary>評価式</primary>
  </indexterm>

  <indexterm>
   <primary>scalar</primary>
   <see>expression</see>
  </indexterm>
  <indexterm>
   <primary>スカラ</primary>
   <see>式</see>
  </indexterm>

  <para>
<!--
   Value expressions are used in a variety of contexts, such
   as in the target list of the <command>SELECT</command> command, as
   new column values in <command>INSERT</command> or
   <command>UPDATE</command>, or in search conditions in a number of
   commands.  The result of a value expression is sometimes called a
   <firstterm>scalar</firstterm>, to distinguish it from the result of
   a table expression (which is a table).  Value expressions are
   therefore also called <firstterm>scalar expressions</firstterm> (or
   even simply <firstterm>expressions</firstterm>).  The expression
   syntax allows the calculation of values from primitive parts using
   arithmetic, logical, set, and other operations.
-->
評価式は、例えば<command>SELECT</command>コマンドの目的リストとして、<command>INSERT</command>や<command>UPDATE</command>の新しい列の値として、もしくはいくつかのコマンドの検索条件として様々な文脈の中で使われます。
評価式の結果は、テーブル式の結果（つまりテーブル）から区別するために、<firstterm>スカラ</firstterm>と呼ばれることもあります。
したがって、評価式は<firstterm>スカラ式</firstterm>（またはもっと簡単に<firstterm>式</firstterm>）とも呼ばれます。
式の構文によって、基本的な部分から算術、論理、集合などの演算を使って値の計算を行うことができます。
  </para>

  <para>
<!--
   A value expression is one of the following:
-->
評価式は下記のうちのいずれかです。

   <itemizedlist>
    <listitem>
     <para>
<!--
      A constant or literal value
-->
定数あるいはリテラル値
     </para>
    </listitem>

    <listitem>
     <para>
<!--
      A column reference
-->
列の参照
     </para>
    </listitem>

    <listitem>
     <para>
<!--
      A positional parameter reference, in the body of a function definition
      or prepared statement
-->
関数定義の本体やプリペアド文における、位置パラメータ参照
     </para>
    </listitem>

    <listitem>
     <para>
<!--
      A subscripted expression
-->
添字付きの式
     </para>
    </listitem>

    <listitem>
     <para>
<!--
      A field selection expression
-->
フィールド選択式
     </para>
    </listitem>

    <listitem>
     <para>
<!--
      An operator invocation
-->
演算子の呼び出し
     </para>
    </listitem>

    <listitem>
     <para>
<!--
      A function call
-->
関数呼び出し
     </para>
    </listitem>

    <listitem>
     <para>
<!--
      An aggregate expression
-->
集約式
     </para>
    </listitem>

    <listitem>
     <para>
<!--
      A window function call
-->
      ウィンドウ関数呼び出し
     </para>
    </listitem>

    <listitem>
     <para>
<!--
      A type cast
-->
型キャスト
     </para>
    </listitem>

    <listitem>
     <para>
<!--
      A collation expression
-->
照合順序(collation)式
     </para>
    </listitem>

    <listitem>
     <para>
<!--
      A scalar subquery
-->
スカラ副問い合わせ
     </para>
    </listitem>

    <listitem>
     <para>
<!--
      An array constructor
-->
配列コンストラクタ
     </para>
    </listitem>

    <listitem>
     <para>
<!--
      A row constructor
-->
行コンストラクタ
     </para>
    </listitem>

    <listitem>
     <para>
<!--
      Another value expression in parentheses (used to group
      subexpressions and override
      precedence<indexterm><primary>parenthesis</primary></indexterm>)
-->
      （副式をグループ化したり<indexterm><primary>括弧で囲まれた</primary></indexterm>優先順位を変更するのに使用される）括弧で囲まれた別の評価式
     </para>
    </listitem>
   </itemizedlist>
  </para>

  <para>
<!--
   In addition to this list, there are a number of constructs that can
   be classified as an expression but do not follow any general syntax
   rules.  These generally have the semantics of a function or
   operator and are explained in the appropriate location in <xref
   linkend="functions"/>.  An example is the <literal>IS NULL</literal>
   clause.
-->
これ以外にも、式として分類されるけれども一般的な構文規約には従わない、いくつかの構成要素があります。
これらは一般的に関数あるいは演算子の意味を持ちます。
<xref linkend="functions"/>の該当部分で説明されています。
例を挙げると<literal>IS NULL</literal>句があります。
  </para>

  <para>
<!--
   We have already discussed constants in <xref
   linkend="sql-syntax-constants"/>.  The following sections discuss
   the remaining options.
-->
<xref linkend="sql-syntax-constants"/>で既に定数については説明しました。
続く節では残りのオプションについて説明します。
  </para>

  <sect2 id="sql-expressions-column-refs">
<!--
   <title>Column References</title>
-->
   <title>列の参照</title>

   <indexterm>
    <primary>column reference</primary>
   </indexterm>
   <indexterm>
    <primary>列の参照</primary>
   </indexterm>

   <para>
<!--
    A column can be referenced in the form:
-->
列は、下記のような形式で参照することができます。
<synopsis>
<replaceable>correlation</replaceable>.<replaceable>columnname</replaceable>
</synopsis>
   </para>

   <para>
<!--
    <replaceable>correlation</replaceable> is the name of a
    table (possibly qualified with a schema name), or an alias for a table
    defined by means of a <literal>FROM</literal> clause.
    The correlation name and separating dot can be omitted if the column name
    is unique across all the tables being used in the current query.  (See also <xref linkend="queries"/>.)
-->
<replaceable>correlation</replaceable>は、テーブル名（スキーマで修飾されている場合もあります）、あるいは<literal>FROM</literal>句で定義されたテーブルの別名です。
correlationの名前と区切り用のドットは、もし列名が現在の問い合わせで使われる全てのテーブルを通して一意である場合は省略することができます。
（<xref linkend="queries"/>も参照してください）。
   </para>
  </sect2>

  <sect2 id="sql-expressions-parameters-positional">
<!--
   <title>Positional Parameters</title>
-->
   <title>位置パラメータ</title>

   <indexterm>
    <primary>parameter</primary>
    <secondary>syntax</secondary>
   </indexterm>
   <indexterm>
    <primary>パラメータ</primary>
    <secondary>の構文</secondary>
   </indexterm>

   <indexterm>
    <primary>$</primary>
   </indexterm>

   <para>
<!--
    A positional parameter reference is used to indicate a value
    that is supplied externally to an SQL statement.  Parameters are
    used in SQL function definitions and in prepared queries.  Some
    client libraries also support specifying data values separately
    from the SQL command string, in which case parameters are used to
    refer to the out-of-line data values.
    The form of a parameter reference is:
-->
位置パラメータ参照は、外部からSQL文に渡される値を示すために使用されます。
パラメータはSQL関数定義およびプリペアド問い合わせの中で使用されます。
また、クライアントライブラリの中には、SQLコマンド文字列とデータ値を分離して指定できる機能をサポートするものもあります。
この場合、パラメータは行外データ値を参照するために使用されます。
パラメータ参照の形式は以下の通りです。
<synopsis>
$<replaceable>number</replaceable>
</synopsis>
   </para>

   <para>
<!--
    For example, consider the definition of a function,
    <function>dept</function>, as:
-->
例えば、関数 <function>dept</function> の定義が以下のようにされたとします。

<programlisting>
CREATE FUNCTION dept(text) RETURNS dept
    AS $$ SELECT * FROM dept WHERE name = $1 $$
    LANGUAGE SQL;
</programlisting>

<!--
    Here the <literal>$1</literal> references the value of the first
    function argument whenever the function is invoked.
-->
ここで<literal>$1</literal>は関数が呼び出される時に最初の関数引数の値を参照します。
   </para>
  </sect2>

  <sect2 id="sql-expressions-subscripts">
<!--
   <title>Subscripts</title>
-->
   <title>添字</title>

   <indexterm>
    <primary>subscript</primary>
   </indexterm>
   <indexterm>
    <primary>添字</primary>
   </indexterm>

   <para>
<!--
    If an expression yields a value of an array type, then a specific
    element of the array value can be extracted by writing
-->
式が配列型の値となる場合、配列値の特定要素は以下のように記述することで抽出できます。
<synopsis>
<replaceable>expression</replaceable>[<replaceable>subscript</replaceable>]
</synopsis>
<!--
    or multiple adjacent elements (an <quote>array slice</quote>) can be extracted
    by writing
-->
また、隣接する複数の要素（<quote>配列の一部分</quote>）は以下のように記述することで抽出できます。
<synopsis>
<replaceable>expression</replaceable>[<replaceable>lower_subscript</replaceable>:<replaceable>upper_subscript</replaceable>]
</synopsis>
<!--
    (Here, the brackets <literal>[ ]</literal> are meant to appear literally.)
    Each <replaceable>subscript</replaceable> is itself an expression,
    which will be rounded to the nearest integer value.
-->
（ここで大括弧<literal>[ ]</literal>は文字通りに記述してください（訳注：これはオプション部分を表す大括弧ではありません）。）
各<replaceable>subscript</replaceable>はそれ自体が式であり、最も近い整数値へと丸められます。
   </para>

   <para>
<!--
    In general the array <replaceable>expression</replaceable> must be
    parenthesized, but the parentheses can be omitted when the expression
    to be subscripted is just a column reference or positional parameter.
    Also, multiple subscripts can be concatenated when the original array
    is multidimensional.
    For example:
-->
一般的には、配列<replaceable>expression</replaceable>は括弧で括らなければなりませんが、添字を付けるそのexpressionが単なる列参照や位置パラメータであった場合、その括弧を省略することができます。
また、元の配列が多次元の場合は複数の添字を連結することができます。
以下に例を示します。

<programlisting>
mytable.arraycolumn[4]
mytable.two_d_column[17][34]
$1[10:42]
(arrayfunction(a,b))[42]
</programlisting>

<!--
    The parentheses in the last example are required.
    See <xref linkend="arrays"/> for more about arrays.
-->
最後の例では括弧が必要です。
配列の詳細は<xref linkend="arrays"/>を参照してください。
   </para>
  </sect2>

  <sect2 id="field-selection">
<!--
   <title>Field Selection</title>
-->
   <title>フィールド選択</title>

   <indexterm>
    <primary>field selection</primary>
   </indexterm>
   <indexterm>
    <primary>フィールド選択</primary>
   </indexterm>

   <para>
<!--
    If an expression yields a value of a composite type (row type), then a
    specific field of the row can be extracted by writing
-->
式が複合型（行型）の値を生成する場合、行の特定のフィールドは以下のように記述することで抽出できます。
<synopsis>
<replaceable>expression</replaceable>.<replaceable>fieldname</replaceable>
</synopsis>
   </para>

   <para>
<!--
    In general the row <replaceable>expression</replaceable> must be
    parenthesized, but the parentheses can be omitted when the expression
    to be selected from is just a table reference or positional parameter.
    For example:
-->
一般的には、行<replaceable>expression</replaceable>は括弧で括らなければなりません。
しかし、選択元となる式が単なるテーブル参照や位置パラメータの場合、括弧を省略することができます。
以下に例を示します。

<programlisting>
mytable.mycolumn
$1.somecolumn
(rowfunction(a,b)).col3
</programlisting>

<!--
    (Thus, a qualified column reference is actually just a special case
    of the field selection syntax.)  An important special case is
    extracting a field from a table column that is of a composite type:
-->
（したがって、修飾された列参照は実際のところ、単なるこのフィールド選択構文の特殊な場合です。）
重要となる特殊な場合としては、複合型のテーブル列からフィールドを抽出するときです。

<programlisting>
(compositecol).somefield
(mytable.compositecol).somefield
</programlisting>

<!--
    The parentheses are required here to show that
    <structfield>compositecol</structfield> is a column name not a table name,
    or that <structname>mytable</structname> is a table name not a schema name
    in the second case.
-->
<structfield>compositecol</structfield>がテーブル名でなく列名であること、または２番目の場合の<structname>mytable</structname>がスキーマ名でなくテーブル名であることを示すため丸括弧が要求されます。
   </para>

   <para>
<!--
    You can ask for all fields of a composite value by
    writing <literal>.*</literal>:
-->
<literal>.*</literal>を記述することで、複合型の全ての値を問い合わせることが可能です。
<programlisting>
(compositecol).*
</programlisting>
<!--
    This notation behaves differently depending on context;
    see <xref linkend="rowtypes-usage"/> for details.
-->
この表記はコンテキストに依存して異なった振る舞いをします。詳細は<xref linkend="rowtypes-usage"/>を参照してください。
   </para>
  </sect2>

  <sect2 id="sql-expressions-operator-calls">
<!--
   <title>Operator Invocations</title>
-->
   <title>演算子の呼び出し</title>

   <indexterm>
    <primary>operator</primary>
    <secondary>invocation</secondary>
   </indexterm>
   <indexterm>
    <primary>演算子</primary>
    <secondary>呼び出し</secondary>
   </indexterm>

   <para>
<!--
    There are two possible syntaxes for an operator invocation:
-->
演算子の呼び出しには以下の2構文が可能です。
    <simplelist>
<!--
     <member><replaceable>expression</replaceable> <replaceable>operator</replaceable> <replaceable>expression</replaceable> (binary infix operator)</member>
     <member><replaceable>operator</replaceable> <replaceable>expression</replaceable> (unary prefix operator)</member>
-->
     <member><replaceable>expression</replaceable> <replaceable>operator</replaceable> <replaceable>expression</replaceable> （二項中置演算子）</member>
     <member><replaceable>operator</replaceable> <replaceable>expression</replaceable> （単項前置演算子）</member>
    </simplelist>
<!--
    where the <replaceable>operator</replaceable> token follows the syntax
    rules of <xref linkend="sql-syntax-operators"/>, or is one of the
    key words <token>AND</token>, <token>OR</token>, and
    <token>NOT</token>, or is a qualified operator name in the form:
-->
ここで<replaceable>operator</replaceable>トークンは、<xref linkend="sql-syntax-operators"/>構文規則に従うもの、もしくはキーワード<token>AND</token>、<token>OR</token>、<token>NOT</token>のいずれか、または以下の形式の修飾された演算子名です。
<synopsis>
<literal>OPERATOR(</literal><replaceable>schema</replaceable><literal>.</literal><replaceable>operatorname</replaceable><literal>)</literal>
</synopsis>
<!--
    Which particular operators exist and whether
    they are unary or binary depends on what operators have been
    defined by the system or the user.  <xref linkend="functions"/>
    describes the built-in operators.
-->
具体的にどんな演算子が存在し、それが単項か二項かどうかは、システムやユーザによってどんな演算子が定義されたかに依存します。
<xref linkend="functions"/>にて、組み込み演算子について説明します。
   </para>
  </sect2>

  <sect2 id="sql-expressions-function-calls">
<!--
   <title>Function Calls</title>
-->
   <title>関数呼び出し</title>

   <indexterm>
    <primary>function</primary>
    <secondary>invocation</secondary>
   </indexterm>
   <indexterm>
    <primary>関数</primary>
    <secondary>呼び出し</secondary>
   </indexterm>

   <para>
<!--
    The syntax for a function call is the name of a function
    (possibly qualified with a schema name), followed by its argument list
    enclosed in parentheses:
-->
関数呼び出しの構文は、関数名（スキーマ名で修飾されている場合があります）に続けてその引数を丸括弧で囲んで列挙したものです。

<synopsis>
<replaceable>function_name</replaceable> (<optional><replaceable>expression</replaceable> <optional>, <replaceable>expression</replaceable> ... </optional></optional> )
</synopsis>
   </para>

   <para>
<!--
    For example, the following computes the square root of 2:
-->
例えば、以下のものは2の平方根を計算します。
<programlisting>
sqrt(2)
</programlisting>
   </para>

   <para>
<!--
    The list of built-in functions is in <xref linkend="functions"/>.
    Other functions can be added by the user.
-->
組み込み関数の一覧は<xref linkend="functions"/>にあります。
他の関数はユーザが追加できます。
   </para>

   <para>
<!--
    When issuing queries in a database where some users mistrust other users,
    observe security precautions from <xref linkend="typeconv-func"/> when
    writing function calls.
-->
あるユーザが他のユーザを信用しないデータベースで問い合わせを発行する場合には、関数呼び出しを書く時に<xref linkend="typeconv-func"/>のセキュリティの事前の対策を守ってください。
   </para>

   <para>
<!--
    The arguments can optionally have names attached.
    See <xref linkend="sql-syntax-calling-funcs"/> for details.
-->
引数には名前を任意で付与することができます。詳細は<xref linkend="sql-syntax-calling-funcs"/>を見て下さい。
   </para>

   <note>
    <para>
<!--
     A function that takes a single argument of composite type can
     optionally be called using field-selection syntax, and conversely
     field selection can be written in functional style.  That is, the
     notations <literal>col(table)</literal> and <literal>table.col</literal> are
     interchangeable.  This behavior is not SQL-standard but is provided
     in <productname>PostgreSQL</productname> because it allows use of functions to
     emulate <quote>computed fields</quote>.  For more information see
     <xref linkend="rowtypes-usage"/>.
-->
複合型の単一引数をとる関数はフィールド選択の構文を使っても呼び出すことができます。
反対にフィールド選択を関数形式で記述することもできます。
つまり、<literal>col(table)</literal>や<literal>table.col</literal>のどちらを使っても良いということです。
この動作は標準SQLにはありませんが、<productname>PostgreSQL</productname>では、これにより<quote>計算されたフィールド</quote>のエミュレートをする関数の利用が可能になるため、提供しています。
詳しくは<xref linkend="rowtypes-usage"/>を参照してください。
    </para>
   </note>
  </sect2>

  <sect2 id="syntax-aggregates">
<!--
   <title>Aggregate Expressions</title>
-->
   <title>集約式</title>

   <indexterm zone="syntax-aggregates">
    <primary>aggregate function</primary>
    <secondary>invocation</secondary>
   </indexterm>
   <indexterm zone="syntax-aggregates">
    <primary>集約関数</primary>
    <secondary>呼び出し</secondary>
   </indexterm>

   <indexterm zone="syntax-aggregates">
    <primary>ordered-set aggregate</primary>
   </indexterm>
   <indexterm zone="syntax-aggregates">
    <primary>順序集合集約</primary>
   </indexterm>

   <indexterm zone="syntax-aggregates">
    <primary>WITHIN GROUP</primary>
   </indexterm>

   <indexterm zone="syntax-aggregates">
    <primary>FILTER</primary>
   </indexterm>

   <para>
<!--
    An <firstterm>aggregate expression</firstterm> represents the
    application of an aggregate function across the rows selected by a
    query.  An aggregate function reduces multiple inputs to a single
    output value, such as the sum or average of the inputs.  The
    syntax of an aggregate expression is one of the following:
-->
<firstterm>集約式</firstterm>は、問い合わせによって選択される行に対して集約関数を適用することを表現します。
集約関数は、例えば入力の合計や平均などのように、複数の入力を単一の出力値にします。
集約式の構文は下記のうちのいずれかです。

<synopsis>
<replaceable>aggregate_name</replaceable> (<replaceable>expression</replaceable> [ , ... ] [ <replaceable>order_by_clause</replaceable> ] ) [ FILTER ( WHERE <replaceable>filter_clause</replaceable> ) ]
<replaceable>aggregate_name</replaceable> (ALL <replaceable>expression</replaceable> [ , ... ] [ <replaceable>order_by_clause</replaceable> ] ) [ FILTER ( WHERE <replaceable>filter_clause</replaceable> ) ]
<replaceable>aggregate_name</replaceable> (DISTINCT <replaceable>expression</replaceable> [ , ... ] [ <replaceable>order_by_clause</replaceable> ] ) [ FILTER ( WHERE <replaceable>filter_clause</replaceable> ) ]
<replaceable>aggregate_name</replaceable> ( * ) [ FILTER ( WHERE <replaceable>filter_clause</replaceable> ) ]
<replaceable>aggregate_name</replaceable> ( [ <replaceable>expression</replaceable> [ , ... ] ] ) WITHIN GROUP ( <replaceable>order_by_clause</replaceable> ) [ FILTER ( WHERE <replaceable>filter_clause</replaceable> ) ]
</synopsis>

<!--
    where <replaceable>aggregate_name</replaceable> is a previously
    defined aggregate (possibly qualified with a schema name) and
    <replaceable>expression</replaceable> is
    any value expression that does not itself contain an aggregate
    expression or a window function call.  The optional
    <replaceable>order_by_clause</replaceable> and
    <replaceable>filter_clause</replaceable> are described below.
-->
ここで、<replaceable>aggregate_name</replaceable>は事前に定義された集約（スキーマ名で修飾された場合もあります）、<replaceable>expression</replaceable>はそれ自体に集約式またはウィンドウ関数呼び出しを含まない任意の値評価式です。
省略可能な<replaceable>order_by_clause</replaceable>と<replaceable>filter_clause</replaceable>は後述します。
   </para>

   <para>
<!--
    The first form of aggregate expression invokes the aggregate
    once for each input row.
    The second form is the same as the first, since
    <literal>ALL</literal> is the default.
    The third form invokes the aggregate once for each distinct value
    of the expression (or distinct set of values, for multiple expressions)
    found in the input rows.
    The fourth form invokes the aggregate once for each input row; since no
    particular input value is specified, it is generally only useful
    for the <function>count(*)</function> aggregate function.
    The last form is used with <firstterm>ordered-set</firstterm> aggregate
    functions, which are described below.
-->
集約式の最初の構文は、それぞれの入力行に対して1回ずつ集約を呼び出します。
<literal>ALL</literal>はデフォルトなので、2つ目の形式は最初の形式と同じです。
3番目の形式は、入力行の中にある式の、全ての重複しない値（複数式では重複しない値集合）の集約を呼び出します。
4番目の形式はそれぞれの入力行に対して1回ずつ集約を呼び出します。具体的な入力値が指定されていないため、これは一般的に<function>count(*)</function>集約関数でのみ役に立ちます。
最後の形式は<firstterm>順序集合</firstterm>集約関数で使われるもので、順序集合集約関数については後述します。
   </para>

   <para>
<!--
    Most aggregate functions ignore null inputs, so that rows in which
    one or more of the expression(s) yield null are discarded.  This
    can be assumed to be true, unless otherwise specified, for all
    built-in aggregates.
-->
ほとんどの集約関数はNULL入力を無視するため、行内の1つ以上の式がNULLを返す行は破棄されます。
特記されていない限り、すべての組み込み集約がそのような動作になると想定して良いです。
   </para>

   <para>
<!--
    For example, <literal>count(*)</literal> yields the total number
    of input rows; <literal>count(f1)</literal> yields the number of
    input rows in which <literal>f1</literal> is non-null, since
    <function>count</function> ignores nulls; and
    <literal>count(distinct f1)</literal> yields the number of
    distinct non-null values of <literal>f1</literal>.
-->
例えば、<literal>count(*)</literal>は入力行の合計数を求めます。
<function>count</function>はNULLを無視しますので、<literal>count(f1)</literal>は<literal>f1</literal>が非NULLである入力行の数を求めます。
<literal>count(distinct f1)</literal>は<literal>f1</literal>の重複しない非NULL値の数を求めます。
   </para>

   <para>
<!--
    Ordinarily, the input rows are fed to the aggregate function in an
    unspecified order.  In many cases this does not matter; for example,
    <function>min</function> produces the same result no matter what order it
    receives the inputs in.  However, some aggregate functions
    (such as <function>array_agg</function> and <function>string_agg</function>) produce
    results that depend on the ordering of the input rows.  When using
    such an aggregate, the optional <replaceable>order_by_clause</replaceable> can be
    used to specify the desired ordering.  The <replaceable>order_by_clause</replaceable>
    has the same syntax as for a query-level <literal>ORDER BY</literal> clause, as
    described in <xref linkend="queries-order"/>, except that its expressions
    are always just expressions and cannot be output-column names or numbers.
    For example:
-->
通常、入力行は順序を指定されずに集約関数に与えられます。
多くの場合では問題になりません。たとえば<function>min</function>は入力順序に関係なく同一の結果を返します。
しかし一部の集約関数(<function>array_agg</function>および<function>string_agg</function>など)は入力行の順序に依存した結果を返します。
こうした集約関数を使用する際は、オプションの<replaceable>order_by_clause</replaceable>を使用して必要とする順序を指定できます。
<replaceable>order_by_clause</replaceable>は、<xref linkend="queries-order"/>で説明する問い合わせレベルの<literal>ORDER BY</literal>句と同じ構文を取りますが、その式は常に単なる式であり、出力列名や序数とすることはできません。
以下に例を示します。
<programlisting>
SELECT array_agg(a ORDER BY b DESC) FROM table;
</programlisting>
   </para>

   <para>
<!--
    When dealing with multiple-argument aggregate functions, note that the
    <literal>ORDER BY</literal> clause goes after all the aggregate arguments.
    For example, write this:
-->
複数の引数を取る集約関数を扱う場合、<literal>ORDER BY</literal>句はすべての集約引数の後に指定することに注意してください。
例えば、
<programlisting>
SELECT string_agg(a, ',' ORDER BY a) FROM table;
</programlisting>
<!--
    not this:
-->
であり、
<programlisting>
SELECT string_agg(a ORDER BY a, ',') FROM table;  -- incorrect
</programlisting>
ではありません。
<!--
    The latter is syntactically valid, but it represents a call of a
    single-argument aggregate function with two <literal>ORDER BY</literal> keys
    (the second one being rather useless since it's a constant).
-->
    後者は構文的には有効なものですが、2つの<literal>ORDER BY</literal>キーを持つ単一引数の集約関数の呼び出しを表しています。(2つ目のキーは定数なので役には立ちません。)
   </para>

   <para>
<!--
    If <literal>DISTINCT</literal> is specified in addition to an
    <replaceable>order_by_clause</replaceable>, then all the <literal>ORDER BY</literal>
    expressions must match regular arguments of the aggregate; that is,
    you cannot sort on an expression that is not included in the
    <literal>DISTINCT</literal> list.
-->
<replaceable>order_by_clause</replaceable>に加え<literal>DISTINCT</literal>が指定された場合、すべての<literal>ORDER BY</literal>式が集約関数の通常の引数に一致しなければなりません。つまり、<literal>DISTINCT</literal>リストに含まれない式でソートすることはできません。
   </para>

   <note>
    <para>
<!--
     The ability to specify both <literal>DISTINCT</literal> and <literal>ORDER BY</literal>
     in an aggregate function is a <productname>PostgreSQL</productname> extension.
-->
集約関数において<literal>DISTINCT</literal>と<literal>ORDER BY</literal>の両方を指定できる機能は<productname>PostgreSQL</productname>の拡張です。
    </para>
   </note>

   <para>
<!--
    Placing <literal>ORDER BY</literal> within the aggregate's regular argument
    list, as described so far, is used when ordering the input rows for
    general-purpose and statistical aggregates, for which ordering is
    optional.  There is a
    subclass of aggregate functions called <firstterm>ordered-set
    aggregates</firstterm> for which an <replaceable>order_by_clause</replaceable>
    is <emphasis>required</emphasis>, usually because the aggregate's computation is
    only sensible in terms of a specific ordering of its input rows.
    Typical examples of ordered-set aggregates include rank and percentile
    calculations.  For an ordered-set aggregate,
    the <replaceable>order_by_clause</replaceable> is written
    inside <literal>WITHIN GROUP (...)</literal>, as shown in the final syntax
    alternative above.  The expressions in
    the <replaceable>order_by_clause</replaceable> are evaluated once per
    input row just like regular aggregate arguments, sorted as per
    the <replaceable>order_by_clause</replaceable>'s requirements, and fed
    to the aggregate function as input arguments.  (This is unlike the case
    for a non-<literal>WITHIN GROUP</literal> <replaceable>order_by_clause</replaceable>,
    which is not treated as argument(s) to the aggregate function.)  The
    argument expressions preceding <literal>WITHIN GROUP</literal>, if any, are
    called <firstterm>direct arguments</firstterm> to distinguish them from
    the <firstterm>aggregated arguments</firstterm> listed in
    the <replaceable>order_by_clause</replaceable>.  Unlike regular aggregate
    arguments, direct arguments are evaluated only once per aggregate call,
    not once per input row.  This means that they can contain variables only
    if those variables are grouped by <literal>GROUP BY</literal>; this restriction
    is the same as if the direct arguments were not inside an aggregate
    expression at all.  Direct arguments are typically used for things like
    percentile fractions, which only make sense as a single value per
    aggregation calculation.  The direct argument list can be empty; in this
    case, write just <literal>()</literal> not <literal>(*)</literal>.
    (<productname>PostgreSQL</productname> will actually accept either spelling, but
    only the first way conforms to the SQL standard.)
-->
上記のように集約の通常の引数リストに<literal>ORDER BY</literal>を置くことは、汎用的で統計的な集約への入力行を整列する時に使いますが、その整列は省略可能です。
たいていは集約の計算がその入力行の特定の順序に関してのみ意味を持つために、<replaceable>order_by_clause</replaceable>が<emphasis>必要な</emphasis><firstterm>順序集合集約</firstterm>と呼ばれる集約関数の副クラスがあります。
順序集合集約の典型的な例は順位や百分位数の計算を含みます。
順序集合集約では、<replaceable>order_by_clause</replaceable>は上の構文の最後に示したように<literal>WITHIN GROUP (...)</literal>の中に書かれます。
<replaceable>order_by_clause</replaceable>の式は、通常の集約の引数のように入力行1行につき一度評価され、<replaceable>order_by_clause</replaceable>の要求に従って整列され、集約関数に入力引数として渡されます。
(非<literal>WITHIN GROUP</literal> <replaceable>order_by_clause</replaceable>ではない場合はこれとは異なり、集約関数の引数としては扱われません。)
<literal>WITHIN GROUP</literal>の前に引数の式があれば、<replaceable>order_by_clause</replaceable>に書かれた<firstterm>集約引数</firstterm>と区別するために<firstterm>直接引数</firstterm>と呼ばれます。
通常の集約引数とは異なり、直接引数は集約の呼び出しの時に一度だけ評価され、入力行1行に一度ではありません。
これは、変数が<literal>GROUP BY</literal>によりグループ化された場合にのみ、その変数を含むことが可能であることを意味します。この制限は直接引数が集約式の中に全くない場合と同じです。
直接引数は、典型的には1度の集約計算で1つの値だけが意味がある百分位数のようなもので使われます。
直接引数のリストは空でも構いません。この場合、<literal>(*)</literal>ではなく<literal>()</literal>と書いてください。
(<productname>PostgreSQL</productname>は実際にどちらの綴りも受け付けますが、後者だけが標準SQLに準拠しています。)
   </para>

   <para>
    <indexterm>
     <primary>median</primary>
     <seealso>percentile</seealso>
    </indexterm>
    <indexterm>
     <primary>中央値(メジアン)</primary>
     <seealso>百分位数</seealso>
    </indexterm>
<!--
    An example of an ordered-set aggregate call is:
-->
順序集合集約の例は以下の通りです。

<programlisting>
SELECT percentile_cont(0.5) WITHIN GROUP (ORDER BY income) FROM households;
 percentile_cont
-----------------
           50489
</programlisting>

<!--
   which obtains the 50th percentile, or median, value of
   the <structfield>income</structfield> column from table <structname>households</structname>.
   Here, <literal>0.5</literal> is a direct argument; it would make no sense
   for the percentile fraction to be a value varying across rows.
-->
これは、テーブル<structname>households</structname>から<structfield>income</structfield>列の50番目の百分位数、すなわち中央値を得ます。
ここで<literal>0.5</literal>は直接引数です。百分位数が行毎に変化する値であったら意味がありません。
   </para>

   <para>
<!--
    If <literal>FILTER</literal> is specified, then only the input
    rows for which the <replaceable>filter_clause</replaceable>
    evaluates to true are fed to the aggregate function; other rows
    are discarded.  For example:
-->
<literal>FILTER</literal>が指定されていれば、<replaceable>filter_clause</replaceable>が真と評価した入力行のみがウィンドウ関数に渡されます。それ以外の行は破棄されます。
例えば、
<programlisting>
SELECT
    count(*) AS unfiltered,
    count(*) FILTER (WHERE i &lt; 5) AS filtered
FROM generate_series(1,10) AS s(i);
 unfiltered | filtered
------------+----------
         10 |        4
(1 row)
</programlisting>
   </para>

   <para>
<!--
    The predefined aggregate functions are described in <xref
    linkend="functions-aggregate"/>.  Other aggregate functions can be added
    by the user.
-->
定義済みの集約関数は<xref linkend="functions-aggregate"/>で説明されています。
ユーザは他の集約関数を追加することができます。
   </para>

   <para>
<!--
    An aggregate expression can only appear in the result list or
    <literal>HAVING</literal> clause of a <command>SELECT</command> command.
    It is forbidden in other clauses, such as <literal>WHERE</literal>,
    because those clauses are logically evaluated before the results
    of aggregates are formed.
-->
集約式は、<command>SELECT</command>コマンドの結果リストもしくは<literal>HAVING</literal>句内でのみ記述することができます。
<literal>WHERE</literal>などの他の句では許されません。
これらの句は集約結果が形成される前に論理的に評価されるためです。
   </para>

   <para>
<!--
    When an aggregate expression appears in a subquery (see
    <xref linkend="sql-syntax-scalar-subqueries"/> and
    <xref linkend="functions-subquery"/>), the aggregate is normally
    evaluated over the rows of the subquery.  But an exception occurs
    if the aggregate's arguments (and <replaceable>filter_clause</replaceable>
    if any) contain only outer-level variables:
    the aggregate then belongs to the nearest such outer level, and is
    evaluated over the rows of that query.  The aggregate expression
    as a whole is then an outer reference for the subquery it appears in,
    and acts as a constant over any one evaluation of that subquery.
    The restriction about
    appearing only in the result list or <literal>HAVING</literal> clause
    applies with respect to the query level that the aggregate belongs to.
-->
集約式が副問い合わせ（<xref linkend="sql-syntax-scalar-subqueries"/>と<xref linkend="functions-subquery"/>を参照）内に現れた場合、通常、集約は副問い合わせの行全体に対して評価されます。
しかし、その集約の引数(と、もしあれば<replaceable>filter_clause</replaceable>)が上位レベルの変数のみを持つ場合は例外です。
その場合、集約は最も近い外側のレベルに属し、その問い合わせの行全体に対して評価されます。
全体として、その集約式は、その後、その集約を含む副問い合わせでは外部参照となり、その副問い合わせにおける評価に対しては定数として動作します。
結果リストもしくは<literal>HAVING</literal>句にのみ現れるという制約は、その集約が属する問い合わせレベルに関連して適用されます。
   </para>
  </sect2>

  <sect2 id="syntax-window-functions">
<!--
   <title>Window Function Calls</title>
-->
   <title>ウィンドウ関数呼び出し</title>

   <indexterm zone="syntax-window-functions">
    <primary>window function</primary>
    <secondary>invocation</secondary>
   </indexterm>
   <indexterm zone="syntax-window-functions">
    <primary>ウィンドウ関数</primary>
    <secondary>起動</secondary>
   </indexterm>

   <indexterm zone="syntax-window-functions">
    <primary>OVER clause</primary>
   </indexterm>
   <indexterm zone="syntax-window-functions">
    <primary>OVER句</primary>
   </indexterm>

   <para>
<!--
    A <firstterm>window function call</firstterm> represents the application
    of an aggregate-like function over some portion of the rows selected
    by a query.  Unlike non-window aggregate calls, this is not tied
    to grouping of the selected rows into a single output row &mdash; each
    row remains separate in the query output.  However the window function
    has access to all the rows that would be part of the current row's
    group according to the grouping specification (<literal>PARTITION BY</literal>
    list) of the window function call.
    The syntax of a window function call is one of the following:
-->
<firstterm>ウィンドウ関数呼び出し</firstterm>は、問い合わせにより選択された行のある部分に渡って集約のような機能を実現することを表します。
非ウィンドウ集約関数呼び出しと異なり、これは選択された行を1つの行にグループ化することに束縛されず、各行は別途問い合わせ出力に残ります。
しかしウィンドウ関数は、ウィンドウ関数呼び出しのグループ化指定（<literal>PARTITION BY</literal>リスト）に従った、現在の行のグループの一部となる行にすべてアクセスできます。
ウィンドウ関数呼び出しの構文は以下のいずれかです。

<synopsis>
<replaceable>function_name</replaceable> (<optional><replaceable>expression</replaceable> <optional>, <replaceable>expression</replaceable> ... </optional></optional>) [ FILTER ( WHERE <replaceable>filter_clause</replaceable> ) ] OVER <replaceable>window_name</replaceable>
<replaceable>function_name</replaceable> (<optional><replaceable>expression</replaceable> <optional>, <replaceable>expression</replaceable> ... </optional></optional>) [ FILTER ( WHERE <replaceable>filter_clause</replaceable> ) ] OVER ( <replaceable class="parameter">window_definition</replaceable> )
<replaceable>function_name</replaceable> ( * ) [ FILTER ( WHERE <replaceable>filter_clause</replaceable> ) ] OVER <replaceable>window_name</replaceable>
<replaceable>function_name</replaceable> ( * ) [ FILTER ( WHERE <replaceable>filter_clause</replaceable> ) ] OVER ( <replaceable class="parameter">window_definition</replaceable> )
</synopsis>
<!--
    where <replaceable class="parameter">window_definition</replaceable>
    has the syntax
-->
ここで、<replaceable class="parameter">window_definition</replaceable>は以下の構文になります。
<synopsis>
[ <replaceable class="parameter">existing_window_name</replaceable> ]
[ PARTITION BY <replaceable class="parameter">expression</replaceable> [, ...] ]
[ ORDER BY <replaceable class="parameter">expression</replaceable> [ ASC | DESC | USING <replaceable class="parameter">operator</replaceable> ] [ NULLS { FIRST | LAST } ] [, ...] ]
[ <replaceable class="parameter">frame_clause</replaceable> ]
</synopsis>
<!--
    The optional <replaceable class="parameter">frame_clause</replaceable>
    can be one of
-->
オプションの<replaceable class="parameter">frame_clause</replaceable>は次の中の１つです。
<synopsis>
{ RANGE | ROWS | GROUPS } <replaceable>frame_start</replaceable> [ <replaceable>frame_exclusion</replaceable> ]
{ RANGE | ROWS | GROUPS } BETWEEN <replaceable>frame_start</replaceable> AND <replaceable>frame_end</replaceable> [ <replaceable>frame_exclusion</replaceable> ]
</synopsis>
<!--
    where <replaceable>frame_start</replaceable>
    and <replaceable>frame_end</replaceable> can be one of
-->
ここで<replaceable>frame_start</replaceable>および<replaceable>frame_end</replaceable>は以下のいずれかです。
<synopsis>
UNBOUNDED PRECEDING
<replaceable>offset</replaceable> PRECEDING
CURRENT ROW
<replaceable>offset</replaceable> FOLLOWING
UNBOUNDED FOLLOWING
</synopsis>
<!--
    and <replaceable>frame_exclusion</replaceable> can be one of
-->
そして、<replaceable>frame_exclusion</replaceable>は以下のいずれかです。
<synopsis>
EXCLUDE CURRENT ROW
EXCLUDE GROUP
EXCLUDE TIES
EXCLUDE NO OTHERS
</synopsis>
   </para>

   <para>
<!--
    Here, <replaceable>expression</replaceable> represents any value
    expression that does not itself contain window function calls.
-->
ここで、<replaceable>expression</replaceable>はそれ自身ウィンドウ関数呼び出しを含まない任意の値式を表わします。
   </para>

   <para>
<!--
    <replaceable>window_name</replaceable> is a reference to a named window
    specification defined in the query's <literal>WINDOW</literal> clause.
    Alternatively, a full <replaceable>window_definition</replaceable> can
    be given within parentheses, using the same syntax as for defining a
    named window in the <literal>WINDOW</literal> clause; see the
    <xref linkend="sql-select"/> reference page for details.  It's worth
    pointing out that <literal>OVER wname</literal> is not exactly equivalent to
    <literal>OVER (wname ...)</literal>; the latter implies copying and modifying the
    window definition, and will be rejected if the referenced window
    specification includes a frame clause.
-->
<replaceable>window_name</replaceable>は、問い合わせの<literal>WINDOW</literal>句で定義された名前付きウィンドウ仕様への参照です。
あるいはまた、完全な<replaceable>window_definition</replaceable>を<literal>WINDOW</literal>句で定義された名前付きウィンドウと同じ構文を使って丸括弧の中に書くことができます。
詳細は<xref linkend="sql-select"/>マニュアルページを見てください。
<literal>OVER wname</literal>は<literal>OVER (wname ...)</literal>とは厳密には等価ではないことを指摘しておくのは価値のあることでしょう。
後者はウィンドウ定義をコピーしたり修正したりすることを示唆しており、参照されるウィンドウ仕様がフレーム句を含む場合には拒絶されます。
   </para>

   <para>
<!--
    The <literal>PARTITION BY</literal> clause groups the rows of the query into
    <firstterm>partitions</firstterm>, which are processed separately by the window
    function.  <literal>PARTITION BY</literal> works similarly to a query-level
    <literal>GROUP BY</literal> clause, except that its expressions are always just
    expressions and cannot be output-column names or numbers.
    Without <literal>PARTITION BY</literal>, all rows produced by the query are
    treated as a single partition.
    The <literal>ORDER BY</literal> clause determines the order in which the rows
    of a partition are processed by the window function.  It works similarly
    to a query-level <literal>ORDER BY</literal> clause, but likewise cannot use
    output-column names or numbers.  Without <literal>ORDER BY</literal>, rows are
    processed in an unspecified order.
-->
<literal>PARTITION BY</literal>句は問い合わせの行を<firstterm>パーティション</firstterm>に纏め、パーティションはウィンドウ関数により別々に処理されます。
<literal>PARTITION BY</literal>は、その式が常に式であって出力列名や番号ではないという点を除いて、問い合わせレベルの<literal>GROUP BY</literal>句と同様に動作します。
<literal>PARTITION BY</literal>がなければ、問い合わせで生じる行すべてが一つのパーティションとして扱われます。
<literal>ORDER BY</literal>句はパーティションの行がウィンドウ関数により処理される順序を決定します。
問い合わせレベルの<literal>ORDER BY</literal>句と同様に動作しますが、やはり出力列名や番号は使えません。
<literal>ORDER BY</literal>がなければ、行は不定の順序で処理されます。
   </para>

   <para>
<!--
    The <replaceable class="parameter">frame_clause</replaceable> specifies
    the set of rows constituting the <firstterm>window frame</firstterm>, which is a
    subset of the current partition, for those window functions that act on
    the frame instead of the whole partition.  The set of rows in the frame
    can vary depending on which row is the current row.  The frame can be
    specified in <literal>RANGE</literal>, <literal>ROWS</literal>
    or <literal>GROUPS</literal> mode; in each case, it runs from
    the <replaceable>frame_start</replaceable> to
    the <replaceable>frame_end</replaceable>.
    If <replaceable>frame_end</replaceable> is omitted, the end defaults
    to <literal>CURRENT ROW</literal>.
-->
<replaceable class="parameter">frame_clause</replaceable>は、パーティション全体ではなくフレーム上で作動するウィンドウ関数に対して、<firstterm>ウィンドウフレーム</firstterm>を構成する行の集合を指定します。
ウィンドウフレームは現在のパーティションの部分集合になります。
フレームの中の行の集合は、どの行が現在の行であるかによって変わります。
フレームは<literal>RANGE</literal>モード、<literal>ROWS</literal>モード、<literal>GROUPS</literal>でも指定できます。
どちらの場合でも<replaceable>frame_start</replaceable>から<replaceable>frame_end</replaceable>までです。
<replaceable>frame_end</replaceable>を省略した場合のデフォルトは<literal>CURRENT ROW</literal>です。
   </para>

   <para>
<!--
    A <replaceable>frame_start</replaceable> of <literal>UNBOUNDED PRECEDING</literal> means
    that the frame starts with the first row of the partition, and similarly
    a <replaceable>frame_end</replaceable> of <literal>UNBOUNDED FOLLOWING</literal> means
    that the frame ends with the last row of the partition.
-->
<replaceable>frame_start</replaceable>が<literal>UNBOUNDED PRECEDING</literal>ならばフレームがパーティションの最初の行から始まること意味し、同様に、<replaceable>frame_end</replaceable>が<literal>UNBOUNDED FOLLOWING</literal>ならばフレームがパーティションの最後の行で終わること意味します。
   </para>

   <para>
<!--
    In <literal>RANGE</literal> or <literal>GROUPS</literal> mode,
    a <replaceable>frame_start</replaceable> of
    <literal>CURRENT ROW</literal> means the frame starts with the current
    row's first <firstterm>peer</firstterm> row (a row that the
    window's <literal>ORDER BY</literal> clause sorts as equivalent to the
    current row), while a <replaceable>frame_end</replaceable> of
    <literal>CURRENT ROW</literal> means the frame ends with the current
    row's last peer row.
    In <literal>ROWS</literal> mode, <literal>CURRENT ROW</literal> simply
    means the current row.
-->
<literal>RANGE</literal>あるいは<literal>GROUPS</literal>モードでは、<replaceable>frame_start</replaceable>が<literal>CURRENT ROW</literal>ならば、フレームが現在行の最初の<firstterm>ピア</firstterm>行（ウィンドウの<literal>ORDER BY</literal>句が現在行と同じ順序とみなす行）から始まることを意味し、一方、<replaceable>frame_end</replaceable>が<literal>CURRENT ROW</literal>ならばフレームが現在行の最後の同等な<literal>ORDER BY</literal>ピア行で終わることを意味します。
<literal>ROWS</literal>モードでは、<literal>CURRENT ROW</literal>は単に現在行を意味します。
   </para>

   <para>
<!--
    In the <replaceable>offset</replaceable> <literal>PRECEDING</literal>
    and <replaceable>offset</replaceable> <literal>FOLLOWING</literal> frame
    options, the <replaceable>offset</replaceable> must be an expression not
    containing any variables, aggregate functions, or window functions.
    The meaning of the <replaceable>offset</replaceable> depends on the
    frame mode:
-->
<replaceable>offset</replaceable> <literal>PRECEDING</literal>と<replaceable>offset</replaceable> <literal>FOLLOWING</literal>フレームオプションでは、<replaceable>offset</replaceable>は一切の変数、集約関数、あるいはウィンドウ関数を含まない式でなければなりません。
<replaceable>offset</replaceable>の意味はフレームモードに依存します。
    <itemizedlist>
     <listitem>
      <para>
<!--
       In <literal>ROWS</literal> mode,
       the <replaceable>offset</replaceable> must yield a non-null,
       non-negative integer, and the option means that the frame starts or
       ends the specified number of rows before or after the current row.
-->
<literal>ROWS</literal>モードでは、<replaceable>offset</replaceable>の評価値は非NULL、非負の整数でなければならず、このオプションは現在行の前あるいは後の指定した数の行でフレームが開始あるいは終了することを意味します。
      </para>
     </listitem>
     <listitem>
      <para>
<!--
       In <literal>GROUPS</literal> mode,
       the <replaceable>offset</replaceable> again must yield a non-null,
       non-negative integer, and the option means that the frame starts or
       ends the specified number of <firstterm>peer groups</firstterm>
       before or after the current row's peer group, where a peer group is a
       set of rows that are equivalent in the <literal>ORDER BY</literal>
       ordering.  (There must be an <literal>ORDER BY</literal> clause
       in the window definition to use <literal>GROUPS</literal> mode.)
-->
<literal>GROUPS</literal>モードでも、<replaceable>offset</replaceable>の評価値は非NULL、非負の整数でなければならず、このオプションは現在行のピアグループ(peer group)の前あるいは後の指定した数の<firstterm>ピアグループ</firstterm>でフレームが開始あるいは終了することを意味します。
ここでピアグループは、<literal>ORDER BY</literal>による順序付け中で等しい行の集合です。
（ウィンドウ定義で<literal>GROUPS</literal>モードを使うには、<literal>ORDER BY</literal>句が存在しなければなりません。）
      </para>
     </listitem>
     <listitem>
      <para>
<!--
       In <literal>RANGE</literal> mode, these options require that
       the <literal>ORDER BY</literal> clause specify exactly one column.
       The <replaceable>offset</replaceable> specifies the maximum
       difference between the value of that column in the current row and
       its value in preceding or following rows of the frame.  The data type
       of the <replaceable>offset</replaceable> expression varies depending
       on the data type of the ordering column.  For numeric ordering
       columns it is typically of the same type as the ordering column,
       but for datetime ordering columns it is an <type>interval</type>.
       For example, if the ordering column is of type <type>date</type>
       or <type>timestamp</type>, one could write <literal>RANGE BETWEEN
       '1 day' PRECEDING AND '10 days' FOLLOWING</literal>.
       The <replaceable>offset</replaceable> is still required to be
       non-null and non-negative, though the meaning
       of <quote>non-negative</quote> depends on its data type.
-->
<literal>RANGE</literal>モードでは、<literal>ORDER BY</literal>句が正確に一つの列を指定することがこれらのオプションによって要求されます。
<replaceable>offset</replaceable>は現在行の列の値と、フレーム中の前あるいは後ろの行の値の最大の差を指定します。
<replaceable>offset</replaceable>式のデータ型は、順序付けをしている列のデータ型に依存して変わります。
数値型の順序付け列では、典型的には順序付け列と同じですが、日付時間の順序付け列では、<type>interval</type>になります。
たとえば、順序付け列の型が<type>date</type>あるいは<type>timestamp</type>なら、<literal>RANGE BETWEEN '1 day' PRECEDING AND '10 days' FOLLOWING</literal>と書くことができるでしょう。
ここでも<replaceable>offset</replaceable>は非NULLかつ非負である必要があります。
ただし、<quote>非負</quote>の意味はデータ型に依存します。
      </para>
     </listitem>
    </itemizedlist>
<!--
    In any case, the distance to the end of the frame is limited by the
    distance to the end of the partition, so that for rows near the partition
    ends the frame might contain fewer rows than elsewhere.
-->
どの場合でも、フレームの最後までの距離はパーティションの最後までの距離に制限されます。
ですからパーティションの最後近くの行では他の場合に比べてフレームには少ない行が含まれるかも知れません。
   </para>

   <para>
<!--
    Notice that in both <literal>ROWS</literal> and <literal>GROUPS</literal>
    mode, <literal>0 PRECEDING</literal> and <literal>0 FOLLOWING</literal>
    are equivalent to <literal>CURRENT ROW</literal>.  This normally holds
    in <literal>RANGE</literal> mode as well, for an appropriate
    data-type-specific meaning of <quote>zero</quote>.
-->
<literal>ROWS</literal>と<literal>GROUPS</literal>モードでは、<literal>0 PRECEDING</literal>と<literal>0 FOLLOWING</literal>は<literal>CURRENT ROW</literal>と同じであることに注意してください。
データ型固有の意味で<quote>0</quote>が適切ならば、通常<literal>RANGE</literal>においても同様です。
   </para>

   <para>
<!--
    The <replaceable>frame_exclusion</replaceable> option allows rows around
    the current row to be excluded from the frame, even if they would be
    included according to the frame start and frame end options.
    <literal>EXCLUDE CURRENT ROW</literal> excludes the current row from the
    frame.
    <literal>EXCLUDE GROUP</literal> excludes the current row and its
    ordering peers from the frame.
    <literal>EXCLUDE TIES</literal> excludes any peers of the current
    row from the frame, but not the current row itself.
    <literal>EXCLUDE NO OTHERS</literal> simply specifies explicitly the
    default behavior of not excluding the current row or its peers.
-->
フレームの開始、終了オプションで含まれることになる行であっても、<replaceable>frame_exclusion</replaceable>オプションで現在行周辺の行がフレームに含まれないようにすることができます。
<literal>EXCLUDE CURRENT ROW</literal>は、現在の行をフレームから除外します。
<literal>EXCLUDE GROUP</literal>は、現在行とその順序付ピアをフレームから除外します。
<literal>EXCLUDE TIES</literal>は、現在行そのものを除き、フレームにおける現在行のピアをフレームから除外します。
<literal>EXCLUDE NO OTHERS</literal>は、現在の行あるいはそのピアを除外しないというデフォルトの挙動を明示的に指定するだけです。
   </para>

   <para>
<!--
    The default framing option is <literal>RANGE UNBOUNDED PRECEDING</literal>,
    which is the same as <literal>RANGE BETWEEN UNBOUNDED PRECEDING AND
    CURRENT ROW</literal>.  With <literal>ORDER BY</literal>, this sets the frame to be
    all rows from the partition start up through the current row's last
    <literal>ORDER BY</literal> peer.  Without <literal>ORDER BY</literal>,
    this means all rows of the partition are included in the window frame,
    since all rows become peers of the current row.
-->
デフォルトのフレーム化オプションは<literal>RANGE UNBOUNDED PRECEDING</literal>で、<literal>RANGE BETWEEN UNBOUNDED PRECEDING AND CURRENT ROW</literal>と同じです。
<literal>ORDER BY</literal>があると、フレームはパーティションの開始から現在行の最後の<literal>ORDER BY</literal>ピア行までのすべての行になります。
<literal>ORDER BY</literal>が無い場合は、すべての行が現在行のピアとなるので、パーティションのすべての行がウィンドウフレームに含まれることを意味することになります。
   </para>

   <para>
<!--
    Restrictions are that
    <replaceable>frame_start</replaceable> cannot be <literal>UNBOUNDED FOLLOWING</literal>,
    <replaceable>frame_end</replaceable> cannot be <literal>UNBOUNDED PRECEDING</literal>,
    and the <replaceable>frame_end</replaceable> choice cannot appear earlier in the
    above list of <replaceable>frame_start</replaceable>
    and <replaceable>frame_end</replaceable> options than
    the <replaceable>frame_start</replaceable> choice does &mdash; for example
    <literal>RANGE BETWEEN CURRENT ROW AND <replaceable>offset</replaceable>
    PRECEDING</literal> is not allowed.
    But, for example, <literal>ROWS BETWEEN 7 PRECEDING AND 8
    PRECEDING</literal> is allowed, even though it would never select any
    rows.
-->
制限は、<replaceable>frame_start</replaceable>を<literal>UNBOUNDED FOLLOWING</literal>とすることができない点、<replaceable>frame_end</replaceable>を<literal>UNBOUNDED PRECEDING</literal>とすることができない点、および、上記の<replaceable>frame_start</replaceable>と<replaceable>frame_end</replaceable>のオプションのリストで、<replaceable>frame_end</replaceable>の選択が<replaceable>frame_start</replaceable>の選択よりも先に現れるものであってはならない点です。
例えば、<literal>RANGE BETWEEN CURRENT ROW AND <replaceable>offset</replaceable> PRECEDING</literal>は許されません。
しかし、例えば、決してどの行も選択しないとしても、<literal>ROWS BETWEEN 7 PRECEDING AND 8 PRECEDING</literal>は許されます。
   </para>

   <para>
<!--
    If <literal>FILTER</literal> is specified, then only the input
    rows for which the <replaceable>filter_clause</replaceable>
    evaluates to true are fed to the window function; other rows
    are discarded.  Only window functions that are aggregates accept
    a <literal>FILTER</literal> clause.
-->
<literal>FILTER</literal>が指定されていれば、<replaceable>filter_clause</replaceable>が真と評価した入力行のみがウィンドウ関数に渡されます。それ以外の行は破棄されます。
集約ウィンドウ関数だけが<literal>FILTER</literal>句を受け付けます。
   </para>

   <para>
<!--
    The built-in window functions are described in <xref
    linkend="functions-window-table"/>.  Other window functions can be added by
    the user.  Also, any built-in or user-defined general-purpose or
    statistical aggregate can be used as a window function.  (Ordered-set
    and hypothetical-set aggregates cannot presently be used as window functions.)
-->
組み込みウィンドウ関数は<xref linkend="functions-window-table"/>に記載されています。その他のウィンドウ関数をユーザが追加することが可能です。
また、全ての組み込み、またはユーザ定義の、汎用または統計集約関数もウィンドウ関数として使用できます。
(順序集合と仮想集合集約は現在のところウィンドウ関数として使用できません。)
   </para>

   <para>
<!--
    The syntaxes using <literal>*</literal> are used for calling parameter-less
    aggregate functions as window functions, for example
    <literal>count(*) OVER (PARTITION BY x ORDER BY y)</literal>.
    The asterisk (<literal>*</literal>) is customarily not used for
    window-specific functions.  Window-specific functions do not
    allow <literal>DISTINCT</literal> or <literal>ORDER BY</literal> to be used within the
    function argument list.
-->
<literal>*</literal>を使用した構文は、例えば<literal>count(*) OVER (PARTITION BY x ORDER BY y)</literal>のように、パラメータのない集約関数をウィンドウ関数として呼び出すために使用されます。
アスタリスク(<literal>*</literal>)は習慣的にウィンドウ固有の関数には使われません。
ウィンドウ固有の関数は、関数引数リストの中で<literal>DISTINCT</literal>や<literal>ORDER BY</literal>が使われることを許可しません。
   </para>

   <para>
<!--
    Window function calls are permitted only in the <literal>SELECT</literal>
    list and the <literal>ORDER BY</literal> clause of the query.
-->
ウィンドウ関数呼び出しは問い合わせの<literal>SELECT</literal>リストと<literal>ORDER BY</literal>句の中でのみ許可されます。
   </para>

   <para>
<!--
    More information about window functions can be found in
    <xref linkend="tutorial-window"/>,
    <xref linkend="functions-window"/>, and
    <xref linkend="queries-window"/>.
-->
更なるウィンドウ関数についての情報は<xref linkend="tutorial-window"/>、<xref linkend="functions-window"/>、<xref linkend="queries-window"/>にあります。
   </para>
  </sect2>

  <sect2 id="sql-syntax-type-casts">
<!--
   <title>Type Casts</title>
-->
   <title>型キャスト</title>

   <indexterm>
    <primary>data type</primary>
    <secondary>type cast</secondary>
   </indexterm>
   <indexterm>
    <primary>データ型</primary>
    <secondary>型キャスト</secondary>
   </indexterm>

   <indexterm>
    <primary>type cast</primary>
   </indexterm>
   <indexterm>
    <primary>型キャスト</primary>
   </indexterm>

   <indexterm>
    <primary>::</primary>
   </indexterm>

   <para>
<!--
    A type cast specifies a conversion from one data type to another.
    <productname>PostgreSQL</productname> accepts two equivalent syntaxes
    for type casts:
-->
型キャストは、あるデータ型から他のデータ型への変換を指定します。
<productname>PostgreSQL</productname>は型キャストに2つの等価な構文を受け付けます。
<synopsis>
CAST ( <replaceable>expression</replaceable> AS <replaceable>type</replaceable> )
<replaceable>expression</replaceable>::<replaceable>type</replaceable>
</synopsis>
<!--
    The <literal>CAST</literal> syntax conforms to SQL; the syntax with
    <literal>::</literal> is historical <productname>PostgreSQL</productname>
    usage.
-->
<literal>CAST</literal>構文はSQLに準拠したものです。
<literal>::</literal>を使用する構文は、<productname>PostgreSQL</productname>で伝統的に使用されている方法です。
   </para>

   <para>
<!--
    When a cast is applied to a value expression of a known type, it
    represents a run-time type conversion.  The cast will succeed only
    if a suitable type conversion operation has been defined.  Notice that this
    is subtly different from the use of casts with constants, as shown in
    <xref linkend="sql-syntax-constants-generic"/>.  A cast applied to an
    unadorned string literal represents the initial assignment of a type
    to a literal constant value, and so it will succeed for any type
    (if the contents of the string literal are acceptable input syntax for the
    data type).
-->
キャストが既知の型の評価式に適用された場合、それは実行時型変換を表します。
このキャストは、適切な型変換操作が定義されている場合のみ成功します。
<xref linkend="sql-syntax-constants-generic"/>で示すように、これと定数のキャストの使用との微妙な違いに注意してください。
修飾されていない文字列リテラルに対するキャストは、リテラル定数値の初期に割り当てられる型を表します。
ですから、これは（文字列リテラル定数の内容がそのデータ型の入力構文で受け付けられるのであれば）全ての型で成功します。
   </para>

   <para>
<!--
    An explicit type cast can usually be omitted if there is no ambiguity as
    to the type that a value expression must produce (for example, when it is
    assigned to a table column); the system will automatically apply a
    type cast in such cases.  However, automatic casting is only done for
    casts that are marked <quote>OK to apply implicitly</quote>
    in the system catalogs.  Other casts must be invoked with
    explicit casting syntax.  This restriction is intended to prevent
    surprising conversions from being applied silently.
-->
評価式が生成しなければならない型に曖昧さがない場合（例えばテーブル列への代入時など）、明示的な型キャストは通常は省略することができます。
その場合、システムは自動的に型キャストを適用します。
しかし、自動キャストは、システムカタログに<quote>暗黙的に適用しても問題なし</quote>と示されている場合にのみ実行されます。
その他のキャストは明示的なキャスト構文で呼び出す必要があります。
この制限は、知らないうちに変換が実行されてしまうことを防ぐためのものです。
   </para>

   <para>
<!--
    It is also possible to specify a type cast using a function-like
    syntax:
-->
また、関数のような構文を使用して型キャストを指定することもできます。
<synopsis>
<replaceable>typename</replaceable> ( <replaceable>expression</replaceable> )
</synopsis>
<!--
    However, this only works for types whose names are also valid as
    function names.  For example, <literal>double precision</literal>
    cannot be used this way, but the equivalent <literal>float8</literal>
    can.  Also, the names <literal>interval</literal>, <literal>time</literal>, and
    <literal>timestamp</literal> can only be used in this fashion if they are
    double-quoted, because of syntactic conflicts.  Therefore, the use of
    the function-like cast syntax leads to inconsistencies and should
    probably be avoided.
-->
しかし、これはその型の名前が関数の名前としても有効な場合にのみ動作します。
例えば、<literal>double precision</literal> はこの方式で使用できませんが、同等の<literal>float8</literal>は使用できます。
また、<literal>interval</literal>、<literal>time</literal>、<literal>timestamp</literal>という名前は、構文が衝突するため、二重引用符で括った場合にのみこの方式で使用できます。
このように、この関数のようなキャスト構文は一貫性がなくなりがちですので、おそらくアプリケーションでは使用すべきではありません。
   </para>

   <note>
    <para>
<!--
     The function-like syntax is in fact just a function call.  When
     one of the two standard cast syntaxes is used to do a run-time
     conversion, it will internally invoke a registered function to
     perform the conversion.  By convention, these conversion functions
     have the same name as their output type, and thus the <quote>function-like
     syntax</quote> is nothing more than a direct invocation of the underlying
     conversion function.  Obviously, this is not something that a portable
     application should rely on.  For further details see
     <xref linkend="sql-createcast"/>.
-->
この関数のような構文は、実際には単なる関数呼び出しです。
2つの標準的なキャスト構文のうちの1つが実行時変換で使用されると、この構文は登録済みの関数を内部的に呼び出して変換を実行します。
慣習的に、これらの変換関数は自身の出力型と同じ名前を持ち、これにより、<quote>関数のような構文</quote>は背後にある変換用関数を直接呼び出す以上のことを行いません。
移植性を持つアプリケーションが依存すべきものでないことは明確です。
詳細については<xref linkend="sql-createcast"/>を参照してください。
    </para>
   </note>
  </sect2>

  <sect2 id="sql-syntax-collate-exprs">
<!--
   <title>Collation Expressions</title>
-->
   <title>照合順序式</title>

   <indexterm>
    <primary>COLLATE</primary>
   </indexterm>

   <para>
<!--
    The <literal>COLLATE</literal> clause overrides the collation of
    an expression.  It is appended to the expression it applies to:
-->
<literal>COLLATE</literal>句は式の照合順序規則を上書きします。
適用するため次の様に式の後に追記します。
<synopsis>
<replaceable>expr</replaceable> COLLATE <replaceable>collation</replaceable>
</synopsis>
<!--
    where <replaceable>collation</replaceable> is a possibly
    schema-qualified identifier.  The <literal>COLLATE</literal>
    clause binds tighter than operators; parentheses can be used when
    necessary.
-->
ここで<replaceable>collation</replaceable>は識別子で、スキーマ修飾可能です。
<literal>COLLATE</literal>句は演算子よりも結合優先度が高いです。
必要に応じて括弧で囲うことができます。
   </para>

   <para>
<!--
    If no collation is explicitly specified, the database system
    either derives a collation from the columns involved in the
    expression, or it defaults to the default collation of the
    database if no column is involved in the expression.
-->
もし照合順序が何も指定されなければ、データベースシステムは式にある列から照合順序を取得します。もし列に関する照合順序が式になければ、データベースのデフォルトの照合順序を使います。
   </para>

   <para>
<!--
    The two common uses of the <literal>COLLATE</literal> clause are
    overriding the sort order in an <literal>ORDER BY</literal> clause, for
    example:
-->
<literal>COLLATE</literal>句の主な使われ方が２つあります。
１つは<literal>ORDER BY</literal>句での並び替え順序を上書きをするもので、例えば次のようにします。
<programlisting>
SELECT a, b, c FROM tbl WHERE ... ORDER BY a COLLATE "C";
</programlisting>
<!--
    and overriding the collation of a function or operator call that
    has locale-sensitive results, for example:
-->
もう一つは、計算結果がロケールに依存する関数や演算子の呼び出しについて、照合順序を上書きするもので、例えば次のようにします。
<programlisting>
SELECT * FROM tbl WHERE a &gt; 'foo' COLLATE "C";
</programlisting>
<!--
    Note that in the latter case the <literal>COLLATE</literal> clause is
    attached to an input argument of the operator we wish to affect.
    It doesn't matter which argument of the operator or function call the
    <literal>COLLATE</literal> clause is attached to, because the collation that is
    applied by the operator or function is derived by considering all
    arguments, and an explicit <literal>COLLATE</literal> clause will override the
    collations of all other arguments.  (Attaching non-matching
    <literal>COLLATE</literal> clauses to more than one argument, however, is an
    error.  For more details see <xref linkend="collation"/>.)
    Thus, this gives the same result as the previous example:
-->
後者の場合、<literal>COLLATE</literal>句が、処理対象と想定している入力演算子の引数に対して付与されることに注意してください。
演算子や関数の呼び出しのどの引数に対して<literal>COLLATE</literal>句が付与されるかは問題ではありません。演算子や関数により適用される照合順序は対象となる全ての引数を考慮して引き出され、そして明示的に指定された<literal>COLLATE</literal>句がその他の全ての引数に対しての照合順序を上書きするからです。
(しかし、複数の引数に対して一致しない<literal>COLLATE</literal>句の付与はエラーとなります。詳細は<xref linkend="collation"/>を参照してください。)
このため、前述の例と同じ結果を次のようにして取得することができます。
<programlisting>
SELECT * FROM tbl WHERE a COLLATE "C" &gt; 'foo';
</programlisting>
<!--
    But this is an error:
-->
ただし、次の例はエラーになります。
<programlisting>
SELECT * FROM tbl WHERE (a &gt; 'foo') COLLATE "C";
</programlisting>
<!--
    because it attempts to apply a collation to the result of the
    <literal>&gt;</literal> operator, which is of the non-collatable data type
    <type>boolean</type>.
-->
<literal>&gt;</literal>演算子の結果に対して照合順序を適用しようとしますが、<literal>&gt;</literal>演算子は照合不可能なデータ型である<type>boolean</type>となるからです。
   </para>
  </sect2>

  <sect2 id="sql-syntax-scalar-subqueries">
<!--
   <title>Scalar Subqueries</title>
-->
   <title>スカラ副問い合わせ</title>

   <indexterm>
    <primary>subquery</primary>
   </indexterm>
   <indexterm>
    <primary>副問い合わせ</primary>
   </indexterm>

   <para>
<!--
    A scalar subquery is an ordinary
    <command>SELECT</command> query in parentheses that returns exactly one
    row with one column.  (See <xref linkend="queries"/> for information about writing queries.)
    The <command>SELECT</command> query is executed
    and the single returned value is used in the surrounding value expression.
    It is an error to use a query that
    returns more than one row or more than one column as a scalar subquery.
    (But if, during a particular execution, the subquery returns no rows,
    there is no error; the scalar result is taken to be null.)
    The subquery can refer to variables from the surrounding query,
    which will act as constants during any one evaluation of the subquery.
    See also <xref linkend="functions-subquery"/> for other expressions involving subqueries.
-->
スカラ副問い合わせは、正確に1行1列を返す、括弧内の通常の<command>SELECT</command>問い合わせです
（問い合わせの記述方法については<xref linkend="queries"/>を参照してください）。
その<command>SELECT</command>問い合わせは実行され、返される単一の値はその値の前後の評価式で使用されます。
1行を超える行や1列を超える列がスカラ副問い合わせ用の問い合わせとして使用された場合はエラーになります
（しかし、ある実行時に、副問い合わせが行を返さない場合はエラーとはなりません。
そのスカラ結果はNULLとして扱われます）。
副問い合わせは、その周りの問い合わせ内の値を参照することができます。
その値は副問い合わせの評価時には定数として扱われます。
副問い合わせに関する他の式については<xref linkend="functions-subquery"/>も参照してください。
   </para>

   <para>
<!--
    For example, the following finds the largest city population in each
    state:
-->
例えば、以下は各州の最大都市の人口を検索します。
<programlisting>
SELECT name, (SELECT max(pop) FROM cities WHERE cities.state = states.name)
    FROM states;
</programlisting>
   </para>
  </sect2>

  <sect2 id="sql-syntax-array-constructors">
<!--
   <title>Array Constructors</title>
-->
   <title>配列コンストラクタ</title>

   <indexterm>
    <primary>array</primary>
    <secondary>constructor</secondary>
   </indexterm>
   <indexterm>
    <primary>配列</primary>
    <secondary>コンストラクタ</secondary>
   </indexterm>

   <indexterm>
    <primary>ARRAY</primary>
   </indexterm>

   <para>
<!--
    An array constructor is an expression that builds an
    array value using values for its member elements.  A simple array
    constructor
    consists of the key word <literal>ARRAY</literal>, a left square bracket
    <literal>[</literal>, a list of expressions (separated by commas) for the
    array element values, and finally a right square bracket <literal>]</literal>.
    For example:
-->
配列コンストラクタは、メンバー要素に対する値を用いて配列値を構築する式です。
単純な配列コンストラクタの構成は、<literal>ARRAY</literal>キーワード、左大括弧<literal>[</literal>、（カンマで区切った）配列要素値用の式のリストで、最後に右大括弧<literal>]</literal>です。
以下に例を示します。
<programlisting>
SELECT ARRAY[1,2,3+4];
  array
---------
 {1,2,7}
(1 row)
</programlisting>
<!--
    By default,
    the array element type is the common type of the member expressions,
    determined using the same rules as for <literal>UNION</literal> or
    <literal>CASE</literal> constructs (see <xref linkend="typeconv-union-case"/>).
    You can override this by explicitly casting the array constructor to the
    desired type, for example:
-->
デフォルトで配列要素型は、メンバ式の型と同じで、<literal>UNION</literal>や<literal>CASE</literal>構文と同じ規則を使用して決定されます（<xref linkend="typeconv-union-case"/>を参照してください）。
これを明示的に配列コンストラクタを希望する型にキャストすることで書き換えることができます。例をあげます。
<programlisting>
SELECT ARRAY[1,2,22.7]::integer[];
  array
----------
 {1,2,23}
(1 row)
</programlisting>
<!--
    This has the same effect as casting each expression to the array
    element type individually.
    For more on casting, see <xref linkend="sql-syntax-type-casts"/>.
-->
これはそれぞれの式を配列要素の型に個別にキャストするのと同じ効果があります。
キャストについてより多くは<xref linkend="sql-syntax-type-casts"/>を参照してください。
   </para>

   <para>
<!--
    Multidimensional array values can be built by nesting array
    constructors.
    In the inner constructors, the key word <literal>ARRAY</literal> can
    be omitted.  For example, these produce the same result:
-->
多次元配列値は、配列コンストラクタを入れ子にすることで構築できます。
内側のコンストラクタでは<literal>ARRAY</literal>キーワードは省略可能です。
例えば、以下は同じ結果になります。

<programlisting>
SELECT ARRAY[ARRAY[1,2], ARRAY[3,4]];
     array
---------------
 {{1,2},{3,4}}
(1 row)

SELECT ARRAY[[1,2],[3,4]];
     array
---------------
 {{1,2},{3,4}}
(1 row)
</programlisting>

<!--
    Since multidimensional arrays must be rectangular, inner constructors
    at the same level must produce sub-arrays of identical dimensions.
    Any cast applied to the outer <literal>ARRAY</literal> constructor propagates
    automatically to all the inner constructors.
-->
多次元配列は長方形配列でなければなりませんので、同一レベルの内部コンストラクタは同一次元の副配列を生成しなければなりません。外部<literal>ARRAY</literal>コンストラクタに適用される全てのキャストは自動的に全ての内部コンストラクタに伝播します。
  </para>

  <para>
<!--
    Multidimensional array constructor elements can be anything yielding
    an array of the proper kind, not only a sub-<literal>ARRAY</literal> construct.
    For example:
-->
多次元配列コンストラクタの要素は、副<literal>ARRAY</literal>構文だけでなく、適切な種類の配列を生成するものをとることができます。
以下に例を示します。
<programlisting>
CREATE TABLE arr(f1 int[], f2 int[]);

INSERT INTO arr VALUES (ARRAY[[1,2],[3,4]], ARRAY[[5,6],[7,8]]);

SELECT ARRAY[f1, f2, '{{9,10},{11,12}}'::int[]] FROM arr;
                     array
------------------------------------------------
 {{{1,2},{3,4}},{{5,6},{7,8}},{{9,10},{11,12}}}
(1 row)
</programlisting>
  </para>

  <para>
<!--
   You can construct an empty array, but since it's impossible to have an
   array with no type, you must explicitly cast your empty array to the
   desired type.  For example:
-->
空配列を構築できますが、型を所有しない配列を持つことは不可能なので、空配列を望まれる型に明示的にキャストしなければなりません。例をあげます。
<programlisting>
SELECT ARRAY[]::integer[];
 array
-------
 {}
(1 row)
</programlisting>
  </para>

  <para>
<!--
   It is also possible to construct an array from the results of a
   subquery.  In this form, the array constructor is written with the
   key word <literal>ARRAY</literal> followed by a parenthesized (not
   bracketed) subquery. For example:
-->
また、副問い合わせの結果から配列を構成することも可能です。
この形式の場合、配列コンストラクタは<literal>ARRAY</literal>キーワードの後に括弧（大括弧ではない）で括られた副問い合わせとして記述されます。
以下に例を示します。
<programlisting>
SELECT ARRAY(SELECT oid FROM pg_proc WHERE proname LIKE 'bytea%');
                              array
------------------------------------------------------------------
 {2011,1954,1948,1952,1951,1244,1950,2005,1949,1953,2006,31,2412}
(1 row)

SELECT ARRAY(SELECT ARRAY[i, i*2] FROM generate_series(1,5) AS a(i));
              array
----------------------------------
 {{1,2},{2,4},{3,6},{4,8},{5,10}}
(1 row)
</programlisting>
<!--
   The subquery must return a single column.
   If the subquery's output column is of a non-array type, the resulting
   one-dimensional array will have an element for each row in the
   subquery result, with an element type matching that of the
   subquery's output column.
   If the subquery's output column is of an array type, the result will be
   an array of the same type but one higher dimension; in this case all
   the subquery rows must yield arrays of identical dimensionality, else
   the result would not be rectangular.
-->
副問い合わせは単一の列を返さなければなりません。
副問い合わせの出力列が非配列型であれば、その結果である一次元配列は、副問い合わせの出力列と一致する型を要素型とした、副問い合わせの結果内の各行を要素として持ちます。
副問い合わせの出力列が配列型であれば、その結果は、同じ型で1つ次元の高い配列になります。この場合、副問い合わせの列はすべて同じ次元の配列とならなければなりません。そうでないと結果が長方形になりません。
  </para>

  <para>
<!--
   The subscripts of an array value built with <literal>ARRAY</literal>
   always begin with one.  For more information about arrays, see
   <xref linkend="arrays"/>.
-->
<literal>ARRAY</literal>で構築された配列値の添字は、常に1から始まります。
配列についての詳細は<xref linkend="arrays"/>を参照してください。
  </para>

  </sect2>

  <sect2 id="sql-syntax-row-constructors">
<!--
   <title>Row Constructors</title>
-->
   <title>行コンストラクタ</title>

   <indexterm>
    <primary>composite type</primary>
    <secondary>constructor</secondary>
   </indexterm>
   <indexterm>
    <primary>複合型</primary>
    <secondary>のコンストラクタ</secondary>
   </indexterm>

   <indexterm>
    <primary>row type</primary>
    <secondary>constructor</secondary>
   </indexterm>
   <indexterm>
    <primary>行型</primary>
    <secondary>のコンストラクタ</secondary>
   </indexterm>

   <indexterm>
    <primary>ROW</primary>
   </indexterm>

   <para>
<!--
    A row constructor is an expression that builds a row value (also
    called a composite value) using values
    for its member fields.  A row constructor consists of the key word
    <literal>ROW</literal>, a left parenthesis, zero or more
    expressions (separated by commas) for the row field values, and finally
    a right parenthesis.  For example:
-->
行コンストラクタは、そのメンバフィールドに対する値を用いて行値（複合値とも呼ばれます）を構築する式です。
行コンストラクタは、<literal>ROW</literal>キーワード、左括弧、行のフィールド値用の0個以上の式（カンマ区切り）、最後に右括弧からなります。
以下に例を示します。
<programlisting>
SELECT ROW(1,2.5,'this is a test');
</programlisting>
<!--
    The key word <literal>ROW</literal> is optional when there is more than one
    expression in the list.
-->
<literal>ROW</literal>キーワードは、2つ以上の式がリスト内にある場合は省略することができます。
   </para>

   <para>
<!--
    A row constructor can include the syntax
    <replaceable>rowvalue</replaceable><literal>.*</literal>,
    which will be expanded to a list of the elements of the row value,
    just as occurs when the <literal>.*</literal> syntax is used at the top level
    of a <command>SELECT</command> list (see <xref linkend="rowtypes-usage"/>).
    For example, if table <literal>t</literal> has
    columns <literal>f1</literal> and <literal>f2</literal>, these are the same:
-->
行コンストラクタには<replaceable>rowvalue</replaceable><literal>.*</literal>構文を含めることができます。
これは、<command>SELECT</command>リストの最上位レベルで<literal>.*</literal>構文が使用された時とまったく同様に、行値の要素の列挙に展開されます(<xref linkend="rowtypes-usage"/>参照)。
たとえば、テーブル<literal>t</literal>が<literal>f1</literal>列と<literal>f2</literal>列を持つ場合、以下は同一です。
<programlisting>
SELECT ROW(t.*, 42) FROM t;
SELECT ROW(t.f1, t.f2, 42) FROM t;
</programlisting>
   </para>

   <note>
    <para>
<!--
     Before <productname>PostgreSQL</productname> 8.2, the
     <literal>.*</literal> syntax was not expanded in row constructors, so
     that writing <literal>ROW(t.*, 42)</literal> created a two-field row whose first
     field was another row value.  The new behavior is usually more useful.
     If you need the old behavior of nested row values, write the inner
     row value without <literal>.*</literal>, for instance
     <literal>ROW(t, 42)</literal>.
-->
<productname>PostgreSQL</productname> 8.2より前では、<literal>.*</literal>構文は行コンストラクタ内では展開されませんでした。
<literal>ROW(t.*, 42)</literal>と記述すると、1つ目のフィールドにもう一つの行値を持つ、2つのフィールドからなる行が作成されました。
たいていの場合、新しい動作はより使いやすくなっています。
入れ子状の行値という古い動作が必要であれば、内側の行値には<literal>.*</literal>を使用せずに、たとえば<literal>ROW(t, 42)</literal>と記述してください。
    </para>
   </note>

   <para>
<!--
    By default, the value created by a <literal>ROW</literal> expression is of
    an anonymous record type.  If necessary, it can be cast to a named
    composite type &mdash; either the row type of a table, or a composite type
    created with <command>CREATE TYPE AS</command>.  An explicit cast might be needed
    to avoid ambiguity.  For example:
-->
デフォルトでは、<literal>ROW</literal>式により作成される値は匿名レコード型になります。
必要に応じて、名前付きの複合型、つまりテーブルの行型あるいは<command>CREATE TYPE AS</command>で作成された複合型にキャストすることができます。
曖昧性を防止するために明示的なキャストが必要となることもあります。
以下に例を示します。
<programlisting>
CREATE TABLE mytable(f1 int, f2 float, f3 text);

CREATE FUNCTION getf1(mytable) RETURNS int AS 'SELECT $1.f1' LANGUAGE SQL;

<!--
&#45;- No cast needed since only one getf1() exists
-->
-- getf1()が1つしか存在しないためキャスト不要。
SELECT getf1(ROW(1,2.5,'this is a test'));
 getf1
-------
     1
(1 row)

CREATE TYPE myrowtype AS (f1 int, f2 text, f3 numeric);

CREATE FUNCTION getf1(myrowtype) RETURNS int AS 'SELECT $1.f1' LANGUAGE SQL;

<!--
&#45;- Now we need a cast to indicate which function to call:
-->
-- ここでは、どの関数を呼び出すのかを示すためにキャストが必要。
SELECT getf1(ROW(1,2.5,'this is a test'));
ERROR:  function getf1(record) is not unique

SELECT getf1(ROW(1,2.5,'this is a test')::mytable);
 getf1
-------
     1
(1 row)

SELECT getf1(CAST(ROW(11,'this is a test',2.5) AS myrowtype));
 getf1
-------
    11
(1 row)
</programlisting>
  </para>

  <para>
<!--
   Row constructors can be used to build composite values to be stored
   in a composite-type table column, or to be passed to a function that
   accepts a composite parameter.  Also,
   it is possible to compare two row values or test a row with
   <literal>IS NULL</literal> or <literal>IS NOT NULL</literal>, for example:
-->
行コンストラクタは、複合型のテーブル列に格納する複合型の値を構築するため、あるいは複合型のパラメータを受け付ける関数に渡すために使用することができます。
また、以下の例のように、2つの行値を比較することも、<literal>IS NULL</literal>もしくは<literal>IS NOT NULL</literal>で行を検査することも可能です。
<programlisting>
SELECT ROW(1,2.5,'this is a test') = ROW(1, 3, 'not the same');

<!--
SELECT ROW(table.*) IS NULL FROM table;  &#45;- detect all-null rows
-->
SELECT ROW(table.*) IS NULL FROM table;  -- すべてがNULLの行を検出します。
</programlisting>
<!--
   For more detail see <xref linkend="functions-comparisons"/>.
   Row constructors can also be used in connection with subqueries,
   as discussed in <xref linkend="functions-subquery"/>.
-->
詳細は<xref linkend="functions-comparisons"/>を参照してください。
行コンストラクタは、<xref linkend="functions-subquery"/>で説明するように、副問い合わせと一緒に使用することもできます。
  </para>

  </sect2>

  <sect2 id="syntax-express-eval">
<!--
   <title>Expression Evaluation Rules</title>
-->
   <title>式の評価規則</title>

   <indexterm>
    <primary>expression</primary>
    <secondary>order of evaluation</secondary>
   </indexterm>
   <indexterm>
    <primary>式</primary>
    <secondary>の評価順</secondary>
   </indexterm>

   <para>
<!--
    The order of evaluation of subexpressions is not defined.  In
    particular, the inputs of an operator or function are not necessarily
    evaluated left-to-right or in any other fixed order.
-->
副式の評価の順序は定義されていません。
特に演算子や関数の入力は、必ずしも左から右などの決まった順序で評価されるわけではありません。
   </para>

   <para>
<!--
    Furthermore, if the result of an expression can be determined by
    evaluating only some parts of it, then other subexpressions
    might not be evaluated at all.  For instance, if one wrote:
-->
さらに、その式の一部を評価しただけで式の結果を決定できる場合には、他の副式がまったく評価されないこともあります。
例えば、
<programlisting>
SELECT true OR somefunc();
</programlisting>
<!--
    then <literal>somefunc()</literal> would (probably) not be called
    at all. The same would be the case if one wrote:
-->
では、（おそらく）<literal>somefunc()</literal>は呼び出されないでしょう。
以下の場合も同様です。
<programlisting>
SELECT somefunc() OR true;
</programlisting>
<!--
    Note that this is not the same as the left-to-right
    <quote>short-circuiting</quote> of Boolean operators that is found
    in some programming languages.
-->
これは一部のプログラミング言語に見られる、ブーリアン演算子での左から右への<quote>短絡評価</quote>とは異なることに注意してください。
   </para>

   <para>
<!--
    As a consequence, it is unwise to use functions with side effects
    as part of complex expressions.  It is particularly dangerous to
    rely on side effects or evaluation order in <literal>WHERE</literal> and <literal>HAVING</literal> clauses,
    since those clauses are extensively reprocessed as part of
    developing an execution plan.  Boolean
    expressions (<literal>AND</literal>/<literal>OR</literal>/<literal>NOT</literal> combinations) in those clauses can be reorganized
    in any manner allowed by the laws of Boolean algebra.
-->
そのため、副次作用がある関数を複雑な式の一部として使用することは推奨されません。
特に、<literal>WHERE</literal>句および<literal>HAVING</literal>句で副次作用や評価順に依存するのは危険です。
これらの句は、実行計画を作成する過程で頻繁に再処理されるからです。
これらの句のブール式（<literal>AND</literal>/<literal>OR</literal>/<literal>NOT</literal>の組み合わせ）は、ブール代数の規則で許されるあらゆる方式で再編成される可能性があります。
   </para>

   <para>
<!--
    When it is essential to force evaluation order, a <literal>CASE</literal>
    construct (see <xref linkend="functions-conditional"/>) can be
    used.  For example, this is an untrustworthy way of trying to
    avoid division by zero in a <literal>WHERE</literal> clause:
-->
評価の順序を強制することが重要であれば、<literal>CASE</literal>構文（<xref linkend="functions-conditional"/>を参照）を使用できます。
例えば、次の式は<literal>WHERE</literal>句で0除算を避ける方法としては信頼性の低いものです。
<programlisting>
SELECT ... WHERE x &gt; 0 AND y/x &gt; 1.5;
</programlisting>
<!--
    But this is safe:
-->
しかし、次のようにすれば安全です。
<programlisting>
SELECT ... WHERE CASE WHEN x &gt; 0 THEN y/x &gt; 1.5 ELSE false END;
</programlisting>
<!--
    A <literal>CASE</literal> construct used in this fashion will defeat optimization
    attempts, so it should only be done when necessary.  (In this particular
    example, it would be better to sidestep the problem by writing
    <literal>y &gt; 1.5*x</literal> instead.)
-->
このような方法で使用される<literal>CASE</literal>構文は最適化を妨げるものなので、必要な場合にのみ使用してください。
（特に、この例では、<literal>y &gt; 1.5*x</literal>と代わりに記述することが問題を回避するより優れた方法です。）
   </para>

   <para>
<!--
    <literal>CASE</literal> is not a cure-all for such issues, however.
    One limitation of the technique illustrated above is that it does not
    prevent early evaluation of constant subexpressions.
    As described in <xref linkend="xfunc-volatility"/>, functions and
    operators marked <literal>IMMUTABLE</literal> can be evaluated when
    the query is planned rather than when it is executed.  Thus for example
-->
しかしながら、<literal>CASE</literal>はそのような問題に対する万能薬ではありません。
上で示したような方法の限界の1つは、定数副式が早く評価されるのを防げないことです。
<xref linkend="xfunc-volatility"/>に記すように、<literal>IMMUTABLE</literal>と印をつけられた関数と演算子は、実行される時ではなく問い合わせが計画される時に評価されるかもしれません。
そのため、例えば
<programlisting>
SELECT CASE WHEN x &gt; 0 THEN x ELSE 1/0 END FROM tab;
</programlisting>
<!--
    is likely to result in a division-by-zero failure due to the planner
    trying to simplify the constant subexpression,
    even if every row in the table has <literal>x &gt; 0</literal> so that the
    <literal>ELSE</literal> arm would never be entered at run time.
-->
は、たとえテーブルのすべての行が<literal>x &gt; 0</literal>であり、実行時には<literal>ELSE</literal>節に決して入らないとしても、プランナが定数副式を単純化しようとするためにゼロによる除算での失敗という結果に終わるでしょう。
   </para>

   <para>
<!--
    While that particular example might seem silly, related cases that don't
    obviously involve constants can occur in queries executed within
    functions, since the values of function arguments and local variables
    can be inserted into queries as constants for planning purposes.
    Within <application>PL/pgSQL</application> functions, for example, using an
    <literal>IF</literal>-<literal>THEN</literal>-<literal>ELSE</literal> statement to protect
    a risky computation is much safer than just nesting it in a
    <literal>CASE</literal> expression.
-->
この特別な例は馬鹿げたものに見えるかもしれませんが、定数を含むことが明らかではない関連する場合が関数の中で実行される問い合わせで起こり得ます。関数の引数とローカル変数は計画作成の都合で定数として問い合わせに入れられることがあるからです。
例えば、<application>PL/pgSQL</application>関数の中では、<literal>IF</literal>-<literal>THEN</literal>-<literal>ELSE</literal>文を使って危険な計算を保護する方が<literal>CASE</literal>式の中で入れ子にするよりもずっと安全です。
   </para>

   <para>
<!--
    Another limitation of the same kind is that a <literal>CASE</literal> cannot
    prevent evaluation of an aggregate expression contained within it,
    because aggregate expressions are computed before other
    expressions in a <literal>SELECT</literal> list or <literal>HAVING</literal> clause
    are considered.  For example, the following query can cause a
    division-by-zero error despite seemingly having protected against it:
-->
同種の別の限界は、その中に含まれる集約式の評価を<literal>CASE</literal>が防げないことです。なぜなら、<literal>SELECT</literal>リストや<literal>HAVING</literal>句の別の式が考慮される前に、集約式が計算されるからです。
例えば、以下の問い合わせは対策を施しているように見えるにも関わらずゼロ除算エラーになり得ます。
<programlisting>
SELECT CASE WHEN min(employees) > 0
            THEN avg(expenses / employees)
       END
    FROM departments;
</programlisting>
<!--
    The <function>min()</function> and <function>avg()</function> aggregates are computed
    concurrently over all the input rows, so if any row
    has <structfield>employees</structfield> equal to zero, the division-by-zero error
    will occur before there is any opportunity to test the result of
    <function>min()</function>.  Instead, use a <literal>WHERE</literal>
    or <literal>FILTER</literal> clause to prevent problematic input rows from
    reaching an aggregate function in the first place.
-->
<function>min()</function>と<function>avg()</function>集約は入力行すべてに対して同時に計算されますので、もし<structfield>employees</structfield>がゼロになる行があれば、<function>min()</function>の結果が検査される機会の前にゼロ除算エラーが起こります。
代わりに、まずは問題のある入力行が集約関数に渡されないようにするために<literal>WHERE</literal>または<literal>FILTER</literal>句を使ってください。
   </para>
  </sect2>
 </sect1>

 <sect1 id="sql-syntax-calling-funcs">
<!--
  <title>Calling Functions</title>
-->
  <title>関数呼び出し</title>

   <indexterm zone="sql-syntax-calling-funcs">
    <primary>notation</primary>
    <secondary>functions</secondary>
   </indexterm>
   <indexterm zone="sql-syntax-calling-funcs">
    <primary>表記</primary>
    <secondary>関数</secondary>
   </indexterm>

   <para>
<!--
    <productname>PostgreSQL</productname> allows functions that have named
    parameters to be called using either <firstterm>positional</firstterm> or
    <firstterm>named</firstterm> notation.  Named notation is especially
    useful for functions that have a large number of parameters, since it
    makes the associations between parameters and actual arguments more
    explicit and reliable.
    In positional notation, a function call is written with
    its argument values in the same order as they are defined in the function
    declaration.  In named notation, the arguments are matched to the
    function parameters by name and can be written in any order.
    For each notation, also consider the effect of function argument types,
    documented in <xref linkend="typeconv-func"/>.
-->
<productname>PostgreSQL</productname>では名前付きパラメータを持つ関数について、<firstterm>位置</firstterm>表記と<firstterm>名前付け</firstterm>表記のいずれでも呼び出すことが可能です。
名前付け表記は、パラメータと引数の関連をより明確・確実にするので、多数のパラメータを持つ関数において特に有用です。
位置表記の関数呼び出しでは、関数宣言で定義されたのと同じ並び順で、引数を記述します。
名前付け表記では、引数と関数パラメータは名前で対応付けられ、引数はどのような並び順で書いても構いません。
それぞれの表記で、<xref linkend="typeconv-func"/>に書かれているように、関数の引数の型の効果も考慮してください。
   </para>

   <para>
<!--
    In either notation, parameters that have default values given in the
    function declaration need not be written in the call at all.  But this
    is particularly useful in named notation, since any combination of
    parameters can be omitted; while in positional notation parameters can
    only be omitted from right to left.
-->
どちらの表記でも、関数定義時にデフォルト値を与えられているパラメータについては、呼び出し時に記述される必要はありません。
しかしこれは、名前付け表記で特に有用です。
なぜなら、パラメータ群の任意の組み合わせを省略できるからです。
一方、位置表記のパラメータは右から左へ省略していくことしかできません。
   </para>

   <para>
<!--
    <productname>PostgreSQL</productname> also supports
    <firstterm>mixed</firstterm> notation, which combines positional and
    named notation.  In this case, positional parameters are written first
    and named parameters appear after them.
-->
<productname>PostgreSQL</productname>では、名前付け表記と位置表記の<firstterm>混在</firstterm>表記もサポートしています。この場合、位置表記のパラメータが最初に記述され、その後に名前付け表記のパラメータが記述されることになります。
   </para>

   <para>
<!--
    The following examples will illustrate the usage of all three
    notations, using the following function definition:
-->
本節の例では、次の関数定義を使って、3通りすべての表記方法について説明します。
<programlisting>
CREATE FUNCTION concat_lower_or_upper(a text, b text, uppercase boolean DEFAULT false)
RETURNS text
AS
$$
 SELECT CASE
        WHEN $3 THEN UPPER($1 || ' ' || $2)
        ELSE LOWER($1 || ' ' || $2)
        END;
$$
LANGUAGE SQL IMMUTABLE STRICT;
</programlisting>
<!--
    Function <function>concat_lower_or_upper</function> has two mandatory
    parameters, <literal>a</literal> and <literal>b</literal>.  Additionally
    there is one optional parameter <literal>uppercase</literal> which defaults
    to <literal>false</literal>.  The <literal>a</literal> and
    <literal>b</literal> inputs will be concatenated, and forced to either
    upper or lower case depending on the <literal>uppercase</literal>
    parameter.  The remaining details of this function
    definition are not important here (see <xref linkend="extend"/> for
    more information).
-->
<function>concat_lower_or_upper</function>関数は、<literal>a</literal>と<literal>b</literal>の指定必須となる2つのパラメータを持ちます。
加えて、<literal>uppercase</literal>というデフォルトが<literal>false</literal>となっている省略可能なパラメータを一つ持ちます。
<literal>a</literal>と<literal>b</literal>で入力された文字列が結合され、<literal>uppercase</literal>パラメータにより大文字か小文字に変換されます。
他のこの関数定義についての詳細は、ここでは重要ではありません。(詳細は<xref linkend="extend"/>を参照して下さい。)
   </para>

   <sect2 id="sql-syntax-calling-funcs-positional">
<!--
    <title>Using Positional Notation</title>
-->
    <title>位置表記の使用</title>

    <indexterm>
     <primary>function</primary>
     <secondary>positional notation</secondary>
    </indexterm>
    <indexterm>
     <primary>関数</primary>
     <secondary>位置表記</secondary>
    </indexterm>

    <para>
<!--
     Positional notation is the traditional mechanism for passing arguments
     to functions in <productname>PostgreSQL</productname>.  An example is:
-->
位置表記は、<productname>PostgreSQL</productname>の引数を関数に渡す伝統的な仕組みです。
例を挙げます。
<screen>
SELECT concat_lower_or_upper('Hello', 'World', true);
 concat_lower_or_upper
-----------------------
 HELLO WORLD
(1 row)
</screen>
<!--
     All arguments are specified in order.  The result is upper case since
     <literal>uppercase</literal> is specified as <literal>true</literal>.
     Another example is:
-->
すべての引数を順番通りに指定します。<literal>uppercase</literal>が<literal>true</literal>と指定されていますので、結果は大文字です。
別の例を示します。
<screen>
SELECT concat_lower_or_upper('Hello', 'World');
 concat_lower_or_upper
-----------------------
 hello world
(1 row)
</screen>
<!--
     Here, the <literal>uppercase</literal> parameter is omitted, so it
     receives its default value of <literal>false</literal>, resulting in
     lower case output.  In positional notation, arguments can be omitted
     from right to left so long as they have defaults.
-->
ここでは<literal>uppercase</literal>パラメータが省略されていますので、そのデフォルト値である<literal>false</literal>を受け取ることとなり、結果は小文字になります。
位置表記では引数がデフォルト値を持つ限り右側から左の方向で、引数を省略することができます。
    </para>
   </sect2>

   <sect2 id="sql-syntax-calling-funcs-named">
<!--
    <title>Using Named Notation</title>
-->
    <title>名前付け表記の使用</title>

    <indexterm>
     <primary>function</primary>
     <secondary>named notation</secondary>
    </indexterm>
    <indexterm>
     <primary>関数</primary>
     <secondary>名前付け表記</secondary>
    </indexterm>

    <para>
<!--
     In named notation, each argument's name is specified using
     <literal>=&gt;</literal> to separate it from the argument expression.
     For example:
-->
名前付け表記では、各引数の名前は<literal>=&gt;</literal>を使用し引数の式と分けて指定されます。
例を挙げます。
<screen>
SELECT concat_lower_or_upper(a =&gt; 'Hello', b =&gt; 'World');
 concat_lower_or_upper
-----------------------
 hello world
(1 row)
</screen>
<!--
     Again, the argument <literal>uppercase</literal> was omitted
     so it is set to <literal>false</literal> implicitly.  One advantage of
     using named notation is that the arguments may be specified in any
     order, for example:
-->
この場合も、<literal>uppercase</literal>引数が省略されていますので、暗黙的に<literal>false</literal>に設定されます。
名前付け表記の使用の利点の１つとして、引数を任意の順序で指定できる点があります。
以下に例を示します。
<screen>
SELECT concat_lower_or_upper(a =&gt; 'Hello', b =&gt; 'World', uppercase =&gt; true);
 concat_lower_or_upper
-----------------------
 HELLO WORLD
(1 row)

SELECT concat_lower_or_upper(a =&gt; 'Hello', uppercase =&gt; true, b =&gt; 'World');
 concat_lower_or_upper
-----------------------
 HELLO WORLD
(1 row)
</screen>
    </para>

    <para>
<!--
      An older syntax based on ":=" is supported for backward compatibility:
-->
":="に基づく古い文法は後方互換性のためにサポートされます。
<screen>
SELECT concat_lower_or_upper(a := 'Hello', uppercase := true, b := 'World');
 concat_lower_or_upper
-----------------------
 HELLO WORLD
(1 row)
</screen>
    </para>
   </sect2>

  <sect2 id="sql-syntax-calling-funcs-mixed">
<!--
   <title>Using Mixed Notation</title>
-->
   <title>混在表記の利用</title>

   <indexterm>
    <primary>function</primary>
    <secondary>mixed notation</secondary>
   </indexterm>
   <indexterm>
     <primary>関数</primary>
     <secondary>混在表記</secondary>
   </indexterm>

   <para>
<!--
    The mixed notation combines positional and named notation. However, as
    already mentioned, named arguments cannot precede positional arguments.
    For example:
-->
混在表記は名前付け表記と位置表記を組み合わせたものです。
しかし既に述べたように、名前付けされた引数は位置づけされたパラメータより前に記述することはできません。
例を挙げます。
<screen>
SELECT concat_lower_or_upper('Hello', 'World', uppercase =&gt; true);
 concat_lower_or_upper
-----------------------
 HELLO WORLD
(1 row)
</screen>
<!--
    In the above query, the arguments <literal>a</literal> and
    <literal>b</literal> are specified positionally, while
    <literal>uppercase</literal> is specified by name.  In this example,
    that adds little except documentation.  With a more complex function
    having numerous parameters that have default values, named or mixed
    notation can save a great deal of writing and reduce chances for error.
-->
上記の問い合わせでは、<literal>a</literal>と<literal>b</literal>が位置で指定され、<literal>uppercase</literal>は名前で指定されています。
この例では文書化の目的以外ほとんど意味がありません。
デフォルト値が割り当てられた多くのパラメータを持つ、もっと複雑な関数では、名前付けもしくは混在表記により記述量を大きく減らすことができ、かつ、エラーが紛れ込む可能性を抑えることができます。
   </para>

   <note>
    <para>
<!--
     Named and mixed call notations currently cannot be used when calling an
     aggregate function (but they do work when an aggregate function is used
     as a window function).
-->
名前付けと混在呼び出し表記は集約関数の呼び出しでは現在使用できません（が、集約関数がウィンドウ関数として使われる場合には動作します）。
    </para>
   </note>
  </sect2>
 </sect1>

</chapter><|MERGE_RESOLUTION|>--- conflicted
+++ resolved
@@ -1681,13 +1681,7 @@
        <entry></entry>
 <!--
        <entry><literal>IS TRUE</literal>, <literal>IS FALSE</literal>, <literal>IS
-<<<<<<< HEAD
        NULL</literal>, <literal>IS DISTINCT FROM</literal>, etc.</entry>
-=======
-       NULL</literal>, <literal>IS DISTINCT FROM</literal>, etc</entry>
--->
-       <entry><literal>IS TRUE</literal>、<literal>IS FALSE</literal>、<literal>IS NULL</literal>、<literal>IS DISTINCT FROM</literal>、その他</entry>
->>>>>>> 185876a6
       </row>
 
       <row>

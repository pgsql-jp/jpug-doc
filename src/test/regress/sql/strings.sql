--
-- STRINGS
-- Test various data entry syntaxes.
--

-- SQL string continuation syntax
-- E021-03 character string literals
SELECT 'first line'
' - next line'
	' - third line'
	AS "Three lines to one";

-- illegal string continuation syntax
SELECT 'first line'
' - next line' /* this comment is not allowed here */
' - third line'
	AS "Illegal comment within continuation";

-- Unicode escapes
SET standard_conforming_strings TO on;

SELECT U&'d\0061t\+000061' AS U&"d\0061t\+000061";
SELECT U&'d!0061t\+000061' UESCAPE '!' AS U&"d*0061t\+000061" UESCAPE '*';
SELECT U&'a\\b' AS "a\b";

SELECT U&' \' UESCAPE '!' AS "tricky";
SELECT 'tricky' AS U&"\" UESCAPE '!';

SELECT U&'wrong: \061';
SELECT U&'wrong: \+0061';
SELECT U&'wrong: +0061' UESCAPE +;
SELECT U&'wrong: +0061' UESCAPE '+';

SELECT U&'wrong: \db99';
SELECT U&'wrong: \db99xy';
SELECT U&'wrong: \db99\\';
SELECT U&'wrong: \db99\0061';
SELECT U&'wrong: \+00db99\+000061';
SELECT U&'wrong: \+2FFFFF';

-- while we're here, check the same cases in E-style literals
SELECT E'd\u0061t\U00000061' AS "data";
SELECT E'a\\b' AS "a\b";
SELECT E'wrong: \u061';
SELECT E'wrong: \U0061';
SELECT E'wrong: \udb99';
SELECT E'wrong: \udb99xy';
SELECT E'wrong: \udb99\\';
SELECT E'wrong: \udb99\u0061';
SELECT E'wrong: \U0000db99\U00000061';
SELECT E'wrong: \U002FFFFF';

SET standard_conforming_strings TO off;

SELECT U&'d\0061t\+000061' AS U&"d\0061t\+000061";
SELECT U&'d!0061t\+000061' UESCAPE '!' AS U&"d*0061t\+000061" UESCAPE '*';

SELECT U&' \' UESCAPE '!' AS "tricky";
SELECT 'tricky' AS U&"\" UESCAPE '!';

SELECT U&'wrong: \061';
SELECT U&'wrong: \+0061';
SELECT U&'wrong: +0061' UESCAPE '+';

RESET standard_conforming_strings;

-- bytea
SET bytea_output TO hex;
SELECT E'\\xDeAdBeEf'::bytea;
SELECT E'\\x De Ad Be Ef '::bytea;
SELECT E'\\xDeAdBeE'::bytea;
SELECT E'\\xDeAdBeEx'::bytea;
SELECT E'\\xDe00BeEf'::bytea;
SELECT E'DeAdBeEf'::bytea;
SELECT E'De\\000dBeEf'::bytea;
SELECT E'De\123dBeEf'::bytea;
SELECT E'De\\123dBeEf'::bytea;
SELECT E'De\\678dBeEf'::bytea;

SELECT reverse(''::bytea);
SELECT reverse('\xaa'::bytea);
SELECT reverse('\xabcd'::bytea);

SET bytea_output TO escape;
SELECT E'\\xDeAdBeEf'::bytea;
SELECT E'\\x De Ad Be Ef '::bytea;
SELECT E'\\xDe00BeEf'::bytea;
SELECT E'DeAdBeEf'::bytea;
SELECT E'De\\000dBeEf'::bytea;
SELECT E'De\\123dBeEf'::bytea;

-- Test non-error-throwing API too
SELECT pg_input_is_valid(E'\\xDeAdBeE', 'bytea');
SELECT * FROM pg_input_error_info(E'\\xDeAdBeE', 'bytea');
SELECT * FROM pg_input_error_info(E'\\xDeAdBeEx', 'bytea');
SELECT * FROM pg_input_error_info(E'foo\\99bar', 'bytea');

--
-- test conversions between various string types
-- E021-10 implicit casting among the character data types
--

SELECT CAST(f1 AS text) AS "text(char)" FROM CHAR_TBL;

SELECT CAST(f1 AS text) AS "text(varchar)" FROM VARCHAR_TBL;

SELECT CAST(name 'namefield' AS text) AS "text(name)";

-- since this is an explicit cast, it should truncate w/o error:
SELECT CAST(f1 AS char(10)) AS "char(text)" FROM TEXT_TBL;
-- note: implicit-cast case is tested in char.sql

SELECT CAST(f1 AS char(20)) AS "char(text)" FROM TEXT_TBL;

SELECT CAST(f1 AS char(10)) AS "char(varchar)" FROM VARCHAR_TBL;

SELECT CAST(name 'namefield' AS char(10)) AS "char(name)";

SELECT CAST(f1 AS varchar) AS "varchar(text)" FROM TEXT_TBL;

SELECT CAST(f1 AS varchar) AS "varchar(char)" FROM CHAR_TBL;

SELECT CAST(name 'namefield' AS varchar) AS "varchar(name)";

--
-- test SQL string functions
-- E### and T### are feature reference numbers from SQL99
--

-- E021-09 trim function
SELECT TRIM(BOTH FROM '  bunch o blanks  ') = 'bunch o blanks' AS "bunch o blanks";

SELECT TRIM(LEADING FROM '  bunch o blanks  ') = 'bunch o blanks  ' AS "bunch o blanks  ";

SELECT TRIM(TRAILING FROM '  bunch o blanks  ') = '  bunch o blanks' AS "  bunch o blanks";

SELECT TRIM(BOTH 'x' FROM 'xxxxxsome Xsxxxxx') = 'some Xs' AS "some Xs";

-- E021-06 substring expression
SELECT SUBSTRING('1234567890' FROM 3) = '34567890' AS "34567890";

SELECT SUBSTRING('1234567890' FROM 4 FOR 3) = '456' AS "456";

-- test overflow cases
SELECT SUBSTRING('string' FROM 2 FOR 2147483646) AS "tring";
SELECT SUBSTRING('string' FROM -10 FOR 2147483646) AS "string";
SELECT SUBSTRING('string' FROM -10 FOR -2147483646) AS "error";

-- T581 regular expression substring (with SQL's bizarre regexp syntax)
SELECT SUBSTRING('abcdefg' SIMILAR 'a#"(b_d)#"%' ESCAPE '#') AS "bcd";
-- obsolete SQL99 syntax
SELECT SUBSTRING('abcdefg' FROM 'a#"(b_d)#"%' FOR '#') AS "bcd";

-- No match should return NULL
SELECT SUBSTRING('abcdefg' SIMILAR '#"(b_d)#"%' ESCAPE '#') IS NULL AS "True";

-- Null inputs should return NULL
SELECT SUBSTRING('abcdefg' SIMILAR '%' ESCAPE NULL) IS NULL AS "True";
SELECT SUBSTRING(NULL SIMILAR '%' ESCAPE '#') IS NULL AS "True";
SELECT SUBSTRING('abcdefg' SIMILAR NULL ESCAPE '#') IS NULL AS "True";

-- The first and last parts should act non-greedy
SELECT SUBSTRING('abcdefg' SIMILAR 'a#"%#"g' ESCAPE '#') AS "bcdef";
SELECT SUBSTRING('abcdefg' SIMILAR 'a*#"%#"g*' ESCAPE '#') AS "abcdefg";

-- Vertical bar in any part affects only that part
SELECT SUBSTRING('abcdefg' SIMILAR 'a|b#"%#"g' ESCAPE '#') AS "bcdef";
SELECT SUBSTRING('abcdefg' SIMILAR 'a#"%#"x|g' ESCAPE '#') AS "bcdef";
SELECT SUBSTRING('abcdefg' SIMILAR 'a#"%|ab#"g' ESCAPE '#') AS "bcdef";

-- Can't have more than two part separators
SELECT SUBSTRING('abcdefg' SIMILAR 'a*#"%#"g*#"x' ESCAPE '#') AS "error";

-- Postgres extension: with 0 or 1 separator, assume parts 1 and 3 are empty
SELECT SUBSTRING('abcdefg' SIMILAR 'a#"%g' ESCAPE '#') AS "bcdefg";
SELECT SUBSTRING('abcdefg' SIMILAR 'a%g' ESCAPE '#') AS "abcdefg";

-- substring() with just two arguments is not allowed by SQL spec;
-- we accept it, but we interpret the pattern as a POSIX regexp not SQL
SELECT SUBSTRING('abcdefg' FROM 'c.e') AS "cde";

-- With a parenthesized subexpression, return only what matches the subexpr
SELECT SUBSTRING('abcdefg' FROM 'b(.*)f') AS "cde";
-- Check case where we have a match, but not a subexpression match
SELECT SUBSTRING('foo' FROM 'foo(bar)?') IS NULL AS t;

-- Check behavior of SIMILAR TO, which uses largely the same regexp variant
SELECT 'abcdefg' SIMILAR TO '_bcd%' AS true;
SELECT 'abcdefg' SIMILAR TO 'bcd%' AS false;
SELECT 'abcdefg' SIMILAR TO '_bcd#%' ESCAPE '#' AS false;
SELECT 'abcd%' SIMILAR TO '_bcd#%' ESCAPE '#' AS true;
-- Postgres uses '\' as the default escape character, which is not per spec
SELECT 'abcdefg' SIMILAR TO '_bcd\%' AS false;
-- and an empty string to mean "no escape", which is also not per spec
SELECT 'abcd\efg' SIMILAR TO '_bcd\%' ESCAPE '' AS true;
-- these behaviors are per spec, though:
SELECT 'abcdefg' SIMILAR TO '_bcd%' ESCAPE NULL AS null;
SELECT 'abcdefg' SIMILAR TO '_bcd#%' ESCAPE '##' AS error;

-- Characters that should be left alone in character classes when a
-- SIMILAR TO regexp pattern is converted to POSIX style.
-- Underscore "_"
EXPLAIN (COSTS OFF) SELECT * FROM TEXT_TBL WHERE f1 SIMILAR TO '_[_[:alpha:]_]_';
-- Percentage "%"
EXPLAIN (COSTS OFF) SELECT * FROM TEXT_TBL WHERE f1 SIMILAR TO '%[%[:alnum:]%]%';
-- Dot "."
EXPLAIN (COSTS OFF) SELECT * FROM TEXT_TBL WHERE f1 SIMILAR TO '.[.[:alnum:].].';
-- Dollar "$"
EXPLAIN (COSTS OFF) SELECT * FROM TEXT_TBL WHERE f1 SIMILAR TO '$[$[:alnum:]$]$';
-- Opening parenthesis "("
EXPLAIN (COSTS OFF) SELECT * FROM TEXT_TBL WHERE f1 SIMILAR TO '()[([:alnum:](]()';
-- Caret "^"
EXPLAIN (COSTS OFF) SELECT * FROM TEXT_TBL WHERE f1 SIMILAR TO '^[^[:alnum:]^[^^][[^^]][\^][[\^]]\^]^';
-- Closing square bracket "]" at the beginning of character class
EXPLAIN (COSTS OFF) SELECT * FROM TEXT_TBL WHERE f1 SIMILAR TO '[]%][^]%][^%]%';
-- Closing square bracket effective after two carets at the beginning
-- of character class.
EXPLAIN (COSTS OFF) SELECT * FROM TEXT_TBL WHERE f1 SIMILAR TO '[^^]^';
<<<<<<< HEAD
=======
-- Closing square bracket after an escape sequence at the beginning of
-- a character closes the character class
EXPLAIN (COSTS OFF) SELECT * FROM TEXT_TBL WHERE f1 SIMILAR TO '[|a]%' ESCAPE '|';
>>>>>>> 3d6a8289

-- Test backslash escapes in regexp_replace's replacement string
SELECT regexp_replace('1112223333', E'(\\d{3})(\\d{3})(\\d{4})', E'(\\1) \\2-\\3');
SELECT regexp_replace('foobarrbazz', E'(.)\\1', E'X\\&Y', 'g');
SELECT regexp_replace('foobarrbazz', E'(.)\\1', E'X\\\\Y', 'g');
-- not an error, though perhaps it should be:
SELECT regexp_replace('foobarrbazz', E'(.)\\1', E'X\\Y\\1Z\\');

SELECT regexp_replace('AAA   BBB   CCC   ', E'\\s+', ' ', 'g');
SELECT regexp_replace('AAA', '^|$', 'Z', 'g');
SELECT regexp_replace('AAA aaa', 'A+', 'Z', 'gi');
-- invalid regexp option
SELECT regexp_replace('AAA aaa', 'A+', 'Z', 'z');

-- extended regexp_replace tests
SELECT regexp_replace('A PostgreSQL function', 'A|e|i|o|u', 'X', 1);
SELECT regexp_replace('A PostgreSQL function', 'A|e|i|o|u', 'X', 1, 2);
SELECT regexp_replace('A PostgreSQL function', 'a|e|i|o|u', 'X', 1, 0, 'i');
SELECT regexp_replace('A PostgreSQL function', 'a|e|i|o|u', 'X', 1, 1, 'i');
SELECT regexp_replace('A PostgreSQL function', 'a|e|i|o|u', 'X', 1, 2, 'i');
SELECT regexp_replace('A PostgreSQL function', 'a|e|i|o|u', 'X', 1, 3, 'i');
SELECT regexp_replace('A PostgreSQL function', 'a|e|i|o|u', 'X', 1, 9, 'i');
SELECT regexp_replace('A PostgreSQL function', 'A|e|i|o|u', 'X', 7, 0, 'i');
-- 'g' flag should be ignored when N is specified
SELECT regexp_replace('A PostgreSQL function', 'a|e|i|o|u', 'X', 1, 1, 'g');
-- errors
SELECT regexp_replace('A PostgreSQL function', 'a|e|i|o|u', 'X', -1, 0, 'i');
SELECT regexp_replace('A PostgreSQL function', 'a|e|i|o|u', 'X', 1, -1, 'i');
-- erroneous invocation of non-extended form
SELECT regexp_replace('A PostgreSQL function', 'a|e|i|o|u', 'X', '1');

--  regexp_count tests
SELECT regexp_count('123123123123123', '(12)3');
SELECT regexp_count('123123123123', '123', 1);
SELECT regexp_count('123123123123', '123', 3);
SELECT regexp_count('123123123123', '123', 33);
SELECT regexp_count('ABCABCABCABC', 'Abc', 1, '');
SELECT regexp_count('ABCABCABCABC', 'Abc', 1, 'i');
-- errors
SELECT regexp_count('123123123123', '123', 0);
SELECT regexp_count('123123123123', '123', -3);

-- regexp_like tests
SELECT regexp_like('Steven', '^Ste(v|ph)en$');
SELECT regexp_like('a'||CHR(10)||'d', 'a.d', 'n');
SELECT regexp_like('a'||CHR(10)||'d', 'a.d', 's');
SELECT regexp_like('abc', ' a . c ', 'x');
SELECT regexp_like('abc', 'a.c', 'g');  -- error

-- regexp_instr tests
SELECT regexp_instr('abcdefghi', 'd.f');
SELECT regexp_instr('abcdefghi', 'd.q');
SELECT regexp_instr('abcabcabc', 'a.c');
SELECT regexp_instr('abcabcabc', 'a.c', 2);
SELECT regexp_instr('abcabcabc', 'a.c', 1, 3);
SELECT regexp_instr('abcabcabc', 'a.c', 1, 4);
SELECT regexp_instr('abcabcabc', 'A.C', 1, 2, 0, 'i');
SELECT regexp_instr('1234567890', '(123)(4(56)(78))', 1, 1, 0, 'i', 0);
SELECT regexp_instr('1234567890', '(123)(4(56)(78))', 1, 1, 0, 'i', 1);
SELECT regexp_instr('1234567890', '(123)(4(56)(78))', 1, 1, 0, 'i', 2);
SELECT regexp_instr('1234567890', '(123)(4(56)(78))', 1, 1, 0, 'i', 3);
SELECT regexp_instr('1234567890', '(123)(4(56)(78))', 1, 1, 0, 'i', 4);
SELECT regexp_instr('1234567890', '(123)(4(56)(78))', 1, 1, 0, 'i', 5);
SELECT regexp_instr('1234567890', '(123)(4(56)(78))', 1, 1, 1, 'i', 0);
SELECT regexp_instr('1234567890', '(123)(4(56)(78))', 1, 1, 1, 'i', 1);
SELECT regexp_instr('1234567890', '(123)(4(56)(78))', 1, 1, 1, 'i', 2);
SELECT regexp_instr('1234567890', '(123)(4(56)(78))', 1, 1, 1, 'i', 3);
SELECT regexp_instr('1234567890', '(123)(4(56)(78))', 1, 1, 1, 'i', 4);
SELECT regexp_instr('1234567890', '(123)(4(56)(78))', 1, 1, 1, 'i', 5);
-- Check case where we have a match, but not a subexpression match
SELECT regexp_instr('foo', 'foo(bar)?', 1, 1, 0, '', 1);
-- errors
SELECT regexp_instr('abcabcabc', 'a.c', 0, 1);
SELECT regexp_instr('abcabcabc', 'a.c', 1, 0);
SELECT regexp_instr('abcabcabc', 'a.c', 1, 1, -1);
SELECT regexp_instr('abcabcabc', 'a.c', 1, 1, 2);
SELECT regexp_instr('abcabcabc', 'a.c', 1, 1, 0, 'g');
SELECT regexp_instr('abcabcabc', 'a.c', 1, 1, 0, '', -1);

-- regexp_substr tests
SELECT regexp_substr('abcdefghi', 'd.f');
SELECT regexp_substr('abcdefghi', 'd.q') IS NULL AS t;
SELECT regexp_substr('abcabcabc', 'a.c');
SELECT regexp_substr('abcabcabc', 'a.c', 2);
SELECT regexp_substr('abcabcabc', 'a.c', 1, 3);
SELECT regexp_substr('abcabcabc', 'a.c', 1, 4) IS NULL AS t;
SELECT regexp_substr('abcabcabc', 'A.C', 1, 2, 'i');
SELECT regexp_substr('1234567890', '(123)(4(56)(78))', 1, 1, 'i', 0);
SELECT regexp_substr('1234567890', '(123)(4(56)(78))', 1, 1, 'i', 1);
SELECT regexp_substr('1234567890', '(123)(4(56)(78))', 1, 1, 'i', 2);
SELECT regexp_substr('1234567890', '(123)(4(56)(78))', 1, 1, 'i', 3);
SELECT regexp_substr('1234567890', '(123)(4(56)(78))', 1, 1, 'i', 4);
SELECT regexp_substr('1234567890', '(123)(4(56)(78))', 1, 1, 'i', 5) IS NULL AS t;
-- Check case where we have a match, but not a subexpression match
SELECT regexp_substr('foo', 'foo(bar)?', 1, 1, '', 1) IS NULL AS t;
-- errors
SELECT regexp_substr('abcabcabc', 'a.c', 0, 1);
SELECT regexp_substr('abcabcabc', 'a.c', 1, 0);
SELECT regexp_substr('abcabcabc', 'a.c', 1, 1, 'g');
SELECT regexp_substr('abcabcabc', 'a.c', 1, 1, '', -1);

-- set so we can tell NULL from empty string
\pset null '\\N'

-- return all matches from regexp
SELECT regexp_matches('foobarbequebaz', $re$(bar)(beque)$re$);

-- test case insensitive
SELECT regexp_matches('foObARbEqUEbAz', $re$(bar)(beque)$re$, 'i');

-- global option - more than one match
SELECT regexp_matches('foobarbequebazilbarfbonk', $re$(b[^b]+)(b[^b]+)$re$, 'g');

-- empty capture group (matched empty string)
SELECT regexp_matches('foobarbequebaz', $re$(bar)(.*)(beque)$re$);
-- no match
SELECT regexp_matches('foobarbequebaz', $re$(bar)(.+)(beque)$re$);
-- optional capture group did not match, null entry in array
SELECT regexp_matches('foobarbequebaz', $re$(bar)(.+)?(beque)$re$);

-- no capture groups
SELECT regexp_matches('foobarbequebaz', $re$barbeque$re$);

-- start/end-of-line matches are of zero length
SELECT regexp_matches('foo' || chr(10) || 'bar' || chr(10) || 'bequq' || chr(10) || 'baz', '^', 'mg');
SELECT regexp_matches('foo' || chr(10) || 'bar' || chr(10) || 'bequq' || chr(10) || 'baz', '$', 'mg');
SELECT regexp_matches('1' || chr(10) || '2' || chr(10) || '3' || chr(10) || '4' || chr(10), '^.?', 'mg');
SELECT regexp_matches(chr(10) || '1' || chr(10) || '2' || chr(10) || '3' || chr(10) || '4' || chr(10), '.?$', 'mg');
SELECT regexp_matches(chr(10) || '1' || chr(10) || '2' || chr(10) || '3' || chr(10) || '4', '.?$', 'mg');

-- give me errors
SELECT regexp_matches('foobarbequebaz', $re$(bar)(beque)$re$, 'gz');
SELECT regexp_matches('foobarbequebaz', $re$(barbeque$re$);
SELECT regexp_matches('foobarbequebaz', $re$(bar)(beque){2,1}$re$);

-- split string on regexp
SELECT foo, length(foo) FROM regexp_split_to_table('the quick brown fox jumps over the lazy dog', $re$\s+$re$) AS foo;
SELECT regexp_split_to_array('the quick brown fox jumps over the lazy dog', $re$\s+$re$);

SELECT foo, length(foo) FROM regexp_split_to_table('the quick brown fox jumps over the lazy dog', $re$\s*$re$) AS foo;
SELECT regexp_split_to_array('the quick brown fox jumps over the lazy dog', $re$\s*$re$);
SELECT foo, length(foo) FROM regexp_split_to_table('the quick brown fox jumps over the lazy dog', '') AS foo;
SELECT regexp_split_to_array('the quick brown fox jumps over the lazy dog', '');
-- case insensitive
SELECT foo, length(foo) FROM regexp_split_to_table('thE QUick bROWn FOx jUMPs ovEr The lazy dOG', 'e', 'i') AS foo;
SELECT regexp_split_to_array('thE QUick bROWn FOx jUMPs ovEr The lazy dOG', 'e', 'i');
-- no match of pattern
SELECT foo, length(foo) FROM regexp_split_to_table('the quick brown fox jumps over the lazy dog', 'nomatch') AS foo;
SELECT regexp_split_to_array('the quick brown fox jumps over the lazy dog', 'nomatch');
-- some corner cases
SELECT regexp_split_to_array('123456','1');
SELECT regexp_split_to_array('123456','6');
SELECT regexp_split_to_array('123456','.');
SELECT regexp_split_to_array('123456','');
SELECT regexp_split_to_array('123456','(?:)');
SELECT regexp_split_to_array('1','');
-- errors
SELECT foo, length(foo) FROM regexp_split_to_table('thE QUick bROWn FOx jUMPs ovEr The lazy dOG', 'e', 'zippy') AS foo;
SELECT regexp_split_to_array('thE QUick bROWn FOx jUMPs ovEr The lazy dOG', 'e', 'iz');
-- global option meaningless for regexp_split
SELECT foo, length(foo) FROM regexp_split_to_table('thE QUick bROWn FOx jUMPs ovEr The lazy dOG', 'e', 'g') AS foo;
SELECT regexp_split_to_array('thE QUick bROWn FOx jUMPs ovEr The lazy dOG', 'e', 'g');

-- change NULL-display back
\pset null ''

-- E021-11 position expression
SELECT POSITION('4' IN '1234567890') = '4' AS "4";

SELECT POSITION('5' IN '1234567890') = '5' AS "5";

SELECT POSITION('\x11'::bytea IN ''::bytea) = 0 AS "0";
SELECT POSITION('\x33'::bytea IN '\x1122'::bytea) = 0 AS "0";
SELECT POSITION(''::bytea IN '\x1122'::bytea) = 1 AS "1";
SELECT POSITION('\x22'::bytea IN '\x1122'::bytea) = 2 AS "2";
SELECT POSITION('\x5678'::bytea IN '\x1234567890'::bytea) = 3 AS "3";

-- T312 character overlay function
SELECT OVERLAY('abcdef' PLACING '45' FROM 4) AS "abc45f";

SELECT OVERLAY('yabadoo' PLACING 'daba' FROM 5) AS "yabadaba";

SELECT OVERLAY('yabadoo' PLACING 'daba' FROM 5 FOR 0) AS "yabadabadoo";

SELECT OVERLAY('babosa' PLACING 'ubb' FROM 2 FOR 4) AS "bubba";

--
-- test LIKE
-- Be sure to form every test as a LIKE/NOT LIKE pair.
--

-- simplest examples
-- E061-04 like predicate
SELECT 'hawkeye' LIKE 'h%' AS "true";
SELECT 'hawkeye' NOT LIKE 'h%' AS "false";

SELECT 'hawkeye' LIKE 'H%' AS "false";
SELECT 'hawkeye' NOT LIKE 'H%' AS "true";

SELECT 'hawkeye' LIKE 'indio%' AS "false";
SELECT 'hawkeye' NOT LIKE 'indio%' AS "true";

SELECT 'hawkeye' LIKE 'h%eye' AS "true";
SELECT 'hawkeye' NOT LIKE 'h%eye' AS "false";

SELECT 'indio' LIKE '_ndio' AS "true";
SELECT 'indio' NOT LIKE '_ndio' AS "false";

SELECT 'indio' LIKE 'in__o' AS "true";
SELECT 'indio' NOT LIKE 'in__o' AS "false";

SELECT 'indio' LIKE 'in_o' AS "false";
SELECT 'indio' NOT LIKE 'in_o' AS "true";

SELECT 'abc'::name LIKE '_b_' AS "true";
SELECT 'abc'::name NOT LIKE '_b_' AS "false";

SELECT 'abc'::bytea LIKE '_b_'::bytea AS "true";
SELECT 'abc'::bytea NOT LIKE '_b_'::bytea AS "false";

-- unused escape character
SELECT 'hawkeye' LIKE 'h%' ESCAPE '#' AS "true";
SELECT 'hawkeye' NOT LIKE 'h%' ESCAPE '#' AS "false";

SELECT 'indio' LIKE 'ind_o' ESCAPE '$' AS "true";
SELECT 'indio' NOT LIKE 'ind_o' ESCAPE '$' AS "false";

-- escape character
-- E061-05 like predicate with escape clause
SELECT 'h%' LIKE 'h#%' ESCAPE '#' AS "true";
SELECT 'h%' NOT LIKE 'h#%' ESCAPE '#' AS "false";

SELECT 'h%wkeye' LIKE 'h#%' ESCAPE '#' AS "false";
SELECT 'h%wkeye' NOT LIKE 'h#%' ESCAPE '#' AS "true";

SELECT 'h%wkeye' LIKE 'h#%%' ESCAPE '#' AS "true";
SELECT 'h%wkeye' NOT LIKE 'h#%%' ESCAPE '#' AS "false";

SELECT 'h%awkeye' LIKE 'h#%a%k%e' ESCAPE '#' AS "true";
SELECT 'h%awkeye' NOT LIKE 'h#%a%k%e' ESCAPE '#' AS "false";

SELECT 'indio' LIKE '_ndio' ESCAPE '$' AS "true";
SELECT 'indio' NOT LIKE '_ndio' ESCAPE '$' AS "false";

SELECT 'i_dio' LIKE 'i$_d_o' ESCAPE '$' AS "true";
SELECT 'i_dio' NOT LIKE 'i$_d_o' ESCAPE '$' AS "false";

SELECT 'i_dio' LIKE 'i$_nd_o' ESCAPE '$' AS "false";
SELECT 'i_dio' NOT LIKE 'i$_nd_o' ESCAPE '$' AS "true";

SELECT 'i_dio' LIKE 'i$_d%o' ESCAPE '$' AS "true";
SELECT 'i_dio' NOT LIKE 'i$_d%o' ESCAPE '$' AS "false";

SELECT 'a_c'::bytea LIKE 'a$__'::bytea ESCAPE '$'::bytea AS "true";
SELECT 'a_c'::bytea NOT LIKE 'a$__'::bytea ESCAPE '$'::bytea AS "false";

-- escape character same as pattern character
SELECT 'maca' LIKE 'm%aca' ESCAPE '%' AS "true";
SELECT 'maca' NOT LIKE 'm%aca' ESCAPE '%' AS "false";

SELECT 'ma%a' LIKE 'm%a%%a' ESCAPE '%' AS "true";
SELECT 'ma%a' NOT LIKE 'm%a%%a' ESCAPE '%' AS "false";

SELECT 'bear' LIKE 'b_ear' ESCAPE '_' AS "true";
SELECT 'bear' NOT LIKE 'b_ear' ESCAPE '_' AS "false";

SELECT 'be_r' LIKE 'b_e__r' ESCAPE '_' AS "true";
SELECT 'be_r' NOT LIKE 'b_e__r' ESCAPE '_' AS "false";

SELECT 'be_r' LIKE '__e__r' ESCAPE '_' AS "false";
SELECT 'be_r' NOT LIKE '__e__r' ESCAPE '_' AS "true";


--
-- test ILIKE (case-insensitive LIKE)
-- Be sure to form every test as an ILIKE/NOT ILIKE pair.
--

SELECT 'hawkeye' ILIKE 'h%' AS "true";
SELECT 'hawkeye' NOT ILIKE 'h%' AS "false";

SELECT 'hawkeye' ILIKE 'H%' AS "true";
SELECT 'hawkeye' NOT ILIKE 'H%' AS "false";

SELECT 'hawkeye' ILIKE 'H%Eye' AS "true";
SELECT 'hawkeye' NOT ILIKE 'H%Eye' AS "false";

SELECT 'Hawkeye' ILIKE 'h%' AS "true";
SELECT 'Hawkeye' NOT ILIKE 'h%' AS "false";

SELECT 'ABC'::name ILIKE '_b_' AS "true";
SELECT 'ABC'::name NOT ILIKE '_b_' AS "false";

--
-- test %/_ combination cases, cf bugs #4821 and #5478
--

SELECT 'foo' LIKE '_%' as t, 'f' LIKE '_%' as t, '' LIKE '_%' as f;
SELECT 'foo' LIKE '%_' as t, 'f' LIKE '%_' as t, '' LIKE '%_' as f;

SELECT 'foo' LIKE '__%' as t, 'foo' LIKE '___%' as t, 'foo' LIKE '____%' as f;
SELECT 'foo' LIKE '%__' as t, 'foo' LIKE '%___' as t, 'foo' LIKE '%____' as f;

SELECT 'jack' LIKE '%____%' AS t;


--
-- basic tests of LIKE with indexes
--

CREATE TABLE texttest (a text PRIMARY KEY, b int);
SELECT * FROM texttest WHERE a LIKE '%1%';

CREATE TABLE byteatest (a bytea PRIMARY KEY, b int);
SELECT * FROM byteatest WHERE a LIKE '%1%';

DROP TABLE texttest, byteatest;


--
-- test implicit type conversion
--

-- E021-07 character concatenation
SELECT 'unknown' || ' and unknown' AS "Concat unknown types";

SELECT text 'text' || ' and unknown' AS "Concat text to unknown type";

SELECT char(20) 'characters' || ' and text' AS "Concat char to unknown type";

SELECT text 'text' || char(20) ' and characters' AS "Concat text to char";

SELECT text 'text' || varchar ' and varchar' AS "Concat text to varchar";

--
-- test substr with toasted text values
--
CREATE TABLE toasttest(f1 text);

insert into toasttest values(repeat('1234567890',10000));
insert into toasttest values(repeat('1234567890',10000));

--
-- Ensure that some values are uncompressed, to test the faster substring
-- operation used in that case
--
alter table toasttest alter column f1 set storage external;
insert into toasttest values(repeat('1234567890',10000));
insert into toasttest values(repeat('1234567890',10000));

-- If the starting position is zero or less, then return from the start of the string
-- adjusting the length to be consistent with the "negative start" per SQL.
SELECT substr(f1, -1, 5) from toasttest;

-- If the length is less than zero, an ERROR is thrown.
SELECT substr(f1, 5, -1) from toasttest;

-- If no third argument (length) is provided, the length to the end of the
-- string is assumed.
SELECT substr(f1, 99995) from toasttest;

-- If start plus length is > string length, the result is truncated to
-- string length
SELECT substr(f1, 99995, 10) from toasttest;

TRUNCATE TABLE toasttest;
INSERT INTO toasttest values (repeat('1234567890',300));
INSERT INTO toasttest values (repeat('1234567890',300));
INSERT INTO toasttest values (repeat('1234567890',300));
INSERT INTO toasttest values (repeat('1234567890',300));
-- expect >0 blocks
SELECT pg_relation_size(reltoastrelid) = 0 AS is_empty
  FROM pg_class where relname = 'toasttest';

TRUNCATE TABLE toasttest;
ALTER TABLE toasttest set (toast_tuple_target = 4080);
INSERT INTO toasttest values (repeat('1234567890',300));
INSERT INTO toasttest values (repeat('1234567890',300));
INSERT INTO toasttest values (repeat('1234567890',300));
INSERT INTO toasttest values (repeat('1234567890',300));
-- expect 0 blocks
SELECT pg_relation_size(reltoastrelid) = 0 AS is_empty
  FROM pg_class where relname = 'toasttest';

DROP TABLE toasttest;

--
-- test substr with toasted bytea values
--
CREATE TABLE toasttest(f1 bytea);

insert into toasttest values(decode(repeat('1234567890',10000),'escape'));
insert into toasttest values(decode(repeat('1234567890',10000),'escape'));

--
-- Ensure that some values are uncompressed, to test the faster substring
-- operation used in that case
--
alter table toasttest alter column f1 set storage external;
insert into toasttest values(decode(repeat('1234567890',10000),'escape'));
insert into toasttest values(decode(repeat('1234567890',10000),'escape'));

-- If the starting position is zero or less, then return from the start of the string
-- adjusting the length to be consistent with the "negative start" per SQL.
SELECT substr(f1, -1, 5) from toasttest;

-- If the length is less than zero, an ERROR is thrown.
SELECT substr(f1, 5, -1) from toasttest;

-- If no third argument (length) is provided, the length to the end of the
-- string is assumed.
SELECT substr(f1, 99995) from toasttest;

-- If start plus length is > string length, the result is truncated to
-- string length
SELECT substr(f1, 99995, 10) from toasttest;

DROP TABLE toasttest;

-- test internally compressing datums

-- this tests compressing a datum to a very small size which exercises a
-- corner case in packed-varlena handling: even though small, the compressed
-- datum must be given a 4-byte header because there are no bits to indicate
-- compression in a 1-byte header

CREATE TABLE toasttest (c char(4096));
INSERT INTO toasttest VALUES('x');
SELECT length(c), c::text FROM toasttest;
SELECT c FROM toasttest;
DROP TABLE toasttest;

--
-- test length
--

SELECT length('abcdef') AS "length_6";

--
-- test strpos
--

SELECT strpos('abcdef', 'cd') AS "pos_3";

SELECT strpos('abcdef', 'xy') AS "pos_0";

SELECT strpos('abcdef', '') AS "pos_1";

SELECT strpos('', 'xy') AS "pos_0";

SELECT strpos('', '') AS "pos_1";

--
-- test replace
--
SELECT replace('abcdef', 'de', '45') AS "abc45f";

SELECT replace('yabadabadoo', 'ba', '123') AS "ya123da123doo";

SELECT replace('yabadoo', 'bad', '') AS "yaoo";

--
-- test split_part
--
select split_part('','@',1) AS "empty string";

select split_part('','@',-1) AS "empty string";

select split_part('joeuser@mydatabase','',1) AS "joeuser@mydatabase";

select split_part('joeuser@mydatabase','',2) AS "empty string";

select split_part('joeuser@mydatabase','',-1) AS "joeuser@mydatabase";

select split_part('joeuser@mydatabase','',-2) AS "empty string";

select split_part('joeuser@mydatabase','@',0) AS "an error";

select split_part('joeuser@mydatabase','@@',1) AS "joeuser@mydatabase";

select split_part('joeuser@mydatabase','@@',2) AS "empty string";

select split_part('joeuser@mydatabase','@',1) AS "joeuser";

select split_part('joeuser@mydatabase','@',2) AS "mydatabase";

select split_part('joeuser@mydatabase','@',3) AS "empty string";

select split_part('@joeuser@mydatabase@','@',2) AS "joeuser";

select split_part('joeuser@mydatabase','@',-1) AS "mydatabase";

select split_part('joeuser@mydatabase','@',-2) AS "joeuser";

select split_part('joeuser@mydatabase','@',-3) AS "empty string";

select split_part('@joeuser@mydatabase@','@',-2) AS "mydatabase";

--
-- test to_bin, to_oct, and to_hex
--
select to_bin(-1234) AS "11111111111111111111101100101110";
select to_bin(-1234::bigint);
select to_bin(256*256*256 - 1) AS "111111111111111111111111";
select to_bin(256::bigint*256::bigint*256::bigint*256::bigint - 1) AS "11111111111111111111111111111111";

select to_oct(-1234) AS "37777775456";
select to_oct(-1234::bigint) AS "1777777777777777775456";
select to_oct(256*256*256 - 1) AS "77777777";
select to_oct(256::bigint*256::bigint*256::bigint*256::bigint - 1) AS "37777777777";

select to_hex(-1234) AS "fffffb2e";
select to_hex(-1234::bigint) AS "fffffffffffffb2e";
select to_hex(256*256*256 - 1) AS "ffffff";
select to_hex(256::bigint*256::bigint*256::bigint*256::bigint - 1) AS "ffffffff";

--
-- SHA-2
--
SET bytea_output TO hex;

SELECT sha224('');
SELECT sha224('The quick brown fox jumps over the lazy dog.');

SELECT sha256('');
SELECT sha256('The quick brown fox jumps over the lazy dog.');

SELECT sha384('');
SELECT sha384('The quick brown fox jumps over the lazy dog.');

SELECT sha512('');
SELECT sha512('The quick brown fox jumps over the lazy dog.');

--
-- CRC
--
SELECT crc32('');
SELECT crc32('The quick brown fox jumps over the lazy dog.');

SELECT crc32c('');
SELECT crc32c('The quick brown fox jumps over the lazy dog.');

SELECT crc32c(repeat('A', 127)::bytea);
SELECT crc32c(repeat('A', 128)::bytea);
SELECT crc32c(repeat('A', 129)::bytea);
SELECT crc32c(repeat('A', 800)::bytea);

--
-- encode/decode
--
SELECT encode('\x1234567890abcdef00', 'hex');
SELECT decode('1234567890abcdef00', 'hex');
SELECT encode(('\x' || repeat('1234567890abcdef0001', 7))::bytea, 'base64');
SELECT decode(encode(('\x' || repeat('1234567890abcdef0001', 7))::bytea,
                     'base64'), 'base64');
SELECT encode('\x1234567890abcdef00', 'escape');
SELECT decode(encode('\x1234567890abcdef00', 'escape'), 'escape');

--
-- get_bit/set_bit etc
--
SELECT get_bit('\x1234567890abcdef00'::bytea, 43);
SELECT get_bit('\x1234567890abcdef00'::bytea, 99);  -- error
SELECT set_bit('\x1234567890abcdef00'::bytea, 43, 0);
SELECT set_bit('\x1234567890abcdef00'::bytea, 99, 0);  -- error
SELECT get_byte('\x1234567890abcdef00'::bytea, 3);
SELECT get_byte('\x1234567890abcdef00'::bytea, 99);  -- error
SELECT set_byte('\x1234567890abcdef00'::bytea, 7, 11);
SELECT set_byte('\x1234567890abcdef00'::bytea, 99, 11);  -- error

--
-- conversions between bytea and integer types
--
SELECT 0x1234::int2::bytea AS "\x1234", (-0x1234)::int2::bytea AS "\xedcc";
SELECT 0x12345678::int4::bytea AS "\x12345678", (-0x12345678)::int4::bytea AS "\xedcba988";
SELECT 0x1122334455667788::int8::bytea AS "\x1122334455667788",
       (-0x1122334455667788)::int8::bytea AS "\xeeddccbbaa998878";

SELECT ''::bytea::int2 AS "0";
SELECT '\x12'::bytea::int2 AS "18";
SELECT '\x1234'::bytea::int2 AS "4460";
SELECT '\x123456'::bytea::int2; -- error

SELECT ''::bytea::int4 AS "0";
SELECT '\x12'::bytea::int4 AS "18";
SELECT '\x12345678'::bytea::int4 AS "305419896";
SELECT '\x123456789A'::bytea::int4; -- error

SELECT ''::bytea::int8 AS "0";
SELECT '\x12'::bytea::int8 AS "18";
SELECT '\x1122334455667788'::bytea::int8 AS "1234605616436508552";
SELECT '\x112233445566778899'::bytea::int8; -- error

-- min/max integer values
SELECT '\x8000'::bytea::int2 AS "-32768", '\x7FFF'::bytea::int2 AS "32767";
SELECT '\x80000000'::bytea::int4 AS "-2147483648", '\x7FFFFFFF'::bytea::int4 AS "2147483647";
SELECT '\x8000000000000000'::bytea::int8 AS "-9223372036854775808",
       '\x7FFFFFFFFFFFFFFF'::bytea::int8 AS "9223372036854775807";

--
-- test behavior of escape_string_warning and standard_conforming_strings options
--
set escape_string_warning = off;
set standard_conforming_strings = off;

show escape_string_warning;
show standard_conforming_strings;

set escape_string_warning = on;
set standard_conforming_strings = on;

show escape_string_warning;
show standard_conforming_strings;

select 'a\bcd' as f1, 'a\b''cd' as f2, 'a\b''''cd' as f3, 'abcd\'   as f4, 'ab\''cd' as f5, '\\' as f6;

set standard_conforming_strings = off;

select 'a\\bcd' as f1, 'a\\b\'cd' as f2, 'a\\b\'''cd' as f3, 'abcd\\'   as f4, 'ab\\\'cd' as f5, '\\\\' as f6;

set escape_string_warning = off;
set standard_conforming_strings = on;

select 'a\bcd' as f1, 'a\b''cd' as f2, 'a\b''''cd' as f3, 'abcd\'   as f4, 'ab\''cd' as f5, '\\' as f6;

set standard_conforming_strings = off;

select 'a\\bcd' as f1, 'a\\b\'cd' as f2, 'a\\b\'''cd' as f3, 'abcd\\'   as f4, 'ab\\\'cd' as f5, '\\\\' as f6;

reset standard_conforming_strings;


--
-- Additional string functions
--
SET bytea_output TO escape;

SELECT initcap('hi THOMAS');

SELECT lpad('hi', 5, 'xy');
SELECT lpad('hi', 5);
SELECT lpad('hi', -5, 'xy');
SELECT lpad('hello', 2);
SELECT lpad('hi', 5, '');

SELECT rpad('hi', 5, 'xy');
SELECT rpad('hi', 5);
SELECT rpad('hi', -5, 'xy');
SELECT rpad('hello', 2);
SELECT rpad('hi', 5, '');

SELECT ltrim('zzzytrim', 'xyz');

SELECT translate('', '14', 'ax');
SELECT translate('12345', '14', 'ax');
SELECT translate('12345', '134', 'a');

SELECT ascii('x');
SELECT ascii('');

SELECT chr(65);
SELECT chr(0);

SELECT repeat('Pg', 4);
SELECT repeat('Pg', -4);

SELECT SUBSTRING('1234567890'::bytea FROM 3) "34567890";
SELECT SUBSTRING('1234567890'::bytea FROM 4 FOR 3) AS "456";
SELECT SUBSTRING('string'::bytea FROM 2 FOR 2147483646) AS "tring";
SELECT SUBSTRING('string'::bytea FROM -10 FOR 2147483646) AS "string";
SELECT SUBSTRING('string'::bytea FROM -10 FOR -2147483646) AS "error";

SELECT trim(E'\\000'::bytea from E'\\000Tom\\000'::bytea);
SELECT trim(leading E'\\000'::bytea from E'\\000Tom\\000'::bytea);
SELECT trim(trailing E'\\000'::bytea from E'\\000Tom\\000'::bytea);
SELECT btrim(E'\\000trim\\000'::bytea, E'\\000'::bytea);
SELECT btrim(''::bytea, E'\\000'::bytea);
SELECT btrim(E'\\000trim\\000'::bytea, ''::bytea);
SELECT encode(overlay(E'Th\\000omas'::bytea placing E'Th\\001omas'::bytea from 2),'escape');
SELECT encode(overlay(E'Th\\000omas'::bytea placing E'\\002\\003'::bytea from 8),'escape');
SELECT encode(overlay(E'Th\\000omas'::bytea placing E'\\002\\003'::bytea from 5 for 3),'escape');

SELECT bit_count('\x1234567890'::bytea);

SELECT unistr('\0064at\+0000610');
SELECT unistr('d\u0061t\U000000610');
SELECT unistr('a\\b');
-- errors:
SELECT unistr('wrong: \db99');
SELECT unistr('wrong: \db99\0061');
SELECT unistr('wrong: \+00db99\+000061');
SELECT unistr('wrong: \+2FFFFF');
SELECT unistr('wrong: \udb99\u0061');
SELECT unistr('wrong: \U0000db99\U00000061');
SELECT unistr('wrong: \U002FFFFF');
SELECT unistr('wrong: \xyz');<|MERGE_RESOLUTION|>--- conflicted
+++ resolved
@@ -216,12 +216,9 @@
 -- Closing square bracket effective after two carets at the beginning
 -- of character class.
 EXPLAIN (COSTS OFF) SELECT * FROM TEXT_TBL WHERE f1 SIMILAR TO '[^^]^';
-<<<<<<< HEAD
-=======
 -- Closing square bracket after an escape sequence at the beginning of
 -- a character closes the character class
 EXPLAIN (COSTS OFF) SELECT * FROM TEXT_TBL WHERE f1 SIMILAR TO '[|a]%' ESCAPE '|';
->>>>>>> 3d6a8289
 
 -- Test backslash escapes in regexp_replace's replacement string
 SELECT regexp_replace('1112223333', E'(\\d{3})(\\d{3})(\\d{4})', E'(\\1) \\2-\\3');

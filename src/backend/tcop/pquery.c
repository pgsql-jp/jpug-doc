/*-------------------------------------------------------------------------
 *
 * pquery.c
 *	  POSTGRES process query command code
 *
 * Portions Copyright (c) 1996-2025, PostgreSQL Global Development Group
 * Portions Copyright (c) 1994, Regents of the University of California
 *
 *
 * IDENTIFICATION
 *	  src/backend/tcop/pquery.c
 *
 *-------------------------------------------------------------------------
 */

#include "postgres.h"

#include <limits.h>

#include "access/xact.h"
#include "commands/prepare.h"
#include "executor/executor.h"
#include "executor/tstoreReceiver.h"
#include "miscadmin.h"
#include "pg_trace.h"
#include "tcop/pquery.h"
#include "tcop/utility.h"
#include "utils/memutils.h"
#include "utils/snapmgr.h"


/*
 * ActivePortal is the currently executing Portal (the most closely nested,
 * if there are several).
 */
Portal		ActivePortal = NULL;


static void ProcessQuery(PlannedStmt *plan,
						 const char *sourceText,
						 ParamListInfo params,
						 QueryEnvironment *queryEnv,
						 DestReceiver *dest,
						 QueryCompletion *qc);
static void FillPortalStore(Portal portal, bool isTopLevel);
static uint64 RunFromStore(Portal portal, ScanDirection direction, uint64 count,
						   DestReceiver *dest);
static uint64 PortalRunSelect(Portal portal, bool forward, long count,
							  DestReceiver *dest);
static void PortalRunUtility(Portal portal, PlannedStmt *pstmt,
							 bool isTopLevel, bool setHoldSnapshot,
							 DestReceiver *dest, QueryCompletion *qc);
static void PortalRunMulti(Portal portal,
						   bool isTopLevel, bool setHoldSnapshot,
						   DestReceiver *dest, DestReceiver *altdest,
						   QueryCompletion *qc);
static uint64 DoPortalRunFetch(Portal portal,
							   FetchDirection fdirection,
							   long count,
							   DestReceiver *dest);
static void DoPortalRewind(Portal portal);


/*
 * CreateQueryDesc
 */
QueryDesc *
CreateQueryDesc(PlannedStmt *plannedstmt,
				const char *sourceText,
				Snapshot snapshot,
				Snapshot crosscheck_snapshot,
				DestReceiver *dest,
				ParamListInfo params,
				QueryEnvironment *queryEnv,
				int instrument_options)
{
	QueryDesc  *qd = (QueryDesc *) palloc(sizeof(QueryDesc));

	qd->operation = plannedstmt->commandType;	/* operation */
	qd->plannedstmt = plannedstmt;	/* plan */
	qd->sourceText = sourceText;	/* query text */
	qd->snapshot = RegisterSnapshot(snapshot);	/* snapshot */
	/* RI check snapshot */
	qd->crosscheck_snapshot = RegisterSnapshot(crosscheck_snapshot);
	qd->dest = dest;			/* output dest */
	qd->params = params;		/* parameter values passed into query */
	qd->queryEnv = queryEnv;
	qd->instrument_options = instrument_options;	/* instrumentation wanted? */

	/* null these fields until set by ExecutorStart */
	qd->tupDesc = NULL;
	qd->estate = NULL;
	qd->planstate = NULL;
	qd->totaltime = NULL;

	/* not yet executed */
	qd->already_executed = false;

	return qd;
}

/*
 * FreeQueryDesc
 */
void
FreeQueryDesc(QueryDesc *qdesc)
{
	/* Can't be a live query */
	Assert(qdesc->estate == NULL);

	/* forget our snapshots */
	UnregisterSnapshot(qdesc->snapshot);
	UnregisterSnapshot(qdesc->crosscheck_snapshot);

	/* Only the QueryDesc itself need be freed */
	pfree(qdesc);
}


/*
 * ProcessQuery
 *		Execute a single plannable query within a PORTAL_MULTI_QUERY,
 *		PORTAL_ONE_RETURNING, or PORTAL_ONE_MOD_WITH portal
 *
 *	plan: the plan tree for the query
 *	sourceText: the source text of the query
 *	params: any parameters needed
 *	dest: where to send results
 *	qc: where to store the command completion status data.
 *
 * qc may be NULL if caller doesn't want a status string.
 *
 * Must be called in a memory context that will be reset or deleted on
 * error; otherwise the executor's memory usage will be leaked.
 */
static void
ProcessQuery(PlannedStmt *plan,
			 const char *sourceText,
			 ParamListInfo params,
			 QueryEnvironment *queryEnv,
			 DestReceiver *dest,
			 QueryCompletion *qc)
{
	QueryDesc  *queryDesc;

	/*
	 * Create the QueryDesc object
	 */
	queryDesc = CreateQueryDesc(plan, sourceText,
								GetActiveSnapshot(), InvalidSnapshot,
								dest, params, queryEnv, 0);

	/*
	 * Call ExecutorStart to prepare the plan for execution
	 */
	ExecutorStart(queryDesc, 0);

	/*
	 * Run the plan to completion.
	 */
	ExecutorRun(queryDesc, ForwardScanDirection, 0);

	/*
	 * Build command completion status data, if caller wants one.
	 */
	if (qc)
	{
		switch (queryDesc->operation)
		{
			case CMD_SELECT:
				SetQueryCompletion(qc, CMDTAG_SELECT, queryDesc->estate->es_processed);
				break;
			case CMD_INSERT:
				SetQueryCompletion(qc, CMDTAG_INSERT, queryDesc->estate->es_processed);
				break;
			case CMD_UPDATE:
				SetQueryCompletion(qc, CMDTAG_UPDATE, queryDesc->estate->es_processed);
				break;
			case CMD_DELETE:
				SetQueryCompletion(qc, CMDTAG_DELETE, queryDesc->estate->es_processed);
				break;
			case CMD_MERGE:
				SetQueryCompletion(qc, CMDTAG_MERGE, queryDesc->estate->es_processed);
				break;
			default:
				SetQueryCompletion(qc, CMDTAG_UNKNOWN, queryDesc->estate->es_processed);
				break;
		}
	}

	/*
	 * Now, we close down all the scans and free allocated resources.
	 */
	ExecutorFinish(queryDesc);
	ExecutorEnd(queryDesc);

	FreeQueryDesc(queryDesc);
}

/*
 * ChoosePortalStrategy
 *		Select portal execution strategy given the intended statement list.
 *
 * The list elements can be Querys or PlannedStmts.
 * That's more general than portals need, but plancache.c uses this too.
 *
 * See the comments in portal.h.
 */
PortalStrategy
ChoosePortalStrategy(List *stmts)
{
	int			nSetTag;
	ListCell   *lc;

	/*
	 * PORTAL_ONE_SELECT and PORTAL_UTIL_SELECT need only consider the
	 * single-statement case, since there are no rewrite rules that can add
	 * auxiliary queries to a SELECT or a utility command. PORTAL_ONE_MOD_WITH
	 * likewise allows only one top-level statement.
	 */
	if (list_length(stmts) == 1)
	{
		Node	   *stmt = (Node *) linitial(stmts);

		if (IsA(stmt, Query))
		{
			Query	   *query = (Query *) stmt;

			if (query->canSetTag)
			{
				if (query->commandType == CMD_SELECT)
				{
					if (query->hasModifyingCTE)
						return PORTAL_ONE_MOD_WITH;
					else
						return PORTAL_ONE_SELECT;
				}
				if (query->commandType == CMD_UTILITY)
				{
					if (UtilityReturnsTuples(query->utilityStmt))
						return PORTAL_UTIL_SELECT;
					/* it can't be ONE_RETURNING, so give up */
					return PORTAL_MULTI_QUERY;
				}
			}
		}
		else if (IsA(stmt, PlannedStmt))
		{
			PlannedStmt *pstmt = (PlannedStmt *) stmt;

			if (pstmt->canSetTag)
			{
				if (pstmt->commandType == CMD_SELECT)
				{
					if (pstmt->hasModifyingCTE)
						return PORTAL_ONE_MOD_WITH;
					else
						return PORTAL_ONE_SELECT;
				}
				if (pstmt->commandType == CMD_UTILITY)
				{
					if (UtilityReturnsTuples(pstmt->utilityStmt))
						return PORTAL_UTIL_SELECT;
					/* it can't be ONE_RETURNING, so give up */
					return PORTAL_MULTI_QUERY;
				}
			}
		}
		else
			elog(ERROR, "unrecognized node type: %d", (int) nodeTag(stmt));
	}

	/*
	 * PORTAL_ONE_RETURNING has to allow auxiliary queries added by rewrite.
	 * Choose PORTAL_ONE_RETURNING if there is exactly one canSetTag query and
	 * it has a RETURNING list.
	 */
	nSetTag = 0;
	foreach(lc, stmts)
	{
		Node	   *stmt = (Node *) lfirst(lc);

		if (IsA(stmt, Query))
		{
			Query	   *query = (Query *) stmt;

			if (query->canSetTag)
			{
				if (++nSetTag > 1)
					return PORTAL_MULTI_QUERY;	/* no need to look further */
				if (query->commandType == CMD_UTILITY ||
					query->returningList == NIL)
					return PORTAL_MULTI_QUERY;	/* no need to look further */
			}
		}
		else if (IsA(stmt, PlannedStmt))
		{
			PlannedStmt *pstmt = (PlannedStmt *) stmt;

			if (pstmt->canSetTag)
			{
				if (++nSetTag > 1)
					return PORTAL_MULTI_QUERY;	/* no need to look further */
				if (pstmt->commandType == CMD_UTILITY ||
					!pstmt->hasReturning)
					return PORTAL_MULTI_QUERY;	/* no need to look further */
			}
		}
		else
			elog(ERROR, "unrecognized node type: %d", (int) nodeTag(stmt));
	}
	if (nSetTag == 1)
		return PORTAL_ONE_RETURNING;

	/* Else, it's the general case... */
	return PORTAL_MULTI_QUERY;
}

/*
 * FetchPortalTargetList
 *		Given a portal that returns tuples, extract the query targetlist.
 *		Returns NIL if the portal doesn't have a determinable targetlist.
 *
 * Note: do not modify the result.
 */
List *
FetchPortalTargetList(Portal portal)
{
	/* no point in looking if we determined it doesn't return tuples */
	if (portal->strategy == PORTAL_MULTI_QUERY)
		return NIL;
	/* get the primary statement and find out what it returns */
	return FetchStatementTargetList((Node *) PortalGetPrimaryStmt(portal));
}

/*
 * FetchStatementTargetList
 *		Given a statement that returns tuples, extract the query targetlist.
 *		Returns NIL if the statement doesn't have a determinable targetlist.
 *
 * This can be applied to a Query or a PlannedStmt.
 * That's more general than portals need, but plancache.c uses this too.
 *
 * Note: do not modify the result.
 *
 * XXX be careful to keep this in sync with UtilityReturnsTuples.
 */
List *
FetchStatementTargetList(Node *stmt)
{
	if (stmt == NULL)
		return NIL;
	if (IsA(stmt, Query))
	{
		Query	   *query = (Query *) stmt;

		if (query->commandType == CMD_UTILITY)
		{
			/* transfer attention to utility statement */
			stmt = query->utilityStmt;
		}
		else
		{
			if (query->commandType == CMD_SELECT)
				return query->targetList;
			if (query->returningList)
				return query->returningList;
			return NIL;
		}
	}
	if (IsA(stmt, PlannedStmt))
	{
		PlannedStmt *pstmt = (PlannedStmt *) stmt;

		if (pstmt->commandType == CMD_UTILITY)
		{
			/* transfer attention to utility statement */
			stmt = pstmt->utilityStmt;
		}
		else
		{
			if (pstmt->commandType == CMD_SELECT)
				return pstmt->planTree->targetlist;
			if (pstmt->hasReturning)
				return pstmt->planTree->targetlist;
			return NIL;
		}
	}
	if (IsA(stmt, FetchStmt))
	{
		FetchStmt  *fstmt = (FetchStmt *) stmt;
		Portal		subportal;

		Assert(!fstmt->ismove);
		subportal = GetPortalByName(fstmt->portalname);
		Assert(PortalIsValid(subportal));
		return FetchPortalTargetList(subportal);
	}
	if (IsA(stmt, ExecuteStmt))
	{
		ExecuteStmt *estmt = (ExecuteStmt *) stmt;
		PreparedStatement *entry;

		entry = FetchPreparedStatement(estmt->name, true);
		return FetchPreparedStatementTargetList(entry);
	}
	return NIL;
}

/*
 * PortalStart
 *		Prepare a portal for execution.
 *
 * Caller must already have created the portal, done PortalDefineQuery(),
 * and adjusted portal options if needed.
 *
 * If parameters are needed by the query, they must be passed in "params"
 * (caller is responsible for giving them appropriate lifetime).
 *
 * The caller can also provide an initial set of "eflags" to be passed to
 * ExecutorStart (but note these can be modified internally, and they are
 * currently only honored for PORTAL_ONE_SELECT portals).  Most callers
 * should simply pass zero.
 *
 * The caller can optionally pass a snapshot to be used; pass InvalidSnapshot
 * for the normal behavior of setting a new snapshot.  This parameter is
 * presently ignored for non-PORTAL_ONE_SELECT portals (it's only intended
 * to be used for cursors).
 *
 * On return, portal is ready to accept PortalRun() calls, and the result
 * tupdesc (if any) is known.
 */
void
PortalStart(Portal portal, ParamListInfo params,
			int eflags, Snapshot snapshot)
{
	Portal		saveActivePortal;
	ResourceOwner saveResourceOwner;
	MemoryContext savePortalContext;
	MemoryContext oldContext;
	QueryDesc  *queryDesc;
	int			myeflags;

	Assert(PortalIsValid(portal));
	Assert(portal->status == PORTAL_DEFINED);

	/*
	 * Set up global portal context pointers.
	 */
	saveActivePortal = ActivePortal;
	saveResourceOwner = CurrentResourceOwner;
	savePortalContext = PortalContext;
	PG_TRY();
	{
		ActivePortal = portal;
		if (portal->resowner)
			CurrentResourceOwner = portal->resowner;
		PortalContext = portal->portalContext;

		oldContext = MemoryContextSwitchTo(PortalContext);

		/* Must remember portal param list, if any */
		portal->portalParams = params;

		/*
		 * Determine the portal execution strategy
		 */
		portal->strategy = ChoosePortalStrategy(portal->stmts);

		/*
		 * Fire her up according to the strategy
		 */
		switch (portal->strategy)
		{
			case PORTAL_ONE_SELECT:

				/* Must set snapshot before starting executor. */
				if (snapshot)
					PushActiveSnapshot(snapshot);
				else
					PushActiveSnapshot(GetTransactionSnapshot());

				/*
				 * We could remember the snapshot in portal->portalSnapshot,
				 * but presently there seems no need to, as this code path
				 * cannot be used for non-atomic execution.  Hence there can't
				 * be any commit/abort that might destroy the snapshot.  Since
				 * we don't do that, there's also no need to force a
				 * non-default nesting level for the snapshot.
				 */

				/*
				 * Create QueryDesc in portal's context; for the moment, set
				 * the destination to DestNone.
				 */
				queryDesc = CreateQueryDesc(linitial_node(PlannedStmt, portal->stmts),
											portal->sourceText,
											GetActiveSnapshot(),
											InvalidSnapshot,
											None_Receiver,
											params,
											portal->queryEnv,
											0);

				/*
				 * If it's a scrollable cursor, executor needs to support
				 * REWIND and backwards scan, as well as whatever the caller
				 * might've asked for.
				 */
				if (portal->cursorOptions & CURSOR_OPT_SCROLL)
					myeflags = eflags | EXEC_FLAG_REWIND | EXEC_FLAG_BACKWARD;
				else
					myeflags = eflags;

				/*
				 * Call ExecutorStart to prepare the plan for execution
				 */
				ExecutorStart(queryDesc, myeflags);

				/*
				 * This tells PortalCleanup to shut down the executor
				 */
				portal->queryDesc = queryDesc;

				/*
				 * Remember tuple descriptor (computed by ExecutorStart)
				 */
				portal->tupDesc = queryDesc->tupDesc;

				/*
				 * Reset cursor position data to "start of query"
				 */
				portal->atStart = true;
				portal->atEnd = false;	/* allow fetches */
				portal->portalPos = 0;

				PopActiveSnapshot();
				break;

			case PORTAL_ONE_RETURNING:
			case PORTAL_ONE_MOD_WITH:

				/*
				 * We don't start the executor until we are told to run the
				 * portal.  We do need to set up the result tupdesc.
				 */
				{
					PlannedStmt *pstmt;

					pstmt = PortalGetPrimaryStmt(portal);
					portal->tupDesc =
						ExecCleanTypeFromTL(pstmt->planTree->targetlist);
				}

				/*
				 * Reset cursor position data to "start of query"
				 */
				portal->atStart = true;
				portal->atEnd = false;	/* allow fetches */
				portal->portalPos = 0;
				break;

			case PORTAL_UTIL_SELECT:

				/*
				 * We don't set snapshot here, because PortalRunUtility will
				 * take care of it if needed.
				 */
				{
					PlannedStmt *pstmt = PortalGetPrimaryStmt(portal);

					Assert(pstmt->commandType == CMD_UTILITY);
					portal->tupDesc = UtilityTupleDescriptor(pstmt->utilityStmt);
				}

				/*
				 * Reset cursor position data to "start of query"
				 */
				portal->atStart = true;
				portal->atEnd = false;	/* allow fetches */
				portal->portalPos = 0;
				break;

			case PORTAL_MULTI_QUERY:
				/* Need do nothing now */
				portal->tupDesc = NULL;
				break;
		}
	}
	PG_CATCH();
	{
		/* Uncaught error while executing portal: mark it dead */
		MarkPortalFailed(portal);

		/* Restore global vars and propagate error */
		ActivePortal = saveActivePortal;
		CurrentResourceOwner = saveResourceOwner;
		PortalContext = savePortalContext;

		PG_RE_THROW();
	}
	PG_END_TRY();

	MemoryContextSwitchTo(oldContext);

	ActivePortal = saveActivePortal;
	CurrentResourceOwner = saveResourceOwner;
	PortalContext = savePortalContext;

	portal->status = PORTAL_READY;
}

/*
 * PortalSetResultFormat
 *		Select the format codes for a portal's output.
 *
 * This must be run after PortalStart for a portal that will be read by
 * a DestRemote or DestRemoteExecute destination.  It is not presently needed
 * for other destination types.
 *
 * formats[] is the client format request, as per Bind message conventions.
 */
void
PortalSetResultFormat(Portal portal, int nFormats, int16 *formats)
{
	int			natts;
	int			i;

	/* Do nothing if portal won't return tuples */
	if (portal->tupDesc == NULL)
		return;
	natts = portal->tupDesc->natts;
	portal->formats = (int16 *)
		MemoryContextAlloc(portal->portalContext,
						   natts * sizeof(int16));
	if (nFormats > 1)
	{
		/* format specified for each column */
		if (nFormats != natts)
			ereport(ERROR,
					(errcode(ERRCODE_PROTOCOL_VIOLATION),
					 errmsg("bind message has %d result formats but query has %d columns",
							nFormats, natts)));
		memcpy(portal->formats, formats, natts * sizeof(int16));
	}
	else if (nFormats > 0)
	{
		/* single format specified, use for all columns */
		int16		format1 = formats[0];

		for (i = 0; i < natts; i++)
			portal->formats[i] = format1;
	}
	else
	{
		/* use default format for all columns */
		for (i = 0; i < natts; i++)
			portal->formats[i] = 0;
	}
}

/*
 * PortalRun
 *		Run a portal's query or queries.
 *
 * count <= 0 is interpreted as a no-op: the destination gets started up
 * and shut down, but nothing else happens.  Also, count == FETCH_ALL is
 * interpreted as "all rows".  Note that count is ignored in multi-query
 * situations, where we always run the portal to completion.
 *
 * isTopLevel: true if query is being executed at backend "top level"
 * (that is, directly from a client command message)
 *
 * run_once: ignored, present only to avoid an API break in stable branches.
 *
 * dest: where to send output of primary (canSetTag) query
 *
 * altdest: where to send output of non-primary queries
 *
 * qc: where to store command completion status data.
 *		May be NULL if caller doesn't want status data.
 *
 * Returns true if the portal's execution is complete, false if it was
 * suspended due to exhaustion of the count parameter.
 */
bool
PortalRun(Portal portal, long count, bool isTopLevel,
		  DestReceiver *dest, DestReceiver *altdest,
		  QueryCompletion *qc)
{
	bool		result;
	uint64		nprocessed;
	ResourceOwner saveTopTransactionResourceOwner;
	MemoryContext saveTopTransactionContext;
	Portal		saveActivePortal;
	ResourceOwner saveResourceOwner;
	MemoryContext savePortalContext;
	MemoryContext saveMemoryContext;

	Assert(PortalIsValid(portal));

	TRACE_POSTGRESQL_QUERY_EXECUTE_START();

	/* Initialize empty completion data */
	if (qc)
		InitializeQueryCompletion(qc);

	if (log_executor_stats && portal->strategy != PORTAL_MULTI_QUERY)
	{
		elog(DEBUG3, "PortalRun");
		/* PORTAL_MULTI_QUERY logs its own stats per query */
		ResetUsage();
	}

	/*
	 * Check for improper portal use, and mark portal active.
	 */
	MarkPortalActive(portal);

	/*
	 * Set up global portal context pointers.
	 *
	 * We have to play a special game here to support utility commands like
	 * VACUUM and CLUSTER, which internally start and commit transactions.
	 * When we are called to execute such a command, CurrentResourceOwner will
	 * be pointing to the TopTransactionResourceOwner --- which will be
	 * destroyed and replaced in the course of the internal commit and
	 * restart.  So we need to be prepared to restore it as pointing to the
	 * exit-time TopTransactionResourceOwner.  (Ain't that ugly?  This idea of
	 * internally starting whole new transactions is not good.)
	 * CurrentMemoryContext has a similar problem, but the other pointers we
	 * save here will be NULL or pointing to longer-lived objects.
	 */
	saveTopTransactionResourceOwner = TopTransactionResourceOwner;
	saveTopTransactionContext = TopTransactionContext;
	saveActivePortal = ActivePortal;
	saveResourceOwner = CurrentResourceOwner;
	savePortalContext = PortalContext;
	saveMemoryContext = CurrentMemoryContext;
	PG_TRY();
	{
		ActivePortal = portal;
		if (portal->resowner)
			CurrentResourceOwner = portal->resowner;
		PortalContext = portal->portalContext;

		MemoryContextSwitchTo(PortalContext);

		switch (portal->strategy)
		{
			case PORTAL_ONE_SELECT:
			case PORTAL_ONE_RETURNING:
			case PORTAL_ONE_MOD_WITH:
			case PORTAL_UTIL_SELECT:

				/*
				 * If we have not yet run the command, do so, storing its
				 * results in the portal's tuplestore.  But we don't do that
				 * for the PORTAL_ONE_SELECT case.
				 */
				if (portal->strategy != PORTAL_ONE_SELECT && !portal->holdStore)
					FillPortalStore(portal, isTopLevel);

				/*
				 * Now fetch desired portion of results.
				 */
				nprocessed = PortalRunSelect(portal, true, count, dest);

				/*
				 * If the portal result contains a command tag and the caller
				 * gave us a pointer to store it, copy it and update the
				 * rowcount.
				 */
				if (qc && portal->qc.commandTag != CMDTAG_UNKNOWN)
				{
					CopyQueryCompletion(qc, &portal->qc);
					qc->nprocessed = nprocessed;
				}

				/* Mark portal not active */
				portal->status = PORTAL_READY;

				/*
				 * Since it's a forward fetch, say DONE iff atEnd is now true.
				 */
				result = portal->atEnd;
				break;

			case PORTAL_MULTI_QUERY:
				PortalRunMulti(portal, isTopLevel, false,
							   dest, altdest, qc);

				/* Prevent portal's commands from being re-executed */
				MarkPortalDone(portal);

				/* Always complete at end of RunMulti */
				result = true;
				break;

			default:
				elog(ERROR, "unrecognized portal strategy: %d",
					 (int) portal->strategy);
				result = false; /* keep compiler quiet */
				break;
		}
	}
	PG_CATCH();
	{
		/* Uncaught error while executing portal: mark it dead */
		MarkPortalFailed(portal);

		/* Restore global vars and propagate error */
		if (saveMemoryContext == saveTopTransactionContext)
			MemoryContextSwitchTo(TopTransactionContext);
		else
			MemoryContextSwitchTo(saveMemoryContext);
		ActivePortal = saveActivePortal;
		if (saveResourceOwner == saveTopTransactionResourceOwner)
			CurrentResourceOwner = TopTransactionResourceOwner;
		else
			CurrentResourceOwner = saveResourceOwner;
		PortalContext = savePortalContext;

		PG_RE_THROW();
	}
	PG_END_TRY();

	if (saveMemoryContext == saveTopTransactionContext)
		MemoryContextSwitchTo(TopTransactionContext);
	else
		MemoryContextSwitchTo(saveMemoryContext);
	ActivePortal = saveActivePortal;
	if (saveResourceOwner == saveTopTransactionResourceOwner)
		CurrentResourceOwner = TopTransactionResourceOwner;
	else
		CurrentResourceOwner = saveResourceOwner;
	PortalContext = savePortalContext;

	if (log_executor_stats && portal->strategy != PORTAL_MULTI_QUERY)
		ShowUsage("EXECUTOR STATISTICS");

	TRACE_POSTGRESQL_QUERY_EXECUTE_DONE();

	return result;
}

/*
 * PortalRunSelect
 *		Execute a portal's query in PORTAL_ONE_SELECT mode, and also
 *		when fetching from a completed holdStore in PORTAL_ONE_RETURNING,
 *		PORTAL_ONE_MOD_WITH, and PORTAL_UTIL_SELECT cases.
 *
 * This handles simple N-rows-forward-or-backward cases.  For more complex
 * nonsequential access to a portal, see PortalRunFetch.
 *
 * count <= 0 is interpreted as a no-op: the destination gets started up
 * and shut down, but nothing else happens.  Also, count == FETCH_ALL is
 * interpreted as "all rows".  (cf FetchStmt.howMany)
 *
 * Caller must already have validated the Portal and done appropriate
 * setup (cf. PortalRun).
 *
 * Returns number of rows processed (suitable for use in result tag)
 */
static uint64
PortalRunSelect(Portal portal,
				bool forward,
				long count,
				DestReceiver *dest)
{
	QueryDesc  *queryDesc;
	ScanDirection direction;
	uint64		nprocessed;

	/*
	 * NB: queryDesc will be NULL if we are fetching from a held cursor or a
	 * completed utility query; can't use it in that path.
	 */
	queryDesc = portal->queryDesc;

	/* Caller messed up if we have neither a ready query nor held data. */
	Assert(queryDesc || portal->holdStore);

	/*
	 * Force the queryDesc destination to the right thing.  This supports
	 * MOVE, for example, which will pass in dest = DestNone.  This is okay to
	 * change as long as we do it on every fetch.  (The Executor must not
	 * assume that dest never changes.)
	 */
	if (queryDesc)
		queryDesc->dest = dest;

	/*
	 * Determine which direction to go in, and check to see if we're already
	 * at the end of the available tuples in that direction.  If so, set the
	 * direction to NoMovement to avoid trying to fetch any tuples.  (This
	 * check exists because not all plan node types are robust about being
	 * called again if they've already returned NULL once.)  Then call the
	 * executor (we must not skip this, because the destination needs to see a
	 * setup and shutdown even if no tuples are available).  Finally, update
	 * the portal position state depending on the number of tuples that were
	 * retrieved.
	 */
	if (forward)
	{
		if (portal->atEnd || count <= 0)
		{
			direction = NoMovementScanDirection;
			count = 0;			/* don't pass negative count to executor */
		}
		else
			direction = ForwardScanDirection;

		/* In the executor, zero count processes all rows */
		if (count == FETCH_ALL)
			count = 0;

		if (portal->holdStore)
			nprocessed = RunFromStore(portal, direction, (uint64) count, dest);
		else
		{
			PushActiveSnapshot(queryDesc->snapshot);
<<<<<<< HEAD
			ExecutorRun(queryDesc, direction, (uint64) count,
						false);
=======
			ExecutorRun(queryDesc, direction, (uint64) count);
>>>>>>> 3d6a8289
			nprocessed = queryDesc->estate->es_processed;
			PopActiveSnapshot();
		}

		if (!ScanDirectionIsNoMovement(direction))
		{
			if (nprocessed > 0)
				portal->atStart = false;	/* OK to go backward now */
			if (count == 0 || nprocessed < (uint64) count)
				portal->atEnd = true;	/* we retrieved 'em all */
			portal->portalPos += nprocessed;
		}
	}
	else
	{
		if (portal->cursorOptions & CURSOR_OPT_NO_SCROLL)
			ereport(ERROR,
					(errcode(ERRCODE_OBJECT_NOT_IN_PREREQUISITE_STATE),
					 errmsg("cursor can only scan forward"),
					 errhint("Declare it with SCROLL option to enable backward scan.")));

		if (portal->atStart || count <= 0)
		{
			direction = NoMovementScanDirection;
			count = 0;			/* don't pass negative count to executor */
		}
		else
			direction = BackwardScanDirection;

		/* In the executor, zero count processes all rows */
		if (count == FETCH_ALL)
			count = 0;

		if (portal->holdStore)
			nprocessed = RunFromStore(portal, direction, (uint64) count, dest);
		else
		{
			PushActiveSnapshot(queryDesc->snapshot);
<<<<<<< HEAD
			ExecutorRun(queryDesc, direction, (uint64) count,
						false);
=======
			ExecutorRun(queryDesc, direction, (uint64) count);
>>>>>>> 3d6a8289
			nprocessed = queryDesc->estate->es_processed;
			PopActiveSnapshot();
		}

		if (!ScanDirectionIsNoMovement(direction))
		{
			if (nprocessed > 0 && portal->atEnd)
			{
				portal->atEnd = false;	/* OK to go forward now */
				portal->portalPos++;	/* adjust for endpoint case */
			}
			if (count == 0 || nprocessed < (uint64) count)
			{
				portal->atStart = true; /* we retrieved 'em all */
				portal->portalPos = 0;
			}
			else
			{
				portal->portalPos -= nprocessed;
			}
		}
	}

	return nprocessed;
}

/*
 * FillPortalStore
 *		Run the query and load result tuples into the portal's tuple store.
 *
 * This is used for PORTAL_ONE_RETURNING, PORTAL_ONE_MOD_WITH, and
 * PORTAL_UTIL_SELECT cases only.
 */
static void
FillPortalStore(Portal portal, bool isTopLevel)
{
	DestReceiver *treceiver;
	QueryCompletion qc;

	InitializeQueryCompletion(&qc);
	PortalCreateHoldStore(portal);
	treceiver = CreateDestReceiver(DestTuplestore);
	SetTuplestoreDestReceiverParams(treceiver,
									portal->holdStore,
									portal->holdContext,
									false,
									NULL,
									NULL);

	switch (portal->strategy)
	{
		case PORTAL_ONE_RETURNING:
		case PORTAL_ONE_MOD_WITH:

			/*
			 * Run the portal to completion just as for the default
			 * PORTAL_MULTI_QUERY case, but send the primary query's output to
			 * the tuplestore.  Auxiliary query outputs are discarded. Set the
			 * portal's holdSnapshot to the snapshot used (or a copy of it).
			 */
			PortalRunMulti(portal, isTopLevel, true,
						   treceiver, None_Receiver, &qc);
			break;

		case PORTAL_UTIL_SELECT:
			PortalRunUtility(portal, linitial_node(PlannedStmt, portal->stmts),
							 isTopLevel, true, treceiver, &qc);
			break;

		default:
			elog(ERROR, "unsupported portal strategy: %d",
				 (int) portal->strategy);
			break;
	}

	/* Override portal completion data with actual command results */
	if (qc.commandTag != CMDTAG_UNKNOWN)
		CopyQueryCompletion(&portal->qc, &qc);

	treceiver->rDestroy(treceiver);
}

/*
 * RunFromStore
 *		Fetch tuples from the portal's tuple store.
 *
 * Calling conventions are similar to ExecutorRun, except that we
 * do not depend on having a queryDesc or estate.  Therefore we return the
 * number of tuples processed as the result, not in estate->es_processed.
 *
 * One difference from ExecutorRun is that the destination receiver functions
 * are run in the caller's memory context (since we have no estate).  Watch
 * out for memory leaks.
 */
static uint64
RunFromStore(Portal portal, ScanDirection direction, uint64 count,
			 DestReceiver *dest)
{
	uint64		current_tuple_count = 0;
	TupleTableSlot *slot;

	slot = MakeSingleTupleTableSlot(portal->tupDesc, &TTSOpsMinimalTuple);

	dest->rStartup(dest, CMD_SELECT, portal->tupDesc);

	if (ScanDirectionIsNoMovement(direction))
	{
		/* do nothing except start/stop the destination */
	}
	else
	{
		bool		forward = ScanDirectionIsForward(direction);

		for (;;)
		{
			MemoryContext oldcontext;
			bool		ok;

			oldcontext = MemoryContextSwitchTo(portal->holdContext);

			ok = tuplestore_gettupleslot(portal->holdStore, forward, false,
										 slot);

			MemoryContextSwitchTo(oldcontext);

			if (!ok)
				break;

			/*
			 * If we are not able to send the tuple, we assume the destination
			 * has closed and no more tuples can be sent. If that's the case,
			 * end the loop.
			 */
			if (!dest->receiveSlot(slot, dest))
				break;

			ExecClearTuple(slot);

			/*
			 * check our tuple count.. if we've processed the proper number
			 * then quit, else loop again and process more tuples. Zero count
			 * means no limit.
			 */
			current_tuple_count++;
			if (count && count == current_tuple_count)
				break;
		}
	}

	dest->rShutdown(dest);

	ExecDropSingleTupleTableSlot(slot);

	return current_tuple_count;
}

/*
 * PortalRunUtility
 *		Execute a utility statement inside a portal.
 */
static void
PortalRunUtility(Portal portal, PlannedStmt *pstmt,
				 bool isTopLevel, bool setHoldSnapshot,
				 DestReceiver *dest, QueryCompletion *qc)
{
	/*
	 * Set snapshot if utility stmt needs one.
	 */
	if (PlannedStmtRequiresSnapshot(pstmt))
	{
		Snapshot	snapshot = GetTransactionSnapshot();

		/* If told to, register the snapshot we're using and save in portal */
		if (setHoldSnapshot)
		{
			snapshot = RegisterSnapshot(snapshot);
			portal->holdSnapshot = snapshot;
		}

		/*
		 * In any case, make the snapshot active and remember it in portal.
		 * Because the portal now references the snapshot, we must tell
		 * snapmgr.c that the snapshot belongs to the portal's transaction
		 * level, else we risk portalSnapshot becoming a dangling pointer.
		 */
		PushActiveSnapshotWithLevel(snapshot, portal->createLevel);
		/* PushActiveSnapshotWithLevel might have copied the snapshot */
		portal->portalSnapshot = GetActiveSnapshot();
	}
	else
		portal->portalSnapshot = NULL;

	ProcessUtility(pstmt,
				   portal->sourceText,
				   (portal->cplan != NULL), /* protect tree if in plancache */
				   isTopLevel ? PROCESS_UTILITY_TOPLEVEL : PROCESS_UTILITY_QUERY,
				   portal->portalParams,
				   portal->queryEnv,
				   dest,
				   qc);

	/* Some utility statements may change context on us */
	MemoryContextSwitchTo(portal->portalContext);

	/*
	 * Some utility commands (e.g., VACUUM) pop the ActiveSnapshot stack from
	 * under us, so don't complain if it's now empty.  Otherwise, our snapshot
	 * should be the top one; pop it.  Note that this could be a different
	 * snapshot from the one we made above; see EnsurePortalSnapshotExists.
	 */
	if (portal->portalSnapshot != NULL && ActiveSnapshotSet())
	{
		Assert(portal->portalSnapshot == GetActiveSnapshot());
		PopActiveSnapshot();
	}
	portal->portalSnapshot = NULL;
}

/*
 * PortalRunMulti
 *		Execute a portal's queries in the general case (multi queries
 *		or non-SELECT-like queries)
 */
static void
PortalRunMulti(Portal portal,
			   bool isTopLevel, bool setHoldSnapshot,
			   DestReceiver *dest, DestReceiver *altdest,
			   QueryCompletion *qc)
{
	bool		active_snapshot_set = false;
	ListCell   *stmtlist_item;

	/*
	 * If the destination is DestRemoteExecute, change to DestNone.  The
	 * reason is that the client won't be expecting any tuples, and indeed has
	 * no way to know what they are, since there is no provision for Describe
	 * to send a RowDescription message when this portal execution strategy is
	 * in effect.  This presently will only affect SELECT commands added to
	 * non-SELECT queries by rewrite rules: such commands will be executed,
	 * but the results will be discarded unless you use "simple Query"
	 * protocol.
	 */
	if (dest->mydest == DestRemoteExecute)
		dest = None_Receiver;
	if (altdest->mydest == DestRemoteExecute)
		altdest = None_Receiver;

	/*
	 * Loop to handle the individual queries generated from a single parsetree
	 * by analysis and rewrite.
	 */
	foreach(stmtlist_item, portal->stmts)
	{
		PlannedStmt *pstmt = lfirst_node(PlannedStmt, stmtlist_item);

		/*
		 * If we got a cancel signal in prior command, quit
		 */
		CHECK_FOR_INTERRUPTS();

		if (pstmt->utilityStmt == NULL)
		{
			/*
			 * process a plannable query.
			 */
			TRACE_POSTGRESQL_QUERY_EXECUTE_START();

			if (log_executor_stats)
				ResetUsage();

			/*
			 * Must always have a snapshot for plannable queries.  First time
			 * through, take a new snapshot; for subsequent queries in the
			 * same portal, just update the snapshot's copy of the command
			 * counter.
			 */
			if (!active_snapshot_set)
			{
				Snapshot	snapshot = GetTransactionSnapshot();

				/* If told to, register the snapshot and save in portal */
				if (setHoldSnapshot)
				{
					snapshot = RegisterSnapshot(snapshot);
					portal->holdSnapshot = snapshot;
				}

				/*
				 * We can't have the holdSnapshot also be the active one,
				 * because UpdateActiveSnapshotCommandId would complain.  So
				 * force an extra snapshot copy.  Plain PushActiveSnapshot
				 * would have copied the transaction snapshot anyway, so this
				 * only adds a copy step when setHoldSnapshot is true.  (It's
				 * okay for the command ID of the active snapshot to diverge
				 * from what holdSnapshot has.)
				 */
				PushCopiedSnapshot(snapshot);

				/*
				 * As for PORTAL_ONE_SELECT portals, it does not seem
				 * necessary to maintain portal->portalSnapshot here.
				 */

				active_snapshot_set = true;
			}
			else
				UpdateActiveSnapshotCommandId();

			if (pstmt->canSetTag)
			{
				/* statement can set tag string */
				ProcessQuery(pstmt,
							 portal->sourceText,
							 portal->portalParams,
							 portal->queryEnv,
							 dest, qc);
			}
			else
			{
				/* stmt added by rewrite cannot set tag */
				ProcessQuery(pstmt,
							 portal->sourceText,
							 portal->portalParams,
							 portal->queryEnv,
							 altdest, NULL);
			}

			if (log_executor_stats)
				ShowUsage("EXECUTOR STATISTICS");

			TRACE_POSTGRESQL_QUERY_EXECUTE_DONE();
		}
		else
		{
			/*
			 * process utility functions (create, destroy, etc..)
			 *
			 * We must not set a snapshot here for utility commands (if one is
			 * needed, PortalRunUtility will do it).  If a utility command is
			 * alone in a portal then everything's fine.  The only case where
			 * a utility command can be part of a longer list is that rules
			 * are allowed to include NotifyStmt.  NotifyStmt doesn't care
			 * whether it has a snapshot or not, so we just leave the current
			 * snapshot alone if we have one.
			 */
			if (pstmt->canSetTag)
			{
				Assert(!active_snapshot_set);
				/* statement can set tag string */
				PortalRunUtility(portal, pstmt, isTopLevel, false,
								 dest, qc);
			}
			else
			{
				Assert(IsA(pstmt->utilityStmt, NotifyStmt));
				/* stmt added by rewrite cannot set tag */
				PortalRunUtility(portal, pstmt, isTopLevel, false,
								 altdest, NULL);
			}
		}

		/*
		 * Clear subsidiary contexts to recover temporary memory.
		 */
		Assert(portal->portalContext == CurrentMemoryContext);

		MemoryContextDeleteChildren(portal->portalContext);

		/*
		 * Avoid crashing if portal->stmts has been reset.  This can only
		 * occur if a CALL or DO utility statement executed an internal
		 * COMMIT/ROLLBACK (cf PortalReleaseCachedPlan).  The CALL or DO must
		 * have been the only statement in the portal, so there's nothing left
		 * for us to do; but we don't want to dereference a now-dangling list
		 * pointer.
		 */
		if (portal->stmts == NIL)
			break;

		/*
		 * Increment command counter between queries, but not after the last
		 * one.
		 */
		if (lnext(portal->stmts, stmtlist_item) != NULL)
			CommandCounterIncrement();
	}

	/* Pop the snapshot if we pushed one. */
	if (active_snapshot_set)
		PopActiveSnapshot();

	/*
	 * If a command tag was requested and we did not fill in a run-time-
	 * determined tag above, copy the parse-time tag from the Portal.  (There
	 * might not be any tag there either, in edge cases such as empty prepared
	 * statements.  That's OK.)
	 */
	if (qc &&
		qc->commandTag == CMDTAG_UNKNOWN &&
		portal->qc.commandTag != CMDTAG_UNKNOWN)
		CopyQueryCompletion(qc, &portal->qc);
}

/*
 * PortalRunFetch
 *		Variant form of PortalRun that supports SQL FETCH directions.
 *
 * Note: we presently assume that no callers of this want isTopLevel = true.
 *
 * count <= 0 is interpreted as a no-op: the destination gets started up
 * and shut down, but nothing else happens.  Also, count == FETCH_ALL is
 * interpreted as "all rows".  (cf FetchStmt.howMany)
 *
 * Returns number of rows processed (suitable for use in result tag)
 */
uint64
PortalRunFetch(Portal portal,
			   FetchDirection fdirection,
			   long count,
			   DestReceiver *dest)
{
	uint64		result;
	Portal		saveActivePortal;
	ResourceOwner saveResourceOwner;
	MemoryContext savePortalContext;
	MemoryContext oldContext;

	Assert(PortalIsValid(portal));

	/*
	 * Check for improper portal use, and mark portal active.
	 */
	MarkPortalActive(portal);

	/*
	 * Set up global portal context pointers.
	 */
	saveActivePortal = ActivePortal;
	saveResourceOwner = CurrentResourceOwner;
	savePortalContext = PortalContext;
	PG_TRY();
	{
		ActivePortal = portal;
		if (portal->resowner)
			CurrentResourceOwner = portal->resowner;
		PortalContext = portal->portalContext;

		oldContext = MemoryContextSwitchTo(PortalContext);

		switch (portal->strategy)
		{
			case PORTAL_ONE_SELECT:
				result = DoPortalRunFetch(portal, fdirection, count, dest);
				break;

			case PORTAL_ONE_RETURNING:
			case PORTAL_ONE_MOD_WITH:
			case PORTAL_UTIL_SELECT:

				/*
				 * If we have not yet run the command, do so, storing its
				 * results in the portal's tuplestore.
				 */
				if (!portal->holdStore)
					FillPortalStore(portal, false /* isTopLevel */ );

				/*
				 * Now fetch desired portion of results.
				 */
				result = DoPortalRunFetch(portal, fdirection, count, dest);
				break;

			default:
				elog(ERROR, "unsupported portal strategy");
				result = 0;		/* keep compiler quiet */
				break;
		}
	}
	PG_CATCH();
	{
		/* Uncaught error while executing portal: mark it dead */
		MarkPortalFailed(portal);

		/* Restore global vars and propagate error */
		ActivePortal = saveActivePortal;
		CurrentResourceOwner = saveResourceOwner;
		PortalContext = savePortalContext;

		PG_RE_THROW();
	}
	PG_END_TRY();

	MemoryContextSwitchTo(oldContext);

	/* Mark portal not active */
	portal->status = PORTAL_READY;

	ActivePortal = saveActivePortal;
	CurrentResourceOwner = saveResourceOwner;
	PortalContext = savePortalContext;

	return result;
}

/*
 * DoPortalRunFetch
 *		Guts of PortalRunFetch --- the portal context is already set up
 *
 * Here, count < 0 typically reverses the direction.  Also, count == FETCH_ALL
 * is interpreted as "all rows".  (cf FetchStmt.howMany)
 *
 * Returns number of rows processed (suitable for use in result tag)
 */
static uint64
DoPortalRunFetch(Portal portal,
				 FetchDirection fdirection,
				 long count,
				 DestReceiver *dest)
{
	bool		forward;

	Assert(portal->strategy == PORTAL_ONE_SELECT ||
		   portal->strategy == PORTAL_ONE_RETURNING ||
		   portal->strategy == PORTAL_ONE_MOD_WITH ||
		   portal->strategy == PORTAL_UTIL_SELECT);

	/*
	 * Note: we disallow backwards fetch (including re-fetch of current row)
	 * for NO SCROLL cursors, but we interpret that very loosely: you can use
	 * any of the FetchDirection options, so long as the end result is to move
	 * forwards by at least one row.  Currently it's sufficient to check for
	 * NO SCROLL in DoPortalRewind() and in the forward == false path in
	 * PortalRunSelect(); but someday we might prefer to account for that
	 * restriction explicitly here.
	 */
	switch (fdirection)
	{
		case FETCH_FORWARD:
			if (count < 0)
			{
				fdirection = FETCH_BACKWARD;
				count = -count;
			}
			/* fall out of switch to share code with FETCH_BACKWARD */
			break;
		case FETCH_BACKWARD:
			if (count < 0)
			{
				fdirection = FETCH_FORWARD;
				count = -count;
			}
			/* fall out of switch to share code with FETCH_FORWARD */
			break;
		case FETCH_ABSOLUTE:
			if (count > 0)
			{
				/*
				 * Definition: Rewind to start, advance count-1 rows, return
				 * next row (if any).
				 *
				 * In practice, if the goal is less than halfway back to the
				 * start, it's better to scan from where we are.
				 *
				 * Also, if current portalPos is outside the range of "long",
				 * do it the hard way to avoid possible overflow of the count
				 * argument to PortalRunSelect.  We must exclude exactly
				 * LONG_MAX, as well, lest the count look like FETCH_ALL.
				 *
				 * In any case, we arrange to fetch the target row going
				 * forwards.
				 */
				if ((uint64) (count - 1) <= portal->portalPos / 2 ||
					portal->portalPos >= (uint64) LONG_MAX)
				{
					DoPortalRewind(portal);
					if (count > 1)
						PortalRunSelect(portal, true, count - 1,
										None_Receiver);
				}
				else
				{
					long		pos = (long) portal->portalPos;

					if (portal->atEnd)
						pos++;	/* need one extra fetch if off end */
					if (count <= pos)
						PortalRunSelect(portal, false, pos - count + 1,
										None_Receiver);
					else if (count > pos + 1)
						PortalRunSelect(portal, true, count - pos - 1,
										None_Receiver);
				}
				return PortalRunSelect(portal, true, 1L, dest);
			}
			else if (count < 0)
			{
				/*
				 * Definition: Advance to end, back up abs(count)-1 rows,
				 * return prior row (if any).  We could optimize this if we
				 * knew in advance where the end was, but typically we won't.
				 * (Is it worth considering case where count > half of size of
				 * query?  We could rewind once we know the size ...)
				 */
				PortalRunSelect(portal, true, FETCH_ALL, None_Receiver);
				if (count < -1)
					PortalRunSelect(portal, false, -count - 1, None_Receiver);
				return PortalRunSelect(portal, false, 1L, dest);
			}
			else
			{
				/* count == 0 */
				/* Rewind to start, return zero rows */
				DoPortalRewind(portal);
				return PortalRunSelect(portal, true, 0L, dest);
			}
			break;
		case FETCH_RELATIVE:
			if (count > 0)
			{
				/*
				 * Definition: advance count-1 rows, return next row (if any).
				 */
				if (count > 1)
					PortalRunSelect(portal, true, count - 1, None_Receiver);
				return PortalRunSelect(portal, true, 1L, dest);
			}
			else if (count < 0)
			{
				/*
				 * Definition: back up abs(count)-1 rows, return prior row (if
				 * any).
				 */
				if (count < -1)
					PortalRunSelect(portal, false, -count - 1, None_Receiver);
				return PortalRunSelect(portal, false, 1L, dest);
			}
			else
			{
				/* count == 0 */
				/* Same as FETCH FORWARD 0, so fall out of switch */
				fdirection = FETCH_FORWARD;
			}
			break;
		default:
			elog(ERROR, "bogus direction");
			break;
	}

	/*
	 * Get here with fdirection == FETCH_FORWARD or FETCH_BACKWARD, and count
	 * >= 0.
	 */
	forward = (fdirection == FETCH_FORWARD);

	/*
	 * Zero count means to re-fetch the current row, if any (per SQL)
	 */
	if (count == 0)
	{
		bool		on_row;

		/* Are we sitting on a row? */
		on_row = (!portal->atStart && !portal->atEnd);

		if (dest->mydest == DestNone)
		{
			/* MOVE 0 returns 0/1 based on if FETCH 0 would return a row */
			return on_row ? 1 : 0;
		}
		else
		{
			/*
			 * If we are sitting on a row, back up one so we can re-fetch it.
			 * If we are not sitting on a row, we still have to start up and
			 * shut down the executor so that the destination is initialized
			 * and shut down correctly; so keep going.  To PortalRunSelect,
			 * count == 0 means we will retrieve no row.
			 */
			if (on_row)
			{
				PortalRunSelect(portal, false, 1L, None_Receiver);
				/* Set up to fetch one row forward */
				count = 1;
				forward = true;
			}
		}
	}

	/*
	 * Optimize MOVE BACKWARD ALL into a Rewind.
	 */
	if (!forward && count == FETCH_ALL && dest->mydest == DestNone)
	{
		uint64		result = portal->portalPos;

		if (result > 0 && !portal->atEnd)
			result--;
		DoPortalRewind(portal);
		return result;
	}

	return PortalRunSelect(portal, forward, count, dest);
}

/*
 * DoPortalRewind - rewind a Portal to starting point
 */
static void
DoPortalRewind(Portal portal)
{
	QueryDesc  *queryDesc;

	/*
	 * No work is needed if we've not advanced nor attempted to advance the
	 * cursor (and we don't want to throw a NO SCROLL error in this case).
	 */
	if (portal->atStart && !portal->atEnd)
		return;

	/* Otherwise, cursor must allow scrolling */
	if (portal->cursorOptions & CURSOR_OPT_NO_SCROLL)
		ereport(ERROR,
				(errcode(ERRCODE_OBJECT_NOT_IN_PREREQUISITE_STATE),
				 errmsg("cursor can only scan forward"),
				 errhint("Declare it with SCROLL option to enable backward scan.")));

	/* Rewind holdStore, if we have one */
	if (portal->holdStore)
	{
		MemoryContext oldcontext;

		oldcontext = MemoryContextSwitchTo(portal->holdContext);
		tuplestore_rescan(portal->holdStore);
		MemoryContextSwitchTo(oldcontext);
	}

	/* Rewind executor, if active */
	queryDesc = portal->queryDesc;
	if (queryDesc)
	{
		PushActiveSnapshot(queryDesc->snapshot);
		ExecutorRewind(queryDesc);
		PopActiveSnapshot();
	}

	portal->atStart = true;
	portal->atEnd = false;
	portal->portalPos = 0;
}

/*
 * PlannedStmtRequiresSnapshot - what it says on the tin
 */
bool
PlannedStmtRequiresSnapshot(PlannedStmt *pstmt)
{
	Node	   *utilityStmt = pstmt->utilityStmt;

	/* If it's not a utility statement, it definitely needs a snapshot */
	if (utilityStmt == NULL)
		return true;

	/*
	 * Most utility statements need a snapshot, and the default presumption
	 * about new ones should be that they do too.  Hence, enumerate those that
	 * do not need one.
	 *
	 * Transaction control, LOCK, and SET must *not* set a snapshot, since
	 * they need to be executable at the start of a transaction-snapshot-mode
	 * transaction without freezing a snapshot.  By extension we allow SHOW
	 * not to set a snapshot.  The other stmts listed are just efficiency
	 * hacks.  Beware of listing anything that can modify the database --- if,
	 * say, it has to update an index with expressions that invoke
	 * user-defined functions, then it had better have a snapshot.
	 */
	if (IsA(utilityStmt, TransactionStmt) ||
		IsA(utilityStmt, LockStmt) ||
		IsA(utilityStmt, VariableSetStmt) ||
		IsA(utilityStmt, VariableShowStmt) ||
		IsA(utilityStmt, ConstraintsSetStmt) ||
	/* efficiency hacks from here down */
		IsA(utilityStmt, FetchStmt) ||
		IsA(utilityStmt, ListenStmt) ||
		IsA(utilityStmt, NotifyStmt) ||
		IsA(utilityStmt, UnlistenStmt) ||
		IsA(utilityStmt, CheckPointStmt))
		return false;

	return true;
}

/*
 * EnsurePortalSnapshotExists - recreate Portal-level snapshot, if needed
 *
 * Generally, we will have an active snapshot whenever we are executing
 * inside a Portal, unless the Portal's query is one of the utility
 * statements exempted from that rule (see PlannedStmtRequiresSnapshot).
 * However, procedures and DO blocks can commit or abort the transaction,
 * and thereby destroy all snapshots.  This function can be called to
 * re-establish the Portal-level snapshot when none exists.
 */
void
EnsurePortalSnapshotExists(void)
{
	Portal		portal;

	/*
	 * Nothing to do if a snapshot is set.  (We take it on faith that the
	 * outermost active snapshot belongs to some Portal; or if there is no
	 * Portal, it's somebody else's responsibility to manage things.)
	 */
	if (ActiveSnapshotSet())
		return;

	/* Otherwise, we'd better have an active Portal */
	portal = ActivePortal;
	if (unlikely(portal == NULL))
		elog(ERROR, "cannot execute SQL without an outer snapshot or portal");
	Assert(portal->portalSnapshot == NULL);

	/*
	 * Create a new snapshot, make it active, and remember it in portal.
	 * Because the portal now references the snapshot, we must tell snapmgr.c
	 * that the snapshot belongs to the portal's transaction level, else we
	 * risk portalSnapshot becoming a dangling pointer.
	 */
	PushActiveSnapshotWithLevel(GetTransactionSnapshot(), portal->createLevel);
	/* PushActiveSnapshotWithLevel might have copied the snapshot */
	portal->portalSnapshot = GetActiveSnapshot();
}<|MERGE_RESOLUTION|>--- conflicted
+++ resolved
@@ -671,8 +671,6 @@
  * isTopLevel: true if query is being executed at backend "top level"
  * (that is, directly from a client command message)
  *
- * run_once: ignored, present only to avoid an API break in stable branches.
- *
  * dest: where to send output of primary (canSetTag) query
  *
  * altdest: where to send output of non-primary queries
@@ -920,12 +918,7 @@
 		else
 		{
 			PushActiveSnapshot(queryDesc->snapshot);
-<<<<<<< HEAD
-			ExecutorRun(queryDesc, direction, (uint64) count,
-						false);
-=======
 			ExecutorRun(queryDesc, direction, (uint64) count);
->>>>>>> 3d6a8289
 			nprocessed = queryDesc->estate->es_processed;
 			PopActiveSnapshot();
 		}
@@ -964,12 +957,7 @@
 		else
 		{
 			PushActiveSnapshot(queryDesc->snapshot);
-<<<<<<< HEAD
-			ExecutorRun(queryDesc, direction, (uint64) count,
-						false);
-=======
 			ExecutorRun(queryDesc, direction, (uint64) count);
->>>>>>> 3d6a8289
 			nprocessed = queryDesc->estate->es_processed;
 			PopActiveSnapshot();
 		}

<!-- doc/src/sgml/charset.sgml -->

<chapter id="charset">
<!--
 <title>Localization</title>
-->
<title>多言語対応</title>

 <para>
<!--
  This chapter describes the available localization features from the
  point of view of the administrator.
  <productname>PostgreSQL</productname> supports two localization
  facilities:
-->
本章では、管理者の立場から見た、利用可能な多言語対応機能について説明します。
<productname>PostgreSQL</productname>では、2つの手法で多言語対応をサポートします。

   <itemizedlist>
    <listitem>
     <para>
<!--
      Using the locale features of the operating system to provide
      locale-specific collation order, number formatting, translated
      messages, and other aspects.
      This is covered in <xref linkend="locale"/> and
      <xref linkend="collation"/>.
-->
ロケール固有の照合順序、数字の書式、翻訳されたメッセージなどを提供するためオペレーティングシステムのロケールの機能を使います。
これは<xref linkend="locale"/>と<xref linkend="collation"/>内で解説されています。
     </para>
    </listitem>

    <listitem>
     <para>
<!--
      Providing a number of different character sets to support storing text
      in all kinds of languages, and providing character set translation
      between client and server.
      This is covered in <xref linkend="multibyte"/>.
-->
全ての種類の言語によるテキストの格納のサポート、およびクライアントサーバ間の文字セット翻訳の提供を行うため、多くの文字セットを提供します。
これは<xref linkend="multibyte"/>内で解説されています。
     </para>
    </listitem>
   </itemizedlist>
  </para>


 <sect1 id="locale">
<!--
  <title>Locale Support</title>
-->
<title>ロケールのサポート</title>

<!--
  <indexterm zone="locale"><primary>locale</primary></indexterm>
-->
  <indexterm zone="locale"><primary>ロケール</primary></indexterm>

  <para>
<!--
   <firstterm>Locale</firstterm> support refers to an application respecting
   cultural preferences regarding alphabets, sorting, number
   formatting, etc.  <productname>PostgreSQL</productname> uses the standard ISO
   C and <acronym>POSIX</acronym> locale facilities provided by the server operating
   system.  For additional information refer to the documentation of your
   system.
-->
<firstterm>ロケール</firstterm>のサポートはアルファベット、並び換え、数字の書式など文化的嗜好を配慮したアプリケーションを対象にします。
<productname>PostgreSQL</productname>は、サーバのオペレーティングシステムが提供する、標準ISO Cと<acronym>POSIX</acronym>のロケール機能を使用します。
これ以上の情報についてはお使いのシステムのドキュメントを参照ください。
  </para>

  <sect2>
<!--
   <title>Overview</title>
-->
<title>概要</title>

   <para>
<!--
    Locale support is automatically initialized when a database
    cluster is created using <command>initdb</command>.
    <command>initdb</command> will initialize the database cluster
    with the locale setting of its execution environment by default,
    so if your system is already set to use the locale that you want
    in your database cluster then there is nothing else you need to
    do.  If you want to use a different locale (or you are not sure
    which locale your system is set to), you can instruct
    <command>initdb</command> exactly which locale to use by
    specifying the <option>&#045;&#045;locale</option> option. For example:
-->
ロケールのサポートは、<command>initdb</command>を使用してデータベースクラスタを作成する時自動的に初期化されます。
<command>initdb</command>は、デフォルトでその実行環境のロケール設定に従ってデータベースクラスタを初期化します。
そのため、システムがデータベースクラスタで使用したいロケールを使用するように既に設定してある場合は何も行う必要はありません。
違うロケールを使用したい場合（またはシステムのロケール設定が不明な場合）は、<command>initdb</command>の<option>--locale</option>オプションで希望のロケールを指定することができます。
以下に例を示します。
<screen>
initdb --locale=sv_SE
</screen>
   </para>

   <para>
<!--
    This example for Unix systems sets the locale to Swedish
    (<literal>sv</literal>) as spoken
    in Sweden (<literal>SE</literal>).  Other possibilities might include
    <literal>en_US</literal> (U.S. English) and <literal>fr_CA</literal> (French
    Canadian).  If more than one character set can be used for a
    locale then the specifications can take the form
    <replaceable>language_territory.codeset</replaceable>.  For example,
    <literal>fr_BE.UTF-8</literal> represents the French language (fr) as
    spoken in Belgium (BE), with a <acronym>UTF-8</acronym> character set
    encoding.
-->
Unixシステム用のこの例の設定はロケールをスウェーデン（<literal>SE</literal>）で使用されているスウェーデン語（<literal>sv</literal>）に合わせています。
他にも<literal>en_US</literal>（米国英語）や<literal>fr_CA</literal>（カナダのフランス語）などの設定もできます。
ロケールに複数の文字セットが使用可能であれば、<replaceable>language_territory.codeset</replaceable>のように記述することができます。
例えば、<literal>fr_BE.UTF-8</literal>はベルギー（BE）で使用されているフランス語（fr）で<acronym>UTF-8</acronym>の文字セットを表します。
   </para>

   <para>
<!--
    What locales are available on your
    system under what names depends on what was provided by the operating
    system vendor and what was installed.  On most Unix systems, the command
    <literal>locale -a</literal> will provide a list of available locales.
    Windows uses more verbose locale names, such as <literal>German_Germany</literal>
    or <literal>Swedish_Sweden.1252</literal>, but the principles are the same.
-->
お使いのシステムでどのロケールがどういう名前で使えるかはオペレーティングシステムのベンダがどのようなものを提供しているかと、何がインストールされているかに依存します。
ほとんどのUnixシステムでは、<literal>locale -a</literal>というコマンドで利用可能なロケールの一覧を入手することができます。
Windowsは、<literal>German_Germany</literal>や<literal>Swedish_Sweden.1252</literal>のようなもっと冗長なロケール名を使用しますが、原理は同じです。
   </para>

   <para>
<!--
    Occasionally it is useful to mix rules from several locales, e.g.,
    use English collation rules but Spanish messages.  To support that, a
    set of locale subcategories exist that control only certain
    aspects of the localization rules:
-->
英語の照合順序規則でスペイン語のメッセージを使用する時など、時として複数のロケールの規則を併用すると便利です。
これをサポートするために、ロケールには以下のような多言語対応規則の特定の箇所だけを管理する一連のサブカテゴリがあります。

    <informaltable>
     <tgroup cols="2">
      <colspec colname="col1" colwidth="1*"/>
      <colspec colname="col2" colwidth="3*"/>
      <tbody>
       <row>
        <entry><envar>LC_COLLATE</envar></entry>
<!--
        <entry>String sort order</entry>
-->
<entry>文字列の並び換え順</entry>
       </row>
       <row>
        <entry><envar>LC_CTYPE</envar></entry>
<!--
        <entry>Character classification (What is a letter? Its upper-case equivalent?)</entry>
-->
<entry>文字の分類（文字とはどんなもの？大文字小文字を区別しない？）</entry>
       </row>
       <row>
        <entry><envar>LC_MESSAGES</envar></entry>
<!--
        <entry>Language of messages</entry>
-->
<entry>メッセージの言語</entry>
       </row>
       <row>
        <entry><envar>LC_MONETARY</envar></entry>
<!--
        <entry>Formatting of currency amounts</entry>
-->
<entry>通貨書式</entry>
       </row>
       <row>
        <entry><envar>LC_NUMERIC</envar></entry>
<!--
        <entry>Formatting of numbers</entry>
-->
<entry>数字の書式</entry>
       </row>
       <row>
        <entry><envar>LC_TIME</envar></entry>
<!--
        <entry>Formatting of dates and times</entry>
-->
<entry>日付と時刻の書式</entry>
       </row>
      </tbody>
     </tgroup>
    </informaltable>

<!--
    The category names translate into names of
    <command>initdb</command> options to override the locale choice
    for a specific category.  For instance, to set the locale to
    French Canadian, but use U.S. rules for formatting currency, use
    <literal>initdb &#045;&#045;locale=fr_CA &#045;&#045;lc-monetary=en_US</literal>.
-->
これらのカテゴリの名前は、特定のカテゴリについてのロケールの選択を上書きするための<command>initdb</command>オプションの名前としてそのまま使用できます。
例えば、ロケールをカナダのフランス語に設定しながら通貨書式については米国の規則を使用するには、<literal>initdb --locale=fr_CA --lc-monetary=en_US</literal>とします。
   </para>

   <para>
<!--
    If you want the system to behave as if it had no locale support,
    use the special locale name <literal>C</literal>, or equivalently
    <literal>POSIX</literal>.
-->
システムがロケールをサポートしていないように動作させたい場合は、特別なロケールの<literal>C</literal>、もしくは同等な<literal>POSIX</literal>を使用してください。
   </para>

   <para>
<!--
    Some locale categories must have their values
    fixed when the database is created.  You can use different settings
    for different databases, but once a database is created, you cannot
    change them for that database anymore. <literal>LC_COLLATE</literal>
    and <literal>LC_CTYPE</literal> are these categories.  They affect
    the sort order of indexes, so they must be kept fixed, or indexes on
    text columns would become corrupt.
    (But you can alleviate this restriction using collations, as discussed
    in <xref linkend="collation"/>.)
    The default values for these
    categories are determined when <command>initdb</command> is run, and
    those values are used when new databases are created, unless
    specified otherwise in the <command>CREATE DATABASE</command> command.
-->
一部のロケールカテゴリでは、その値がデータベース生成時に固定されていなければならないものがあります。
他のデータベースで他の設定を使用することができますが、一度データベースが生成されると、そのデータベースでは変更することができません。
<literal>LC_COLLATE</literal>と<literal>LC_CTYPE</literal>がこれらのカテゴリにあてはまります。
これらはインデックスのソート順に影響を及ぼすため、固定されていなければなりません。
さもないと、テキスト型の列上のインデックスは破壊されるでしょう。
(しかし<xref linkend="collation"/>内で述べられているように、照合順序を使用することで、この制限を緩和することができます)
<command>initdb</command>が実行された時に、これらのカテゴリのデフォルト値は決定され、<command>CREATE DATABASE</command>コマンドで他を指定しない限り、新しいデータベースが作成されるときにこの値が使用されます。
   </para>

   <para>
<!--
    The other locale categories can be changed whenever desired
    by setting the server configuration parameters
    that have the same name as the locale categories (see <xref
    linkend="runtime-config-client-format"/> for details).  The values
    that are chosen by <command>initdb</command> are actually only written
    into the configuration file <filename>postgresql.conf</filename> to
    serve as defaults when the server is started.  If you remove these
    assignments from <filename>postgresql.conf</filename> then the
    server will inherit the settings from its execution environment.
-->
その他のロケールカテゴリは、いつでも、ロケールカテゴリと同じ名前の実行時パラメータを設定することで、希望値に変更することができます
（詳細は<xref linkend="runtime-config"/>を参照してください）。
<command>initdb</command>で選択された値は、実際のところ、サーバの起動時にデフォルトとして動作するように<filename>postgresql.conf</filename>設定ファイルに書き込まれるだけです。
この代入文を<filename>postgresql.conf</filename>から削除すると、サーバは実行環境の設定をそのまま使用します。
   </para>

   <para>
<!--
    Note that the locale behavior of the server is determined by the
    environment variables seen by the server, not by the environment
    of any client.  Therefore, be careful to configure the correct locale settings
    before starting the server.  A consequence of this is that if
    client and server are set up in different locales, messages might
    appear in different languages depending on where they originated.
-->
サーバのロケールの動作はどのクライアントの環境にも依存せず、サーバが参照できる環境変数で決まります。
ですからサーバを稼動させる前に正しいロケール設定を行うように注意してください。
結果としてサーバとクライアントで異なるロケールが設定されていると、メッセージはそれらがどこから生じたかによって、異なる言語で表示されます。
   </para>

   <note>
    <para>
<!--
     When we speak of inheriting the locale from the execution
     environment, this means the following on most operating systems:
     For a given locale category, say the collation, the following
     environment variables are consulted in this order until one is
     found to be set: <envar>LC_ALL</envar>, <envar>LC_COLLATE</envar>
     (or the variable corresponding to the respective category),
     <envar>LANG</envar>.  If none of these environment variables are
     set then the locale defaults to <literal>C</literal>.
-->
実行環境のロケールをそのまま使用するということは、ほとんどのオペレーティングシステムでは次のような意味を持ちます。
指定されたロケールカテゴリ（例えば照合順序）について、設定するものが見つかるまで、以下の環境変数がこの順番で調べられます。<envar>LC_ALL</envar>、<envar>LC_COLLATE</envar>（またはそれぞれのカテゴリに対応する変数）、<envar>LANG</envar>。
これらのいずれの環境変数も設定されない場合に、ロケールはデフォルトで<literal>C</literal>に設定されます。
    </para>

    <para>
<!--
     Some message localization libraries also look at the environment
     variable <envar>LANGUAGE</envar> which overrides all other locale
     settings for the purpose of setting the language of messages.  If
     in doubt, please refer to the documentation of your operating
     system, in particular the documentation about
     <application>gettext</application>.
-->
メッセージの言語を設定する目的で、メッセージ多言語化ライブラリの中には全てのロケール設定を上書きする環境変数<envar>LANGUAGE</envar>を検索するものがあります。
お使いのシステムでの挙動が不明ならばより詳細な情報を得るためお使いのオペレーティングシステムの文書、特に<application>gettext</application>の文書を参照してください。
    </para>
   </note>

   <para>
<!--
    To enable messages to be translated to the user's preferred language,
    <acronym>NLS</acronym> must have been selected at build time
    (<literal>configure &#045;-enable-nls</literal>).  All other locale support is
    built in automatically.
-->
ユーザの選択した言語にメッセージを翻訳できるようにするためには<acronym>NLS</acronym>を構築時に有効にする（<literal>configure --enable-nls</literal>）必要があります。
他のロケールサポートはすべて自動的に構築されます。
   </para>
  </sect2>

  <sect2>
<!--
   <title>Behavior</title>
-->
<title>動作</title>

   <para>
<!--
    The locale settings influence the following SQL features:
-->
ロケールの設定は以下のSQL機能に影響を与えます。

    <itemizedlist>
     <listitem>
      <para>
<!--
       Sort order in queries using <literal>ORDER BY</literal> or the standard
       comparison operators on textual data
       <indexterm><primary>ORDER BY</primary><secondary>and locales</secondary></indexterm>
-->
文字列データに対する<literal>ORDER BY</literal>または標準の比較演算子を使用した問い合わせにおける並び替え順
<indexterm><primary>ORDER BY</primary><secondary>とロケール</secondary></indexterm>
      </para>
     </listitem>

     <listitem>
      <para>
<!--
       The <function>upper</function>, <function>lower</function>, and <function>initcap</function>
       functions
       <indexterm><primary>upper</primary><secondary>and locales</secondary></indexterm>
       <indexterm><primary>lower</primary><secondary>and locales</secondary></indexterm>
-->
<function>upper</function>、<function>lower</function>、<function>initcap</function>関数
<indexterm><primary>upper</primary><secondary>とロケール</secondary></indexterm>
<indexterm><primary>lower</primary><secondary>とロケール</secondary></indexterm>
      </para>
     </listitem>

     <listitem>
      <para>
<!--
       Pattern matching operators (<literal>LIKE</literal>, <literal>SIMILAR TO</literal>,
       and POSIX-style regular expressions); locales affect both case
       insensitive matching and the classification of characters by
       character-class regular expressions
       <indexterm><primary>LIKE</primary><secondary>and locales</secondary></indexterm>
       <indexterm><primary>regular expressions</primary><secondary>and locales</secondary></indexterm>
-->
(<literal>LIKE</literal>、<literal>SIMILAR TO</literal>やPOSIX形式の正規表現といった)パターンマッチング演算子では
ロケールは大文字、小文字を区別せず正規表現の文字クラスによる文字の区別に影響を及ぼします。
<indexterm><primary>LIKE</primary><secondary>とロケール</secondary></indexterm>
<indexterm><primary>正規表現</primary><secondary>とロケール</secondary></indexterm>
      </para>
     </listitem>

     <listitem>
      <para>
<!--
       The <function>to_char</function> family of functions
       <indexterm><primary>to_char</primary><secondary>and locales</secondary></indexterm>
-->
一群の<function>to_char</function>関数
<indexterm><primary>to_char</primary><secondary>とロケール</secondary></indexterm>
      </para>
     </listitem>

     <listitem>
      <para>
<!--
       The ability to use indexes with <literal>LIKE</literal> clauses
-->
<literal>LIKE</literal>節が付いたインデックスを使用する性能
      </para>
     </listitem>
    </itemizedlist>
   </para>

   <para>
<!--
    The drawback of using locales other than <literal>C</literal> or
    <literal>POSIX</literal> in <productname>PostgreSQL</productname> is its performance
    impact. It slows character handling and prevents ordinary indexes
    from being used by <literal>LIKE</literal>. For this reason use locales
    only if you actually need them.
-->
<literal>C</literal>や<literal>POSIX</literal>以外で、<productname>PostgreSQL</productname>でロケールを使用する際の欠点は実行速度です。
ロケールは文字の扱いを遅くし、さらに<literal>LIKE</literal>で通常のインデックスが使用されなくなります。この理由から、本当に必要な時のみロケールを使用してください。
   </para>

   <para>
<!--
    As a workaround to allow <productname>PostgreSQL</productname> to use indexes
    with <literal>LIKE</literal> clauses under a non-C locale, several custom
    operator classes exist. These allow the creation of an index that
    performs a strict character-by-character comparison, ignoring
    locale comparison rules. Refer to <xref linkend="indexes-opclass"/>
    for more information.  Another approach is to create indexes using
    the <literal>C</literal> collation, as discussed in
    <xref linkend="collation"/>.
-->
C以外のロケールにおいて、<productname>PostgreSQL</productname>が<literal>LIKE</literal>句を持つインデックスを使用できるようにする回避方法として、いくつかのカスタム演算子クラスがあります。
これらを用いると、文字と文字を厳密に比較するようなインデックスや、ロケールの比較規則を無視するようなインデックスを作成できます。
詳細は<xref linkend="indexes-opclass"/>を参照してください。
もうひとつの方法は、<xref linkend="collation"/>内で解説されているような<literal>C</literal>照合順序を使用してインデックスを作成することです。
   </para>
  </sect2>

  <sect2>
<!--
   <title>Problems</title>
-->
<title>問題点</title>

   <para>
<!--
    If locale support doesn't work according to the explanation above,
    check that the locale support in your operating system is
    correctly configured.  To check what locales are installed on your
    system, you can use the command <literal>locale -a</literal> if
    your operating system provides it.
-->
上記の説明に従ってロケールのサポートが正常に動作しない場合、オペレーティングシステムのロケールサポートが正確に設定されているか確認してください。
指定されたロケールがインストールされているかどうか確認するために、オペレーティングシステムが提供していれば、<literal>locale -a</literal>コマンドを使用することができます。
   </para>

   <para>
<!--
    Check that <productname>PostgreSQL</productname> is actually using the locale
    that you think it is.  The <envar>LC_COLLATE</envar> and <envar>LC_CTYPE</envar>
    settings are determined when a database is created, and cannot be
    changed except by creating a new database.  Other locale
    settings including <envar>LC_MESSAGES</envar> and <envar>LC_MONETARY</envar>
    are initially determined by the environment the server is started
    in, but can be changed on-the-fly.  You can check the active locale
    settings using the <command>SHOW</command> command.
-->
<productname>PostgreSQL</productname>が想定しているロケールを実際に使用しているかどうかを確認してください。
<envar>LC_COLLATE</envar>と<envar>LC_CTYPE</envar>の設定はデータベース作成時に決定され、新しいデータベースを作成する方法以外に変更することはできません。
<envar>LC_MESSAGES</envar>や<envar>LC_MONETARY</envar>など他のロケール設定はサーバ起動時の環境変数によって初めに決定されますが、その場で変更することができます。
<command>SHOW</command>コマンドを使用して、使用中のロケール設定を確認することができます。
   </para>

   <para>
<!--
    The directory <filename>src/test/locale</filename> in the source
    distribution contains a test suite for
    <productname>PostgreSQL</productname>'s locale support.
-->
ソース配布物の<filename>src/test/locale</filename>ディレクトリには、<productname>PostgreSQL</productname>のロケールサポート用の試験一式があります。
   </para>

   <para>
<!--
    Client applications that handle server-side errors by parsing the
    text of the error message will obviously have problems when the
    server's messages are in a different language.  Authors of such
    applications are advised to make use of the error code scheme
    instead.
-->
エラーメッセージ内のテキストを解析してサーバ側のエラーを扱っているクライアントアプリケーションでは、サーバのメッセージが異なる言語で記載されると、明らかに問題になります。
こうしたアプリケーションの作者には、エラーコードスキームで代替させることを推奨します。
   </para>

   <para>
<!--
    Maintaining catalogs of message translations requires the on-going
    efforts of many volunteers that want to see
    <productname>PostgreSQL</productname> speak their preferred language well.
    If messages in your language are currently not available or not fully
    translated, your assistance would be appreciated.  If you want to
    help, refer to <xref linkend="nls"/> or write to the developers'
    mailing list.
-->
メッセージ翻訳のカタログのメンテナンスには<productname>PostgreSQL</productname>に選択した言語を話させてみたいという数多くのボランティアのたゆみのない努力を必要としています。
もしあなたの言語が現在使えなかったり完全に翻訳されてない場合、助力をよろしくお願いします。
もし助力頂けるのであれば、<xref linkend="nls"/>を参照するか開発グループのメーリングリストに投稿してください。
   </para>
  </sect2>
 </sect1>


 <sect1 id="collation">
<!--
  <title>Collation Support</title>
-->
  <title>照合順序サポート</title>

  <indexterm zone="collation"><primary>collation</primary></indexterm>

  <para>
<!--
   The collation feature allows specifying the sort order and character
   classification behavior of data per-column, or even per-operation.
   This alleviates the restriction that the
   <symbol>LC_COLLATE</symbol> and <symbol>LC_CTYPE</symbol> settings
   of a database cannot be changed after its creation.
-->
照合順序機能は、ソート順番と列ごともしくは操作ごとのデータの文字区別の振る舞いを指定することを可能にします。
これにより、作成後のデータベースの<symbol>LC_COLLATE</symbol>と<symbol>LC_CTYPE</symbol>の設定が変更できない制限が緩和されます。
  </para>

  <sect2>
<!--
   <title>Concepts</title>
-->
   <title>概念</title>

   <para>
<!--
    Conceptually, every expression of a collatable data type has a
    collation.  (The built-in collatable data types are
    <type>text</type>, <type>varchar</type>, and <type>char</type>.
    User-defined base types can also be marked collatable, and of course
    a domain over a collatable data type is collatable.)  If the
    expression is a column reference, the collation of the expression is the
    defined collation of the column.  If the expression is a constant, the
    collation is the default collation of the data type of the
    constant.  The collation of a more complex expression is derived
    from the collations of its inputs, as described below.
-->
概念的に照合可能なデータ型のそれぞれの式は、照合順序を保持しています
(組み込みの照合可能なデータ型は<type>text</type>、<type>varchar</type>、 <type>char</type>です。
ユーザ定義の基本型は照合可能とマーキングできます。もちろん照合可能なデータ型上のドメインは照合可能となります)。
もし、式が列参照である場合は、式の照合順序は列の定義された照合順序となります。
もし、式が定数である場合は、照合順序は定数のデータ型のデフォルトの照合順序となります。
より複雑な式の照合順序は、下記に示すように、その入力の照合順序から引き出されます。
   </para>

   <para>
<!--
    The collation of an expression can be the <quote>default</quote>
    collation, which means the locale settings defined for the
    database.  It is also possible for an expression's collation to be
    indeterminate.  In such cases, ordering operations and other
    operations that need to know the collation will fail.
-->
式の照合順序は、<quote>default</quote>照合順序となります。これはデータベースに対して定義されたロケール設定を意味しています。
式の照合順序は非決定となることもあります。そのような場合に、照合順序が必要となるような順序操作や他の操作は失敗するでしょう。
   </para>

   <para>
<!--
    When the database system has to perform an ordering or a character
    classification, it uses the collation of the input expression.  This
    happens, for example, with <literal>ORDER BY</literal> clauses
    and function or operator calls such as <literal>&lt;</literal>.
    The collation to apply for an <literal>ORDER BY</literal> clause
    is simply the collation of the sort key.  The collation to apply for a
    function or operator call is derived from the arguments, as described
    below.  In addition to comparison operators, collations are taken into
    account by functions that convert between lower and upper case
    letters, such as <function>lower</function>, <function>upper</function>, and
    <function>initcap</function>; by pattern matching operators; and by
    <function>to_char</function> and related functions.
-->
データベースシステムが並び変えや文字区別を行う場合、データベースは入力の照合順序を使用します。
これは、たとえば<literal>ORDER BY</literal>句や<literal>&lt;</literal>演算子や関数を使用する際に発生します。
<literal>ORDER BY</literal>句に適用する照合順序は、単純にソートキーの照合順序です。
関数や演算子の呼び出しに対して適用される照合順序は、以下に述べるように引数により決まります。
比較演算子に加えて、照合順序は<function>lower</function>、<function>upper</function>、<function>initcap</function>といった小文字と大文字を変換する関数やパターンマッチングの演算子、<function>to_char</function>関連の関数で考慮されています。
   </para>

   <para>
<!--
    For a function or operator call, the collation that is derived by
    examining the argument collations is used at run time for performing
    the specified operation.  If the result of the function or operator
    call is of a collatable data type, the collation is also used at parse
    time as the defined collation of the function or operator expression,
    in case there is a surrounding expression that requires knowledge of
    its collation.
-->
関数や演算子の呼び出しに対して、引数の照合順序検査により得られた照合順序は実行時に特定の操作を行うために使用されます。
もし関数や演算子の呼び出しの結果が照合順序可能なデータ型であった場合、照合順序は関数もしくは演算子式の定義済みの照合順序として
解析時にも試用されます。このとき照合順序の知識が必要となるような囲み式があります。
   </para>

   <para>
<!--
    The <firstterm>collation derivation</firstterm> of an expression can be
    implicit or explicit.  This distinction affects how collations are
    combined when multiple different collations appear in an
    expression.  An explicit collation derivation occurs when a
    <literal>COLLATE</literal> clause is used; all other collation
    derivations are implicit.  When multiple collations need to be
    combined, for example in a function call, the following rules are
    used:
-->
式の<firstterm>照合順序の導出</firstterm>は暗黙でも明示的にでも可能です。
この区別は、複数の異なる照合順序が式中に現れるときに照合順序がどのように組み合わされるか、に影響を与えます。
明示的な照合順序の導出は、<literal>COLLATE</literal>句が使用されたときに発生します。
他の全ての照合順序は暗黙となります。例えば関数呼び出しの中では、次の規則が用いられます。

    <orderedlist>
     <listitem>
      <para>
<!--
       If any input expression has an explicit collation derivation, then
       all explicitly derived collations among the input expressions must be
       the same, otherwise an error is raised.  If any explicitly
       derived collation is present, that is the result of the
       collation combination.
-->
入力式に明示的な照合順序の導出がある場合、入力式の中の明示的に導出された全ての照合順序は同一でなくてはなりません。
そうでない場合はエラーが発生します。もし明示的に導出された照合順序がある場合は、それは照合順序の組み合わせの結果となります。
      </para>
     </listitem>

     <listitem>
      <para>
<!--
       Otherwise, all input expressions must have the same implicit
       collation derivation or the default collation.  If any non-default
       collation is present, that is the result of the collation combination.
       Otherwise, the result is the default collation.
-->
そうでない場合は、全ての入力式は同一の暗黙の照合順序の導出またはデフォルトの照合順序を持たなくてはなりません。
もしデフォルトではない照合順序がある場合は、それは照合順序の組み合わせの結果となります。
もしそうでない場合は、結果はデフォルトの照合順序となります。
      </para>
     </listitem>

     <listitem>
      <para>
<!--
       If there are conflicting non-default implicit collations among the
       input expressions, then the combination is deemed to have indeterminate
       collation.  This is not an error condition unless the particular
       function being invoked requires knowledge of the collation it should
       apply.  If it does, an error will be raised at run-time.
-->
入力式内でデフォルトではない暗黙の照合順序が衝突している場合、決定不能な照合順序であるとみなされます。
これは、もし呼び出された特定の関数が適用するべき照合順序を知っておく必要がないかぎりエラーの条件ではありません。
もし知っておく必要がある場合は、実行時にエラーとなります。
      </para>
     </listitem>
    </orderedlist>

<!--
    For example, consider this table definition:
-->
例えば、このテーブル定義を考えてみます。
<programlisting>
CREATE TABLE test1 (
    a text COLLATE "de_DE",
    b text COLLATE "es_ES",
    ...
);
</programlisting>

<!--
    Then in
-->
このとき
<programlisting>
SELECT a &lt; 'foo' FROM test1;
</programlisting>
<!--
    the <literal>&lt;</literal> comparison is performed according to
    <literal>de_DE</literal> rules, because the expression combines an
    implicitly derived collation with the default collation.  But in
-->
<literal>&lt;</literal>の比較は<literal>de_DE</literal>の規則により実行されます。
というのも式は暗黙的に導出されたデフォルトの照合順序と組み合わせます。しかし、

<programlisting>
SELECT a &lt; ('foo' COLLATE "fr_FR") FROM test1;
</programlisting>
<!--
    the comparison is performed using <literal>fr_FR</literal> rules,
    because the explicit collation derivation overrides the implicit one.
    Furthermore, given
-->
このとき比較は、明示的な照合順序の導出は暗黙の照合順序をオーバライドするため<literal>fr_FR</literal>規則が用いられます。
さらに、次の例では
<programlisting>
SELECT a &lt; b FROM test1;
</programlisting>
<!--
    the parser cannot determine which collation to apply, since the
    <structfield>a</structfield> and <structfield>b</structfield> columns have conflicting
    implicit collations.  Since the <literal>&lt;</literal> operator
    does need to know which collation to use, this will result in an
    error.  The error can be resolved by attaching an explicit collation
    specifier to either input expression, thus:
-->
パーサはどの照合順序を適用するか決定できません。というのも<structfield>a</structfield>と<structfield>b</structfield>列は暗黙の衝突する照合順序を持つためです。
<literal>&lt;</literal>演算子がどちらの照合順序を使用するか知る必要があるため、これはエラーとなります。

<programlisting>
SELECT a &lt; b COLLATE "de_DE" FROM test1;
</programlisting>
<!--
    or equivalently
-->
もしくは同じく
<programlisting>
SELECT a COLLATE "de_DE" &lt; b FROM test1;
</programlisting>
<!--
    On the other hand, the structurally similar case
-->
一方で、以下のように構造的に似たケースとして
<programlisting>
SELECT a || b FROM test1;
</programlisting>
<!--
    does not result in an error, because the <literal>||</literal> operator
    does not care about collations: its result is the same regardless
    of the collation.
-->
これはエラーとなりません。というのも<literal>||</literal>演算子は、照合順序には関係がないためです。
この結果は照合順序とは関係なく同じになります。
   </para>

   <para>
<!--
    The collation assigned to a function or operator's combined input
    expressions is also considered to apply to the function or operator's
    result, if the function or operator delivers a result of a collatable
    data type.  So, in
-->
もし関数や演算子が照合順序可能なデータ型の結果を出力する場合は、関数に割り当てられた照合順序、もしくは演算子の組み合わされた入力式は、関数もしくは演算子の結果に対しても
適用されると考えられます。よって、以下の例では
<programlisting>
SELECT * FROM test1 ORDER BY a || 'foo';
</programlisting>
<!--
    the ordering will be done according to <literal>de_DE</literal> rules.
    But this query:
-->
順序は<literal>de_DE</literal>規則に基づき実行されますが、以下のクエリでは
<programlisting>
SELECT * FROM test1 ORDER BY a || b;
</programlisting>
<!--
    results in an error, because even though the <literal>||</literal> operator
    doesn't need to know a collation, the <literal>ORDER BY</literal> clause does.
    As before, the conflict can be resolved with an explicit collation
    specifier:
-->
エラーとなります。というのも<literal>||</literal>演算子が照合順序を知る必要がなかったとしても
<literal>ORDER BY</literal>句が照合順序を知る必要があるためです。
以前と同様、この衝突は明示的に照合順序を指定することにより解決できます。

<programlisting>
SELECT * FROM test1 ORDER BY a || b COLLATE "fr_FR";
</programlisting>
   </para>
  </sect2>

  <sect2 id="collation-managing">
<!--
   <title>Managing Collations</title>
-->
   <title>照合順序の管理</title>

   <para>
<!--
    A collation is an SQL schema object that maps an SQL name to locales
    provided by libraries installed in the operating system.  A collation
    definition has a <firstterm>provider</firstterm> that specifies which
    library supplies the locale data.  One standard provider name
    is <literal>libc</literal>, which uses the locales provided by the
    operating system C library.  These are the locales that most tools
    provided by the operating system use.  Another provider
    is <literal>icu</literal>, which uses the external
    ICU<indexterm><primary>ICU</primary></indexterm> library.  ICU locales can only be
    used if support for ICU was configured when PostgreSQL was built.
-->
照合順序は、SQL名称を、オペレーティングシステム中にインストールされたライブラリによって提供されるロケールにマッピングするSQLスキーマオブジェクトです。
照合順序の定義には、ロケールデータを提供するライブラリを指定する<firstterm>プロバイダ</firstterm>(provider)が含まれます。
標準プロバイダの一つは<literal>libc</literal>で、オペレーティングシステムのCライブラリが提供するロケールを使用します。
オペレーティングシステムが提供するほとんどのツールが、このロケールを使用します。
他のプロバイダとしては<literal>icu</literal>があり、外部のICU<indexterm><primary>ICU</primary></indexterm>ライブラリを使います。
ICUロケールは、PostgreSQLがビルドされた際にICUサポートが設定されていた場合にのみ利用可能です。
   </para>

   <para>
<!--
    A collation object provided by <literal>libc</literal> maps to a
    combination of <symbol>LC_COLLATE</symbol> and <symbol>LC_CTYPE</symbol>
    settings, as accepted by the <literal>setlocale()</literal> system library call.  (As
    the name would suggest, the main purpose of a collation is to set
    <symbol>LC_COLLATE</symbol>, which controls the sort order.  But
    it is rarely necessary in practice to have an
    <symbol>LC_CTYPE</symbol> setting that is different from
    <symbol>LC_COLLATE</symbol>, so it is more convenient to collect
    these under one concept than to create another infrastructure for
    setting <symbol>LC_CTYPE</symbol> per expression.)  Also,
    a <literal>libc</literal> collation
    is tied to a character set encoding (see <xref linkend="multibyte"/>).
    The same collation name may exist for different encodings.
-->
<literal>libc</literal>が提供する照合順序は、<literal>setlocale()</literal>システムライブラリの呼び出しが許可する<symbol>LC_COLLATE</symbol>と<symbol>LC_CTYPE</symbol>の組み合わせ設定にマッピングします。
(名称から推測されるように、照合順序の主な目的はソート順序を制御する<symbol>LC_COLLATE</symbol>を設定することです。
しかし実際には<symbol>LC_CTYPE</symbol>の設定を<symbol>LC_COLLATE</symbol>と異なるようにする必要はほとんどありません。
そのため、式ごとに<symbol>LC_CTYPE</symbol>を設定するような別の機構を作成するより、これらの設定を収集する方が、より便利です。)
また、<literal>libc</literal>の照合順序は文字エンコーディングと結びついています(<xref linkend="multibyte"/>を参照下さい)。
同一の照合順序名称が異なるエンコーディングに対して存在しています。
   </para>

   <para>
<!--
    A collation object provided by <literal>icu</literal> maps to a named
    collator provided by the ICU library.  ICU does not support
    separate <quote>collate</quote> and <quote>ctype</quote> settings, so
    they are always the same.  Also, ICU collations are independent of the
    encoding, so there is always only one ICU collation of a given name in
    a database.
-->
<literal>icu</literal>が提供する照合順序オブジェクトは、ICUライブラリが提供する照合順序機能(collator)にマップします。
ICUは<quote>collate</quote>と<quote>ctype</quote>を別々に設定する機能を提供しないので、それら常に同じものになります。
また、ICUの照合順序はエンコーディングからは独立しています。
ですから、データベース中のある名前のICU照合順序は、常にただひとつだけです。
   </para>

   <sect3>
<!--
    <title>Standard Collations</title>
-->
    <title>標準の照合順序</title>

   <para>
<!--
    On all platforms, the collations named <literal>default</literal>,
    <literal>C</literal>, and <literal>POSIX</literal> are available.  Additional
    collations may be available depending on operating system support.
    The <literal>default</literal> collation selects the <symbol>LC_COLLATE</symbol>
    and <symbol>LC_CTYPE</symbol> values specified at database creation time.
    The <literal>C</literal> and <literal>POSIX</literal> collations both specify
    <quote>traditional C</quote> behavior, in which only the ASCII letters
    <quote><literal>A</literal></quote> through <quote><literal>Z</literal></quote>
    are treated as letters, and sorting is done strictly by character
    code byte values.
-->
すべてのプラットフォーム上で<literal>default</literal>、<literal>C</literal>そして<literal>POSIX</literal>という名称の照合順序が
利用できます。
オペレーティングシステムによっては追加の照合順序が利用可能な場合もあります。
<literal>default</literal>照合順序は、データベース作成時に<symbol>LC_COLLATE</symbol>値と<symbol>LC_CTYPE</symbol>値を
選択します。<literal>C</literal>と<literal>POSIX</literal>照合順序は共に<quote>traditional C</quote>の動作を指定します。
これはASCII文字の<quote><literal>A</literal></quote>から<quote><literal>Z</literal></quote>を文字として扱い、ソート順は厳密な文字コードのバイト値によります。
   </para>

   <para>
<!--
    Additionally, the SQL standard collation name <literal>ucs_basic</literal>
    is available for encoding <literal>UTF8</literal>.  It is equivalent
    to <literal>C</literal> and sorts by Unicode code point.
-->
加えて、エンコーディング<literal>UTF8</literal>では、SQL標準の照合順序名<literal>ucs_basic</literal>が利用できます。
<literal>ucs_basic</literal>は<literal>C</literal>と同等のもので、ソート順はUnicodeのコードポイントです。
   </para>
  </sect3>

  <sect3>
<!--
   <title>Predefined Collations</title>
-->
   <title>定義済みの照合順序</title>

   <para>
<!--
    If the operating system provides support for using multiple locales
    within a single program (<function>newlocale</function> and related functions),
    or if support for ICU is configured,
    then when a database cluster is initialized, <command>initdb</command>
    populates the system catalog <literal>pg_collation</literal> with
    collations based on all the locales it finds in the operating
    system at the time.
-->
オペレーティングシステムが単一のプログラム内(<function>newlocale</function>や関連する関数)で複数のロケールを使用することをサポートしているか、ICUサポートが組み込み済みの場合、データベースクラスタが初期化されると<command>initdb</command>は、オペレーティングシステム上で見つけた全てのロケールに基づく照合順序をシステムカタログの<literal>pg_collation</literal>に書き込みます。
   </para>

   <para>
<!--
    To inspect the currently available locales, use the query <literal>SELECT
    * FROM pg_collation</literal>, or the command <command>\dOS+</command>
    in <application>psql</application>.
-->
現在利用可能なロケールを調べるには、<literal>SELECT * FROM pg_collation</literal>という問合せを使うか、<application>psql</application>内で<command>\dOS+</command>コマンドを使用します。
   </para>

  <sect4>
<!--
   <title>libc Collations</title>
-->
   <title>libc照合順序</title>

   <para>
<!--
    For example, the operating system might
    provide a locale named <literal>de_DE.utf8</literal>.
    <command>initdb</command> would then create a collation named
    <literal>de_DE.utf8</literal> for encoding <literal>UTF8</literal>
    that has both <symbol>LC_COLLATE</symbol> and
    <symbol>LC_CTYPE</symbol> set to <literal>de_DE.utf8</literal>.
    It will also create a collation with the <literal>.utf8</literal>
    tag stripped off the name.  So you could also use the collation
    under the name <literal>de_DE</literal>, which is less cumbersome
    to write and makes the name less encoding-dependent.  Note that,
    nevertheless, the initial set of collation names is
    platform-dependent.
-->
例えば、オペレーティングシステムが<literal>de_DE.utf8</literal>という名称のロケールを提供した場合、<command>initdb</command>は、<literal>de_DE.utf8</literal>に設定された<symbol>LC_COLLATE</symbol>と<symbol>LC_CTYPE</symbol>の両方を持つ<literal>UTF8</literal>エンコーディングの<literal>de_DE.utf8</literal>という名称の照合順序を作成します。
同時に照合順序の名称から<literal>.utf8</literal>タグを削除した照合順序も作成します。
これは手間を省き、名称がエンコーディングに依存しにくいようになります。
それにもかかわらず、照合順序名称の初期値はプラットフォーム依存となることに気をつけてください。
   </para>

   <para>
<!--
    The default set of collations provided by <literal>libc</literal> map
    directly to the locales installed in the operating system, which can be
    listed using the command <literal>locale -a</literal>.  In case
    a <literal>libc</literal> collation is needed that has different values
    for <symbol>LC_COLLATE</symbol> and <symbol>LC_CTYPE</symbol>, or if new
    locales are installed in the operating system after the database system
    was initialized, then a new collation may be created using
    the <xref linkend="sql-createcollation"/> command.
    New operating system locales can also be imported en masse using
    the <link linkend="functions-admin-collation"><function>pg_import_system_collations()</function></link> function.
-->
<literal>libc</literal>が提供するデフォルトの照合順序の集合は、直接オペレーティングシステム内にインストールされたロケールにマップされ、コマンド<literal>locale -a</literal>で参照できます。
<symbol>LC_COLLATE</symbol>と<symbol>LC_CTYPE</symbol>で違う値を持つ<literal>libc</literal>照合順序が必要な場合、あるいはデータベースシステムが初期化された後に新しいロケールがインストールされた場合は、新しい照合順序を<xref linkend="sql-createcollation"/>コマンドで作成できます。
また、新しいオペレーティングシステムロケールは、<link linkend="functions-admin-collation"><function>pg_import_system_collations()</function></link>関数でインポートできます。
   </para>

   <para>
<!--
    Within any particular database, only collations that use that
    database's encoding are of interest.  Other entries in
    <literal>pg_collation</literal> are ignored.  Thus, a stripped collation
    name such as <literal>de_DE</literal> can be considered unique
    within a given database even though it would not be unique globally.
    Use of the stripped collation names is recommended, since it will
    make one fewer thing you need to change if you decide to change to
    another database encoding.  Note however that the <literal>default</literal>,
    <literal>C</literal>, and <literal>POSIX</literal> collations can be used regardless of
    the database encoding.
-->
どのようなデータベース内でも、データベースのエンコーディングを使用している照合順序のみが興味の対象となります。
<literal>pg_collation</literal>内の他のエントリは無視されます。
よって<literal>de_DE</literal>といったようなエンコーディング名が省かれた照合順序は、一般的には一意でなくてもデータベース内では一意であるとみなされます。
エンコーディング名が省かれた照合順序を使用することを推奨します。
というのも、データベースのエンコーディングを変更するときに、変えなければならないものを１つ減らせるからです。
しかし、<literal>default</literal>、<literal>C</literal>そして<literal>POSIX</literal>照合順序は、データベースのエンコーディングに関係なく使用可能であることに注意してください。
   </para>

   <para>
<!--
    <productname>PostgreSQL</productname> considers distinct collation
    objects to be incompatible even when they have identical properties.
    Thus for example,
-->
<productname>PostgreSQL</productname>は、異なる照合順序オブジェクトは、それらが同じプロパティを持っていても互換性がないものとみなします。
例えば、

<programlisting>
SELECT a COLLATE "C" &lt; b COLLATE "POSIX" FROM test1;
</programlisting>
<!--
    will draw an error even though the <literal>C</literal> and <literal>POSIX</literal>
    collations have identical behaviors.  Mixing stripped and non-stripped
    collation names is therefore not recommended.
-->
は、<literal>C</literal>と<literal>POSIX</literal>照合順序が同じ動作であってもエラーとなります。
よってエンコーディング名が省かれた照合順序を混ぜて使用することは推奨されません。
   </para>
  </sect4>

  <sect4>
<!--
   <title>ICU Collations</title>
-->
   <title>ICU照合順序</title>

   <para>
<!--
    With ICU, it is not sensible to enumerate all possible locale names.  ICU
    uses a particular naming system for locales, but there are many more ways
    to name a locale than there are actually distinct locales.
    <command>initdb</command> uses the ICU APIs to extract a set of distinct
    locales to populate the initial set of collations.  Collations provided by
    ICU are created in the SQL environment with names in BCP 47 language tag
    format, with a <quote>private use</quote>
    extension <literal>-x-icu</literal> appended, to distinguish them from
    libc locales.
-->
ICUにおいては、すべての可能なロケール名を列挙するのは賢明ではありません。
ICUはロケールの固有の名前付けシステムを使っています。
しかし、実際の個別のロケール名以上の名前を付ける多くの方法があります。
<command>initdb</command>はICUのAPIを使い、照合順序の初期集合を入力するための
個別のロケールの集合を取り出します。
ICUが提供する照合順序は、libcロケールと区別するために、SQL環境において、<quote>私的利用</quote>拡張<literal>-x-icu</literal>を追加したBCP 47言語タグ形式の名前で作成されます。
   </para>

   <para>
<!--
    Here are some example collations that might be created:
-->
以下は作成されるかもしれない照合順序の例です。

    <variablelist>
     <varlistentry>
      <term><literal>de-x-icu</literal></term>
      <listitem>
<!--
       <para>German collation, default variant</para>
-->
       <para>ドイツ語照合順序、デフォルトの異型</para>
      </listitem>
     </varlistentry>

     <varlistentry>
      <term><literal>de-AT-x-icu</literal></term>
      <listitem>
<!--
       <para>German collation for Austria, default variant</para>
-->
       <para>オーストリアのドイツ語照合順序、デフォルトの異型</para>
       <para>
<!--
        (There are also, say, <literal>de-DE-x-icu</literal>
        or <literal>de-CH-x-icu</literal>, but as of this writing, they are
        equivalent to <literal>de-x-icu</literal>.)
-->
（他に、<literal>de-DE-x-icu</literal>あるいは<literal>de-CH-x-icu</literal>というのがあります。
しかし、本稿執筆時点では、それらは<literal>de-x-icu</literal>と同じです。）
       </para>
      </listitem>
     </varlistentry>

     <varlistentry>
<!--
      <term><literal>und-x-icu</literal> (for <quote>undefined</quote>)</term>
-->
      <term><literal>und-x-icu</literal> (<quote>undefined</quote>用)</term>
      <listitem>
       <para>
<!--
        ICU <quote>root</quote> collation.  Use this to get a reasonable
        language-agnostic sort order.
-->
ICU<quote>root</quote>照合順序。
言語に依存しない適当なソート順を得るために使用してください。
       </para>
      </listitem>
     </varlistentry>
    </variablelist>
   </para>

   <para>
<!--
    Some (less frequently used) encodings are not supported by ICU.  When the
    database encoding is one of these, ICU collation entries
    in <literal>pg_collation</literal> are ignored.  Attempting to use one
    will draw an error along the lines of <quote>collation "de-x-icu" for
    encoding "WIN874" does not exist</quote>.
-->
ある種の（利用頻度が低い）エンコーディングをICUはサポートしません。
データベースエンコーディングがこのようなものであった場合、<literal>pg_collation</literal>中のICU照合順序は無視されます。
このようなものを使おうとすると、<quote>collation "de-x-icu" for encoding "WIN874" does not exist</quote>というメッセージを伴ったエラーが発生します。
   </para>
  </sect4>
  </sect3>

  <sect3 id="collation-create">
<!--
   <title>Creating New Collation Objects</title>
-->
   <title>新しい照合順序オブジェクの作成</title>

   <para>
<!--
    If the standard and predefined collations are not sufficient, users can
    create their own collation objects using the SQL
    command <xref linkend="sql-createcollation"/>.
-->
標準の定義済み照合順序が十分でない場合は、ユーザはSQLコマンド<xref linkend="sql-createcollation"/>で照合順序オブジェクトを作成できます。
   </para>

   <para>
<!--
    The standard and predefined collations are in the
    schema <literal>pg_catalog</literal>, like all predefined objects.
    User-defined collations should be created in user schemas.  This also
    ensures that they are saved by <command>pg_dump</command>.
-->
すべての定義済みオブジェクト同様、標準の定義済み照合順序は<literal>pg_catalog</literal>スキーマにあります。
これはまた、<command>pg_dump</command>の保存対象になることを確実にします。
   </para>

   <sect4>
<!--
    <title>libc Collations</title>
-->
    <title>libc照合順序</title>

    <para>
<!--
     New libc collations can be created like this:
-->
以下のようにして新しいlibc照合順序を作成できます。
<programlisting>
CREATE COLLATION german (provider = libc, locale = 'de_DE');
</programlisting>
<!--
     The exact values that are acceptable for the <literal>locale</literal>
     clause in this command depend on the operating system.  On Unix-like
     systems, the command <literal>locale -a</literal> will show a list.
-->
コマンド中の<literal>locale</literal>句に使用できる正確な値は、オペレーティングシステムに依存します。
Unix系のシステムでは、<literal>locale -a</literal>コマンドでこのリストを表示できるでしょう。
    </para>

    <para>
<!--
     Since the predefined libc collations already include all collations
     defined in the operating system when the database instance is
     initialized, it is not often necessary to manually create new ones.
     Reasons might be if a different naming system is desired (in which case
     see also <xref linkend="collation-copy"/>) or if the operating system has
     been upgraded to provide new locale definitions (in which case see
     also <link linkend="functions-admin-collation"><function>pg_import_system_collations()</function></link>).
-->
定義済みのlibc照合順序は、データベースインスタンスが初期化された際に、オペレーティングシステムで定義されたすべての照合順序をすでに含んでいるので、新しいものを手動で作る必要はあまりないでしょう。
そうしたことをする理由があるとすれば、異なる命名規則が必要である（この場合は、<xref linkend="collation-copy"/>も参照してください）、あるいはオペレーティングシステムが更新されて、新しい照合順序の定義が提供されるようになった場合です。（この場合は<link linkend="functions-admin-collation"><function>pg_import_system_collations()</function></link>も参照してください。）
    </para>
   </sect4>

   <sect4>
<!--
    <title>ICU Collations</title>
-->
    <title>ICU照合順序</title>

   <para>
<!--
    ICU allows collations to be customized beyond the basic language+country
    set that is preloaded by <command>initdb</command>.  Users are encouraged
    to define their own collation objects that make use of these facilities to
    suit the sorting behavior to their requirements.
    See <ulink url="http://userguide.icu-project.org/locale"></ulink>
    and <ulink url="http://userguide.icu-project.org/collation/api"></ulink> for
    information on ICU locale naming.  The set of acceptable names and
    attributes depends on the particular ICU version.
-->
ICUでは、<command>initdb</command>であらかじめロードされた基本的な言語＋国の集合を超えて照合順序をカスタマイズできます。
ユーザが、これらの機能を利用して、ソート処理の挙動が自分の要件に適合する照合順序オブジェクトを定義することを推奨します。
ICUロケールの命名規則に関する情報に関しては、<ulink url="http://userguide.icu-project.org/locale"></ulink>と<ulink url="http://userguide.icu-project.org/collation/api"></ulink>を参照してください。
利用可能な名前と属性の集合は、ICUのバージョンに依存します。
   </para>

   <para>
<!--
    Here are some examples:
-->
例を示します。

    <variablelist>
     <varlistentry>
      <term><literal>CREATE COLLATION "de-u-co-phonebk-x-icu" (provider = icu, locale = 'de-u-co-phonebk');</literal></term>
      <term><literal>CREATE COLLATION "de-u-co-phonebk-x-icu" (provider = icu, locale = 'de@collation=phonebook');</literal></term>
      <listitem>
<!--
       <para>German collation with phone book collation type</para>
-->
       <para>電話帳照合順形式を伴うドイツ語の照合順序</para>
       <para>
<!--
        The first example selects the ICU locale using a <quote>language
        tag</quote> per BCP 47.  The second example uses the traditional
        ICU-specific locale syntax.  The first style is preferred going
        forward, but it is not supported by older ICU versions.
-->

最初の例では、BCP 47による<quote>language tag</quote>を使ったICU照合順序を選択しています。
次の例は伝統的なICU固有のロケール構文を使用しています。
最初の形式を以後使用しますが、これは古いICUのバージョンではサポートされません。
       </para>
       <para>
<!--
        Note that you can name the collation objects in the SQL environment
        anything you want.  In this example, we follow the naming style that
        the predefined collations use, which in turn also follow BCP 47, but
        that is not required for user-defined collations.
-->
SQL環境における照合順序オブジェクトにはどのような名前でも付けられることに注意してください。
この例では、定義済みの照合順序が使っている名前付け形式に従っているので、結果としてBCP 47に従っています。
しかし、これはユーザ定義照合順序では必須ではありません。
       </para>
      </listitem>
     </varlistentry>

     <varlistentry>
      <term><literal>CREATE COLLATION "und-u-co-emoji-x-icu" (provider = icu, locale = 'und-u-co-emoji');</literal></term>
      <term><literal>CREATE COLLATION "und-u-co-emoji-x-icu" (provider = icu, locale = '@collation=emoji');</literal></term>
      <listitem>
       <para>
<!--
        Root collation with Emoji collation type, per Unicode Technical Standard #51
-->
絵文字照合順序型を伴うRoot照合順序。Unicode標準51番による。
       </para>
       <para>
<!--
        Observe how in the traditional ICU locale naming system, the root
        locale is selected by an empty string.
-->
伝統的なICUロケール命名規則では、rootロケールは空文字列によって選択されることに注目してください。
       </para>
      </listitem>
     </varlistentry>

     <varlistentry>
      <term><literal>CREATE COLLATION latinlast (provider = icu, locale = 'en-u-kr-grek-latn');</literal></term>
      <term><literal>CREATE COLLATION latinlast (provider = icu, locale = 'en@colReorder=grek-latn');</literal></term>
      <listitem>
       <para>
<<<<<<< HEAD
        Sort Greek letters before Latin ones.  (The default is Latin before Greek.)
=======
<!--
        Sort Greek letters before Latin ones.  (The default is Latin before Greek.)
-->
ラテン文字の前にギリシャ文字が来るように並べます。（デフォルトではギリシャ文字の前にラテン文字が来ます。）
>>>>>>> 9a9c638e
       </para>
      </listitem>
     </varlistentry>

     <varlistentry>
      <term><literal>CREATE COLLATION upperfirst (provider = icu, locale = 'en-u-kf-upper');</literal></term>
      <term><literal>CREATE COLLATION upperfirst (provider = icu, locale = 'en@colCaseFirst=upper');</literal></term>
      <listitem>
       <para>
<!--
        Sort upper-case letters before lower-case letters.  (The default is
        lower-case letters first.)
-->
小文字の前に大文字が来るように並べます。（デフォルトでは最初に小文字が来ます。）
       </para>
      </listitem>
     </varlistentry>

    <varlistentry>
      <term><literal>CREATE COLLATION special (provider = icu, locale = 'en-u-kf-upper-kr-grek-latn');</literal></term>
      <term><literal>CREATE COLLATION special (provider = icu, locale = 'en@colCaseFirst=upper;colReorder=grek-latn');</literal></term>
      <listitem>
       <para>
<!--
        Combines both of the above options.
-->
上記のオプションを組み合わせます。
       </para>
      </listitem>
     </varlistentry>

     <varlistentry>
      <term><literal>CREATE COLLATION numeric (provider = icu, locale = 'en-u-kn-true');</literal></term>
      <term><literal>CREATE COLLATION numeric (provider = icu, locale = 'en@colNumeric=yes');</literal></term>
      <listitem>
       <para>
<!--
        Numeric ordering, sorts sequences of digits by their numeric value,
        for example: <literal>A-21</literal> &lt; <literal>A-123</literal>
        (also known as natural sort).
-->
数値の値により、数字の列を並べる数値の順序付けです。
例： <literal>A-21</literal> &lt; <literal>A-123</literal>
（自然順ソート(natural sort)としても知られています。）
       </para>
      </listitem>
     </varlistentry>
    </variablelist>

<!--
    See <ulink url="https://www.unicode.org/reports/tr35/tr35-collation.html">Unicode
    Technical Standard #35</ulink>
    and <ulink url="https://tools.ietf.org/html/bcp47">BCP 47</ulink> for
    details.  The list of possible collation types (<literal>co</literal>
    subtag) can be found in
    the <ulink url="https://github.com/unicode-org/cldr/blob/master/common/bcp47/collation.xml">CLDR
    repository</ulink>.
    The <ulink url="https://ssl.icu-project.org/icu-bin/locexp">ICU Locale
    Explorer</ulink> can be used to check the details of a particular locale
    definition.  The examples using the <literal>k*</literal> subtags require
    at least ICU version 54.
-->
詳細は、<ulink url="https://www.unicode.org/reports/tr35/tr35-collation.html">Unicode Technical Standard #35</ulink>と、<ulink url="https://tools.ietf.org/html/bcp47">BCP 47</ulink>をご覧ください。
可能な照合順序型(<literal>co</literal>下位タグ)のリストは、<ulink url="https://github.com/unicode-org/cldr/blob/master/common/bcp47/collation.xml">CLDR repository</ulink>で参照できます。
<ulink url="https://ssl.icu-project.org/icu-bin/locexp">ICU Locale Explorer</ulink>で、特定のロケール定義の詳細を確認できます。
<literal>k*</literal>下位タグを使う例では、は少なくともICUのバージョン54が必要です。
   </para>

   <para>
<!--
    Note that while this system allows creating collations that <quote>ignore
    case</quote> or <quote>ignore accents</quote> or similar (using the
    <literal>ks</literal> key), in order for such collations to act in a
    truly case- or accent-insensitive manner, they also need to be declared as not
    <firstterm>deterministic</firstterm> in <command>CREATE COLLATION</command>;
    see <xref linkend="collation-nondeterministic"/>.
    Otherwise, any strings that compare equal according to the collation but
    are not byte-wise equal will be sorted according to their byte values.
-->
このシステムでは、<quote>大文字小文字の違いを無視</quote>、あるいは<quote>アクセントを無視</quote>、あるいはその類似（<literal>ks</literal>キーを使用）の照合順序を作成できますが、照合順序が真の大文字小文字あるいはアクセントを無視するように動作するためには、<command>CREATE COLLATION</command>内で<firstterm>決定論的</firstterm>でないとして宣言されている必要があることに注意してください。
<xref linkend="collation-nondeterministic"/>を参照してください。
宣言されていない場合、照合順序としては同一に扱われるものの、バイトごとの比較では異なる文字列は、バイト値によってソートされます。
   </para>

   <note>
    <para>
<!--
     By design, ICU will accept almost any string as a locale name and match
     it to the closest locale it can provide, using the fallback procedure
     described in its documentation.  Thus, there will be no direct feedback
     if a collation specification is composed using features that the given
     ICU installation does not actually support.  It is therefore recommended
     to create application-level test cases to check that the collation
     definitions satisfy one's requirements.
-->
設計上、ICUはロケール名としてどのような文字列も受け入れ、ドキュメントで説明されているフォールバック手続きを使って、ICUが提供するもっとも近いロケールにマッチさせます。
したがって、インストールされたICUが実際にはサポートしていない機能を使って照合順序の指定が構成されていたとしても、直接にはフィードバックはありません。
そういうわけで、照合順序の定義が要件を満たしているかどうかを確認するためのアプリケーションレベルのテストケースを作成することをお勧めします。
    </para>
   </note>
   </sect4>

   <sect4 id="collation-copy">
<!--
   <title>Copying Collations</title>
-->
   <title>照合順序の複製</title>

   <para>
<!--
    The command <xref linkend="sql-createcollation"/> can also be used to
    create a new collation from an existing collation, which can be useful to
    be able to use operating-system-independent collation names in
    applications, create compatibility names, or use an ICU-provided collation
    under a more readable name.  For example:
-->
コマンド<xref linkend="sql-createcollation"/>は、既存の照合順序から新しい照合順序を作る際にも利用できます。
これは、オペレーティングシステムから独立した照合順序名をアプリケーションで使用可能にしたり、互換性のある名称を作成したり、ICUが提供する照合順序を、よりわかりやすい名称で利用するのに役立ちます。
例を示します。
<programlisting>
CREATE COLLATION german FROM "de_DE";
CREATE COLLATION french FROM "fr-x-icu";
</programlisting>
   </para>
   </sect4>
   </sect3>

   <sect3 id="collation-nondeterministic">
<!--
    <title>Nondeterministic Collations</title>
-->
    <title>非決定論的な照合順序</title>

    <para>
<!--
     A collation is either <firstterm>deterministic</firstterm> or
     <firstterm>nondeterministic</firstterm>.  A deterministic collation uses
     deterministic comparisons, which means that it considers strings to be
     equal only if they consist of the same byte sequence.  Nondeterministic
     comparison may determine strings to be equal even if they consist of
     different bytes.  Typical situations include case-insensitive comparison,
     accent-insensitive comparison, as well as comparison of strings in
     different Unicode normal forms.  It is up to the collation provider to
     actually implement such insensitive comparisons; the deterministic flag
     only determines whether ties are to be broken using bytewise comparison.
     See also <ulink url="https://www.unicode.org/reports/tr10">Unicode Technical
     Standard 10</ulink> for more information on the terminology.
-->
照合順序は<firstterm>決定論的</firstterm>もしくは<firstterm>非決定論的</firstterm>のどちらかです。
決定論的な照合順序は決定論的な比較を使用します。
つまり、同じバイト列で構成される場合に限り等しい文字列とみなします。
非決定論的な比較は、異なるバイト値で構成される文字列の場合でさえ文字列が等しいと判定するかもしれません。
一般的な状況では、大文字小文字を区別しない比較、アクセントを区別しない比較および異なるUnicode正規化形式による文字列の比較が含まれます。
このような区別しない比較を実際に実装するかは照合順序のプロパイダ次第です。
deterministicフラグはバイト単位の比較を用いて分解されるかどうかのみを決定します。
用語の詳細については、<ulink url="https://www.unicode.org/reports/tr10">Unicode Technical Standard 10</ulink>を参照してください。
    </para>

    <para>
<!--
     To create a nondeterministic collation, specify the property
     <literal>deterministic = false</literal> to <command>CREATE
     COLLATION</command>, for example:
-->
非決定論的な照合順序を作るためには<command>CREATE COLLATION</command>に<literal>deterministic = false</literal>プロパティを指定します。
以下に例を示します。
<programlisting>
CREATE COLLATION ndcoll (provider = icu, locale = 'und', deterministic = false);
</programlisting>
<!--
     This example would use the standard Unicode collation in a
     nondeterministic way.  In particular, this would allow strings in
     different normal forms to be compared correctly.  More interesting
     examples make use of the ICU customization facilities explained above.
     For example:
-->
この例では非決定論的な方法で標準のUnicode照合順序を使えます。
具体的には、これは異なる正規形の文字列を正しく比較できるでしょう。
より興味深い例は上述したICUカスタマイズ機能を用いた場合です。
以下に例を示します。
<programlisting>
CREATE COLLATION case_insensitive (provider = icu, locale = 'und-u-ks-level2', deterministic = false);
CREATE COLLATION ignore_accents (provider = icu, locale = 'und-u-ks-level1-kc-true', deterministic = false);
</programlisting>
    </para>

    <para>
<!--
     All standard and predefined collations are deterministic, all
     user-defined collations are deterministic by default.  While
     nondeterministic collations give a more <quote>correct</quote> behavior,
     especially when considering the full power of Unicode and its many
     special cases, they also have some drawbacks.  Foremost, their use leads
     to a performance penalty.  Note, in particular, that B-tree cannot use
     deduplication with indexes that use a nondeterministic collation.  Also,
     certain operations are not possible with nondeterministic collations,
     such as pattern matching operations.  Therefore, they should be used
     only in cases where they are specifically wanted.
-->
すべての標準および事前に定義された照合順序は決定論的であり、すべてのユーザ定義の照合順序はデフォルトで決定論的です。
特にUnicodeの全機能およびその特別な場合を考えた際、非決定論的な照合順序はより多くの<quote>正しい</quote>振る舞いを与えると同時に、いくつかの欠点もあります。
第一にそれらを使用するとパフォーマンスが低下します。
B-treeは非決定的照合順序を使用したインデックスでは重複排除には使用できないことに特に注意してください。
また、パターンマッチング操作などで非決定論的な照合順序による操作ができないことも避けられません。
したがって、これらは明確に必要とされる場合のみに使用されるべきです。
    </para>

    <tip>
     <para>
<!--
      To deal with text in different Unicode normalization forms, it is also
      an option to use the functions/expressions
      <function>normalize</function> and <literal>is normalized</literal> to
      preprocess or check the strings, instead of using nondeterministic
      collations.  There are different trade-offs for each approach.
-->
異なるUnicode正規化形式のテキストを処理する場合、非決定論的な照合を使用する代わりに<function>normalize</function>および<literal>is normalized</literal>関数もしくは式を使用して文字列の前処理もしくはチェックをするオプションもあります。
それぞれのアプローチで異なるトレードオフがあります。
     </para>
    </tip>
   </sect3>
  </sect2>
 </sect1>

 <sect1 id="multibyte">
<!--
  <title>Character Set Support</title>
-->

  <title>文字セットサポート</title>
<!--
  <indexterm zone="multibyte"><primary>character set</primary></indexterm>
-->
  <indexterm zone="multibyte"><primary>文字セット</primary></indexterm>

  <para>
<!--
   The character set support in <productname>PostgreSQL</productname>
   allows you to store text in a variety of character sets (also called
   encodings), including
   single-byte character sets such as the ISO 8859 series and
   multiple-byte character sets such as <acronym>EUC</acronym> (Extended Unix
   Code), UTF-8, and Mule internal code.  All supported character sets
   can be used transparently by clients, but a few are not supported
   for use within the server (that is, as a server-side encoding).
   The default character set is selected while
   initializing your <productname>PostgreSQL</productname> database
   cluster using <command>initdb</command>.  It can be overridden when you
   create a database, so you can have multiple
   databases each with a different character set.
-->
<productname>PostgreSQL</productname>の文字セット（エンコーディングとも呼ばれます）サポートにより、ISO 8859シリーズなどのシングルバイト文字や<acronym>EUC</acronym>（拡張Unixコード）、UTF-8、Mule内部コードなどのマルチバイト文字を含む、各種文字セットでテキストを保存することができます。
全ての文字セットはクライアントにより透過的に使用することができますが、いくつかは、サーバ内での（つまりサーバサイドエンコーディングとして）使用はサポートされていません。デフォルトの文字セットは、<command>initdb</command>を使用した<productname>PostgreSQL</productname>データベースクラスタの初期化時に決定されます。
これは、データベースを作成する時に上書きすることができるので、異なる文字セットを使用した複数のデータベースを持つことができます。
  </para>

  <para>
<!--
   An important restriction, however, is that each database's character set
   must be compatible with the database's <envar>LC_CTYPE</envar> (character
   classification) and <envar>LC_COLLATE</envar> (string sort order) locale
   settings. For <literal>C</literal> or
   <literal>POSIX</literal> locale, any character set is allowed, but for other
   libc-provided locales there is only one character set that will work
   correctly.
   (On Windows, however, UTF-8 encoding can be used with any locale.)
   If you have ICU support configured, ICU-provided locales can be used
   with most but not all server-side encodings.
-->
しかし重要な制限として、それぞれのデータベースの文字セットがサーバの<envar>LC_CTYPE</envar>（文字分類）および<envar>LC_COLLATE</envar>（文字列並び替え順序）ロケール設定と互換性がなくてはいけないことがあげられます。
<literal>C</literal>もしくは<literal>POSIX</literal>ロケール設定の場合、どのような文字セットも許可されています。
しかし、libcが提供する他のロケール設定の場合、正しく動作する文字セットはひとつだけとなります。
（しかしWindowsではUTF-8符号化方式をどのロケールでも使用できます。）
ICUサポートが組み込まれている場合は、サーバサイドのすべてではないにしても、ほとんどのエンコーディングで、ICUが提供する照合順序が利用できます。
  </para>

   <sect2 id="multibyte-charset-supported">
<!--
    <title>Supported Character Sets</title>
-->
<title>サポートされる文字セット</title>

    <para>
<!--
     <xref linkend="charset-table"/> shows the character sets available
     for use in <productname>PostgreSQL</productname>.
-->
<productname>PostgreSQL</productname>で使用できる文字セットを<xref linkend="charset-table"/>に示します。
    </para>

     <table id="charset-table">
<!--
      <title><productname>PostgreSQL</productname> Character Sets</title>
-->
      <title><productname>PostgreSQL</productname>文字セット</title>
      <tgroup cols="7">
       <colspec colname="col1" colwidth="3*"/>
       <colspec colname="col2" colwidth="2*"/>
       <colspec colname="col3" colwidth="2*"/>
       <colspec colname="col4" colwidth="1.25*"/>
       <colspec colname="col5" colwidth="1*"/>
       <colspec colname="col6" colwidth="1*"/>
       <colspec colname="col7" colwidth="2*"/>
       <thead>
        <row>
<!--
         <entry>Name</entry>
         <entry>Description</entry>
         <entry>Language</entry>
         <entry>Server?</entry>
         <entry>ICU?</entry>
-->
         <entry>名前</entry>
         <entry>説明</entry>
         <entry>言語</entry>
         <entry>サーバ？</entry>
         <entry>ICU?</entry>
         <!--
          The Bytes/Char field is populated by looking at the values returned
          by pg_wchar_table.mblen function for each encoding.
         -->
<!--
バイト数/文字列は、それぞれの符号化方式に対するpg_wchar_table.mblen関数の戻り値を見ることにより登録されます。
-->
<!--
         <entry>Bytes/&zwsp;Char</entry>
         <entry>Aliases</entry>
-->
         <entry>バイト数/&zwsp;文字</entry>
         <entry>別名</entry>
        </row>
       </thead>
       <tbody>
        <row>
         <entry><literal>BIG5</literal></entry>
         <entry>Big Five</entry>
<!--
         <entry>Traditional Chinese</entry>
-->
         <entry>繁体字</entry>
<!--
         <entry>No</entry>
         <entry>No</entry>
         <entry>1&ndash;2</entry>
-->
         <entry>いいえ</entry>
         <entry>いいえ</entry>
         <entry>1-2</entry>
<!--
         <entry><literal>WIN950</literal>, <literal>Windows950</literal></entry>
-->
         <entry><literal>WIN950</literal>、<literal>Windows950</literal></entry>
        </row>
        <row>
         <entry><literal>EUC_CN</literal></entry>
         <entry>Extended UNIX Code-CN</entry>
<!--
         <entry>Simplified Chinese</entry>
-->
         <entry>簡体字</entry>
<!--
         <entry>Yes</entry>
         <entry>Yes</entry>
         <entry>1&ndash;3</entry>
-->
         <entry>はい</entry>
         <entry>はい</entry>
         <entry>1-3</entry>
         <entry></entry>
        </row>
        <row>
         <entry><literal>EUC_JP</literal></entry>
         <entry>Extended UNIX Code-JP</entry>
<!--
         <entry>Japanese</entry>
-->
         <entry>日本語</entry>
<!--
         <entry>Yes</entry>
         <entry>Yes</entry>
         <entry>1&ndash;3</entry>
-->
         <entry>はい</entry>
         <entry>はい</entry>
         <entry>1-3</entry>
         <entry></entry>
        </row>
        <row>
         <entry><literal>EUC_JIS_2004</literal></entry>
         <entry>Extended UNIX Code-JP, JIS X 0213</entry>
<!--
         <entry>Japanese</entry>
-->
         <entry>日本語</entry>
<!--
         <entry>Yes</entry>
         <entry>No</entry>
         <entry>1&ndash;3</entry>
-->
         <entry>はい</entry>
         <entry>いいえ</entry>
         <entry>1-3</entry>
         <entry></entry>
        </row>
        <row>
         <entry><literal>EUC_KR</literal></entry>
         <entry>Extended UNIX Code-KR</entry>
<!--
         <entry>Korean</entry>
-->
         <entry>韓国語</entry>
<!--
         <entry>Yes</entry>
         <entry>Yes</entry>
         <entry>1&ndash;3</entry>
-->
         <entry>はい</entry>
         <entry>はい</entry>
         <entry>1-3</entry>
         <entry></entry>
        </row>
        <row>
         <entry><literal>EUC_TW</literal></entry>
         <entry>Extended UNIX Code-TW</entry>
<!--
         <entry>Traditional Chinese, Taiwanese</entry>
-->
         <entry>繁体字、台湾語</entry>
<!--
         <entry>Yes</entry>
         <entry>Yes</entry>
         <entry>1&ndash;3</entry>
-->
         <entry>はい</entry>
         <entry>はい</entry>
         <entry>1-3</entry>
         <entry></entry>
        </row>
        <row>
         <entry><literal>GB18030</literal></entry>
         <entry>National Standard</entry>
<!--
         <entry>Chinese</entry>
-->
         <entry>中国語</entry>
<!--
         <entry>No</entry>
         <entry>No</entry>
         <entry>1&ndash;4</entry>
-->
         <entry>いいえ</entry>
         <entry>いいえ</entry>
         <entry>1-4</entry>
         <entry></entry>
        </row>
        <row>
         <entry><literal>GBK</literal></entry>
         <entry>Extended National Standard</entry>
<!--
         <entry>Simplified Chinese</entry>
-->
         <entry>簡体字</entry>
<!--
         <entry>No</entry>
         <entry>No</entry>
         <entry>1&ndash;2</entry>
-->
         <entry>いいえ</entry>
         <entry>いいえ</entry>
         <entry>1-2</entry>
<!--
         <entry><literal>WIN936</literal>, <literal>Windows936</literal></entry>
-->
         <entry><literal>WIN936</literal>、<literal>Windows936</literal></entry>
        </row>
        <row>
         <entry><literal>ISO_8859_5</literal></entry>
<!--
         <entry>ISO 8859-5, <acronym>ECMA</acronym> 113</entry>
-->
         <entry>ISO 8859-5、<acronym>ECMA</acronym> 113</entry>
<!--
         <entry>Latin/Cyrillic</entry>
-->
         <entry>ラテン/キリル</entry>
<!--
         <entry>Yes</entry>
         <entry>Yes</entry>
-->
         <entry>はい</entry>
         <entry>はい</entry>
         <entry>1</entry>
         <entry></entry>
        </row>
        <row>
         <entry><literal>ISO_8859_6</literal></entry>
<!--
         <entry>ISO 8859-6, <acronym>ECMA</acronym> 114</entry>
-->
         <entry>ISO 8859-6、<acronym>ECMA</acronym> 114</entry>
<!--
         <entry>Latin/Arabic</entry>
-->
         <entry>ラテン/アラビア語</entry>
<!--
         <entry>Yes</entry>
         <entry>Yes</entry>
-->
         <entry>はい</entry>
         <entry>はい</entry>
         <entry>1</entry>
         <entry></entry>
        </row>
        <row>
         <entry><literal>ISO_8859_7</literal></entry>
<!--
         <entry>ISO 8859-7, <acronym>ECMA</acronym> 118</entry>
-->
         <entry>ISO 8859-7、<acronym>ECMA</acronym> 118</entry>
<!--
         <entry>Latin/Greek</entry>
-->
         <entry>ラテン/ギリシャ語</entry>
<!--
         <entry>Yes</entry>
         <entry>Yes</entry>
-->
         <entry>はい</entry>
         <entry>はい</entry>
         <entry>1</entry>
         <entry></entry>
        </row>
        <row>
         <entry><literal>ISO_8859_8</literal></entry>
<!--
         <entry>ISO 8859-8, <acronym>ECMA</acronym> 121</entry>
-->
         <entry>ISO 8859-8、<acronym>ECMA</acronym> 121</entry>
<!--
         <entry>Latin/Hebrew</entry>
-->
         <entry>ラテン/ヘブライ語</entry>
<!--
         <entry>Yes</entry>
         <entry>Yes</entry>
-->
         <entry>はい</entry>
         <entry>はい</entry>
         <entry>1</entry>
         <entry></entry>
        </row>
        <row>
         <entry><literal>JOHAB</literal></entry>
         <entry><acronym>JOHAB</acronym></entry>
<!--
         <entry>Korean (Hangul)</entry>
-->
         <entry>韓国語（ハングル）</entry>
<!--
         <entry>No</entry>
         <entry>No</entry>
         <entry>1&ndash;3</entry>
-->
         <entry>いいえ</entry>
         <entry>いいえ</entry>
         <entry>1-3</entry>
         <entry></entry>
        </row>
        <row>
         <entry><literal>KOI8R</literal></entry>
         <entry><acronym>KOI</acronym>8-R</entry>
<!--
         <entry>Cyrillic (Russian)</entry>
-->
         <entry>キリル文字（ロシア）</entry>
<!--
         <entry>Yes</entry>
         <entry>Yes</entry>
-->
         <entry>はい</entry>
         <entry>はい</entry>
         <entry>1</entry>
         <entry><literal>KOI8</literal></entry>
        </row>
        <row>
         <entry><literal>KOI8U</literal></entry>
         <entry><acronym>KOI</acronym>8-U</entry>
<!--
         <entry>Cyrillic (Ukrainian)</entry>
         <entry>Yes</entry>
         <entry>Yes</entry>
-->
         <entry>キリル文字（ウクライナ）</entry>
         <entry>はい</entry>
         <entry>はい</entry>
         <entry>1</entry>
         <entry></entry>
        </row>
        <row>
         <entry><literal>LATIN1</literal></entry>
<!--
         <entry>ISO 8859-1, <acronym>ECMA</acronym> 94</entry>
-->
         <entry>ISO 8859-1、<acronym>ECMA</acronym> 94</entry>
<!--
         <entry>Western European</entry>
-->
         <entry>西ヨーロッパ</entry>
<!--
         <entry>Yes</entry>
         <entry>Yes</entry>
-->
         <entry>はい</entry>
         <entry>はい</entry>
         <entry>1</entry>
         <entry><literal>ISO88591</literal></entry>
        </row>
        <row>
         <entry><literal>LATIN2</literal></entry>
<!--
         <entry>ISO 8859-2, <acronym>ECMA</acronym> 94</entry>
-->
         <entry>ISO 8859-2、<acronym>ECMA</acronym> 94</entry>
<!--
         <entry>Central European</entry>
-->
         <entry>中央ヨーロッパ</entry>
<!--
         <entry>Yes</entry>
         <entry>Yes</entry>
-->
         <entry>はい</entry>
         <entry>はい</entry>
         <entry>1</entry>
         <entry><literal>ISO88592</literal></entry>
        </row>
        <row>
         <entry><literal>LATIN3</literal></entry>
<!--
         <entry>ISO 8859-3, <acronym>ECMA</acronym> 94</entry>
-->
         <entry>ISO 8859-3、<acronym>ECMA</acronym> 94</entry>
<!--
         <entry>South European</entry>
-->
         <entry>南ヨーロッパ</entry>
<!--
         <entry>Yes</entry>
         <entry>Yes</entry>
-->
         <entry>はい</entry>
         <entry>はい</entry>
         <entry>1</entry>
         <entry><literal>ISO88593</literal></entry>
        </row>
        <row>
         <entry><literal>LATIN4</literal></entry>
<!--
         <entry>ISO 8859-4, <acronym>ECMA</acronym> 94</entry>
-->
         <entry>ISO 8859-4、<acronym>ECMA</acronym> 94</entry>
<!--
         <entry>North European</entry>
-->
         <entry>北ヨーロッパ</entry>
<!--
         <entry>Yes</entry>
         <entry>Yes</entry>
-->
         <entry>はい</entry>
         <entry>はい</entry>
         <entry>1</entry>
         <entry><literal>ISO88594</literal></entry>
        </row>
        <row>
         <entry><literal>LATIN5</literal></entry>
<!--
         <entry>ISO 8859-9, <acronym>ECMA</acronym> 128</entry>
-->
         <entry>ISO 8859-9、<acronym>ECMA</acronym> 128</entry>
<!--
         <entry>Turkish</entry>
-->
         <entry>トルコ</entry>
<!--
         <entry>Yes</entry>
         <entry>Yes</entry>
-->
         <entry>はい</entry>
         <entry>はい</entry>
         <entry>1</entry>
         <entry><literal>ISO88599</literal></entry>
        </row>
        <row>
         <entry><literal>LATIN6</literal></entry>
<!--
         <entry>ISO 8859-10, <acronym>ECMA</acronym> 144</entry>
-->
         <entry>ISO 8859-10、<acronym>ECMA</acronym> 144</entry>
<!--
         <entry>Nordic</entry>
-->
         <entry>北欧</entry>
<!--
         <entry>Yes</entry>
         <entry>Yes</entry>
-->
         <entry>はい</entry>
         <entry>はい</entry>
         <entry>1</entry>
         <entry><literal>ISO885910</literal></entry>
        </row>
        <row>
         <entry><literal>LATIN7</literal></entry>
         <entry>ISO 8859-13</entry>
<!--
         <entry>Baltic</entry>
-->
         <entry>バルト語派</entry>
<!--
         <entry>Yes</entry>
         <entry>Yes</entry>
-->
         <entry>はい</entry>
         <entry>はい</entry>
         <entry>1</entry>
         <entry><literal>ISO885913</literal></entry>
        </row>
        <row>
         <entry><literal>LATIN8</literal></entry>
         <entry>ISO 8859-14</entry>
<!--
         <entry>Celtic</entry>
-->
         <entry>ケルト</entry>
<!--
         <entry>Yes</entry>
         <entry>Yes</entry>
-->
         <entry>はい</entry>
         <entry>はい</entry>
         <entry>1</entry>
         <entry><literal>ISO885914</literal></entry>
        </row>
        <row>
         <entry><literal>LATIN9</literal></entry>
         <entry>ISO 8859-15</entry>
<!--
         <entry>LATIN1 with Euro and accents</entry>
-->
         <entry>LATIN1でヨーロッパと訛りを含む</entry>
<!--
         <entry>Yes</entry>
         <entry>Yes</entry>
-->
         <entry>はい</entry>
         <entry>はい</entry>
         <entry>1</entry>
         <entry><literal>ISO885915</literal></entry>
        </row>
        <row>
         <entry><literal>LATIN10</literal></entry>
<!--
         <entry>ISO 8859-16, <acronym>ASRO</acronym> SR 14111</entry>
-->
         <entry>ISO 8859-16、<acronym>ASRO</acronym> SR 14111</entry>
<!--
         <entry>Romanian</entry>
-->
         <entry>ルーマニア</entry>
<!--
         <entry>Yes</entry>
         <entry>No</entry>
-->
         <entry>はい</entry>
         <entry>いいえ</entry>
         <entry>1</entry>
         <entry><literal>ISO885916</literal></entry>
        </row>
        <row>
         <entry><literal>MULE_INTERNAL</literal></entry>
<!--
         <entry>Mule internal code</entry>
-->
         <entry>Mule内部コード</entry>
<!--
         <entry>Multilingual Emacs</entry>
-->
         <entry>多言語Emacs</entry>
<!--
         <entry>Yes</entry>
         <entry>No</entry>
         <entry>1&ndash;4</entry>
-->
         <entry>はい</entry>
         <entry>いいえ</entry>
         <entry>1-4</entry>
         <entry></entry>
        </row>
        <row>
         <entry><literal>SJIS</literal></entry>
         <entry>Shift JIS</entry>
<!--
         <entry>Japanese</entry>
-->
         <entry>日本語</entry>
<!--
         <entry>No</entry>
         <entry>No</entry>
         <entry>1&ndash;2</entry>
-->
         <entry>いいえ</entry>
         <entry>いいえ</entry>
         <entry>1-2</entry>
<!--
         <entry><literal>Mskanji</literal>, <literal>ShiftJIS</literal>, <literal>WIN932</literal>, <literal>Windows932</literal></entry>
-->
         <entry><literal>Mskanji</literal>、<literal>ShiftJIS</literal>、<literal>WIN932</literal>、<literal>Windows932</literal></entry>
        </row>
        <row>
         <entry><literal>SHIFT_JIS_2004</literal></entry>
         <entry>Shift JIS, JIS X 0213</entry>
<!--
         <entry>Japanese</entry>
         <entry>No</entry>
         <entry>No</entry>
         <entry>1&ndash;2</entry>
-->
         <entry>日本語</entry>
         <entry>いいえ</entry>
         <entry>いいえ</entry>
         <entry>1-2</entry>
         <entry></entry>
        </row>
        <row>
         <entry><literal>SQL_ASCII</literal></entry>
<!--
         <entry>unspecified (see text)</entry>
         <entry><emphasis>any</emphasis></entry>
-->
         <entry>未指定（テキストを参照）</entry>
         <entry><emphasis>何でも</emphasis></entry>
<!--
         <entry>Yes</entry>
         <entry>No</entry>
-->
         <entry>はい</entry>
         <entry>いいえ</entry>
         <entry>1</entry>
         <entry></entry>
        </row>
        <row>
         <entry><literal>UHC</literal></entry>
<!--
         <entry>Unified Hangul Code</entry>
         <entry>Korean</entry>
-->
         <entry>統合ハングルコード</entry>
         <entry>韓国語</entry>
<!--
         <entry>No</entry>
         <entry>No</entry>
         <entry>1&ndash;2</entry>
-->
         <entry>いいえ</entry>
         <entry>いいえ</entry>
         <entry>1-2</entry>
<!--
         <entry><literal>WIN949</literal>, <literal>Windows949</literal></entry>
-->
         <entry><literal>WIN949</literal>、<literal>Windows949</literal></entry>
        </row>
        <row>
         <entry><literal>UTF8</literal></entry>
<!--
         <entry>Unicode, 8-bit</entry>
         <entry><emphasis>all</emphasis></entry>
-->
         <entry>Unicode、8ビット</entry>
         <entry><emphasis>すべて</emphasis></entry>
<!--
         <entry>Yes</entry>
         <entry>Yes</entry>
         <entry>1&ndash;4</entry>
-->
         <entry>はい</entry>
         <entry>はい</entry>
         <entry>1-4</entry>
         <entry><literal>Unicode</literal></entry>
        </row>
        <row>
         <entry><literal>WIN866</literal></entry>
         <entry>Windows CP866</entry>
<!--
         <entry>Cyrillic</entry>
-->
         <entry>キリル文字</entry>
<!--
         <entry>Yes</entry>
         <entry>Yes</entry>
-->
         <entry>はい</entry>
         <entry>はい</entry>
         <entry>1</entry>
         <entry><literal>ALT</literal></entry>
        </row>
        <row>
         <entry><literal>WIN874</literal></entry>
         <entry>Windows CP874</entry>
<!--
         <entry>Thai</entry>
-->
         <entry>タイ語</entry>
<!--
         <entry>Yes</entry>
         <entry>No</entry>
-->
         <entry>はい</entry>
         <entry>いいえ</entry>
         <entry>1</entry>
         <entry></entry>
        </row>
        <row>
         <entry><literal>WIN1250</literal></entry>
         <entry>Windows CP1250</entry>
<!--
         <entry>Central European</entry>
-->
         <entry>中央ヨーロッパ</entry>
<!--
         <entry>Yes</entry>
         <entry>Yes</entry>
-->
         <entry>はい</entry>
         <entry>はい</entry>
         <entry>1</entry>
         <entry></entry>
        </row>
        <row>
         <entry><literal>WIN1251</literal></entry>
         <entry>Windows CP1251</entry>
<!--
         <entry>Cyrillic</entry>
-->
         <entry>キリル文字</entry>
<!--
         <entry>Yes</entry>
         <entry>Yes</entry>
-->
         <entry>はい</entry>
         <entry>はい</entry>
         <entry>1</entry>
         <entry><literal>WIN</literal></entry>
        </row>
        <row>
         <entry><literal>WIN1252</literal></entry>
         <entry>Windows CP1252</entry>
<!--
         <entry>Western European</entry>
-->
         <entry>西ヨーロッパ</entry>
<!--
         <entry>Yes</entry>
         <entry>Yes</entry>
-->
         <entry>はい</entry>
         <entry>はい</entry>
         <entry>1</entry>
         <entry></entry>
        </row>
        <row>
         <entry><literal>WIN1253</literal></entry>
         <entry>Windows CP1253</entry>
<!--
         <entry>Greek</entry>
         <entry>Yes</entry>
         <entry>Yes</entry>
-->
         <entry>ギリシャ</entry>
         <entry>はい</entry>
         <entry>はい</entry>
         <entry>1</entry>
         <entry></entry>
        </row>
        <row>
         <entry><literal>WIN1254</literal></entry>
         <entry>Windows CP1254</entry>
<!--
         <entry>Turkish</entry>
         <entry>Yes</entry>
         <entry>Yes</entry>
-->
         <entry>トルコ</entry>
         <entry>はい</entry>
         <entry>はい</entry>
         <entry>1</entry>
         <entry></entry>
        </row>
        <row>
         <entry><literal>WIN1255</literal></entry>
         <entry>Windows CP1255</entry>
<!--
         <entry>Hebrew</entry>
         <entry>Yes</entry>
         <entry>Yes</entry>
-->
         <entry>ヘブライ</entry>
         <entry>はい</entry>
         <entry>はい</entry>
         <entry>1</entry>
         <entry></entry>
        </row>
        <row>
         <entry><literal>WIN1256</literal></entry>
         <entry>Windows CP1256</entry>
<!--
         <entry>Arabic</entry>
-->
         <entry>アラビア語</entry>
<!--
         <entry>Yes</entry>
         <entry>Yes</entry>
-->
         <entry>はい</entry>
         <entry>はい</entry>
         <entry>1</entry>
         <entry></entry>
        </row>
        <row>
         <entry><literal>WIN1257</literal></entry>
         <entry>Windows CP1257</entry>
<!--
         <entry>Baltic</entry>
         <entry>Yes</entry>
         <entry>Yes</entry>
-->
         <entry>バルト語派</entry>
         <entry>はい</entry>
         <entry>はい</entry>
         <entry>1</entry>
         <entry></entry>
        </row>
        <row>
         <entry><literal>WIN1258</literal></entry>
         <entry>Windows CP1258</entry>
<!--
         <entry>Vietnamese</entry>
-->
         <entry>ベトナム語</entry>
<!--
         <entry>Yes</entry>
         <entry>Yes</entry>
-->
         <entry>はい</entry>
         <entry>はい</entry>
         <entry>1</entry>
<!--
         <entry><literal>ABC</literal>, <literal>TCVN</literal>, <literal>TCVN5712</literal>, <literal>VSCII</literal></entry>
-->
         <entry><literal>ABC</literal>、<literal>TCVN</literal>、<literal>TCVN5712</literal>、<literal>VSCII</literal></entry>
        </row>
       </tbody>
      </tgroup>
     </table>

     <para>
<!--
      Not all client <acronym>API</acronym>s support all the listed character sets. For example, the
      <productname>PostgreSQL</productname>
      JDBC driver does not support <literal>MULE_INTERNAL</literal>, <literal>LATIN6</literal>,
      <literal>LATIN8</literal>, and <literal>LATIN10</literal>.
-->
全てのクライアントの<acronym>API</acronym>が上の一覧表に示した文字セットをサポートしているわけではありません。
例えば<productname>PostgreSQL</productname> JDBCドライバは<literal>MULE_INTERNAL</literal>、<literal>LATIN6</literal>、<literal>LATIN8</literal>、そして<literal>LATIN10</literal>をサポートしません。
     </para>

     <para>
<!--
      The <literal>SQL_ASCII</literal> setting behaves considerably differently
      from the other settings.  When the server character set is
      <literal>SQL_ASCII</literal>, the server interprets byte values 0&ndash;127
      according to the ASCII standard, while byte values 128&ndash;255 are taken
      as uninterpreted characters.  No encoding conversion will be done when
      the setting is <literal>SQL_ASCII</literal>.  Thus, this setting is not so
      much a declaration that a specific encoding is in use, as a declaration
      of ignorance about the encoding.  In most cases, if you are
      working with any non-ASCII data, it is unwise to use the
      <literal>SQL_ASCII</literal> setting because
      <productname>PostgreSQL</productname> will be unable to help you by
      converting or validating non-ASCII characters.
-->
<literal>SQL_ASCII</literal>の設定は、他の設定とかなり異なります。サーバのキャラクタセットが<literal>SQL_ASCII</literal>のとき、サーバは0から127のバイト値をASCIIに変換します。一方、128から255までは変換されません。
設定が<literal>SQL_ASCII</literal>の場合は、符号化は実行されません。よって、この設定は特定の符号化を使用している場合には、その符号化を無視するようになってしまいます。
多くの場合、ASCIIではない環境で作業する場合は<literal>SQL_ASCII</literal>の設定を使用するのは、賢いことではありません。なぜなら<productname>PostgreSQL</productname>はASCIIではない文字を変換したり検査したりすることは出来ないからです。
     </para>
    </sect2>

   <sect2>
<!--
    <title>Setting the Character Set</title>
-->
    <title>文字セットの設定</title>

    <para>
<!--
     <command>initdb</command> defines the default character set (encoding)
     for a <productname>PostgreSQL</productname> cluster. For example,
-->
<command>initdb</command>で<productname>PostgreSQL</productname>クラスタのデフォルト文字セット(エンコーディング)を定義します。
以下に例を示します。

<screen>
initdb -E EUC_JP
</screen>

<!--
     sets the default character set to
     <literal>EUC_JP</literal> (Extended Unix Code for Japanese).  You
     can use <option>&#045;&#045;encoding</option> instead of
     <option>-E</option> if you prefer longer option strings.
     If no <option>-E</option> or <option>&#045;&#045;encoding</option> option is
     given, <command>initdb</command> attempts to determine the appropriate
     encoding to use based on the specified or default locale.
-->
これはデフォルトの文字セットを<literal>EUC_JP</literal>（日本語拡張Unixコード）に設定します。
より長いオプションの文字列がお好みなら<option>-E</option>の代わりに<option>&#045;&#045;encoding</option>と書くこともできます。
<option>-E</option>オプションも<option>&#045;&#045;encoding</option>オプションも与えられない場合、<command>initdb</command>は、指定もしくはデフォルトのロケールに基づいて適当な符号化方式を決定しようとします。
    </para>

    <para>
<!--
     You can specify a non-default encoding at database creation time,
     provided that the encoding is compatible with the selected locale:
-->
データベース作成時に選択したロケールと互換性を持つ符号化方式を提供することで、デフォルト以外の符号化方式を指定することができます。

<screen>
createdb -E EUC_KR -T template0 --lc-collate=ko_KR.euckr --lc-ctype=ko_KR.euckr korean
</screen>

<!--
     This will create a database named <literal>korean</literal> that
     uses the character set <literal>EUC_KR</literal>, and locale <literal>ko_KR</literal>.
     Another way to accomplish this is to use this SQL command:
-->
これは<literal>EUC_KR</literal>文字セットと<literal>ko_KR</literal>ロケールを使用する<database>korean</database>という名前のデータベースを作成します。
SQLコマンドで同じことを行うには次のようにします。

<programlisting>
CREATE DATABASE korean WITH ENCODING 'EUC_KR' LC_COLLATE='ko_KR.euckr' LC_CTYPE='ko_KR.euckr' TEMPLATE=template0;
</programlisting>

<!--
     Notice that the above commands specify copying the <literal>template0</literal>
     database.  When copying any other database, the encoding and locale
     settings cannot be changed from those of the source database, because
     that might result in corrupt data.  For more information see
     <xref linkend="manage-ag-templatedbs"/>.
-->
上のコマンドにて<literal>template0</literal>データベースのコピーが指定されていることに注目してください。
他のデータベースからコピーする場合、データが破損する結果となる可能性がありますので、符号化方式とロケール設定を元のデータベースの設定から変更することはできません。
詳細については<xref linkend="manage-ag-templatedbs"/>を参照してください。
    </para>

    <para>
<!--
     The encoding for a database is stored in the system catalog
     <literal>pg_database</literal>.  You can see it by using the
     <command>psql</command> <option>-l</option> option or the
     <command>\l</command> command.
-->
データベースの符号化方式は<literal>pg_database</literal>システムカタログに格納されます。
<command>psql</command>の<option>-l</option>オプションか<command>\l</command>コマンドで符号化方式を確認することができます。

<screen>
$ <userinput>psql -l</userinput>
                                         List of databases
   Name    |  Owner   | Encoding  |  Collation  |    Ctype    |          Access Privileges          
-----------+----------+-----------+-------------+-------------+-------------------------------------
 clocaledb | hlinnaka | SQL_ASCII | C           | C           | 
 englishdb | hlinnaka | UTF8      | en_GB.UTF8  | en_GB.UTF8  | 
 japanese  | hlinnaka | UTF8      | ja_JP.UTF8  | ja_JP.UTF8  | 
 korean    | hlinnaka | EUC_KR    | ko_KR.euckr | ko_KR.euckr | 
 postgres  | hlinnaka | UTF8      | fi_FI.UTF8  | fi_FI.UTF8  | 
 template0 | hlinnaka | UTF8      | fi_FI.UTF8  | fi_FI.UTF8  | {=c/hlinnaka,hlinnaka=CTc/hlinnaka}
 template1 | hlinnaka | UTF8      | fi_FI.UTF8  | fi_FI.UTF8  | {=c/hlinnaka,hlinnaka=CTc/hlinnaka}
(7 rows)
</screen>
    </para>

    <important>
     <para>
<!--
      On most modern operating systems, <productname>PostgreSQL</productname>
      can determine which character set is implied by the <envar>LC_CTYPE</envar>
      setting, and it will enforce that only the matching database encoding is
      used.  On older systems it is your responsibility to ensure that you use
      the encoding expected by the locale you have selected.  A mistake in
      this area is likely to lead to strange behavior of locale-dependent
      operations such as sorting.
-->
最近のオペレーティングシステムでは、<productname>PostgreSQL</productname>は、<envar>LC_CTYPE</envar>の設定によりどの文字セットが指定されているか決定できます。
そして、一致するデータベース符号化方式のみを強制的に使用します。
古いオペレーティングシステムでは、自分で選択したロケールが想定している符号化方式を確実に使用することは各自の責任になります。
ここでの間違いは、ソート処理などのロケールに依存する操作が、奇妙な動作するといったことにつながります。
     </para>

     <para>
<!--
      <productname>PostgreSQL</productname> will allow superusers to create
      databases with <literal>SQL_ASCII</literal> encoding even when
      <envar>LC_CTYPE</envar> is not <literal>C</literal> or <literal>POSIX</literal>.  As noted
      above, <literal>SQL_ASCII</literal> does not enforce that the data stored in
      the database has any particular encoding, and so this choice poses risks
      of locale-dependent misbehavior.  Using this combination of settings is
      deprecated and may someday be forbidden altogether.
-->
      <productname>PostgreSQL</productname>は、<envar>LC_CTYPE</envar>が<literal>C</literal>もしくは<literal>POSIX</literal>でもない場合にも、スーパーユーザが<literal>SQL_ASCII</literal>エンコーディングでデータベースを作成することを許可します。上記のように、<literal>SQL_ASCII</literal>は、データベースに保存されているデータが特定のエンコーディングを持つことを強制しません。さらに、この選択はロケールに依存したおかしな動作を引き起こすリスクを高めます。この設定の組み合わせを使用することは、お勧めできませんし、いつの日か完全に禁止されるかもしれません。
     </para>
    </important>
   </sect2>

   <sect2>
<!--
    <title>Automatic Character Set Conversion Between Server and Client</title>
-->
<title>サーバ・クライアント間の自動文字セット変換</title>

    <para>
<!--
     <productname>PostgreSQL</productname> supports automatic character
     set conversion between server and client for many combinations of
     character sets (<xref linkend="multibyte-conversions-supported"/>
     shows which ones).
-->
<productname>PostgreSQL</productname>は、多数の文字セットの組み合わせ (<xref linkend="multibyte-conversions-supported"/> のいずれか)に対してサーバとクライアントの間で自動的に文字セットを変換する機能を提供しています。
    </para>

    <para>
<!--
     To enable automatic character set conversion, you have to
     tell <productname>PostgreSQL</productname> the character set
     (encoding) you would like to use in the client. There are several
     ways to accomplish this:
-->
自動文字セット変換を有効にするためには、クライアントでどのような文字セット（符号化方式）を使用させたいかを<productname>PostgreSQL</productname>に伝えなければなりません。
これを行うにはいくつかの方法があります。

     <itemizedlist>
      <listitem>
       <para>
<!--
        Using the <command>\encoding</command> command in
        <application>psql</application>.
        <command>\encoding</command> allows you to change client
        encoding on the fly. For
        example, to change the encoding to <literal>SJIS</literal>, type:
-->
<application>psql</application>で<command>\encoding</command>コマンドを使います。
<command>\encoding</command>は実行中であってもクライアントの符号化方式を変更させることができます。
例えば符号化方式を<literal>SJIS</literal>に変えたい場合は次のように入力します。

<programlisting>
\encoding SJIS
</programlisting>
       </para>
      </listitem>

      <listitem>
       <para>
<!--
        <application>libpq</application> (<xref linkend="libpq-control"/>) has functions to control the client encoding.
-->
        <application>libpq</application> (<xref linkend="libpq-control"/>)はクライアントの符号化方式を制御する関数を保持しています。
       </para>
      </listitem>

      <listitem>
       <para>
<!--
        Using <command>SET client_encoding TO</command>.

        Setting the client encoding can be done with this SQL command:
-->
<command>SET client_encoding TO</command>を使います。
次のSQLコマンドでクライアントの符号化方式を設定できます。

<programlisting>
SET CLIENT_ENCODING TO '<replaceable>value</replaceable>';
</programlisting>

<!--
        Also you can use the standard SQL syntax <literal>SET NAMES</literal>
        for this purpose:
-->
標準SQLの構文<literal>SET NAMES</literal>を同じ目的で使うこともできます。

<programlisting>
SET NAMES '<replaceable>value</replaceable>';
</programlisting>

<!--
        To query the current client encoding:
-->
現在のクライアントの符号化方式を問い合わせるには次のようにします。

<programlisting>
SHOW client_encoding;
</programlisting>

<!--
        To return to the default encoding:
-->
デフォルトの符号化方式に戻すのには次のようにします。

<programlisting>
RESET client_encoding;
</programlisting>
       </para>
      </listitem>

      <listitem>
       <para>
<!--
        Using <envar>PGCLIENTENCODING</envar>. If the environment variable
        <envar>PGCLIENTENCODING</envar> is defined in the client's
        environment, that client encoding is automatically selected
        when a connection to the server is made.  (This can
        subsequently be overridden using any of the other methods
        mentioned above.)
-->
<envar>PGCLIENTENCODING</envar>を使います。
クライアントの環境で<envar>PGCLIENTENCODING</envar>環境変数が定義されていると、サーバと接続が確立した時点で自動的にクライアントの符号化方式が選択されます
（上で説明したその他のどんな方法でもその後書き換えできます）。

       </para>
      </listitem>

      <listitem>
      <para>
<!--
       Using the configuration variable <xref
       linkend="guc-client-encoding"/>. If the
       <varname>client_encoding</varname> variable is set, that client
       encoding is automatically selected when a connection to the
       server is made.  (This can subsequently be overridden using any
       of the other methods mentioned above.)
-->
<xref linkend="guc-client-encoding"/>変数を使います。
<varname>client_encoding</varname>変数が設定されていると、サーバとの接続が確立した時点で自動的にクライアントの符号化方式が選択されます
（上で説明したその他のどんな方法でもその後書き換えできます）。

       </para>
      </listitem>

     </itemizedlist>
    </para>

    <para>
<!--
     If the conversion of a particular character is not possible
     &mdash; suppose you chose <literal>EUC_JP</literal> for the
     server and <literal>LATIN1</literal> for the client, and some
     Japanese characters are returned that do not have a representation in
     <literal>LATIN1</literal> &mdash; an error is reported.
-->
<literal>EUC_JP</literal>をサーバに、そして<literal>LATIN1</literal>をクライアントに選んだ場合のように、
特定の文字の変換ができない時、日本語文字は<literal>LATIN1</literal>に入っていないという旨の日本語が返され、エラーが報告されます。

    </para>

    <para>
<!--
     If the client character set is defined as <literal>SQL_ASCII</literal>,
     encoding conversion is disabled, regardless of the server's character
     set.  (However, if the server's character set is
     not <literal>SQL_ASCII</literal>, the server will still check that
     incoming data is valid for that encoding; so the net effect is as
     though the client character set were the same as the server's.)
     Just as for the server, use of <literal>SQL_ASCII</literal> is unwise
     unless you are working with all-ASCII data.
-->
クライアント側のキャラクタセットが<literal>SQL_ASCII</literal>に定義されている場合は、符号化変換はサーバ側のキャラクタセットに関係無く無効化されます。
サーバ側と同じように、<literal>SQL_ASCII</literal>を使用することは、すべてASCIIのデータを扱っている場合を除き、賢い方法ではありません。
    </para>
   </sect2>

   <sect2 id="multibyte-conversions-supported">
<!--
    <title>Available Character Set Conversions</title>
-->
    <title>利用可能な文字セットの変換</title>

    <para>
<!--
     <productname>PostgreSQL</productname> allows conversion between any
     two character sets for which a conversion function is listed in the
     <link linkend="catalog-pg-conversion"><structname>pg_conversion</structname></link>
     system catalog.  <productname>PostgreSQL</productname> comes with
     some predefined conversions, as summarized in
     <xref linkend="multibyte-translation-table"/> and shown in more
     detail in <xref linkend="builtin-conversions-table"/>.  You can
     create a new conversion using the SQL command
     <xref linkend="sql-createconversion"/>.  (To be used for automatic
     client/server conversions, a conversion must be marked
     as <quote>default</quote> for its character set pair.)
-->
<productname>PostgreSQL</productname>は、<link linkend="catalog-pg-conversion"><structname>pg_conversion</structname></link>システムカタログ内にリストされた変換関数によって2つの文字セット間を変換することが可能です。
<productname>PostgreSQL</productname>では<xref linkend="multibyte-translation-table"/>で要約され<xref linkend="builtin-conversions-table"/>に詳細が示されているように、いくつかの変換があらかじめ組み込まれています。
<xref linkend="sql-createconversion"/>SQLコマンドを用いることで新しい変換を作成することができます。（クライアントもしくはサーバの自動変換を使用するためには、変換がその文字セットの組み合わせのための<quote>デフォルト</quote>として設定されている必要があります。）
    </para>

    <table id="multibyte-translation-table">
<!--
     <title>Built-in Client/Server Character Set Conversions</title>
-->
     <title>組み込みクライアントもしくはサーバ文字セット変換</title>
     <tgroup cols="2">
      <colspec colname="col1" colwidth="1*"/>
      <colspec colname="col2" colwidth="3*"/>
      <thead>
       <row>
<!--
        <entry>Server Character Set</entry>
        <entry>Available Client Character Sets</entry>
-->
        <entry>サーバ文字セット</entry>
        <entry>利用可能なクライアント文字セット</entry>
       </row>
      </thead>
      <tbody>
       <row>
        <entry><literal>BIG5</literal></entry>
<!--
        <entry><emphasis>not supported as a server encoding</emphasis>
-->
        <entry><emphasis>サーバの符号化方式としてサポートされていません</emphasis>
        </entry>
       </row>
       <row>
        <entry><literal>EUC_CN</literal></entry>
        <entry><emphasis>EUC_CN</emphasis>,
        <literal>MULE_INTERNAL</literal>,
        <literal>UTF8</literal>
        </entry>
       </row>
       <row>
        <entry><literal>EUC_JP</literal></entry>
        <entry><emphasis>EUC_JP</emphasis>,
        <literal>MULE_INTERNAL</literal>,
        <literal>SJIS</literal>,
        <literal>UTF8</literal>
        </entry>
       </row>
       <row>
        <entry><literal>EUC_JIS_2004</literal></entry>
        <entry><emphasis>EUC_JIS_2004</emphasis>,
        <literal>SHIFT_JIS_2004</literal>,
        <literal>UTF8</literal>
        </entry>
       </row>
       <row>
        <entry><literal>EUC_KR</literal></entry>
        <entry><emphasis>EUC_KR</emphasis>,
        <literal>MULE_INTERNAL</literal>,
        <literal>UTF8</literal>
        </entry>
       </row>
       <row>
        <entry><literal>EUC_TW</literal></entry>
        <entry><emphasis>EUC_TW</emphasis>,
        <literal>BIG5</literal>,
        <literal>MULE_INTERNAL</literal>,
        <literal>UTF8</literal>
        </entry>
       </row>
       <row>
        <entry><literal>GB18030</literal></entry>
<!--
        <entry><emphasis>not supported as a server encoding</emphasis>
-->
        <entry><emphasis>サーバの符号化方式としてサポートされていません</emphasis>
        </entry>
       </row>
       <row>
        <entry><literal>GBK</literal></entry>
<!--
        <entry><emphasis>not supported as a server encoding</emphasis>
-->
        <entry><emphasis>サーバの符号化方式としてサポートされていません</emphasis>
        </entry>
       </row>
       <row>
        <entry><literal>ISO_8859_5</literal></entry>
        <entry><emphasis>ISO_8859_5</emphasis>,
        <literal>KOI8R</literal>,
        <literal>MULE_INTERNAL</literal>,
        <literal>UTF8</literal>,
        <literal>WIN866</literal>,
        <literal>WIN1251</literal>
        </entry>
       </row>
       <row>
        <entry><literal>ISO_8859_6</literal></entry>
        <entry><emphasis>ISO_8859_6</emphasis>,
        <literal>UTF8</literal>
        </entry>
       </row>
       <row>
        <entry><literal>ISO_8859_7</literal></entry>
        <entry><emphasis>ISO_8859_7</emphasis>,
        <literal>UTF8</literal>
        </entry>
       </row>
       <row>
        <entry><literal>ISO_8859_8</literal></entry>
        <entry><emphasis>ISO_8859_8</emphasis>,
        <literal>UTF8</literal>
        </entry>
       </row>
       <row>
        <entry><literal>JOHAB</literal></entry>
<!--
        <entry><emphasis>not supported as a server encoding</emphasis>
-->
        <entry><emphasis>サーバの符号化方式としてサポートされていません</emphasis>
        </entry>
       </row>
       <row>
        <entry><literal>KOI8R</literal></entry>
        <entry><emphasis>KOI8R</emphasis>,
        <literal>ISO_8859_5</literal>,
        <literal>MULE_INTERNAL</literal>,
        <literal>UTF8</literal>,
        <literal>WIN866</literal>,
        <literal>WIN1251</literal>
        </entry>
       </row>
       <row>
        <entry><literal>KOI8U</literal></entry>
        <entry><emphasis>KOI8U</emphasis>,
        <literal>UTF8</literal>
        </entry>
       </row>
       <row>
        <entry><literal>LATIN1</literal></entry>
        <entry><emphasis>LATIN1</emphasis>,
        <literal>MULE_INTERNAL</literal>,
        <literal>UTF8</literal>
        </entry>
       </row>
       <row>
        <entry><literal>LATIN2</literal></entry>
        <entry><emphasis>LATIN2</emphasis>,
        <literal>MULE_INTERNAL</literal>,
        <literal>UTF8</literal>,
        <literal>WIN1250</literal>
        </entry>
       </row>
       <row>
        <entry><literal>LATIN3</literal></entry>
        <entry><emphasis>LATIN3</emphasis>,
        <literal>MULE_INTERNAL</literal>,
        <literal>UTF8</literal>
        </entry>
       </row>
       <row>
        <entry><literal>LATIN4</literal></entry>
        <entry><emphasis>LATIN4</emphasis>,
        <literal>MULE_INTERNAL</literal>,
        <literal>UTF8</literal>
        </entry>
       </row>
       <row>
        <entry><literal>LATIN5</literal></entry>
        <entry><emphasis>LATIN5</emphasis>,
        <literal>UTF8</literal>
        </entry>
       </row>
       <row>
        <entry><literal>LATIN6</literal></entry>
        <entry><emphasis>LATIN6</emphasis>,
        <literal>UTF8</literal>
        </entry>
       </row>
       <row>
        <entry><literal>LATIN7</literal></entry>
        <entry><emphasis>LATIN7</emphasis>,
        <literal>UTF8</literal>
        </entry>
       </row>
       <row>
        <entry><literal>LATIN8</literal></entry>
        <entry><emphasis>LATIN8</emphasis>,
        <literal>UTF8</literal>
        </entry>
       </row>
       <row>
        <entry><literal>LATIN9</literal></entry>
        <entry><emphasis>LATIN9</emphasis>,
        <literal>UTF8</literal>
        </entry>
       </row>
       <row>
        <entry><literal>LATIN10</literal></entry>
        <entry><emphasis>LATIN10</emphasis>,
        <literal>UTF8</literal>
        </entry>
       </row>
       <row>
        <entry><literal>MULE_INTERNAL</literal></entry>
        <entry><emphasis>MULE_INTERNAL</emphasis>,
         <literal>BIG5</literal>,
         <literal>EUC_CN</literal>,
         <literal>EUC_JP</literal>,
         <literal>EUC_KR</literal>,
         <literal>EUC_TW</literal>,
         <literal>ISO_8859_5</literal>,
         <literal>KOI8R</literal>,
<!--
         <literal>LATIN1</literal> to <literal>LATIN4</literal>,
-->
         <literal>LATIN1</literal> から <literal>LATIN4</literal>,
         <literal>SJIS</literal>,
         <literal>WIN866</literal>,
         <literal>WIN1250</literal>,
         <literal>WIN1251</literal>
        </entry>
       </row>
       <row>
        <entry><literal>SJIS</literal></entry>
<!--
        <entry><emphasis>not supported as a server encoding</emphasis>
-->
        <entry><emphasis>サーバの符号化方式としてサポートされていません</emphasis>
        </entry>
       </row>
       <row>
        <entry><literal>SHIFT_JIS_2004</literal></entry>
<!--
        <entry><emphasis>not supported as a server encoding</emphasis>
-->
        <entry><emphasis>サーバの符号化方式としてサポートされていません</emphasis>
        </entry>
       </row>
       <row>
        <entry><literal>SQL_ASCII</literal></entry>
<!--
        <entry><emphasis>any (no conversion will be performed)</emphasis>
-->
        <entry><emphasis>任意（変換は実行されません）</emphasis>
        </entry>
       </row>
       <row>
        <entry><literal>UHC</literal></entry>
<!--
        <entry><emphasis>not supported as a server encoding</emphasis>
-->
        <entry><emphasis>サーバの符号化方式としてサポートされていません</emphasis>
        </entry>
       </row>
       <row>
        <entry><literal>UTF8</literal></entry>
<!--
        <entry><emphasis>all supported encodings</emphasis>
-->
        <entry><emphasis>すべての符号化方式がサポートされています</emphasis>
        </entry>
       </row>
       <row>
        <entry><literal>WIN866</literal></entry>
        <entry><emphasis>WIN866</emphasis>,
         <literal>ISO_8859_5</literal>,
         <literal>KOI8R</literal>,
         <literal>MULE_INTERNAL</literal>,
         <literal>UTF8</literal>,
         <literal>WIN1251</literal>
        </entry>
       </row>
       <row>
        <entry><literal>WIN874</literal></entry>
        <entry><emphasis>WIN874</emphasis>,
        <literal>UTF8</literal>
        </entry>
       </row>
       <row>
        <entry><literal>WIN1250</literal></entry>
        <entry><emphasis>WIN1250</emphasis>,
         <literal>LATIN2</literal>,
         <literal>MULE_INTERNAL</literal>,
         <literal>UTF8</literal>
        </entry>
       </row>
       <row>
        <entry><literal>WIN1251</literal></entry>
        <entry><emphasis>WIN1251</emphasis>,
         <literal>ISO_8859_5</literal>,
         <literal>KOI8R</literal>,
         <literal>MULE_INTERNAL</literal>,
         <literal>UTF8</literal>,
         <literal>WIN866</literal>
        </entry>
       </row>
       <row>
        <entry><literal>WIN1252</literal></entry>
        <entry><emphasis>WIN1252</emphasis>,
         <literal>UTF8</literal>
        </entry>
       </row>
       <row>
        <entry><literal>WIN1253</literal></entry>
        <entry><emphasis>WIN1253</emphasis>,
         <literal>UTF8</literal>
        </entry>
       </row>
       <row>
        <entry><literal>WIN1254</literal></entry>
        <entry><emphasis>WIN1254</emphasis>,
         <literal>UTF8</literal>
        </entry>
       </row>
       <row>
        <entry><literal>WIN1255</literal></entry>
        <entry><emphasis>WIN1255</emphasis>,
         <literal>UTF8</literal>
        </entry>
       </row>
       <row>
        <entry><literal>WIN1256</literal></entry>
        <entry><emphasis>WIN1256</emphasis>,
        <literal>UTF8</literal>
        </entry>
       </row>
       <row>
        <entry><literal>WIN1257</literal></entry>
        <entry><emphasis>WIN1257</emphasis>,
         <literal>UTF8</literal>
        </entry>
       </row>
       <row>
        <entry><literal>WIN1258</literal></entry>
        <entry><emphasis>WIN1258</emphasis>,
        <literal>UTF8</literal>
        </entry>
       </row>
      </tbody>
     </tgroup>
    </table>

    <table id="builtin-conversions-table">
<!--
     <title>All Built-in Character Set Conversions</title>
-->
     <title>すべての組み込み文字セット変換</title>
     <tgroup cols="3">
      <colspec colname="col1" colwidth="2*"/>
      <colspec colname="col2" colwidth="1*"/>
      <colspec colname="col3" colwidth="1*"/>
      <thead>
       <row>
<!--
        <entry>Conversion Name
-->
        <entry>変換名
         <footnote>
          <para>
<!--
           The conversion names follow a standard naming scheme: The
           official name of the source encoding with all
           non-alphanumeric characters replaced by underscores, followed
           by <literal>_to_</literal>, followed by the similarly processed
           destination encoding name.  Therefore, these names sometimes
           deviate from the customary encoding names shown in
           <xref linkend="charset-table"/>.
-->
変換名は、標準の命名規定に従います。
英数字以外のすべての文字がアンダースコアに置き換えられた変換元符号化方式の正式名に<literal>_to_</literal>が続き、同様に処理された変換先符号化方式名が続きます。
したがって、これらの名前は、<xref linkend="charset-table"/>に示されている通常の符号化方式名と異なる場合があります。
          </para>
         </footnote>
        </entry>
<!--
        <entry>Source Encoding</entry>
        <entry>Destination Encoding</entry>
-->
        <entry>変換元符号化方式</entry>
        <entry>変換先符号化方式</entry>
       </row>
      </thead>

      <tbody>
       <row>
        <entry><literal>big5_to_euc_tw</literal></entry>
        <entry><literal>BIG5</literal></entry>
        <entry><literal>EUC_TW</literal></entry>
       </row>
       <row>
        <entry><literal>big5_to_mic</literal></entry>
        <entry><literal>BIG5</literal></entry>
        <entry><literal>MULE_INTERNAL</literal></entry>
       </row>
       <row>
        <entry><literal>big5_to_utf8</literal></entry>
        <entry><literal>BIG5</literal></entry>
        <entry><literal>UTF8</literal></entry>
       </row>
       <row>
        <entry><literal>euc_cn_to_mic</literal></entry>
        <entry><literal>EUC_CN</literal></entry>
        <entry><literal>MULE_INTERNAL</literal></entry>
       </row>
       <row>
        <entry><literal>euc_cn_to_utf8</literal></entry>
        <entry><literal>EUC_CN</literal></entry>
        <entry><literal>UTF8</literal></entry>
       </row>
       <row>
        <entry><literal>euc_jp_to_mic</literal></entry>
        <entry><literal>EUC_JP</literal></entry>
        <entry><literal>MULE_INTERNAL</literal></entry>
       </row>
       <row>
        <entry><literal>euc_jp_to_sjis</literal></entry>
        <entry><literal>EUC_JP</literal></entry>
        <entry><literal>SJIS</literal></entry>
       </row>
       <row>
        <entry><literal>euc_jp_to_utf8</literal></entry>
        <entry><literal>EUC_JP</literal></entry>
        <entry><literal>UTF8</literal></entry>
       </row>
       <row>
        <entry><literal>euc_kr_to_mic</literal></entry>
        <entry><literal>EUC_KR</literal></entry>
        <entry><literal>MULE_INTERNAL</literal></entry>
       </row>
       <row>
        <entry><literal>euc_kr_to_utf8</literal></entry>
        <entry><literal>EUC_KR</literal></entry>
        <entry><literal>UTF8</literal></entry>
       </row>
       <row>
        <entry><literal>euc_tw_to_big5</literal></entry>
        <entry><literal>EUC_TW</literal></entry>
        <entry><literal>BIG5</literal></entry>
       </row>
       <row>
        <entry><literal>euc_tw_to_mic</literal></entry>
        <entry><literal>EUC_TW</literal></entry>
        <entry><literal>MULE_INTERNAL</literal></entry>
       </row>
       <row>
        <entry><literal>euc_tw_to_utf8</literal></entry>
        <entry><literal>EUC_TW</literal></entry>
        <entry><literal>UTF8</literal></entry>
       </row>
       <row>
        <entry><literal>gb18030_to_utf8</literal></entry>
        <entry><literal>GB18030</literal></entry>
        <entry><literal>UTF8</literal></entry>
       </row>
       <row>
        <entry><literal>gbk_to_utf8</literal></entry>
        <entry><literal>GBK</literal></entry>
        <entry><literal>UTF8</literal></entry>
       </row>
       <row>
        <entry><literal>iso_8859_10_to_utf8</literal></entry>
        <entry><literal>LATIN6</literal></entry>
        <entry><literal>UTF8</literal></entry>
       </row>
       <row>
        <entry><literal>iso_8859_13_to_utf8</literal></entry>
        <entry><literal>LATIN7</literal></entry>
        <entry><literal>UTF8</literal></entry>
       </row>
       <row>
        <entry><literal>iso_8859_14_to_utf8</literal></entry>
        <entry><literal>LATIN8</literal></entry>
        <entry><literal>UTF8</literal></entry>
       </row>
       <row>
        <entry><literal>iso_8859_15_to_utf8</literal></entry>
        <entry><literal>LATIN9</literal></entry>
        <entry><literal>UTF8</literal></entry>
       </row>
       <row>
        <entry><literal>iso_8859_16_to_utf8</literal></entry>
        <entry><literal>LATIN10</literal></entry>
        <entry><literal>UTF8</literal></entry>
       </row>
       <row>
        <entry><literal>iso_8859_1_to_mic</literal></entry>
        <entry><literal>LATIN1</literal></entry>
        <entry><literal>MULE_INTERNAL</literal></entry>
       </row>
       <row>
        <entry><literal>iso_8859_1_to_utf8</literal></entry>
        <entry><literal>LATIN1</literal></entry>
        <entry><literal>UTF8</literal></entry>
       </row>
       <row>
        <entry><literal>iso_8859_2_to_mic</literal></entry>
        <entry><literal>LATIN2</literal></entry>
        <entry><literal>MULE_INTERNAL</literal></entry>
       </row>
       <row>
        <entry><literal>iso_8859_2_to_utf8</literal></entry>
        <entry><literal>LATIN2</literal></entry>
        <entry><literal>UTF8</literal></entry>
       </row>
       <row>
        <entry><literal>iso_8859_2_to_windows_1250</literal></entry>
        <entry><literal>LATIN2</literal></entry>
        <entry><literal>WIN1250</literal></entry>
       </row>
       <row>
        <entry><literal>iso_8859_3_to_mic</literal></entry>
        <entry><literal>LATIN3</literal></entry>
        <entry><literal>MULE_INTERNAL</literal></entry>
       </row>
       <row>
        <entry><literal>iso_8859_3_to_utf8</literal></entry>
        <entry><literal>LATIN3</literal></entry>
        <entry><literal>UTF8</literal></entry>
       </row>
       <row>
        <entry><literal>iso_8859_4_to_mic</literal></entry>
        <entry><literal>LATIN4</literal></entry>
        <entry><literal>MULE_INTERNAL</literal></entry>
       </row>
       <row>
        <entry><literal>iso_8859_4_to_utf8</literal></entry>
        <entry><literal>LATIN4</literal></entry>
        <entry><literal>UTF8</literal></entry>
       </row>
       <row>
        <entry><literal>iso_8859_5_to_koi8_r</literal></entry>
        <entry><literal>ISO_8859_5</literal></entry>
        <entry><literal>KOI8R</literal></entry>
       </row>
       <row>
        <entry><literal>iso_8859_5_to_mic</literal></entry>
        <entry><literal>ISO_8859_5</literal></entry>
        <entry><literal>MULE_INTERNAL</literal></entry>
       </row>
       <row>
        <entry><literal>iso_8859_5_to_utf8</literal></entry>
        <entry><literal>ISO_8859_5</literal></entry>
        <entry><literal>UTF8</literal></entry>
       </row>
       <row>
        <entry><literal>iso_8859_5_to_windows_1251</literal></entry>
        <entry><literal>ISO_8859_5</literal></entry>
        <entry><literal>WIN1251</literal></entry>
       </row>
       <row>
        <entry><literal>iso_8859_5_to_windows_866</literal></entry>
        <entry><literal>ISO_8859_5</literal></entry>
        <entry><literal>WIN866</literal></entry>
       </row>
       <row>
        <entry><literal>iso_8859_6_to_utf8</literal></entry>
        <entry><literal>ISO_8859_6</literal></entry>
        <entry><literal>UTF8</literal></entry>
       </row>
       <row>
        <entry><literal>iso_8859_7_to_utf8</literal></entry>
        <entry><literal>ISO_8859_7</literal></entry>
        <entry><literal>UTF8</literal></entry>
       </row>
       <row>
        <entry><literal>iso_8859_8_to_utf8</literal></entry>
        <entry><literal>ISO_8859_8</literal></entry>
        <entry><literal>UTF8</literal></entry>
       </row>
       <row>
        <entry><literal>iso_8859_9_to_utf8</literal></entry>
        <entry><literal>LATIN5</literal></entry>
        <entry><literal>UTF8</literal></entry>
       </row>
       <row>
        <entry><literal>johab_to_utf8</literal></entry>
        <entry><literal>JOHAB</literal></entry>
        <entry><literal>UTF8</literal></entry>
       </row>
       <row>
        <entry><literal>koi8_r_to_iso_8859_5</literal></entry>
        <entry><literal>KOI8R</literal></entry>
        <entry><literal>ISO_8859_5</literal></entry>
       </row>
       <row>
        <entry><literal>koi8_r_to_mic</literal></entry>
        <entry><literal>KOI8R</literal></entry>
        <entry><literal>MULE_INTERNAL</literal></entry>
       </row>
       <row>
        <entry><literal>koi8_r_to_utf8</literal></entry>
        <entry><literal>KOI8R</literal></entry>
        <entry><literal>UTF8</literal></entry>
       </row>
       <row>
        <entry><literal>koi8_r_to_windows_1251</literal></entry>
        <entry><literal>KOI8R</literal></entry>
        <entry><literal>WIN1251</literal></entry>
       </row>
       <row>
        <entry><literal>koi8_r_to_windows_866</literal></entry>
        <entry><literal>KOI8R</literal></entry>
        <entry><literal>WIN866</literal></entry>
       </row>
       <row>
        <entry><literal>koi8_u_to_utf8</literal></entry>
        <entry><literal>KOI8U</literal></entry>
        <entry><literal>UTF8</literal></entry>
       </row>
       <row>
        <entry><literal>mic_to_big5</literal></entry>
        <entry><literal>MULE_INTERNAL</literal></entry>
        <entry><literal>BIG5</literal></entry>
       </row>
       <row>
        <entry><literal>mic_to_euc_cn</literal></entry>
        <entry><literal>MULE_INTERNAL</literal></entry>
        <entry><literal>EUC_CN</literal></entry>
       </row>
       <row>
        <entry><literal>mic_to_euc_jp</literal></entry>
        <entry><literal>MULE_INTERNAL</literal></entry>
        <entry><literal>EUC_JP</literal></entry>
       </row>
       <row>
        <entry><literal>mic_to_euc_kr</literal></entry>
        <entry><literal>MULE_INTERNAL</literal></entry>
        <entry><literal>EUC_KR</literal></entry>
       </row>
       <row>
        <entry><literal>mic_to_euc_tw</literal></entry>
        <entry><literal>MULE_INTERNAL</literal></entry>
        <entry><literal>EUC_TW</literal></entry>
       </row>
       <row>
        <entry><literal>mic_to_iso_8859_1</literal></entry>
        <entry><literal>MULE_INTERNAL</literal></entry>
        <entry><literal>LATIN1</literal></entry>
       </row>
       <row>
        <entry><literal>mic_to_iso_8859_2</literal></entry>
        <entry><literal>MULE_INTERNAL</literal></entry>
        <entry><literal>LATIN2</literal></entry>
       </row>
       <row>
        <entry><literal>mic_to_iso_8859_3</literal></entry>
        <entry><literal>MULE_INTERNAL</literal></entry>
        <entry><literal>LATIN3</literal></entry>
       </row>
       <row>
        <entry><literal>mic_to_iso_8859_4</literal></entry>
        <entry><literal>MULE_INTERNAL</literal></entry>
        <entry><literal>LATIN4</literal></entry>
       </row>
       <row>
        <entry><literal>mic_to_iso_8859_5</literal></entry>
        <entry><literal>MULE_INTERNAL</literal></entry>
        <entry><literal>ISO_8859_5</literal></entry>
       </row>
       <row>
        <entry><literal>mic_to_koi8_r</literal></entry>
        <entry><literal>MULE_INTERNAL</literal></entry>
        <entry><literal>KOI8R</literal></entry>
       </row>
       <row>
        <entry><literal>mic_to_sjis</literal></entry>
        <entry><literal>MULE_INTERNAL</literal></entry>
        <entry><literal>SJIS</literal></entry>
       </row>
       <row>
        <entry><literal>mic_to_windows_1250</literal></entry>
        <entry><literal>MULE_INTERNAL</literal></entry>
        <entry><literal>WIN1250</literal></entry>
       </row>
       <row>
        <entry><literal>mic_to_windows_1251</literal></entry>
        <entry><literal>MULE_INTERNAL</literal></entry>
        <entry><literal>WIN1251</literal></entry>
       </row>
       <row>
        <entry><literal>mic_to_windows_866</literal></entry>
        <entry><literal>MULE_INTERNAL</literal></entry>
        <entry><literal>WIN866</literal></entry>
       </row>
       <row>
        <entry><literal>sjis_to_euc_jp</literal></entry>
        <entry><literal>SJIS</literal></entry>
        <entry><literal>EUC_JP</literal></entry>
       </row>
       <row>
        <entry><literal>sjis_to_mic</literal></entry>
        <entry><literal>SJIS</literal></entry>
        <entry><literal>MULE_INTERNAL</literal></entry>
       </row>
       <row>
        <entry><literal>sjis_to_utf8</literal></entry>
        <entry><literal>SJIS</literal></entry>
        <entry><literal>UTF8</literal></entry>
       </row>
       <row>
        <entry><literal>windows_1258_to_utf8</literal></entry>
        <entry><literal>WIN1258</literal></entry>
        <entry><literal>UTF8</literal></entry>
       </row>
       <row>
        <entry><literal>uhc_to_utf8</literal></entry>
        <entry><literal>UHC</literal></entry>
        <entry><literal>UTF8</literal></entry>
       </row>
       <row>
        <entry><literal>utf8_to_big5</literal></entry>
        <entry><literal>UTF8</literal></entry>
        <entry><literal>BIG5</literal></entry>
       </row>
       <row>
        <entry><literal>utf8_to_euc_cn</literal></entry>
        <entry><literal>UTF8</literal></entry>
        <entry><literal>EUC_CN</literal></entry>
       </row>
       <row>
        <entry><literal>utf8_to_euc_jp</literal></entry>
        <entry><literal>UTF8</literal></entry>
        <entry><literal>EUC_JP</literal></entry>
       </row>
       <row>
        <entry><literal>utf8_to_euc_kr</literal></entry>
        <entry><literal>UTF8</literal></entry>
        <entry><literal>EUC_KR</literal></entry>
       </row>
       <row>
        <entry><literal>utf8_to_euc_tw</literal></entry>
        <entry><literal>UTF8</literal></entry>
        <entry><literal>EUC_TW</literal></entry>
       </row>
       <row>
        <entry><literal>utf8_to_gb18030</literal></entry>
        <entry><literal>UTF8</literal></entry>
        <entry><literal>GB18030</literal></entry>
       </row>
       <row>
        <entry><literal>utf8_to_gbk</literal></entry>
        <entry><literal>UTF8</literal></entry>
        <entry><literal>GBK</literal></entry>
       </row>
       <row>
        <entry><literal>utf8_to_iso_8859_1</literal></entry>
        <entry><literal>UTF8</literal></entry>
        <entry><literal>LATIN1</literal></entry>
       </row>
       <row>
        <entry><literal>utf8_to_iso_8859_10</literal></entry>
        <entry><literal>UTF8</literal></entry>
        <entry><literal>LATIN6</literal></entry>
       </row>
       <row>
        <entry><literal>utf8_to_iso_8859_13</literal></entry>
        <entry><literal>UTF8</literal></entry>
        <entry><literal>LATIN7</literal></entry>
       </row>
       <row>
        <entry><literal>utf8_to_iso_8859_14</literal></entry>
        <entry><literal>UTF8</literal></entry>
        <entry><literal>LATIN8</literal></entry>
       </row>
       <row>
        <entry><literal>utf8_to_iso_8859_15</literal></entry>
        <entry><literal>UTF8</literal></entry>
        <entry><literal>LATIN9</literal></entry>
       </row>
       <row>
        <entry><literal>utf8_to_iso_8859_16</literal></entry>
        <entry><literal>UTF8</literal></entry>
        <entry><literal>LATIN10</literal></entry>
       </row>
       <row>
        <entry><literal>utf8_to_iso_8859_2</literal></entry>
        <entry><literal>UTF8</literal></entry>
        <entry><literal>LATIN2</literal></entry>
       </row>
       <row>
        <entry><literal>utf8_to_iso_8859_3</literal></entry>
        <entry><literal>UTF8</literal></entry>
        <entry><literal>LATIN3</literal></entry>
       </row>
       <row>
        <entry><literal>utf8_to_iso_8859_4</literal></entry>
        <entry><literal>UTF8</literal></entry>
        <entry><literal>LATIN4</literal></entry>
       </row>
       <row>
        <entry><literal>utf8_to_iso_8859_5</literal></entry>
        <entry><literal>UTF8</literal></entry>
        <entry><literal>ISO_8859_5</literal></entry>
       </row>
       <row>
        <entry><literal>utf8_to_iso_8859_6</literal></entry>
        <entry><literal>UTF8</literal></entry>
        <entry><literal>ISO_8859_6</literal></entry>
       </row>
       <row>
        <entry><literal>utf8_to_iso_8859_7</literal></entry>
        <entry><literal>UTF8</literal></entry>
        <entry><literal>ISO_8859_7</literal></entry>
       </row>
       <row>
        <entry><literal>utf8_to_iso_8859_8</literal></entry>
        <entry><literal>UTF8</literal></entry>
        <entry><literal>ISO_8859_8</literal></entry>
       </row>
       <row>
        <entry><literal>utf8_to_iso_8859_9</literal></entry>
        <entry><literal>UTF8</literal></entry>
        <entry><literal>LATIN5</literal></entry>
       </row>
       <row>
        <entry><literal>utf8_to_johab</literal></entry>
        <entry><literal>UTF8</literal></entry>
        <entry><literal>JOHAB</literal></entry>
       </row>
       <row>
        <entry><literal>utf8_to_koi8_r</literal></entry>
        <entry><literal>UTF8</literal></entry>
        <entry><literal>KOI8R</literal></entry>
       </row>
       <row>
        <entry><literal>utf8_to_koi8_u</literal></entry>
        <entry><literal>UTF8</literal></entry>
        <entry><literal>KOI8U</literal></entry>
       </row>
       <row>
        <entry><literal>utf8_to_sjis</literal></entry>
        <entry><literal>UTF8</literal></entry>
        <entry><literal>SJIS</literal></entry>
       </row>
       <row>
        <entry><literal>utf8_to_windows_1258</literal></entry>
        <entry><literal>UTF8</literal></entry>
        <entry><literal>WIN1258</literal></entry>
       </row>
       <row>
        <entry><literal>utf8_to_uhc</literal></entry>
        <entry><literal>UTF8</literal></entry>
        <entry><literal>UHC</literal></entry>
       </row>
       <row>
        <entry><literal>utf8_to_windows_1250</literal></entry>
        <entry><literal>UTF8</literal></entry>
        <entry><literal>WIN1250</literal></entry>
       </row>
       <row>
        <entry><literal>utf8_to_windows_1251</literal></entry>
        <entry><literal>UTF8</literal></entry>
        <entry><literal>WIN1251</literal></entry>
       </row>
       <row>
        <entry><literal>utf8_to_windows_1252</literal></entry>
        <entry><literal>UTF8</literal></entry>
        <entry><literal>WIN1252</literal></entry>
       </row>
       <row>
        <entry><literal>utf8_to_windows_1253</literal></entry>
        <entry><literal>UTF8</literal></entry>
        <entry><literal>WIN1253</literal></entry>
       </row>
       <row>
        <entry><literal>utf8_to_windows_1254</literal></entry>
        <entry><literal>UTF8</literal></entry>
        <entry><literal>WIN1254</literal></entry>
       </row>
       <row>
        <entry><literal>utf8_to_windows_1255</literal></entry>
        <entry><literal>UTF8</literal></entry>
        <entry><literal>WIN1255</literal></entry>
       </row>
       <row>
        <entry><literal>utf8_to_windows_1256</literal></entry>
        <entry><literal>UTF8</literal></entry>
        <entry><literal>WIN1256</literal></entry>
       </row>
       <row>
        <entry><literal>utf8_to_windows_1257</literal></entry>
        <entry><literal>UTF8</literal></entry>
        <entry><literal>WIN1257</literal></entry>
       </row>
       <row>
        <entry><literal>utf8_to_windows_866</literal></entry>
        <entry><literal>UTF8</literal></entry>
        <entry><literal>WIN866</literal></entry>
       </row>
       <row>
        <entry><literal>utf8_to_windows_874</literal></entry>
        <entry><literal>UTF8</literal></entry>
        <entry><literal>WIN874</literal></entry>
       </row>
       <row>
        <entry><literal>windows_1250_to_iso_8859_2</literal></entry>
        <entry><literal>WIN1250</literal></entry>
        <entry><literal>LATIN2</literal></entry>
       </row>
       <row>
        <entry><literal>windows_1250_to_mic</literal></entry>
        <entry><literal>WIN1250</literal></entry>
        <entry><literal>MULE_INTERNAL</literal></entry>
       </row>
       <row>
        <entry><literal>windows_1250_to_utf8</literal></entry>
        <entry><literal>WIN1250</literal></entry>
        <entry><literal>UTF8</literal></entry>
       </row>
       <row>
        <entry><literal>windows_1251_to_iso_8859_5</literal></entry>
        <entry><literal>WIN1251</literal></entry>
        <entry><literal>ISO_8859_5</literal></entry>
       </row>
       <row>
        <entry><literal>windows_1251_to_koi8_r</literal></entry>
        <entry><literal>WIN1251</literal></entry>
        <entry><literal>KOI8R</literal></entry>
       </row>
       <row>
        <entry><literal>windows_1251_to_mic</literal></entry>
        <entry><literal>WIN1251</literal></entry>
        <entry><literal>MULE_INTERNAL</literal></entry>
       </row>
       <row>
        <entry><literal>windows_1251_to_utf8</literal></entry>
        <entry><literal>WIN1251</literal></entry>
        <entry><literal>UTF8</literal></entry>
       </row>
       <row>
        <entry><literal>windows_1251_to_windows_866</literal></entry>
        <entry><literal>WIN1251</literal></entry>
        <entry><literal>WIN866</literal></entry>
       </row>
       <row>
        <entry><literal>windows_1252_to_utf8</literal></entry>
        <entry><literal>WIN1252</literal></entry>
        <entry><literal>UTF8</literal></entry>
       </row>
       <row>
        <entry><literal>windows_1256_to_utf8</literal></entry>
        <entry><literal>WIN1256</literal></entry>
        <entry><literal>UTF8</literal></entry>
       </row>
       <row>
        <entry><literal>windows_866_to_iso_8859_5</literal></entry>
        <entry><literal>WIN866</literal></entry>
        <entry><literal>ISO_8859_5</literal></entry>
       </row>
       <row>
        <entry><literal>windows_866_to_koi8_r</literal></entry>
        <entry><literal>WIN866</literal></entry>
        <entry><literal>KOI8R</literal></entry>
       </row>
       <row>
        <entry><literal>windows_866_to_mic</literal></entry>
        <entry><literal>WIN866</literal></entry>
        <entry><literal>MULE_INTERNAL</literal></entry>
       </row>
       <row>
        <entry><literal>windows_866_to_utf8</literal></entry>
        <entry><literal>WIN866</literal></entry>
        <entry><literal>UTF8</literal></entry>
       </row>
       <row>
        <entry><literal>windows_866_to_windows_1251</literal></entry>
        <entry><literal>WIN866</literal></entry>
        <entry><literal>WIN</literal></entry>
       </row>
       <row>
        <entry><literal>windows_874_to_utf8</literal></entry>
        <entry><literal>WIN874</literal></entry>
        <entry><literal>UTF8</literal></entry>
       </row>
       <row>
        <entry><literal>euc_jis_2004_to_utf8</literal></entry>
        <entry><literal>EUC_JIS_2004</literal></entry>
        <entry><literal>UTF8</literal></entry>
       </row>
       <row>
        <entry><literal>utf8_to_euc_jis_2004</literal></entry>
        <entry><literal>UTF8</literal></entry>
        <entry><literal>EUC_JIS_2004</literal></entry>
       </row>
       <row>
        <entry><literal>shift_jis_2004_to_utf8</literal></entry>
        <entry><literal>SHIFT_JIS_2004</literal></entry>
        <entry><literal>UTF8</literal></entry>
       </row>
       <row>
        <entry><literal>utf8_to_shift_jis_2004</literal></entry>
        <entry><literal>UTF8</literal></entry>
        <entry><literal>SHIFT_JIS_2004</literal></entry>
       </row>
       <row>
        <entry><literal>euc_jis_2004_to_shift_jis_2004</literal></entry>
        <entry><literal>EUC_JIS_2004</literal></entry>
        <entry><literal>SHIFT_JIS_2004</literal></entry>
       </row>
       <row>
        <entry><literal>shift_jis_2004_to_euc_jis_2004</literal></entry>
        <entry><literal>SHIFT_JIS_2004</literal></entry>
        <entry><literal>EUC_JIS_2004</literal></entry>
       </row>
      </tbody>
     </tgroup>
    </table>
   </sect2>

   <sect2>
<!--
    <title>Further Reading</title>
-->
    <title>推奨文書</title>

    <para>
<!--
     These are good sources to start learning about various kinds of encoding
     systems.
-->
ここに記したものは様々な符号化方式システムを学習するのに良い資料です。

     <variablelist>
      <varlistentry>
<!--
       <term><citetitle>CJKV Information Processing: Chinese, Japanese, Korean &amp; Vietnamese Computing</citetitle></term>
-->
       <term><citetitle>CJKV日中韓越情報処理: 中国語、日本語、韓国語 &amp; ベトナム語処理</citetitle></term>

       <listitem>
        <para>
<!--
         Contains detailed explanations of <literal>EUC_JP</literal>,
         <literal>EUC_CN</literal>, <literal>EUC_KR</literal>,
         <literal>EUC_TW</literal>.
-->
<literal>EUC_JP</literal>、<literal>EUC_CN</literal>、<literal>EUC_KR</literal>、<literal>EUC_TW</literal>の詳しい説明があります。
        </para>
       </listitem>
      </varlistentry>

      <varlistentry>
       <term><ulink url="https://www.unicode.org/"></ulink></term>

       <listitem>
        <para>
<!--
         The web site of the Unicode Consortium.
-->
Unicode協会のWebサイトです。
        </para>
       </listitem>
      </varlistentry>

      <varlistentry>
       <term><ulink url="https://tools.ietf.org/html/rfc3629">RFC 3629</ulink></term>

       <listitem>
        <para>
<!--
         <acronym>UTF</acronym>-8 (8-bit UCS/Unicode Transformation
         Format) is defined here.
-->
ここで<acronym>UTF</acronym>-8（8ビットUCS/Unicode変換書式）が定義されています。
        </para>
       </listitem>
      </varlistentry>
     </variablelist>
    </para>
   </sect2>

  </sect1>

</chapter><|MERGE_RESOLUTION|>--- conflicted
+++ resolved
@@ -1236,14 +1236,10 @@
       <term><literal>CREATE COLLATION latinlast (provider = icu, locale = 'en@colReorder=grek-latn');</literal></term>
       <listitem>
        <para>
-<<<<<<< HEAD
+<!--
         Sort Greek letters before Latin ones.  (The default is Latin before Greek.)
-=======
-<!--
-        Sort Greek letters before Latin ones.  (The default is Latin before Greek.)
 -->
 ラテン文字の前にギリシャ文字が来るように並べます。（デフォルトではギリシャ文字の前にラテン文字が来ます。）
->>>>>>> 9a9c638e
        </para>
       </listitem>
      </varlistentry>

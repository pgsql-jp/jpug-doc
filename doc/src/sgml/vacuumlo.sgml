--- conflicted
+++ resolved
@@ -243,7 +243,6 @@
  </refsect1>
 
  <refsect1>
-<<<<<<< HEAD
   <title>Environment</title>
 
   <variablelist>
@@ -268,9 +267,7 @@
  </refsect1>
 
  <refsect1>
-=======
-<!--
->>>>>>> bd0a9e56
+<!--
   <title>Notes</title>
 -->
   <title>注意</title>

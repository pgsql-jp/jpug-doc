--- conflicted
+++ resolved
@@ -492,43 +492,6 @@
      </para>
     </listitem>
    </varlistentry>
-<<<<<<< HEAD
-   <varlistentry id="guc-pgtrgm-word-similarity-threshold" xreflabel="pg_trgm.word_similarity_threshold">
-    <term>
-     <varname>pg_trgm.word_similarity_threshold</varname> (<type>real</type>)
-     <indexterm>
-      <primary>
-       <varname>pg_trgm.word_similarity_threshold</varname> configuration parameter
-      </primary>
-     </indexterm>
-    </term>
-    <listitem>
-     <para>
-      Sets the current word similarity threshold that is used by the
-      <literal>&lt;%</literal> and <literal>%&gt;</literal> operators.  The threshold
-      must be between 0 and 1 (default is 0.6).
-     </para>
-    </listitem>
-   </varlistentry>
-   <varlistentry id="guc-pgtrgm-strict-word-similarity-threshold" xreflabel="pg_trgm.strict_word_similarity_threshold">
-    <term>
-     <varname>pg_trgm.strict_word_similarity_threshold</varname> (<type>real</type>)
-     <indexterm>
-      <primary>
-       <varname>pg_trgm.strict_word_similarity_threshold</varname> configuration parameter
-      </primary>
-     </indexterm>
-    </term>
-    <listitem>
-     <para>
-      Sets the current strict word similarity threshold that is used by the
-      <literal>&lt;&lt;%</literal> and <literal>%&gt;&gt;</literal> operators.  The threshold
-      must be between 0 and 1 (default is 0.5).
-     </para>
-    </listitem>
-   </varlistentry>
-=======
->>>>>>> bd0a9e56
   </variablelist>
  </sect2>
 
